--- conflicted
+++ resolved
@@ -44,19 +44,12 @@
 SPARK_ASSEMBLY_JAR=
 ASSEMBLY_DIR="$SPARK_HOME/lib"
 num_jars="$(ls -1 "$ASSEMBLY_DIR" | grep "^spark-assembly.*\.jar$" | wc -l)"
-<<<<<<< HEAD
-ASSEMBLY_JARS="$(ls -1 "$ASSEMBLY_DIR" | grep "^spark-assembly.*\.jar$" || true)"
-=======
->>>>>>> 06bfeb02
 if [ "$num_jars" -eq "0" -a -z "$SPARK_ASSEMBLY_JAR" ]; then
   echo "Failed to find Spark assembly in $ASSEMBLY_DIR." 1>&2
   echo "You need to build Spark before running this program." 1>&2
   exit 1
 fi
-<<<<<<< HEAD
-=======
 ASSEMBLY_JARS="$(ls -1 "$ASSEMBLY_DIR" | grep "^spark-assembly.*\.jar$" || true)"
->>>>>>> 06bfeb02
 if [ "$num_jars" -gt "1" ]; then
   echo "Found multiple Spark assembly jars in $ASSEMBLY_DIR:" 1>&2
   echo "$ASSEMBLY_JARS" 1>&2
