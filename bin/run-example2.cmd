<<<<<<< HEAD
@echo off

rem
rem Licensed to the Apache Software Foundation (ASF) under one or more
rem contributor license agreements.  See the NOTICE file distributed with
rem this work for additional information regarding copyright ownership.
rem The ASF licenses this file to You under the Apache License, Version 2.0
rem (the "License"); you may not use this file except in compliance with
rem the License.  You may obtain a copy of the License at
rem
rem    http://www.apache.org/licenses/LICENSE-2.0
rem
rem Unless required by applicable law or agreed to in writing, software
rem distributed under the License is distributed on an "AS IS" BASIS,
rem WITHOUT WARRANTIES OR CONDITIONS OF ANY KIND, either express or implied.
rem See the License for the specific language governing permissions and
rem limitations under the License.
rem

set SCALA_VERSION=2.10

rem Figure out where the Spark framework is installed
set FWDIR=%~dp0..\

rem Export this as SPARK_HOME
set SPARK_HOME=%FWDIR%

rem Load environment variables from conf\spark-env.cmd, if it exists
if exist "%FWDIR%conf\spark-env.cmd" call "%FWDIR%conf\spark-env.cmd"

rem Test that an argument was given
if not "x%1"=="x" goto arg_given
  echo Usage: run-example ^<example-class^> [example-args]
  echo   - set MASTER=XX to use a specific master
  echo   - can use abbreviated example class name relative to com.apache.spark.examples
  echo      (e.g. SparkPi, mllib.LinearRegression, streaming.KinesisWordCountASL)
  goto exit
:arg_given

set EXAMPLES_DIR=%FWDIR%examples

rem Figure out the JAR file that our examples were packaged into.
set SPARK_EXAMPLES_JAR=
if exist "%FWDIR%RELEASE" (
  for %%d in ("%FWDIR%lib\spark-examples*.jar") do (
    set SPARK_EXAMPLES_JAR=%%d
  )
) else (
  for %%d in ("%EXAMPLES_DIR%\target\scala-%SCALA_VERSION%\spark-examples*.jar") do (
    set SPARK_EXAMPLES_JAR=%%d
  )
)
if "x%SPARK_EXAMPLES_JAR%"=="x" (
  echo Failed to find Spark examples assembly JAR.
  echo You need to build Spark with sbt\sbt assembly before running this program.
  goto exit
)

rem Set master from MASTER environment variable if given
if "x%MASTER%"=="x" (
  set EXAMPLE_MASTER=local[*]
) else (
  set EXAMPLE_MASTER=%MASTER%
)

rem If the EXAMPLE_CLASS does not start with org.apache.spark.examples, add that
set EXAMPLE_CLASS=%1
set PREFIX=%EXAMPLE_CLASS:~0,25%
if not %PREFIX%==org.apache.spark.examples (
  set EXAMPLE_CLASS=org.apache.spark.examples.%EXAMPLE_CLASS%
)

rem Get the tail of the argument list, to skip the first one. This is surprisingly
rem complicated on Windows.
set "ARGS="
:top
shift
if "%~1" neq "" (
  set ARGS=%ARGS% "%~1"
  goto :top
)
if defined ARGS set ARGS=%ARGS:~1%

call "%FWDIR%bin\spark-submit.cmd" ^
  --master %EXAMPLE_MASTER% ^
  --class %EXAMPLE_CLASS% ^
  "%SPARK_EXAMPLES_JAR%" %ARGS%

:exit
=======
@echo off

rem
rem Licensed to the Apache Software Foundation (ASF) under one or more
rem contributor license agreements.  See the NOTICE file distributed with
rem this work for additional information regarding copyright ownership.
rem The ASF licenses this file to You under the Apache License, Version 2.0
rem (the "License"); you may not use this file except in compliance with
rem the License.  You may obtain a copy of the License at
rem
rem    http://www.apache.org/licenses/LICENSE-2.0
rem
rem Unless required by applicable law or agreed to in writing, software
rem distributed under the License is distributed on an "AS IS" BASIS,
rem WITHOUT WARRANTIES OR CONDITIONS OF ANY KIND, either express or implied.
rem See the License for the specific language governing permissions and
rem limitations under the License.
rem

set SCALA_VERSION=2.10

rem Figure out where the Spark framework is installed
set FWDIR=%~dp0..\

rem Export this as SPARK_HOME
set SPARK_HOME=%FWDIR%

rem Load environment variables from conf\spark-env.cmd, if it exists
if exist "%FWDIR%conf\spark-env.cmd" call "%FWDIR%conf\spark-env.cmd"

rem Test that an argument was given
if not "x%1"=="x" goto arg_given
  echo Usage: run-example ^<example-class^> [example-args]
  echo   - set MASTER=XX to use a specific master
  echo   - can use abbreviated example class name relative to com.apache.spark.examples
  echo      (e.g. SparkPi, mllib.LinearRegression, streaming.KinesisWordCountASL)
  goto exit
:arg_given

set EXAMPLES_DIR=%FWDIR%examples

rem Figure out the JAR file that our examples were packaged into.
set SPARK_EXAMPLES_JAR=
if exist "%FWDIR%RELEASE" (
  for %%d in ("%FWDIR%lib\spark-examples*.jar") do (
    set SPARK_EXAMPLES_JAR=%%d
  )
) else (
  for %%d in ("%EXAMPLES_DIR%\target\scala-%SCALA_VERSION%\spark-examples*.jar") do (
    set SPARK_EXAMPLES_JAR=%%d
  )
)
if "x%SPARK_EXAMPLES_JAR%"=="x" (
  echo Failed to find Spark examples assembly JAR.
  echo You need to build Spark before running this program.
  goto exit
)

rem Set master from MASTER environment variable if given
if "x%MASTER%"=="x" (
  set EXAMPLE_MASTER=local[*]
) else (
  set EXAMPLE_MASTER=%MASTER%
)

rem If the EXAMPLE_CLASS does not start with org.apache.spark.examples, add that
set EXAMPLE_CLASS=%1
set PREFIX=%EXAMPLE_CLASS:~0,25%
if not %PREFIX%==org.apache.spark.examples (
  set EXAMPLE_CLASS=org.apache.spark.examples.%EXAMPLE_CLASS%
)

rem Get the tail of the argument list, to skip the first one. This is surprisingly
rem complicated on Windows.
set "ARGS="
:top
shift
if "%~1" neq "" (
  set ARGS=%ARGS% "%~1"
  goto :top
)
if defined ARGS set ARGS=%ARGS:~1%

call "%FWDIR%bin\spark-submit.cmd" ^
  --master %EXAMPLE_MASTER% ^
  --class %EXAMPLE_CLASS% ^
  "%SPARK_EXAMPLES_JAR%" %ARGS%

:exit
>>>>>>> cf1d32e3
<|MERGE_RESOLUTION|>--- conflicted
+++ resolved
@@ -1,181 +1,89 @@
-<<<<<<< HEAD
-@echo off
-
-rem
-rem Licensed to the Apache Software Foundation (ASF) under one or more
-rem contributor license agreements.  See the NOTICE file distributed with
-rem this work for additional information regarding copyright ownership.
-rem The ASF licenses this file to You under the Apache License, Version 2.0
-rem (the "License"); you may not use this file except in compliance with
-rem the License.  You may obtain a copy of the License at
-rem
-rem    http://www.apache.org/licenses/LICENSE-2.0
-rem
-rem Unless required by applicable law or agreed to in writing, software
-rem distributed under the License is distributed on an "AS IS" BASIS,
-rem WITHOUT WARRANTIES OR CONDITIONS OF ANY KIND, either express or implied.
-rem See the License for the specific language governing permissions and
-rem limitations under the License.
-rem
-
-set SCALA_VERSION=2.10
-
-rem Figure out where the Spark framework is installed
-set FWDIR=%~dp0..\
-
-rem Export this as SPARK_HOME
-set SPARK_HOME=%FWDIR%
-
-rem Load environment variables from conf\spark-env.cmd, if it exists
-if exist "%FWDIR%conf\spark-env.cmd" call "%FWDIR%conf\spark-env.cmd"
-
-rem Test that an argument was given
-if not "x%1"=="x" goto arg_given
-  echo Usage: run-example ^<example-class^> [example-args]
-  echo   - set MASTER=XX to use a specific master
-  echo   - can use abbreviated example class name relative to com.apache.spark.examples
-  echo      (e.g. SparkPi, mllib.LinearRegression, streaming.KinesisWordCountASL)
-  goto exit
-:arg_given
-
-set EXAMPLES_DIR=%FWDIR%examples
-
-rem Figure out the JAR file that our examples were packaged into.
-set SPARK_EXAMPLES_JAR=
-if exist "%FWDIR%RELEASE" (
-  for %%d in ("%FWDIR%lib\spark-examples*.jar") do (
-    set SPARK_EXAMPLES_JAR=%%d
-  )
-) else (
-  for %%d in ("%EXAMPLES_DIR%\target\scala-%SCALA_VERSION%\spark-examples*.jar") do (
-    set SPARK_EXAMPLES_JAR=%%d
-  )
-)
-if "x%SPARK_EXAMPLES_JAR%"=="x" (
-  echo Failed to find Spark examples assembly JAR.
-  echo You need to build Spark with sbt\sbt assembly before running this program.
-  goto exit
-)
-
-rem Set master from MASTER environment variable if given
-if "x%MASTER%"=="x" (
-  set EXAMPLE_MASTER=local[*]
-) else (
-  set EXAMPLE_MASTER=%MASTER%
-)
-
-rem If the EXAMPLE_CLASS does not start with org.apache.spark.examples, add that
-set EXAMPLE_CLASS=%1
-set PREFIX=%EXAMPLE_CLASS:~0,25%
-if not %PREFIX%==org.apache.spark.examples (
-  set EXAMPLE_CLASS=org.apache.spark.examples.%EXAMPLE_CLASS%
-)
-
-rem Get the tail of the argument list, to skip the first one. This is surprisingly
-rem complicated on Windows.
-set "ARGS="
-:top
-shift
-if "%~1" neq "" (
-  set ARGS=%ARGS% "%~1"
-  goto :top
-)
-if defined ARGS set ARGS=%ARGS:~1%
-
-call "%FWDIR%bin\spark-submit.cmd" ^
-  --master %EXAMPLE_MASTER% ^
-  --class %EXAMPLE_CLASS% ^
-  "%SPARK_EXAMPLES_JAR%" %ARGS%
-
-:exit
-=======
-@echo off
-
-rem
-rem Licensed to the Apache Software Foundation (ASF) under one or more
-rem contributor license agreements.  See the NOTICE file distributed with
-rem this work for additional information regarding copyright ownership.
-rem The ASF licenses this file to You under the Apache License, Version 2.0
-rem (the "License"); you may not use this file except in compliance with
-rem the License.  You may obtain a copy of the License at
-rem
-rem    http://www.apache.org/licenses/LICENSE-2.0
-rem
-rem Unless required by applicable law or agreed to in writing, software
-rem distributed under the License is distributed on an "AS IS" BASIS,
-rem WITHOUT WARRANTIES OR CONDITIONS OF ANY KIND, either express or implied.
-rem See the License for the specific language governing permissions and
-rem limitations under the License.
-rem
-
-set SCALA_VERSION=2.10
-
-rem Figure out where the Spark framework is installed
-set FWDIR=%~dp0..\
-
-rem Export this as SPARK_HOME
-set SPARK_HOME=%FWDIR%
-
-rem Load environment variables from conf\spark-env.cmd, if it exists
-if exist "%FWDIR%conf\spark-env.cmd" call "%FWDIR%conf\spark-env.cmd"
-
-rem Test that an argument was given
-if not "x%1"=="x" goto arg_given
-  echo Usage: run-example ^<example-class^> [example-args]
-  echo   - set MASTER=XX to use a specific master
-  echo   - can use abbreviated example class name relative to com.apache.spark.examples
-  echo      (e.g. SparkPi, mllib.LinearRegression, streaming.KinesisWordCountASL)
-  goto exit
-:arg_given
-
-set EXAMPLES_DIR=%FWDIR%examples
-
-rem Figure out the JAR file that our examples were packaged into.
-set SPARK_EXAMPLES_JAR=
-if exist "%FWDIR%RELEASE" (
-  for %%d in ("%FWDIR%lib\spark-examples*.jar") do (
-    set SPARK_EXAMPLES_JAR=%%d
-  )
-) else (
-  for %%d in ("%EXAMPLES_DIR%\target\scala-%SCALA_VERSION%\spark-examples*.jar") do (
-    set SPARK_EXAMPLES_JAR=%%d
-  )
-)
-if "x%SPARK_EXAMPLES_JAR%"=="x" (
-  echo Failed to find Spark examples assembly JAR.
-  echo You need to build Spark before running this program.
-  goto exit
-)
-
-rem Set master from MASTER environment variable if given
-if "x%MASTER%"=="x" (
-  set EXAMPLE_MASTER=local[*]
-) else (
-  set EXAMPLE_MASTER=%MASTER%
-)
-
-rem If the EXAMPLE_CLASS does not start with org.apache.spark.examples, add that
-set EXAMPLE_CLASS=%1
-set PREFIX=%EXAMPLE_CLASS:~0,25%
-if not %PREFIX%==org.apache.spark.examples (
-  set EXAMPLE_CLASS=org.apache.spark.examples.%EXAMPLE_CLASS%
-)
-
-rem Get the tail of the argument list, to skip the first one. This is surprisingly
-rem complicated on Windows.
-set "ARGS="
-:top
-shift
-if "%~1" neq "" (
-  set ARGS=%ARGS% "%~1"
-  goto :top
-)
-if defined ARGS set ARGS=%ARGS:~1%
-
-call "%FWDIR%bin\spark-submit.cmd" ^
-  --master %EXAMPLE_MASTER% ^
-  --class %EXAMPLE_CLASS% ^
-  "%SPARK_EXAMPLES_JAR%" %ARGS%
-
-:exit
->>>>>>> cf1d32e3
+@echo off
+
+rem
+rem Licensed to the Apache Software Foundation (ASF) under one or more
+rem contributor license agreements.  See the NOTICE file distributed with
+rem this work for additional information regarding copyright ownership.
+rem The ASF licenses this file to You under the Apache License, Version 2.0
+rem (the "License"); you may not use this file except in compliance with
+rem the License.  You may obtain a copy of the License at
+rem
+rem    http://www.apache.org/licenses/LICENSE-2.0
+rem
+rem Unless required by applicable law or agreed to in writing, software
+rem distributed under the License is distributed on an "AS IS" BASIS,
+rem WITHOUT WARRANTIES OR CONDITIONS OF ANY KIND, either express or implied.
+rem See the License for the specific language governing permissions and
+rem limitations under the License.
+rem
+
+set SCALA_VERSION=2.10
+
+rem Figure out where the Spark framework is installed
+set FWDIR=%~dp0..\
+
+rem Export this as SPARK_HOME
+set SPARK_HOME=%FWDIR%
+
+rem Load environment variables from conf\spark-env.cmd, if it exists
+if exist "%FWDIR%conf\spark-env.cmd" call "%FWDIR%conf\spark-env.cmd"
+
+rem Test that an argument was given
+if not "x%1"=="x" goto arg_given
+  echo Usage: run-example ^<example-class^> [example-args]
+  echo   - set MASTER=XX to use a specific master
+  echo   - can use abbreviated example class name relative to com.apache.spark.examples
+  echo      (e.g. SparkPi, mllib.LinearRegression, streaming.KinesisWordCountASL)
+  goto exit
+:arg_given
+
+set EXAMPLES_DIR=%FWDIR%examples
+
+rem Figure out the JAR file that our examples were packaged into.
+set SPARK_EXAMPLES_JAR=
+if exist "%FWDIR%RELEASE" (
+  for %%d in ("%FWDIR%lib\spark-examples*.jar") do (
+    set SPARK_EXAMPLES_JAR=%%d
+  )
+) else (
+  for %%d in ("%EXAMPLES_DIR%\target\scala-%SCALA_VERSION%\spark-examples*.jar") do (
+    set SPARK_EXAMPLES_JAR=%%d
+  )
+)
+if "x%SPARK_EXAMPLES_JAR%"=="x" (
+  echo Failed to find Spark examples assembly JAR.
+  echo You need to build Spark before running this program.
+  goto exit
+)
+
+rem Set master from MASTER environment variable if given
+if "x%MASTER%"=="x" (
+  set EXAMPLE_MASTER=local[*]
+) else (
+  set EXAMPLE_MASTER=%MASTER%
+)
+
+rem If the EXAMPLE_CLASS does not start with org.apache.spark.examples, add that
+set EXAMPLE_CLASS=%1
+set PREFIX=%EXAMPLE_CLASS:~0,25%
+if not %PREFIX%==org.apache.spark.examples (
+  set EXAMPLE_CLASS=org.apache.spark.examples.%EXAMPLE_CLASS%
+)
+
+rem Get the tail of the argument list, to skip the first one. This is surprisingly
+rem complicated on Windows.
+set "ARGS="
+:top
+shift
+if "%~1" neq "" (
+  set ARGS=%ARGS% "%~1"
+  goto :top
+)
+if defined ARGS set ARGS=%ARGS:~1%
+
+call "%FWDIR%bin\spark-submit.cmd" ^
+  --master %EXAMPLE_MASTER% ^
+  --class %EXAMPLE_CLASS% ^
+  "%SPARK_EXAMPLES_JAR%" %ARGS%
+
+:exit