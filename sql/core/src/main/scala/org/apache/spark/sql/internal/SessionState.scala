--- conflicted
+++ resolved
@@ -98,11 +98,7 @@
       override val extendedResolutionRules =
         PreInsertCastAndRename ::
         DataSourceAnalysis ::
-<<<<<<< HEAD
-        (if (conf.runSQLOnFile) new ResolveDataSource(sparkSession) :: Nil else Nil)
-=======
-        (if (conf.runSQLonFile) new ResolveDataSource(ctx) :: Nil else Nil)
->>>>>>> c7758ba3
+        (if (conf.runSQLonFile) new ResolveDataSource(sparkSession) :: Nil else Nil)
 
       override val extendedCheckRules = Seq(datasources.PreWriteCheck(conf, catalog))
     }
