--- conflicted
+++ resolved
@@ -88,11 +88,8 @@
       (n: String, v: Any) => FilterApi.eq(floatColumn(n), v.asInstanceOf[java.lang.Float])
     case DoubleType =>
       (n: String, v: Any) => FilterApi.eq(doubleColumn(n), v.asInstanceOf[java.lang.Double])
-<<<<<<< HEAD
-=======
 
     // Binary.fromString and Binary.fromByteArray don't accept null values
->>>>>>> 207067ea
     case StringType =>
       (n: String, v: Any) => FilterApi.eq(
         binaryColumn(n),
@@ -101,15 +98,12 @@
       (n: String, v: Any) => FilterApi.eq(
         binaryColumn(n),
         Option(v).map(b => Binary.fromReusedByteArray(v.asInstanceOf[Array[Byte]])).orNull)
-<<<<<<< HEAD
     case TimestampType =>
       (n: String, v: Any) => FilterApi.eq(
         longColumn(n), convertTimestamp(v.asInstanceOf[java.sql.Timestamp]))
     case DateType =>
       (n: String, v: Any) => FilterApi.eq(
         intColumn(n), convertDate(v.asInstanceOf[java.sql.Date]))
-=======
->>>>>>> 207067ea
   }
 
   private val makeNotEq: PartialFunction[DataType, (String, Any) => FilterPredicate] = {
@@ -132,15 +126,12 @@
       (n: String, v: Any) => FilterApi.notEq(
         binaryColumn(n),
         Option(v).map(b => Binary.fromReusedByteArray(v.asInstanceOf[Array[Byte]])).orNull)
-<<<<<<< HEAD
     case TimestampType =>
       (n: String, v: Any) => FilterApi.notEq(
         longColumn(n), convertTimestamp(v.asInstanceOf[java.sql.Timestamp]))
     case DateType =>
       (n: String, v: Any) => FilterApi.notEq(
         intColumn(n), convertDate(v.asInstanceOf[java.sql.Date]))
-=======
->>>>>>> 207067ea
   }
 
   private val makeLt: PartialFunction[DataType, (String, Any) => FilterPredicate] = {
@@ -160,15 +151,12 @@
     case BinaryType =>
       (n: String, v: Any) =>
         FilterApi.lt(binaryColumn(n), Binary.fromReusedByteArray(v.asInstanceOf[Array[Byte]]))
-<<<<<<< HEAD
     case TimestampType =>
       (n: String, v: Any) => FilterApi.lt(
         longColumn(n), convertTimestamp(v.asInstanceOf[java.sql.Timestamp]))
     case DateType =>
       (n: String, v: Any) => FilterApi.lt(
         intColumn(n), convertDate(v.asInstanceOf[java.sql.Date]))
-=======
->>>>>>> 207067ea
   }
 
   private val makeLtEq: PartialFunction[DataType, (String, Any) => FilterPredicate] = {
@@ -180,10 +168,6 @@
       (n: String, v: Any) => FilterApi.ltEq(floatColumn(n), v.asInstanceOf[java.lang.Float])
     case DoubleType =>
       (n: String, v: Any) => FilterApi.ltEq(doubleColumn(n), v.asInstanceOf[java.lang.Double])
-<<<<<<< HEAD
-=======
-
->>>>>>> 207067ea
     case StringType =>
       (n: String, v: Any) =>
         FilterApi.ltEq(binaryColumn(n),
@@ -191,15 +175,12 @@
     case BinaryType =>
       (n: String, v: Any) =>
         FilterApi.ltEq(binaryColumn(n), Binary.fromReusedByteArray(v.asInstanceOf[Array[Byte]]))
-<<<<<<< HEAD
     case TimestampType =>
       (n: String, v: Any) => FilterApi.ltEq(
         longColumn(n), convertTimestamp(v.asInstanceOf[java.sql.Timestamp]))
     case DateType =>
       (n: String, v: Any) => FilterApi.ltEq(
         intColumn(n), convertDate(v.asInstanceOf[java.sql.Date]))
-=======
->>>>>>> 207067ea
   }
 
   private val makeGt: PartialFunction[DataType, (String, Any) => FilterPredicate] = {
@@ -211,10 +192,6 @@
       (n: String, v: Any) => FilterApi.gt(floatColumn(n), v.asInstanceOf[java.lang.Float])
     case DoubleType =>
       (n: String, v: Any) => FilterApi.gt(doubleColumn(n), v.asInstanceOf[java.lang.Double])
-<<<<<<< HEAD
-=======
-
->>>>>>> 207067ea
     case StringType =>
       (n: String, v: Any) =>
         FilterApi.gt(binaryColumn(n),
@@ -222,15 +199,12 @@
     case BinaryType =>
       (n: String, v: Any) =>
         FilterApi.gt(binaryColumn(n), Binary.fromReusedByteArray(v.asInstanceOf[Array[Byte]]))
-<<<<<<< HEAD
     case TimestampType =>
       (n: String, v: Any) => FilterApi.gt(
         longColumn(n), convertTimestamp(v.asInstanceOf[java.sql.Timestamp]))
     case DateType =>
       (n: String, v: Any) => FilterApi.gt(
         intColumn(n), convertDate(v.asInstanceOf[java.sql.Date]))
-=======
->>>>>>> 207067ea
   }
 
   private val makeGtEq: PartialFunction[DataType, (String, Any) => FilterPredicate] = {
@@ -242,10 +216,6 @@
       (n: String, v: Any) => FilterApi.gtEq(floatColumn(n), v.asInstanceOf[java.lang.Float])
     case DoubleType =>
       (n: String, v: Any) => FilterApi.gtEq(doubleColumn(n), v.asInstanceOf[java.lang.Double])
-<<<<<<< HEAD
-=======
-
->>>>>>> 207067ea
     case StringType =>
       (n: String, v: Any) =>
         FilterApi.gtEq(binaryColumn(n),
@@ -253,7 +223,6 @@
     case BinaryType =>
       (n: String, v: Any) =>
         FilterApi.gtEq(binaryColumn(n), Binary.fromReusedByteArray(v.asInstanceOf[Array[Byte]]))
-<<<<<<< HEAD
     case TimestampType =>
       (n: String, v: Any) => FilterApi.gtEq(
         longColumn(n), convertTimestamp(v.asInstanceOf[java.sql.Timestamp]))
@@ -276,14 +245,11 @@
     } else {
       null
     }
-=======
->>>>>>> 207067ea
   }
 
   /**
    * Returns a map from name of the column to the data type, if predicate push down applies.
    */
-<<<<<<< HEAD
   private def getFieldMap(dataType: DataType, int96AsTimestamp: Boolean): Map[String, DataType] =
     dataType match {
       case StructType(fields) =>
@@ -292,25 +258,10 @@
         // and it does not support to create filters for them.
         // scalastyle:off println
         fields.filterNot { f =>
-          val isTs = DataTypes.TimestampType.acceptsType(f.dataType)
-
-          val isOptionalField = f.metadata.contains(StructType.metadataKeyForOptionalField) &&
-            f.metadata.getBoolean(StructType.metadataKeyForOptionalField)
-
-          (isTs && int96AsTimestamp) || isOptionalField
+          DataTypes.TimestampType.acceptsType(f.dataType) && int96AsTimestamp
         }.map(f => f.name -> f.dataType).toMap
       case _ => Map.empty[String, DataType]
     }
-=======
-  private def getFieldMap(dataType: DataType): Map[String, DataType] = dataType match {
-    case StructType(fields) =>
-      // Here we don't flatten the fields in the nested schema but just look up through
-      // root fields. Currently, accessing to nested fields does not push down filters
-      // and it does not support to create filters for them.
-      fields.map(f => f.name -> f.dataType).toMap
-    case _ => Map.empty[String, DataType]
-  }
->>>>>>> 207067ea
 
   /**
    * Converts data sources filters to Parquet filter predicates.
