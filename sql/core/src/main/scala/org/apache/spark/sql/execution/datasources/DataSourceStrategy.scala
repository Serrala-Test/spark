/*
 * Licensed to the Apache Software Foundation (ASF) under one or more
 * contributor license agreements.  See the NOTICE file distributed with
 * this work for additional information regarding copyright ownership.
 * The ASF licenses this file to You under the Apache License, Version 2.0
 * (the "License"); you may not use this file except in compliance with
 * the License.  You may obtain a copy of the License at
 *
 *    http://www.apache.org/licenses/LICENSE-2.0
 *
 * Unless required by applicable law or agreed to in writing, software
 * distributed under the License is distributed on an "AS IS" BASIS,
 * WITHOUT WARRANTIES OR CONDITIONS OF ANY KIND, either express or implied.
 * See the License for the specific language governing permissions and
 * limitations under the License.
 */

package org.apache.spark.sql.execution.datasources

import scala.collection.mutable.ArrayBuffer

import org.apache.hadoop.fs.Path

import org.apache.spark.internal.Logging
import org.apache.spark.rdd.RDD
import org.apache.spark.sql._
import org.apache.spark.sql.catalyst.{CatalystConf, CatalystTypeConverters, InternalRow}
import org.apache.spark.sql.catalyst.CatalystTypeConverters.convertToScala
import org.apache.spark.sql.catalyst.analysis._
import org.apache.spark.sql.catalyst.catalog.{CatalogTable, SimpleCatalogRelation}
import org.apache.spark.sql.catalyst.catalog.CatalogTypes.TablePartitionSpec
import org.apache.spark.sql.catalyst.expressions
import org.apache.spark.sql.catalyst.expressions._
import org.apache.spark.sql.catalyst.planning.PhysicalOperation
import org.apache.spark.sql.catalyst.plans.logical
import org.apache.spark.sql.catalyst.plans.logical.{LogicalPlan, Project, Union}
import org.apache.spark.sql.catalyst.plans.physical.{HashPartitioning, UnknownPartitioning}
import org.apache.spark.sql.catalyst.rules.Rule
import org.apache.spark.sql.execution.{RowDataSourceScanExec, SparkPlan}
import org.apache.spark.sql.execution.command.{AlterTableAddPartitionCommand, DDLUtils, ExecutedCommandExec}
import org.apache.spark.sql.sources._
import org.apache.spark.sql.types._
import org.apache.spark.unsafe.types.UTF8String

/**
 * Replaces generic operations with specific variants that are designed to work with Spark
 * SQL Data Sources.
 */
case class DataSourceAnalysis(conf: CatalystConf) extends Rule[LogicalPlan] {

  def resolver: Resolver = conf.resolver

  // Visible for testing.
  def convertStaticPartitions(
      sourceAttributes: Seq[Attribute],
      providedPartitions: Map[String, Option[String]],
      targetAttributes: Seq[Attribute],
      targetPartitionSchema: StructType): Seq[NamedExpression] = {

    assert(providedPartitions.exists(_._2.isDefined))

    val staticPartitions = providedPartitions.flatMap {
      case (partKey, Some(partValue)) => (partKey, partValue) :: Nil
      case (_, None) => Nil
    }

    // The sum of the number of static partition columns and columns provided in the SELECT
    // clause needs to match the number of columns of the target table.
    if (staticPartitions.size + sourceAttributes.size != targetAttributes.size) {
      throw new AnalysisException(
        s"The data to be inserted needs to have the same number of " +
          s"columns as the target table: target table has ${targetAttributes.size} " +
          s"column(s) but the inserted data has ${sourceAttributes.size + staticPartitions.size} " +
          s"column(s), which contain ${staticPartitions.size} partition column(s) having " +
          s"assigned constant values.")
    }

    if (providedPartitions.size != targetPartitionSchema.fields.size) {
      throw new AnalysisException(
        s"The data to be inserted needs to have the same number of " +
          s"partition columns as the target table: target table " +
          s"has ${targetPartitionSchema.fields.size} partition column(s) but the inserted " +
          s"data has ${providedPartitions.size} partition columns specified.")
    }

    staticPartitions.foreach {
      case (partKey, partValue) =>
        if (!targetPartitionSchema.fields.exists(field => resolver(field.name, partKey))) {
          throw new AnalysisException(
            s"$partKey is not a partition column. Partition columns are " +
              s"${targetPartitionSchema.fields.map(_.name).mkString("[", ",", "]")}")
        }
    }

    val partitionList = targetPartitionSchema.fields.map { field =>
      val potentialSpecs = staticPartitions.filter {
        case (partKey, partValue) => resolver(field.name, partKey)
      }
      if (potentialSpecs.size == 0) {
        None
      } else if (potentialSpecs.size == 1) {
        val partValue = potentialSpecs.head._2
        Some(Alias(Cast(Literal(partValue), field.dataType), "_staticPart")())
      } else {
        throw new AnalysisException(
          s"Partition column ${field.name} have multiple values specified, " +
            s"${potentialSpecs.mkString("[", ", ", "]")}. Please only specify a single value.")
      }
    }

    // We first drop all leading static partitions using dropWhile and check if there is
    // any static partition appear after dynamic partitions.
    partitionList.dropWhile(_.isDefined).collectFirst {
      case Some(_) =>
        throw new AnalysisException(
          s"The ordering of partition columns is " +
            s"${targetPartitionSchema.fields.map(_.name).mkString("[", ",", "]")}. " +
            "All partition columns having constant values need to appear before other " +
            "partition columns that do not have an assigned constant value.")
    }

    assert(partitionList.take(staticPartitions.size).forall(_.isDefined))
    val projectList =
      sourceAttributes.take(targetAttributes.size - targetPartitionSchema.fields.size) ++
        partitionList.take(staticPartitions.size).map(_.get) ++
        sourceAttributes.takeRight(targetPartitionSchema.fields.size - staticPartitions.size)

    projectList
  }

  override def apply(plan: LogicalPlan): LogicalPlan = plan transform {
    // If the InsertIntoTable command is for a partitioned HadoopFsRelation and
    // the user has specified static partitions, we add a Project operator on top of the query
    // to include those constant column values in the query result.
    //
    // Example:
    // Let's say that we have a table "t", which is created by
    // CREATE TABLE t (a INT, b INT, c INT) USING parquet PARTITIONED BY (b, c)
    // The statement of "INSERT INTO TABLE t PARTITION (b=2, c) SELECT 1, 3"
    // will be converted to "INSERT INTO TABLE t PARTITION (b, c) SELECT 1, 2, 3".
    //
    // Basically, we will put those partition columns having a assigned value back
    // to the SELECT clause. The output of the SELECT clause is organized as
    // normal_columns static_partitioning_columns dynamic_partitioning_columns.
    // static_partitioning_columns are partitioning columns having assigned
    // values in the PARTITION clause (e.g. b in the above example).
    // dynamic_partitioning_columns are partitioning columns that do not assigned
    // values in the PARTITION clause (e.g. c in the above example).
    case insert @ logical.InsertIntoTable(
      relation @ LogicalRelation(t: HadoopFsRelation, _, _), parts, query, overwrite, false)
      if query.resolved && parts.exists(_._2.isDefined) =>

      val projectList = convertStaticPartitions(
        sourceAttributes = query.output,
        providedPartitions = parts,
        targetAttributes = relation.output,
        targetPartitionSchema = t.partitionSchema)

      // We will remove all assigned values to static partitions because they have been
      // moved to the projectList.
      insert.copy(partition = parts.map(p => (p._1, None)), child = Project(projectList, query))


    case i @ logical.InsertIntoTable(
           l @ LogicalRelation(t: HadoopFsRelation, _, _), part, query, overwrite, false)
        if query.resolved && t.schema.asNullable == query.schema.asNullable =>

      // Sanity checks
      if (t.location.rootPaths.size != 1) {
        throw new AnalysisException(
          "Can only write data to relations with a single path.")
      }

      val outputPath = t.location.rootPaths.head
      val inputPaths = query.collect {
        case LogicalRelation(r: HadoopFsRelation, _, _) => r.location.rootPaths
      }.flatten

      val mode = if (overwrite.enabled) SaveMode.Overwrite else SaveMode.Append
      if (overwrite.enabled && inputPaths.contains(outputPath)) {
        throw new AnalysisException(
          "Cannot overwrite a path that is also being read from.")
      }

<<<<<<< HEAD
      val overwritePartitionPath = if (overwrite.specificPartition.isDefined &&
          t.sparkSession.sessionState.conf.manageFilesourcePartitions &&
          l.catalogTable.get.partitionProviderIsHive) {
        val partition = t.sparkSession.sessionState.catalog.getPartition(
          l.catalogTable.get.identifier, overwrite.specificPartition.get)
        Some(new Path(partition.storage.locationUri.get))
      } else {
        None
=======
      def refreshPartitionsCallback(updatedPartitions: Seq[TablePartitionSpec]): Unit = {
        if (l.catalogTable.isDefined &&
            l.catalogTable.get.partitionColumnNames.nonEmpty &&
            l.catalogTable.get.partitionProviderIsHive) {
          val metastoreUpdater = AlterTableAddPartitionCommand(
            l.catalogTable.get.identifier,
            updatedPartitions.map(p => (p, None)),
            ifNotExists = true)
          metastoreUpdater.run(t.sparkSession)
        }
        t.location.refresh()
>>>>>>> 8ac09108
      }

      val insertCmd = InsertIntoHadoopFsRelationCommand(
        outputPath,
        query.resolve(t.partitionSchema, t.sparkSession.sessionState.analyzer.resolver),
        t.bucketSpec,
        t.fileFormat,
        refreshPartitionsCallback,
        t.options,
        query,
        mode,
        overwritePartitionPath)

      insertCmd
  }
}


/**
 * Replaces [[SimpleCatalogRelation]] with data source table if its table property contains data
 * source information.
 */
class FindDataSourceTable(sparkSession: SparkSession) extends Rule[LogicalPlan] {
  private def readDataSourceTable(
      sparkSession: SparkSession,
      simpleCatalogRelation: SimpleCatalogRelation): LogicalPlan = {
    val table = simpleCatalogRelation.catalogTable
    val dataSource =
      DataSource(
        sparkSession,
        userSpecifiedSchema = Some(table.schema),
        partitionColumns = table.partitionColumnNames,
        bucketSpec = table.bucketSpec,
        className = table.provider.get,
        options = table.storage.properties)

    LogicalRelation(
      dataSource.resolveRelation(),
      expectedOutputAttributes = Some(simpleCatalogRelation.output),
      catalogTable = Some(table))
  }

  override def apply(plan: LogicalPlan): LogicalPlan = plan transform {
    case i @ logical.InsertIntoTable(s: SimpleCatalogRelation, _, _, _, _)
        if DDLUtils.isDatasourceTable(s.metadata) =>
      i.copy(table = readDataSourceTable(sparkSession, s))

    case s: SimpleCatalogRelation if DDLUtils.isDatasourceTable(s.metadata) =>
      readDataSourceTable(sparkSession, s)
  }
}


/**
 * A Strategy for planning scans over data sources defined using the sources API.
 */
object DataSourceStrategy extends Strategy with Logging {
  def apply(plan: LogicalPlan): Seq[execution.SparkPlan] = plan match {
    case PhysicalOperation(projects, filters, l @ LogicalRelation(t: CatalystScan, _, _)) =>
      pruneFilterProjectRaw(
        l,
        projects,
        filters,
        (requestedColumns, allPredicates, _) =>
          toCatalystRDD(l, requestedColumns, t.buildScan(requestedColumns, allPredicates))) :: Nil

    case PhysicalOperation(projects, filters, l @ LogicalRelation(t: PrunedFilteredScan, _, _)) =>
      pruneFilterProject(
        l,
        projects,
        filters,
        (a, f) => toCatalystRDD(l, a, t.buildScan(a.map(_.name).toArray, f))) :: Nil

    case PhysicalOperation(projects, filters, l @ LogicalRelation(t: PrunedScan, _, _)) =>
      pruneFilterProject(
        l,
        projects,
        filters,
        (a, _) => toCatalystRDD(l, a, t.buildScan(a.map(_.name).toArray))) :: Nil

    case l @ LogicalRelation(baseRelation: TableScan, _, _) =>
      RowDataSourceScanExec(
        l.output,
        toCatalystRDD(l, baseRelation.buildScan()),
        baseRelation,
        UnknownPartitioning(0),
        Map.empty,
        None) :: Nil

    case i @ logical.InsertIntoTable(l @ LogicalRelation(t: InsertableRelation, _, _),
      part, query, overwrite, false) if part.isEmpty =>
      ExecutedCommandExec(InsertIntoDataSourceCommand(l, query, overwrite)) :: Nil

    case _ => Nil
  }

  // Get the bucket ID based on the bucketing values.
  // Restriction: Bucket pruning works iff the bucketing column has one and only one column.
  def getBucketId(bucketColumn: Attribute, numBuckets: Int, value: Any): Int = {
    val mutableRow = new SpecificInternalRow(Seq(bucketColumn.dataType))
    mutableRow(0) = Cast(Literal(value), bucketColumn.dataType).eval(null)
    val bucketIdGeneration = UnsafeProjection.create(
      HashPartitioning(bucketColumn :: Nil, numBuckets).partitionIdExpression :: Nil,
      bucketColumn :: Nil)

    bucketIdGeneration(mutableRow).getInt(0)
  }

  // Based on Public API.
  private def pruneFilterProject(
      relation: LogicalRelation,
      projects: Seq[NamedExpression],
      filterPredicates: Seq[Expression],
      scanBuilder: (Seq[Attribute], Array[Filter]) => RDD[InternalRow]) = {
    pruneFilterProjectRaw(
      relation,
      projects,
      filterPredicates,
      (requestedColumns, _, pushedFilters) => {
        scanBuilder(requestedColumns, pushedFilters.toArray)
      })
  }

  // Based on Catalyst expressions. The `scanBuilder` function accepts three arguments:
  //
  //  1. A `Seq[Attribute]`, containing all required column attributes. Used to handle relation
  //     traits that support column pruning (e.g. `PrunedScan` and `PrunedFilteredScan`).
  //
  //  2. A `Seq[Expression]`, containing all gathered Catalyst filter expressions, only used for
  //     `CatalystScan`.
  //
  //  3. A `Seq[Filter]`, containing all data source `Filter`s that are converted from (possibly a
  //     subset of) Catalyst filter expressions and can be handled by `relation`.  Used to handle
  //     relation traits (`CatalystScan` excluded) that support filter push-down (e.g.
  //     `PrunedFilteredScan` and `HadoopFsRelation`).
  //
  // Note that 2 and 3 shouldn't be used together.
  private def pruneFilterProjectRaw(
    relation: LogicalRelation,
    projects: Seq[NamedExpression],
    filterPredicates: Seq[Expression],
    scanBuilder: (Seq[Attribute], Seq[Expression], Seq[Filter]) => RDD[InternalRow]): SparkPlan = {

    val projectSet = AttributeSet(projects.flatMap(_.references))
    val filterSet = AttributeSet(filterPredicates.flatMap(_.references))

    val candidatePredicates = filterPredicates.map { _ transform {
      case a: AttributeReference => relation.attributeMap(a) // Match original case of attributes.
    }}

    val (unhandledPredicates, pushedFilters, handledFilters) =
      selectFilters(relation.relation, candidatePredicates)

    // A set of column attributes that are only referenced by pushed down filters.  We can eliminate
    // them from requested columns.
    val handledSet = {
      val handledPredicates = filterPredicates.filterNot(unhandledPredicates.contains)
      val unhandledSet = AttributeSet(unhandledPredicates.flatMap(_.references))
      AttributeSet(handledPredicates.flatMap(_.references)) --
        (projectSet ++ unhandledSet).map(relation.attributeMap)
    }

    // Combines all Catalyst filter `Expression`s that are either not convertible to data source
    // `Filter`s or cannot be handled by `relation`.
    val filterCondition = unhandledPredicates.reduceLeftOption(expressions.And)

    // These metadata values make scan plans uniquely identifiable for equality checking.
    // TODO(SPARK-17701) using strings for equality checking is brittle
    val metadata: Map[String, String] = {
      val pairs = ArrayBuffer.empty[(String, String)]

      // Mark filters which are handled by the underlying DataSource with an Astrisk
      if (pushedFilters.nonEmpty) {
        val markedFilters = for (filter <- pushedFilters) yield {
            if (handledFilters.contains(filter)) s"*$filter" else s"$filter"
        }
        pairs += ("PushedFilters" -> markedFilters.mkString("[", ", ", "]"))
      }
      pairs += ("ReadSchema" ->
        StructType.fromAttributes(projects.map(_.toAttribute)).catalogString)
      pairs.toMap
    }

    if (projects.map(_.toAttribute) == projects &&
        projectSet.size == projects.size &&
        filterSet.subsetOf(projectSet)) {
      // When it is possible to just use column pruning to get the right projection and
      // when the columns of this projection are enough to evaluate all filter conditions,
      // just do a scan followed by a filter, with no extra project.
      val requestedColumns = projects
        // Safe due to if above.
        .asInstanceOf[Seq[Attribute]]
        // Match original case of attributes.
        .map(relation.attributeMap)
        // Don't request columns that are only referenced by pushed filters.
        .filterNot(handledSet.contains)

      val scan = RowDataSourceScanExec(
        projects.map(_.toAttribute),
        scanBuilder(requestedColumns, candidatePredicates, pushedFilters),
        relation.relation, UnknownPartitioning(0), metadata,
        relation.catalogTable.map(_.identifier))
      filterCondition.map(execution.FilterExec(_, scan)).getOrElse(scan)
    } else {
      // Don't request columns that are only referenced by pushed filters.
      val requestedColumns =
        (projectSet ++ filterSet -- handledSet).map(relation.attributeMap).toSeq

      val scan = RowDataSourceScanExec(
        requestedColumns,
        scanBuilder(requestedColumns, candidatePredicates, pushedFilters),
        relation.relation, UnknownPartitioning(0), metadata,
        relation.catalogTable.map(_.identifier))
      execution.ProjectExec(
        projects, filterCondition.map(execution.FilterExec(_, scan)).getOrElse(scan))
    }
  }

  /**
   * Convert RDD of Row into RDD of InternalRow with objects in catalyst types
   */
  private[this] def toCatalystRDD(
      relation: LogicalRelation,
      output: Seq[Attribute],
      rdd: RDD[Row]): RDD[InternalRow] = {
    if (relation.relation.needConversion) {
      execution.RDDConversions.rowToRowRdd(rdd, output.map(_.dataType))
    } else {
      rdd.asInstanceOf[RDD[InternalRow]]
    }
  }

  /**
   * Convert RDD of Row into RDD of InternalRow with objects in catalyst types
   */
  private[this] def toCatalystRDD(relation: LogicalRelation, rdd: RDD[Row]): RDD[InternalRow] = {
    toCatalystRDD(relation, relation.output, rdd)
  }

  /**
   * Tries to translate a Catalyst [[Expression]] into data source [[Filter]].
   *
   * @return a `Some[Filter]` if the input [[Expression]] is convertible, otherwise a `None`.
   */
  protected[sql] def translateFilter(predicate: Expression): Option[Filter] = {
    predicate match {
      case expressions.EqualTo(a: Attribute, Literal(v, t)) =>
        Some(sources.EqualTo(a.name, convertToScala(v, t)))
      case expressions.EqualTo(Literal(v, t), a: Attribute) =>
        Some(sources.EqualTo(a.name, convertToScala(v, t)))

      case expressions.EqualNullSafe(a: Attribute, Literal(v, t)) =>
        Some(sources.EqualNullSafe(a.name, convertToScala(v, t)))
      case expressions.EqualNullSafe(Literal(v, t), a: Attribute) =>
        Some(sources.EqualNullSafe(a.name, convertToScala(v, t)))

      case expressions.GreaterThan(a: Attribute, Literal(v, t)) =>
        Some(sources.GreaterThan(a.name, convertToScala(v, t)))
      case expressions.GreaterThan(Literal(v, t), a: Attribute) =>
        Some(sources.LessThan(a.name, convertToScala(v, t)))

      case expressions.LessThan(a: Attribute, Literal(v, t)) =>
        Some(sources.LessThan(a.name, convertToScala(v, t)))
      case expressions.LessThan(Literal(v, t), a: Attribute) =>
        Some(sources.GreaterThan(a.name, convertToScala(v, t)))

      case expressions.GreaterThanOrEqual(a: Attribute, Literal(v, t)) =>
        Some(sources.GreaterThanOrEqual(a.name, convertToScala(v, t)))
      case expressions.GreaterThanOrEqual(Literal(v, t), a: Attribute) =>
        Some(sources.LessThanOrEqual(a.name, convertToScala(v, t)))

      case expressions.LessThanOrEqual(a: Attribute, Literal(v, t)) =>
        Some(sources.LessThanOrEqual(a.name, convertToScala(v, t)))
      case expressions.LessThanOrEqual(Literal(v, t), a: Attribute) =>
        Some(sources.GreaterThanOrEqual(a.name, convertToScala(v, t)))

      case expressions.InSet(a: Attribute, set) =>
        val toScala = CatalystTypeConverters.createToScalaConverter(a.dataType)
        Some(sources.In(a.name, set.toArray.map(toScala)))

      // Because we only convert In to InSet in Optimizer when there are more than certain
      // items. So it is possible we still get an In expression here that needs to be pushed
      // down.
      case expressions.In(a: Attribute, list) if !list.exists(!_.isInstanceOf[Literal]) =>
        val hSet = list.map(e => e.eval(EmptyRow))
        val toScala = CatalystTypeConverters.createToScalaConverter(a.dataType)
        Some(sources.In(a.name, hSet.toArray.map(toScala)))

      case expressions.IsNull(a: Attribute) =>
        Some(sources.IsNull(a.name))
      case expressions.IsNotNull(a: Attribute) =>
        Some(sources.IsNotNull(a.name))

      case expressions.And(left, right) =>
        (translateFilter(left) ++ translateFilter(right)).reduceOption(sources.And)

      case expressions.Or(left, right) =>
        for {
          leftFilter <- translateFilter(left)
          rightFilter <- translateFilter(right)
        } yield sources.Or(leftFilter, rightFilter)

      case expressions.Not(child) =>
        translateFilter(child).map(sources.Not)

      case expressions.StartsWith(a: Attribute, Literal(v: UTF8String, StringType)) =>
        Some(sources.StringStartsWith(a.name, v.toString))

      case expressions.EndsWith(a: Attribute, Literal(v: UTF8String, StringType)) =>
        Some(sources.StringEndsWith(a.name, v.toString))

      case expressions.Contains(a: Attribute, Literal(v: UTF8String, StringType)) =>
        Some(sources.StringContains(a.name, v.toString))

      case _ => None
    }
  }

  /**
   * Selects Catalyst predicate [[Expression]]s which are convertible into data source [[Filter]]s
   * and can be handled by `relation`.
   *
   * @return A triplet of `Seq[Expression]`, `Seq[Filter]`, and `Seq[Filter]` . The first element
   *         contains all Catalyst predicate [[Expression]]s that are either not convertible or
   *         cannot be handled by `relation`. The second element contains all converted data source
   *         [[Filter]]s that will be pushed down to the data source. The third element contains
   *         all [[Filter]]s that are completely filtered at the DataSource.
   */
  protected[sql] def selectFilters(
    relation: BaseRelation,
    predicates: Seq[Expression]): (Seq[Expression], Seq[Filter], Set[Filter]) = {

    // For conciseness, all Catalyst filter expressions of type `expressions.Expression` below are
    // called `predicate`s, while all data source filters of type `sources.Filter` are simply called
    // `filter`s.

    // A map from original Catalyst expressions to corresponding translated data source filters.
    // If a predicate is not in this map, it means it cannot be pushed down.
    val translatedMap: Map[Expression, Filter] = predicates.flatMap { p =>
      translateFilter(p).map(f => p -> f)
    }.toMap

    val pushedFilters: Seq[Filter] = translatedMap.values.toSeq

    // Catalyst predicate expressions that cannot be converted to data source filters.
    val nonconvertiblePredicates = predicates.filterNot(translatedMap.contains)

    // Data source filters that cannot be handled by `relation`. An unhandled filter means
    // the data source cannot guarantee the rows returned can pass the filter.
    // As a result we must return it so Spark can plan an extra filter operator.
    val unhandledFilters = relation.unhandledFilters(translatedMap.values.toArray).toSet
    val unhandledPredicates = translatedMap.filter { case (p, f) =>
      unhandledFilters.contains(f)
    }.keys
    val handledFilters = pushedFilters.toSet -- unhandledFilters

    (nonconvertiblePredicates ++ unhandledPredicates, pushedFilters, handledFilters)
  }
}<|MERGE_RESOLUTION|>--- conflicted
+++ resolved
@@ -182,18 +182,26 @@
           "Cannot overwrite a path that is also being read from.")
       }
 
-<<<<<<< HEAD
-      val overwritePartitionPath = if (overwrite.specificPartition.isDefined &&
-          t.sparkSession.sessionState.conf.manageFilesourcePartitions &&
-          l.catalogTable.get.partitionProviderIsHive) {
+      val overwritingSinglePartition = (overwrite.specificPartition.isDefined &&
+        t.sparkSession.sessionState.conf.manageFilesourcePartitions &&
+        l.catalogTable.get.partitionProviderIsHive)
+
+      val effectiveOutputPath = if (overwritingSinglePartition) {
         val partition = t.sparkSession.sessionState.catalog.getPartition(
           l.catalogTable.get.identifier, overwrite.specificPartition.get)
-        Some(new Path(partition.storage.locationUri.get))
+        new Path(partition.storage.locationUri.get)
       } else {
-        None
-=======
+        outputPath
+      }
+
+      val effectivePartitionSchema = if (overwritingSinglePartition) {
+        Nil
+      } else {
+        query.resolve(t.partitionSchema, t.sparkSession.sessionState.analyzer.resolver)
+      }
+
       def refreshPartitionsCallback(updatedPartitions: Seq[TablePartitionSpec]): Unit = {
-        if (l.catalogTable.isDefined &&
+        if (l.catalogTable.isDefined && updatedPartitions.nonEmpty &&
             l.catalogTable.get.partitionColumnNames.nonEmpty &&
             l.catalogTable.get.partitionProviderIsHive) {
           val metastoreUpdater = AlterTableAddPartitionCommand(
@@ -203,19 +211,17 @@
           metastoreUpdater.run(t.sparkSession)
         }
         t.location.refresh()
->>>>>>> 8ac09108
       }
 
       val insertCmd = InsertIntoHadoopFsRelationCommand(
-        outputPath,
-        query.resolve(t.partitionSchema, t.sparkSession.sessionState.analyzer.resolver),
+        effectiveOutputPath,
+        effectivePartitionSchema,
         t.bucketSpec,
         t.fileFormat,
         refreshPartitionsCallback,
         t.options,
         query,
-        mode,
-        overwritePartitionPath)
+        mode)
 
       insertCmd
   }
