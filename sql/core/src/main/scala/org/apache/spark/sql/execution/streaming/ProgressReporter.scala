--- conflicted
+++ resolved
@@ -27,13 +27,9 @@
 import org.apache.spark.sql.catalyst.plans.logical.{EventTimeWatermark, LogicalPlan}
 import org.apache.spark.sql.catalyst.util.DateTimeUtils._
 import org.apache.spark.sql.execution.QueryExecution
-<<<<<<< HEAD
 import org.apache.spark.sql.execution.datasources.v2.StreamWriterCommitProgress
-=======
-import org.apache.spark.sql.execution.datasources.v2.{MicroBatchScanExec, StreamingDataSourceV2Relation, StreamWriterCommitProgress}
 import org.apache.spark.sql.sources.v2.Table
-import org.apache.spark.sql.sources.v2.reader.streaming.{MicroBatchStream, SparkDataStream}
->>>>>>> 6ef45301
+import org.apache.spark.sql.sources.v2.reader.streaming.SparkDataStream
 import org.apache.spark.sql.streaming._
 import org.apache.spark.sql.streaming.StreamingQueryListener.QueryProgressEvent
 import org.apache.spark.util.Clock
@@ -68,19 +64,6 @@
   protected def sparkSession: SparkSession
   protected def postEvent(event: StreamingQueryListener.Event): Unit
 
-<<<<<<< HEAD
-=======
-  // Local timestamps and counters.
-  private var currentTriggerStartTimestamp = -1L
-  private var currentTriggerEndTimestamp = -1L
-  private var currentTriggerStartOffsets: Map[SparkDataStream, String] = _
-  private var currentTriggerEndOffsets: Map[SparkDataStream, String] = _
-  // TODO: Restore this from the checkpoint when possible.
-  private var lastTriggerStartTimestamp = -1L
-
-  private val currentDurationsMs = new mutable.HashMap[String, Long]()
-
->>>>>>> 6ef45301
   /** Flag that signals whether any error with input metrics have already been logged */
   protected var metricWarningLogged: Boolean = false
 
@@ -185,9 +168,8 @@
     ExecutionStats(numInputRows, stateOperators, eventTimeStats)
   }
 
-<<<<<<< HEAD
   protected def extractSourceToNumInputRows(extraInfos: Option[Any] = None)
-      : Map[BaseStreamingSource, Long]
+    : Map[SparkDataStream, Long]
 
   /** Extract statistics about stateful operators from the executed query plan. */
   protected def extractStateOperatorMetrics(hasNewData: Boolean): Seq[StateOperatorProgress] = {
@@ -198,87 +180,6 @@
       case p if p.isInstanceOf[StateStoreWriter] =>
         val progress = p.asInstanceOf[StateStoreWriter].getProgress()
         if (hasNewData) progress else progress.copy(newNumRowsUpdated = 0)
-=======
-  /** Extract number of input sources for each streaming source in plan */
-  private def extractSourceToNumInputRows(): Map[SparkDataStream, Long] = {
-
-    def sumRows(tuples: Seq[(SparkDataStream, Long)]): Map[SparkDataStream, Long] = {
-      tuples.groupBy(_._1).mapValues(_.map(_._2).sum) // sum up rows for each source
-    }
-
-    val onlyDataSourceV2Sources = {
-      // Check whether the streaming query's logical plan has only V2 micro-batch data sources
-      val allStreamingLeaves = logicalPlan.collect {
-        case s: StreamingDataSourceV2Relation => s.stream.isInstanceOf[MicroBatchStream]
-        case _: StreamingExecutionRelation => false
-      }
-      allStreamingLeaves.forall(_ == true)
-    }
-
-    if (onlyDataSourceV2Sources) {
-      // It's possible that multiple DataSourceV2ScanExec instances may refer to the same source
-      // (can happen with self-unions or self-joins). This means the source is scanned multiple
-      // times in the query, we should count the numRows for each scan.
-      val sourceToInputRowsTuples = lastExecution.executedPlan.collect {
-        case s: MicroBatchScanExec =>
-          val numRows = s.metrics.get("numOutputRows").map(_.value).getOrElse(0L)
-          val source = s.stream
-          source -> numRows
-      }
-      logDebug("Source -> # input rows\n\t" + sourceToInputRowsTuples.mkString("\n\t"))
-      sumRows(sourceToInputRowsTuples)
-    } else {
-
-      // Since V1 source do not generate execution plan leaves that directly link with source that
-      // generated it, we can only do a best-effort association between execution plan leaves to the
-      // sources. This is known to fail in a few cases, see SPARK-24050.
-      //
-      // We want to associate execution plan leaves to sources that generate them, so that we match
-      // the their metrics (e.g. numOutputRows) to the sources. To do this we do the following.
-      // Consider the translation from the streaming logical plan to the final executed plan.
-      //
-      // streaming logical plan (with sources) <==> trigger's logical plan <==> executed plan
-      //
-      // 1. We keep track of streaming sources associated with each leaf in trigger's logical plan
-      //  - Each logical plan leaf will be associated with a single streaming source.
-      //  - There can be multiple logical plan leaves associated with a streaming source.
-      //  - There can be leaves not associated with any streaming source, because they were
-      //      generated from a batch source (e.g. stream-batch joins)
-      //
-      // 2. Assuming that the executed plan has same number of leaves in the same order as that of
-      //    the trigger logical plan, we associate executed plan leaves with corresponding
-      //    streaming sources.
-      //
-      // 3. For each source, we sum the metrics of the associated execution plan leaves.
-      //
-      val logicalPlanLeafToSource = newData.flatMap { case (source, logicalPlan) =>
-        logicalPlan.collectLeaves().map { leaf => leaf -> source }
-      }
-      val allLogicalPlanLeaves = lastExecution.logical.collectLeaves() // includes non-streaming
-      val allExecPlanLeaves = lastExecution.executedPlan.collectLeaves()
-      if (allLogicalPlanLeaves.size == allExecPlanLeaves.size) {
-        val execLeafToSource = allLogicalPlanLeaves.zip(allExecPlanLeaves).flatMap {
-          case (lp, ep) => logicalPlanLeafToSource.get(lp).map { source => ep -> source }
-        }
-        val sourceToInputRowsTuples = execLeafToSource.map { case (execLeaf, source) =>
-          val numRows = execLeaf.metrics.get("numOutputRows").map(_.value).getOrElse(0L)
-          source -> numRows
-        }
-        sumRows(sourceToInputRowsTuples)
-      } else {
-        if (!metricWarningLogged) {
-          def toString[T](seq: Seq[T]): String = s"(size = ${seq.size}), ${seq.mkString(", ")}"
-
-          logWarning(
-            "Could not report metrics as number leaves in trigger logical plan did not match that" +
-              s" of the execution plan:\n" +
-              s"logical plan leaves: ${toString(allLogicalPlanLeaves)}\n" +
-              s"execution plan leaves: ${toString(allExecPlanLeaves)}\n")
-          metricWarningLogged = true
-        }
-        Map.empty
-      }
->>>>>>> 6ef45301
     }
   }
 }