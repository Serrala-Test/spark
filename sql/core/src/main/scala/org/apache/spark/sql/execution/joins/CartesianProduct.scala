--- conflicted
+++ resolved
@@ -34,22 +34,11 @@
     buildSide: BuildSide) extends BinaryNode {
   override def output: Seq[Attribute] = left.output ++ right.output
 
-<<<<<<< HEAD
   private val (small, big) = buildSide match {
-    case BuildRight => (left, right)
-    case BuildLeft => (right, left)
+    case BuildRight => (right, left)
+    case BuildLeft => (left, right)
   }
 
-  protected override def doExecute(): RDD[InternalRow] = {
-    val leftResults = small.execute().map(_.copy())
-    val rightResults = big.execute().map(_.copy())
-
-    leftResults.cartesian(rightResults).mapPartitions { iter =>
-      val joinedRow = new JoinedRow
-      buildSide match {
-        case BuildRight => iter.map(r => joinedRow(r._1, r._2))
-        case BuildLeft => iter.map(r => joinedRow(r._2, r._1))
-=======
   override private[sql] lazy val metrics = Map(
     "numLeftRows" -> SQLMetrics.createLongMetric(sparkContext, "number of left rows"),
     "numRightRows" -> SQLMetrics.createLongMetric(sparkContext, "number of right rows"),
@@ -60,11 +49,11 @@
     val numRightRows = longMetric("numRightRows")
     val numOutputRows = longMetric("numOutputRows")
 
-    val leftResults = left.execute().map { row =>
+    val leftResults = small.execute().map { row =>
       numLeftRows += 1
       row.copy()
     }
-    val rightResults = right.execute().map { row =>
+    val rightResults = big.execute().map { row =>
       numRightRows += 1
       row.copy()
     }
@@ -73,8 +62,10 @@
       val joinedRow = new JoinedRow
       iter.map { r =>
         numOutputRows += 1
-        joinedRow(r._1, r._2)
->>>>>>> 5ffe752b
+        buildSide match {
+          case BuildLeft => joinedRow(r._1, r._2)
+          case BuildRight => joinedRow(r._2, r._1)
+        }
       }
     }
   }
