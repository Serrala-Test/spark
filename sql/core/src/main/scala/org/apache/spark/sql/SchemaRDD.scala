/*
* Licensed to the Apache Software Foundation (ASF) under one or more
* contributor license agreements.  See the NOTICE file distributed with
* this work for additional information regarding copyright ownership.
* The ASF licenses this file to You under the Apache License, Version 2.0
* (the "License"); you may not use this file except in compliance with
* the License.  You may obtain a copy of the License at
*
*    http://www.apache.org/licenses/LICENSE-2.0
*
* Unless required by applicable law or agreed to in writing, software
* distributed under the License is distributed on an "AS IS" BASIS,
* WITHOUT WARRANTIES OR CONDITIONS OF ANY KIND, either express or implied.
* See the License for the specific language governing permissions and
* limitations under the License.
*/

package org.apache.spark.sql

import java.util.{Map => JMap, List => JList}

import org.apache.spark.api.python.SerDeUtil
import org.apache.spark.storage.StorageLevel

import scala.collection.JavaConversions._
import scala.collection.JavaConverters._

import net.razorvine.pickle.Pickler

import org.apache.spark.{Dependency, OneToOneDependency, Partition, Partitioner, TaskContext}
import org.apache.spark.annotation.{AlphaComponent, Experimental}
import org.apache.spark.rdd.RDD
import org.apache.spark.sql.api.java.JavaSchemaRDD
import org.apache.spark.sql.catalyst.analysis._
import org.apache.spark.sql.catalyst.expressions._
import org.apache.spark.sql.catalyst.plans.logical._
import org.apache.spark.sql.catalyst.plans.{Inner, JoinType}
import org.apache.spark.sql.execution.{LogicalRDD, EvaluatePython}
import org.apache.spark.api.java.JavaRDD

/**
 * :: AlphaComponent ::
 * An RDD of [[Row]] objects that has an associated schema. In addition to standard RDD functions,
 * SchemaRDDs can be used in relational queries, as shown in the examples below.
 *
 * Importing a SQLContext brings an implicit into scope that automatically converts a standard RDD
 * whose elements are scala case classes into a SchemaRDD.  This conversion can also be done
 * explicitly using the `createSchemaRDD` function on a [[SQLContext]].
 *
 * A `SchemaRDD` can also be created by loading data in from external sources.
 * Examples are loading data from Parquet files by using the `parquetFile` method on [[SQLContext]]
 * and loading JSON datasets by using `jsonFile` and `jsonRDD` methods on [[SQLContext]].
 *
 * == SQL Queries ==
 * A SchemaRDD can be registered as a table in the [[SQLContext]] that was used to create it.  Once
 * an RDD has been registered as a table, it can be used in the FROM clause of SQL statements.
 *
 * {{{
 *  // One method for defining the schema of an RDD is to make a case class with the desired column
 *  // names and types.
 *  case class Record(key: Int, value: String)
 *
 *  val sc: SparkContext // An existing spark context.
 *  val sqlContext = new SQLContext(sc)
 *
 *  // Importing the SQL context gives access to all the SQL functions and implicit conversions.
 *  import sqlContext._
 *
 *  val rdd = sc.parallelize((1 to 100).map(i => Record(i, s"val_$i")))
 *  // Any RDD containing case classes can be registered as a table.  The schema of the table is
 *  // automatically inferred using scala reflection.
 *  rdd.registerTempTable("records")
 *
 *  val results: SchemaRDD = sql("SELECT * FROM records")
 * }}}
 *
 * == Language Integrated Queries ==
 *
 * {{{
 *
 *  case class Record(key: Int, value: String)
 *
 *  val sc: SparkContext // An existing spark context.
 *  val sqlContext = new SQLContext(sc)
 *
 *  // Importing the SQL context gives access to all the SQL functions and implicit conversions.
 *  import sqlContext._
 *
 *  val rdd = sc.parallelize((1 to 100).map(i => Record(i, "val_" + i)))
 *
 *  // Example of language integrated queries.
 *  rdd.where('key === 1).orderBy('value.asc).select('key).collect()
 * }}}
 *
 *  @groupname Query Language Integrated Queries
 *  @groupdesc Query Functions that create new queries from SchemaRDDs.  The
 *             result of all query functions is also a SchemaRDD, allowing multiple operations to be
 *             chained using a builder pattern.
 *  @groupprio Query -2
 *  @groupname schema SchemaRDD Functions
 *  @groupprio schema -1
 *  @groupname Ungrouped Base RDD Functions
 */
@AlphaComponent
class SchemaRDD(
    @transient val sqlContext: SQLContext,
    @transient val baseLogicalPlan: LogicalPlan)
  extends RDD[Row](sqlContext.sparkContext, Nil) with SchemaRDDLike {

  def baseSchemaRDD = this

  // =========================================================================================
  // RDD functions: Copy the internal row representation so we present immutable data to users.
  // =========================================================================================

  override def compute(split: Partition, context: TaskContext): Iterator[Row] =
    firstParent[Row].compute(split, context).map(_.copy())

  override def getPartitions: Array[Partition] = firstParent[Row].partitions

  override protected def getDependencies: Seq[Dependency[_]] =
    List(new OneToOneDependency(queryExecution.toRdd))

  /** Returns the schema of this SchemaRDD (represented by a [[StructType]]).
    *
    * @group schema
    */
  def schema: StructType = queryExecution.analyzed.schema

  // =======================================================================
  // Query DSL
  // =======================================================================

  /**
   * Changes the output of this relation to the given expressions, similar to the `SELECT` clause
   * in SQL.
   *
   * {{{
   *   schemaRDD.select('a, 'b + 'c, 'd as 'aliasedName)
   * }}}
   *
   * @param exprs a set of logical expression that will be evaluated for each input row.
   *
   * @group Query
   */
  def select(exprs: Expression*): SchemaRDD = {
    val aliases = exprs.zipWithIndex.map {
      case (ne: NamedExpression, _) => ne
      case (e, i) => Alias(e, s"c$i")()
    }
    new SchemaRDD(sqlContext, Project(aliases, logicalPlan))
  }

  /**
   * Filters the output, only returning those rows where `condition` evaluates to true.
   *
   * {{{
   *   schemaRDD.where('a === 'b)
   *   schemaRDD.where('a === 1)
   *   schemaRDD.where('a + 'b > 10)
   * }}}
   *
   * @group Query
   */
  def where(condition: Expression): SchemaRDD =
    new SchemaRDD(sqlContext, Filter(condition, logicalPlan))

  /**
   * Performs a relational join on two SchemaRDDs
   *
   * @param otherPlan the [[SchemaRDD]] that should be joined with this one.
   * @param joinType One of `Inner`, `LeftOuter`, `RightOuter`, or `FullOuter`. Defaults to `Inner.`
   * @param on       An optional condition for the join operation.  This is equivalent to the `ON`
   *                 clause in standard SQL.  In the case of `Inner` joins, specifying a
   *                 `condition` is equivalent to adding `where` clauses after the `join`.
   *
   * @group Query
   */
  def join(
      otherPlan: SchemaRDD,
      joinType: JoinType = Inner,
      on: Option[Expression] = None): SchemaRDD =
    new SchemaRDD(sqlContext, Join(logicalPlan, otherPlan.logicalPlan, joinType, on))

  /**
   * Sorts the results by the given expressions.
   * {{{
   *   schemaRDD.orderBy('a)
   *   schemaRDD.orderBy('a, 'b)
   *   schemaRDD.orderBy('a.asc, 'b.desc)
   * }}}
   *
   * @group Query
   */
  def orderBy(sortExprs: SortOrder*): SchemaRDD =
    new SchemaRDD(sqlContext, Sort(sortExprs, logicalPlan))

  @deprecated("use limit with integer argument", "1.1.0")
  def limit(limitExpr: Expression): SchemaRDD =
    new SchemaRDD(sqlContext, Limit(limitExpr, logicalPlan))

  /**
   * Limits the results by the given integer.
   * {{{
   *   schemaRDD.limit(10)
   * }}}
   */
  def limit(limitNum: Int): SchemaRDD =
    new SchemaRDD(sqlContext, Limit(Literal(limitNum), logicalPlan))

  /**
   * Performs a grouping followed by an aggregation.
   *
   * {{{
   *   schemaRDD.groupBy('year)(Sum('sales) as 'totalSales)
   * }}}
   *
   * @group Query
   */
  def groupBy(groupingExprs: Expression*)(aggregateExprs: Expression*): SchemaRDD = {
    val aliasedExprs = aggregateExprs.map {
      case ne: NamedExpression => ne
      case e => Alias(e, e.toString)()
    }
    new SchemaRDD(sqlContext, Aggregate(groupingExprs, aliasedExprs, logicalPlan))
  }

  /**
   * Performs an aggregation over all Rows in this RDD.
   * This is equivalent to a groupBy with no grouping expressions.
   *
   * {{{
   *   schemaRDD.aggregate(Sum('sales) as 'totalSales)
   * }}}
   *
   * @group Query
   */
  def aggregate(aggregateExprs: Expression*): SchemaRDD = {
    groupBy()(aggregateExprs: _*)
  }

  /**
   * Applies a qualifier to the attributes of this relation.  Can be used to disambiguate attributes
   * with the same name, for example, when performing self-joins.
   *
   * {{{
   *   val x = schemaRDD.where('a === 1).as('x)
   *   val y = schemaRDD.where('a === 2).as('y)
   *   x.join(y).where("x.a".attr === "y.a".attr),
   * }}}
   *
   * @group Query
   */
  def as(alias: Symbol) =
    new SchemaRDD(sqlContext, Subquery(alias.name, logicalPlan))

  /**
   * Combines the tuples of two RDDs with the same schema, keeping duplicates.
   *
   * @group Query
   */
  def unionAll(otherPlan: SchemaRDD) =
    new SchemaRDD(sqlContext, Union(logicalPlan, otherPlan.logicalPlan))

  /**
   * Performs a relational except on two SchemaRDDs
   *
   * @param otherPlan the [[SchemaRDD]] that should be excepted from this one.
   *
   * @group Query
   */
  def except(otherPlan: SchemaRDD): SchemaRDD =
    new SchemaRDD(sqlContext, Except(logicalPlan, otherPlan.logicalPlan))

  /**
   * Performs a relational intersect on two SchemaRDDs
   *
   * @param otherPlan the [[SchemaRDD]] that should be intersected with this one.
   *
   * @group Query
   */
  def intersect(otherPlan: SchemaRDD): SchemaRDD =
    new SchemaRDD(sqlContext, Intersect(logicalPlan, otherPlan.logicalPlan))

  /**
   * Filters tuples using a function over the value of the specified column.
   *
   * {{{
   *   schemaRDD.sfilter('a)((a: Int) => ...)
   * }}}
   *
   * @group Query
   */
  def where[T1](arg1: Symbol)(udf: (T1) => Boolean) =
    new SchemaRDD(
      sqlContext,
      Filter(ScalaUdf(udf, BooleanType, Seq(UnresolvedAttribute(arg1.name))), logicalPlan))

  /**
   * :: Experimental ::
   * Filters tuples using a function over a `Dynamic` version of a given Row.  DynamicRows use
   * scala's Dynamic trait to emulate an ORM of in a dynamically typed language.  Since the type of
   * the column is not known at compile time, all attributes are converted to strings before
   * being passed to the function.
   *
   * {{{
   *   schemaRDD.where(r => r.firstName == "Bob" && r.lastName == "Smith")
   * }}}
   *
   * @group Query
   */
  @Experimental
  def where(dynamicUdf: (DynamicRow) => Boolean) =
    new SchemaRDD(
      sqlContext,
      Filter(ScalaUdf(dynamicUdf, BooleanType, Seq(WrapDynamic(logicalPlan.output))), logicalPlan))

  /**
   * :: Experimental ::
   * Returns a sampled version of the underlying dataset.
   *
   * @group Query
   */
  @Experimental
  override
  def sample(
      withReplacement: Boolean = true,
      fraction: Double,
      seed: Long) =
    new SchemaRDD(sqlContext, Sample(fraction, withReplacement, seed, logicalPlan))

  /**
   * :: Experimental ::
   * Return the number of elements in the RDD. Unlike the base RDD implementation of count, this
   * implementation leverages the query optimizer to compute the count on the SchemaRDD, which
   * supports features such as filter pushdown.
   */
  @Experimental
  override def count(): Long = aggregate(Count(Literal(1))).collect().head.getLong(0)

  /**
   * :: Experimental ::
   * Applies the given Generator, or table generating function, to this relation.
   *
   * @param generator A table generating function.  The API for such functions is likely to change
   *                  in future releases
   * @param join when set to true, each output row of the generator is joined with the input row
   *             that produced it.
   * @param outer when set to true, at least one row will be produced for each input row, similar to
   *              an `OUTER JOIN` in SQL.  When no output rows are produced by the generator for a
   *              given row, a single row will be output, with `NULL` values for each of the
   *              generated columns.
   * @param alias an optional alias that can be used as qualifier for the attributes that are
   *              produced by this generate operation.
   *
   * @group Query
   */
  @Experimental
  def generate(
      generator: Generator,
      join: Boolean = false,
      outer: Boolean = false,
      alias: Option[String] = None) =
    new SchemaRDD(sqlContext, Generate(generator, join, outer, alias, logicalPlan))

  /**
   * Returns this RDD as a SchemaRDD.  Intended primarily to force the invocation of the implicit
   * conversion from a standard RDD to a SchemaRDD.
   *
   * @group schema
   */
  def toSchemaRDD = this

  /**
   * Returns this RDD as a JavaSchemaRDD.
   *
   * @group schema
   */
  def toJavaSchemaRDD: JavaSchemaRDD = new JavaSchemaRDD(sqlContext, logicalPlan)

  /**
   * Converts a JavaRDD to a PythonRDD. It is used by pyspark.
   */
  private[sql] def javaToPython: JavaRDD[Array[Byte]] = {
<<<<<<< HEAD
    val rowSchema = StructType.fromAttributes(this.queryExecution.analyzed.output)
    val jrdd = this.map(rowToJArray(_, rowSchema)).toJavaRDD()
    SerDeUtil.javaToPython(jrdd)
=======
    val fieldTypes = schema.fields.map(_.dataType)
    this.mapPartitions { iter =>
      val pickle = new Pickler
      iter.map { row =>
        EvaluatePython.rowToArray(row, fieldTypes)
      }.grouped(100).map(batched => pickle.dumps(batched.toArray))
    }
>>>>>>> e7fd8041
  }

  /**
   * Serializes the Array[Row] returned by SchemaRDD's optimized collect(), using the same
   * format as javaToPython. It is used by pyspark.
   */
  private[sql] def collectToPython: JList[Array[Byte]] = {
    val fieldTypes = schema.fields.map(_.dataType)
    val pickle = new Pickler
    new java.util.ArrayList(collect().map { row =>
      EvaluatePython.rowToArray(row, fieldTypes)
    }.grouped(100).map(batched => pickle.dumps(batched.toArray)).toIterable)
  }

  /**
   * Creates SchemaRDD by applying own schema to derived RDD. Typically used to wrap return value
   * of base RDD functions that do not change schema.
   *
   * @param rdd RDD derived from this one and has same schema
   *
   * @group schema
   */
  private def applySchema(rdd: RDD[Row]): SchemaRDD = {
    new SchemaRDD(sqlContext,
      LogicalRDD(queryExecution.analyzed.output.map(_.newInstance()), rdd)(sqlContext))
  }

  // =======================================================================
  // Overridden RDD actions
  // =======================================================================

  override def collect(): Array[Row] = queryExecution.executedPlan.executeCollect()

  override def take(num: Int): Array[Row] = limit(num).collect()

  // =======================================================================
  // Base RDD functions that do NOT change schema
  // =======================================================================

  // Transformations (return a new RDD)

  override def coalesce(numPartitions: Int, shuffle: Boolean = false)
                       (implicit ord: Ordering[Row] = null): SchemaRDD =
    applySchema(super.coalesce(numPartitions, shuffle)(ord))

  override def distinct(): SchemaRDD =
    applySchema(super.distinct())

  override def distinct(numPartitions: Int)
                       (implicit ord: Ordering[Row] = null): SchemaRDD =
    applySchema(super.distinct(numPartitions)(ord))

  override def filter(f: Row => Boolean): SchemaRDD =
    applySchema(super.filter(f))

  override def intersection(other: RDD[Row]): SchemaRDD =
    applySchema(super.intersection(other))

  override def intersection(other: RDD[Row], partitioner: Partitioner)
                           (implicit ord: Ordering[Row] = null): SchemaRDD =
    applySchema(super.intersection(other, partitioner)(ord))

  override def intersection(other: RDD[Row], numPartitions: Int): SchemaRDD =
    applySchema(super.intersection(other, numPartitions))

  override def repartition(numPartitions: Int)
                          (implicit ord: Ordering[Row] = null): SchemaRDD =
    applySchema(super.repartition(numPartitions)(ord))

  override def subtract(other: RDD[Row]): SchemaRDD =
    applySchema(super.subtract(other))

  override def subtract(other: RDD[Row], numPartitions: Int): SchemaRDD =
    applySchema(super.subtract(other, numPartitions))

  override def subtract(other: RDD[Row], p: Partitioner)
                       (implicit ord: Ordering[Row] = null): SchemaRDD =
    applySchema(super.subtract(other, p)(ord))

  /** Overridden cache function will always use the in-memory columnar caching. */
  override def cache(): this.type = {
    sqlContext.cacheQuery(this)
    this
  }

  override def persist(newLevel: StorageLevel): this.type = {
    sqlContext.cacheQuery(this, newLevel)
    this
  }

  override def unpersist(blocking: Boolean): this.type = {
    sqlContext.uncacheQuery(this, blocking)
    this
  }
}<|MERGE_RESOLUTION|>--- conflicted
+++ resolved
@@ -382,19 +382,9 @@
    * Converts a JavaRDD to a PythonRDD. It is used by pyspark.
    */
   private[sql] def javaToPython: JavaRDD[Array[Byte]] = {
-<<<<<<< HEAD
-    val rowSchema = StructType.fromAttributes(this.queryExecution.analyzed.output)
-    val jrdd = this.map(rowToJArray(_, rowSchema)).toJavaRDD()
+    val fieldTypes = schema.fields.map(_.dataType)
+    val jrdd = this.map(EvaluatePython.rowToArray(_, fieldTypes)).toJavaRDD()
     SerDeUtil.javaToPython(jrdd)
-=======
-    val fieldTypes = schema.fields.map(_.dataType)
-    this.mapPartitions { iter =>
-      val pickle = new Pickler
-      iter.map { row =>
-        EvaluatePython.rowToArray(row, fieldTypes)
-      }.grouped(100).map(batched => pickle.dumps(batched.toArray))
-    }
->>>>>>> e7fd8041
   }
 
   /**
