--- conflicted
+++ resolved
@@ -59,7 +59,6 @@
         .map(_.mkString("\t"))
   }
 
-<<<<<<< HEAD
   private def formatDescribeTableOutput(rows: Array[Row]): Seq[String] = {
     rows.map {
       case Row(name: String, dataType: String, comment) =>
@@ -69,14 +68,9 @@
     }
   }
 
-  private lazy val zoneId = DateTimeUtils.getZoneId(SQLConf.get.sessionLocalTimeZone)
-  private lazy val dateFormatter = DateFormatter(zoneId)
-  private lazy val timestampFormatter = TimestampFormatter.getFractionFormatter(zoneId)
-=======
   private def zoneId = DateTimeUtils.getZoneId(SQLConf.get.sessionLocalTimeZone)
   private def dateFormatter = DateFormatter(zoneId)
   private def timestampFormatter = TimestampFormatter.getFractionFormatter(zoneId)
->>>>>>> 474b1bb5
 
   /** Formats a datum (based on the given data type) and returns the string representation. */
   def toHiveString(a: (Any, DataType), nested: Boolean = false): String = a match {
