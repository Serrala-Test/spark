--- conflicted
+++ resolved
@@ -118,25 +118,13 @@
    *
    * @since 1.6.0
    */
-<<<<<<< HEAD
-  def newSession(): SQLContext = new SQLContext(sharedState, isRootContext = false)
 
   /** Pre-Load built-in User Defined Types */
-  if (isRootContext) {
-    BuiltInUDT.preloadBuiltInUDT
-  }
-
-  /**
-   * Per-session state, e.g. configuration, functions, temporary tables etc.
-   */
-  @transient
-  protected[sql] lazy val sessionState: SessionState = new SessionState(self)
-  protected[spark] def conf: SQLConf = sessionState.conf
-=======
+  BuiltInUDT.preloadBuiltInUDT
+
   def newSession(): SQLContext = {
     new SQLContext(sparkSession.newSession(), isRootContext = false)
   }
->>>>>>> fd826819
 
   /**
    * An interface to register custom [[org.apache.spark.sql.util.QueryExecutionListener]]s
