/*
 * Licensed to the Apache Software Foundation (ASF) under one or more
 * contributor license agreements.  See the NOTICE file distributed with
 * this work for additional information regarding copyright ownership.
 * The ASF licenses this file to You under the Apache License, Version 2.0
 * (the "License"); you may not use this file except in compliance with
 * the License.  You may obtain a copy of the License at
 *
 *    http://www.apache.org/licenses/LICENSE-2.0
 *
 * Unless required by applicable law or agreed to in writing, software
 * distributed under the License is distributed on an "AS IS" BASIS,
 * WITHOUT WARRANTIES OR CONDITIONS OF ANY KIND, either express or implied.
 * See the License for the specific language governing permissions and
 * limitations under the License.
 */

package org.apache.spark.sql

import java.beans.Introspector
import java.util.Properties
import java.util.concurrent.atomic.AtomicReference


import scala.collection.JavaConverters._
import scala.collection.immutable
import scala.reflect.runtime.universe.TypeTag
import scala.util.control.NonFatal

import org.apache.spark.{SparkException, SparkContext}
import org.apache.spark.annotation.{DeveloperApi, Experimental}
import org.apache.spark.api.java.{JavaRDD, JavaSparkContext}
import org.apache.spark.rdd.RDD
import org.apache.spark.scheduler.{SparkListener, SparkListenerApplicationEnd}
import org.apache.spark.sql.SQLConf.SQLConfEntry
import org.apache.spark.sql.catalyst.analysis._
import org.apache.spark.sql.catalyst.encoders.{encoderFor, Encoder}
import org.apache.spark.sql.catalyst.errors.DialectException
import org.apache.spark.sql.catalyst.expressions._
import org.apache.spark.sql.catalyst.optimizer.{DefaultOptimizer, Optimizer}
import org.apache.spark.sql.catalyst.plans.logical.{LocalRelation, LogicalPlan}
import org.apache.spark.sql.catalyst.rules.RuleExecutor
import org.apache.spark.sql.catalyst.{InternalRow, ParserDialect, _}
import org.apache.spark.sql.execution._
import org.apache.spark.sql.execution.datasources._
import org.apache.spark.sql.execution.ui.{SQLListener, SQLTab}
import org.apache.spark.sql.sources.BaseRelation
import org.apache.spark.sql.types._
import org.apache.spark.sql.{execution => sparkexecution}
import org.apache.spark.sql.util.ExecutionListenerManager
import org.apache.spark.util.Utils

/**
 * The entry point for working with structured data (rows and columns) in Spark.  Allows the
 * creation of [[DataFrame]] objects as well as the execution of SQL queries.
 *
 * @groupname basic Basic Operations
 * @groupname ddl_ops Persistent Catalog DDL
 * @groupname cachemgmt Cached Table Management
 * @groupname genericdata Generic Data Sources
 * @groupname specificdata Specific Data Sources
 * @groupname config Configuration
 * @groupname dataframes Custom DataFrame Creation
 * @groupname Ungrouped Support functions for language integrated queries
 *
 * @since 1.0.0
 */
class SQLContext private[sql](
    @transient val sparkContext: SparkContext,
    @transient protected[sql] val cacheManager: CacheManager,
    @transient private[sql] val listener: SQLListener,
    val isRootContext: Boolean)
  extends org.apache.spark.Logging with Serializable {

  self =>

  def this(sparkContext: SparkContext) = {
    this(sparkContext, new CacheManager, SQLContext.createListenerAndUI(sparkContext), true)
  }
  def this(sparkContext: JavaSparkContext) = this(sparkContext.sc)

  // If spark.sql.allowMultipleContexts is true, we will throw an exception if a user
  // wants to create a new root SQLContext (a SLQContext that is not created by newSession).
  private val allowMultipleContexts =
    sparkContext.conf.getBoolean(
      SQLConf.ALLOW_MULTIPLE_CONTEXTS.key,
      SQLConf.ALLOW_MULTIPLE_CONTEXTS.defaultValue.get)

  // Assert no root SQLContext is running when allowMultipleContexts is false.
  {
    if (!allowMultipleContexts && isRootContext) {
      SQLContext.getInstantiatedContextOption() match {
        case Some(rootSQLContext) =>
          val errMsg = "Only one SQLContext/HiveContext may be running in this JVM. " +
            s"It is recommended to use SQLContext.getOrCreate to get the instantiated " +
            s"SQLContext/HiveContext. To ignore this error, " +
            s"set ${SQLConf.ALLOW_MULTIPLE_CONTEXTS.key} = true in SparkConf."
          throw new SparkException(errMsg)
        case None => // OK
      }
    }
  }

  /**
   * Returns a SQLContext as new session, with separated SQL configurations, temporary tables,
   * registered functions, but sharing the same SparkContext, CacheManager, SQLListener and SQLTab.
   *
   * @since 1.6.0
   */
  def newSession(): SQLContext = {
    new SQLContext(
      sparkContext = sparkContext,
      cacheManager = cacheManager,
      listener = listener,
      isRootContext = false)
  }

  /**
   * @return Spark SQL configuration
   */
  protected[sql] lazy val conf = new SQLConf

  /**
   * Set Spark SQL configuration properties.
   *
   * @group config
   * @since 1.0.0
   */
  def setConf(props: Properties): Unit = conf.setConf(props)

  /** Set the given Spark SQL configuration property. */
  private[sql] def setConf[T](entry: SQLConfEntry[T], value: T): Unit = conf.setConf(entry, value)

  /**
   * Set the given Spark SQL configuration property.
   *
   * @group config
   * @since 1.0.0
   */
  def setConf(key: String, value: String): Unit = conf.setConfString(key, value)

  /**
   * Return the value of Spark SQL configuration property for the given key.
   *
   * @group config
   * @since 1.0.0
   */
  def getConf(key: String): String = conf.getConfString(key)

  /**
   * Return the value of Spark SQL configuration property for the given key. If the key is not set
   * yet, return `defaultValue` in [[SQLConfEntry]].
   */
  private[sql] def getConf[T](entry: SQLConfEntry[T]): T = conf.getConf(entry)

  /**
   * Return the value of Spark SQL configuration property for the given key. If the key is not set
   * yet, return `defaultValue`. This is useful when `defaultValue` in SQLConfEntry is not the
   * desired one.
   */
  private[sql] def getConf[T](entry: SQLConfEntry[T], defaultValue: T): T = {
    conf.getConf(entry, defaultValue)
  }

  /**
   * Return the value of Spark SQL configuration property for the given key. If the key is not set
   * yet, return `defaultValue`.
   *
   * @group config
   * @since 1.0.0
   */
  def getConf(key: String, defaultValue: String): String = conf.getConfString(key, defaultValue)

  /**
   * Return all the configuration properties that have been set (i.e. not the default).
   * This creates a new copy of the config properties in the form of a Map.
   *
   * @group config
   * @since 1.0.0
   */
  def getAllConfs: immutable.Map[String, String] = conf.getAllConfs

  @transient
  lazy val listenerManager: ExecutionListenerManager = new ExecutionListenerManager

  @transient
  protected[sql] lazy val catalog: Catalog = new SimpleCatalog(conf)

  @transient
  protected[sql] lazy val functionRegistry: FunctionRegistry = FunctionRegistry.builtin.copy()

  @transient
  protected[sql] lazy val analyzer: Analyzer =
    new Analyzer(catalog, functionRegistry, conf) {
      override val extendedResolutionRules =
        ExtractPythonUDFs ::
        PreInsertCastAndRename ::
        (if (conf.runSQLOnFile) new ResolveDataSource(self) :: Nil else Nil)

      override val extendedCheckRules = Seq(
        datasources.PreWriteCheck(catalog)
      )
    }

  @transient
  protected[sql] lazy val optimizer: Optimizer = DefaultOptimizer

  @transient
  protected[sql] val ddlParser = new DDLParser(sqlParser.parse(_))

  @transient
  protected[sql] val sqlParser = new SparkSQLParser(getSQLDialect().parse(_))

  protected[sql] def getSQLDialect(): ParserDialect = {
    try {
      val clazz = Utils.classForName(dialectClassName)
      clazz.newInstance().asInstanceOf[ParserDialect]
    } catch {
      case NonFatal(e) =>
        // Since we didn't find the available SQL Dialect, it will fail even for SET command:
        // SET spark.sql.dialect=sql; Let's reset as default dialect automatically.
        val dialect = conf.dialect
        // reset the sql dialect
        conf.unsetConf(SQLConf.DIALECT)
        // throw out the exception, and the default sql dialect will take effect for next query.
        throw new DialectException(
          s"""Instantiating dialect '$dialect' failed.
             |Reverting to default dialect '${conf.dialect}'""".stripMargin, e)
    }
  }

  protected[sql] def parseSql(sql: String): LogicalPlan = ddlParser.parse(sql, false)

  protected[sql] def executeSql(sql: String):
    org.apache.spark.sql.execution.QueryExecution = executePlan(parseSql(sql))

  protected[sql] def executePlan(plan: LogicalPlan) =
    new sparkexecution.QueryExecution(this, plan)

  protected[sql] def dialectClassName = if (conf.dialect == "sql") {
    classOf[DefaultParserDialect].getCanonicalName
  } else {
    conf.dialect
  }

  /**
   * Add a jar to SQLContext
   */
  protected[sql] def addJar(path: String): Unit = {
    sparkContext.addJar(path)
  }

  {
    // We extract spark sql settings from SparkContext's conf and put them to
    // Spark SQL's conf.
    // First, we populate the SQLConf (conf). So, we can make sure that other values using
    // those settings in their construction can get the correct settings.
    // For example, metadataHive in HiveContext may need both spark.sql.hive.metastore.version
    // and spark.sql.hive.metastore.jars to get correctly constructed.
    val properties = new Properties
    sparkContext.getConf.getAll.foreach {
      case (key, value) if key.startsWith("spark.sql") => properties.setProperty(key, value)
      case _ =>
    }
    // We directly put those settings to conf to avoid of calling setConf, which may have
    // side-effects. For example, in HiveContext, setConf may cause executionHive and metadataHive
    // get constructed. If we call setConf directly, the constructed metadataHive may have
    // wrong settings, or the construction may fail.
    conf.setConf(properties)
    // After we have populated SQLConf, we call setConf to populate other confs in the subclass
    // (e.g. hiveconf in HiveContext).
    properties.asScala.foreach {
      case (key, value) => setConf(key, value)
    }
  }

  /**
   * :: Experimental ::
   * A collection of methods that are considered experimental, but can be used to hook into
   * the query planner for advanced functionality.
   *
   * @group basic
   * @since 1.3.0
   */
  @Experimental
  @transient
  val experimental: ExperimentalMethods = new ExperimentalMethods(this)

  /**
   * :: Experimental ::
   * Returns a [[DataFrame]] with no rows or columns.
   *
   * @group basic
   * @since 1.3.0
   */
  @Experimental
  @transient
  lazy val emptyDataFrame: DataFrame = createDataFrame(sparkContext.emptyRDD[Row], StructType(Nil))

  /**
   * A collection of methods for registering user-defined functions (UDF).
   *
   * The following example registers a Scala closure as UDF:
   * {{{
   *   sqlContext.udf.register("myUDF", (arg1: Int, arg2: String) => arg2 + arg1)
   * }}}
   *
   * The following example registers a UDF in Java:
   * {{{
   *   sqlContext.udf().register("myUDF",
   *       new UDF2<Integer, String, String>() {
   *           @Override
   *           public String call(Integer arg1, String arg2) {
   *               return arg2 + arg1;
   *           }
   *      }, DataTypes.StringType);
   * }}}
   *
   * Or, to use Java 8 lambda syntax:
   * {{{
   *   sqlContext.udf().register("myUDF",
   *       (Integer arg1, String arg2) -> arg2 + arg1,
   *       DataTypes.StringType);
   * }}}
   *
   * @group basic
   * @since 1.3.0
   * TODO move to SQLSession?
   */
  @transient
  val udf: UDFRegistration = new UDFRegistration(this)

  /**
   * Returns true if the table is currently cached in-memory.
   * @group cachemgmt
   * @since 1.3.0
   */
  def isCached(tableName: String): Boolean = {
    cacheManager.lookupCachedData(table(tableName)).nonEmpty
  }

  /**
   * Caches the specified table in-memory.
   * @group cachemgmt
   * @since 1.3.0
   */
  def cacheTable(tableName: String): Unit = {
    cacheManager.cacheQuery(table(tableName), Some(tableName))
  }

  /**
   * Removes the specified table from the in-memory cache.
   * @group cachemgmt
   * @since 1.3.0
   */
  def uncacheTable(tableName: String): Unit = cacheManager.uncacheQuery(table(tableName))

  /**
   * Removes all cached tables from the in-memory cache.
   * @since 1.3.0
   */
  def clearCache(): Unit = cacheManager.clearCache()

  // scalastyle:off
  // Disable style checker so "implicits" object can start with lowercase i
  /**
   * :: Experimental ::
   * (Scala-specific) Implicit methods available in Scala for converting
   * common Scala objects into [[DataFrame]]s.
   *
   * {{{
   *   val sqlContext = new SQLContext(sc)
   *   import sqlContext.implicits._
   * }}}
   *
   * @group basic
   * @since 1.3.0
   */
  @Experimental
  object implicits extends SQLImplicits with Serializable {
    protected override def _sqlContext: SQLContext = self

    /**
     * Converts $"col name" into an [[Column]].
     * @since 1.3.0
     */
    // This must live here to preserve binary compatibility with Spark < 1.5.
    implicit class StringToColumn(val sc: StringContext) {
      def $(args: Any*): ColumnName = {
        new ColumnName(sc.s(args: _*))
      }
    }
  }
  // scalastyle:on

  /**
   * :: Experimental ::
   * Creates a DataFrame from an RDD of Product (e.g. case classes, tuples).
   *
   * @group dataframes
   * @since 1.3.0
   */
  @Experimental
  def createDataFrame[A <: Product : TypeTag](rdd: RDD[A]): DataFrame = {
    SparkPlan.currentContext.set(self)
    val schema = ScalaReflection.schemaFor[A].dataType.asInstanceOf[StructType]
    val attributeSeq = schema.toAttributes
    val rowRDD = RDDConversions.productToRowRdd(rdd, schema.map(_.dataType))
    DataFrame(self, LogicalRDD(attributeSeq, rowRDD)(self))
  }

  /**
   * :: Experimental ::
   * Creates a DataFrame from a local Seq of Product.
   *
   * @group dataframes
   * @since 1.3.0
   */
  @Experimental
  def createDataFrame[A <: Product : TypeTag](data: Seq[A]): DataFrame = {
    SparkPlan.currentContext.set(self)
    val schema = ScalaReflection.schemaFor[A].dataType.asInstanceOf[StructType]
    val attributeSeq = schema.toAttributes
    DataFrame(self, LocalRelation.fromProduct(attributeSeq, data))
  }

  /**
   * Convert a [[BaseRelation]] created for external data sources into a [[DataFrame]].
   *
   * @group dataframes
   * @since 1.3.0
   */
  def baseRelationToDataFrame(baseRelation: BaseRelation): DataFrame = {
    DataFrame(this, LogicalRelation(baseRelation))
  }

  /**
   * :: DeveloperApi ::
   * Creates a [[DataFrame]] from an [[RDD]] containing [[Row]]s using the given schema.
   * It is important to make sure that the structure of every [[Row]] of the provided RDD matches
   * the provided schema. Otherwise, there will be runtime exception.
   * Example:
   * {{{
   *  import org.apache.spark.sql._
   *  import org.apache.spark.sql.types._
   *  val sqlContext = new org.apache.spark.sql.SQLContext(sc)
   *
   *  val schema =
   *    StructType(
   *      StructField("name", StringType, false) ::
   *      StructField("age", IntegerType, true) :: Nil)
   *
   *  val people =
   *    sc.textFile("examples/src/main/resources/people.txt").map(
   *      _.split(",")).map(p => Row(p(0), p(1).trim.toInt))
   *  val dataFrame = sqlContext.createDataFrame(people, schema)
   *  dataFrame.printSchema
   *  // root
   *  // |-- name: string (nullable = false)
   *  // |-- age: integer (nullable = true)
   *
   *  dataFrame.registerTempTable("people")
   *  sqlContext.sql("select name from people").collect.foreach(println)
   * }}}
   *
   * @group dataframes
   * @since 1.3.0
   */
  @DeveloperApi
  def createDataFrame(rowRDD: RDD[Row], schema: StructType): DataFrame = {
    createDataFrame(rowRDD, schema, needsConversion = true)
  }

  /**
   * Creates a DataFrame from an RDD[Row]. User can specify whether the input rows should be
   * converted to Catalyst rows.
   */
  private[sql]
  def createDataFrame(rowRDD: RDD[Row], schema: StructType, needsConversion: Boolean) = {
    // TODO: use MutableProjection when rowRDD is another DataFrame and the applied
    // schema differs from the existing schema on any field data type.
    val catalystRows = if (needsConversion) {
      val converter = CatalystTypeConverters.createToCatalystConverter(schema)
      rowRDD.map(converter(_).asInstanceOf[InternalRow])
    } else {
      rowRDD.map{r: Row => InternalRow.fromSeq(r.toSeq)}
    }
    val logicalPlan = LogicalRDD(schema.toAttributes, catalystRows)(self)
    DataFrame(this, logicalPlan)
  }


  def createDataset[T : Encoder](data: Seq[T]): Dataset[T] = {
    val enc = encoderFor[T]
    val attributes = enc.schema.toAttributes
    val encoded = data.map(d => enc.toRow(d).copy())
    val plan = new LocalRelation(attributes, encoded)

    new Dataset[T](this, plan)
  }

  def createDataset[T : Encoder](data: RDD[T]): Dataset[T] = {
    val enc = encoderFor[T]
    val attributes = enc.schema.toAttributes
    val encoded = data.map(d => enc.toRow(d))
    val plan = LogicalRDD(attributes, encoded)(self)

    new Dataset[T](this, plan)
  }

  /**
   * Creates a DataFrame from an RDD[Row]. User can specify whether the input rows should be
   * converted to Catalyst rows.
   */
  private[sql]
  def internalCreateDataFrame(catalystRows: RDD[InternalRow], schema: StructType) = {
    // TODO: use MutableProjection when rowRDD is another DataFrame and the applied
    // schema differs from the existing schema on any field data type.
    val logicalPlan = LogicalRDD(schema.toAttributes, catalystRows)(self)
    DataFrame(this, logicalPlan)
  }

  /**
   * :: DeveloperApi ::
   * Creates a [[DataFrame]] from an [[JavaRDD]] containing [[Row]]s using the given schema.
   * It is important to make sure that the structure of every [[Row]] of the provided RDD matches
   * the provided schema. Otherwise, there will be runtime exception.
   *
   * @group dataframes
   * @since 1.3.0
   */
  @DeveloperApi
  def createDataFrame(rowRDD: JavaRDD[Row], schema: StructType): DataFrame = {
    createDataFrame(rowRDD.rdd, schema)
  }

  /**
   * :: DeveloperApi ::
   * Creates a [[DataFrame]] from an [[java.util.List]] containing [[Row]]s using the given schema.
   * It is important to make sure that the structure of every [[Row]] of the provided List matches
   * the provided schema. Otherwise, there will be runtime exception.
   *
   * @group dataframes
   * @since 1.6.0
   */
  @DeveloperApi
  def createDataFrame(rows: java.util.List[Row], schema: StructType): DataFrame = {
    DataFrame(self, LocalRelation.fromExternalRows(schema.toAttributes, rows.asScala))
  }

  /**
   * Applies a schema to an RDD of Java Beans.
   *
   * WARNING: Since there is no guaranteed ordering for fields in a Java Bean,
   *          SELECT * queries will return the columns in an undefined order.
   * @group dataframes
   * @since 1.3.0
   */
  def createDataFrame(rdd: RDD[_], beanClass: Class[_]): DataFrame = {
    val attributeSeq = getSchema(beanClass)
    val className = beanClass.getName
    val rowRdd = rdd.mapPartitions { iter =>
      // BeanInfo is not serializable so we must rediscover it remotely for each partition.
      val localBeanInfo = Introspector.getBeanInfo(Utils.classForName(className))
      val extractors =
        localBeanInfo.getPropertyDescriptors.filterNot(_.getName == "class").map(_.getReadMethod)
      val methodsToConverts = extractors.zip(attributeSeq).map { case (e, attr) =>
        (e, CatalystTypeConverters.createToCatalystConverter(attr.dataType))
      }
      iter.map { row =>
        new GenericInternalRow(
          methodsToConverts.map { case (e, convert) => convert(e.invoke(row)) }.toArray[Any]
        ): InternalRow
      }
    }
    DataFrame(this, LogicalRDD(attributeSeq, rowRdd)(this))
  }

  /**
   * Applies a schema to an RDD of Java Beans.
   *
   * WARNING: Since there is no guaranteed ordering for fields in a Java Bean,
   *          SELECT * queries will return the columns in an undefined order.
   * @group dataframes
   * @since 1.3.0
   */
  def createDataFrame(rdd: JavaRDD[_], beanClass: Class[_]): DataFrame = {
    createDataFrame(rdd.rdd, beanClass)
  }

  /**
   * :: Experimental ::
   * Returns a [[DataFrameReader]] that can be used to read data in as a [[DataFrame]].
   * {{{
   *   sqlContext.read.parquet("/path/to/file.parquet")
   *   sqlContext.read.schema(schema).json("/path/to/file.json")
   * }}}
   *
   * @group genericdata
   * @since 1.4.0
   */
  @Experimental
  def read: DataFrameReader = new DataFrameReader(this)

  /**
   * :: Experimental ::
   * Creates an external table from the given path and returns the corresponding DataFrame.
   * It will use the default data source configured by spark.sql.sources.default.
   *
   * @group ddl_ops
   * @since 1.3.0
   */
  @Experimental
  def createExternalTable(tableName: String, path: String): DataFrame = {
    val dataSourceName = conf.defaultDataSourceName
    createExternalTable(tableName, path, dataSourceName)
  }

  /**
   * :: Experimental ::
   * Creates an external table from the given path based on a data source
   * and returns the corresponding DataFrame.
   *
   * @group ddl_ops
   * @since 1.3.0
   */
  @Experimental
  def createExternalTable(
      tableName: String,
      path: String,
      source: String): DataFrame = {
    createExternalTable(tableName, source, Map("path" -> path))
  }

  /**
   * :: Experimental ::
   * Creates an external table from the given path based on a data source and a set of options.
   * Then, returns the corresponding DataFrame.
   *
   * @group ddl_ops
   * @since 1.3.0
   */
  @Experimental
  def createExternalTable(
      tableName: String,
      source: String,
      options: java.util.Map[String, String]): DataFrame = {
    createExternalTable(tableName, source, options.asScala.toMap)
  }

  /**
   * :: Experimental ::
   * (Scala-specific)
   * Creates an external table from the given path based on a data source and a set of options.
   * Then, returns the corresponding DataFrame.
   *
   * @group ddl_ops
   * @since 1.3.0
   */
  @Experimental
  def createExternalTable(
      tableName: String,
      source: String,
      options: Map[String, String]): DataFrame = {
    val tableIdent = SqlParser.parseTableIdentifier(tableName)
    val cmd =
      CreateTableUsing(
        tableIdent,
        userSpecifiedSchema = None,
        source,
        temporary = false,
        options,
        allowExisting = false,
        managedIfNoPath = false)
    executePlan(cmd).toRdd
    table(tableIdent)
  }

  /**
   * :: Experimental ::
   * Create an external table from the given path based on a data source, a schema and
   * a set of options. Then, returns the corresponding DataFrame.
   *
   * @group ddl_ops
   * @since 1.3.0
   */
  @Experimental
  def createExternalTable(
      tableName: String,
      source: String,
      schema: StructType,
      options: java.util.Map[String, String]): DataFrame = {
    createExternalTable(tableName, source, schema, options.asScala.toMap)
  }

  /**
   * :: Experimental ::
   * (Scala-specific)
   * Create an external table from the given path based on a data source, a schema and
   * a set of options. Then, returns the corresponding DataFrame.
   *
   * @group ddl_ops
   * @since 1.3.0
   */
  @Experimental
  def createExternalTable(
      tableName: String,
      source: String,
      schema: StructType,
      options: Map[String, String]): DataFrame = {
    val tableIdent = SqlParser.parseTableIdentifier(tableName)
    val cmd =
      CreateTableUsing(
        tableIdent,
        userSpecifiedSchema = Some(schema),
        source,
        temporary = false,
        options,
        allowExisting = false,
        managedIfNoPath = false)
    executePlan(cmd).toRdd
    table(tableIdent)
  }

  /**
   * Registers the given [[DataFrame]] as a temporary table in the catalog. Temporary tables exist
   * only during the lifetime of this instance of SQLContext.
   */
  private[sql] def registerDataFrameAsTable(df: DataFrame, tableName: String): Unit = {
    catalog.registerTable(TableIdentifier(tableName), df.logicalPlan)
  }

  /**
   * Drops the temporary table with the given table name in the catalog. If the table has been
   * cached/persisted before, it's also unpersisted.
   *
   * @param tableName the name of the table to be unregistered.
   *
   * @group basic
   * @since 1.3.0
   */
  def dropTempTable(tableName: String): Unit = {
    cacheManager.tryUncacheQuery(table(tableName))
    catalog.unregisterTable(TableIdentifier(tableName))
  }

  /**
   * :: Experimental ::
   * Creates a [[DataFrame]] with a single [[LongType]] column named `id`, containing elements
   * in an range from 0 to `end` (exclusive) with step value 1.
   *
   * @since 1.4.1
   * @group dataframe
   */
  @Experimental
  def range(end: Long): DataFrame = range(0, end)

  /**
   * :: Experimental ::
   * Creates a [[DataFrame]] with a single [[LongType]] column named `id`, containing elements
   * in an range from `start` to `end` (exclusive) with step value 1.
   *
   * @since 1.4.0
   * @group dataframe
   */
  @Experimental
  def range(start: Long, end: Long): DataFrame = {
    createDataFrame(
      sparkContext.range(start, end).map(Row(_)),
      StructType(StructField("id", LongType, nullable = false) :: Nil))
  }

  /**
   * :: Experimental ::
   * Creates a [[DataFrame]] with a single [[LongType]] column named `id`, containing elements
   * in an range from `start` to `end` (exclusive) with an step value, with partition number
   * specified.
   *
   * @since 1.4.0
   * @group dataframe
   */
  @Experimental
  def range(start: Long, end: Long, step: Long, numPartitions: Int): DataFrame = {
    createDataFrame(
      sparkContext.range(start, end, step, numPartitions).map(Row(_)),
      StructType(StructField("id", LongType, nullable = false) :: Nil))
  }

  /**
   * Executes a SQL query using Spark, returning the result as a [[DataFrame]]. The dialect that is
   * used for SQL parsing can be configured with 'spark.sql.dialect'.
   *
   * @group basic
   * @since 1.3.0
   */
  def sql(sqlText: String): DataFrame = {
    DataFrame(this, parseSql(sqlText))
  }

  /**
   * Returns the specified table as a [[DataFrame]].
   *
   * @group ddl_ops
   * @since 1.3.0
   */
  def table(tableName: String): DataFrame = {
    table(SqlParser.parseTableIdentifier(tableName))
  }

  private def table(tableIdent: TableIdentifier): DataFrame = {
    DataFrame(this, catalog.lookupRelation(tableIdent))
  }

  /**
   * Returns a [[DataFrame]] containing names of existing tables in the current database.
   * The returned DataFrame has two columns, tableName and isTemporary (a Boolean
   * indicating if a table is a temporary one or not).
   *
   * @group ddl_ops
   * @since 1.3.0
   */
  def tables(): DataFrame = {
    DataFrame(this, ShowTablesCommand(None))
  }

  /**
   * Returns a [[DataFrame]] containing names of existing tables in the given database.
   * The returned DataFrame has two columns, tableName and isTemporary (a Boolean
   * indicating if a table is a temporary one or not).
   *
   * @group ddl_ops
   * @since 1.3.0
   */
  def tables(databaseName: String): DataFrame = {
    DataFrame(this, ShowTablesCommand(Some(databaseName)))
  }

  /**
   * Returns the names of tables in the current database as an array.
   *
   * @group ddl_ops
   * @since 1.3.0
   */
  def tableNames(): Array[String] = {
    catalog.getTables(None).map {
      case (tableName, _) => tableName
    }.toArray
  }

  /**
   * Returns the names of tables in the given database as an array.
   *
   * @group ddl_ops
   * @since 1.3.0
   */
  def tableNames(databaseName: String): Array[String] = {
    catalog.getTables(Some(databaseName)).map {
      case (tableName, _) => tableName
    }.toArray
  }

  @deprecated("use org.apache.spark.sql.SparkPlanner", "1.6.0")
  protected[sql] class SparkPlanner extends sparkexecution.SparkPlanner(this)

  @transient
  protected[sql] val planner: sparkexecution.SparkPlanner = new sparkexecution.SparkPlanner(this)

  @transient
  protected[sql] lazy val emptyResult = sparkContext.parallelize(Seq.empty[InternalRow], 1)

  /**
   * Prepares a planned SparkPlan for execution by inserting shuffle operations and internal
   * row format conversions as needed.
   */
  @transient
  protected[sql] val prepareForExecution = new RuleExecutor[SparkPlan] {
    val batches = Seq(
      Batch("Add exchange", Once, EnsureRequirements(self)),
      Batch("Add row converters", Once, EnsureRowFormats)
    )
  }

  @deprecated("use org.apache.spark.sql.QueryExecution", "1.6.0")
  protected[sql] class QueryExecution(logical: LogicalPlan)
    extends sparkexecution.QueryExecution(this, logical)

  /**
   * Parses the data type in our internal string representation. The data type string should
   * have the same format as the one generated by `toString` in scala.
   * It is only used by PySpark.
   */
  protected[sql] def parseDataType(dataTypeString: String): DataType = {
    DataType.fromJson(dataTypeString)
  }

  /**
   * Apply a schema defined by the schemaString to an RDD. It is only used by PySpark.
   */
  protected[sql] def applySchemaToPythonRDD(
      rdd: RDD[Array[Any]],
      schemaString: String): DataFrame = {
    val schema = parseDataType(schemaString).asInstanceOf[StructType]
    applySchemaToPythonRDD(rdd, schema)
  }

  /**
   * Apply a schema defined by the schema to an RDD. It is only used by PySpark.
   */
  protected[sql] def applySchemaToPythonRDD(
      rdd: RDD[Array[Any]],
      schema: StructType): DataFrame = {

    val rowRdd = rdd.map(r => EvaluatePython.fromJava(r, schema).asInstanceOf[InternalRow])
    DataFrame(this, LogicalRDD(schema.toAttributes, rowRdd)(self))
  }

  /**
   * Returns a Catalyst Schema for the given java bean class.
   */
  protected def getSchema(beanClass: Class[_]): Seq[AttributeReference] = {
    val (dataType, _) = JavaTypeInference.inferDataType(beanClass)
    dataType.asInstanceOf[StructType].fields.map { f =>
      AttributeReference(f.name, f.dataType, f.nullable)()
    }
  }

  ////////////////////////////////////////////////////////////////////////////
  ////////////////////////////////////////////////////////////////////////////
  // Deprecated methods
  ////////////////////////////////////////////////////////////////////////////
  ////////////////////////////////////////////////////////////////////////////

  /**
   * @deprecated As of 1.3.0, replaced by `createDataFrame()`.
   */
  @deprecated("use createDataFrame", "1.3.0")
  def applySchema(rowRDD: RDD[Row], schema: StructType): DataFrame = {
    createDataFrame(rowRDD, schema)
  }

  /**
   * @deprecated As of 1.3.0, replaced by `createDataFrame()`.
   */
  @deprecated("use createDataFrame", "1.3.0")
  def applySchema(rowRDD: JavaRDD[Row], schema: StructType): DataFrame = {
    createDataFrame(rowRDD, schema)
  }

  /**
   * @deprecated As of 1.3.0, replaced by `createDataFrame()`.
   */
  @deprecated("use createDataFrame", "1.3.0")
  def applySchema(rdd: RDD[_], beanClass: Class[_]): DataFrame = {
    createDataFrame(rdd, beanClass)
  }

  /**
   * @deprecated As of 1.3.0, replaced by `createDataFrame()`.
   */
  @deprecated("use createDataFrame", "1.3.0")
  def applySchema(rdd: JavaRDD[_], beanClass: Class[_]): DataFrame = {
    createDataFrame(rdd, beanClass)
  }

  /**
   * Loads a Parquet file, returning the result as a [[DataFrame]]. This function returns an empty
   * [[DataFrame]] if no paths are passed in.
   *
   * @group specificdata
   * @deprecated As of 1.4.0, replaced by `read().parquet()`.
   */
  @deprecated("Use read.parquet()", "1.4.0")
  @scala.annotation.varargs
  def parquetFile(paths: String*): DataFrame = {
    if (paths.isEmpty) {
      emptyDataFrame
    } else {
      read.parquet(paths : _*)
    }
  }

  /**
   * Loads a JSON file (one object per line), returning the result as a [[DataFrame]].
   * It goes through the entire dataset once to determine the schema.
   *
   * @group specificdata
   * @deprecated As of 1.4.0, replaced by `read().json()`.
   */
  @deprecated("Use read.json()", "1.4.0")
  def jsonFile(path: String): DataFrame = {
    read.json(path)
  }

  /**
   * Loads a JSON file (one object per line) and applies the given schema,
   * returning the result as a [[DataFrame]].
   *
   * @group specificdata
   * @deprecated As of 1.4.0, replaced by `read().json()`.
   */
  @deprecated("Use read.json()", "1.4.0")
  def jsonFile(path: String, schema: StructType): DataFrame = {
    read.schema(schema).json(path)
  }

  /**
   * @group specificdata
   * @deprecated As of 1.4.0, replaced by `read().json()`.
   */
  @deprecated("Use read.json()", "1.4.0")
  def jsonFile(path: String, samplingRatio: Double): DataFrame = {
    read.option("samplingRatio", samplingRatio.toString).json(path)
  }

  /**
   * Loads an RDD[String] storing JSON objects (one object per record), returning the result as a
   * [[DataFrame]].
   * It goes through the entire dataset once to determine the schema.
   *
   * @group specificdata
   * @deprecated As of 1.4.0, replaced by `read().json()`.
   */
  @deprecated("Use read.json()", "1.4.0")
  def jsonRDD(json: RDD[String]): DataFrame = read.json(json)

  /**
   * Loads an RDD[String] storing JSON objects (one object per record), returning the result as a
   * [[DataFrame]].
   * It goes through the entire dataset once to determine the schema.
   *
   * @group specificdata
   * @deprecated As of 1.4.0, replaced by `read().json()`.
   */
  @deprecated("Use read.json()", "1.4.0")
  def jsonRDD(json: JavaRDD[String]): DataFrame = read.json(json)

  /**
   * Loads an RDD[String] storing JSON objects (one object per record) and applies the given schema,
   * returning the result as a [[DataFrame]].
   *
   * @group specificdata
   * @deprecated As of 1.4.0, replaced by `read().json()`.
   */
  @deprecated("Use read.json()", "1.4.0")
  def jsonRDD(json: RDD[String], schema: StructType): DataFrame = {
    read.schema(schema).json(json)
  }

  /**
   * Loads an JavaRDD<String> storing JSON objects (one object per record) and applies the given
   * schema, returning the result as a [[DataFrame]].
   *
   * @group specificdata
   * @deprecated As of 1.4.0, replaced by `read().json()`.
   */
  @deprecated("Use read.json()", "1.4.0")
  def jsonRDD(json: JavaRDD[String], schema: StructType): DataFrame = {
    read.schema(schema).json(json)
  }

  /**
   * Loads an RDD[String] storing JSON objects (one object per record) inferring the
   * schema, returning the result as a [[DataFrame]].
   *
   * @group specificdata
   * @deprecated As of 1.4.0, replaced by `read().json()`.
   */
  @deprecated("Use read.json()", "1.4.0")
  def jsonRDD(json: RDD[String], samplingRatio: Double): DataFrame = {
    read.option("samplingRatio", samplingRatio.toString).json(json)
  }

  /**
   * Loads a JavaRDD[String] storing JSON objects (one object per record) inferring the
   * schema, returning the result as a [[DataFrame]].
   *
   * @group specificdata
   * @deprecated As of 1.4.0, replaced by `read().json()`.
   */
  @deprecated("Use read.json()", "1.4.0")
  def jsonRDD(json: JavaRDD[String], samplingRatio: Double): DataFrame = {
    read.option("samplingRatio", samplingRatio.toString).json(json)
  }

  /**
   * Returns the dataset stored at path as a DataFrame,
   * using the default data source configured by spark.sql.sources.default.
   *
   * @group genericdata
   * @deprecated As of 1.4.0, replaced by `read().load(path)`.
   */
  @deprecated("Use read.load(path)", "1.4.0")
  def load(path: String): DataFrame = {
    read.load(path)
  }

  /**
   * Returns the dataset stored at path as a DataFrame, using the given data source.
   *
   * @group genericdata
   * @deprecated As of 1.4.0, replaced by `read().format(source).load(path)`.
   */
  @deprecated("Use read.format(source).load(path)", "1.4.0")
  def load(path: String, source: String): DataFrame = {
    read.format(source).load(path)
  }

  /**
   * (Java-specific) Returns the dataset specified by the given data source and
   * a set of options as a DataFrame.
   *
   * @group genericdata
   * @deprecated As of 1.4.0, replaced by `read().format(source).options(options).load()`.
   */
  @deprecated("Use read.format(source).options(options).load()", "1.4.0")
  def load(source: String, options: java.util.Map[String, String]): DataFrame = {
    read.options(options).format(source).load()
  }

  /**
   * (Scala-specific) Returns the dataset specified by the given data source and
   * a set of options as a DataFrame.
   *
   * @group genericdata
   * @deprecated As of 1.4.0, replaced by `read().format(source).options(options).load()`.
   */
  @deprecated("Use read.format(source).options(options).load()", "1.4.0")
  def load(source: String, options: Map[String, String]): DataFrame = {
    read.options(options).format(source).load()
  }

  /**
   * (Java-specific) Returns the dataset specified by the given data source and
   * a set of options as a DataFrame, using the given schema as the schema of the DataFrame.
   *
   * @group genericdata
   * @deprecated As of 1.4.0, replaced by
   *            `read().format(source).schema(schema).options(options).load()`.
   */
  @deprecated("Use read.format(source).schema(schema).options(options).load()", "1.4.0")
  def load(source: String, schema: StructType, options: java.util.Map[String, String]): DataFrame =
  {
    read.format(source).schema(schema).options(options).load()
  }

  /**
   * (Scala-specific) Returns the dataset specified by the given data source and
   * a set of options as a DataFrame, using the given schema as the schema of the DataFrame.
   *
   * @group genericdata
   * @deprecated As of 1.4.0, replaced by
   *            `read().format(source).schema(schema).options(options).load()`.
   */
  @deprecated("Use read.format(source).schema(schema).options(options).load()", "1.4.0")
  def load(source: String, schema: StructType, options: Map[String, String]): DataFrame = {
    read.format(source).schema(schema).options(options).load()
  }

  /**
   * Construct a [[DataFrame]] representing the database table accessible via JDBC URL
   * url named table.
   *
   * @group specificdata
   * @deprecated As of 1.4.0, replaced by `read().jdbc()`.
   */
  @deprecated("use read.jdbc()", "1.4.0")
  def jdbc(url: String, table: String): DataFrame = {
    read.jdbc(url, table, new Properties)
  }

  /**
   * Construct a [[DataFrame]] representing the database table accessible via JDBC URL
   * url named table.  Partitions of the table will be retrieved in parallel based on the parameters
   * passed to this function.
   *
   * @param columnName the name of a column of integral type that will be used for partitioning.
   * @param lowerBound the minimum value of `columnName` used to decide partition stride
   * @param upperBound the maximum value of `columnName` used to decide partition stride
   * @param numPartitions the number of partitions.  the range `minValue`-`maxValue` will be split
   *                      evenly into this many partitions
   * @group specificdata
   * @deprecated As of 1.4.0, replaced by `read().jdbc()`.
   */
  @deprecated("use read.jdbc()", "1.4.0")
  def jdbc(
      url: String,
      table: String,
      columnName: String,
      lowerBound: Long,
      upperBound: Long,
      numPartitions: Int): DataFrame = {
    read.jdbc(url, table, columnName, lowerBound, upperBound, numPartitions, new Properties)
  }

  /**
   * Construct a [[DataFrame]] representing the database table accessible via JDBC URL
   * url named table. The theParts parameter gives a list expressions
   * suitable for inclusion in WHERE clauses; each one defines one partition
   * of the [[DataFrame]].
   *
   * @group specificdata
   * @deprecated As of 1.4.0, replaced by `read().jdbc()`.
   */
  @deprecated("use read.jdbc()", "1.4.0")
  def jdbc(url: String, table: String, theParts: Array[String]): DataFrame = {
    read.jdbc(url, table, theParts, new Properties)
  }

  ////////////////////////////////////////////////////////////////////////////
  ////////////////////////////////////////////////////////////////////////////
  // End of deprecated methods
  ////////////////////////////////////////////////////////////////////////////
  ////////////////////////////////////////////////////////////////////////////


  // Register a succesfully instantiatd context to the singleton. This should be at the end of
  // the class definition so that the singleton is updated only if there is no exception in the
  // construction of the instance.
  sparkContext.addSparkListener(new SparkListener {
    override def onApplicationEnd(applicationEnd: SparkListenerApplicationEnd): Unit = {
      SQLContext.clearInstantiatedContext(self)
    }
  })

  SQLContext.setInstantiatedContext(self)
}

/**
 * This SQLContext object contains utility functions to create a singleton SQLContext instance,
 * or to get the created SQLContext instance.
 *
 * It also provides utility functions to support preference for threads in multiple sessions
 * scenario, setActive could set a SQLContext for current thread, which will be returned by
 * getOrCreate instead of the global one.
 */
object SQLContext {

  /**
   * The active SQLContext for the current thread.
   */
  private val activeContext: InheritableThreadLocal[SQLContext] =
    new InheritableThreadLocal[SQLContext]

  /**
   * Reference to the created SQLContext.
   */
  @transient private val instantiatedContext = new AtomicReference[SQLContext]()

  /**
   * Get the singleton SQLContext if it exists or create a new one using the given SparkContext.
   *
   * This function can be used to create a singleton SQLContext object that can be shared across
   * the JVM.
   *
   * If there is an active SQLContext for current thread, it will be returned instead of the global
   * one.
   *
   * @since 1.5.0
   */
  def getOrCreate(sparkContext: SparkContext): SQLContext = {
    val ctx = activeContext.get()
    if (ctx != null) {
      return ctx
    }

    synchronized {
      val ctx = instantiatedContext.get()
      if (ctx == null) {
        new SQLContext(sparkContext)
      } else {
        ctx
      }
    }
  }

  private[sql] def clearInstantiatedContext(sqlContext: SQLContext): Unit = {
    instantiatedContext.compareAndSet(sqlContext, null)
  }

  private[sql] def setInstantiatedContext(sqlContext: SQLContext): Unit = {
    instantiatedContext.compareAndSet(null, sqlContext)
  }

  private[sql] def getInstantiatedContextOption(): Option[SQLContext] = {
    Option(instantiatedContext.get())
  }

  /**
   * Changes the SQLContext that will be returned in this thread and its children when
   * SQLContext.getOrCreate() is called. This can be used to ensure that a given thread receives
   * a SQLContext with an isolated session, instead of the global (first created) context.
   *
   * @since 1.6.0
   */
  def setActive(sqlContext: SQLContext): Unit = {
    activeContext.set(sqlContext)
  }

  /**
   * Clears the active SQLContext for current thread. Subsequent calls to getOrCreate will
   * return the first created context instead of a thread-local override.
   *
   * @since 1.6.0
   */
  def clearActive(): Unit = {
    activeContext.remove()
  }

  private[sql] def getActiveContextOption(): Option[SQLContext] = {
    Option(activeContext.get())
  }
<<<<<<< HEAD
=======

  /**
   * Converts an iterator of Java Beans to InternalRow using the provided
   * bean info & schema. This is not related to the singleton, but is a static
   * method for internal use.
   */
  private def beansToRows(data: Iterator[_], beanInfo: BeanInfo, attrs: Seq[AttributeReference]):
      Iterator[InternalRow] = {
    val extractors =
      beanInfo.getPropertyDescriptors.filterNot(_.getName == "class").map(_.getReadMethod)
    val methodsToConverts = extractors.zip(attrs).map { case (e, attr) =>
      (e, CatalystTypeConverters.createToCatalystConverter(attr.dataType))
    }
    data.map{ element =>
      new GenericInternalRow(
        methodsToConverts.map { case (e, convert) => convert(e.invoke(element)) }.toArray[Any]
      ): InternalRow
    }
  }

  /**
   * Create a SQLListener then add it into SparkContext, and create an SQLTab if there is SparkUI.
   */
  private[sql] def createListenerAndUI(sc: SparkContext): SQLListener = {
    val listener = new SQLListener(sc.conf)
    sc.addSparkListener(listener)
    sc.ui.foreach(new SQLTab(listener, _))
    listener
  }
>>>>>>> f328feda
}<|MERGE_RESOLUTION|>--- conflicted
+++ resolved
@@ -1309,8 +1309,6 @@
   private[sql] def getActiveContextOption(): Option[SQLContext] = {
     Option(activeContext.get())
   }
-<<<<<<< HEAD
-=======
 
   /**
    * Converts an iterator of Java Beans to InternalRow using the provided
@@ -1340,5 +1338,4 @@
     sc.ui.foreach(new SQLTab(listener, _))
     listener
   }
->>>>>>> f328feda
 }