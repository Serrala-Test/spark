/*
 * Licensed to the Apache Software Foundation (ASF) under one or more
 * contributor license agreements.  See the NOTICE file distributed with
 * this work for additional information regarding copyright ownership.
 * The ASF licenses this file to You under the Apache License, Version 2.0
 * (the "License"); you may not use this file except in compliance with
 * the License.  You may obtain a copy of the License at
 *
 *    http://www.apache.org/licenses/LICENSE-2.0
 *
 * Unless required by applicable law or agreed to in writing, software
 * distributed under the License is distributed on an "AS IS" BASIS,
 * WITHOUT WARRANTIES OR CONDITIONS OF ANY KIND, either express or implied.
 * See the License for the specific language governing permissions and
 * limitations under the License.
 */

package org.apache.spark.sql.execution.datasources

import org.apache.hadoop.fs.Path

import org.apache.spark.sql.SparkSession
import org.apache.spark.sql.catalyst.expressions._
import org.apache.spark.sql.types.StructType


/**
 * A [[FileCatalog]] for a metastore catalog table.
 *
 * @param sparkSession a [[SparkSession]]
 * @param db the table's database name
 * @param table the table's (unqualified) name
 * @param partitionSchema the schema of a partitioned table's partition columns
 * @param sizeInBytes the table's data size in bytes
 * @param fileStatusCache optional cache implementation to use for file listing
 */
class TableFileCatalog(
    sparkSession: SparkSession,
<<<<<<< HEAD
    val db: String,
    val table: String,
    override val partitionSchema: StructType,
    override val sizeInBytes: Long) extends FileCatalog {

  private val fileStatusCache = {
    if (sparkSession.sqlContext.conf.filesourcePartitionManagement &&
        sparkSession.sqlContext.conf.filesourcePartitionFileCacheSize > 0) {
      new InMemoryCache(sparkSession.sqlContext.conf.filesourcePartitionFileCacheSize)
    } else {
      NoopCache
    }
  }
=======
    db: String,
    table: String,
    partitionSchema: Option[StructType],
    override val sizeInBytes: Long,
    fileStatusCache: FileStatusCache = NoopCache) extends FileCatalog {
>>>>>>> 9ada9b50

  protected val hadoopConf = sparkSession.sessionState.newHadoopConf

  private val externalCatalog = sparkSession.sharedState.externalCatalog

  private val catalogTable = externalCatalog.getTable(db, table)

  private val baseLocation = if (catalogTable.provider == Some("hive")) {
    catalogTable.storage.locationUri
  } else {
    new CaseInsensitiveMap(catalogTable.storage.properties).get("path")
  }

  override def rootPaths: Seq[Path] = baseLocation.map(new Path(_)).toSeq

  override def listFiles(filters: Seq[Expression]): Seq[PartitionDirectory] = {
    filterPartitions(filters).listFiles(Nil)
  }

  override def refresh(): Unit = fileStatusCache.invalidateAll()

  /**
   * Returns a [[ListingFileCatalog]] for this table restricted to the subset of partitions
   * specified by the given partition-pruning filters.
   *
   * @param filters partition-pruning filters
   */
  def filterPartitions(filters: Seq[Expression]): ListingFileCatalog = {
    val parameters = baseLocation
      .map(loc => Map(PartitioningAwareFileCatalog.BASE_PATH_PARAM -> loc))
      .getOrElse(Map.empty)
    partitionSchema match {
      case schema if schema.nonEmpty =>
        val selectedPartitions = externalCatalog.listPartitionsByFilter(db, table, filters)
        val partitions = selectedPartitions.map { p =>
          PartitionPath(p.toRow(schema), p.storage.locationUri.get)
        }
        val partitionSpec = PartitionSpec(schema, partitions)
        new PrunedTableFileCatalog(
          sparkSession, new Path(baseLocation.get), fileStatusCache, partitionSpec)
      case _ =>
        new ListingFileCatalog(sparkSession, rootPaths, parameters, None, fileStatusCache)
    }
  }

  override def equals(o: Any): Boolean = o match {
    case other: TableFileCatalog => this.db == other.db && this.table == other.table
    case _ => false
  }

  override def hashCode(): Int = 31 * db.hashCode + table.hashCode

  override def inputFiles: Array[String] = filterPartitions(Nil).inputFiles
}

/**
 * An override of the standard HDFS listing based catalog, that overrides the partition spec with
 * the information from the metastore.
 *
 * @param tableBasePath The default base path of the Hive metastore table
 * @param partitionSpec The partition specifications from Hive metastore
 */
private class PrunedTableFileCatalog(
    sparkSession: SparkSession,
    tableBasePath: Path,
    fileStatusCache: FileStatusCache,
    override val partitionSpec: PartitionSpec)
  extends ListingFileCatalog(
    sparkSession,
    partitionSpec.partitions.map(_.path),
    Map.empty,
    Some(partitionSpec.partitionColumns),
    fileStatusCache)<|MERGE_RESOLUTION|>--- conflicted
+++ resolved
@@ -36,27 +36,11 @@
  */
 class TableFileCatalog(
     sparkSession: SparkSession,
-<<<<<<< HEAD
-    val db: String,
-    val table: String,
-    override val partitionSchema: StructType,
-    override val sizeInBytes: Long) extends FileCatalog {
-
-  private val fileStatusCache = {
-    if (sparkSession.sqlContext.conf.filesourcePartitionManagement &&
-        sparkSession.sqlContext.conf.filesourcePartitionFileCacheSize > 0) {
-      new InMemoryCache(sparkSession.sqlContext.conf.filesourcePartitionFileCacheSize)
-    } else {
-      NoopCache
-    }
-  }
-=======
     db: String,
     table: String,
     partitionSchema: Option[StructType],
     override val sizeInBytes: Long,
     fileStatusCache: FileStatusCache = NoopCache) extends FileCatalog {
->>>>>>> 9ada9b50
 
   protected val hadoopConf = sparkSession.sessionState.newHadoopConf
 
