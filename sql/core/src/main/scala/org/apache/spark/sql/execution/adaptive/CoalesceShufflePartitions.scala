--- conflicted
+++ resolved
@@ -36,17 +36,12 @@
     if (!conf.coalesceShufflePartitionsEnabled) {
       return plan
     }
-<<<<<<< HEAD
 
     optimizeWithUnion(plan, coalescePartitions)
   }
 
   private def coalescePartitions(plan: SparkPlan): SparkPlan = {
-    if (!plan.collectLeaves().forall(_.isInstanceOf[QueryStageExec])
-        || plan.find(_.isInstanceOf[CustomShuffleReaderExec]).isDefined) {
-=======
     if (!plan.collectLeaves().forall(_.isInstanceOf[QueryStageExec])) {
->>>>>>> 54e9999d
       // If not all leaf nodes are query stages, it's not safe to reduce the number of
       // shuffle partitions, because we may break the assumption that all children of a spark plan
       // have same number of output partitions.
