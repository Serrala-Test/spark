--- conflicted
+++ resolved
@@ -43,14 +43,9 @@
     reuseWorker: Boolean,
     evalType: Int,
     argOffsets: Array[Array[Int]],
-<<<<<<< HEAD
     schema: StructType,
     timeZoneId: Option[String])
-  extends BasePythonRunner[InternalRow, ColumnarBatch](
-=======
-    schema: StructType)
   extends BasePythonRunner[Iterator[InternalRow], ColumnarBatch](
->>>>>>> bd4eb9ce
     funcs, bufferSize, reuseWorker, evalType, argOffsets) {
 
   protected override def newWriterThread(
