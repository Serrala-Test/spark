--- conflicted
+++ resolved
@@ -160,13 +160,8 @@
   def getTimeoutTimestamp: Long = timeoutTimestamp
 
   private def parseDuration(duration: String): Long = {
-<<<<<<< HEAD
-    val cal = CalendarInterval.fromCaseInsensitiveString(duration)
+    val cal = IntervalUtils.fromString(duration)
     if (cal.milliseconds < 0 || cal.days < 0 || cal.months < 0) {
-=======
-    val cal = IntervalUtils.fromString(duration)
-    if (cal.milliseconds < 0 || cal.months < 0) {
->>>>>>> 25493919
       throw new IllegalArgumentException(s"Provided duration ($duration) is not positive")
     }
 
