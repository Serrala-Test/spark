/*
 * Licensed to the Apache Software Foundation (ASF) under one or more
 * contributor license agreements.  See the NOTICE file distributed with
 * this work for additional information regarding copyright ownership.
 * The ASF licenses this file to You under the Apache License, Version 2.0
 * (the "License"); you may not use this file except in compliance with
 * the License.  You may obtain a copy of the License at
 *
 *    http://www.apache.org/licenses/LICENSE-2.0
 *
 * Unless required by applicable law or agreed to in writing, software
 * distributed under the License is distributed on an "AS IS" BASIS,
 * WITHOUT WARRANTIES OR CONDITIONS OF ANY KIND, either express or implied.
 * See the License for the specific language governing permissions and
 * limitations under the License.
 */

package org.apache.spark.sql.execution

import org.apache.spark.rdd.RDD
import org.apache.spark.sql.catalyst.InternalRow
import org.apache.spark.sql.catalyst.errors._
import org.apache.spark.sql.catalyst.expressions._
<<<<<<< HEAD
import org.apache.spark.sql.catalyst.expressions.codegen.{CodegenContext, ExprCode, VariableValue}
=======
import org.apache.spark.sql.catalyst.expressions.codegen.{CodegenContext, CodeGenerator, ExprCode}
>>>>>>> 2ce37b50
import org.apache.spark.sql.catalyst.plans.physical.{Partitioning, UnknownPartitioning}
import org.apache.spark.sql.execution.metric.SQLMetrics

/**
 * Apply all of the GroupExpressions to every input row, hence we will get
 * multiple output rows for an input row.
 * @param projections The group of expressions, all of the group expressions should
 *                    output the same schema specified bye the parameter `output`
 * @param output      The output Schema
 * @param child       Child operator
 */
case class ExpandExec(
    projections: Seq[Seq[Expression]],
    output: Seq[Attribute],
    child: SparkPlan)
  extends UnaryExecNode with CodegenSupport {

  override lazy val metrics = Map(
    "numOutputRows" -> SQLMetrics.createMetric(sparkContext, "number of output rows"))

  // The GroupExpressions can output data with arbitrary partitioning, so set it
  // as UNKNOWN partitioning
  override def outputPartitioning: Partitioning = UnknownPartitioning(0)

  override def references: AttributeSet =
    AttributeSet(projections.flatten.flatMap(_.references))

  private[this] val projection =
    (exprs: Seq[Expression]) => UnsafeProjection.create(exprs, child.output)

  protected override def doExecute(): RDD[InternalRow] = attachTree(this, "execute") {
    val numOutputRows = longMetric("numOutputRows")

    child.execute().mapPartitions { iter =>
      val groups = projections.map(projection).toArray
      new Iterator[InternalRow] {
        private[this] var result: InternalRow = _
        private[this] var idx = -1  // -1 means the initial state
        private[this] var input: InternalRow = _

        override final def hasNext: Boolean = (-1 < idx && idx < groups.length) || iter.hasNext

        override final def next(): InternalRow = {
          if (idx <= 0) {
            // in the initial (-1) or beginning(0) of a new input row, fetch the next input tuple
            input = iter.next()
            idx = 0
          }

          result = groups(idx)(input)
          idx += 1

          if (idx == groups.length && iter.hasNext) {
            idx = 0
          }

          numOutputRows += 1
          result
        }
      }
    }
  }

  override def inputRDDs(): Seq[RDD[InternalRow]] = {
    child.asInstanceOf[CodegenSupport].inputRDDs()
  }

  protected override def doProduce(ctx: CodegenContext): String = {
    child.asInstanceOf[CodegenSupport].produce(ctx, this)
  }

  override def needCopyResult: Boolean = true

  override def doConsume(ctx: CodegenContext, input: Seq[ExprCode], row: ExprCode): String = {
    /*
     * When the projections list looks like:
     *   expr1A, exprB, expr1C
     *   expr2A, exprB, expr2C
     *   ...
     *   expr(N-1)A, exprB, expr(N-1)C
     *
     * i.e. column A and C have different values for each output row, but column B stays constant.
     *
     * The generated code looks something like (note that B is only computed once in declaration):
     *
     * // part 1: declare all the columns
     * colA = ...
     * colB = ...
     * colC = ...
     *
     * // part 2: code that computes the columns
     * for (row = 0; row < N; row++) {
     *   switch (row) {
     *     case 0:
     *       colA = ...
     *       colC = ...
     *     case 1:
     *       colA = ...
     *       colC = ...
     *     ...
     *     case N - 1:
     *       colA = ...
     *       colC = ...
     *   }
     *   // increment metrics and consume output values
     * }
     *
     * We use a for loop here so we only includes one copy of the consume code and avoid code
     * size explosion.
     */

    // Tracks whether a column has the same output for all rows.
    // Size of sameOutput array should equal N.
    // If sameOutput(i) is true, then the i-th column has the same value for all output rows given
    // an input row.
    val sameOutput: Array[Boolean] = output.indices.map { colIndex =>
      projections.map(p => p(colIndex)).toSet.size == 1
    }.toArray

    // Part 1: declare variables for each column
    // If a column has the same value for all output rows, then we also generate its computation
    // right after declaration. Otherwise its value is computed in the part 2.
    val outputColumns = output.indices.map { col =>
      val firstExpr = projections.head(col)
      if (sameOutput(col)) {
        // This column is the same across all output rows. Just generate code for it here.
        BindReferences.bindReference(firstExpr, child.output).genCode(ctx)
      } else {
        val isNull = ctx.freshName("isNull")
        val value = ctx.freshName("value")
        val code = s"""
          |boolean $isNull = true;
          |${CodeGenerator.javaType(firstExpr.dataType)} $value =
          |  ${CodeGenerator.defaultValue(firstExpr.dataType)};
         """.stripMargin
        ExprCode(code, VariableValue(isNull, ctx.JAVA_BOOLEAN),
          VariableValue(value, ctx.javaType(firstExpr.dataType)))
      }
    }

    // Part 2: switch/case statements
    val cases = projections.zipWithIndex.map { case (exprs, row) =>
      var updateCode = ""
      for (col <- exprs.indices) {
        if (!sameOutput(col)) {
          val ev = BindReferences.bindReference(exprs(col), child.output).genCode(ctx)
          updateCode +=
            s"""
               |${ev.code}
               |${outputColumns(col).isNull} = ${ev.isNull};
               |${outputColumns(col).value} = ${ev.value};
            """.stripMargin
        }
      }

      s"""
         |case $row:
         |  ${updateCode.trim}
         |  break;
       """.stripMargin
    }

    val numOutput = metricTerm(ctx, "numOutputRows")
    val i = ctx.freshName("i")
    // these column have to declared before the loop.
    val evaluate = evaluateVariables(outputColumns)
    s"""
       |$evaluate
       |for (int $i = 0; $i < ${projections.length}; $i ++) {
       |  switch ($i) {
       |    ${cases.mkString("\n").trim}
       |  }
       |  $numOutput.add(1);
       |  ${consume(ctx, outputColumns)}
       |}
     """.stripMargin
  }
}<|MERGE_RESOLUTION|>--- conflicted
+++ resolved
@@ -21,11 +21,7 @@
 import org.apache.spark.sql.catalyst.InternalRow
 import org.apache.spark.sql.catalyst.errors._
 import org.apache.spark.sql.catalyst.expressions._
-<<<<<<< HEAD
-import org.apache.spark.sql.catalyst.expressions.codegen.{CodegenContext, ExprCode, VariableValue}
-=======
-import org.apache.spark.sql.catalyst.expressions.codegen.{CodegenContext, CodeGenerator, ExprCode}
->>>>>>> 2ce37b50
+import org.apache.spark.sql.catalyst.expressions.codegen.{CodegenContext, CodeGenerator, ExprCode, VariableValue}
 import org.apache.spark.sql.catalyst.plans.physical.{Partitioning, UnknownPartitioning}
 import org.apache.spark.sql.execution.metric.SQLMetrics
 
@@ -161,8 +157,8 @@
           |${CodeGenerator.javaType(firstExpr.dataType)} $value =
           |  ${CodeGenerator.defaultValue(firstExpr.dataType)};
          """.stripMargin
-        ExprCode(code, VariableValue(isNull, ctx.JAVA_BOOLEAN),
-          VariableValue(value, ctx.javaType(firstExpr.dataType)))
+        ExprCode(code, VariableValue(isNull, CodeGenerator.JAVA_BOOLEAN),
+          VariableValue(value, CodeGenerator.javaType(firstExpr.dataType)))
       }
     }
 
