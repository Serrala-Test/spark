--- conflicted
+++ resolved
@@ -84,18 +84,18 @@
 
   def getCommonJDBCType(dataType: DataType): Option[JdbcType] = {
     dataType match {
-      case IntegerType => Some(JdbcType("INTEGER", java.sql.Types.INTEGER))
-      case LongType => Some(JdbcType("BIGINT", java.sql.Types.BIGINT))
-      case DoubleType => Some(JdbcType("DOUBLE PRECISION", java.sql.Types.DOUBLE))
-      case FloatType => Some(JdbcType("REAL", java.sql.Types.FLOAT))
-      case ShortType => Some(JdbcType("INTEGER", java.sql.Types.SMALLINT))
-      case ByteType => Some(JdbcType("BYTE", java.sql.Types.TINYINT))
-      case BooleanType => Some(JdbcType("BIT(1)", java.sql.Types.BIT))
-      case StringType => Some(JdbcType("TEXT", java.sql.Types.CLOB))
-      case BinaryType => Some(JdbcType("BLOB", java.sql.Types.BLOB))
-      case TimestampType => Some(JdbcType("TIMESTAMP", java.sql.Types.TIMESTAMP))
-      case DateType => Some(JdbcType("DATE", java.sql.Types.DATE))
-      case t: DecimalType => Some(JdbcType(s"DECIMAL(${t.precision},${t.scale})", java.sql.Types.DECIMAL))
+      case IntegerType => Option(JdbcType("INTEGER", java.sql.Types.INTEGER))
+      case LongType => Option(JdbcType("BIGINT", java.sql.Types.BIGINT))
+      case DoubleType => Option(JdbcType("DOUBLE PRECISION", java.sql.Types.DOUBLE))
+      case FloatType => Option(JdbcType("REAL", java.sql.Types.FLOAT))
+      case ShortType => Option(JdbcType("INTEGER", java.sql.Types.SMALLINT))
+      case ByteType => Option(JdbcType("BYTE", java.sql.Types.TINYINT))
+      case BooleanType => Option(JdbcType("BIT(1)", java.sql.Types.BIT))
+      case StringType => Option(JdbcType("TEXT", java.sql.Types.CLOB))
+      case BinaryType => Option(JdbcType("BLOB", java.sql.Types.BLOB))
+      case TimestampType => Option(JdbcType("TIMESTAMP", java.sql.Types.TIMESTAMP))
+      case DateType => Option(JdbcType("DATE", java.sql.Types.DATE))
+      case t: DecimalType => Option(JdbcType(s"DECIMAL(${t.precision},${t.scale})", java.sql.Types.DECIMAL))
       case _ => None
     }
   }
@@ -225,30 +225,26 @@
     } else if (sqlType == Types.OTHER && typeName.equals("json")) {
       Option(StringType)
     } else if (sqlType == Types.OTHER && typeName.equals("jsonb")) {
-<<<<<<< HEAD
-      Some(StringType)
+      Option(StringType)
     } else if (sqlType == Types.OTHER && typeName.equals("uuid")) {
         Some(StringType)
     } else if (sqlType == Types.ARRAY) {
       typeName match {
-        case "_bit" | "_bool" => Some(ArrayType(BooleanType))
-        case "_int2" => Some(ArrayType(ShortType))
-        case "_int4" => Some(ArrayType(IntegerType))
-        case "_int8" | "_oid" => Some(ArrayType(LongType))
-        case "_float4" => Some(ArrayType(FloatType))
-        case "_money" | "_float8" => Some(ArrayType(DoubleType))
-        case "_text" | "_varchar" | "_char" | "_bpchar" | "_name" => Some(ArrayType(StringType))
-        case "_bytea" => Some(ArrayType(BinaryType))
-        case "_timestamp" | "_timestamptz" | "_time" | "_timetz" => Some(ArrayType(TimestampType))
-        case "_date" => Some(ArrayType(DateType))
+        case "_bit" | "_bool" => Option(ArrayType(BooleanType))
+        case "_int2" => Option(ArrayType(ShortType))
+        case "_int4" => Option(ArrayType(IntegerType))
+        case "_int8" | "_oid" => Option(ArrayType(LongType))
+        case "_float4" => Option(ArrayType(FloatType))
+        case "_money" | "_float8" => Option(ArrayType(DoubleType))
+        case "_text" | "_varchar" | "_char" | "_bpchar" | "_name" => Option(ArrayType(StringType))
+        case "_bytea" => Option(ArrayType(BinaryType))
+        case "_timestamp" | "_timestamptz" | "_time" | "_timetz" => Option(ArrayType(TimestampType))
+        case "_date" => Option(ArrayType(DateType))
         case "_numeric"
-          if size != 0 || scale != 0 => Some(ArrayType(DecimalType(size, scale)))
-        case "_numeric" => Some(ArrayType(DecimalType.SYSTEM_DEFAULT))
+          if size != 0 || scale != 0 => Option(ArrayType(DecimalType(size, scale)))
+        case "_numeric" => Option(ArrayType(DecimalType.SYSTEM_DEFAULT))
         case _ => throw new IllegalArgumentException(s"Unhandled postgres array type $typeName")
       }
-=======
-      Option(StringType)
->>>>>>> c09e5139
     } else None
   }
 
