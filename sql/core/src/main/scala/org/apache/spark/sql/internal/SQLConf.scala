--- conflicted
+++ resolved
@@ -642,21 +642,11 @@
       .doubleConf
       .createWithDefault(0.05)
 
-<<<<<<< HEAD
-  val IGNORE_CORRUPT_FILES = SQLConfigBuilder("spark.sql.files.ignoreCorruptFiles")
-    .doc("Whether to ignore corrupt files. If true, the Spark jobs will continue to run when " +
-      "encountering corrupted or non-existing and contents that have been read will still be " +
-      "returned.")
-    .booleanConf
-    .createWithDefault(false)
-
   val SESSION_LOCAL_TIMEZONE =
     SQLConfigBuilder("spark.sql.session.timeZone")
       .stringConf
       .createWithDefault(TimeZone.getDefault().getID())
 
-=======
->>>>>>> 7026ee23
   object Deprecated {
     val MAPRED_REDUCE_TASKS = "mapred.reduce.tasks"
   }
