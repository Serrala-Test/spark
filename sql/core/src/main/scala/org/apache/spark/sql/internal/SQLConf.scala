/*
 * Licensed to the Apache Software Foundation (ASF) under one or more
 * contributor license agreements.  See the NOTICE file distributed with
 * this work for additional information regarding copyright ownership.
 * The ASF licenses this file to You under the Apache License, Version 2.0
 * (the "License"); you may not use this file except in compliance with
 * the License.  You may obtain a copy of the License at
 *
 *    http://www.apache.org/licenses/LICENSE-2.0
 *
 * Unless required by applicable law or agreed to in writing, software
 * distributed under the License is distributed on an "AS IS" BASIS,
 * WITHOUT WARRANTIES OR CONDITIONS OF ANY KIND, either express or implied.
 * See the License for the specific language governing permissions and
 * limitations under the License.
 */

package org.apache.spark.sql.internal

import java.util.{NoSuchElementException, Properties, TimeZone}
import java.util.concurrent.TimeUnit

import scala.collection.JavaConverters._
import scala.collection.immutable

import org.apache.hadoop.fs.Path
import org.apache.parquet.hadoop.ParquetOutputCommitter

import org.apache.spark.internal.Logging
import org.apache.spark.internal.config._
import org.apache.spark.network.util.ByteUnit
import org.apache.spark.sql.catalyst.CatalystConf
import org.apache.spark.sql.execution.datasources.SQLHadoopMapReduceCommitProtocol
import org.apache.spark.sql.execution.streaming.ManifestFileCommitProtocol
import org.apache.spark.util.Utils

////////////////////////////////////////////////////////////////////////////////////////////////////
// This file defines the configuration options for Spark SQL.
////////////////////////////////////////////////////////////////////////////////////////////////////


object SQLConf {

  private val sqlConfEntries = java.util.Collections.synchronizedMap(
    new java.util.HashMap[String, ConfigEntry[_]]())

  val staticConfKeys: java.util.Set[String] =
    java.util.Collections.synchronizedSet(new java.util.HashSet[String]())

  private def register(entry: ConfigEntry[_]): Unit = sqlConfEntries.synchronized {
    require(!sqlConfEntries.containsKey(entry.key),
      s"Duplicate SQLConfigEntry. ${entry.key} has been registered")
    sqlConfEntries.put(entry.key, entry)
  }

  // For testing only
  private[sql] def unregister(entry: ConfigEntry[_]): Unit = sqlConfEntries.synchronized {
    sqlConfEntries.remove(entry.key)
  }

  def buildConf(key: String): ConfigBuilder = ConfigBuilder(key).onCreate(register)

  def buildStaticConf(key: String): ConfigBuilder = {
    ConfigBuilder(key).onCreate { entry =>
      staticConfKeys.add(entry.key)
      SQLConf.register(entry)
    }
  }

  val OPTIMIZER_MAX_ITERATIONS = buildConf("spark.sql.optimizer.maxIterations")
    .internal()
    .doc("The max number of iterations the optimizer and analyzer runs.")
    .intConf
    .createWithDefault(100)

  val OPTIMIZER_INSET_CONVERSION_THRESHOLD =
    buildConf("spark.sql.optimizer.inSetConversionThreshold")
      .internal()
      .doc("The threshold of set size for InSet conversion.")
      .intConf
      .createWithDefault(10)

  val COMPRESS_CACHED = buildConf("spark.sql.inMemoryColumnarStorage.compressed")
    .internal()
    .doc("When set to true Spark SQL will automatically select a compression codec for each " +
      "column based on statistics of the data.")
    .booleanConf
    .createWithDefault(true)

  val COLUMN_BATCH_SIZE = buildConf("spark.sql.inMemoryColumnarStorage.batchSize")
    .internal()
    .doc("Controls the size of batches for columnar caching.  Larger batch sizes can improve " +
      "memory utilization and compression, but risk OOMs when caching data.")
    .intConf
    .createWithDefault(10000)

  val IN_MEMORY_PARTITION_PRUNING =
    buildConf("spark.sql.inMemoryColumnarStorage.partitionPruning")
      .internal()
      .doc("When true, enable partition pruning for in-memory columnar tables.")
      .booleanConf
      .createWithDefault(true)

  val PREFER_SORTMERGEJOIN = buildConf("spark.sql.join.preferSortMergeJoin")
    .internal()
    .doc("When true, prefer sort merge join over shuffle hash join.")
    .booleanConf
    .createWithDefault(true)

  val RADIX_SORT_ENABLED = buildConf("spark.sql.sort.enableRadixSort")
    .internal()
    .doc("When true, enable use of radix sort when possible. Radix sort is much faster but " +
      "requires additional memory to be reserved up-front. The memory overhead may be " +
      "significant when sorting very small rows (up to 50% more in this case).")
    .booleanConf
    .createWithDefault(true)

  val AUTO_BROADCASTJOIN_THRESHOLD = buildConf("spark.sql.autoBroadcastJoinThreshold")
    .doc("Configures the maximum size in bytes for a table that will be broadcast to all worker " +
      "nodes when performing a join.  By setting this value to -1 broadcasting can be disabled. " +
      "Note that currently statistics are only supported for Hive Metastore tables where the " +
      "command <code>ANALYZE TABLE &lt;tableName&gt; COMPUTE STATISTICS noscan</code> has been " +
      "run, and file-based data source tables where the statistics are computed directly on " +
      "the files of data.")
    .longConf
    .createWithDefault(10L * 1024 * 1024)

  val LIMIT_SCALE_UP_FACTOR = buildConf("spark.sql.limit.scaleUpFactor")
    .internal()
    .doc("Minimal increase rate in number of partitions between attempts when executing a take " +
      "on a query. Higher values lead to more partitions read. Lower values might lead to " +
      "longer execution times as more jobs will be run")
    .intConf
    .createWithDefault(4)

  val ENABLE_FALL_BACK_TO_HDFS_FOR_STATS =
    buildConf("spark.sql.statistics.fallBackToHdfs")
    .doc("If the table statistics are not available from table metadata enable fall back to hdfs." +
      " This is useful in determining if a table is small enough to use auto broadcast joins.")
    .booleanConf
    .createWithDefault(false)

  val DEFAULT_SIZE_IN_BYTES = buildConf("spark.sql.defaultSizeInBytes")
    .internal()
    .doc("The default table size used in query planning. By default, it is set to Long.MaxValue " +
      "which is larger than `spark.sql.autoBroadcastJoinThreshold` to be more conservative. " +
      "That is to say by default the optimizer will not choose to broadcast a table unless it " +
      "knows for sure its size is small enough.")
    .longConf
    .createWithDefault(Long.MaxValue)

  val SHUFFLE_PARTITIONS = buildConf("spark.sql.shuffle.partitions")
    .doc("The default number of partitions to use when shuffling data for joins or aggregations.")
    .intConf
    .createWithDefault(200)

  val SHUFFLE_TARGET_POSTSHUFFLE_INPUT_SIZE =
    buildConf("spark.sql.adaptive.shuffle.targetPostShuffleInputSize")
      .doc("The target post-shuffle input size in bytes of a task.")
      .bytesConf(ByteUnit.BYTE)
      .createWithDefault(64 * 1024 * 1024)

  val ADAPTIVE_EXECUTION_ENABLED = buildConf("spark.sql.adaptive.enabled")
    .doc("When true, enable adaptive query execution.")
    .booleanConf
    .createWithDefault(false)

  val SHUFFLE_MIN_NUM_POSTSHUFFLE_PARTITIONS =
    buildConf("spark.sql.adaptive.minNumPostShufflePartitions")
      .internal()
      .doc("The advisory minimal number of post-shuffle partitions provided to " +
        "ExchangeCoordinator. This setting is used in our test to make sure we " +
        "have enough parallelism to expose issues that will not be exposed with a " +
        "single partition. When the value is a non-positive value, this setting will " +
        "not be provided to ExchangeCoordinator.")
      .intConf
      .createWithDefault(-1)

  val SUBEXPRESSION_ELIMINATION_ENABLED =
    buildConf("spark.sql.subexpressionElimination.enabled")
      .internal()
      .doc("When true, common subexpressions will be eliminated.")
      .booleanConf
      .createWithDefault(true)

  val CASE_SENSITIVE = buildConf("spark.sql.caseSensitive")
    .internal()
    .doc("Whether the query analyzer should be case sensitive or not. " +
      "Default to case insensitive. It is highly discouraged to turn on case sensitive mode.")
    .booleanConf
    .createWithDefault(false)

  val PARQUET_SCHEMA_MERGING_ENABLED = buildConf("spark.sql.parquet.mergeSchema")
    .doc("When true, the Parquet data source merges schemas collected from all data files, " +
         "otherwise the schema is picked from the summary file or a random data file " +
         "if no summary file is available.")
    .booleanConf
    .createWithDefault(false)

  val PARQUET_SCHEMA_RESPECT_SUMMARIES = buildConf("spark.sql.parquet.respectSummaryFiles")
    .doc("When true, we make assumption that all part-files of Parquet are consistent with " +
         "summary files and we will ignore them when merging schema. Otherwise, if this is " +
         "false, which is the default, we will merge all part-files. This should be considered " +
         "as expert-only option, and shouldn't be enabled before knowing what it means exactly.")
    .booleanConf
    .createWithDefault(false)

  val PARQUET_BINARY_AS_STRING = buildConf("spark.sql.parquet.binaryAsString")
    .doc("Some other Parquet-producing systems, in particular Impala and older versions of " +
      "Spark SQL, do not differentiate between binary data and strings when writing out the " +
      "Parquet schema. This flag tells Spark SQL to interpret binary data as a string to provide " +
      "compatibility with these systems.")
    .booleanConf
    .createWithDefault(false)

  val PARQUET_INT96_AS_TIMESTAMP = buildConf("spark.sql.parquet.int96AsTimestamp")
    .doc("Some Parquet-producing systems, in particular Impala, store Timestamp into INT96. " +
      "Spark would also store Timestamp as INT96 because we need to avoid precision lost of the " +
      "nanoseconds field. This flag tells Spark SQL to interpret INT96 data as a timestamp to " +
      "provide compatibility with these systems.")
    .booleanConf
    .createWithDefault(true)

  val PARQUET_CACHE_METADATA = buildConf("spark.sql.parquet.cacheMetadata")
    .doc("Turns on caching of Parquet schema metadata. Can speed up querying of static data.")
    .booleanConf
    .createWithDefault(true)

  val PARQUET_COMPRESSION = buildConf("spark.sql.parquet.compression.codec")
    .doc("Sets the compression codec use when writing Parquet files. Acceptable values include: " +
      "uncompressed, snappy, gzip, lzo.")
    .stringConf
    .transform(_.toLowerCase())
    .checkValues(Set("uncompressed", "snappy", "gzip", "lzo"))
    .createWithDefault("snappy")

  val PARQUET_FILTER_PUSHDOWN_ENABLED = buildConf("spark.sql.parquet.filterPushdown")
    .doc("Enables Parquet filter push-down optimization when set to true.")
    .booleanConf
    .createWithDefault(true)

  val PARQUET_WRITE_LEGACY_FORMAT = buildConf("spark.sql.parquet.writeLegacyFormat")
    .doc("Whether to follow Parquet's format specification when converting Parquet schema to " +
      "Spark SQL schema and vice versa.")
    .booleanConf
    .createWithDefault(false)

  val PARQUET_OUTPUT_COMMITTER_CLASS = buildConf("spark.sql.parquet.output.committer.class")
    .doc("The output committer class used by Parquet. The specified class needs to be a " +
      "subclass of org.apache.hadoop.mapreduce.OutputCommitter.  Typically, it's also a subclass " +
      "of org.apache.parquet.hadoop.ParquetOutputCommitter.")
    .internal()
    .stringConf
    .createWithDefault(classOf[ParquetOutputCommitter].getName)

  val PARQUET_VECTORIZED_READER_ENABLED =
    buildConf("spark.sql.parquet.enableVectorizedReader")
      .doc("Enables vectorized parquet decoding.")
      .booleanConf
      .createWithDefault(true)

  val ORC_FILTER_PUSHDOWN_ENABLED = buildConf("spark.sql.orc.filterPushdown")
    .doc("When true, enable filter pushdown for ORC files.")
    .booleanConf
    .createWithDefault(false)

  val HIVE_VERIFY_PARTITION_PATH = buildConf("spark.sql.hive.verifyPartitionPath")
    .doc("When true, check all the partition paths under the table\'s root directory " +
         "when reading data stored in HDFS.")
    .booleanConf
    .createWithDefault(false)

  val HIVE_METASTORE_PARTITION_PRUNING =
    buildConf("spark.sql.hive.metastorePartitionPruning")
      .doc("When true, some predicates will be pushed down into the Hive metastore so that " +
           "unmatching partitions can be eliminated earlier. This only affects Hive tables " +
           "not converted to filesource relations (see HiveUtils.CONVERT_METASTORE_PARQUET and " +
           "HiveUtils.CONVERT_METASTORE_ORC for more information).")
      .booleanConf
      .createWithDefault(true)

  val HIVE_MANAGE_FILESOURCE_PARTITIONS =
    buildConf("spark.sql.hive.manageFilesourcePartitions")
      .doc("When true, enable metastore partition management for file source tables as well. " +
           "This includes both datasource and converted Hive tables. When partition managment " +
           "is enabled, datasource tables store partition in the Hive metastore, and use the " +
           "metastore to prune partitions during query planning.")
      .booleanConf
      .createWithDefault(true)

  val HIVE_FILESOURCE_PARTITION_FILE_CACHE_SIZE =
    buildConf("spark.sql.hive.filesourcePartitionFileCacheSize")
      .doc("When nonzero, enable caching of partition file metadata in memory. All tables share " +
           "a cache that can use up to specified num bytes for file metadata. This conf only " +
           "has an effect when hive filesource partition management is enabled.")
      .longConf
      .createWithDefault(250 * 1024 * 1024)

  val OPTIMIZER_METADATA_ONLY = buildConf("spark.sql.optimizer.metadataOnly")
    .doc("When true, enable the metadata-only query optimization that use the table's metadata " +
      "to produce the partition columns instead of table scans. It applies when all the columns " +
      "scanned are partition columns and the query has an aggregate operator that satisfies " +
      "distinct semantics.")
    .booleanConf
    .createWithDefault(true)

  val COLUMN_NAME_OF_CORRUPT_RECORD = buildConf("spark.sql.columnNameOfCorruptRecord")
    .doc("The name of internal column for storing raw/un-parsed JSON records that fail to parse.")
    .stringConf
    .createWithDefault("_corrupt_record")

  val BROADCAST_TIMEOUT = buildConf("spark.sql.broadcastTimeout")
    .doc("Timeout in seconds for the broadcast wait time in broadcast joins.")
    .intConf
    .createWithDefault(5 * 60)

  // This is only used for the thriftserver
  val THRIFTSERVER_POOL = buildConf("spark.sql.thriftserver.scheduler.pool")
    .doc("Set a Fair Scheduler pool for a JDBC client session.")
    .stringConf
    .createOptional

  val THRIFTSERVER_INCREMENTAL_COLLECT =
    buildConf("spark.sql.thriftServer.incrementalCollect")
      .internal()
      .doc("When true, enable incremental collection for execution in Thrift Server.")
      .booleanConf
      .createWithDefault(false)

  val THRIFTSERVER_UI_STATEMENT_LIMIT =
    buildConf("spark.sql.thriftserver.ui.retainedStatements")
      .doc("The number of SQL statements kept in the JDBC/ODBC web UI history.")
      .intConf
      .createWithDefault(200)

  val THRIFTSERVER_UI_SESSION_LIMIT = buildConf("spark.sql.thriftserver.ui.retainedSessions")
    .doc("The number of SQL client sessions kept in the JDBC/ODBC web UI history.")
    .intConf
    .createWithDefault(200)

  // This is used to set the default data source
  val DEFAULT_DATA_SOURCE_NAME = buildConf("spark.sql.sources.default")
    .doc("The default data source to use in input/output.")
    .stringConf
    .createWithDefault("parquet")

  val CONVERT_CTAS = buildConf("spark.sql.hive.convertCTAS")
    .internal()
    .doc("When true, a table created by a Hive CTAS statement (no USING clause) " +
      "without specifying any storage property will be converted to a data source table, " +
      "using the data source set by spark.sql.sources.default.")
    .booleanConf
    .createWithDefault(false)

  val GATHER_FASTSTAT = buildConf("spark.sql.hive.gatherFastStats")
      .internal()
      .doc("When true, fast stats (number of files and total size of all files) will be gathered" +
        " in parallel while repairing table partitions to avoid the sequential listing in Hive" +
        " metastore.")
      .booleanConf
      .createWithDefault(true)

  val PARTITION_COLUMN_TYPE_INFERENCE =
    buildConf("spark.sql.sources.partitionColumnTypeInference.enabled")
      .doc("When true, automatically infer the data types for partitioned columns.")
      .booleanConf
      .createWithDefault(true)

  val BUCKETING_ENABLED = buildConf("spark.sql.sources.bucketing.enabled")
    .doc("When false, we will treat bucketed table as normal table")
    .booleanConf
    .createWithDefault(true)

  val CROSS_JOINS_ENABLED = buildConf("spark.sql.crossJoin.enabled")
    .doc("When false, we will throw an error if a query contains a cartesian product without " +
        "explicit CROSS JOIN syntax.")
    .booleanConf
    .createWithDefault(false)

  val ORDER_BY_ORDINAL = buildConf("spark.sql.orderByOrdinal")
    .doc("When true, the ordinal numbers are treated as the position in the select list. " +
         "When false, the ordinal numbers in order/sort by clause are ignored.")
    .booleanConf
    .createWithDefault(true)

  val GROUP_BY_ORDINAL = buildConf("spark.sql.groupByOrdinal")
    .doc("When true, the ordinal numbers in group by clauses are treated as the position " +
      "in the select list. When false, the ordinal numbers are ignored.")
    .booleanConf
    .createWithDefault(true)

  // The output committer class used by data sources. The specified class needs to be a
  // subclass of org.apache.hadoop.mapreduce.OutputCommitter.
  val OUTPUT_COMMITTER_CLASS =
    buildConf("spark.sql.sources.outputCommitterClass").internal().stringConf.createOptional

  val FILE_COMMIT_PROTOCOL_CLASS =
    buildConf("spark.sql.sources.commitProtocolClass")
      .internal()
      .stringConf
      .createWithDefault(classOf[SQLHadoopMapReduceCommitProtocol].getName)

  val PARALLEL_PARTITION_DISCOVERY_THRESHOLD =
    buildConf("spark.sql.sources.parallelPartitionDiscovery.threshold")
      .doc("The maximum number of paths allowed for listing files at driver side. If the number " +
        "of detected paths exceeds this value during partition discovery, it tries to list the " +
        "files with another Spark distributed job. This applies to Parquet, ORC, CSV, JSON and " +
        "LibSVM data sources.")
      .intConf
      .checkValue(parallel => parallel >= 0, "The maximum number of paths allowed for listing " +
        "files at driver side must not be negative")
      .createWithDefault(32)

  val PARALLEL_PARTITION_DISCOVERY_PARALLELISM =
    buildConf("spark.sql.sources.parallelPartitionDiscovery.parallelism")
      .doc("The number of parallelism to list a collection of path recursively, Set the " +
        "number to prevent file listing from generating too many tasks.")
      .internal()
      .intConf
      .createWithDefault(10000)

  // Whether to automatically resolve ambiguity in join conditions for self-joins.
  // See SPARK-6231.
  val DATAFRAME_SELF_JOIN_AUTO_RESOLVE_AMBIGUITY =
    buildConf("spark.sql.selfJoinAutoResolveAmbiguity")
      .internal()
      .booleanConf
      .createWithDefault(true)

  // Whether to retain group by columns or not in GroupedData.agg.
  val DATAFRAME_RETAIN_GROUP_COLUMNS = buildConf("spark.sql.retainGroupColumns")
    .internal()
    .booleanConf
    .createWithDefault(true)

  val DATAFRAME_PIVOT_MAX_VALUES = buildConf("spark.sql.pivotMaxValues")
    .doc("When doing a pivot without specifying values for the pivot column this is the maximum " +
      "number of (distinct) values that will be collected without error.")
    .intConf
    .createWithDefault(10000)

  val RUN_SQL_ON_FILES = buildConf("spark.sql.runSQLOnFiles")
    .internal()
    .doc("When true, we could use `datasource`.`path` as table in SQL query.")
    .booleanConf
    .createWithDefault(true)

  val WHOLESTAGE_CODEGEN_ENABLED = buildConf("spark.sql.codegen.wholeStage")
    .internal()
    .doc("When true, the whole stage (of multiple operators) will be compiled into single java" +
      " method.")
    .booleanConf
    .createWithDefault(true)

  val WHOLESTAGE_MAX_NUM_FIELDS = buildConf("spark.sql.codegen.maxFields")
    .internal()
    .doc("The maximum number of fields (including nested fields) that will be supported before" +
      " deactivating whole-stage codegen.")
    .intConf
    .createWithDefault(100)

  val WHOLESTAGE_FALLBACK = buildConf("spark.sql.codegen.fallback")
    .internal()
    .doc("When true, whole stage codegen could be temporary disabled for the part of query that" +
      " fail to compile generated code")
    .booleanConf
    .createWithDefault(true)

  val MAX_CASES_BRANCHES = buildConf("spark.sql.codegen.maxCaseBranches")
    .internal()
    .doc("The maximum number of switches supported with codegen.")
    .intConf
    .createWithDefault(20)

  val FILES_MAX_PARTITION_BYTES = buildConf("spark.sql.files.maxPartitionBytes")
    .doc("The maximum number of bytes to pack into a single partition when reading files.")
    .longConf
    .createWithDefault(128 * 1024 * 1024) // parquet.block.size

  val FILES_OPEN_COST_IN_BYTES = buildConf("spark.sql.files.openCostInBytes")
    .internal()
    .doc("The estimated cost to open a file, measured by the number of bytes could be scanned in" +
      " the same time. This is used when putting multiple files into a partition. It's better to" +
      " over estimated, then the partitions with small files will be faster than partitions with" +
      " bigger files (which is scheduled first).")
    .longConf
    .createWithDefault(4 * 1024 * 1024)

  val IGNORE_CORRUPT_FILES = buildConf("spark.sql.files.ignoreCorruptFiles")
    .doc("Whether to ignore corrupt files. If true, the Spark jobs will continue to run when " +
      "encountering corrupted or non-existing and contents that have been read will still be " +
      "returned.")
    .booleanConf
    .createWithDefault(false)

  val MAX_RECORDS_PER_FILE = buildConf("spark.sql.files.maxRecordsPerFile")
    .doc("Maximum number of records to write out to a single file. " +
      "If this value is zero or negative, there is no limit.")
    .longConf
    .createWithDefault(0)

  val EXCHANGE_REUSE_ENABLED = buildConf("spark.sql.exchange.reuse")
    .internal()
    .doc("When true, the planner will try to find out duplicated exchanges and re-use them.")
    .booleanConf
    .createWithDefault(true)

  val STATE_STORE_MIN_DELTAS_FOR_SNAPSHOT =
    buildConf("spark.sql.streaming.stateStore.minDeltasForSnapshot")
      .internal()
      .doc("Minimum number of state store delta files that needs to be generated before they " +
        "consolidated into snapshots.")
      .intConf
      .createWithDefault(10)

  val CHECKPOINT_LOCATION = buildConf("spark.sql.streaming.checkpointLocation")
    .doc("The default location for storing checkpoint data for streaming queries.")
    .stringConf
    .createOptional

  val MIN_BATCHES_TO_RETAIN = buildConf("spark.sql.streaming.minBatchesToRetain")
    .internal()
    .doc("The minimum number of batches that must be retained and made recoverable.")
    .intConf
    .createWithDefault(100)

  val UNSUPPORTED_OPERATION_CHECK_ENABLED =
    buildConf("spark.sql.streaming.unsupportedOperationCheck")
      .internal()
      .doc("When true, the logical plan for streaming query will be checked for unsupported" +
        " operations.")
      .booleanConf
      .createWithDefault(true)

  val VARIABLE_SUBSTITUTE_ENABLED =
    buildConf("spark.sql.variable.substitute")
      .doc("This enables substitution using syntax like ${var} ${system:var} and ${env:var}.")
      .booleanConf
      .createWithDefault(true)

  val VARIABLE_SUBSTITUTE_DEPTH =
    buildConf("spark.sql.variable.substitute.depth")
      .internal()
      .doc("Deprecated: The maximum replacements the substitution engine will do.")
      .intConf
      .createWithDefault(40)

  val ENABLE_TWOLEVEL_AGG_MAP =
    buildConf("spark.sql.codegen.aggregate.map.twolevel.enable")
      .internal()
      .doc("Enable two-level aggregate hash map. When enabled, records will first be " +
        "inserted/looked-up at a 1st-level, small, fast map, and then fallback to a " +
        "2nd-level, larger, slower map when 1st level is full or keys cannot be found. " +
        "When disabled, records go directly to the 2nd level. Defaults to true.")
      .booleanConf
      .createWithDefault(true)

  val STREAMING_FILE_COMMIT_PROTOCOL_CLASS =
    buildConf("spark.sql.streaming.commitProtocolClass")
      .internal()
      .stringConf
      .createWithDefault(classOf[ManifestFileCommitProtocol].getName)

  val OBJECT_AGG_SORT_BASED_FALLBACK_THRESHOLD =
    buildConf("spark.sql.objectHashAggregate.sortBased.fallbackThreshold")
      .internal()
      .doc("In the case of ObjectHashAggregateExec, when the size of the in-memory hash map " +
        "grows too large, we will fall back to sort-based aggregation. This option sets a row " +
        "count threshold for the size of the hash map.")
      .intConf
      // We are trying to be conservative and use a relatively small default count threshold here
      // since the state object of some TypedImperativeAggregate function can be quite large (e.g.
      // percentile_approx).
      .createWithDefault(128)

  val USE_OBJECT_HASH_AGG = buildConf("spark.sql.execution.useObjectHashAggregateExec")
    .internal()
    .doc("Decides if we use ObjectHashAggregateExec")
    .booleanConf
    .createWithDefault(true)

  val FILE_SINK_LOG_DELETION = buildConf("spark.sql.streaming.fileSink.log.deletion")
    .internal()
    .doc("Whether to delete the expired log files in file stream sink.")
    .booleanConf
    .createWithDefault(true)

  val FILE_SINK_LOG_COMPACT_INTERVAL =
    buildConf("spark.sql.streaming.fileSink.log.compactInterval")
      .internal()
      .doc("Number of log files after which all the previous files " +
        "are compacted into the next log file.")
      .intConf
      .createWithDefault(10)

  val FILE_SINK_LOG_CLEANUP_DELAY =
    buildConf("spark.sql.streaming.fileSink.log.cleanupDelay")
      .internal()
      .doc("How long that a file is guaranteed to be visible for all readers.")
      .timeConf(TimeUnit.MILLISECONDS)
      .createWithDefault(TimeUnit.MINUTES.toMillis(10)) // 10 minutes

  val FILE_SOURCE_LOG_DELETION = buildConf("spark.sql.streaming.fileSource.log.deletion")
    .internal()
    .doc("Whether to delete the expired log files in file stream source.")
    .booleanConf
    .createWithDefault(true)

  val FILE_SOURCE_LOG_COMPACT_INTERVAL =
    buildConf("spark.sql.streaming.fileSource.log.compactInterval")
      .internal()
      .doc("Number of log files after which all the previous files " +
        "are compacted into the next log file.")
      .intConf
      .createWithDefault(10)

  val FILE_SOURCE_LOG_CLEANUP_DELAY =
    buildConf("spark.sql.streaming.fileSource.log.cleanupDelay")
      .internal()
      .doc("How long in milliseconds a file is guaranteed to be visible for all readers.")
      .timeConf(TimeUnit.MILLISECONDS)
      .createWithDefault(TimeUnit.MINUTES.toMillis(10)) // 10 minutes

  val STREAMING_SCHEMA_INFERENCE =
    buildConf("spark.sql.streaming.schemaInference")
      .internal()
      .doc("Whether file-based streaming sources will infer its own schema")
      .booleanConf
      .createWithDefault(false)

  val STREAMING_POLLING_DELAY =
    buildConf("spark.sql.streaming.pollingDelay")
      .internal()
      .doc("How long to delay polling new data when no data is available")
      .timeConf(TimeUnit.MILLISECONDS)
      .createWithDefault(10L)

  val STREAMING_NO_DATA_PROGRESS_EVENT_INTERVAL =
    buildConf("spark.sql.streaming.noDataProgressEventInterval")
      .internal()
      .doc("How long to wait between two progress events when there is no data")
      .timeConf(TimeUnit.MILLISECONDS)
      .createWithDefault(10000L)

  val STREAMING_METRICS_ENABLED =
    buildConf("spark.sql.streaming.metricsEnabled")
      .doc("Whether Dropwizard/Codahale metrics will be reported for active streaming queries.")
      .booleanConf
      .createWithDefault(false)

  val STREAMING_PROGRESS_RETENTION =
    buildConf("spark.sql.streaming.numRecentProgressUpdates")
      .doc("The number of progress updates to retain for a streaming query")
      .intConf
      .createWithDefault(100)

  val NDV_MAX_ERROR =
    buildConf("spark.sql.statistics.ndv.maxError")
      .internal()
      .doc("The maximum estimation error allowed in HyperLogLog++ algorithm when generating " +
        "column level statistics.")
      .doubleConf
      .createWithDefault(0.05)

  val CBO_ENABLED =
    buildConf("spark.sql.cbo.enabled")
      .doc("Enables CBO for estimation of plan statistics when set true.")
      .booleanConf
      .createWithDefault(false)

  val SESSION_LOCAL_TIMEZONE =
    buildConf("spark.sql.session.timeZone")
      .doc("""The ID of session local timezone, e.g. "GMT", "America/Los_Angeles", etc.""")
      .stringConf
      .createWithDefault(TimeZone.getDefault().getID())

  object Deprecated {
    val MAPRED_REDUCE_TASKS = "mapred.reduce.tasks"
  }
}

/**
 * A class that enables the setting and getting of mutable config parameters/hints.
 *
 * In the presence of a SQLContext, these can be set and queried by passing SET commands
 * into Spark SQL's query functions (i.e. sql()). Otherwise, users of this class can
 * modify the hints by programmatically calling the setters and getters of this class.
 *
 * SQLConf is thread-safe (internally synchronized, so safe to be used in multiple threads).
 */
private[sql] class SQLConf extends Serializable with CatalystConf with Logging {
  import SQLConf._

  /** Only low degree of contention is expected for conf, thus NOT using ConcurrentHashMap. */
  @transient protected[spark] val settings = java.util.Collections.synchronizedMap(
    new java.util.HashMap[String, String]())

  @transient private val reader = new ConfigReader(settings)

  /** ************************ Spark SQL Params/Hints ******************* */

  def optimizerMaxIterations: Int = getConf(OPTIMIZER_MAX_ITERATIONS)

  def optimizerInSetConversionThreshold: Int = getConf(OPTIMIZER_INSET_CONVERSION_THRESHOLD)

  def stateStoreMinDeltasForSnapshot: Int = getConf(STATE_STORE_MIN_DELTAS_FOR_SNAPSHOT)

  def checkpointLocation: Option[String] = getConf(CHECKPOINT_LOCATION)

  def isUnsupportedOperationCheckEnabled: Boolean = getConf(UNSUPPORTED_OPERATION_CHECK_ENABLED)

  def streamingFileCommitProtocolClass: String = getConf(STREAMING_FILE_COMMIT_PROTOCOL_CLASS)

  def fileSinkLogDeletion: Boolean = getConf(FILE_SINK_LOG_DELETION)

  def fileSinkLogCompactInterval: Int = getConf(FILE_SINK_LOG_COMPACT_INTERVAL)

  def fileSinkLogCleanupDelay: Long = getConf(FILE_SINK_LOG_CLEANUP_DELAY)

  def fileSourceLogDeletion: Boolean = getConf(FILE_SOURCE_LOG_DELETION)

  def fileSourceLogCompactInterval: Int = getConf(FILE_SOURCE_LOG_COMPACT_INTERVAL)

  def fileSourceLogCleanupDelay: Long = getConf(FILE_SOURCE_LOG_CLEANUP_DELAY)

  def streamingSchemaInference: Boolean = getConf(STREAMING_SCHEMA_INFERENCE)

  def streamingPollingDelay: Long = getConf(STREAMING_POLLING_DELAY)

  def streamingNoDataProgressEventInterval: Long =
    getConf(STREAMING_NO_DATA_PROGRESS_EVENT_INTERVAL)

  def streamingMetricsEnabled: Boolean = getConf(STREAMING_METRICS_ENABLED)

  def streamingProgressRetention: Int = getConf(STREAMING_PROGRESS_RETENTION)

  def filesMaxPartitionBytes: Long = getConf(FILES_MAX_PARTITION_BYTES)

  def filesOpenCostInBytes: Long = getConf(FILES_OPEN_COST_IN_BYTES)

  def ignoreCorruptFiles: Boolean = getConf(IGNORE_CORRUPT_FILES)

  def maxRecordsPerFile: Long = getConf(MAX_RECORDS_PER_FILE)

  def useCompression: Boolean = getConf(COMPRESS_CACHED)

  def parquetCompressionCodec: String = getConf(PARQUET_COMPRESSION)

  def parquetCacheMetadata: Boolean = getConf(PARQUET_CACHE_METADATA)

  def parquetVectorizedReaderEnabled: Boolean = getConf(PARQUET_VECTORIZED_READER_ENABLED)

  def columnBatchSize: Int = getConf(COLUMN_BATCH_SIZE)

  def numShufflePartitions: Int = getConf(SHUFFLE_PARTITIONS)

  def targetPostShuffleInputSize: Long =
    getConf(SHUFFLE_TARGET_POSTSHUFFLE_INPUT_SIZE)

  def adaptiveExecutionEnabled: Boolean = getConf(ADAPTIVE_EXECUTION_ENABLED)

  def minNumPostShufflePartitions: Int =
    getConf(SHUFFLE_MIN_NUM_POSTSHUFFLE_PARTITIONS)

  def minBatchesToRetain: Int = getConf(MIN_BATCHES_TO_RETAIN)

  def parquetFilterPushDown: Boolean = getConf(PARQUET_FILTER_PUSHDOWN_ENABLED)

  def orcFilterPushDown: Boolean = getConf(ORC_FILTER_PUSHDOWN_ENABLED)

  def verifyPartitionPath: Boolean = getConf(HIVE_VERIFY_PARTITION_PATH)

  def metastorePartitionPruning: Boolean = getConf(HIVE_METASTORE_PARTITION_PRUNING)

  def manageFilesourcePartitions: Boolean = getConf(HIVE_MANAGE_FILESOURCE_PARTITIONS)

  def filesourcePartitionFileCacheSize: Long = getConf(HIVE_FILESOURCE_PARTITION_FILE_CACHE_SIZE)

  def gatherFastStats: Boolean = getConf(GATHER_FASTSTAT)

  def optimizerMetadataOnly: Boolean = getConf(OPTIMIZER_METADATA_ONLY)

  def wholeStageEnabled: Boolean = getConf(WHOLESTAGE_CODEGEN_ENABLED)

  def wholeStageMaxNumFields: Int = getConf(WHOLESTAGE_MAX_NUM_FIELDS)

  def wholeStageFallback: Boolean = getConf(WHOLESTAGE_FALLBACK)

  def maxCaseBranchesForCodegen: Int = getConf(MAX_CASES_BRANCHES)

  def tableRelationCacheSize: Int =
    getConf(StaticSQLConf.FILESOURCE_TABLE_RELATION_CACHE_SIZE)

  def exchangeReuseEnabled: Boolean = getConf(EXCHANGE_REUSE_ENABLED)

  def caseSensitiveAnalysis: Boolean = getConf(SQLConf.CASE_SENSITIVE)

  def subexpressionEliminationEnabled: Boolean =
    getConf(SUBEXPRESSION_ELIMINATION_ENABLED)

  def autoBroadcastJoinThreshold: Long = getConf(AUTO_BROADCASTJOIN_THRESHOLD)

  def limitScaleUpFactor: Int = getConf(LIMIT_SCALE_UP_FACTOR)

  def fallBackToHdfsForStatsEnabled: Boolean = getConf(ENABLE_FALL_BACK_TO_HDFS_FOR_STATS)

  def preferSortMergeJoin: Boolean = getConf(PREFER_SORTMERGEJOIN)

  def enableRadixSort: Boolean = getConf(RADIX_SORT_ENABLED)

  def defaultSizeInBytes: Long = getConf(DEFAULT_SIZE_IN_BYTES)

  def isParquetSchemaMergingEnabled: Boolean = getConf(PARQUET_SCHEMA_MERGING_ENABLED)

  def isParquetSchemaRespectSummaries: Boolean = getConf(PARQUET_SCHEMA_RESPECT_SUMMARIES)

  def parquetOutputCommitterClass: String = getConf(PARQUET_OUTPUT_COMMITTER_CLASS)

  def isParquetBinaryAsString: Boolean = getConf(PARQUET_BINARY_AS_STRING)

  def isParquetINT96AsTimestamp: Boolean = getConf(PARQUET_INT96_AS_TIMESTAMP)

  def writeLegacyParquetFormat: Boolean = getConf(PARQUET_WRITE_LEGACY_FORMAT)

  def inMemoryPartitionPruning: Boolean = getConf(IN_MEMORY_PARTITION_PRUNING)

  def columnNameOfCorruptRecord: String = getConf(COLUMN_NAME_OF_CORRUPT_RECORD)

  def broadcastTimeout: Int = getConf(BROADCAST_TIMEOUT)

  def defaultDataSourceName: String = getConf(DEFAULT_DATA_SOURCE_NAME)

  def convertCTAS: Boolean = getConf(CONVERT_CTAS)

  def partitionColumnTypeInferenceEnabled: Boolean =
    getConf(SQLConf.PARTITION_COLUMN_TYPE_INFERENCE)

  def fileCommitProtocolClass: String = getConf(SQLConf.FILE_COMMIT_PROTOCOL_CLASS)

  def parallelPartitionDiscoveryThreshold: Int =
    getConf(SQLConf.PARALLEL_PARTITION_DISCOVERY_THRESHOLD)

  def parallelPartitionDiscoveryParallelism: Int =
    getConf(SQLConf.PARALLEL_PARTITION_DISCOVERY_PARALLELISM)

  def bucketingEnabled: Boolean = getConf(SQLConf.BUCKETING_ENABLED)

  def dataFrameSelfJoinAutoResolveAmbiguity: Boolean =
    getConf(DATAFRAME_SELF_JOIN_AUTO_RESOLVE_AMBIGUITY)

  def dataFrameRetainGroupColumns: Boolean = getConf(DATAFRAME_RETAIN_GROUP_COLUMNS)

  def dataFramePivotMaxValues: Int = getConf(DATAFRAME_PIVOT_MAX_VALUES)

  override def runSQLonFile: Boolean = getConf(RUN_SQL_ON_FILES)

  def enableTwoLevelAggMap: Boolean = getConf(ENABLE_TWOLEVEL_AGG_MAP)

  def useObjectHashAggregation: Boolean = getConf(USE_OBJECT_HASH_AGG)

  def objectAggSortBasedFallbackThreshold: Int = getConf(OBJECT_AGG_SORT_BASED_FALLBACK_THRESHOLD)

  def variableSubstituteEnabled: Boolean = getConf(VARIABLE_SUBSTITUTE_ENABLED)

  def variableSubstituteDepth: Int = getConf(VARIABLE_SUBSTITUTE_DEPTH)

  def warehousePath: String = {
    if (contains(StaticSQLConf.WAREHOUSE_PATH.key) &&
        getConf(StaticSQLConf.WAREHOUSE_PATH).isDefined) {
      new Path(getConf(StaticSQLConf.WAREHOUSE_PATH).get).toString
    } else {
      new Path(getConf(StaticSQLConf.DEFAULT_WAREHOUSE_PATH)).toString
    }
  }

  def hiveThriftServerSingleSession: Boolean =
    getConf(StaticSQLConf.HIVE_THRIFT_SERVER_SINGLESESSION)

  override def orderByOrdinal: Boolean = getConf(ORDER_BY_ORDINAL)

  override def groupByOrdinal: Boolean = getConf(GROUP_BY_ORDINAL)

  override def crossJoinEnabled: Boolean = getConf(SQLConf.CROSS_JOINS_ENABLED)

  override def sessionLocalTimeZone: String = getConf(SQLConf.SESSION_LOCAL_TIMEZONE)

  def ndvMaxError: Double = getConf(NDV_MAX_ERROR)

  override def cboEnabled: Boolean = getConf(SQLConf.CBO_ENABLED)

  /** ********************** SQLConf functionality methods ************ */

  /** Set Spark SQL configuration properties. */
  def setConf(props: Properties): Unit = settings.synchronized {
    props.asScala.foreach { case (k, v) => setConfString(k, v) }
  }

  /** Set the given Spark SQL configuration property using a `string` value. */
  def setConfString(key: String, value: String): Unit = {
    require(key != null, "key cannot be null")
    require(value != null, s"value cannot be null for key: $key")
    val entry = sqlConfEntries.get(key)
    if (entry != null) {
      // Only verify configs in the SQLConf object
      entry.valueConverter(value)
    }
    setConfWithCheck(key, value)
  }

  /** Set the given Spark SQL configuration property. */
  def setConf[T](entry: ConfigEntry[T], value: T): Unit = {
    require(entry != null, "entry cannot be null")
    require(value != null, s"value cannot be null for key: ${entry.key}")
    require(sqlConfEntries.get(entry.key) == entry, s"$entry is not registered")
    setConfWithCheck(entry.key, entry.stringConverter(value))
  }

  /** Return the value of Spark SQL configuration property for the given key. */
  @throws[NoSuchElementException]("if key is not set")
  def getConfString(key: String): String = {
    Option(settings.get(key)).
      orElse {
        // Try to use the default value
        Option(sqlConfEntries.get(key)).map(_.defaultValueString)
      }.
      getOrElse(throw new NoSuchElementException(key))
  }

  /**
   * Return the value of Spark SQL configuration property for the given key. If the key is not set
   * yet, return `defaultValue`. This is useful when `defaultValue` in ConfigEntry is not the
   * desired one.
   */
  def getConf[T](entry: ConfigEntry[T], defaultValue: T): T = {
    require(sqlConfEntries.get(entry.key) == entry, s"$entry is not registered")
    Option(settings.get(entry.key)).map(entry.valueConverter).getOrElse(defaultValue)
  }

  /**
   * Return the value of Spark SQL configuration property for the given key. If the key is not set
   * yet, return `defaultValue` in [[ConfigEntry]].
   */
  def getConf[T](entry: ConfigEntry[T]): T = {
    require(sqlConfEntries.get(entry.key) == entry, s"$entry is not registered")
    entry.readFrom(reader)
  }

  /**
   * Return the value of an optional Spark SQL configuration property for the given key. If the key
   * is not set yet, returns None.
   */
  def getConf[T](entry: OptionalConfigEntry[T]): Option[T] = {
    require(sqlConfEntries.get(entry.key) == entry, s"$entry is not registered")
    entry.readFrom(reader)
  }

  /**
   * Return the `string` value of Spark SQL configuration property for the given key. If the key is
   * not set yet, return `defaultValue`.
   */
  def getConfString(key: String, defaultValue: String): String = {
    val entry = sqlConfEntries.get(key)
    if (entry != null && defaultValue != "<undefined>") {
      // Only verify configs in the SQLConf object
      entry.valueConverter(defaultValue)
    }
    Option(settings.get(key)).getOrElse(defaultValue)
  }

  /**
   * Return all the configuration properties that have been set (i.e. not the default).
   * This creates a new copy of the config properties in the form of a Map.
   */
  def getAllConfs: immutable.Map[String, String] =
    settings.synchronized { settings.asScala.toMap }

  /**
   * Return all the configuration definitions that have been defined in [[SQLConf]]. Each
   * definition contains key, defaultValue and doc.
   */
  def getAllDefinedConfs: Seq[(String, String, String)] = sqlConfEntries.synchronized {
    sqlConfEntries.values.asScala.filter(_.isPublic).map { entry =>
      (entry.key, getConfString(entry.key, entry.defaultValueString), entry.doc)
    }.toSeq
  }

  /**
   * Return whether a given key is set in this [[SQLConf]].
   */
  def contains(key: String): Boolean = {
    settings.containsKey(key)
  }

  private def setConfWithCheck(key: String, value: String): Unit = {
    settings.put(key, value)
  }

  def unsetConf(key: String): Unit = {
    settings.remove(key)
  }

  def unsetConf(entry: ConfigEntry[_]): Unit = {
    settings.remove(entry.key)
  }

  def clear(): Unit = {
    settings.clear()
  }
}

/**
 * Static SQL configuration is a cross-session, immutable Spark configuration. External users can
 * see the static sql configs via `SparkSession.conf`, but can NOT set/unset them.
 */
object StaticSQLConf {

  import SQLConf.buildStaticConf

<<<<<<< HEAD
  val DEFAULT_WAREHOUSE_PATH = buildConf("spark.sql.default.warehouse.dir")
    .internal()
    .doc("Default location used for managed databases and tables " +
         "if spark.sql.warehouse.dir is not set")
    .stringConf
    .createWithDefault(Utils.resolveURI("spark-warehouse").toString)

  val WAREHOUSE_PATH = buildConf("spark.sql.warehouse.dir")
=======
  val WAREHOUSE_PATH = buildStaticConf("spark.sql.warehouse.dir")
>>>>>>> 207067ea
    .doc("The default location for managed databases and tables.")
    .stringConf
    .createOptional

  val CATALOG_IMPLEMENTATION = buildStaticConf("spark.sql.catalogImplementation")
    .internal()
    .stringConf
    .checkValues(Set("hive", "in-memory"))
    .createWithDefault("in-memory")

  val GLOBAL_TEMP_DATABASE = buildStaticConf("spark.sql.globalTempDatabase")
    .internal()
    .stringConf
    .createWithDefault("global_temp")

  // This is used to control when we will split a schema's JSON string to multiple pieces
  // in order to fit the JSON string in metastore's table property (by default, the value has
  // a length restriction of 4000 characters, so do not use a value larger than 4000 as the default
  // value of this property). We will split the JSON string of a schema to its length exceeds the
  // threshold. Note that, this conf is only read in HiveExternalCatalog which is cross-session,
  // that's why this conf has to be a static SQL conf.
  val SCHEMA_STRING_LENGTH_THRESHOLD =
    buildStaticConf("spark.sql.sources.schemaStringLengthThreshold")
      .doc("The maximum length allowed in a single cell when " +
        "storing additional schema information in Hive's metastore.")
      .internal()
      .intConf
      .createWithDefault(4000)

  val FILESOURCE_TABLE_RELATION_CACHE_SIZE =
    buildStaticConf("spark.sql.filesourceTableRelationCacheSize")
      .internal()
      .doc("The maximum size of the cache that maps qualified table names to table relation plans.")
      .intConf
      .checkValue(cacheSize => cacheSize >= 0, "The maximum size of the cache must not be negative")
      .createWithDefault(1000)

  // When enabling the debug, Spark SQL internal table properties are not filtered out; however,
  // some related DDL commands (e.g., ANALYZE TABLE and CREATE TABLE LIKE) might not work properly.
  val DEBUG_MODE = buildStaticConf("spark.sql.debug")
    .internal()
    .doc("Only used for internal debugging. Not all functions are supported when it is enabled.")
    .booleanConf
    .createWithDefault(false)

  val HIVE_THRIFT_SERVER_SINGLESESSION =
    buildStaticConf("spark.sql.hive.thriftServer.singleSession")
      .doc("When set to true, Hive Thrift server is running in a single session mode. " +
        "All the JDBC/ODBC connections share the temporary views, function registries, " +
        "SQL configuration and the current database.")
      .booleanConf
      .createWithDefault(false)
}<|MERGE_RESOLUTION|>--- conflicted
+++ resolved
@@ -1016,18 +1016,7 @@
 
   import SQLConf.buildStaticConf
 
-<<<<<<< HEAD
-  val DEFAULT_WAREHOUSE_PATH = buildConf("spark.sql.default.warehouse.dir")
-    .internal()
-    .doc("Default location used for managed databases and tables " +
-         "if spark.sql.warehouse.dir is not set")
-    .stringConf
-    .createWithDefault(Utils.resolveURI("spark-warehouse").toString)
-
-  val WAREHOUSE_PATH = buildConf("spark.sql.warehouse.dir")
-=======
   val WAREHOUSE_PATH = buildStaticConf("spark.sql.warehouse.dir")
->>>>>>> 207067ea
     .doc("The default location for managed databases and tables.")
     .stringConf
     .createOptional
