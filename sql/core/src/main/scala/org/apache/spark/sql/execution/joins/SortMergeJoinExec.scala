/*
 * Licensed to the Apache Software Foundation (ASF) under one or more
 * contributor license agreements.  See the NOTICE file distributed with
 * this work for additional information regarding copyright ownership.
 * The ASF licenses this file to You under the Apache License, Version 2.0
 * (the "License"); you may not use this file except in compliance with
 * the License.  You may obtain a copy of the License at
 *
 *    http://www.apache.org/licenses/LICENSE-2.0
 *
 * Unless required by applicable law or agreed to in writing, software
 * distributed under the License is distributed on an "AS IS" BASIS,
 * WITHOUT WARRANTIES OR CONDITIONS OF ANY KIND, either express or implied.
 * See the License for the specific language governing permissions and
 * limitations under the License.
 */

package org.apache.spark.sql.execution.joins

import scala.collection.mutable.ArrayBuffer

import org.apache.spark.rdd.RDD
import org.apache.spark.sql.catalyst.InternalRow
import org.apache.spark.sql.catalyst.expressions._
<<<<<<< HEAD
import org.apache.spark.sql.catalyst.expressions.codegen.{CodegenContext, ExprCode, FalseLiteral, VariableValue}
=======
import org.apache.spark.sql.catalyst.expressions.codegen.{CodegenContext, CodeGenerator, ExprCode}
>>>>>>> 2ce37b50
import org.apache.spark.sql.catalyst.plans._
import org.apache.spark.sql.catalyst.plans.physical._
import org.apache.spark.sql.execution.{BinaryExecNode, CodegenSupport,
ExternalAppendOnlyUnsafeRowArray, RowIterator, SparkPlan}
import org.apache.spark.sql.execution.metric.{SQLMetric, SQLMetrics}
import org.apache.spark.util.collection.BitSet

/**
 * Performs a sort merge join of two child relations.
 */
case class SortMergeJoinExec(
    leftKeys: Seq[Expression],
    rightKeys: Seq[Expression],
    joinType: JoinType,
    condition: Option[Expression],
    left: SparkPlan,
    right: SparkPlan) extends BinaryExecNode with CodegenSupport {

  override lazy val metrics = Map(
    "numOutputRows" -> SQLMetrics.createMetric(sparkContext, "number of output rows"))

  override def output: Seq[Attribute] = {
    joinType match {
      case _: InnerLike =>
        left.output ++ right.output
      case LeftOuter =>
        left.output ++ right.output.map(_.withNullability(true))
      case RightOuter =>
        left.output.map(_.withNullability(true)) ++ right.output
      case FullOuter =>
        (left.output ++ right.output).map(_.withNullability(true))
      case j: ExistenceJoin =>
        left.output :+ j.exists
      case LeftExistence(_) =>
        left.output
      case x =>
        throw new IllegalArgumentException(
          s"${getClass.getSimpleName} should not take $x as the JoinType")
    }
  }

  override def outputPartitioning: Partitioning = joinType match {
    case _: InnerLike =>
      PartitioningCollection(Seq(left.outputPartitioning, right.outputPartitioning))
    // For left and right outer joins, the output is partitioned by the streamed input's join keys.
    case LeftOuter => left.outputPartitioning
    case RightOuter => right.outputPartitioning
    case FullOuter => UnknownPartitioning(left.outputPartitioning.numPartitions)
    case LeftExistence(_) => left.outputPartitioning
    case x =>
      throw new IllegalArgumentException(
        s"${getClass.getSimpleName} should not take $x as the JoinType")
  }

  override def requiredChildDistribution: Seq[Distribution] =
    HashClusteredDistribution(leftKeys) :: HashClusteredDistribution(rightKeys) :: Nil

  override def outputOrdering: Seq[SortOrder] = joinType match {
    // For inner join, orders of both sides keys should be kept.
    case _: InnerLike =>
      val leftKeyOrdering = getKeyOrdering(leftKeys, left.outputOrdering)
      val rightKeyOrdering = getKeyOrdering(rightKeys, right.outputOrdering)
      leftKeyOrdering.zip(rightKeyOrdering).map { case (lKey, rKey) =>
        // Also add the right key and its `sameOrderExpressions`
        SortOrder(lKey.child, Ascending, lKey.sameOrderExpressions + rKey.child ++ rKey
          .sameOrderExpressions)
      }
    // For left and right outer joins, the output is ordered by the streamed input's join keys.
    case LeftOuter => getKeyOrdering(leftKeys, left.outputOrdering)
    case RightOuter => getKeyOrdering(rightKeys, right.outputOrdering)
    // There are null rows in both streams, so there is no order.
    case FullOuter => Nil
    case LeftExistence(_) => getKeyOrdering(leftKeys, left.outputOrdering)
    case x =>
      throw new IllegalArgumentException(
        s"${getClass.getSimpleName} should not take $x as the JoinType")
  }

  /**
   * The utility method to get output ordering for left or right side of the join.
   *
   * Returns the required ordering for left or right child if childOutputOrdering does not
   * satisfy the required ordering; otherwise, which means the child does not need to be sorted
   * again, returns the required ordering for this child with extra "sameOrderExpressions" from
   * the child's outputOrdering.
   */
  private def getKeyOrdering(keys: Seq[Expression], childOutputOrdering: Seq[SortOrder])
    : Seq[SortOrder] = {
    val requiredOrdering = requiredOrders(keys)
    if (SortOrder.orderingSatisfies(childOutputOrdering, requiredOrdering)) {
      keys.zip(childOutputOrdering).map { case (key, childOrder) =>
        SortOrder(key, Ascending, childOrder.sameOrderExpressions + childOrder.child - key)
      }
    } else {
      requiredOrdering
    }
  }

  override def requiredChildOrdering: Seq[Seq[SortOrder]] =
    requiredOrders(leftKeys) :: requiredOrders(rightKeys) :: Nil

  private def requiredOrders(keys: Seq[Expression]): Seq[SortOrder] = {
    // This must be ascending in order to agree with the `keyOrdering` defined in `doExecute()`.
    keys.map(SortOrder(_, Ascending))
  }

  private def createLeftKeyGenerator(): Projection =
    UnsafeProjection.create(leftKeys, left.output)

  private def createRightKeyGenerator(): Projection =
    UnsafeProjection.create(rightKeys, right.output)

  private def getSpillThreshold: Int = {
    sqlContext.conf.sortMergeJoinExecBufferSpillThreshold
  }

  private def getInMemoryThreshold: Int = {
    sqlContext.conf.sortMergeJoinExecBufferInMemoryThreshold
  }

  protected override def doExecute(): RDD[InternalRow] = {
    val numOutputRows = longMetric("numOutputRows")
    val spillThreshold = getSpillThreshold
    val inMemoryThreshold = getInMemoryThreshold
    left.execute().zipPartitions(right.execute()) { (leftIter, rightIter) =>
      val boundCondition: (InternalRow) => Boolean = {
        condition.map { cond =>
          newPredicate(cond, left.output ++ right.output).eval _
        }.getOrElse {
          (r: InternalRow) => true
        }
      }

      // An ordering that can be used to compare keys from both sides.
      val keyOrdering = newNaturalAscendingOrdering(leftKeys.map(_.dataType))
      val resultProj: InternalRow => InternalRow = UnsafeProjection.create(output, output)

      joinType match {
        case _: InnerLike =>
          new RowIterator {
            private[this] var currentLeftRow: InternalRow = _
            private[this] var currentRightMatches: ExternalAppendOnlyUnsafeRowArray = _
            private[this] var rightMatchesIterator: Iterator[UnsafeRow] = null
            private[this] val smjScanner = new SortMergeJoinScanner(
              createLeftKeyGenerator(),
              createRightKeyGenerator(),
              keyOrdering,
              RowIterator.fromScala(leftIter),
              RowIterator.fromScala(rightIter),
              inMemoryThreshold,
              spillThreshold
            )
            private[this] val joinRow = new JoinedRow

            if (smjScanner.findNextInnerJoinRows()) {
              currentRightMatches = smjScanner.getBufferedMatches
              currentLeftRow = smjScanner.getStreamedRow
              rightMatchesIterator = currentRightMatches.generateIterator()
            }

            override def advanceNext(): Boolean = {
              while (rightMatchesIterator != null) {
                if (!rightMatchesIterator.hasNext) {
                  if (smjScanner.findNextInnerJoinRows()) {
                    currentRightMatches = smjScanner.getBufferedMatches
                    currentLeftRow = smjScanner.getStreamedRow
                    rightMatchesIterator = currentRightMatches.generateIterator()
                  } else {
                    currentRightMatches = null
                    currentLeftRow = null
                    rightMatchesIterator = null
                    return false
                  }
                }
                joinRow(currentLeftRow, rightMatchesIterator.next())
                if (boundCondition(joinRow)) {
                  numOutputRows += 1
                  return true
                }
              }
              false
            }

            override def getRow: InternalRow = resultProj(joinRow)
          }.toScala

        case LeftOuter =>
          val smjScanner = new SortMergeJoinScanner(
            streamedKeyGenerator = createLeftKeyGenerator(),
            bufferedKeyGenerator = createRightKeyGenerator(),
            keyOrdering,
            streamedIter = RowIterator.fromScala(leftIter),
            bufferedIter = RowIterator.fromScala(rightIter),
            inMemoryThreshold,
            spillThreshold
          )
          val rightNullRow = new GenericInternalRow(right.output.length)
          new LeftOuterIterator(
            smjScanner, rightNullRow, boundCondition, resultProj, numOutputRows).toScala

        case RightOuter =>
          val smjScanner = new SortMergeJoinScanner(
            streamedKeyGenerator = createRightKeyGenerator(),
            bufferedKeyGenerator = createLeftKeyGenerator(),
            keyOrdering,
            streamedIter = RowIterator.fromScala(rightIter),
            bufferedIter = RowIterator.fromScala(leftIter),
            inMemoryThreshold,
            spillThreshold
          )
          val leftNullRow = new GenericInternalRow(left.output.length)
          new RightOuterIterator(
            smjScanner, leftNullRow, boundCondition, resultProj, numOutputRows).toScala

        case FullOuter =>
          val leftNullRow = new GenericInternalRow(left.output.length)
          val rightNullRow = new GenericInternalRow(right.output.length)
          val smjScanner = new SortMergeFullOuterJoinScanner(
            leftKeyGenerator = createLeftKeyGenerator(),
            rightKeyGenerator = createRightKeyGenerator(),
            keyOrdering,
            leftIter = RowIterator.fromScala(leftIter),
            rightIter = RowIterator.fromScala(rightIter),
            boundCondition,
            leftNullRow,
            rightNullRow)

          new FullOuterIterator(
            smjScanner,
            resultProj,
            numOutputRows).toScala

        case LeftSemi =>
          new RowIterator {
            private[this] var currentLeftRow: InternalRow = _
            private[this] val smjScanner = new SortMergeJoinScanner(
              createLeftKeyGenerator(),
              createRightKeyGenerator(),
              keyOrdering,
              RowIterator.fromScala(leftIter),
              RowIterator.fromScala(rightIter),
              inMemoryThreshold,
              spillThreshold
            )
            private[this] val joinRow = new JoinedRow

            override def advanceNext(): Boolean = {
              while (smjScanner.findNextInnerJoinRows()) {
                val currentRightMatches = smjScanner.getBufferedMatches
                currentLeftRow = smjScanner.getStreamedRow
                if (currentRightMatches != null && currentRightMatches.length > 0) {
                  val rightMatchesIterator = currentRightMatches.generateIterator()
                  while (rightMatchesIterator.hasNext) {
                    joinRow(currentLeftRow, rightMatchesIterator.next())
                    if (boundCondition(joinRow)) {
                      numOutputRows += 1
                      return true
                    }
                  }
                }
              }
              false
            }

            override def getRow: InternalRow = currentLeftRow
          }.toScala

        case LeftAnti =>
          new RowIterator {
            private[this] var currentLeftRow: InternalRow = _
            private[this] val smjScanner = new SortMergeJoinScanner(
              createLeftKeyGenerator(),
              createRightKeyGenerator(),
              keyOrdering,
              RowIterator.fromScala(leftIter),
              RowIterator.fromScala(rightIter),
              inMemoryThreshold,
              spillThreshold
            )
            private[this] val joinRow = new JoinedRow

            override def advanceNext(): Boolean = {
              while (smjScanner.findNextOuterJoinRows()) {
                currentLeftRow = smjScanner.getStreamedRow
                val currentRightMatches = smjScanner.getBufferedMatches
                if (currentRightMatches == null || currentRightMatches.length == 0) {
                  numOutputRows += 1
                  return true
                }
                var found = false
                val rightMatchesIterator = currentRightMatches.generateIterator()
                while (!found && rightMatchesIterator.hasNext) {
                  joinRow(currentLeftRow, rightMatchesIterator.next())
                  if (boundCondition(joinRow)) {
                    found = true
                  }
                }
                if (!found) {
                  numOutputRows += 1
                  return true
                }
              }
              false
            }

            override def getRow: InternalRow = currentLeftRow
          }.toScala

        case j: ExistenceJoin =>
          new RowIterator {
            private[this] var currentLeftRow: InternalRow = _
            private[this] val result: InternalRow = new GenericInternalRow(Array[Any](null))
            private[this] val smjScanner = new SortMergeJoinScanner(
              createLeftKeyGenerator(),
              createRightKeyGenerator(),
              keyOrdering,
              RowIterator.fromScala(leftIter),
              RowIterator.fromScala(rightIter),
              inMemoryThreshold,
              spillThreshold
            )
            private[this] val joinRow = new JoinedRow

            override def advanceNext(): Boolean = {
              while (smjScanner.findNextOuterJoinRows()) {
                currentLeftRow = smjScanner.getStreamedRow
                val currentRightMatches = smjScanner.getBufferedMatches
                var found = false
                if (currentRightMatches != null && currentRightMatches.length > 0) {
                  val rightMatchesIterator = currentRightMatches.generateIterator()
                  while (!found && rightMatchesIterator.hasNext) {
                    joinRow(currentLeftRow, rightMatchesIterator.next())
                    if (boundCondition(joinRow)) {
                      found = true
                    }
                  }
                }
                result.setBoolean(0, found)
                numOutputRows += 1
                return true
              }
              false
            }

            override def getRow: InternalRow = resultProj(joinRow(currentLeftRow, result))
          }.toScala

        case x =>
          throw new IllegalArgumentException(
            s"SortMergeJoin should not take $x as the JoinType")
      }

    }
  }

  override def supportCodegen: Boolean = {
    joinType.isInstanceOf[InnerLike]
  }

  override def inputRDDs(): Seq[RDD[InternalRow]] = {
    left.execute() :: right.execute() :: Nil
  }

  private def createJoinKey(
      ctx: CodegenContext,
      row: String,
      keys: Seq[Expression],
      input: Seq[Attribute]): Seq[ExprCode] = {
    ctx.INPUT_ROW = row
    ctx.currentVars = null
    keys.map(BindReferences.bindReference(_, input).genCode(ctx))
  }

  private def copyKeys(ctx: CodegenContext, vars: Seq[ExprCode]): Seq[ExprCode] = {
    vars.zipWithIndex.map { case (ev, i) =>
      ctx.addBufferedState(leftKeys(i).dataType, "value", ev.value)
    }
  }

  private def genComparison(ctx: CodegenContext, a: Seq[ExprCode], b: Seq[ExprCode]): String = {
    val comparisons = a.zip(b).zipWithIndex.map { case ((l, r), i) =>
      s"""
         |if (comp == 0) {
         |  comp = ${ctx.genComp(leftKeys(i).dataType, l.value, r.value)};
         |}
       """.stripMargin.trim
    }
    s"""
       |comp = 0;
       |${comparisons.mkString("\n")}
     """.stripMargin
  }

  /**
   * Generate a function to scan both left and right to find a match, returns the term for
   * matched one row from left side and buffered rows from right side.
   */
  private def genScanner(ctx: CodegenContext): (String, String) = {
    // Create class member for next row from both sides.
    // Inline mutable state since not many join operations in a task
    val leftRow = ctx.addMutableState("InternalRow", "leftRow", forceInline = true)
    val rightRow = ctx.addMutableState("InternalRow", "rightRow", forceInline = true)

    // Create variables for join keys from both sides.
    val leftKeyVars = createJoinKey(ctx, leftRow, leftKeys, left.output)
    val leftAnyNull = leftKeyVars.map(_.isNull).mkString(" || ")
    val rightKeyTmpVars = createJoinKey(ctx, rightRow, rightKeys, right.output)
    val rightAnyNull = rightKeyTmpVars.map(_.isNull).mkString(" || ")
    // Copy the right key as class members so they could be used in next function call.
    val rightKeyVars = copyKeys(ctx, rightKeyTmpVars)

    // A list to hold all matched rows from right side.
    val clsName = classOf[ExternalAppendOnlyUnsafeRowArray].getName

    val spillThreshold = getSpillThreshold
    val inMemoryThreshold = getInMemoryThreshold

    // Inline mutable state since not many join operations in a task
    val matches = ctx.addMutableState(clsName, "matches",
      v => s"$v = new $clsName($inMemoryThreshold, $spillThreshold);", forceInline = true)
    // Copy the left keys as class members so they could be used in next function call.
    val matchedKeyVars = copyKeys(ctx, leftKeyVars)

    ctx.addNewFunction("findNextInnerJoinRows",
      s"""
         |private boolean findNextInnerJoinRows(
         |    scala.collection.Iterator leftIter,
         |    scala.collection.Iterator rightIter) {
         |  $leftRow = null;
         |  int comp = 0;
         |  while ($leftRow == null) {
         |    if (!leftIter.hasNext()) return false;
         |    $leftRow = (InternalRow) leftIter.next();
         |    ${leftKeyVars.map(_.code).mkString("\n")}
         |    if ($leftAnyNull) {
         |      $leftRow = null;
         |      continue;
         |    }
         |    if (!$matches.isEmpty()) {
         |      ${genComparison(ctx, leftKeyVars, matchedKeyVars)}
         |      if (comp == 0) {
         |        return true;
         |      }
         |      $matches.clear();
         |    }
         |
         |    do {
         |      if ($rightRow == null) {
         |        if (!rightIter.hasNext()) {
         |          ${matchedKeyVars.map(_.code).mkString("\n")}
         |          return !$matches.isEmpty();
         |        }
         |        $rightRow = (InternalRow) rightIter.next();
         |        ${rightKeyTmpVars.map(_.code).mkString("\n")}
         |        if ($rightAnyNull) {
         |          $rightRow = null;
         |          continue;
         |        }
         |        ${rightKeyVars.map(_.code).mkString("\n")}
         |      }
         |      ${genComparison(ctx, leftKeyVars, rightKeyVars)}
         |      if (comp > 0) {
         |        $rightRow = null;
         |      } else if (comp < 0) {
         |        if (!$matches.isEmpty()) {
         |          ${matchedKeyVars.map(_.code).mkString("\n")}
         |          return true;
         |        }
         |        $leftRow = null;
         |      } else {
         |        $matches.add((UnsafeRow) $rightRow);
         |        $rightRow = null;;
         |      }
         |    } while ($leftRow != null);
         |  }
         |  return false; // unreachable
         |}
       """.stripMargin, inlineToOuterClass = true)

    (leftRow, matches)
  }

  /**
   * Creates variables and declarations for left part of result row.
   *
   * In order to defer the access after condition and also only access once in the loop,
   * the variables should be declared separately from accessing the columns, we can't use the
   * codegen of BoundReference here.
   */
  private def createLeftVars(ctx: CodegenContext, leftRow: String): (Seq[ExprCode], Seq[String]) = {
    ctx.INPUT_ROW = leftRow
    left.output.zipWithIndex.map { case (a, i) =>
      val value = ctx.freshName("value")
      val valueCode = CodeGenerator.getValue(leftRow, a.dataType, i.toString)
      val javaType = CodeGenerator.javaType(a.dataType)
      val defaultValue = CodeGenerator.defaultValue(a.dataType)
      if (a.nullable) {
        val isNull = ctx.freshName("isNull")
        val code =
          s"""
             |$isNull = $leftRow.isNullAt($i);
             |$value = $isNull ? $defaultValue : ($valueCode);
           """.stripMargin
        val leftVarsDecl =
          s"""
             |boolean $isNull = false;
             |$javaType $value = $defaultValue;
           """.stripMargin
        (ExprCode(code, VariableValue(isNull, ctx.JAVA_BOOLEAN),
          VariableValue(value, ctx.javaType(a.dataType))), leftVarsDecl)
      } else {
        val code = s"$value = $valueCode;"
        val leftVarsDecl = s"""$javaType $value = $defaultValue;"""
        (ExprCode(code, FalseLiteral,
          VariableValue(value, ctx.javaType(a.dataType))), leftVarsDecl)
      }
    }.unzip
  }

  /**
   * Creates the variables for right part of result row, using BoundReference, since the right
   * part are accessed inside the loop.
   */
  private def createRightVar(ctx: CodegenContext, rightRow: String): Seq[ExprCode] = {
    ctx.INPUT_ROW = rightRow
    right.output.zipWithIndex.map { case (a, i) =>
      BoundReference(i, a.dataType, a.nullable).genCode(ctx)
    }
  }

  /**
   * Splits variables based on whether it's used by condition or not, returns the code to create
   * these variables before the condition and after the condition.
   *
   * Only a few columns are used by condition, then we can skip the accessing of those columns
   * that are not used by condition also filtered out by condition.
   */
  private def splitVarsByCondition(
      attributes: Seq[Attribute],
      variables: Seq[ExprCode]): (String, String) = {
    if (condition.isDefined) {
      val condRefs = condition.get.references
      val (used, notUsed) = attributes.zip(variables).partition{ case (a, ev) =>
        condRefs.contains(a)
      }
      val beforeCond = evaluateVariables(used.map(_._2))
      val afterCond = evaluateVariables(notUsed.map(_._2))
      (beforeCond, afterCond)
    } else {
      (evaluateVariables(variables), "")
    }
  }

  override def needCopyResult: Boolean = true

  override def doProduce(ctx: CodegenContext): String = {
    // Inline mutable state since not many join operations in a task
    val leftInput = ctx.addMutableState("scala.collection.Iterator", "leftInput",
      v => s"$v = inputs[0];", forceInline = true)
    val rightInput = ctx.addMutableState("scala.collection.Iterator", "rightInput",
      v => s"$v = inputs[1];", forceInline = true)

    val (leftRow, matches) = genScanner(ctx)

    // Create variables for row from both sides.
    val (leftVars, leftVarDecl) = createLeftVars(ctx, leftRow)
    val rightRow = ctx.freshName("rightRow")
    val rightVars = createRightVar(ctx, rightRow)

    val iterator = ctx.freshName("iterator")
    val numOutput = metricTerm(ctx, "numOutputRows")
    val (beforeLoop, condCheck) = if (condition.isDefined) {
      // Split the code of creating variables based on whether it's used by condition or not.
      val loaded = ctx.freshName("loaded")
      val (leftBefore, leftAfter) = splitVarsByCondition(left.output, leftVars)
      val (rightBefore, rightAfter) = splitVarsByCondition(right.output, rightVars)
      // Generate code for condition
      ctx.currentVars = leftVars ++ rightVars
      val cond = BindReferences.bindReference(condition.get, output).genCode(ctx)
      // evaluate the columns those used by condition before loop
      val before = s"""
           |boolean $loaded = false;
           |$leftBefore
         """.stripMargin

      val checking = s"""
         |$rightBefore
         |${cond.code}
         |if (${cond.isNull} || !${cond.value}) continue;
         |if (!$loaded) {
         |  $loaded = true;
         |  $leftAfter
         |}
         |$rightAfter
     """.stripMargin
      (before, checking)
    } else {
      (evaluateVariables(leftVars), "")
    }

    s"""
       |while (findNextInnerJoinRows($leftInput, $rightInput)) {
       |  ${leftVarDecl.mkString("\n")}
       |  ${beforeLoop.trim}
       |  scala.collection.Iterator<UnsafeRow> $iterator = $matches.generateIterator();
       |  while ($iterator.hasNext()) {
       |    InternalRow $rightRow = (InternalRow) $iterator.next();
       |    ${condCheck.trim}
       |    $numOutput.add(1);
       |    ${consume(ctx, leftVars ++ rightVars)}
       |  }
       |  if (shouldStop()) return;
       |}
     """.stripMargin
  }
}

/**
 * Helper class that is used to implement [[SortMergeJoinExec]].
 *
 * To perform an inner (outer) join, users of this class call [[findNextInnerJoinRows()]]
 * ([[findNextOuterJoinRows()]]), which returns `true` if a result has been produced and `false`
 * otherwise. If a result has been produced, then the caller may call [[getStreamedRow]] to return
 * the matching row from the streamed input and may call [[getBufferedMatches]] to return the
 * sequence of matching rows from the buffered input (in the case of an outer join, this will return
 * an empty sequence if there are no matches from the buffered input). For efficiency, both of these
 * methods return mutable objects which are re-used across calls to the `findNext*JoinRows()`
 * methods.
 *
 * @param streamedKeyGenerator a projection that produces join keys from the streamed input.
 * @param bufferedKeyGenerator a projection that produces join keys from the buffered input.
 * @param keyOrdering an ordering which can be used to compare join keys.
 * @param streamedIter an input whose rows will be streamed.
 * @param bufferedIter an input whose rows will be buffered to construct sequences of rows that
 *                     have the same join key.
 * @param inMemoryThreshold Threshold for number of rows guaranteed to be held in memory by
 *                          internal buffer
 * @param spillThreshold Threshold for number of rows to be spilled by internal buffer
 */
private[joins] class SortMergeJoinScanner(
    streamedKeyGenerator: Projection,
    bufferedKeyGenerator: Projection,
    keyOrdering: Ordering[InternalRow],
    streamedIter: RowIterator,
    bufferedIter: RowIterator,
    inMemoryThreshold: Int,
    spillThreshold: Int) {
  private[this] var streamedRow: InternalRow = _
  private[this] var streamedRowKey: InternalRow = _
  private[this] var bufferedRow: InternalRow = _
  // Note: this is guaranteed to never have any null columns:
  private[this] var bufferedRowKey: InternalRow = _
  /**
   * The join key for the rows buffered in `bufferedMatches`, or null if `bufferedMatches` is empty
   */
  private[this] var matchJoinKey: InternalRow = _
  /** Buffered rows from the buffered side of the join. This is empty if there are no matches. */
  private[this] val bufferedMatches =
    new ExternalAppendOnlyUnsafeRowArray(inMemoryThreshold, spillThreshold)

  // Initialization (note: do _not_ want to advance streamed here).
  advancedBufferedToRowWithNullFreeJoinKey()

  // --- Public methods ---------------------------------------------------------------------------

  def getStreamedRow: InternalRow = streamedRow

  def getBufferedMatches: ExternalAppendOnlyUnsafeRowArray = bufferedMatches

  /**
   * Advances both input iterators, stopping when we have found rows with matching join keys.
   * @return true if matching rows have been found and false otherwise. If this returns true, then
   *         [[getStreamedRow]] and [[getBufferedMatches]] can be called to construct the join
   *         results.
   */
  final def findNextInnerJoinRows(): Boolean = {
    while (advancedStreamed() && streamedRowKey.anyNull) {
      // Advance the streamed side of the join until we find the next row whose join key contains
      // no nulls or we hit the end of the streamed iterator.
    }
    if (streamedRow == null) {
      // We have consumed the entire streamed iterator, so there can be no more matches.
      matchJoinKey = null
      bufferedMatches.clear()
      false
    } else if (matchJoinKey != null && keyOrdering.compare(streamedRowKey, matchJoinKey) == 0) {
      // The new streamed row has the same join key as the previous row, so return the same matches.
      true
    } else if (bufferedRow == null) {
      // The streamed row's join key does not match the current batch of buffered rows and there are
      // no more rows to read from the buffered iterator, so there can be no more matches.
      matchJoinKey = null
      bufferedMatches.clear()
      false
    } else {
      // Advance both the streamed and buffered iterators to find the next pair of matching rows.
      var comp = keyOrdering.compare(streamedRowKey, bufferedRowKey)
      do {
        if (streamedRowKey.anyNull) {
          advancedStreamed()
        } else {
          assert(!bufferedRowKey.anyNull)
          comp = keyOrdering.compare(streamedRowKey, bufferedRowKey)
          if (comp > 0) advancedBufferedToRowWithNullFreeJoinKey()
          else if (comp < 0) advancedStreamed()
        }
      } while (streamedRow != null && bufferedRow != null && comp != 0)
      if (streamedRow == null || bufferedRow == null) {
        // We have either hit the end of one of the iterators, so there can be no more matches.
        matchJoinKey = null
        bufferedMatches.clear()
        false
      } else {
        // The streamed row's join key matches the current buffered row's join, so walk through the
        // buffered iterator to buffer the rest of the matching rows.
        assert(comp == 0)
        bufferMatchingRows()
        true
      }
    }
  }

  /**
   * Advances the streamed input iterator and buffers all rows from the buffered input that
   * have matching keys.
   * @return true if the streamed iterator returned a row, false otherwise. If this returns true,
   *         then [[getStreamedRow]] and [[getBufferedMatches]] can be called to produce the outer
   *         join results.
   */
  final def findNextOuterJoinRows(): Boolean = {
    if (!advancedStreamed()) {
      // We have consumed the entire streamed iterator, so there can be no more matches.
      matchJoinKey = null
      bufferedMatches.clear()
      false
    } else {
      if (matchJoinKey != null && keyOrdering.compare(streamedRowKey, matchJoinKey) == 0) {
        // Matches the current group, so do nothing.
      } else {
        // The streamed row does not match the current group.
        matchJoinKey = null
        bufferedMatches.clear()
        if (bufferedRow != null && !streamedRowKey.anyNull) {
          // The buffered iterator could still contain matching rows, so we'll need to walk through
          // it until we either find matches or pass where they would be found.
          var comp = 1
          do {
            comp = keyOrdering.compare(streamedRowKey, bufferedRowKey)
          } while (comp > 0 && advancedBufferedToRowWithNullFreeJoinKey())
          if (comp == 0) {
            // We have found matches, so buffer them (this updates matchJoinKey)
            bufferMatchingRows()
          } else {
            // We have overshot the position where the row would be found, hence no matches.
          }
        }
      }
      // If there is a streamed input then we always return true
      true
    }
  }

  // --- Private methods --------------------------------------------------------------------------

  /**
   * Advance the streamed iterator and compute the new row's join key.
   * @return true if the streamed iterator returned a row and false otherwise.
   */
  private def advancedStreamed(): Boolean = {
    if (streamedIter.advanceNext()) {
      streamedRow = streamedIter.getRow
      streamedRowKey = streamedKeyGenerator(streamedRow)
      true
    } else {
      streamedRow = null
      streamedRowKey = null
      false
    }
  }

  /**
   * Advance the buffered iterator until we find a row with join key that does not contain nulls.
   * @return true if the buffered iterator returned a row and false otherwise.
   */
  private def advancedBufferedToRowWithNullFreeJoinKey(): Boolean = {
    var foundRow: Boolean = false
    while (!foundRow && bufferedIter.advanceNext()) {
      bufferedRow = bufferedIter.getRow
      bufferedRowKey = bufferedKeyGenerator(bufferedRow)
      foundRow = !bufferedRowKey.anyNull
    }
    if (!foundRow) {
      bufferedRow = null
      bufferedRowKey = null
      false
    } else {
      true
    }
  }

  /**
   * Called when the streamed and buffered join keys match in order to buffer the matching rows.
   */
  private def bufferMatchingRows(): Unit = {
    assert(streamedRowKey != null)
    assert(!streamedRowKey.anyNull)
    assert(bufferedRowKey != null)
    assert(!bufferedRowKey.anyNull)
    assert(keyOrdering.compare(streamedRowKey, bufferedRowKey) == 0)
    // This join key may have been produced by a mutable projection, so we need to make a copy:
    matchJoinKey = streamedRowKey.copy()
    bufferedMatches.clear()
    do {
      bufferedMatches.add(bufferedRow.asInstanceOf[UnsafeRow])
      advancedBufferedToRowWithNullFreeJoinKey()
    } while (bufferedRow != null && keyOrdering.compare(streamedRowKey, bufferedRowKey) == 0)
  }
}

/**
 * An iterator for outputting rows in left outer join.
 */
private class LeftOuterIterator(
    smjScanner: SortMergeJoinScanner,
    rightNullRow: InternalRow,
    boundCondition: InternalRow => Boolean,
    resultProj: InternalRow => InternalRow,
    numOutputRows: SQLMetric)
  extends OneSideOuterIterator(
    smjScanner, rightNullRow, boundCondition, resultProj, numOutputRows) {

  protected override def setStreamSideOutput(row: InternalRow): Unit = joinedRow.withLeft(row)
  protected override def setBufferedSideOutput(row: InternalRow): Unit = joinedRow.withRight(row)
}

/**
 * An iterator for outputting rows in right outer join.
 */
private class RightOuterIterator(
    smjScanner: SortMergeJoinScanner,
    leftNullRow: InternalRow,
    boundCondition: InternalRow => Boolean,
    resultProj: InternalRow => InternalRow,
    numOutputRows: SQLMetric)
  extends OneSideOuterIterator(smjScanner, leftNullRow, boundCondition, resultProj, numOutputRows) {

  protected override def setStreamSideOutput(row: InternalRow): Unit = joinedRow.withRight(row)
  protected override def setBufferedSideOutput(row: InternalRow): Unit = joinedRow.withLeft(row)
}

/**
 * An abstract iterator for sharing code between [[LeftOuterIterator]] and [[RightOuterIterator]].
 *
 * Each [[OneSideOuterIterator]] has a streamed side and a buffered side. Each row on the
 * streamed side will output 0 or many rows, one for each matching row on the buffered side.
 * If there are no matches, then the buffered side of the joined output will be a null row.
 *
 * In left outer join, the left is the streamed side and the right is the buffered side.
 * In right outer join, the right is the streamed side and the left is the buffered side.
 *
 * @param smjScanner a scanner that streams rows and buffers any matching rows
 * @param bufferedSideNullRow the default row to return when a streamed row has no matches
 * @param boundCondition an additional filter condition for buffered rows
 * @param resultProj how the output should be projected
 * @param numOutputRows an accumulator metric for the number of rows output
 */
private abstract class OneSideOuterIterator(
    smjScanner: SortMergeJoinScanner,
    bufferedSideNullRow: InternalRow,
    boundCondition: InternalRow => Boolean,
    resultProj: InternalRow => InternalRow,
    numOutputRows: SQLMetric) extends RowIterator {

  // A row to store the joined result, reused many times
  protected[this] val joinedRow: JoinedRow = new JoinedRow()

  // Index of the buffered rows, reset to 0 whenever we advance to a new streamed row
  private[this] var rightMatchesIterator: Iterator[UnsafeRow] = null

  // This iterator is initialized lazily so there should be no matches initially
  assert(smjScanner.getBufferedMatches.length == 0)

  // Set output methods to be overridden by subclasses
  protected def setStreamSideOutput(row: InternalRow): Unit
  protected def setBufferedSideOutput(row: InternalRow): Unit

  /**
   * Advance to the next row on the stream side and populate the buffer with matches.
   * @return whether there are more rows in the stream to consume.
   */
  private def advanceStream(): Boolean = {
    rightMatchesIterator = null
    if (smjScanner.findNextOuterJoinRows()) {
      setStreamSideOutput(smjScanner.getStreamedRow)
      if (smjScanner.getBufferedMatches.isEmpty) {
        // There are no matching rows in the buffer, so return the null row
        setBufferedSideOutput(bufferedSideNullRow)
      } else {
        // Find the next row in the buffer that satisfied the bound condition
        if (!advanceBufferUntilBoundConditionSatisfied()) {
          setBufferedSideOutput(bufferedSideNullRow)
        }
      }
      true
    } else {
      // Stream has been exhausted
      false
    }
  }

  /**
   * Advance to the next row in the buffer that satisfies the bound condition.
   * @return whether there is such a row in the current buffer.
   */
  private def advanceBufferUntilBoundConditionSatisfied(): Boolean = {
    var foundMatch: Boolean = false
    if (rightMatchesIterator == null) {
      rightMatchesIterator = smjScanner.getBufferedMatches.generateIterator()
    }

    while (!foundMatch && rightMatchesIterator.hasNext) {
      setBufferedSideOutput(rightMatchesIterator.next())
      foundMatch = boundCondition(joinedRow)
    }
    foundMatch
  }

  override def advanceNext(): Boolean = {
    val r = advanceBufferUntilBoundConditionSatisfied() || advanceStream()
    if (r) numOutputRows += 1
    r
  }

  override def getRow: InternalRow = resultProj(joinedRow)
}

private class SortMergeFullOuterJoinScanner(
    leftKeyGenerator: Projection,
    rightKeyGenerator: Projection,
    keyOrdering: Ordering[InternalRow],
    leftIter: RowIterator,
    rightIter: RowIterator,
    boundCondition: InternalRow => Boolean,
    leftNullRow: InternalRow,
    rightNullRow: InternalRow)  {
  private[this] val joinedRow: JoinedRow = new JoinedRow()
  private[this] var leftRow: InternalRow = _
  private[this] var leftRowKey: InternalRow = _
  private[this] var rightRow: InternalRow = _
  private[this] var rightRowKey: InternalRow = _

  private[this] var leftIndex: Int = 0
  private[this] var rightIndex: Int = 0
  private[this] val leftMatches: ArrayBuffer[InternalRow] = new ArrayBuffer[InternalRow]
  private[this] val rightMatches: ArrayBuffer[InternalRow] = new ArrayBuffer[InternalRow]
  private[this] var leftMatched: BitSet = new BitSet(1)
  private[this] var rightMatched: BitSet = new BitSet(1)

  advancedLeft()
  advancedRight()

  // --- Private methods --------------------------------------------------------------------------

  /**
   * Advance the left iterator and compute the new row's join key.
   * @return true if the left iterator returned a row and false otherwise.
   */
  private def advancedLeft(): Boolean = {
    if (leftIter.advanceNext()) {
      leftRow = leftIter.getRow
      leftRowKey = leftKeyGenerator(leftRow)
      true
    } else {
      leftRow = null
      leftRowKey = null
      false
    }
  }

  /**
   * Advance the right iterator and compute the new row's join key.
   * @return true if the right iterator returned a row and false otherwise.
   */
  private def advancedRight(): Boolean = {
    if (rightIter.advanceNext()) {
      rightRow = rightIter.getRow
      rightRowKey = rightKeyGenerator(rightRow)
      true
    } else {
      rightRow = null
      rightRowKey = null
      false
    }
  }

  /**
   * Populate the left and right buffers with rows matching the provided key.
   * This consumes rows from both iterators until their keys are different from the matching key.
   */
  private def findMatchingRows(matchingKey: InternalRow): Unit = {
    leftMatches.clear()
    rightMatches.clear()
    leftIndex = 0
    rightIndex = 0

    while (leftRowKey != null && keyOrdering.compare(leftRowKey, matchingKey) == 0) {
      leftMatches += leftRow.copy()
      advancedLeft()
    }
    while (rightRowKey != null && keyOrdering.compare(rightRowKey, matchingKey) == 0) {
      rightMatches += rightRow.copy()
      advancedRight()
    }

    if (leftMatches.size <= leftMatched.capacity) {
      leftMatched.clearUntil(leftMatches.size)
    } else {
      leftMatched = new BitSet(leftMatches.size)
    }
    if (rightMatches.size <= rightMatched.capacity) {
      rightMatched.clearUntil(rightMatches.size)
    } else {
      rightMatched = new BitSet(rightMatches.size)
    }
  }

  /**
   * Scan the left and right buffers for the next valid match.
   *
   * Note: this method mutates `joinedRow` to point to the latest matching rows in the buffers.
   * If a left row has no valid matches on the right, or a right row has no valid matches on the
   * left, then the row is joined with the null row and the result is considered a valid match.
   *
   * @return true if a valid match is found, false otherwise.
   */
  private def scanNextInBuffered(): Boolean = {
    while (leftIndex < leftMatches.size) {
      while (rightIndex < rightMatches.size) {
        joinedRow(leftMatches(leftIndex), rightMatches(rightIndex))
        if (boundCondition(joinedRow)) {
          leftMatched.set(leftIndex)
          rightMatched.set(rightIndex)
          rightIndex += 1
          return true
        }
        rightIndex += 1
      }
      rightIndex = 0
      if (!leftMatched.get(leftIndex)) {
        // the left row has never matched any right row, join it with null row
        joinedRow(leftMatches(leftIndex), rightNullRow)
        leftIndex += 1
        return true
      }
      leftIndex += 1
    }

    while (rightIndex < rightMatches.size) {
      if (!rightMatched.get(rightIndex)) {
        // the right row has never matched any left row, join it with null row
        joinedRow(leftNullRow, rightMatches(rightIndex))
        rightIndex += 1
        return true
      }
      rightIndex += 1
    }

    // There are no more valid matches in the left and right buffers
    false
  }

  // --- Public methods --------------------------------------------------------------------------

  def getJoinedRow(): JoinedRow = joinedRow

  def advanceNext(): Boolean = {
    // If we already buffered some matching rows, use them directly
    if (leftIndex <= leftMatches.size || rightIndex <= rightMatches.size) {
      if (scanNextInBuffered()) {
        return true
      }
    }

    if (leftRow != null && (leftRowKey.anyNull || rightRow == null)) {
      joinedRow(leftRow.copy(), rightNullRow)
      advancedLeft()
      true
    } else if (rightRow != null && (rightRowKey.anyNull || leftRow == null)) {
      joinedRow(leftNullRow, rightRow.copy())
      advancedRight()
      true
    } else if (leftRow != null && rightRow != null) {
      // Both rows are present and neither have null values,
      // so we populate the buffers with rows matching the next key
      val comp = keyOrdering.compare(leftRowKey, rightRowKey)
      if (comp <= 0) {
        findMatchingRows(leftRowKey.copy())
      } else {
        findMatchingRows(rightRowKey.copy())
      }
      scanNextInBuffered()
      true
    } else {
      // Both iterators have been consumed
      false
    }
  }
}

private class FullOuterIterator(
    smjScanner: SortMergeFullOuterJoinScanner,
    resultProj: InternalRow => InternalRow,
    numRows: SQLMetric) extends RowIterator {
  private[this] val joinedRow: JoinedRow = smjScanner.getJoinedRow()

  override def advanceNext(): Boolean = {
    val r = smjScanner.advanceNext()
    if (r) numRows += 1
    r
  }

  override def getRow: InternalRow = resultProj(joinedRow)
}<|MERGE_RESOLUTION|>--- conflicted
+++ resolved
@@ -22,11 +22,7 @@
 import org.apache.spark.rdd.RDD
 import org.apache.spark.sql.catalyst.InternalRow
 import org.apache.spark.sql.catalyst.expressions._
-<<<<<<< HEAD
-import org.apache.spark.sql.catalyst.expressions.codegen.{CodegenContext, ExprCode, FalseLiteral, VariableValue}
-=======
-import org.apache.spark.sql.catalyst.expressions.codegen.{CodegenContext, CodeGenerator, ExprCode}
->>>>>>> 2ce37b50
+import org.apache.spark.sql.catalyst.expressions.codegen.{CodegenContext, CodeGenerator, ExprCode, FalseLiteral, VariableValue}
 import org.apache.spark.sql.catalyst.plans._
 import org.apache.spark.sql.catalyst.plans.physical._
 import org.apache.spark.sql.execution.{BinaryExecNode, CodegenSupport,
@@ -535,13 +531,13 @@
              |boolean $isNull = false;
              |$javaType $value = $defaultValue;
            """.stripMargin
-        (ExprCode(code, VariableValue(isNull, ctx.JAVA_BOOLEAN),
-          VariableValue(value, ctx.javaType(a.dataType))), leftVarsDecl)
+        (ExprCode(code, VariableValue(isNull, CodeGenerator.JAVA_BOOLEAN),
+          VariableValue(value, CodeGenerator.javaType(a.dataType))), leftVarsDecl)
       } else {
         val code = s"$value = $valueCode;"
         val leftVarsDecl = s"""$javaType $value = $defaultValue;"""
         (ExprCode(code, FalseLiteral,
-          VariableValue(value, ctx.javaType(a.dataType))), leftVarsDecl)
+          VariableValue(value, CodeGenerator.javaType(a.dataType))), leftVarsDecl)
       }
     }.unzip
   }
