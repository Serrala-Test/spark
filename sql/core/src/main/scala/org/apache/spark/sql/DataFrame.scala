/*
* Licensed to the Apache Software Foundation (ASF) under one or more
* contributor license agreements.  See the NOTICE file distributed with
* this work for additional information regarding copyright ownership.
* The ASF licenses this file to You under the Apache License, Version 2.0
* (the "License"); you may not use this file except in compliance with
* the License.  You may obtain a copy of the License at
*
*    http://www.apache.org/licenses/LICENSE-2.0
*
* Unless required by applicable law or agreed to in writing, software
* distributed under the License is distributed on an "AS IS" BASIS,
* WITHOUT WARRANTIES OR CONDITIONS OF ANY KIND, either express or implied.
* See the License for the specific language governing permissions and
* limitations under the License.
*/

package org.apache.spark.sql

import java.io.CharArrayWriter
import java.util.Properties

import scala.language.implicitConversions
import scala.reflect.ClassTag
import scala.reflect.runtime.universe.TypeTag
import scala.util.control.NonFatal

import com.fasterxml.jackson.core.JsonFactory
import org.apache.commons.lang3.StringUtils

import org.apache.spark.annotation.{DeveloperApi, Experimental}
import org.apache.spark.api.java.JavaRDD
import org.apache.spark.rdd.RDD
import org.apache.spark.sql.catalyst.InternalRow
import org.apache.spark.sql.catalyst.analysis._
import org.apache.spark.sql.catalyst.expressions._
<<<<<<< HEAD
import org.apache.spark.sql.catalyst.optimizer.KeyHintCollapsing
=======
import org.apache.spark.sql.catalyst.encoders.Encoder
>>>>>>> eec74ba8
import org.apache.spark.sql.catalyst.plans.logical._
import org.apache.spark.sql.catalyst.plans.{Inner, JoinType}
import org.apache.spark.sql.catalyst.{CatalystTypeConverters, ScalaReflection, SqlParser}
import org.apache.spark.sql.execution.{EvaluatePython, ExplainCommand, FileRelation, LogicalRDD, QueryExecution, SQLExecution}
import org.apache.spark.sql.execution.datasources.{CreateTableUsingAsSelect, LogicalRelation}
import org.apache.spark.sql.execution.datasources.json.JacksonGenerator
import org.apache.spark.sql.sources.HadoopFsRelation
import org.apache.spark.sql.types._
import org.apache.spark.storage.StorageLevel
import org.apache.spark.util.Utils


private[sql] object DataFrame {
  def apply(sqlContext: SQLContext, logicalPlan: LogicalPlan): DataFrame = {
    new DataFrame(sqlContext, logicalPlan)
  }
}

/**
 * :: Experimental ::
 * A distributed collection of data organized into named columns.
 *
 * A [[DataFrame]] is equivalent to a relational table in Spark SQL. The following example creates
 * a [[DataFrame]] by pointing Spark SQL to a Parquet data set.
 * {{{
 *   val people = sqlContext.read.parquet("...")  // in Scala
 *   DataFrame people = sqlContext.read().parquet("...")  // in Java
 * }}}
 *
 * Once created, it can be manipulated using the various domain-specific-language (DSL) functions
 * defined in: [[DataFrame]] (this class), [[Column]], and [[functions]].
 *
 * To select a column from the data frame, use `apply` method in Scala and `col` in Java.
 * {{{
 *   val ageCol = people("age")  // in Scala
 *   Column ageCol = people.col("age")  // in Java
 * }}}
 *
 * Note that the [[Column]] type can also be manipulated through its various functions.
 * {{{
 *   // The following creates a new column that increases everybody's age by 10.
 *   people("age") + 10  // in Scala
 *   people.col("age").plus(10);  // in Java
 * }}}
 *
 * A more concrete example in Scala:
 * {{{
 *   // To create DataFrame using SQLContext
 *   val people = sqlContext.read.parquet("...")
 *   val department = sqlContext.read.parquet("...")
 *
 *   people.filter("age > 30")
 *     .join(department, people("deptId") === department("id"))
 *     .groupBy(department("name"), "gender")
 *     .agg(avg(people("salary")), max(people("age")))
 * }}}
 *
 * and in Java:
 * {{{
 *   // To create DataFrame using SQLContext
 *   DataFrame people = sqlContext.read().parquet("...");
 *   DataFrame department = sqlContext.read().parquet("...");
 *
 *   people.filter("age".gt(30))
 *     .join(department, people.col("deptId").equalTo(department("id")))
 *     .groupBy(department.col("name"), "gender")
 *     .agg(avg(people.col("salary")), max(people.col("age")));
 * }}}
 *
 * @groupname basic Basic DataFrame functions
 * @groupname dfops Language Integrated Queries
 * @groupname rdd RDD Operations
 * @groupname output Output Operations
 * @groupname action Actions
 * @since 1.3.0
 */
// TODO: Improve documentation.
@Experimental
class DataFrame private[sql](
    @transient val sqlContext: SQLContext,
    @DeveloperApi @transient val queryExecution: QueryExecution) extends Serializable {

  // Note for Spark contributors: if adding or updating any action in `DataFrame`, please make sure
  // you wrap it with `withNewExecutionId` if this actions doesn't call other action.

  /**
   * A constructor that automatically analyzes the logical plan.
   *
   * This reports error eagerly as the [[DataFrame]] is constructed, unless
   * [[SQLConf.dataFrameEagerAnalysis]] is turned off.
   */
  def this(sqlContext: SQLContext, logicalPlan: LogicalPlan) = {
    this(sqlContext, {
      val qe = sqlContext.executePlan(logicalPlan)
      if (sqlContext.conf.dataFrameEagerAnalysis) {
        qe.assertAnalyzed()  // This should force analysis and throw errors if there are any
      }
      qe
    })
  }

  @transient protected[sql] val logicalPlan: LogicalPlan = queryExecution.logical match {
    // For various commands (like DDL) and queries with side effects, we force query optimization to
    // happen right away to let these side effects take place eagerly.
    case _: Command |
         _: InsertIntoTable |
         _: CreateTableUsingAsSelect =>
      LogicalRDD(queryExecution.analyzed.output, queryExecution.toRdd)(sqlContext)
    case _ =>
      queryExecution.analyzed
  }

  protected[sql] def resolve(colName: String): NamedExpression = {
    queryExecution.analyzed.resolveQuoted(colName, sqlContext.analyzer.resolver).getOrElse {
      throw new AnalysisException(
        s"""Cannot resolve column name "$colName" among (${schema.fieldNames.mkString(", ")})""")
    }
  }

  protected[sql] def numericColumns: Seq[Expression] = {
    schema.fields.filter(_.dataType.isInstanceOf[NumericType]).map { n =>
      queryExecution.analyzed.resolveQuoted(n.name, sqlContext.analyzer.resolver).get
    }
  }

  /**
   * Compose the string representing rows for output
   * @param _numRows Number of rows to show
   * @param truncate Whether truncate long strings and align cells right
   */
  private[sql] def showString(_numRows: Int, truncate: Boolean = true): String = {
    val numRows = _numRows.max(0)
    val sb = new StringBuilder
    val takeResult = take(numRows + 1)
    val hasMoreData = takeResult.length > numRows
    val data = takeResult.take(numRows)
    val numCols = schema.fieldNames.length

    // For array values, replace Seq and Array with square brackets
    // For cells that are beyond 20 characters, replace it with the first 17 and "..."
    val rows: Seq[Seq[String]] = schema.fieldNames.toSeq +: data.map { row =>
      row.toSeq.map { cell =>
        val str = cell match {
          case null => "null"
          case array: Array[_] => array.mkString("[", ", ", "]")
          case seq: Seq[_] => seq.mkString("[", ", ", "]")
          case _ => cell.toString
        }
        if (truncate && str.length > 20) str.substring(0, 17) + "..." else str
      }: Seq[String]
    }

    // Initialise the width of each column to a minimum value of '3'
    val colWidths = Array.fill(numCols)(3)

    // Compute the width of each column
    for (row <- rows) {
      for ((cell, i) <- row.zipWithIndex) {
        colWidths(i) = math.max(colWidths(i), cell.length)
      }
    }

    // Create SeparateLine
    val sep: String = colWidths.map("-" * _).addString(sb, "+", "+", "+\n").toString()

    // column names
    rows.head.zipWithIndex.map { case (cell, i) =>
      if (truncate) {
        StringUtils.leftPad(cell, colWidths(i))
      } else {
        StringUtils.rightPad(cell, colWidths(i))
      }
    }.addString(sb, "|", "|", "|\n")

    sb.append(sep)

    // data
    rows.tail.map {
      _.zipWithIndex.map { case (cell, i) =>
        if (truncate) {
          StringUtils.leftPad(cell.toString, colWidths(i))
        } else {
          StringUtils.rightPad(cell.toString, colWidths(i))
        }
      }.addString(sb, "|", "|", "|\n")
    }

    sb.append(sep)

    // For Data that has more than "numRows" records
    if (hasMoreData) {
      val rowsString = if (numRows == 1) "row" else "rows"
      sb.append(s"only showing top $numRows $rowsString\n")
    }

    sb.toString()
  }

  override def toString: String = {
    try {
      schema.map(f => s"${f.name}: ${f.dataType.simpleString}").mkString("[", ", ", "]")
    } catch {
      case NonFatal(e) =>
        s"Invalid tree; ${e.getMessage}:\n$queryExecution"
    }
  }

  /**
   * Returns the object itself.
   * @group basic
   * @since 1.3.0
   */
  // This is declared with parentheses to prevent the Scala compiler from treating
  // `rdd.toDF("1")` as invoking this toDF and then apply on the returned DataFrame.
  def toDF(): DataFrame = this

  /**
   * :: Experimental ::
   * Converts this [[DataFrame]] to a strongly-typed [[Dataset]] containing objects of the
   * specified type, `U`.
   * @group basic
   * @since 1.6.0
   */
  @Experimental
  def as[U : Encoder]: Dataset[U] = new Dataset[U](sqlContext, logicalPlan)

  /**
   * Returns a new [[DataFrame]] with columns renamed. This can be quite convenient in conversion
   * from a RDD of tuples into a [[DataFrame]] with meaningful names. For example:
   * {{{
   *   val rdd: RDD[(Int, String)] = ...
   *   rdd.toDF()  // this implicit conversion creates a DataFrame with column name _1 and _2
   *   rdd.toDF("id", "name")  // this creates a DataFrame with column name "id" and "name"
   * }}}
   * @group basic
   * @since 1.3.0
   */
  @scala.annotation.varargs
  def toDF(colNames: String*): DataFrame = {
    require(schema.size == colNames.size,
      "The number of columns doesn't match.\n" +
        s"Old column names (${schema.size}): " + schema.fields.map(_.name).mkString(", ") + "\n" +
        s"New column names (${colNames.size}): " + colNames.mkString(", "))

    val newCols = logicalPlan.output.zip(colNames).map { case (oldAttribute, newName) =>
      Column(oldAttribute).as(newName)
    }
    select(newCols : _*)
  }

  /**
   * Returns the schema of this [[DataFrame]].
   * @group basic
   * @since 1.3.0
   */
  def schema: StructType = queryExecution.analyzed.schema

  /**
   * Returns all column names and their data types as an array.
   * @group basic
   * @since 1.3.0
   */
  def dtypes: Array[(String, String)] = schema.fields.map { field =>
    (field.name, field.dataType.toString)
  }

  /**
   * Returns all column names as an array.
   * @group basic
   * @since 1.3.0
   */
  def columns: Array[String] = schema.fields.map(_.name)

  /**
   * Prints the schema to the console in a nice tree format.
   * @group basic
   * @since 1.3.0
   */
  // scalastyle:off println
  def printSchema(): Unit = println(schema.treeString)
  // scalastyle:on println

  /**
   * Prints the plans (logical and physical) to the console for debugging purposes.
   * @group basic
   * @since 1.3.0
   */
  def explain(extended: Boolean): Unit = {
    val explain = ExplainCommand(queryExecution.logical, extended = extended)
    withPlan(explain).queryExecution.executedPlan.executeCollect().foreach {
      // scalastyle:off println
      r => println(r.getString(0))
      // scalastyle:on println
    }
  }

  /**
   * Only prints the physical plan to the console for debugging purposes.
   * @group basic
   * @since 1.3.0
   */
  def explain(): Unit = explain(extended = false)

  /**
   * Returns true if the `collect` and `take` methods can be run locally
   * (without any Spark executors).
   * @group basic
   * @since 1.3.0
   */
  def isLocal: Boolean = logicalPlan.isInstanceOf[LocalRelation]

  /**
   * Displays the [[DataFrame]] in a tabular form. Strings more than 20 characters will be
   * truncated, and all cells will be aligned right. For example:
   * {{{
   *   year  month AVG('Adj Close) MAX('Adj Close)
   *   1980  12    0.503218        0.595103
   *   1981  01    0.523289        0.570307
   *   1982  02    0.436504        0.475256
   *   1983  03    0.410516        0.442194
   *   1984  04    0.450090        0.483521
   * }}}
   * @param numRows Number of rows to show
   *
   * @group action
   * @since 1.3.0
   */
  def show(numRows: Int): Unit = show(numRows, truncate = true)

  /**
   * Displays the top 20 rows of [[DataFrame]] in a tabular form. Strings more than 20 characters
   * will be truncated, and all cells will be aligned right.
   * @group action
   * @since 1.3.0
   */
  def show(): Unit = show(20)

  /**
   * Displays the top 20 rows of [[DataFrame]] in a tabular form.
   *
   * @param truncate Whether truncate long strings. If true, strings more than 20 characters will
   *              be truncated and all cells will be aligned right
   *
   * @group action
   * @since 1.5.0
   */
  def show(truncate: Boolean): Unit = show(20, truncate)

  /**
   * Displays the [[DataFrame]] in a tabular form. For example:
   * {{{
   *   year  month AVG('Adj Close) MAX('Adj Close)
   *   1980  12    0.503218        0.595103
   *   1981  01    0.523289        0.570307
   *   1982  02    0.436504        0.475256
   *   1983  03    0.410516        0.442194
   *   1984  04    0.450090        0.483521
   * }}}
   * @param numRows Number of rows to show
   * @param truncate Whether truncate long strings. If true, strings more than 20 characters will
   *              be truncated and all cells will be aligned right
   *
   * @group action
   * @since 1.5.0
   */
  // scalastyle:off println
  def show(numRows: Int, truncate: Boolean): Unit = println(showString(numRows, truncate))
  // scalastyle:on println

  /**
   * Returns a [[DataFrameNaFunctions]] for working with missing data.
   * {{{
   *   // Dropping rows containing any null values.
   *   df.na.drop()
   * }}}
   *
   * @group dfops
   * @since 1.3.1
   */
  def na: DataFrameNaFunctions = new DataFrameNaFunctions(this)

  /**
   * Returns a [[DataFrameStatFunctions]] for working statistic functions support.
   * {{{
   *   // Finding frequent items in column with name 'a'.
   *   df.stat.freqItems(Seq("a"))
   * }}}
   *
   * @group dfops
   * @since 1.4.0
   */
  def stat: DataFrameStatFunctions = new DataFrameStatFunctions(this)

  /**
   * Cartesian join with another [[DataFrame]].
   *
   * Note that cartesian joins are very expensive without an extra filter that can be pushed down.
   *
   * @param right Right side of the join operation.
   * @group dfops
   * @since 1.3.0
   */
  def join(right: DataFrame): DataFrame = withPlan {
    Join(logicalPlan, right.logicalPlan, joinType = Inner, None)
  }

  /**
   * Inner equi-join with another [[DataFrame]] using the given column.
   *
   * Different from other join functions, the join column will only appear once in the output,
   * i.e. similar to SQL's `JOIN USING` syntax.
   *
   * {{{
   *   // Joining df1 and df2 using the column "user_id"
   *   df1.join(df2, "user_id")
   * }}}
   *
   * Note that if you perform a self-join using this function without aliasing the input
   * [[DataFrame]]s, you will NOT be able to reference any columns after the join, since
   * there is no way to disambiguate which side of the join you would like to reference.
   *
   * @param right Right side of the join operation.
   * @param usingColumn Name of the column to join on. This column must exist on both sides.
   * @group dfops
   * @since 1.4.0
   */
  def join(right: DataFrame, usingColumn: String): DataFrame = {
    join(right, Seq(usingColumn))
  }

  /**
   * Inner equi-join with another [[DataFrame]] using the given columns.
   *
   * Different from other join functions, the join columns will only appear once in the output,
   * i.e. similar to SQL's `JOIN USING` syntax.
   *
   * {{{
   *   // Joining df1 and df2 using the columns "user_id" and "user_name"
   *   df1.join(df2, Seq("user_id", "user_name"))
   * }}}
   *
   * Note that if you perform a self-join using this function without aliasing the input
   * [[DataFrame]]s, you will NOT be able to reference any columns after the join, since
   * there is no way to disambiguate which side of the join you would like to reference.
   *
   * @param right Right side of the join operation.
   * @param usingColumns Names of the columns to join on. This columns must exist on both sides.
   * @group dfops
   * @since 1.4.0
   */
  def join(right: DataFrame, usingColumns: Seq[String]): DataFrame = {
    join(right, usingColumns, "inner")
  }

  /**
   * Equi-join with another [[DataFrame]] using the given columns.
   *
   * Different from other join functions, the join columns will only appear once in the output,
   * i.e. similar to SQL's `JOIN USING` syntax.
   *
   * Note that if you perform a self-join using this function without aliasing the input
   * [[DataFrame]]s, you will NOT be able to reference any columns after the join, since
   * there is no way to disambiguate which side of the join you would like to reference.
   *
   * @param right Right side of the join operation.
   * @param usingColumns Names of the columns to join on. This columns must exist on both sides.
   * @param joinType One of: `inner`, `outer`, `left_outer`, `right_outer`, `leftsemi`.
   * @group dfops
   * @since 1.6.0
   */
  def join(right: DataFrame, usingColumns: Seq[String], joinType: String): DataFrame = {
    // Analyze the self join. The assumption is that the analyzer will disambiguate left vs right
    // by creating a new instance for one of the branch.
    val joined = sqlContext.executePlan(
      Join(logicalPlan, right.logicalPlan, joinType = Inner, None)).analyzed.asInstanceOf[Join]

    // Project only one of the join columns.
    val joinedCols = usingColumns.map(col => withPlan(joined.right).resolve(col))
    val condition = usingColumns.map { col =>
      catalyst.expressions.EqualTo(
        withPlan(joined.left).resolve(col),
        withPlan(joined.right).resolve(col))
    }.reduceLeftOption[catalyst.expressions.BinaryExpression] { (cond, eqTo) =>
      catalyst.expressions.And(cond, eqTo)
    }

    withPlan {
      Project(
        joined.output.filterNot(joinedCols.contains(_)),
        Join(
          joined.left,
          joined.right,
          joinType = JoinType(joinType),
          condition)
      )
    }
  }

  /**
   * Inner join with another [[DataFrame]], using the given join expression.
   *
   * {{{
   *   // The following two are equivalent:
   *   df1.join(df2, $"df1Key" === $"df2Key")
   *   df1.join(df2).where($"df1Key" === $"df2Key")
   * }}}
   * @group dfops
   * @since 1.3.0
   */
  def join(right: DataFrame, joinExprs: Column): DataFrame = join(right, joinExprs, "inner")

  /**
   * Join with another [[DataFrame]], using the given join expression. The following performs
   * a full outer join between `df1` and `df2`.
   *
   * {{{
   *   // Scala:
   *   import org.apache.spark.sql.functions._
   *   df1.join(df2, $"df1Key" === $"df2Key", "outer")
   *
   *   // Java:
   *   import static org.apache.spark.sql.functions.*;
   *   df1.join(df2, col("df1Key").equalTo(col("df2Key")), "outer");
   * }}}
   *
   * @param right Right side of the join.
   * @param joinExprs Join expression.
   * @param joinType One of: `inner`, `outer`, `left_outer`, `right_outer`, `leftsemi`.
   * @group dfops
   * @since 1.3.0
   */
  def join(right: DataFrame, joinExprs: Column, joinType: String): DataFrame = {
    // Note that in this function, we introduce a hack in the case of self-join to automatically
    // resolve ambiguous join conditions into ones that might make sense [SPARK-6231].
    // Consider this case: df.join(df, df("key") === df("key"))
    // Since df("key") === df("key") is a trivially true condition, this actually becomes a
    // cartesian join. However, most likely users expect to perform a self join using "key".
    // With that assumption, this hack turns the trivially true condition into equality on join
    // keys that are resolved to both sides.

    // Trigger analysis so in the case of self-join, the analyzer will clone the plan.
    // After the cloning, left and right side will have distinct expression ids.
    val plan = withPlan(
      Join(logicalPlan, right.logicalPlan, JoinType(joinType), Some(joinExprs.expr)))
      .queryExecution.analyzed.asInstanceOf[Join]

    // If auto self join alias is disabled, return the plan.
    if (!sqlContext.conf.dataFrameSelfJoinAutoResolveAmbiguity) {
      return withPlan(plan)
    }

    // If left/right have no output set intersection, return the plan.
    val lanalyzed = withPlan(this.logicalPlan).queryExecution.analyzed
    val ranalyzed = withPlan(right.logicalPlan).queryExecution.analyzed
    if (lanalyzed.outputSet.intersect(ranalyzed.outputSet).isEmpty) {
      return withPlan(plan)
    }

    // Otherwise, find the trivially true predicates and automatically resolves them to both sides.
    // By the time we get here, since we have already run analysis, all attributes should've been
    // resolved and become AttributeReference.
    val cond = plan.condition.map { _.transform {
      case catalyst.expressions.EqualTo(a: AttributeReference, b: AttributeReference)
          if a.sameRef(b) =>
        catalyst.expressions.EqualTo(
          withPlan(plan.left).resolve(a.name),
          withPlan(plan.right).resolve(b.name))
    }}

    withPlan {
      plan.copy(condition = cond)
    }
  }

  /**
   * Returns a new [[DataFrame]] with each partition sorted by the given expressions.
   *
   * This is the same operation as "SORT BY" in SQL (Hive QL).
   *
   * @group dfops
   * @since 1.6.0
   */
  @scala.annotation.varargs
  def sortWithinPartitions(sortCol: String, sortCols: String*): DataFrame = {
    sortWithinPartitions(sortCol, sortCols : _*)
  }

  /**
   * Returns a new [[DataFrame]] with each partition sorted by the given expressions.
   *
   * This is the same operation as "SORT BY" in SQL (Hive QL).
   *
   * @group dfops
   * @since 1.6.0
   */
  @scala.annotation.varargs
  def sortWithinPartitions(sortExprs: Column*): DataFrame = {
    sortInternal(global = false, sortExprs)
  }

  /**
   * Returns a new [[DataFrame]] sorted by the specified column, all in ascending order.
   * {{{
   *   // The following 3 are equivalent
   *   df.sort("sortcol")
   *   df.sort($"sortcol")
   *   df.sort($"sortcol".asc)
   * }}}
   * @group dfops
   * @since 1.3.0
   */
  @scala.annotation.varargs
  def sort(sortCol: String, sortCols: String*): DataFrame = {
    sort((sortCol +: sortCols).map(apply) : _*)
  }

  /**
   * Returns a new [[DataFrame]] sorted by the given expressions. For example:
   * {{{
   *   df.sort($"col1", $"col2".desc)
   * }}}
   * @group dfops
   * @since 1.3.0
   */
  @scala.annotation.varargs
  def sort(sortExprs: Column*): DataFrame = {
    sortInternal(global = true, sortExprs)
  }

  /**
   * Returns a new [[DataFrame]] sorted by the given expressions.
   * This is an alias of the `sort` function.
   * @group dfops
   * @since 1.3.0
   */
  @scala.annotation.varargs
  def orderBy(sortCol: String, sortCols: String*): DataFrame = sort(sortCol, sortCols : _*)

  /**
   * Returns a new [[DataFrame]] sorted by the given expressions.
   * This is an alias of the `sort` function.
   * @group dfops
   * @since 1.3.0
   */
  @scala.annotation.varargs
  def orderBy(sortExprs: Column*): DataFrame = sort(sortExprs : _*)

  /**
   * Selects column based on the column name and return it as a [[Column]].
   * Note that the column name can also reference to a nested column like `a.b`.
   * @group dfops
   * @since 1.3.0
   */
  def apply(colName: String): Column = col(colName)

  /**
   * Selects column based on the column name and return it as a [[Column]].
   * Note that the column name can also reference to a nested column like `a.b`.
   * @group dfops
   * @since 1.3.0
   */
  def col(colName: String): Column = colName match {
    case "*" =>
      Column(ResolvedStar(queryExecution.analyzed.output))
    case _ =>
      val expr = resolve(colName)
      Column(expr)
  }

  /**
   * Returns a new [[DataFrame]] with an alias set.
   * @group dfops
   * @since 1.3.0
   */
  def as(alias: String): DataFrame = withPlan {
    Subquery(alias, logicalPlan)
  }

  /**
   * (Scala-specific) Returns a new [[DataFrame]] with an alias set.
   * @group dfops
   * @since 1.3.0
   */
  def as(alias: Symbol): DataFrame = as(alias.name)

  /**
<<<<<<< HEAD
   * :: Experimental ::
   * Declares that the values of the given column are unique.
   */
  @Experimental
  def uniqueKey(col: String): DataFrame = {
    KeyHintCollapsing(KeyHint(List(UniqueKey(UnresolvedAttribute(col))), logicalPlan))
  }

  /**
   * :: Experimental ::
   * Declares that the values of the given column reference a unique column from another
   * [[DataFrame]]. The referenced column must be declared as a unique key within the referenced
   * [[DataFrame]]:
   * {{{
   *   val department = dept.uniqueKey("id")
   *   employee.foreignKey("departmentId", department, "id")
   * }}}
   */
  @Experimental
  def foreignKey(col: String, referencedDF: DataFrame, referencedCol: String): DataFrame =
    KeyHintCollapsing(
      KeyHint(List(ForeignKey(
        UnresolvedAttribute(col),
        referencedDF.logicalPlan,
        UnresolvedAttribute(referencedCol))),
      logicalPlan))
=======
   * Returns a new [[DataFrame]] with an alias set. Same as `as`.
   * @group dfops
   * @since 1.6.0
   */
  def alias(alias: String): DataFrame = as(alias)

  /**
   * (Scala-specific) Returns a new [[DataFrame]] with an alias set. Same as `as`.
   * @group dfops
   * @since 1.6.0
   */
  def alias(alias: Symbol): DataFrame = as(alias)
>>>>>>> eec74ba8

  /**
   * Selects a set of column based expressions.
   * {{{
   *   df.select($"colA", $"colB" + 1)
   * }}}
   * @group dfops
   * @since 1.3.0
   */
  @scala.annotation.varargs
  def select(cols: Column*): DataFrame = withPlan {
    val namedExpressions = cols.map {
      // Wrap UnresolvedAttribute with UnresolvedAlias, as when we resolve UnresolvedAttribute, we
      // will remove intermediate Alias for ExtractValue chain, and we need to alias it again to
      // make it a NamedExpression.
      case Column(u: UnresolvedAttribute) => UnresolvedAlias(u)
      case Column(expr: NamedExpression) => expr
      // Leave an unaliased explode with an empty list of names since the analyzer will generate the
      // correct defaults after the nested expression's type has been resolved.
      case Column(explode: Explode) => MultiAlias(explode, Nil)
      case Column(expr: Expression) => Alias(expr, expr.prettyString)()
    }
    Project(namedExpressions.toSeq, logicalPlan)
  }

  /**
   * Selects a set of columns. This is a variant of `select` that can only select
   * existing columns using column names (i.e. cannot construct expressions).
   *
   * {{{
   *   // The following two are equivalent:
   *   df.select("colA", "colB")
   *   df.select($"colA", $"colB")
   * }}}
   * @group dfops
   * @since 1.3.0
   */
  @scala.annotation.varargs
  def select(col: String, cols: String*): DataFrame = select((col +: cols).map(Column(_)) : _*)

  /**
   * Selects a set of SQL expressions. This is a variant of `select` that accepts
   * SQL expressions.
   *
   * {{{
   *   // The following are equivalent:
   *   df.selectExpr("colA", "colB as newName", "abs(colC)")
   *   df.select(expr("colA"), expr("colB as newName"), expr("abs(colC)"))
   * }}}
   * @group dfops
   * @since 1.3.0
   */
  @scala.annotation.varargs
  def selectExpr(exprs: String*): DataFrame = {
    select(exprs.map { expr =>
      Column(SqlParser.parseExpression(expr))
    }: _*)
  }

  /**
   * Filters rows using the given condition.
   * {{{
   *   // The following are equivalent:
   *   peopleDf.filter($"age" > 15)
   *   peopleDf.where($"age" > 15)
   * }}}
   * @group dfops
   * @since 1.3.0
   */
  def filter(condition: Column): DataFrame = withPlan {
    Filter(condition.expr, logicalPlan)
  }

  /**
   * Filters rows using the given SQL expression.
   * {{{
   *   peopleDf.filter("age > 15")
   * }}}
   * @group dfops
   * @since 1.3.0
   */
  def filter(conditionExpr: String): DataFrame = {
    filter(Column(SqlParser.parseExpression(conditionExpr)))
  }

  /**
   * Filters rows using the given condition. This is an alias for `filter`.
   * {{{
   *   // The following are equivalent:
   *   peopleDf.filter($"age" > 15)
   *   peopleDf.where($"age" > 15)
   * }}}
   * @group dfops
   * @since 1.3.0
   */
  def where(condition: Column): DataFrame = filter(condition)

  /**
   * Filters rows using the given SQL expression.
   * {{{
   *   peopleDf.where("age > 15")
   * }}}
   * @group dfops
   * @since 1.5.0
   */
  def where(conditionExpr: String): DataFrame = {
    filter(Column(SqlParser.parseExpression(conditionExpr)))
  }

  /**
   * Groups the [[DataFrame]] using the specified columns, so we can run aggregation on them.
   * See [[GroupedData]] for all the available aggregate functions.
   *
   * {{{
   *   // Compute the average for all numeric columns grouped by department.
   *   df.groupBy($"department").avg()
   *
   *   // Compute the max age and average salary, grouped by department and gender.
   *   df.groupBy($"department", $"gender").agg(Map(
   *     "salary" -> "avg",
   *     "age" -> "max"
   *   ))
   * }}}
   * @group dfops
   * @since 1.3.0
   */
  @scala.annotation.varargs
  def groupBy(cols: Column*): GroupedData = {
    GroupedData(this, cols.map(_.expr), GroupedData.GroupByType)
  }

  /**
   * Create a multi-dimensional rollup for the current [[DataFrame]] using the specified columns,
   * so we can run aggregation on them.
   * See [[GroupedData]] for all the available aggregate functions.
   *
   * {{{
   *   // Compute the average for all numeric columns rolluped by department and group.
   *   df.rollup($"department", $"group").avg()
   *
   *   // Compute the max age and average salary, rolluped by department and gender.
   *   df.rollup($"department", $"gender").agg(Map(
   *     "salary" -> "avg",
   *     "age" -> "max"
   *   ))
   * }}}
   * @group dfops
   * @since 1.4.0
   */
  @scala.annotation.varargs
  def rollup(cols: Column*): GroupedData = {
    GroupedData(this, cols.map(_.expr), GroupedData.RollupType)
  }

  /**
   * Create a multi-dimensional cube for the current [[DataFrame]] using the specified columns,
   * so we can run aggregation on them.
   * See [[GroupedData]] for all the available aggregate functions.
   *
   * {{{
   *   // Compute the average for all numeric columns cubed by department and group.
   *   df.cube($"department", $"group").avg()
   *
   *   // Compute the max age and average salary, cubed by department and gender.
   *   df.cube($"department", $"gender").agg(Map(
   *     "salary" -> "avg",
   *     "age" -> "max"
   *   ))
   * }}}
   * @group dfops
   * @since 1.4.0
   */
  @scala.annotation.varargs
  def cube(cols: Column*): GroupedData = GroupedData(this, cols.map(_.expr), GroupedData.CubeType)

  /**
   * Groups the [[DataFrame]] using the specified columns, so we can run aggregation on them.
   * See [[GroupedData]] for all the available aggregate functions.
   *
   * This is a variant of groupBy that can only group by existing columns using column names
   * (i.e. cannot construct expressions).
   *
   * {{{
   *   // Compute the average for all numeric columns grouped by department.
   *   df.groupBy("department").avg()
   *
   *   // Compute the max age and average salary, grouped by department and gender.
   *   df.groupBy($"department", $"gender").agg(Map(
   *     "salary" -> "avg",
   *     "age" -> "max"
   *   ))
   * }}}
   * @group dfops
   * @since 1.3.0
   */
  @scala.annotation.varargs
  def groupBy(col1: String, cols: String*): GroupedData = {
    val colNames: Seq[String] = col1 +: cols
    GroupedData(this, colNames.map(colName => resolve(colName)), GroupedData.GroupByType)
  }

  /**
   * Create a multi-dimensional rollup for the current [[DataFrame]] using the specified columns,
   * so we can run aggregation on them.
   * See [[GroupedData]] for all the available aggregate functions.
   *
   * This is a variant of rollup that can only group by existing columns using column names
   * (i.e. cannot construct expressions).
   *
   * {{{
   *   // Compute the average for all numeric columns rolluped by department and group.
   *   df.rollup("department", "group").avg()
   *
   *   // Compute the max age and average salary, rolluped by department and gender.
   *   df.rollup($"department", $"gender").agg(Map(
   *     "salary" -> "avg",
   *     "age" -> "max"
   *   ))
   * }}}
   * @group dfops
   * @since 1.4.0
   */
  @scala.annotation.varargs
  def rollup(col1: String, cols: String*): GroupedData = {
    val colNames: Seq[String] = col1 +: cols
    GroupedData(this, colNames.map(colName => resolve(colName)), GroupedData.RollupType)
  }

  /**
   * Create a multi-dimensional cube for the current [[DataFrame]] using the specified columns,
   * so we can run aggregation on them.
   * See [[GroupedData]] for all the available aggregate functions.
   *
   * This is a variant of cube that can only group by existing columns using column names
   * (i.e. cannot construct expressions).
   *
   * {{{
   *   // Compute the average for all numeric columns cubed by department and group.
   *   df.cube("department", "group").avg()
   *
   *   // Compute the max age and average salary, cubed by department and gender.
   *   df.cube($"department", $"gender").agg(Map(
   *     "salary" -> "avg",
   *     "age" -> "max"
   *   ))
   * }}}
   * @group dfops
   * @since 1.4.0
   */
  @scala.annotation.varargs
  def cube(col1: String, cols: String*): GroupedData = {
    val colNames: Seq[String] = col1 +: cols
    GroupedData(this, colNames.map(colName => resolve(colName)), GroupedData.CubeType)
  }

  /**
   * (Scala-specific) Aggregates on the entire [[DataFrame]] without groups.
   * {{{
   *   // df.agg(...) is a shorthand for df.groupBy().agg(...)
   *   df.agg("age" -> "max", "salary" -> "avg")
   *   df.groupBy().agg("age" -> "max", "salary" -> "avg")
   * }}}
   * @group dfops
   * @since 1.3.0
   */
  def agg(aggExpr: (String, String), aggExprs: (String, String)*): DataFrame = {
    groupBy().agg(aggExpr, aggExprs : _*)
  }

  /**
   * (Scala-specific) Aggregates on the entire [[DataFrame]] without groups.
   * {{{
   *   // df.agg(...) is a shorthand for df.groupBy().agg(...)
   *   df.agg(Map("age" -> "max", "salary" -> "avg"))
   *   df.groupBy().agg(Map("age" -> "max", "salary" -> "avg"))
   * }}}
   * @group dfops
   * @since 1.3.0
   */
  def agg(exprs: Map[String, String]): DataFrame = groupBy().agg(exprs)

  /**
   * (Java-specific) Aggregates on the entire [[DataFrame]] without groups.
   * {{{
   *   // df.agg(...) is a shorthand for df.groupBy().agg(...)
   *   df.agg(Map("age" -> "max", "salary" -> "avg"))
   *   df.groupBy().agg(Map("age" -> "max", "salary" -> "avg"))
   * }}}
   * @group dfops
   * @since 1.3.0
   */
  def agg(exprs: java.util.Map[String, String]): DataFrame = groupBy().agg(exprs)

  /**
   * Aggregates on the entire [[DataFrame]] without groups.
   * {{{
   *   // df.agg(...) is a shorthand for df.groupBy().agg(...)
   *   df.agg(max($"age"), avg($"salary"))
   *   df.groupBy().agg(max($"age"), avg($"salary"))
   * }}}
   * @group dfops
   * @since 1.3.0
   */
  @scala.annotation.varargs
  def agg(expr: Column, exprs: Column*): DataFrame = groupBy().agg(expr, exprs : _*)

  /**
   * Returns a new [[DataFrame]] by taking the first `n` rows. The difference between this function
   * and `head` is that `head` returns an array while `limit` returns a new [[DataFrame]].
   * @group dfops
   * @since 1.3.0
   */
  def limit(n: Int): DataFrame = withPlan {
    Limit(Literal(n), logicalPlan)
  }

  /**
   * Returns a new [[DataFrame]] containing union of rows in this frame and another frame.
   * This is equivalent to `UNION ALL` in SQL.
   * @group dfops
   * @since 1.3.0
   */
  def unionAll(other: DataFrame): DataFrame = withPlan {
    Union(logicalPlan, other.logicalPlan)
  }

  /**
   * Returns a new [[DataFrame]] containing rows only in both this frame and another frame.
   * This is equivalent to `INTERSECT` in SQL.
   * @group dfops
   * @since 1.3.0
   */
  def intersect(other: DataFrame): DataFrame = withPlan {
    Intersect(logicalPlan, other.logicalPlan)
  }

  /**
   * Returns a new [[DataFrame]] containing rows in this frame but not in another frame.
   * This is equivalent to `EXCEPT` in SQL.
   * @group dfops
   * @since 1.3.0
   */
  def except(other: DataFrame): DataFrame = withPlan {
    Except(logicalPlan, other.logicalPlan)
  }

  /**
   * Returns a new [[DataFrame]] by sampling a fraction of rows.
   *
   * @param withReplacement Sample with replacement or not.
   * @param fraction Fraction of rows to generate.
   * @param seed Seed for sampling.
   * @group dfops
   * @since 1.3.0
   */
  def sample(withReplacement: Boolean, fraction: Double, seed: Long): DataFrame = withPlan {
    Sample(0.0, fraction, withReplacement, seed, logicalPlan)
  }

  /**
   * Returns a new [[DataFrame]] by sampling a fraction of rows, using a random seed.
   *
   * @param withReplacement Sample with replacement or not.
   * @param fraction Fraction of rows to generate.
   * @group dfops
   * @since 1.3.0
   */
  def sample(withReplacement: Boolean, fraction: Double): DataFrame = {
    sample(withReplacement, fraction, Utils.random.nextLong)
  }

  /**
   * Randomly splits this [[DataFrame]] with the provided weights.
   *
   * @param weights weights for splits, will be normalized if they don't sum to 1.
   * @param seed Seed for sampling.
   * @group dfops
   * @since 1.4.0
   */
  def randomSplit(weights: Array[Double], seed: Long): Array[DataFrame] = {
    val sum = weights.sum
    val normalizedCumWeights = weights.map(_ / sum).scanLeft(0.0d)(_ + _)
    normalizedCumWeights.sliding(2).map { x =>
      new DataFrame(sqlContext, Sample(x(0), x(1), withReplacement = false, seed, logicalPlan))
    }.toArray
  }

  /**
   * Randomly splits this [[DataFrame]] with the provided weights.
   *
   * @param weights weights for splits, will be normalized if they don't sum to 1.
   * @group dfops
   * @since 1.4.0
   */
  def randomSplit(weights: Array[Double]): Array[DataFrame] = {
    randomSplit(weights, Utils.random.nextLong)
  }

  /**
   * Randomly splits this [[DataFrame]] with the provided weights. Provided for the Python Api.
   *
   * @param weights weights for splits, will be normalized if they don't sum to 1.
   * @param seed Seed for sampling.
   * @group dfops
   */
  private[spark] def randomSplit(weights: List[Double], seed: Long): Array[DataFrame] = {
    randomSplit(weights.toArray, seed)
  }

  /**
   * (Scala-specific) Returns a new [[DataFrame]] where each row has been expanded to zero or more
   * rows by the provided function.  This is similar to a `LATERAL VIEW` in HiveQL. The columns of
   * the input row are implicitly joined with each row that is output by the function.
   *
   * The following example uses this function to count the number of books which contain
   * a given word:
   *
   * {{{
   *   case class Book(title: String, words: String)
   *   val df: RDD[Book]
   *
   *   case class Word(word: String)
   *   val allWords = df.explode('words) {
   *     case Row(words: String) => words.split(" ").map(Word(_))
   *   }
   *
   *   val bookCountPerWord = allWords.groupBy("word").agg(countDistinct("title"))
   * }}}
   * @group dfops
   * @since 1.3.0
   */
  def explode[A <: Product : TypeTag](input: Column*)(f: Row => TraversableOnce[A]): DataFrame = {
    val schema = ScalaReflection.schemaFor[A].dataType.asInstanceOf[StructType]

    val elementTypes = schema.toAttributes.map {
      attr => (attr.dataType, attr.nullable, attr.name) }
    val names = schema.toAttributes.map(_.name)
    val convert = CatalystTypeConverters.createToCatalystConverter(schema)

    val rowFunction =
      f.andThen(_.map(convert(_).asInstanceOf[InternalRow]))
    val generator = UserDefinedGenerator(elementTypes, rowFunction, input.map(_.expr))

    withPlan {
      Generate(generator, join = true, outer = false,
        qualifier = None, generatorOutput = Nil, logicalPlan)
    }
  }

  /**
   * (Scala-specific) Returns a new [[DataFrame]] where a single column has been expanded to zero
   * or more rows by the provided function.  This is similar to a `LATERAL VIEW` in HiveQL. All
   * columns of the input row are implicitly joined with each value that is output by the function.
   *
   * {{{
   *   df.explode("words", "word"){words: String => words.split(" ")}
   * }}}
   * @group dfops
   * @since 1.3.0
   */
  def explode[A, B : TypeTag](inputColumn: String, outputColumn: String)(f: A => TraversableOnce[B])
    : DataFrame = {
    val dataType = ScalaReflection.schemaFor[B].dataType
    val attributes = AttributeReference(outputColumn, dataType)() :: Nil
    // TODO handle the metadata?
    val elementTypes = attributes.map { attr => (attr.dataType, attr.nullable, attr.name) }

    def rowFunction(row: Row): TraversableOnce[InternalRow] = {
      val convert = CatalystTypeConverters.createToCatalystConverter(dataType)
      f(row(0).asInstanceOf[A]).map(o => InternalRow(convert(o)))
    }
    val generator = UserDefinedGenerator(elementTypes, rowFunction, apply(inputColumn).expr :: Nil)

    withPlan {
      Generate(generator, join = true, outer = false,
        qualifier = None, generatorOutput = Nil, logicalPlan)
    }
  }

  /////////////////////////////////////////////////////////////////////////////

  /**
   * Returns a new [[DataFrame]] by adding a column or replacing the existing column that has
   * the same name.
   * @group dfops
   * @since 1.3.0
   */
  def withColumn(colName: String, col: Column): DataFrame = {
    val resolver = sqlContext.analyzer.resolver
    val replaced = schema.exists(f => resolver(f.name, colName))
    if (replaced) {
      val colNames = schema.map { field =>
        val name = field.name
        if (resolver(name, colName)) col.as(colName) else Column(name)
      }
      select(colNames : _*)
    } else {
      select(Column("*"), col.as(colName))
    }
  }

  /**
   * Returns a new [[DataFrame]] by adding a column with metadata.
   */
  private[spark] def withColumn(colName: String, col: Column, metadata: Metadata): DataFrame = {
    val resolver = sqlContext.analyzer.resolver
    val replaced = schema.exists(f => resolver(f.name, colName))
    if (replaced) {
      val colNames = schema.map { field =>
        val name = field.name
        if (resolver(name, colName)) col.as(colName, metadata) else Column(name)
      }
      select(colNames : _*)
    } else {
      select(Column("*"), col.as(colName, metadata))
    }
  }

  /**
   * Returns a new [[DataFrame]] with a column renamed.
   * This is a no-op if schema doesn't contain existingName.
   * @group dfops
   * @since 1.3.0
   */
  def withColumnRenamed(existingName: String, newName: String): DataFrame = {
    val resolver = sqlContext.analyzer.resolver
    val output = queryExecution.analyzed.output
    val shouldRename = output.exists(f => resolver(f.name, existingName))
    if (shouldRename) {
      val columns = output.map { col =>
        if (resolver(col.name, existingName)) {
          Column(col).as(newName)
        } else {
          Column(col)
        }
      }
      select(columns : _*)
    } else {
      this
    }
  }

  /**
   * Returns a new [[DataFrame]] with a column dropped.
   * This is a no-op if schema doesn't contain column name.
   * @group dfops
   * @since 1.4.0
   */
  def drop(colName: String): DataFrame = {
    val resolver = sqlContext.analyzer.resolver
    val shouldDrop = schema.exists(f => resolver(f.name, colName))
    if (shouldDrop) {
      val colsAfterDrop = schema.filter { field =>
        val name = field.name
        !resolver(name, colName)
      }.map(f => Column(f.name))
      select(colsAfterDrop : _*)
    } else {
      this
    }
  }

  /**
   * Returns a new [[DataFrame]] with a column dropped.
   * This version of drop accepts a Column rather than a name.
   * This is a no-op if the DataFrame doesn't have a column
   * with an equivalent expression.
   * @group dfops
   * @since 1.4.1
   */
  def drop(col: Column): DataFrame = {
    val expression = col match {
      case Column(u: UnresolvedAttribute) =>
        queryExecution.analyzed.resolveQuoted(u.name, sqlContext.analyzer.resolver).getOrElse(u)
      case Column(expr: Expression) => expr
    }
    val attrs = this.logicalPlan.output
    val colsAfterDrop = attrs.filter { attr =>
      attr != expression
    }.map(attr => Column(attr))
    select(colsAfterDrop : _*)
  }

  /**
   * Returns a new [[DataFrame]] that contains only the unique rows from this [[DataFrame]].
   * This is an alias for `distinct`.
   * @group dfops
   * @since 1.4.0
   */
  def dropDuplicates(): DataFrame = dropDuplicates(this.columns)

  /**
   * (Scala-specific) Returns a new [[DataFrame]] with duplicate rows removed, considering only
   * the subset of columns.
   *
   * @group dfops
   * @since 1.4.0
   */
  def dropDuplicates(colNames: Seq[String]): DataFrame = withPlan {
    val groupCols = colNames.map(resolve)
    val groupColExprIds = groupCols.map(_.exprId)
    val aggCols = logicalPlan.output.map { attr =>
      if (groupColExprIds.contains(attr.exprId)) {
        attr
      } else {
        Alias(First(attr), attr.name)()
      }
    }
    Aggregate(groupCols, aggCols, logicalPlan)
  }

  /**
   * Returns a new [[DataFrame]] with duplicate rows removed, considering only
   * the subset of columns.
   *
   * @group dfops
   * @since 1.4.0
   */
  def dropDuplicates(colNames: Array[String]): DataFrame = dropDuplicates(colNames.toSeq)

  /**
   * Computes statistics for numeric columns, including count, mean, stddev, min, and max.
   * If no columns are given, this function computes statistics for all numerical columns.
   *
   * This function is meant for exploratory data analysis, as we make no guarantee about the
   * backward compatibility of the schema of the resulting [[DataFrame]]. If you want to
   * programmatically compute summary statistics, use the `agg` function instead.
   *
   * {{{
   *   df.describe("age", "height").show()
   *
   *   // output:
   *   // summary age   height
   *   // count   10.0  10.0
   *   // mean    53.3  178.05
   *   // stddev  11.6  15.7
   *   // min     18.0  163.0
   *   // max     92.0  192.0
   * }}}
   *
   * @group action
   * @since 1.3.1
   */
  @scala.annotation.varargs
  def describe(cols: String*): DataFrame = withPlan {

    // The list of summary statistics to compute, in the form of expressions.
    val statistics = List[(String, Expression => Expression)](
      "count" -> Count,
      "mean" -> Average,
      "stddev" -> StddevSamp,
      "min" -> Min,
      "max" -> Max)

    val outputCols = (if (cols.isEmpty) numericColumns.map(_.prettyString) else cols).toList

    val ret: Seq[Row] = if (outputCols.nonEmpty) {
      val aggExprs = statistics.flatMap { case (_, colToAgg) =>
        outputCols.map(c => Column(Cast(colToAgg(Column(c).expr), StringType)).as(c))
      }

      val row = agg(aggExprs.head, aggExprs.tail: _*).head().toSeq

      // Pivot the data so each summary is one row
      row.grouped(outputCols.size).toSeq.zip(statistics).map { case (aggregation, (statistic, _)) =>
        Row(statistic :: aggregation.toList: _*)
      }
    } else {
      // If there are no output columns, just output a single column that contains the stats.
      statistics.map { case (name, _) => Row(name) }
    }

    // All columns are string type
    val schema = StructType(
      StructField("summary", StringType) :: outputCols.map(StructField(_, StringType))).toAttributes
    LocalRelation.fromExternalRows(schema, ret)
  }

  /**
   * Returns the first `n` rows.
   * @group action
   * @since 1.3.0
   */
  def head(n: Int): Array[Row] = withCallback("head", limit(n)) { df =>
    df.collect(needCallback = false)
  }

  /**
   * Returns the first row.
   * @group action
   * @since 1.3.0
   */
  def head(): Row = head(1).head

  /**
   * Returns the first row. Alias for head().
   * @group action
   * @since 1.3.0
   */
  def first(): Row = head()

  /**
   * Returns a new RDD by applying a function to all rows of this DataFrame.
   * @group rdd
   * @since 1.3.0
   */
  def map[R: ClassTag](f: Row => R): RDD[R] = rdd.map(f)

  /**
   * Returns a new RDD by first applying a function to all rows of this [[DataFrame]],
   * and then flattening the results.
   * @group rdd
   * @since 1.3.0
   */
  def flatMap[R: ClassTag](f: Row => TraversableOnce[R]): RDD[R] = rdd.flatMap(f)

  /**
   * Returns a new RDD by applying a function to each partition of this DataFrame.
   * @group rdd
   * @since 1.3.0
   */
  def mapPartitions[R: ClassTag](f: Iterator[Row] => Iterator[R]): RDD[R] = {
    rdd.mapPartitions(f)
  }

  /**
   * Applies a function `f` to all rows.
   * @group rdd
   * @since 1.3.0
   */
  def foreach(f: Row => Unit): Unit = withNewExecutionId {
    rdd.foreach(f)
  }

  /**
   * Applies a function f to each partition of this [[DataFrame]].
   * @group rdd
   * @since 1.3.0
   */
  def foreachPartition(f: Iterator[Row] => Unit): Unit = withNewExecutionId {
    rdd.foreachPartition(f)
  }

  /**
   * Returns the first `n` rows in the [[DataFrame]].
   * @group action
   * @since 1.3.0
   */
  def take(n: Int): Array[Row] = head(n)

  /**
   * Returns an array that contains all of [[Row]]s in this [[DataFrame]].
   * @group action
   * @since 1.3.0
   */
  def collect(): Array[Row] = collect(needCallback = true)

  private def collect(needCallback: Boolean): Array[Row] = {
    def execute(): Array[Row] = withNewExecutionId {
      queryExecution.executedPlan.executeCollectPublic()
    }

    if (needCallback) {
      withCallback("collect", this)(_ => execute())
    } else {
      execute()
    }
  }

  /**
   * Returns a Java list that contains all of [[Row]]s in this [[DataFrame]].
   * @group action
   * @since 1.3.0
   */
  def collectAsList(): java.util.List[Row] = withCallback("collectAsList", this) { _ =>
    withNewExecutionId {
      java.util.Arrays.asList(rdd.collect() : _*)
    }
  }

  /**
   * Returns the number of rows in the [[DataFrame]].
   * @group action
   * @since 1.3.0
   */
  def count(): Long = withCallback("count", groupBy().count()) { df =>
    df.collect(needCallback = false).head.getLong(0)
  }

  /**
   * Returns a new [[DataFrame]] that has exactly `numPartitions` partitions.
   * @group dfops
   * @since 1.3.0
   */
  def repartition(numPartitions: Int): DataFrame = withPlan {
    Repartition(numPartitions, shuffle = true, logicalPlan)
  }

  /**
   * Returns a new [[DataFrame]] partitioned by the given partitioning expressions into
   * `numPartitions`. The resulting DataFrame is hash partitioned.
   *
   * This is the same operation as "DISTRIBUTE BY" in SQL (Hive QL).
   *
   * @group dfops
   * @since 1.6.0
   */
  @scala.annotation.varargs
  def repartition(numPartitions: Int, partitionExprs: Column*): DataFrame = withPlan {
    RepartitionByExpression(partitionExprs.map(_.expr), logicalPlan, Some(numPartitions))
  }

  /**
   * Returns a new [[DataFrame]] partitioned by the given partitioning expressions preserving
   * the existing number of partitions. The resulting DataFrame is hash partitioned.
   *
   * This is the same operation as "DISTRIBUTE BY" in SQL (Hive QL).
   *
   * @group dfops
   * @since 1.6.0
   */
  @scala.annotation.varargs
  def repartition(partitionExprs: Column*): DataFrame = withPlan {
    RepartitionByExpression(partitionExprs.map(_.expr), logicalPlan, numPartitions = None)
  }

  /**
   * Returns a new [[DataFrame]] that has exactly `numPartitions` partitions.
   * Similar to coalesce defined on an [[RDD]], this operation results in a narrow dependency, e.g.
   * if you go from 1000 partitions to 100 partitions, there will not be a shuffle, instead each of
   * the 100 new partitions will claim 10 of the current partitions.
   * @group rdd
   * @since 1.4.0
   */
  def coalesce(numPartitions: Int): DataFrame = withPlan {
    Repartition(numPartitions, shuffle = false, logicalPlan)
  }

  /**
   * Returns a new [[DataFrame]] that contains only the unique rows from this [[DataFrame]].
   * This is an alias for `dropDuplicates`.
   * @group dfops
   * @since 1.3.0
   */
  def distinct(): DataFrame = dropDuplicates()

  /**
   * @group basic
   * @since 1.3.0
   */
  def persist(): this.type = {
    sqlContext.cacheManager.cacheQuery(this)
    this
  }

  /**
   * @group basic
   * @since 1.3.0
   */
  def cache(): this.type = persist()

  /**
   * @group basic
   * @since 1.3.0
   */
  def persist(newLevel: StorageLevel): this.type = {
    sqlContext.cacheManager.cacheQuery(this, None, newLevel)
    this
  }

  /**
   * @group basic
   * @since 1.3.0
   */
  def unpersist(blocking: Boolean): this.type = {
    sqlContext.cacheManager.tryUncacheQuery(this, blocking)
    this
  }

  /**
   * @group basic
   * @since 1.3.0
   */
  def unpersist(): this.type = unpersist(blocking = false)

  /////////////////////////////////////////////////////////////////////////////
  // I/O
  /////////////////////////////////////////////////////////////////////////////

  /**
   * Represents the content of the [[DataFrame]] as an [[RDD]] of [[Row]]s. Note that the RDD is
   * memoized. Once called, it won't change even if you change any query planning related Spark SQL
   * configurations (e.g. `spark.sql.shuffle.partitions`).
   * @group rdd
   * @since 1.3.0
   */
  lazy val rdd: RDD[Row] = {
    // use a local variable to make sure the map closure doesn't capture the whole DataFrame
    val schema = this.schema
    queryExecution.toRdd.mapPartitions { rows =>
      val converter = CatalystTypeConverters.createToScalaConverter(schema)
      rows.map(converter(_).asInstanceOf[Row])
    }
  }

  /**
   * Returns the content of the [[DataFrame]] as a [[JavaRDD]] of [[Row]]s.
   * @group rdd
   * @since 1.3.0
   */
  def toJavaRDD: JavaRDD[Row] = rdd.toJavaRDD()

  /**
   * Returns the content of the [[DataFrame]] as a [[JavaRDD]] of [[Row]]s.
   * @group rdd
   * @since 1.3.0
   */
  def javaRDD: JavaRDD[Row] = toJavaRDD

  /**
   * Registers this [[DataFrame]] as a temporary table using the given name.  The lifetime of this
   * temporary table is tied to the [[SQLContext]] that was used to create this DataFrame.
   *
   * @group basic
   * @since 1.3.0
   */
  def registerTempTable(tableName: String): Unit = {
    sqlContext.registerDataFrameAsTable(this, tableName)
  }

  /**
   * :: Experimental ::
   * Interface for saving the content of the [[DataFrame]] out into external storage.
   *
   * @group output
   * @since 1.4.0
   */
  @Experimental
  def write: DataFrameWriter = new DataFrameWriter(this)

  /**
   * Returns the content of the [[DataFrame]] as a RDD of JSON strings.
   * @group rdd
   * @since 1.3.0
   */
  def toJSON: RDD[String] = {
    val rowSchema = this.schema
    queryExecution.toRdd.mapPartitions { iter =>
      val writer = new CharArrayWriter()
      // create the Generator without separator inserted between 2 records
      val gen = new JsonFactory().createGenerator(writer).setRootValueSeparator(null)

      new Iterator[String] {
        override def hasNext: Boolean = iter.hasNext
        override def next(): String = {
          JacksonGenerator(rowSchema, gen)(iter.next())
          gen.flush()

          val json = writer.toString
          if (hasNext) {
            writer.reset()
          } else {
            gen.close()
          }

          json
        }
      }
    }
  }

  /**
   * Returns a best-effort snapshot of the files that compose this DataFrame. This method simply
   * asks each constituent BaseRelation for its respective files and takes the union of all results.
   * Depending on the source relations, this may not find all input files. Duplicates are removed.
   */
  def inputFiles: Array[String] = {
    val files: Seq[String] = logicalPlan.collect {
      case LogicalRelation(fsBasedRelation: FileRelation, _) =>
        fsBasedRelation.inputFiles
      case fr: FileRelation =>
        fr.inputFiles
    }.flatten
    files.toSet.toArray
  }

  ////////////////////////////////////////////////////////////////////////////
  // for Python API
  ////////////////////////////////////////////////////////////////////////////

  /**
   * Converts a JavaRDD to a PythonRDD.
   */
  protected[sql] def javaToPython: JavaRDD[Array[Byte]] = {
    val structType = schema  // capture it for closure
    val rdd = queryExecution.toRdd.map(EvaluatePython.toJava(_, structType))
    EvaluatePython.javaToPython(rdd)
  }

  ////////////////////////////////////////////////////////////////////////////
  ////////////////////////////////////////////////////////////////////////////
  // Deprecated methods
  ////////////////////////////////////////////////////////////////////////////
  ////////////////////////////////////////////////////////////////////////////

  /**
   * @deprecated As of 1.3.0, replaced by `toDF()`.
   */
  @deprecated("use toDF", "1.3.0")
  def toSchemaRDD: DataFrame = this

  /**
   * Save this [[DataFrame]] to a JDBC database at `url` under the table name `table`.
   * This will run a `CREATE TABLE` and a bunch of `INSERT INTO` statements.
   * If you pass `true` for `allowExisting`, it will drop any table with the
   * given name; if you pass `false`, it will throw if the table already
   * exists.
   * @group output
   * @deprecated As of 1.340, replaced by `write().jdbc()`.
   */
  @deprecated("Use write.jdbc()", "1.4.0")
  def createJDBCTable(url: String, table: String, allowExisting: Boolean): Unit = {
    val w = if (allowExisting) write.mode(SaveMode.Overwrite) else write
    w.jdbc(url, table, new Properties)
  }

  /**
   * Save this [[DataFrame]] to a JDBC database at `url` under the table name `table`.
   * Assumes the table already exists and has a compatible schema.  If you
   * pass `true` for `overwrite`, it will `TRUNCATE` the table before
   * performing the `INSERT`s.
   *
   * The table must already exist on the database.  It must have a schema
   * that is compatible with the schema of this RDD; inserting the rows of
   * the RDD in order via the simple statement
   * `INSERT INTO table VALUES (?, ?, ..., ?)` should not fail.
   * @group output
   * @deprecated As of 1.4.0, replaced by `write().jdbc()`.
   */
  @deprecated("Use write.jdbc()", "1.4.0")
  def insertIntoJDBC(url: String, table: String, overwrite: Boolean): Unit = {
    val w = if (overwrite) write.mode(SaveMode.Overwrite) else write.mode(SaveMode.Append)
    w.jdbc(url, table, new Properties)
  }

  /**
   * Saves the contents of this [[DataFrame]] as a parquet file, preserving the schema.
   * Files that are written out using this method can be read back in as a [[DataFrame]]
   * using the `parquetFile` function in [[SQLContext]].
   * @group output
   * @deprecated As of 1.4.0, replaced by `write().parquet()`.
   */
  @deprecated("Use write.parquet(path)", "1.4.0")
  def saveAsParquetFile(path: String): Unit = {
    write.format("parquet").mode(SaveMode.ErrorIfExists).save(path)
  }

  /**
   * Creates a table from the the contents of this DataFrame.
   * It will use the default data source configured by spark.sql.sources.default.
   * This will fail if the table already exists.
   *
   * Note that this currently only works with DataFrames that are created from a HiveContext as
   * there is no notion of a persisted catalog in a standard SQL context.  Instead you can write
   * an RDD out to a parquet file, and then register that file as a table.  This "table" can then
   * be the target of an `insertInto`.
   *
   * When the DataFrame is created from a non-partitioned [[HadoopFsRelation]] with a single input
   * path, and the data source provider can be mapped to an existing Hive builtin SerDe (i.e. ORC
   * and Parquet), the table is persisted in a Hive compatible format, which means other systems
   * like Hive will be able to read this table. Otherwise, the table is persisted in a Spark SQL
   * specific format.
   *
   * @group output
   * @deprecated As of 1.4.0, replaced by `write().saveAsTable(tableName)`.
   */
  @deprecated("Use write.saveAsTable(tableName)", "1.4.0")
  def saveAsTable(tableName: String): Unit = {
    write.mode(SaveMode.ErrorIfExists).saveAsTable(tableName)
  }

  /**
   * Creates a table from the the contents of this DataFrame, using the default data source
   * configured by spark.sql.sources.default and [[SaveMode.ErrorIfExists]] as the save mode.
   *
   * Note that this currently only works with DataFrames that are created from a HiveContext as
   * there is no notion of a persisted catalog in a standard SQL context.  Instead you can write
   * an RDD out to a parquet file, and then register that file as a table.  This "table" can then
   * be the target of an `insertInto`.
   *
   * When the DataFrame is created from a non-partitioned [[HadoopFsRelation]] with a single input
   * path, and the data source provider can be mapped to an existing Hive builtin SerDe (i.e. ORC
   * and Parquet), the table is persisted in a Hive compatible format, which means other systems
   * like Hive will be able to read this table. Otherwise, the table is persisted in a Spark SQL
   * specific format.
   *
   * @group output
   * @deprecated As of 1.4.0, replaced by `write().mode(mode).saveAsTable(tableName)`.
   */
  @deprecated("Use write.mode(mode).saveAsTable(tableName)", "1.4.0")
  def saveAsTable(tableName: String, mode: SaveMode): Unit = {
    write.mode(mode).saveAsTable(tableName)
  }

  /**
   * Creates a table at the given path from the the contents of this DataFrame
   * based on a given data source and a set of options,
   * using [[SaveMode.ErrorIfExists]] as the save mode.
   *
   * Note that this currently only works with DataFrames that are created from a HiveContext as
   * there is no notion of a persisted catalog in a standard SQL context.  Instead you can write
   * an RDD out to a parquet file, and then register that file as a table.  This "table" can then
   * be the target of an `insertInto`.
   *
   * When the DataFrame is created from a non-partitioned [[HadoopFsRelation]] with a single input
   * path, and the data source provider can be mapped to an existing Hive builtin SerDe (i.e. ORC
   * and Parquet), the table is persisted in a Hive compatible format, which means other systems
   * like Hive will be able to read this table. Otherwise, the table is persisted in a Spark SQL
   * specific format.
   *
   * @group output
   * @deprecated As of 1.4.0, replaced by `write().format(source).saveAsTable(tableName)`.
   */
  @deprecated("Use write.format(source).saveAsTable(tableName)", "1.4.0")
  def saveAsTable(tableName: String, source: String): Unit = {
    write.format(source).saveAsTable(tableName)
  }

  /**
   * :: Experimental ::
   * Creates a table at the given path from the the contents of this DataFrame
   * based on a given data source, [[SaveMode]] specified by mode, and a set of options.
   *
   * Note that this currently only works with DataFrames that are created from a HiveContext as
   * there is no notion of a persisted catalog in a standard SQL context.  Instead you can write
   * an RDD out to a parquet file, and then register that file as a table.  This "table" can then
   * be the target of an `insertInto`.
   *
   * When the DataFrame is created from a non-partitioned [[HadoopFsRelation]] with a single input
   * path, and the data source provider can be mapped to an existing Hive builtin SerDe (i.e. ORC
   * and Parquet), the table is persisted in a Hive compatible format, which means other systems
   * like Hive will be able to read this table. Otherwise, the table is persisted in a Spark SQL
   * specific format.
   *
   * @group output
   * @deprecated As of 1.4.0, replaced by `write().mode(mode).saveAsTable(tableName)`.
   */
  @deprecated("Use write.format(source).mode(mode).saveAsTable(tableName)", "1.4.0")
  def saveAsTable(tableName: String, source: String, mode: SaveMode): Unit = {
    write.format(source).mode(mode).saveAsTable(tableName)
  }

  /**
   * Creates a table at the given path from the the contents of this DataFrame
   * based on a given data source, [[SaveMode]] specified by mode, and a set of options.
   *
   * Note that this currently only works with DataFrames that are created from a HiveContext as
   * there is no notion of a persisted catalog in a standard SQL context.  Instead you can write
   * an RDD out to a parquet file, and then register that file as a table.  This "table" can then
   * be the target of an `insertInto`.
   *
   * When the DataFrame is created from a non-partitioned [[HadoopFsRelation]] with a single input
   * path, and the data source provider can be mapped to an existing Hive builtin SerDe (i.e. ORC
   * and Parquet), the table is persisted in a Hive compatible format, which means other systems
   * like Hive will be able to read this table. Otherwise, the table is persisted in a Spark SQL
   * specific format.
   *
   * @group output
   * @deprecated As of 1.4.0, replaced by
   *            `write().format(source).mode(mode).options(options).saveAsTable(tableName)`.
   */
  @deprecated("Use write.format(source).mode(mode).options(options).saveAsTable(tableName)",
    "1.4.0")
  def saveAsTable(
      tableName: String,
      source: String,
      mode: SaveMode,
      options: java.util.Map[String, String]): Unit = {
    write.format(source).mode(mode).options(options).saveAsTable(tableName)
  }

  /**
   * (Scala-specific)
   * Creates a table from the the contents of this DataFrame based on a given data source,
   * [[SaveMode]] specified by mode, and a set of options.
   *
   * Note that this currently only works with DataFrames that are created from a HiveContext as
   * there is no notion of a persisted catalog in a standard SQL context.  Instead you can write
   * an RDD out to a parquet file, and then register that file as a table.  This "table" can then
   * be the target of an `insertInto`.
   *
   * When the DataFrame is created from a non-partitioned [[HadoopFsRelation]] with a single input
   * path, and the data source provider can be mapped to an existing Hive builtin SerDe (i.e. ORC
   * and Parquet), the table is persisted in a Hive compatible format, which means other systems
   * like Hive will be able to read this table. Otherwise, the table is persisted in a Spark SQL
   * specific format.
   *
   * @group output
   * @deprecated As of 1.4.0, replaced by
   *            `write().format(source).mode(mode).options(options).saveAsTable(tableName)`.
   */
  @deprecated("Use write.format(source).mode(mode).options(options).saveAsTable(tableName)",
    "1.4.0")
  def saveAsTable(
      tableName: String,
      source: String,
      mode: SaveMode,
      options: Map[String, String]): Unit = {
    write.format(source).mode(mode).options(options).saveAsTable(tableName)
  }

  /**
   * Saves the contents of this DataFrame to the given path,
   * using the default data source configured by spark.sql.sources.default and
   * [[SaveMode.ErrorIfExists]] as the save mode.
   * @group output
   * @deprecated As of 1.4.0, replaced by `write().save(path)`.
   */
  @deprecated("Use write.save(path)", "1.4.0")
  def save(path: String): Unit = {
    write.save(path)
  }

  /**
   * Saves the contents of this DataFrame to the given path and [[SaveMode]] specified by mode,
   * using the default data source configured by spark.sql.sources.default.
   * @group output
   * @deprecated As of 1.4.0, replaced by `write().mode(mode).save(path)`.
   */
  @deprecated("Use write.mode(mode).save(path)", "1.4.0")
  def save(path: String, mode: SaveMode): Unit = {
    write.mode(mode).save(path)
  }

  /**
   * Saves the contents of this DataFrame to the given path based on the given data source,
   * using [[SaveMode.ErrorIfExists]] as the save mode.
   * @group output
   * @deprecated As of 1.4.0, replaced by `write().format(source).save(path)`.
   */
  @deprecated("Use write.format(source).save(path)", "1.4.0")
  def save(path: String, source: String): Unit = {
    write.format(source).save(path)
  }

  /**
   * Saves the contents of this DataFrame to the given path based on the given data source and
   * [[SaveMode]] specified by mode.
   * @group output
   * @deprecated As of 1.4.0, replaced by `write().format(source).mode(mode).save(path)`.
   */
  @deprecated("Use write.format(source).mode(mode).save(path)", "1.4.0")
  def save(path: String, source: String, mode: SaveMode): Unit = {
    write.format(source).mode(mode).save(path)
  }

  /**
   * Saves the contents of this DataFrame based on the given data source,
   * [[SaveMode]] specified by mode, and a set of options.
   * @group output
   * @deprecated As of 1.4.0, replaced by
   *            `write().format(source).mode(mode).options(options).save(path)`.
   */
  @deprecated("Use write.format(source).mode(mode).options(options).save()", "1.4.0")
  def save(
      source: String,
      mode: SaveMode,
      options: java.util.Map[String, String]): Unit = {
    write.format(source).mode(mode).options(options).save()
  }

  /**
   * (Scala-specific)
   * Saves the contents of this DataFrame based on the given data source,
   * [[SaveMode]] specified by mode, and a set of options
   * @group output
   * @deprecated As of 1.4.0, replaced by
   *            `write().format(source).mode(mode).options(options).save(path)`.
   */
  @deprecated("Use write.format(source).mode(mode).options(options).save()", "1.4.0")
  def save(
      source: String,
      mode: SaveMode,
      options: Map[String, String]): Unit = {
    write.format(source).mode(mode).options(options).save()
  }


  /**
   * Adds the rows from this RDD to the specified table, optionally overwriting the existing data.
   * @group output
   * @deprecated As of 1.4.0, replaced by
   *            `write().mode(SaveMode.Append|SaveMode.Overwrite).saveAsTable(tableName)`.
   */
  @deprecated("Use write.mode(SaveMode.Append|SaveMode.Overwrite).saveAsTable(tableName)", "1.4.0")
  def insertInto(tableName: String, overwrite: Boolean): Unit = {
    write.mode(if (overwrite) SaveMode.Overwrite else SaveMode.Append).insertInto(tableName)
  }

  /**
   * Adds the rows from this RDD to the specified table.
   * Throws an exception if the table already exists.
   * @group output
   * @deprecated As of 1.4.0, replaced by
   *            `write().mode(SaveMode.Append).saveAsTable(tableName)`.
   */
  @deprecated("Use write.mode(SaveMode.Append).saveAsTable(tableName)", "1.4.0")
  def insertInto(tableName: String): Unit = {
    write.mode(SaveMode.Append).insertInto(tableName)
  }

  ////////////////////////////////////////////////////////////////////////////
  ////////////////////////////////////////////////////////////////////////////
  // End of deprecated methods
  ////////////////////////////////////////////////////////////////////////////
  ////////////////////////////////////////////////////////////////////////////

  /**
   * Wrap a DataFrame action to track all Spark jobs in the body so that we can connect them with
   * an execution.
   */
  private[sql] def withNewExecutionId[T](body: => T): T = {
    SQLExecution.withNewExecutionId(sqlContext, queryExecution)(body)
  }

  /**
   * Wrap a DataFrame action to track the QueryExecution and time cost, then report to the
   * user-registered callback functions.
   */
  private def withCallback[T](name: String, df: DataFrame)(action: DataFrame => T) = {
    try {
      df.queryExecution.executedPlan.foreach { plan =>
        plan.metrics.valuesIterator.foreach(_.reset())
      }
      val start = System.nanoTime()
      val result = action(df)
      val end = System.nanoTime()
      sqlContext.listenerManager.onSuccess(name, df.queryExecution, end - start)
      result
    } catch {
      case e: Exception =>
        sqlContext.listenerManager.onFailure(name, df.queryExecution, e)
        throw e
    }
  }

  private def sortInternal(global: Boolean, sortExprs: Seq[Column]): DataFrame = {
    val sortOrder: Seq[SortOrder] = sortExprs.map { col =>
      col.expr match {
        case expr: SortOrder =>
          expr
        case expr: Expression =>
          SortOrder(expr, Ascending)
      }
    }
    withPlan {
      Sort(sortOrder, global = global, logicalPlan)
    }
  }

  /** A convenient function to wrap a logical plan and produce a DataFrame. */
  @inline private def withPlan(logicalPlan: => LogicalPlan): DataFrame = {
    new DataFrame(sqlContext, logicalPlan)
  }

}<|MERGE_RESOLUTION|>--- conflicted
+++ resolved
@@ -34,11 +34,8 @@
 import org.apache.spark.sql.catalyst.InternalRow
 import org.apache.spark.sql.catalyst.analysis._
 import org.apache.spark.sql.catalyst.expressions._
-<<<<<<< HEAD
+import org.apache.spark.sql.catalyst.encoders.Encoder
 import org.apache.spark.sql.catalyst.optimizer.KeyHintCollapsing
-=======
-import org.apache.spark.sql.catalyst.encoders.Encoder
->>>>>>> eec74ba8
 import org.apache.spark.sql.catalyst.plans.logical._
 import org.apache.spark.sql.catalyst.plans.{Inner, JoinType}
 import org.apache.spark.sql.catalyst.{CatalystTypeConverters, ScalaReflection, SqlParser}
@@ -725,12 +722,11 @@
   def as(alias: Symbol): DataFrame = as(alias.name)
 
   /**
-<<<<<<< HEAD
    * :: Experimental ::
    * Declares that the values of the given column are unique.
    */
   @Experimental
-  def uniqueKey(col: String): DataFrame = {
+  def uniqueKey(col: String): DataFrame = withPlan {
     KeyHintCollapsing(KeyHint(List(UniqueKey(UnresolvedAttribute(col))), logicalPlan))
   }
 
@@ -746,13 +742,16 @@
    */
   @Experimental
   def foreignKey(col: String, referencedDF: DataFrame, referencedCol: String): DataFrame =
-    KeyHintCollapsing(
-      KeyHint(List(ForeignKey(
-        UnresolvedAttribute(col),
-        referencedDF.logicalPlan,
-        UnresolvedAttribute(referencedCol))),
-      logicalPlan))
-=======
+    withPlan {
+      KeyHintCollapsing(
+        KeyHint(List(ForeignKey(
+          UnresolvedAttribute(col),
+          referencedDF.logicalPlan,
+          UnresolvedAttribute(referencedCol))),
+        logicalPlan))
+    }
+
+  /**
    * Returns a new [[DataFrame]] with an alias set. Same as `as`.
    * @group dfops
    * @since 1.6.0
@@ -765,7 +764,6 @@
    * @since 1.6.0
    */
   def alias(alias: Symbol): DataFrame = as(alias)
->>>>>>> eec74ba8
 
   /**
    * Selects a set of column based expressions.
