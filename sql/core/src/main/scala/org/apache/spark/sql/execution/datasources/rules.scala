--- conflicted
+++ resolved
@@ -388,10 +388,6 @@
       }
     }
 
-<<<<<<< HEAD
-    val newQuery = TableOutputResolver.resolveOutputColumns(
-      tblName, expectedColumns, insert.query, insert.byName, conf)
-=======
     // Create a project if this INSERT has a user-specified column list.
     val isByName = insert.userSpecifiedCols.nonEmpty
     val query = if (isByName) {
@@ -414,7 +410,6 @@
         newException.setStackTrace(e.getStackTrace)
         throw newException
     }
->>>>>>> d61c77ca
     if (normalizedPartSpec.nonEmpty) {
       if (normalizedPartSpec.size != partColNames.length) {
         throw QueryCompilationErrors.requestedPartitionsMismatchTablePartitionsError(
