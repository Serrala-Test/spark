--- conflicted
+++ resolved
@@ -68,11 +68,7 @@
   def createRelation(
       sqlContext: SQLContext,
       parameters: Map[String, String],
-<<<<<<< HEAD
-      schema: Option[StructType]): BaseRelation
-=======
       schema: StructType): BaseRelation
->>>>>>> 33132609
 }
 
 /**
