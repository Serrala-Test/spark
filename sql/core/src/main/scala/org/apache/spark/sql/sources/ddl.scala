/*
 * Licensed to the Apache Software Foundation (ASF) under one or more
 * contributor license agreements.  See the NOTICE file distributed with
 * this work for additional information regarding copyright ownership.
 * The ASF licenses this file to You under the Apache License, Version 2.0
 * (the "License"); you may not use this file except in compliance with
 * the License.  You may obtain a copy of the License at
 *
 *    http://www.apache.org/licenses/LICENSE-2.0
 *
 * Unless required by applicable law or agreed to in writing, software
 * distributed under the License is distributed on an "AS IS" BASIS,
 * WITHOUT WARRANTIES OR CONDITIONS OF ANY KIND, either express or implied.
 * See the License for the specific language governing permissions and
 * limitations under the License.
 */

package org.apache.spark.sql.sources

import scala.language.implicitConversions

import org.apache.spark.Logging
import org.apache.spark.sql.{DataFrame, SQLContext}
import org.apache.spark.sql.catalyst.plans.logical._
import org.apache.spark.sql.catalyst.AbstractSparkSQLParser
import org.apache.spark.sql.execution.RunnableCommand
import org.apache.spark.sql.types._
import org.apache.spark.util.Utils


/**
 * A parser for foreign DDL commands.
 */
private[sql] class DDLParser extends AbstractSparkSQLParser with Logging {

  def apply(input: String, exceptionOnError: Boolean): Option[LogicalPlan] = {
    try {
      Some(apply(input))
    } catch {
      case _ if !exceptionOnError => None
      case x: Throwable => throw x
    }
  }

  def parseType(input: String): DataType = {
    lexical.initialize(reservedWords)
    phrase(dataType)(new lexical.Scanner(input)) match {
      case Success(r, x) => r
      case x =>
        sys.error(s"Unsupported dataType: $x")
    }
  }


  // Keyword is a convention with AbstractSparkSQLParser, which will scan all of the `Keyword`
  // properties via reflection the class in runtime for constructing the SqlLexical object
  protected val CREATE = Keyword("CREATE")
  protected val TEMPORARY = Keyword("TEMPORARY")
  protected val TABLE = Keyword("TABLE")
  protected val USING = Keyword("USING")
  protected val OPTIONS = Keyword("OPTIONS")

  // Data types.
  protected val STRING = Keyword("STRING")
  protected val BINARY = Keyword("BINARY")
  protected val BOOLEAN = Keyword("BOOLEAN")
  protected val TINYINT = Keyword("TINYINT")
  protected val SMALLINT = Keyword("SMALLINT")
  protected val INT = Keyword("INT")
  protected val BIGINT = Keyword("BIGINT")
  protected val FLOAT = Keyword("FLOAT")
  protected val DOUBLE = Keyword("DOUBLE")
  protected val DECIMAL = Keyword("DECIMAL")
  protected val DATE = Keyword("DATE")
  protected val TIMESTAMP = Keyword("TIMESTAMP")
  protected val VARCHAR = Keyword("VARCHAR")
  protected val ARRAY = Keyword("ARRAY")
  protected val MAP = Keyword("MAP")
  protected val STRUCT = Keyword("STRUCT")

  protected lazy val ddl: Parser[LogicalPlan] = createTable

  protected def start: Parser[LogicalPlan] = ddl

  /**
   * `CREATE [TEMPORARY] TABLE avroTable
   * USING org.apache.spark.sql.avro
   * OPTIONS (path "../hive/src/test/resources/data/files/episodes.avro")`
   * or
   * `CREATE [TEMPORARY] TABLE avroTable(intField int, stringField string...)
   * USING org.apache.spark.sql.avro
   * OPTIONS (path "../hive/src/test/resources/data/files/episodes.avro")`
   */
  protected lazy val createTable: Parser[LogicalPlan] =
  (
    (CREATE ~> TEMPORARY.? <~ TABLE) ~ rep1sep(ident, ".")
      ~ (tableCols).? ~ (USING ~> className) ~ (OPTIONS ~> options) ^^ {
      case temp ~ tableIdentifier ~ columns ~ provider ~ opts =>
        val userSpecifiedSchema = columns.flatMap(fields => Some(StructType(fields)))
        CreateTableUsing(tableIdentifier, userSpecifiedSchema, provider, temp.isDefined, opts)
    }
  )

  protected lazy val tableCols: Parser[Seq[StructField]] =  "(" ~> repsep(column, ",") <~ ")"

  protected lazy val options: Parser[Map[String, String]] =
    "(" ~> repsep(pair, ",") <~ ")" ^^ { case s: Seq[(String, String)] => s.toMap }

  protected lazy val className: Parser[String] = repsep(ident, ".") ^^ { case s => s.mkString(".")}

  protected lazy val pair: Parser[(String, String)] = ident ~ stringLit ^^ { case k ~ v => (k,v) }

  protected lazy val column: Parser[StructField] =
    ident ~ dataType ^^ { case columnName ~ typ =>
      StructField(columnName, typ)
    }

  protected lazy val primitiveType: Parser[DataType] =
    STRING ^^^ StringType |
    BINARY ^^^ BinaryType |
    BOOLEAN ^^^ BooleanType |
    TINYINT ^^^ ByteType |
    SMALLINT ^^^ ShortType |
    INT ^^^ IntegerType |
    BIGINT ^^^ LongType |
    FLOAT ^^^ FloatType |
    DOUBLE ^^^ DoubleType |
    fixedDecimalType |                   // decimal with precision/scale
    DECIMAL ^^^ DecimalType.Unlimited |  // decimal with no precision/scale
    DATE ^^^ DateType |
    TIMESTAMP ^^^ TimestampType |
    VARCHAR ~ "(" ~ numericLit ~ ")" ^^^ StringType

  protected lazy val fixedDecimalType: Parser[DataType] =
    (DECIMAL ~ "(" ~> numericLit) ~ ("," ~> numericLit <~ ")") ^^ {
      case precision ~ scale => DecimalType(precision.toInt, scale.toInt)
    }

  protected lazy val arrayType: Parser[DataType] =
    ARRAY ~> "<" ~> dataType <~ ">" ^^ {
      case tpe => ArrayType(tpe)
    }

  protected lazy val mapType: Parser[DataType] =
    MAP ~> "<" ~> dataType ~ "," ~ dataType <~ ">" ^^ {
      case t1 ~ _ ~ t2 => MapType(t1, t2)
    }

  protected lazy val structField: Parser[StructField] =
    ident ~ ":" ~ dataType ^^ {
      case fieldName ~ _ ~ tpe => StructField(fieldName, tpe, nullable = true)
    }

  protected lazy val structType: Parser[DataType] =
    (STRUCT ~> "<" ~> repsep(structField, ",") <~ ">" ^^ {
    case fields => StructType(fields)
    }) |
    (STRUCT ~> "<>" ^^ {
      case fields => StructType(Nil)
    })

  private[sql] lazy val dataType: Parser[DataType] =
    arrayType |
    mapType |
    structType |
    primitiveType
}

object ResolvedDataSource {
  def apply(
      sqlContext: SQLContext,
      userSpecifiedSchema: Option[StructType],
      provider: String,
      options: Map[String, String]): ResolvedDataSource = {
    val loader = Utils.getContextOrSparkClassLoader
    val clazz: Class[_] = try loader.loadClass(provider) catch {
      case cnf: java.lang.ClassNotFoundException =>
        try loader.loadClass(provider + ".DefaultSource") catch {
          case cnf: java.lang.ClassNotFoundException =>
            sys.error(s"Failed to load class for data source: $provider")
        }
    }

    val relation = userSpecifiedSchema match {
      case Some(schema: StructType) => {
        clazz.newInstance match {
          case dataSource: org.apache.spark.sql.sources.SchemaRelationProvider =>
            dataSource
              .asInstanceOf[org.apache.spark.sql.sources.SchemaRelationProvider]
              .createRelation(sqlContext, new CaseInsensitiveMap(options), schema)
          case _ =>
            sys.error(s"${clazz.getCanonicalName} does not allow user-specified schemas.")
        }
      }
      case None => {
        clazz.newInstance match {
          case dataSource: org.apache.spark.sql.sources.RelationProvider =>
            dataSource
              .asInstanceOf[org.apache.spark.sql.sources.RelationProvider]
              .createRelation(sqlContext, new CaseInsensitiveMap(options))
          case _ =>
            sys.error(s"A schema needs to be specified when using ${clazz.getCanonicalName}.")
        }
      }
    }

    new ResolvedDataSource(clazz, relation)
  }
}

private[sql] case class ResolvedDataSource(provider: Class[_], relation: BaseRelation)

private[sql] case class CreateTableUsing(
    tableIdentifier: Seq[String],
    userSpecifiedSchema: Option[StructType],
    provider: String,
    temporary: Boolean,
    options: Map[String, String]) extends Command

private [sql] case class CreateTempTableUsing(
    tableIdentifier: Seq[String],
    userSpecifiedSchema: Option[StructType],
    provider: String,
    options: Map[String, String])  extends RunnableCommand {

  def run(sqlContext: SQLContext) = {
    val resolved = ResolvedDataSource(sqlContext, userSpecifiedSchema, provider, options)
<<<<<<< HEAD
    new SchemaRDD(sqlContext, LogicalRelation(resolved.relation))
      .registerTempTable(tableIdentifier.mkString("."))
=======
    sqlContext.registerRDDAsTable(
      new DataFrame(sqlContext, LogicalRelation(resolved.relation)), tableName)
>>>>>>> 5338772f
    Seq.empty
  }
}

/**
 * Builds a map in which keys are case insensitive
 */
protected class CaseInsensitiveMap(map: Map[String, String]) extends Map[String, String] 
  with Serializable {

  val baseMap = map.map(kv => kv.copy(_1 = kv._1.toLowerCase))

  override def get(k: String): Option[String] = baseMap.get(k.toLowerCase)

  override def + [B1 >: String](kv: (String, B1)): Map[String, B1] =
    baseMap + kv.copy(_1 = kv._1.toLowerCase)

  override def iterator: Iterator[(String, String)] = baseMap.iterator

  override def -(key: String): Map[String, String] = baseMap - key.toLowerCase()
}<|MERGE_RESOLUTION|>--- conflicted
+++ resolved
@@ -225,13 +225,8 @@
 
   def run(sqlContext: SQLContext) = {
     val resolved = ResolvedDataSource(sqlContext, userSpecifiedSchema, provider, options)
-<<<<<<< HEAD
-    new SchemaRDD(sqlContext, LogicalRelation(resolved.relation))
-      .registerTempTable(tableIdentifier.mkString("."))
-=======
     sqlContext.registerRDDAsTable(
-      new DataFrame(sqlContext, LogicalRelation(resolved.relation)), tableName)
->>>>>>> 5338772f
+      new DataFrame(sqlContext, LogicalRelation(resolved.relation)), tableIdentifier.mkString("."))
     Seq.empty
   }
 }
