/*
 * Licensed to the Apache Software Foundation (ASF) under one or more
 * contributor license agreements.  See the NOTICE file distributed with
 * this work for additional information regarding copyright ownership.
 * The ASF licenses this file to You under the Apache License, Version 2.0
 * (the "License"); you may not use this file except in compliance with
 * the License.  You may obtain a copy of the License at
 *
 *    http://www.apache.org/licenses/LICENSE-2.0
 *
 * Unless required by applicable law or agreed to in writing, software
 * distributed under the License is distributed on an "AS IS" BASIS,
 * WITHOUT WARRANTIES OR CONDITIONS OF ANY KIND, either express or implied.
 * See the License for the specific language governing permissions and
 * limitations under the License.
 */

package org.apache.spark.sql.execution.streaming.state

import org.apache.spark.{SparkException, SparkRuntimeException, SparkUnsupportedOperationException}

/**
 * Object for grouping error messages from (most) exceptions thrown from State API V2
 *
 * ERROR_CLASS has a prefix of "STATE_STORE_" to indicate where the error is from
 */
object StateStoreErrors {
  def implicitKeyNotFound(stateName: String): SparkException = {
    SparkException.internalError(
      msg = s"Implicit key not found in state store for stateName=$stateName",
      category = "TWS"
    )
  }

  def missingTimeValues(timeMode: String): SparkException = {
    SparkException.internalError(
      msg = s"Failed to find time values for timeMode=$timeMode",
      category = "TWS"
    )
  }

  def keyRowFormatValidationFailure(errorMsg: String):
    StateStoreKeyRowFormatValidationFailure = {
    new StateStoreKeyRowFormatValidationFailure(errorMsg)
  }

  def valueRowFormatValidationFailure(errorMsg: String):
    StateStoreValueRowFormatValidationFailure = {
    new StateStoreValueRowFormatValidationFailure(errorMsg)
  }

  def unsupportedOperationOnMissingColumnFamily(operationName: String, colFamilyName: String):
    StateStoreUnsupportedOperationOnMissingColumnFamily = {
    new StateStoreUnsupportedOperationOnMissingColumnFamily(operationName, colFamilyName)
  }

  def multipleColumnFamiliesNotSupported(stateStoreProvider: String):
    StateStoreMultipleColumnFamiliesNotSupportedException = {
    new StateStoreMultipleColumnFamiliesNotSupportedException(stateStoreProvider)
  }

  def removingColumnFamiliesNotSupported(stateStoreProvider: String):
    StateStoreRemovingColumnFamiliesNotSupportedException = {
    new StateStoreRemovingColumnFamiliesNotSupportedException(stateStoreProvider)
  }

  def cannotUseColumnFamilyWithInvalidName(operationName: String, colFamilyName: String):
    StateStoreCannotUseColumnFamilyWithInvalidName = {
      new StateStoreCannotUseColumnFamilyWithInvalidName(operationName, colFamilyName)
  }

  def unsupportedOperationException(operationName: String, entity: String):
    StateStoreUnsupportedOperationException = {
    new StateStoreUnsupportedOperationException(operationName, entity)
  }

  def requireNonNullStateValue(value: Any, stateName: String): Unit = {
    SparkException.require(value != null,
      errorClass = "ILLEGAL_STATE_STORE_VALUE.NULL_VALUE",
      messageParameters = Map("stateName" -> stateName))
  }

  def requireNonEmptyListStateValue[S](value: Array[S], stateName: String): Unit = {
    SparkException.require(value.nonEmpty,
      errorClass = "ILLEGAL_STATE_STORE_VALUE.EMPTY_LIST_VALUE",
      messageParameters = Map("stateName" -> stateName))
  }

  def incorrectNumOrderingColsForPrefixScan(numPrefixCols: String):
    StateStoreIncorrectNumOrderingColsForPrefixScan = {
    new StateStoreIncorrectNumOrderingColsForPrefixScan(numPrefixCols)
  }

  def incorrectNumOrderingColsForRangeScan(numOrderingCols: String):
    StateStoreIncorrectNumOrderingColsForRangeScan = {
    new StateStoreIncorrectNumOrderingColsForRangeScan(numOrderingCols)
  }

  def nullTypeOrderingColsNotSupported(fieldName: String, index: String):
    StateStoreNullTypeOrderingColsNotSupported = {
    new StateStoreNullTypeOrderingColsNotSupported(fieldName, index)
  }

  def variableSizeOrderingColsNotSupported(fieldName: String, index: String):
    StateStoreVariableSizeOrderingColsNotSupported = {
    new StateStoreVariableSizeOrderingColsNotSupported(fieldName, index)
  }

  def cannotCreateColumnFamilyWithReservedChars(colFamilyName: String):
    StateStoreCannotCreateColumnFamilyWithReservedChars = {
    new StateStoreCannotCreateColumnFamilyWithReservedChars(colFamilyName)
  }

  def cannotPerformOperationWithInvalidTimeMode(
      operationType: String,
      timeMode: String): StatefulProcessorCannotPerformOperationWithInvalidTimeMode = {
    new StatefulProcessorCannotPerformOperationWithInvalidTimeMode(operationType, timeMode)
  }

  def cannotPerformOperationWithInvalidHandleState(
      operationType: String,
      handleState: String): StatefulProcessorCannotPerformOperationWithInvalidHandleState = {
    new StatefulProcessorCannotPerformOperationWithInvalidHandleState(operationType, handleState)
  }

  def cannotReInitializeStateOnKey(groupingKey: String):
    StatefulProcessorCannotReInitializeState = {
    new StatefulProcessorCannotReInitializeState(groupingKey)
  }

  def cannotProvideTTLConfigForTimeMode(stateName: String, timeMode: String):
    StatefulProcessorCannotAssignTTLInTimeMode = {
    new StatefulProcessorCannotAssignTTLInTimeMode(stateName, timeMode)
  }

  def ttlMustBePositive(operationType: String,
      stateName: String): StatefulProcessorTTLMustBePositive = {
    new StatefulProcessorTTLMustBePositive(operationType, stateName)
  }

  def stateStoreKeySchemaNotCompatible(
      storedKeySchema: String,
      newKeySchema: String): StateStoreKeySchemaNotCompatible = {
    new StateStoreKeySchemaNotCompatible(storedKeySchema, newKeySchema)
  }

  def stateStoreValueSchemaNotCompatible(
      storedValueSchema: String,
      newValueSchema: String): StateStoreValueSchemaNotCompatible = {
    new StateStoreValueSchemaNotCompatible(storedValueSchema, newValueSchema)
  }
}

class StateStoreMultipleColumnFamiliesNotSupportedException(stateStoreProvider: String)
  extends SparkUnsupportedOperationException(
    errorClass = "UNSUPPORTED_FEATURE.STATE_STORE_MULTIPLE_COLUMN_FAMILIES",
    messageParameters = Map("stateStoreProvider" -> stateStoreProvider))

class StateStoreRemovingColumnFamiliesNotSupportedException(stateStoreProvider: String)
  extends SparkUnsupportedOperationException(
    errorClass = "UNSUPPORTED_FEATURE.STATE_STORE_REMOVING_COLUMN_FAMILIES",
    messageParameters = Map("stateStoreProvider" -> stateStoreProvider))

class StateStoreCannotUseColumnFamilyWithInvalidName(operationName: String, colFamilyName: String)
  extends SparkUnsupportedOperationException(
    errorClass = "STATE_STORE_CANNOT_USE_COLUMN_FAMILY_WITH_INVALID_NAME",
    messageParameters = Map("operationName" -> operationName, "colFamilyName" -> colFamilyName))

class StateStoreCannotCreateColumnFamilyWithReservedChars(colFamilyName: String)
  extends SparkUnsupportedOperationException(
    errorClass = "STATE_STORE_CANNOT_CREATE_COLUMN_FAMILY_WITH_RESERVED_CHARS",
    messageParameters = Map("colFamilyName" -> colFamilyName)
  )

class StateStoreUnsupportedOperationException(operationType: String, entity: String)
  extends SparkUnsupportedOperationException(
    errorClass = "STATE_STORE_UNSUPPORTED_OPERATION",
    messageParameters = Map("operationType" -> operationType, "entity" -> entity)
  )

class StatefulProcessorCannotPerformOperationWithInvalidTimeMode(
    operationType: String,
    timeMode: String)
  extends SparkUnsupportedOperationException(
    errorClass = "STATEFUL_PROCESSOR_CANNOT_PERFORM_OPERATION_WITH_INVALID_TIME_MODE",
    messageParameters = Map("operationType" -> operationType, "timeMode" -> timeMode)
  )

class StatefulProcessorCannotPerformOperationWithInvalidHandleState(
    operationType: String,
    handleState: String)
  extends SparkUnsupportedOperationException(
    errorClass = "STATEFUL_PROCESSOR_CANNOT_PERFORM_OPERATION_WITH_INVALID_HANDLE_STATE",
    messageParameters = Map("operationType" -> operationType, "handleState" -> handleState)
  )

class StatefulProcessorCannotReInitializeState(groupingKey: String)
  extends SparkUnsupportedOperationException(
  errorClass = "STATEFUL_PROCESSOR_CANNOT_REINITIALIZE_STATE_ON_KEY",
  messageParameters = Map("groupingKey" -> groupingKey))

class StateStoreUnsupportedOperationOnMissingColumnFamily(
    operationType: String,
    colFamilyName: String) extends SparkUnsupportedOperationException(
  errorClass = "STATE_STORE_UNSUPPORTED_OPERATION_ON_MISSING_COLUMN_FAMILY",
  messageParameters = Map("operationType" -> operationType, "colFamilyName" -> colFamilyName))

class StateStoreIncorrectNumOrderingColsForPrefixScan(numPrefixCols: String)
  extends SparkUnsupportedOperationException(
    errorClass = "STATE_STORE_INCORRECT_NUM_PREFIX_COLS_FOR_PREFIX_SCAN",
    messageParameters = Map("numPrefixCols" -> numPrefixCols))

class StateStoreIncorrectNumOrderingColsForRangeScan(numOrderingCols: String)
  extends SparkUnsupportedOperationException(
    errorClass = "STATE_STORE_INCORRECT_NUM_ORDERING_COLS_FOR_RANGE_SCAN",
    messageParameters = Map("numOrderingCols" -> numOrderingCols))

class StateStoreVariableSizeOrderingColsNotSupported(fieldName: String, index: String)
  extends SparkUnsupportedOperationException(
    errorClass = "STATE_STORE_VARIABLE_SIZE_ORDERING_COLS_NOT_SUPPORTED",
    messageParameters = Map("fieldName" -> fieldName, "index" -> index))

class StateStoreNullTypeOrderingColsNotSupported(fieldName: String, index: String)
  extends SparkUnsupportedOperationException(
    errorClass = "STATE_STORE_NULL_TYPE_ORDERING_COLS_NOT_SUPPORTED",
    messageParameters = Map("fieldName" -> fieldName, "index" -> index))

class StatefulProcessorCannotAssignTTLInTimeMode(stateName: String, timeMode: String)
  extends SparkUnsupportedOperationException(
    errorClass = "STATEFUL_PROCESSOR_INCORRECT_TIME_MODE_TO_ASSIGN_TTL",
    messageParameters = Map("stateName" -> stateName, "timeMode" -> timeMode))

class StatefulProcessorTTLMustBePositive(
    operationType: String,
    stateName: String)
  extends SparkUnsupportedOperationException(
    errorClass = "STATEFUL_PROCESSOR_TTL_DURATION_MUST_BE_POSITIVE",
    messageParameters = Map("operationType" -> operationType, "stateName" -> stateName))

class StateStoreKeySchemaNotCompatible(
    storedKeySchema: String,
    newKeySchema: String)
  extends SparkUnsupportedOperationException(
    errorClass = "STATE_STORE_KEY_SCHEMA_NOT_COMPATIBLE",
    messageParameters = Map(
      "storedKeySchema" -> storedKeySchema,
      "newKeySchema" -> newKeySchema))

class StateStoreValueSchemaNotCompatible(
    storedValueSchema: String,
    newValueSchema: String)
  extends SparkUnsupportedOperationException(
    errorClass = "STATE_STORE_VALUE_SCHEMA_NOT_COMPATIBLE",
    messageParameters = Map(
      "storedValueSchema" -> storedValueSchema,
      "newValueSchema" -> newValueSchema))

<<<<<<< HEAD
class StateStoreSnapshotFileNotFound(fileToRead: String, clazz: String)
  extends SparkUnsupportedOperationException(
    errorClass = "CANNOT_LOAD_STATE_STORE.CANNOT_READ_SNAPSHOT_FILE_NOT_EXISTS",
    messageParameters = Map(
      "fileToRead" -> fileToRead,
      "clazz" -> clazz))

class StateStoreSnapshotPartitionNotFound(
  snapshotPartitionId: Long, operatorId: Int, checkpointLocation: String)
  extends SparkUnsupportedOperationException(
    errorClass = "CANNOT_LOAD_STATE_STORE.SNAPSHOT_PARTITION_ID_NOT_FOUND",
    messageParameters = Map(
      "snapshotPartitionId" -> snapshotPartitionId.toString,
      "operatorId" -> operatorId.toString,
      "checkpointLocation" -> checkpointLocation))
=======
class StateStoreKeyRowFormatValidationFailure(errorMsg: String)
  extends SparkRuntimeException(
    errorClass = "STATE_STORE_KEY_ROW_FORMAT_VALIDATION_FAILURE",
    messageParameters = Map("errorMsg" -> errorMsg))

class StateStoreValueRowFormatValidationFailure(errorMsg: String)
  extends SparkRuntimeException(
    errorClass = "STATE_STORE_VALUE_ROW_FORMAT_VALIDATION_FAILURE",
    messageParameters = Map("errorMsg" -> errorMsg))
>>>>>>> 08e741b9
<|MERGE_RESOLUTION|>--- conflicted
+++ resolved
@@ -255,7 +255,6 @@
       "storedValueSchema" -> storedValueSchema,
       "newValueSchema" -> newValueSchema))
 
-<<<<<<< HEAD
 class StateStoreSnapshotFileNotFound(fileToRead: String, clazz: String)
   extends SparkUnsupportedOperationException(
     errorClass = "CANNOT_LOAD_STATE_STORE.CANNOT_READ_SNAPSHOT_FILE_NOT_EXISTS",
@@ -271,7 +270,7 @@
       "snapshotPartitionId" -> snapshotPartitionId.toString,
       "operatorId" -> operatorId.toString,
       "checkpointLocation" -> checkpointLocation))
-=======
+
 class StateStoreKeyRowFormatValidationFailure(errorMsg: String)
   extends SparkRuntimeException(
     errorClass = "STATE_STORE_KEY_ROW_FORMAT_VALIDATION_FAILURE",
@@ -280,5 +279,4 @@
 class StateStoreValueRowFormatValidationFailure(errorMsg: String)
   extends SparkRuntimeException(
     errorClass = "STATE_STORE_VALUE_ROW_FORMAT_VALIDATION_FAILURE",
-    messageParameters = Map("errorMsg" -> errorMsg))
->>>>>>> 08e741b9
+    messageParameters = Map("errorMsg" -> errorMsg))