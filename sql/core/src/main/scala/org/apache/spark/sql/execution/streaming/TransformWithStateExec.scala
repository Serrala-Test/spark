/*
 * Licensed to the Apache Software Foundation (ASF) under one or more
 * contributor license agreements.  See the NOTICE file distributed with
 * this work for additional information regarding copyright ownership.
 * The ASF licenses this file to You under the Apache License, Version 2.0
 * (the "License"); you may not use this file except in compliance with
 * the License.  You may obtain a copy of the License at
 *
 *    http://www.apache.org/licenses/LICENSE-2.0
 *
 * Unless required by applicable law or agreed to in writing, software
 * distributed under the License is distributed on an "AS IS" BASIS,
 * WITHOUT WARRANTIES OR CONDITIONS OF ANY KIND, either express or implied.
 * See the License for the specific language governing permissions and
 * limitations under the License.
 */
package org.apache.spark.sql.execution.streaming

import java.util.UUID
import java.util.concurrent.TimeUnit.NANOSECONDS

import org.apache.spark.rdd.RDD
import org.apache.spark.sql.catalyst.InternalRow
import org.apache.spark.sql.catalyst.encoders.ExpressionEncoder
import org.apache.spark.sql.catalyst.expressions.{Ascending, Attribute, Expression, SortOrder, UnsafeRow}
import org.apache.spark.sql.catalyst.plans.physical.Distribution
import org.apache.spark.sql.execution._
import org.apache.spark.sql.execution.streaming.StreamingSymmetricHashJoinHelper.StateStoreAwareZipPartitionsHelper
import org.apache.spark.sql.execution.streaming.state._
<<<<<<< HEAD
import org.apache.spark.sql.streaming.{OutputMode, StatefulProcessor, StatefulProcessorWithInitialState, TimeoutMode}
import org.apache.spark.sql.types._
import org.apache.spark.util.{CompletionIterator, SerializableConfiguration}
=======
import org.apache.spark.sql.internal.SQLConf
import org.apache.spark.sql.streaming.{OutputMode, StatefulProcessor, TimeoutMode}
import org.apache.spark.sql.types._
import org.apache.spark.util.{CompletionIterator, SerializableConfiguration, Utils}
>>>>>>> 24a9d253

/**
 * Physical operator for executing `TransformWithState`
 *
 * @param keyDeserializer used to extract the key object for each group.
 * @param valueDeserializer used to extract the items in the iterator from an input row.
 * @param groupingAttributes used to group the data
 * @param dataAttributes used to read the data
 * @param statefulProcessor processor methods called on underlying data
 * @param timeoutMode defines the timeout mode
 * @param outputMode defines the output mode for the statefulProcessor
 * @param keyEncoder expression encoder for the key type
 * @param outputObjAttr Defines the output object
 * @param batchTimestampMs processing timestamp of the current batch.
 * @param eventTimeWatermarkForLateEvents event time watermark for filtering late events
 * @param eventTimeWatermarkForEviction event time watermark for state eviction
 * @param isStreaming defines whether the query is streaming or batch
 * @param child the physical plan for the underlying data
 */
case class TransformWithStateExec(
    keyDeserializer: Expression,
    valueDeserializer: Expression,
    initialStateDeserializer: Expression,
    groupingAttributes: Seq[Attribute],
    dataAttributes: Seq[Attribute],
    initialStateGroupingAttributes: Seq[Attribute],
    initialStateDataAttributes: Seq[Attribute],
    statefulProcessor: StatefulProcessor[Any, Any, Any],
    timeoutMode: TimeoutMode,
    outputMode: OutputMode,
    keyEncoder: ExpressionEncoder[Any],
    outputObjAttr: Attribute,
    stateInfo: Option[StatefulOperatorStateInfo],
    batchTimestampMs: Option[Long],
    eventTimeWatermarkForLateEvents: Option[Long],
    eventTimeWatermarkForEviction: Option[Long],
    child: SparkPlan,
<<<<<<< HEAD
    hasInitialState: Boolean,
    initialState: SparkPlan)
  extends BinaryExecNode with StateStoreWriter with WatermarkSupport with ObjectProducerExec {
=======
    isStreaming: Boolean = true)
  extends UnaryExecNode with StateStoreWriter with WatermarkSupport with ObjectProducerExec {
>>>>>>> 24a9d253

  override def shortName: String = "transformWithStateExec"

  // TODO: update this to run no-data batches when timer support is added
  override def shouldRunAnotherBatch(newInputWatermark: Long): Boolean = false

  override def left: SparkPlan = child

  override def right: SparkPlan = initialState
  override protected def withNewChildrenInternal(
    newLeft: SparkPlan, newRight: SparkPlan): TransformWithStateExec =
    copy(child = newLeft, initialState = newRight)

  override def keyExpressions: Seq[Attribute] = groupingAttributes

  protected val schemaForKeyRow: StructType = new StructType().add("key", BinaryType)

  protected val schemaForValueRow: StructType = new StructType().add("value", BinaryType)

  /**
   * Distribute by grouping attributes - We need the underlying data and the initial state data
   * to have the same grouping so that the data are co-lacated on the same task.
   */
  override def requiredChildDistribution: Seq[Distribution] = {
    StatefulOperatorPartitioning.getCompatibleDistribution(groupingAttributes,
      getStateInfo, conf) ::
      StatefulOperatorPartitioning.getCompatibleDistribution(initialStateGroupingAttributes,
        getStateInfo, conf) ::
      Nil
  }

  /**
   * Ordering needed for using GroupingIterator.
   * We need the initial state to also use the ordering as the data so that we can co-locate the
   * keys from the underlying data and the initial state.
   */
  override def requiredChildOrdering: Seq[Seq[SortOrder]] = Seq(
    groupingAttributes.map(SortOrder(_, Ascending)),
    initialStateGroupingAttributes.map(SortOrder(_, Ascending))
  )

  private def handleInputRows(keyRow: UnsafeRow, valueRowIter: Iterator[InternalRow]):
    Iterator[InternalRow] = {
    val getKeyObj =
      ObjectOperator.deserializeRowToObject(keyDeserializer, groupingAttributes)

    val getValueObj =
      ObjectOperator.deserializeRowToObject(valueDeserializer, dataAttributes)

    val getOutputRow = ObjectOperator.wrapObjectToRow(outputObjectType)

    val keyObj = getKeyObj(keyRow)  // convert key to objects
    ImplicitGroupingKeyTracker.setImplicitKey(keyObj)
    val valueObjIter = valueRowIter.map(getValueObj.apply)
    val mappedIterator = statefulProcessor.handleInputRows(keyObj, valueObjIter,
      new TimerValuesImpl(batchTimestampMs, eventTimeWatermarkForLateEvents)).map { obj =>
      getOutputRow(obj)
    }
    ImplicitGroupingKeyTracker.removeImplicitKey()
    mappedIterator
  }

  private def processInitialStateRows(keyRow: UnsafeRow, initStateIter: Iterator[InternalRow]):
    Unit = {
    val getKeyObj =
      ObjectOperator.deserializeRowToObject(keyDeserializer, groupingAttributes)

    val getStateValueObj =
      ObjectOperator.deserializeRowToObject(initialStateDeserializer, initialStateDataAttributes)

    val keyObj = getKeyObj(keyRow) // convert key to objects
    ImplicitGroupingKeyTracker.setImplicitKey(keyObj)
    val initStateObjIter = initStateIter.map(getStateValueObj.apply)

    initStateObjIter.foreach { initState =>
      statefulProcessor
        .asInstanceOf[StatefulProcessorWithInitialState[Any, Any, Any, Any]]
        .handleInitialState(keyObj, initState)
    }
    ImplicitGroupingKeyTracker.removeImplicitKey()
  }

  private def processNewData(dataIter: Iterator[InternalRow]): Iterator[InternalRow] = {
    val groupedIter = GroupedIterator(dataIter, groupingAttributes, child.output)
    groupedIter.flatMap { case (keyRow, valueRowIter) =>
      val keyUnsafeRow = keyRow.asInstanceOf[UnsafeRow]
      handleInputRows(keyUnsafeRow, valueRowIter)
    }
  }

  private def processDataWithPartition(
      iter: Iterator[InternalRow],
      store: StateStore,
      processorHandle: StatefulProcessorHandleImpl,
      initialStateIterOption: Option[Iterator[InternalRow]] = None):
    CompletionIterator[InternalRow, Iterator[InternalRow]] = {
    val allUpdatesTimeMs = longMetric("allUpdatesTimeMs")
    val commitTimeMs = longMetric("commitTimeMs")

    val currentTimeNs = System.nanoTime
    val updatesStartTimeNs = currentTimeNs

    // If timeout is based on event time, then filter late data based on watermark
    val filteredIter = watermarkPredicateForDataForLateEvents match {
      case Some(predicate) =>
        applyRemovingRowsOlderThanWatermark(iter, predicate)
      case _ =>
        iter
    }

    val outputIterator = initialStateIterOption match {
      case Some(initStateIter) if initStateIter.hasNext =>
        processNewDataWithInitialState(filteredIter, initStateIter)
      case _ => processNewData(filteredIter)
    }

    processorHandle.setHandleState(StatefulProcessorHandleState.DATA_PROCESSED)
    // Return an iterator of all the rows generated by all the keys, such that when fully
    // consumed, all the state updates will be committed by the state store
    CompletionIterator[InternalRow, Iterator[InternalRow]](outputIterator, {
      // Note: Due to the iterator lazy execution, this metric also captures the time taken
      // by the upstream (consumer) operators in addition to the processing in this operator.
      allUpdatesTimeMs += NANOSECONDS.toMillis(System.nanoTime - updatesStartTimeNs)
      commitTimeMs += timeTakenMs {
        if (isStreaming) {
          store.commit()
        } else {
          store.abort()
        }
      }
      setStoreMetrics(store)
      setOperatorMetrics()
      statefulProcessor.close()
      processorHandle.setHandleState(StatefulProcessorHandleState.CLOSED)
    })
  }

  private def processNewDataWithInitialState(dataIter: Iterator[InternalRow],
     initStateIter: Iterator[InternalRow]): Iterator[InternalRow] = {

    val groupedChildDataIter = GroupedIterator(dataIter, groupingAttributes, child.output)
    val groupedInitialStateIter =
      GroupedIterator(initStateIter, initialStateGroupingAttributes, initialState.output)

    groupedChildDataIter.flatMap { case (keyRow, valueRowIter) =>
      val keyUnsafeRow = keyRow.asInstanceOf[UnsafeRow]
      handleInputRows(keyUnsafeRow, valueRowIter)
    }

    // Create a CoGroupedIterator that will group the two iterators together for every key group.
    new CoGroupedIterator(
      groupedChildDataIter, groupedInitialStateIter, groupingAttributes).flatMap {
      case (keyRow, valueRowIter, initialStateRowIter) =>
        // TODO in design doc: trying to re-initialize state for the same
        // grouping key will result in an error?
        val keyUnsafeRow = keyRow.asInstanceOf[UnsafeRow]
        handleInputRows(keyUnsafeRow, valueRowIter)
    }
  }

  override protected def doExecute(): RDD[InternalRow] = {
    metrics // force lazy init at driver

<<<<<<< HEAD
    if (hasInitialState) {
      // If the user provided initial state we need to have the initial state and the
      // data in the same partition so that we can still have just one commit at the end.
      val storeConf = new StateStoreConf(session.sqlContext.sessionState.conf)
      val hadoopConfBroadcast = sparkContext.broadcast(
        new SerializableConfiguration(session.sqlContext.sessionState.newHadoopConf()))
      child.execute().stateStoreAwareZipPartitions(
        initialState.execute(),
        getStateInfo,
        storeNames = Seq(),
        session.sqlContext.streams.stateStoreCoordinator) {
        // The state store aware zip partitions will provide us with two iterators,
        // child data iterator and the initial state iterator per partition.
        case (partitionId, childDataIterator, initStateIterator) =>
          val stateStoreId = StateStoreId(stateInfo.get.checkpointLocation,
            stateInfo.get.operatorId, partitionId)
          val storeProviderId = StateStoreProviderId(stateStoreId, stateInfo.get.queryRunId)
          val store = StateStore.get(
            storeProviderId,
            schemaForKeyRow,
            schemaForValueRow,
            0,
            stateInfo.get.storeVersion,
            useColumnFamilies = true,
            storeConf, hadoopConfBroadcast.value.value
          )
          val processorHandle = new StatefulProcessorHandleImpl(store, getStateInfo.queryRunId)
          assert(processorHandle.getHandleState == StatefulProcessorHandleState.CREATED)
          statefulProcessor.init(processorHandle, outputMode)
          processorHandle.setHandleState(StatefulProcessorHandleState.INITIALIZED)

          // Check if is first batch
          // Only process initial states for first batch
          if (processorHandle.getQueryInfo().getBatchId == 0) {
            val groupedInitialStateIter =
              GroupedIterator(initStateIterator,
                initialStateGroupingAttributes, initialState.output)
            groupedInitialStateIter.foreach {
              case (keyRow, valueRowIter) =>
                processInitialStateRows(keyRow.asInstanceOf[UnsafeRow],
                  valueRowIter)
            }
          }

          val result = processDataWithPartition(childDataIterator, store,
            processorHandle, Option(initStateIterator))
          result
      }
    } else {
=======
    if (isStreaming) {
>>>>>>> 24a9d253
      child.execute().mapPartitionsWithStateStore[InternalRow](
        getStateInfo,
        schemaForKeyRow,
        schemaForValueRow,
        numColsPrefixKey = 0,
        session.sqlContext.sessionState,
        Some(session.sqlContext.streams.stateStoreCoordinator),
        useColumnFamilies = true
      ) {
        case (store: StateStore, singleIterator: Iterator[InternalRow]) =>
<<<<<<< HEAD
          val processorHandle = new StatefulProcessorHandleImpl(store, getStateInfo.queryRunId)
          assert(processorHandle.getHandleState == StatefulProcessorHandleState.CREATED)
          statefulProcessor.init(processorHandle, outputMode)
          processorHandle.setHandleState(StatefulProcessorHandleState.INITIALIZED)
          val result = processDataWithPartition(singleIterator, store, processorHandle)
          result
      }
=======
          processData(store, singleIterator)
      }
    } else {
      // If the query is running in batch mode, we need to create a new StateStore and instantiate
      // a temp directory on the executors in mapPartitionsWithIndex.
      val broadcastedHadoopConf =
        new SerializableConfiguration(session.sessionState.newHadoopConf())
      child.execute().mapPartitionsWithIndex[InternalRow](
        (i, iter) => {
          val providerId = {
            val tempDirPath = Utils.createTempDir().getAbsolutePath
            new StateStoreProviderId(
              StateStoreId(tempDirPath, 0, i), getStateInfo.queryRunId)
          }

          val sqlConf = new SQLConf()
          sqlConf.setConfString(SQLConf.STATE_STORE_PROVIDER_CLASS.key,
            classOf[RocksDBStateStoreProvider].getName)
          val storeConf = new StateStoreConf(sqlConf)

          // Create StateStoreProvider for this partition
          val stateStoreProvider = StateStoreProvider.createAndInit(
            providerId,
            schemaForKeyRow,
            schemaForValueRow,
            numColsPrefixKey = 0,
            useColumnFamilies = true,
            storeConf = storeConf,
            hadoopConf = broadcastedHadoopConf.value)

          val store = stateStoreProvider.getStore(0)
          val outputIterator = processData(store, iter)
          CompletionIterator[InternalRow, Iterator[InternalRow]](outputIterator.iterator, {
            stateStoreProvider.close()
            statefulProcessor.close()
          })
        }
      )
>>>>>>> 24a9d253
    }
  }

  /**
   * Process the data in the partition using the state store and the stateful processor.
   * @param store The state store to use
   * @param singleIterator The iterator of rows to process
   * @return An iterator of rows that are the result of processing the input rows
   */
  private def processData(store: StateStore, singleIterator: Iterator[InternalRow]):
    CompletionIterator[InternalRow, Iterator[InternalRow]] = {
    val processorHandle = new StatefulProcessorHandleImpl(
      store, getStateInfo.queryRunId, keyEncoder, isStreaming)
    assert(processorHandle.getHandleState == StatefulProcessorHandleState.CREATED)
    statefulProcessor.init(processorHandle, outputMode)
    processorHandle.setHandleState(StatefulProcessorHandleState.INITIALIZED)
    processDataWithPartition(singleIterator, store, processorHandle)
  }
}

object TransformWithStateExec {

  // Plan logical transformWithState for batch queries
  def generateSparkPlanForBatchQueries(
      keyDeserializer: Expression,
      valueDeserializer: Expression,
      groupingAttributes: Seq[Attribute],
      dataAttributes: Seq[Attribute],
      statefulProcessor: StatefulProcessor[Any, Any, Any],
      timeoutMode: TimeoutMode,
      outputMode: OutputMode,
      keyEncoder: ExpressionEncoder[Any],
      outputObjAttr: Attribute,
      child: SparkPlan): SparkPlan = {
    val shufflePartitions = child.session.sessionState.conf.numShufflePartitions
    val statefulOperatorStateInfo = StatefulOperatorStateInfo(
      checkpointLocation = "", // empty checkpointLocation will be populated in doExecute
      queryRunId = UUID.randomUUID(),
      operatorId = 0,
      storeVersion = 0,
      numPartitions = shufflePartitions
    )

    new TransformWithStateExec(
      keyDeserializer,
      valueDeserializer,
      groupingAttributes,
      dataAttributes,
      statefulProcessor,
      timeoutMode,
      outputMode,
      keyEncoder,
      outputObjAttr,
      Some(statefulOperatorStateInfo),
      Some(System.currentTimeMillis),
      None,
      None,
      child,
      isStreaming = false)
  }
}<|MERGE_RESOLUTION|>--- conflicted
+++ resolved
@@ -27,16 +27,10 @@
 import org.apache.spark.sql.execution._
 import org.apache.spark.sql.execution.streaming.StreamingSymmetricHashJoinHelper.StateStoreAwareZipPartitionsHelper
 import org.apache.spark.sql.execution.streaming.state._
-<<<<<<< HEAD
+import org.apache.spark.sql.internal.SQLConf
 import org.apache.spark.sql.streaming.{OutputMode, StatefulProcessor, StatefulProcessorWithInitialState, TimeoutMode}
 import org.apache.spark.sql.types._
-import org.apache.spark.util.{CompletionIterator, SerializableConfiguration}
-=======
-import org.apache.spark.sql.internal.SQLConf
-import org.apache.spark.sql.streaming.{OutputMode, StatefulProcessor, TimeoutMode}
-import org.apache.spark.sql.types._
 import org.apache.spark.util.{CompletionIterator, SerializableConfiguration, Utils}
->>>>>>> 24a9d253
 
 /**
  * Physical operator for executing `TransformWithState`
@@ -74,14 +68,10 @@
     eventTimeWatermarkForLateEvents: Option[Long],
     eventTimeWatermarkForEviction: Option[Long],
     child: SparkPlan,
-<<<<<<< HEAD
     hasInitialState: Boolean,
-    initialState: SparkPlan)
-  extends BinaryExecNode with StateStoreWriter with WatermarkSupport with ObjectProducerExec {
-=======
+    initialState: SparkPlan,
     isStreaming: Boolean = true)
   extends UnaryExecNode with StateStoreWriter with WatermarkSupport with ObjectProducerExec {
->>>>>>> 24a9d253
 
   override def shortName: String = "transformWithStateExec"
 
@@ -245,7 +235,6 @@
   override protected def doExecute(): RDD[InternalRow] = {
     metrics // force lazy init at driver
 
-<<<<<<< HEAD
     if (hasInitialState) {
       // If the user provided initial state we need to have the initial state and the
       // data in the same partition so that we can still have just one commit at the end.
@@ -295,9 +284,7 @@
           result
       }
     } else {
-=======
     if (isStreaming) {
->>>>>>> 24a9d253
       child.execute().mapPartitionsWithStateStore[InternalRow](
         getStateInfo,
         schemaForKeyRow,
@@ -308,15 +295,6 @@
         useColumnFamilies = true
       ) {
         case (store: StateStore, singleIterator: Iterator[InternalRow]) =>
-<<<<<<< HEAD
-          val processorHandle = new StatefulProcessorHandleImpl(store, getStateInfo.queryRunId)
-          assert(processorHandle.getHandleState == StatefulProcessorHandleState.CREATED)
-          statefulProcessor.init(processorHandle, outputMode)
-          processorHandle.setHandleState(StatefulProcessorHandleState.INITIALIZED)
-          val result = processDataWithPartition(singleIterator, store, processorHandle)
-          result
-      }
-=======
           processData(store, singleIterator)
       }
     } else {
@@ -355,7 +333,6 @@
           })
         }
       )
->>>>>>> 24a9d253
     }
   }
 
