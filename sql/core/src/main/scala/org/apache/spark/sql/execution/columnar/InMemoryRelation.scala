--- conflicted
+++ resolved
@@ -61,12 +61,7 @@
     @transient child: SparkPlan,
     tableName: Option[String])(
     @transient var _cachedColumnBuffers: RDD[CachedBatch] = null,
-<<<<<<< HEAD
-    val batchStats: CollectionAccumulator[InternalRow] =
-      child.sqlContext.sparkContext.collectionAccumulator[InternalRow])
-=======
     val batchStats: LongAccumulator = child.sqlContext.sparkContext.longAccumulator)
->>>>>>> 584354ea
   extends logical.LeafNode with MultiInstanceRelation {
 
   override protected def innerChildren: Seq[QueryPlan[_]] = Seq(child)
