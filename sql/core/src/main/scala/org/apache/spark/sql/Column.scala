--- conflicted
+++ resolved
@@ -496,13 +496,8 @@
    * @param startPos expression for the starting position.
    * @param len expression for the length of the substring.
    */
-<<<<<<< HEAD
   override def substr(startPos: Column, len: Column): Column = constructColumn(null) {
     Substring(expr, startPos.expr, len.expr)
-=======
-  def substr(startPos: Column, len: Column): Column = {
-    new IncomputableColumn(Substring(expr, startPos.expr, len.expr))
->>>>>>> bebf4c42
   }
 
   /**
