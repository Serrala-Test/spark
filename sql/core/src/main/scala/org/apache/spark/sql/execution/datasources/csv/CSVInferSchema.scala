/*
 * Licensed to the Apache Software Foundation (ASF) under one or more
 * contributor license agreements.  See the NOTICE file distributed with
 * this work for additional information regarding copyright ownership.
 * The ASF licenses this file to You under the Apache License, Version 2.0
 * (the "License"); you may not use this file except in compliance with
 * the License.  You may obtain a copy of the License at
 *
 *    http://www.apache.org/licenses/LICENSE-2.0
 *
 * Unless required by applicable law or agreed to in writing, software
 * distributed under the License is distributed on an "AS IS" BASIS,
 * WITHOUT WARRANTIES OR CONDITIONS OF ANY KIND, either express or implied.
 * See the License for the specific language governing permissions and
 * limitations under the License.
 */

package org.apache.spark.sql.execution.datasources.csv

import java.math.BigDecimal
import java.text.{NumberFormat, SimpleDateFormat}
import java.util.Locale

import scala.util.control.Exception._
import scala.util.Try

import org.apache.spark.rdd.RDD
import org.apache.spark.sql.catalyst.analysis.HiveTypeCoercion
import org.apache.spark.sql.catalyst.util.DateTimeUtils
import org.apache.spark.sql.types._
import org.apache.spark.unsafe.types.UTF8String

private[csv] object CSVInferSchema {

  /**
   * Similar to the JSON schema inference
   *     1. Infer type of each row
   *     2. Merge row types to find common type
   *     3. Replace any null types with string type
   */
  def infer(
      tokenRdd: RDD[Array[String]],
      header: Array[String],
      options: CSVOptions): StructType = {
    val startType: Array[DataType] = Array.fill[DataType](header.length)(NullType)
    val rootTypes: Array[DataType] =
      tokenRdd.aggregate(startType)(inferRowType(options), mergeRowTypes)

    val structFields = header.zip(rootTypes).map { case (thisHeader, rootType) =>
      val dType = rootType match {
        case _: NullType => StringType
        case other => other
      }
      StructField(thisHeader, dType, nullable = true)
    }

    StructType(structFields)
  }

  private def inferRowType(options: CSVOptions)
      (rowSoFar: Array[DataType], next: Array[String]): Array[DataType] = {
    var i = 0
    while (i < math.min(rowSoFar.length, next.length)) {  // May have columns on right missing.
      rowSoFar(i) = inferField(rowSoFar(i), next(i), options)
      i+=1
    }
    rowSoFar
  }

  def mergeRowTypes(first: Array[DataType], second: Array[DataType]): Array[DataType] = {
    first.zipAll(second, NullType, NullType).map { case (a, b) =>
      findTightestCommonType(a, b).getOrElse(NullType)
    }
  }

  /**
   * Infer type of string field. Given known type Double, and a string "1", there is no
   * point checking if it is an Int, as the final type must be Double or higher.
   */
  def inferField(typeSoFar: DataType, field: String, options: CSVOptions): DataType = {
    if (field == null || field.isEmpty || field == options.nullValue) {
      typeSoFar
    } else {
      typeSoFar match {
        case NullType => tryParseInteger(field, options)
        case IntegerType => tryParseInteger(field, options)
        case LongType => tryParseLong(field, options)
        case DoubleType => tryParseDouble(field, options)
        case TimestampType => tryParseTimestamp(field, options)
        case BooleanType => tryParseBoolean(field, options)
        case StringType => StringType
        case other: DataType =>
          throw new UnsupportedOperationException(s"Unexpected data type $other")
      }
    }
  }

  private def tryParseInteger(field: String, options: CSVOptions): DataType = {
    if ((allCatch opt field.toInt).isDefined) {
      IntegerType
    } else {
      tryParseLong(field, options)
    }
  }

  private def tryParseLong(field: String, options: CSVOptions): DataType = {
    if ((allCatch opt field.toLong).isDefined) {
      LongType
    } else {
      tryParseDouble(field, options)
    }
  }

  private def tryParseDouble(field: String, options: CSVOptions): DataType = {
    if ((allCatch opt field.toDouble).isDefined) {
      DoubleType
    } else {
      tryParseTimestamp(field, options)
    }
  }

  private def tryParseTimestamp(field: String, options: CSVOptions): DataType = {
    if (options.dateFormat != null) {
      // This case infers a custom `dataFormat` is set.
      if ((allCatch opt options.dateFormat.parse(field)).isDefined) {
        TimestampType
      } else {
        tryParseBoolean(field, options)
      }
    } else {
      // We keep this for backwords competibility.
      if ((allCatch opt DateTimeUtils.stringToTime(field)).isDefined) {
        TimestampType
      } else {
        tryParseBoolean(field, options)
      }
    }
  }

  private def tryParseBoolean(field: String, options: CSVOptions): DataType = {
    if ((allCatch opt field.toBoolean).isDefined) {
      BooleanType
    } else {
      stringType()
    }
  }

  // Defining a function to return the StringType constant is necessary in order to work around
  // a Scala compiler issue which leads to runtime incompatibilities with certain Spark versions;
  // see issue #128 for more details.
  private def stringType(): DataType = {
    StringType
  }

  private val numericPrecedence: IndexedSeq[DataType] = HiveTypeCoercion.numericPrecedence

  /**
   * Copied from internal Spark api
   * [[org.apache.spark.sql.catalyst.analysis.HiveTypeCoercion]]
   */
  val findTightestCommonType: (DataType, DataType) => Option[DataType] = {
    case (t1, t2) if t1 == t2 => Some(t1)
    case (NullType, t1) => Some(t1)
    case (t1, NullType) => Some(t1)
    case (StringType, t2) => Some(StringType)
    case (t1, StringType) => Some(StringType)

    // Promote numeric types to the highest of the two and all numeric types to unlimited decimal
    case (t1, t2) if Seq(t1, t2).forall(numericPrecedence.contains) =>
      val index = numericPrecedence.lastIndexWhere(t => t == t1 || t == t2)
      Some(numericPrecedence(index))

    case _ => None
  }
}

private[csv] object CSVTypeCast {

  /**
   * Casts given string datum to specified type.
   * Currently we do not support complex types (ArrayType, MapType, StructType).
   *
   * For string types, this is simply the datum. For other types.
   * For other nullable types, this is null if the string datum is empty.
   *
   * @param datum string value
   * @param castType SparkSQL type
   */
  def castTo(
      datum: String,
      castType: DataType,
      nullable: Boolean = true,
<<<<<<< HEAD
      params: CSVOptions = CSVOptions()): Any = {
=======
      nullValue: String = "",
      dateFormat: SimpleDateFormat = null): Any = {
>>>>>>> 3d09ceee

    castType match {
      case _: ByteType => if (datum == params.nullValue && nullable) null else datum.toByte
      case _: ShortType => if (datum == params.nullValue && nullable) null else datum.toShort
      case _: IntegerType => if (datum == params.nullValue && nullable) null else datum.toInt
      case _: LongType => if (datum == params.nullValue && nullable) null else datum.toLong
      case _: FloatType =>
        if (datum == params.nullValue && nullable) {
          null
        } else if (datum == params.nanValue) {
          Float.NaN
        } else if (datum == params.negativeInf) {
          Float.NegativeInfinity
        } else if (datum == params.positiveInf) {
          Float.PositiveInfinity
        } else {
          Try(datum.toFloat)
            .getOrElse(NumberFormat.getInstance(Locale.getDefault).parse(datum).floatValue())
        }
      case _: DoubleType =>
        if (datum == params.nullValue && nullable) {
          null
        } else if (datum == params.nanValue) {
          Double.NaN
        } else if (datum == params.negativeInf) {
          Double.NegativeInfinity
        } else if (datum == params.positiveInf) {
          Double.PositiveInfinity
        } else {
          Try(datum.toDouble)
            .getOrElse(NumberFormat.getInstance(Locale.getDefault).parse(datum).doubleValue())
        }
      case _: BooleanType => datum.toBoolean
      case dt: DecimalType =>
        if (datum == params.nullValue && nullable) {
          null
        } else {
          val value = new BigDecimal(datum.replaceAll(",", ""))
          Decimal(value, dt.precision, dt.scale)
<<<<<<< HEAD
        }
      // TODO(hossein): would be good to support other common timestamp formats
      case _: TimestampType =>
        // This one will lose microseconds parts.
        // See https://issues.apache.org/jira/browse/SPARK-10681.
        DateTimeUtils.stringToTime(datum).getTime  * 1000L
      // TODO(hossein): would be good to support other common date formats
      case _: DateType =>
        DateTimeUtils.millisToDays(DateTimeUtils.stringToTime(datum).getTime)
      case _: StringType => UTF8String.fromString(datum)
      case _ => throw new RuntimeException(s"Unsupported type: ${castType.typeName}")
=======
        case _: TimestampType if dateFormat != null =>
          // This one will lose microseconds parts.
          // See https://issues.apache.org/jira/browse/SPARK-10681.
          dateFormat.parse(datum).getTime * 1000L
        case _: TimestampType =>
          // This one will lose microseconds parts.
          // See https://issues.apache.org/jira/browse/SPARK-10681.
          DateTimeUtils.stringToTime(datum).getTime  * 1000L
        case _: DateType if dateFormat != null =>
          DateTimeUtils.millisToDays(dateFormat.parse(datum).getTime)
        case _: DateType =>
          DateTimeUtils.millisToDays(DateTimeUtils.stringToTime(datum).getTime)
        case _: StringType => UTF8String.fromString(datum)
        case _ => throw new RuntimeException(s"Unsupported type: ${castType.typeName}")
      }
>>>>>>> 3d09ceee
    }
  }

  /**
   * Helper method that converts string representation of a character to actual character.
   * It handles some Java escaped strings and throws exception if given string is longer than one
   * character.
   */
  @throws[IllegalArgumentException]
  def toChar(str: String): Char = {
    if (str.charAt(0) == '\\') {
      str.charAt(1)
      match {
        case 't' => '\t'
        case 'r' => '\r'
        case 'b' => '\b'
        case 'f' => '\f'
        case '\"' => '\"' // In case user changes quote char and uses \" as delimiter in options
        case '\'' => '\''
        case 'u' if str == """\u0000""" => '\u0000'
        case _ =>
          throw new IllegalArgumentException(s"Unsupported special character for delimiter: $str")
      }
    } else if (str.length == 1) {
      str.charAt(0)
    } else {
      throw new IllegalArgumentException(s"Delimiter cannot be more than one character: $str")
    }
  }
}<|MERGE_RESOLUTION|>--- conflicted
+++ resolved
@@ -190,39 +190,34 @@
       datum: String,
       castType: DataType,
       nullable: Boolean = true,
-<<<<<<< HEAD
-      params: CSVOptions = CSVOptions()): Any = {
-=======
-      nullValue: String = "",
-      dateFormat: SimpleDateFormat = null): Any = {
->>>>>>> 3d09ceee
+      options: CSVOptions = CSVOptions()): Any = {
 
     castType match {
-      case _: ByteType => if (datum == params.nullValue && nullable) null else datum.toByte
-      case _: ShortType => if (datum == params.nullValue && nullable) null else datum.toShort
-      case _: IntegerType => if (datum == params.nullValue && nullable) null else datum.toInt
-      case _: LongType => if (datum == params.nullValue && nullable) null else datum.toLong
+      case _: ByteType => if (datum == options.nullValue && nullable) null else datum.toByte
+      case _: ShortType => if (datum == options.nullValue && nullable) null else datum.toShort
+      case _: IntegerType => if (datum == options.nullValue && nullable) null else datum.toInt
+      case _: LongType => if (datum == options.nullValue && nullable) null else datum.toLong
       case _: FloatType =>
-        if (datum == params.nullValue && nullable) {
+        if (datum == options.nullValue && nullable) {
           null
-        } else if (datum == params.nanValue) {
+        } else if (datum == options.nanValue) {
           Float.NaN
-        } else if (datum == params.negativeInf) {
+        } else if (datum == options.negativeInf) {
           Float.NegativeInfinity
-        } else if (datum == params.positiveInf) {
+        } else if (datum == options.positiveInf) {
           Float.PositiveInfinity
         } else {
           Try(datum.toFloat)
             .getOrElse(NumberFormat.getInstance(Locale.getDefault).parse(datum).floatValue())
         }
       case _: DoubleType =>
-        if (datum == params.nullValue && nullable) {
+        if (datum == options.nullValue && nullable) {
           null
-        } else if (datum == params.nanValue) {
+        } else if (datum == options.nanValue) {
           Double.NaN
-        } else if (datum == params.negativeInf) {
+        } else if (datum == options.negativeInf) {
           Double.NegativeInfinity
-        } else if (datum == params.positiveInf) {
+        } else if (datum == options.positiveInf) {
           Double.PositiveInfinity
         } else {
           Try(datum.toDouble)
@@ -230,40 +225,26 @@
         }
       case _: BooleanType => datum.toBoolean
       case dt: DecimalType =>
-        if (datum == params.nullValue && nullable) {
+        if (datum == options.nullValue && nullable) {
           null
         } else {
           val value = new BigDecimal(datum.replaceAll(",", ""))
           Decimal(value, dt.precision, dt.scale)
-<<<<<<< HEAD
         }
-      // TODO(hossein): would be good to support other common timestamp formats
+      case _: TimestampType if options.dateFormat != null =>
+        // This one will lose microseconds parts.
+        // See https://issues.apache.org/jira/browse/SPARK-10681.
+        options.dateFormat.parse(datum).getTime * 1000L
       case _: TimestampType =>
         // This one will lose microseconds parts.
         // See https://issues.apache.org/jira/browse/SPARK-10681.
         DateTimeUtils.stringToTime(datum).getTime  * 1000L
-      // TODO(hossein): would be good to support other common date formats
+      case _: DateType if options.dateFormat != null =>
+        DateTimeUtils.millisToDays(options.dateFormat.parse(datum).getTime)
       case _: DateType =>
         DateTimeUtils.millisToDays(DateTimeUtils.stringToTime(datum).getTime)
       case _: StringType => UTF8String.fromString(datum)
       case _ => throw new RuntimeException(s"Unsupported type: ${castType.typeName}")
-=======
-        case _: TimestampType if dateFormat != null =>
-          // This one will lose microseconds parts.
-          // See https://issues.apache.org/jira/browse/SPARK-10681.
-          dateFormat.parse(datum).getTime * 1000L
-        case _: TimestampType =>
-          // This one will lose microseconds parts.
-          // See https://issues.apache.org/jira/browse/SPARK-10681.
-          DateTimeUtils.stringToTime(datum).getTime  * 1000L
-        case _: DateType if dateFormat != null =>
-          DateTimeUtils.millisToDays(dateFormat.parse(datum).getTime)
-        case _: DateType =>
-          DateTimeUtils.millisToDays(DateTimeUtils.stringToTime(datum).getTime)
-        case _: StringType => UTF8String.fromString(datum)
-        case _ => throw new RuntimeException(s"Unsupported type: ${castType.typeName}")
-      }
->>>>>>> 3d09ceee
     }
   }
 
