/*
 * Licensed to the Apache Software Foundation (ASF) under one or more
 * contributor license agreements.  See the NOTICE file distributed with
 * this work for additional information regarding copyright ownership.
 * The ASF licenses this file to You under the Apache License, Version 2.0
 * (the "License"); you may not use this file except in compliance with
 * the License.  You may obtain a copy of the License at
 *
 *    http://www.apache.org/licenses/LICENSE-2.0
 *
 * Unless required by applicable law or agreed to in writing, software
 * distributed under the License is distributed on an "AS IS" BASIS,
 * WITHOUT WARRANTIES OR CONDITIONS OF ANY KIND, either express or implied.
 * See the License for the specific language governing permissions and
 * limitations under the License.
 */

package org.apache.spark.sql.execution.command

import java.io.File
import java.net.URI
import java.nio.file.FileSystems
import java.util.Date

import scala.collection.mutable.ArrayBuffer
import scala.util.control.NonFatal
import scala.util.Try

import org.apache.commons.lang3.StringEscapeUtils
import org.apache.hadoop.fs.Path

import org.apache.spark.sql.{AnalysisException, Row, SparkSession}
import org.apache.spark.sql.catalyst.TableIdentifier
import org.apache.spark.sql.catalyst.analysis.NoSuchPartitionException
import org.apache.spark.sql.catalyst.catalog._
import org.apache.spark.sql.catalyst.catalog.CatalogTableType._
import org.apache.spark.sql.catalyst.catalog.CatalogTypes.TablePartitionSpec
import org.apache.spark.sql.catalyst.expressions.{Attribute, AttributeReference}
import org.apache.spark.sql.catalyst.util.quoteIdentifier
import org.apache.spark.sql.execution.datasources.PartitioningUtils
import org.apache.spark.sql.types._
import org.apache.spark.util.Utils

/**
 * A command to create a MANAGED table with the same definition of the given existing table.
 * In the target table definition, the table comment is always empty but the column comments
 * are identical to the ones defined in the source table.
 *
 * The CatalogTable attributes copied from the source table are storage(inputFormat, outputFormat,
 * serde, compressed, properties), schema, provider, partitionColumnNames, bucketSpec.
 *
 * The syntax of using this command in SQL is:
 * {{{
 *   CREATE TABLE [IF NOT EXISTS] [db_name.]table_name
 *   LIKE [other_db_name.]existing_table_name
 * }}}
 */
case class CreateTableLikeCommand(
    targetTable: TableIdentifier,
    sourceTable: TableIdentifier,
    ifNotExists: Boolean) extends RunnableCommand {

  override def run(sparkSession: SparkSession): Seq[Row] = {
    val catalog = sparkSession.sessionState.catalog
    val sourceTableDesc = catalog.getTempViewOrPermanentTableMetadata(sourceTable)

    val newProvider = if (sourceTableDesc.tableType == CatalogTableType.VIEW) {
      Some(sparkSession.sessionState.conf.defaultDataSourceName)
    } else {
      sourceTableDesc.provider
    }

    val newTableDesc =
      CatalogTable(
        identifier = targetTable,
        tableType = CatalogTableType.MANAGED,
        // We are creating a new managed table, which should not have custom table location.
        storage = sourceTableDesc.storage.copy(locationUri = None),
        schema = sourceTableDesc.schema,
        provider = newProvider,
        partitionColumnNames = sourceTableDesc.partitionColumnNames,
        bucketSpec = sourceTableDesc.bucketSpec)

    catalog.createTable(newTableDesc, ifNotExists)
    Seq.empty[Row]
  }
}


// TODO: move the rest of the table commands from ddl.scala to this file

/**
 * A command to create a table.
 *
 * Note: This is currently used only for creating Hive tables.
 * This is not intended for temporary tables.
 *
 * The syntax of using this command in SQL is:
 * {{{
 *   CREATE [EXTERNAL] TABLE [IF NOT EXISTS] [db_name.]table_name
 *   [(col1 data_type [COMMENT col_comment], ...)]
 *   [COMMENT table_comment]
 *   [PARTITIONED BY (col3 data_type [COMMENT col_comment], ...)]
 *   [CLUSTERED BY (col1, ...) [SORTED BY (col1 [ASC|DESC], ...)] INTO num_buckets BUCKETS]
 *   [SKEWED BY (col1, col2, ...) ON ((col_value, col_value, ...), ...)
 *   [STORED AS DIRECTORIES]
 *   [ROW FORMAT row_format]
 *   [STORED AS file_format | STORED BY storage_handler_class [WITH SERDEPROPERTIES (...)]]
 *   [LOCATION path]
 *   [TBLPROPERTIES (property_name=property_value, ...)]
 *   [AS select_statement];
 * }}}
 */
case class CreateTableCommand(table: CatalogTable, ifNotExists: Boolean) extends RunnableCommand {

  override def run(sparkSession: SparkSession): Seq[Row] = {
    sparkSession.sessionState.catalog.createTable(table, ifNotExists)
    Seq.empty[Row]
  }
}


/**
 * A command that renames a table/view.
 *
 * The syntax of this command is:
 * {{{
 *    ALTER TABLE table1 RENAME TO table2;
 *    ALTER VIEW view1 RENAME TO view2;
 * }}}
 */
case class AlterTableRenameCommand(
    oldName: TableIdentifier,
    newName: TableIdentifier,
    isView: Boolean)
  extends RunnableCommand {

  override def run(sparkSession: SparkSession): Seq[Row] = {
    val catalog = sparkSession.sessionState.catalog
    // If this is a temp view, just rename the view.
    // Otherwise, if this is a real table, we also need to uncache and invalidate the table.
    if (catalog.isTemporaryTable(oldName)) {
      catalog.renameTable(oldName, newName)
    } else {
      val table = catalog.getTableMetadata(oldName)
      DDLUtils.verifyAlterTableType(catalog, table, isView)
      // If an exception is thrown here we can just assume the table is uncached;
      // this can happen with Hive tables when the underlying catalog is in-memory.
      val wasCached = Try(sparkSession.catalog.isCached(oldName.unquotedString)).getOrElse(false)
      if (wasCached) {
        try {
          sparkSession.catalog.uncacheTable(oldName.unquotedString)
        } catch {
          case NonFatal(e) => log.warn(e.toString, e)
        }
      }
      // Invalidate the table last, otherwise uncaching the table would load the logical plan
      // back into the hive metastore cache
      catalog.refreshTable(oldName)
      catalog.renameTable(oldName, newName)
      if (wasCached) {
        sparkSession.catalog.cacheTable(newName.unquotedString)
      }
    }
    Seq.empty[Row]
  }

}

/**
 * A command that loads data into a Hive table.
 *
 * The syntax of this command is:
 * {{{
 *  LOAD DATA [LOCAL] INPATH 'filepath' [OVERWRITE] INTO TABLE tablename
 *  [PARTITION (partcol1=val1, partcol2=val2 ...)]
 * }}}
 */
case class LoadDataCommand(
    table: TableIdentifier,
    path: String,
    isLocal: Boolean,
    isOverwrite: Boolean,
    partition: Option[TablePartitionSpec]) extends RunnableCommand {

  override def run(sparkSession: SparkSession): Seq[Row] = {
    val catalog = sparkSession.sessionState.catalog
    val targetTable = catalog.getTableMetadata(table)
    val tableIdentwithDB = targetTable.identifier.quotedString

    if (targetTable.tableType == CatalogTableType.VIEW) {
      throw new AnalysisException(s"Target table in LOAD DATA cannot be a view: $tableIdentwithDB")
    }
    if (DDLUtils.isDatasourceTable(targetTable)) {
      throw new AnalysisException(
        s"LOAD DATA is not supported for datasource tables: $tableIdentwithDB")
    }
    if (targetTable.partitionColumnNames.nonEmpty) {
      if (partition.isEmpty) {
        throw new AnalysisException(s"LOAD DATA target table $tableIdentwithDB is partitioned, " +
          s"but no partition spec is provided")
      }
      if (targetTable.partitionColumnNames.size != partition.get.size) {
        throw new AnalysisException(s"LOAD DATA target table $tableIdentwithDB is partitioned, " +
          s"but number of columns in provided partition spec (${partition.get.size}) " +
          s"do not match number of partitioned columns in table " +
          s"(${targetTable.partitionColumnNames.size})")
      }
      partition.get.keys.foreach { colName =>
        if (!targetTable.partitionColumnNames.contains(colName)) {
          throw new AnalysisException(s"LOAD DATA target table $tableIdentwithDB is partitioned, " +
            s"but the specified partition spec refers to a column that is not partitioned: " +
            s"'$colName'")
        }
      }
    } else {
      if (partition.nonEmpty) {
        throw new AnalysisException(s"LOAD DATA target table $tableIdentwithDB is not " +
          s"partitioned, but a partition spec was provided.")
      }
    }

    val loadPath =
      if (isLocal) {
        val uri = Utils.resolveURI(path)
        val file = new File(uri.getPath)
        val exists = if (file.getAbsolutePath.contains("*")) {
          val fileSystem = FileSystems.getDefault
          val dir = file.getParentFile.getAbsolutePath
          if (dir.contains("*")) {
            throw new AnalysisException(
              s"LOAD DATA input path allows only filename wildcard: $path")
          }

          // Note that special characters such as "*" on Windows are not allowed as a path.
          // Calling `WindowsFileSystem.getPath` throws an exception if there are in the path.
          val dirPath = fileSystem.getPath(dir)
          val pathPattern = new File(dirPath.toAbsolutePath.toString, file.getName).toURI.getPath
          val safePathPattern = if (Utils.isWindows) {
            // On Windows, the pattern should not start with slashes for absolute file paths.
            pathPattern.stripPrefix("/")
          } else {
            pathPattern
          }
          val files = new File(dir).listFiles()
          if (files == null) {
            false
          } else {
            val matcher = fileSystem.getPathMatcher("glob:" + safePathPattern)
            files.exists(f => matcher.matches(fileSystem.getPath(f.getAbsolutePath)))
          }
        } else {
          new File(file.getAbsolutePath).exists()
        }
        if (!exists) {
          throw new AnalysisException(s"LOAD DATA input path does not exist: $path")
        }
        uri
      } else {
        val uri = new URI(path)
        if (uri.getScheme() != null && uri.getAuthority() != null) {
          uri
        } else {
          // Follow Hive's behavior:
          // If no schema or authority is provided with non-local inpath,
          // we will use hadoop configuration "fs.default.name".
          val defaultFSConf = sparkSession.sessionState.newHadoopConf().get("fs.default.name")
          val defaultFS = if (defaultFSConf == null) {
            new URI("")
          } else {
            new URI(defaultFSConf)
          }

          val scheme = if (uri.getScheme() != null) {
            uri.getScheme()
          } else {
            defaultFS.getScheme()
          }
          val authority = if (uri.getAuthority() != null) {
            uri.getAuthority()
          } else {
            defaultFS.getAuthority()
          }

          if (scheme == null) {
            throw new AnalysisException(
              s"LOAD DATA: URI scheme is required for non-local input paths: '$path'")
          }

          // Follow Hive's behavior:
          // If LOCAL is not specified, and the path is relative,
          // then the path is interpreted relative to "/user/<username>"
          val uriPath = uri.getPath()
          val absolutePath = if (uriPath != null && uriPath.startsWith("/")) {
            uriPath
          } else {
            s"/user/${System.getProperty("user.name")}/$uriPath"
          }
          new URI(scheme, authority, absolutePath, uri.getQuery(), uri.getFragment())
        }
      }

    if (partition.nonEmpty) {
      catalog.loadPartition(
        targetTable.identifier,
        loadPath.toString,
        partition.get,
        isOverwrite,
        holdDDLTime = false,
        inheritTableSpecs = true,
        isSrcLocal = isLocal)
    } else {
      catalog.loadTable(
        targetTable.identifier,
        loadPath.toString,
        isOverwrite,
        holdDDLTime = false,
        isSrcLocal = isLocal)
    }

    // Refresh the metadata cache to ensure the data visible to the users
    catalog.refreshTable(targetTable.identifier)

    Seq.empty[Row]
  }
}

/**
 * A command to truncate table.
 *
 * The syntax of this command is:
 * {{{
 *   TRUNCATE TABLE tablename [PARTITION (partcol1=val1, partcol2=val2 ...)]
 * }}}
 */
case class TruncateTableCommand(
    tableName: TableIdentifier,
    partitionSpec: Option[TablePartitionSpec]) extends RunnableCommand {

  override def run(spark: SparkSession): Seq[Row] = {
    val catalog = spark.sessionState.catalog
    val table = catalog.getTableMetadata(tableName)
    val tableIdentWithDB = table.identifier.quotedString

    if (table.tableType == CatalogTableType.EXTERNAL) {
      throw new AnalysisException(
        s"Operation not allowed: TRUNCATE TABLE on external tables: $tableIdentWithDB")
    }
    if (table.tableType == CatalogTableType.VIEW) {
      throw new AnalysisException(
        s"Operation not allowed: TRUNCATE TABLE on views: $tableIdentWithDB")
    }
    if (table.partitionColumnNames.isEmpty && partitionSpec.isDefined) {
      throw new AnalysisException(
        s"Operation not allowed: TRUNCATE TABLE ... PARTITION is not supported " +
        s"for tables that are not partitioned: $tableIdentWithDB")
    }
    if (partitionSpec.isDefined) {
      DDLUtils.verifyPartitionProviderIsHive(spark, table, "TRUNCATE TABLE ... PARTITION")
    }

    val partCols = table.partitionColumnNames
    val locations =
      if (partCols.isEmpty) {
        Seq(table.storage.locationUri)
      } else {
        val normalizedSpec = partitionSpec.map { spec =>
          PartitioningUtils.normalizePartitionSpec(
            spec,
            partCols,
            table.identifier.quotedString,
            spark.sessionState.conf.resolver)
        }
        val partLocations =
          catalog.listPartitions(table.identifier, normalizedSpec).map(_.storage.locationUri)

        // Fail if the partition spec is fully specified (not partial) and the partition does not
        // exist.
        for (spec <- partitionSpec if partLocations.isEmpty && spec.size == partCols.length) {
          throw new NoSuchPartitionException(table.database, table.identifier.table, spec)
        }

        partLocations
      }
    val hadoopConf = spark.sessionState.newHadoopConf()
    locations.foreach { location =>
      if (location.isDefined) {
        val path = new Path(location.get)
        try {
          val fs = path.getFileSystem(hadoopConf)
          fs.delete(path, true)
          fs.mkdirs(path)
        } catch {
          case NonFatal(e) =>
            throw new AnalysisException(
              s"Failed to truncate table $tableIdentWithDB when removing data of the path: $path " +
                s"because of ${e.toString}")
        }
      }
    }
    // After deleting the data, invalidate the table to make sure we don't keep around a stale
    // file relation in the metastore cache.
    spark.sessionState.refreshTable(tableName.unquotedString)
    // Also try to drop the contents of the table from the columnar cache
    try {
      spark.sharedState.cacheManager.uncacheQuery(spark.table(table.identifier))
    } catch {
      case NonFatal(e) =>
        log.warn(s"Exception when attempting to uncache table $tableIdentWithDB", e)
    }
    Seq.empty[Row]
  }
}

/**
 * Command that looks like
 * {{{
 *   DESCRIBE [EXTENDED|FORMATTED] table_name partitionSpec?;
 * }}}
 */
case class DescribeTableCommand(
    table: TableIdentifier,
    partitionSpec: TablePartitionSpec,
    isExtended: Boolean,
    isFormatted: Boolean)
  extends RunnableCommand {

  override val output: Seq[Attribute] = Seq(
    // Column names are based on Hive.
    AttributeReference("col_name", StringType, nullable = false,
      new MetadataBuilder().putString("comment", "name of the column").build())(),
    AttributeReference("data_type", StringType, nullable = false,
      new MetadataBuilder().putString("comment", "data type of the column").build())(),
    AttributeReference("comment", StringType, nullable = true,
      new MetadataBuilder().putString("comment", "comment of the column").build())()
  )

  override def run(sparkSession: SparkSession): Seq[Row] = {
    val result = new ArrayBuffer[Row]
    val catalog = sparkSession.sessionState.catalog

    if (catalog.isTemporaryTable(table)) {
      if (partitionSpec.nonEmpty) {
        throw new AnalysisException(
          s"DESC PARTITION is not allowed on a temporary view: ${table.identifier}")
      }
      describeSchema(catalog.lookupRelation(table).schema, result)
    } else {
      val metadata = catalog.getTableMetadata(table)
      if (metadata.schema.isEmpty) {
        // In older version(prior to 2.1) of Spark, the table schema can be empty and should be
        // inferred at runtime. We should still support it.
        describeSchema(sparkSession.table(metadata.identifier).schema, result)
      } else {
        describeSchema(metadata.schema, result)
      }

      describePartitionInfo(metadata, result)

      if (partitionSpec.isEmpty) {
        if (isExtended) {
          describeExtendedTableInfo(metadata, result)
        } else if (isFormatted) {
          describeFormattedTableInfo(metadata, result)
        }
      } else {
        describeDetailedPartitionInfo(sparkSession, catalog, metadata, result)
      }
    }

    result
  }

  private def describePartitionInfo(table: CatalogTable, buffer: ArrayBuffer[Row]): Unit = {
    if (table.partitionColumnNames.nonEmpty) {
      append(buffer, "# Partition Information", "", "")
      append(buffer, s"# ${output.head.name}", output(1).name, output(2).name)
      describeSchema(table.partitionSchema, buffer)
    }
  }

  private def describeExtendedTableInfo(table: CatalogTable, buffer: ArrayBuffer[Row]): Unit = {
    append(buffer, "", "", "")
    append(buffer, "# Detailed Table Information", table.toString, "")
  }

  private def describeFormattedTableInfo(table: CatalogTable, buffer: ArrayBuffer[Row]): Unit = {
    append(buffer, "", "", "")
    append(buffer, "# Detailed Table Information", "", "")
    append(buffer, "Database:", table.database, "")
    append(buffer, "Owner:", table.owner, "")
    append(buffer, "Create Time:", new Date(table.createTime).toString, "")
    append(buffer, "Last Access Time:", new Date(table.lastAccessTime).toString, "")
    append(buffer, "Location:", table.storage.locationUri.getOrElse(""), "")
    append(buffer, "Table Type:", table.tableType.name, "")
    table.stats.foreach(s => append(buffer, "Statistics:", s.simpleString, ""))

    append(buffer, "Table Parameters:", "", "")
    table.properties.foreach { case (key, value) =>
      append(buffer, s"  $key", value, "")
    }

    describeStorageInfo(table, buffer)

    if (table.tableType == CatalogTableType.VIEW) describeViewInfo(table, buffer)

    if (DDLUtils.isDatasourceTable(table) && table.tracksPartitionsInCatalog) {
      append(buffer, "Partition Provider:", "Catalog", "")
    }
  }

  private def describeStorageInfo(metadata: CatalogTable, buffer: ArrayBuffer[Row]): Unit = {
    append(buffer, "", "", "")
    append(buffer, "# Storage Information", "", "")
    metadata.storage.serde.foreach(serdeLib => append(buffer, "SerDe Library:", serdeLib, ""))
    metadata.storage.inputFormat.foreach(format => append(buffer, "InputFormat:", format, ""))
    metadata.storage.outputFormat.foreach(format => append(buffer, "OutputFormat:", format, ""))
    append(buffer, "Compressed:", if (metadata.storage.compressed) "Yes" else "No", "")
    describeBucketingInfo(metadata, buffer)

    append(buffer, "Storage Desc Parameters:", "", "")
    val maskedProperties = CatalogUtils.maskCredentials(metadata.storage.properties)
    maskedProperties.foreach { case (key, value) =>
      append(buffer, s"  $key", value, "")
    }
  }

  private def describeViewInfo(metadata: CatalogTable, buffer: ArrayBuffer[Row]): Unit = {
    append(buffer, "", "", "")
    append(buffer, "# View Information", "", "")
    append(buffer, "View Original Text:", metadata.viewOriginalText.getOrElse(""), "")
    append(buffer, "View Expanded Text:", metadata.viewText.getOrElse(""), "")
  }

  private def describeBucketingInfo(metadata: CatalogTable, buffer: ArrayBuffer[Row]): Unit = {
    metadata.bucketSpec match {
      case Some(BucketSpec(numBuckets, bucketColumnNames, sortColumnNames)) =>
        append(buffer, "Num Buckets:", numBuckets.toString, "")
        append(buffer, "Bucket Columns:", bucketColumnNames.mkString("[", ", ", "]"), "")
        append(buffer, "Sort Columns:", sortColumnNames.mkString("[", ", ", "]"), "")

      case _ =>
    }
  }

  private def describeDetailedPartitionInfo(
      spark: SparkSession,
      catalog: SessionCatalog,
      metadata: CatalogTable,
      result: ArrayBuffer[Row]): Unit = {
    if (metadata.tableType == CatalogTableType.VIEW) {
      throw new AnalysisException(
        s"DESC PARTITION is not allowed on a view: ${table.identifier}")
    }
    DDLUtils.verifyPartitionProviderIsHive(spark, metadata, "DESC PARTITION")
    val partition = catalog.getPartition(table, partitionSpec)
    if (isExtended) {
      describeExtendedDetailedPartitionInfo(table, metadata, partition, result)
    } else if (isFormatted) {
      describeFormattedDetailedPartitionInfo(table, metadata, partition, result)
      describeStorageInfo(metadata, result)
    }
  }

  private def describeExtendedDetailedPartitionInfo(
      tableIdentifier: TableIdentifier,
      table: CatalogTable,
      partition: CatalogTablePartition,
      buffer: ArrayBuffer[Row]): Unit = {
    append(buffer, "", "", "")
    append(buffer, "Detailed Partition Information " + partition.toString, "", "")
  }

  private def describeFormattedDetailedPartitionInfo(
      tableIdentifier: TableIdentifier,
      table: CatalogTable,
      partition: CatalogTablePartition,
      buffer: ArrayBuffer[Row]): Unit = {
    append(buffer, "", "", "")
    append(buffer, "# Detailed Partition Information", "", "")
    append(buffer, "Partition Value:", s"[${partition.spec.values.mkString(", ")}]", "")
    append(buffer, "Database:", table.database, "")
    append(buffer, "Table:", tableIdentifier.table, "")
    append(buffer, "Location:", partition.storage.locationUri.getOrElse(""), "")
    append(buffer, "Partition Parameters:", "", "")
    partition.parameters.foreach { case (key, value) =>
      append(buffer, s"  $key", value, "")
    }
  }

  private def describeSchema(schema: StructType, buffer: ArrayBuffer[Row]): Unit = {
    schema.foreach { column =>
      append(buffer, column.name, column.dataType.simpleString, column.getComment().orNull)
    }
  }

  private def append(
      buffer: ArrayBuffer[Row], column: String, dataType: String, comment: String): Unit = {
    buffer += Row(column, dataType, comment)
  }
}


/**
 * A command for users to get tables in the given database.
 * If a databaseName is not given, the current database will be used.
 * The syntax of using this command in SQL is:
 * {{{
<<<<<<< HEAD
 *   SHOW TABLES [EXTENDED] [(IN|FROM) database_name] [[LIKE] 'identifier_with_wildcards'];
=======
 *   SHOW TABLES [(IN|FROM) database_name] [[LIKE] 'identifier_with_wildcards'];
 *   SHOW TABLE EXTENDED [(IN|FROM) database_name] LIKE 'identifier_with_wildcards';
>>>>>>> 0ef1421a
 * }}}
 */
case class ShowTablesCommand(
    databaseName: Option[String],
    tableIdentifierPattern: Option[String],
    isExtended: Boolean = false) extends RunnableCommand {

<<<<<<< HEAD
  // The result of SHOW TABLES has three basic columns: database, tableName and isTemporary.
  // If `isExtended` is true, append column `information` to the output columns.
=======
  // The result of SHOW TABLES/SHOW TABLE has three basic columns: database, tableName and
  // isTemporary. If `isExtended` is true, append column `information` to the output columns.
>>>>>>> 0ef1421a
  override val output: Seq[Attribute] = {
    val tableExtendedInfo = if (isExtended) {
      AttributeReference("information", StringType, nullable = false)() :: Nil
    } else {
      Nil
    }
    AttributeReference("database", StringType, nullable = false)() ::
      AttributeReference("tableName", StringType, nullable = false)() ::
      AttributeReference("isTemporary", BooleanType, nullable = false)() :: tableExtendedInfo
  }

  override def run(sparkSession: SparkSession): Seq[Row] = {
    // Since we need to return a Seq of rows, we will call getTables directly
    // instead of calling tables in sparkSession.
    val catalog = sparkSession.sessionState.catalog
    val db = databaseName.getOrElse(catalog.getCurrentDatabase)
    val tables =
      tableIdentifierPattern.map(catalog.listTables(db, _)).getOrElse(catalog.listTables(db))
    tables.map { tableIdent =>
      val database = tableIdent.database.getOrElse("")
      val tableName = tableIdent.table
      val isTemp = catalog.isTemporaryTable(tableIdent)
      if (isExtended) {
        val information = catalog.getTempViewOrPermanentTableMetadata(tableIdent).toString
        Row(database, tableName, isTemp, s"${information}\n")
      } else {
        Row(database, tableName, isTemp)
      }
    }
  }
}


/**
 * A command for users to list the properties for a table. If propertyKey is specified, the value
 * for the propertyKey is returned. If propertyKey is not specified, all the keys and their
 * corresponding values are returned.
 * The syntax of using this command in SQL is:
 * {{{
 *   SHOW TBLPROPERTIES table_name[('propertyKey')];
 * }}}
 */
case class ShowTablePropertiesCommand(table: TableIdentifier, propertyKey: Option[String])
  extends RunnableCommand {

  override val output: Seq[Attribute] = {
    val schema = AttributeReference("value", StringType, nullable = false)() :: Nil
    propertyKey match {
      case None => AttributeReference("key", StringType, nullable = false)() :: schema
      case _ => schema
    }
  }

  override def run(sparkSession: SparkSession): Seq[Row] = {
    val catalog = sparkSession.sessionState.catalog

    if (catalog.isTemporaryTable(table)) {
      Seq.empty[Row]
    } else {
      val catalogTable = sparkSession.sessionState.catalog.getTableMetadata(table)

      propertyKey match {
        case Some(p) =>
          val propValue = catalogTable
            .properties
            .getOrElse(p, s"Table ${catalogTable.qualifiedName} does not have property: $p")
          Seq(Row(propValue))
        case None =>
          catalogTable.properties.map(p => Row(p._1, p._2)).toSeq
      }
    }
  }
}

/**
 * A command to list the column names for a table. This function creates a
 * [[ShowColumnsCommand]] logical plan.
 *
 * The syntax of using this command in SQL is:
 * {{{
 *   SHOW COLUMNS (FROM | IN) table_identifier [(FROM | IN) database];
 * }}}
 */
case class ShowColumnsCommand(
    databaseName: Option[String],
    tableName: TableIdentifier) extends RunnableCommand {
  override val output: Seq[Attribute] = {
    AttributeReference("col_name", StringType, nullable = false)() :: Nil
  }

  override def run(sparkSession: SparkSession): Seq[Row] = {
    val catalog = sparkSession.sessionState.catalog
    val resolver = sparkSession.sessionState.conf.resolver
    val lookupTable = databaseName match {
      case None => tableName
      case Some(db) if tableName.database.exists(!resolver(_, db)) =>
        throw new AnalysisException(
          s"SHOW COLUMNS with conflicting databases: '$db' != '${tableName.database.get}'")
      case Some(db) => TableIdentifier(tableName.identifier, Some(db))
    }
    val table = catalog.getTempViewOrPermanentTableMetadata(lookupTable)
    table.schema.map { c =>
      Row(c.name)
    }
  }
}

/**
 * A command to list the partition names of a table. If the partition spec is specified,
 * partitions that match the spec are returned. [[AnalysisException]] exception is thrown under
 * the following conditions:
 *
 * 1. If the command is called for a non partitioned table.
 * 2. If the partition spec refers to the columns that are not defined as partitioning columns.
 *
 * This function creates a [[ShowPartitionsCommand]] logical plan
 *
 * The syntax of using this command in SQL is:
 * {{{
 *   SHOW PARTITIONS [db_name.]table_name [PARTITION(partition_spec)]
 * }}}
 */
case class ShowPartitionsCommand(
    tableName: TableIdentifier,
    spec: Option[TablePartitionSpec]) extends RunnableCommand {
  override val output: Seq[Attribute] = {
    AttributeReference("partition", StringType, nullable = false)() :: Nil
  }

  override def run(sparkSession: SparkSession): Seq[Row] = {
    val catalog = sparkSession.sessionState.catalog
    val table = catalog.getTableMetadata(tableName)
    val tableIdentWithDB = table.identifier.quotedString

    /**
     * Validate and throws an [[AnalysisException]] exception under the following conditions:
     * 1. If the table is not partitioned.
     * 2. If it is a datasource table.
     * 3. If it is a view.
     */
    if (table.tableType == VIEW) {
      throw new AnalysisException(s"SHOW PARTITIONS is not allowed on a view: $tableIdentWithDB")
    }

    if (table.partitionColumnNames.isEmpty) {
      throw new AnalysisException(
        s"SHOW PARTITIONS is not allowed on a table that is not partitioned: $tableIdentWithDB")
    }

    DDLUtils.verifyPartitionProviderIsHive(sparkSession, table, "SHOW PARTITIONS")

    /**
     * Validate the partitioning spec by making sure all the referenced columns are
     * defined as partitioning columns in table definition. An AnalysisException exception is
     * thrown if the partitioning spec is invalid.
     */
    if (spec.isDefined) {
      val badColumns = spec.get.keySet.filterNot(table.partitionColumnNames.contains)
      if (badColumns.nonEmpty) {
        val badCols = badColumns.mkString("[", ", ", "]")
        throw new AnalysisException(
          s"Non-partitioning column(s) $badCols are specified for SHOW PARTITIONS")
      }
    }

    val partNames = catalog.listPartitionNames(tableName, spec)
    partNames.map(Row(_))
  }
}

case class ShowCreateTableCommand(table: TableIdentifier) extends RunnableCommand {
  override val output: Seq[Attribute] = Seq(
    AttributeReference("createtab_stmt", StringType, nullable = false)()
  )

  override def run(sparkSession: SparkSession): Seq[Row] = {
    val catalog = sparkSession.sessionState.catalog
    val tableMetadata = catalog.getTableMetadata(table)

    // TODO: unify this after we unify the CREATE TABLE syntax for hive serde and data source table.
    val stmt = if (DDLUtils.isDatasourceTable(tableMetadata)) {
      showCreateDataSourceTable(tableMetadata)
    } else {
      showCreateHiveTable(tableMetadata)
    }

    Seq(Row(stmt))
  }

  private def showCreateHiveTable(metadata: CatalogTable): String = {
    def reportUnsupportedError(features: Seq[String]): Unit = {
      throw new AnalysisException(
        s"Failed to execute SHOW CREATE TABLE against table/view ${metadata.identifier}, " +
          "which is created by Hive and uses the following unsupported feature(s)\n" +
          features.map(" - " + _).mkString("\n")
      )
    }

    if (metadata.unsupportedFeatures.nonEmpty) {
      reportUnsupportedError(metadata.unsupportedFeatures)
    }

    val builder = StringBuilder.newBuilder

    val tableTypeString = metadata.tableType match {
      case EXTERNAL => " EXTERNAL TABLE"
      case VIEW => " VIEW"
      case MANAGED => " TABLE"
    }

    builder ++= s"CREATE$tableTypeString ${table.quotedString}"

    if (metadata.tableType == VIEW) {
      if (metadata.schema.nonEmpty) {
        builder ++= metadata.schema.map(_.name).mkString("(", ", ", ")")
      }
      builder ++= metadata.viewText.mkString(" AS\n", "", "\n")
    } else {
      showHiveTableHeader(metadata, builder)
      showHiveTableNonDataColumns(metadata, builder)
      showHiveTableStorageInfo(metadata, builder)
      showHiveTableProperties(metadata, builder)
    }

    builder.toString()
  }

  private def showHiveTableHeader(metadata: CatalogTable, builder: StringBuilder): Unit = {
    val columns = metadata.schema.filterNot { column =>
      metadata.partitionColumnNames.contains(column.name)
    }.map(columnToDDLFragment)

    if (columns.nonEmpty) {
      builder ++= columns.mkString("(", ", ", ")\n")
    }

    metadata
      .comment
      .map("COMMENT '" + escapeSingleQuotedString(_) + "'\n")
      .foreach(builder.append)
  }

  private def columnToDDLFragment(column: StructField): String = {
    val comment = column.getComment().map(escapeSingleQuotedString).map(" COMMENT '" + _ + "'")
    s"${quoteIdentifier(column.name)} ${column.dataType.catalogString}${comment.getOrElse("")}"
  }

  private def showHiveTableNonDataColumns(metadata: CatalogTable, builder: StringBuilder): Unit = {
    if (metadata.partitionColumnNames.nonEmpty) {
      val partCols = metadata.partitionSchema.map(columnToDDLFragment)
      builder ++= partCols.mkString("PARTITIONED BY (", ", ", ")\n")
    }

    if (metadata.bucketSpec.isDefined) {
      throw new UnsupportedOperationException(
        "Creating Hive table with bucket spec is not supported yet.")
    }
  }

  private def showHiveTableStorageInfo(metadata: CatalogTable, builder: StringBuilder): Unit = {
    val storage = metadata.storage

    storage.serde.foreach { serde =>
      builder ++= s"ROW FORMAT SERDE '$serde'\n"

      val serdeProps = metadata.storage.properties.map {
        case (key, value) =>
          s"'${escapeSingleQuotedString(key)}' = '${escapeSingleQuotedString(value)}'"
      }

      builder ++= serdeProps.mkString("WITH SERDEPROPERTIES (\n  ", ",\n  ", "\n)\n")
    }

    if (storage.inputFormat.isDefined || storage.outputFormat.isDefined) {
      builder ++= "STORED AS\n"

      storage.inputFormat.foreach { format =>
        builder ++= s"  INPUTFORMAT '${escapeSingleQuotedString(format)}'\n"
      }

      storage.outputFormat.foreach { format =>
        builder ++= s"  OUTPUTFORMAT '${escapeSingleQuotedString(format)}'\n"
      }
    }

    if (metadata.tableType == EXTERNAL) {
      storage.locationUri.foreach { uri =>
        builder ++= s"LOCATION '$uri'\n"
      }
    }
  }

  private def showHiveTableProperties(metadata: CatalogTable, builder: StringBuilder): Unit = {
    if (metadata.properties.nonEmpty) {
      val props = metadata.properties.map { case (key, value) =>
        s"'${escapeSingleQuotedString(key)}' = '${escapeSingleQuotedString(value)}'"
      }

      builder ++= props.mkString("TBLPROPERTIES (\n  ", ",\n  ", "\n)\n")
    }
  }

  private def showCreateDataSourceTable(metadata: CatalogTable): String = {
    val builder = StringBuilder.newBuilder

    builder ++= s"CREATE TABLE ${table.quotedString} "
    showDataSourceTableDataColumns(metadata, builder)
    showDataSourceTableOptions(metadata, builder)
    showDataSourceTableNonDataColumns(metadata, builder)

    builder.toString()
  }

  private def showDataSourceTableDataColumns(
      metadata: CatalogTable, builder: StringBuilder): Unit = {
    val columns = metadata.schema.fields.map(f => s"${quoteIdentifier(f.name)} ${f.dataType.sql}")
    builder ++= columns.mkString("(", ", ", ")\n")
  }

  private def showDataSourceTableOptions(metadata: CatalogTable, builder: StringBuilder): Unit = {
    builder ++= s"USING ${metadata.provider.get}\n"

    val dataSourceOptions = metadata.storage.properties.map {
      case (key, value) => s"${quoteIdentifier(key)} '${escapeSingleQuotedString(value)}'"
    } ++ metadata.storage.locationUri.flatMap { location =>
      if (metadata.tableType == MANAGED) {
        // If it's a managed table, omit PATH option. Spark SQL always creates external table
        // when the table creation DDL contains the PATH option.
        None
      } else {
        Some(s"path '${escapeSingleQuotedString(location)}'")
      }
    }

    if (dataSourceOptions.nonEmpty) {
      builder ++= "OPTIONS (\n"
      builder ++= dataSourceOptions.mkString("  ", ",\n  ", "\n")
      builder ++= ")\n"
    }
  }

  private def showDataSourceTableNonDataColumns(
      metadata: CatalogTable, builder: StringBuilder): Unit = {
    val partCols = metadata.partitionColumnNames
    if (partCols.nonEmpty) {
      builder ++= s"PARTITIONED BY ${partCols.mkString("(", ", ", ")")}\n"
    }

    metadata.bucketSpec.foreach { spec =>
      if (spec.bucketColumnNames.nonEmpty) {
        builder ++= s"CLUSTERED BY ${spec.bucketColumnNames.mkString("(", ", ", ")")}\n"

        if (spec.sortColumnNames.nonEmpty) {
          builder ++= s"SORTED BY ${spec.sortColumnNames.mkString("(", ", ", ")")}\n"
        }

        builder ++= s"INTO ${spec.numBuckets} BUCKETS\n"
      }
    }
  }

  private def escapeSingleQuotedString(str: String): String = {
    val builder = StringBuilder.newBuilder

    str.foreach {
      case '\'' => builder ++= s"\\\'"
      case ch => builder += ch
    }

    builder.toString()
  }
}<|MERGE_RESOLUTION|>--- conflicted
+++ resolved
@@ -606,12 +606,8 @@
  * If a databaseName is not given, the current database will be used.
  * The syntax of using this command in SQL is:
  * {{{
-<<<<<<< HEAD
- *   SHOW TABLES [EXTENDED] [(IN|FROM) database_name] [[LIKE] 'identifier_with_wildcards'];
-=======
  *   SHOW TABLES [(IN|FROM) database_name] [[LIKE] 'identifier_with_wildcards'];
  *   SHOW TABLE EXTENDED [(IN|FROM) database_name] LIKE 'identifier_with_wildcards';
->>>>>>> 0ef1421a
  * }}}
  */
 case class ShowTablesCommand(
@@ -619,13 +615,8 @@
     tableIdentifierPattern: Option[String],
     isExtended: Boolean = false) extends RunnableCommand {
 
-<<<<<<< HEAD
-  // The result of SHOW TABLES has three basic columns: database, tableName and isTemporary.
-  // If `isExtended` is true, append column `information` to the output columns.
-=======
   // The result of SHOW TABLES/SHOW TABLE has three basic columns: database, tableName and
   // isTemporary. If `isExtended` is true, append column `information` to the output columns.
->>>>>>> 0ef1421a
   override val output: Seq[Attribute] = {
     val tableExtendedInfo = if (isExtended) {
       AttributeReference("information", StringType, nullable = false)() :: Nil
