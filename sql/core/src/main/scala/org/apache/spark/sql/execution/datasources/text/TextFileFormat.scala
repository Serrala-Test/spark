--- conflicted
+++ resolved
@@ -110,37 +110,18 @@
     val broadcastedHadoopConf =
       sparkSession.sparkContext.broadcast(new SerializableConfiguration(hadoopConf))
 
-<<<<<<< HEAD
-    readToUnsafeMem(
-      broadcastedHadoopConf,
-      requiredSchema,
-      textOptions.wholeText,
-      textOptions.lineSeparator
-    )
-=======
     readToUnsafeMem(broadcastedHadoopConf, requiredSchema, textOptions)
->>>>>>> 4d37008c
   }
 
   private def readToUnsafeMem(
       conf: Broadcast[SerializableConfiguration],
       requiredSchema: StructType,
-<<<<<<< HEAD
-      wholeTextMode: Boolean,
-      lineSeparator: Option[Array[Byte]]): (PartitionedFile) => Iterator[UnsafeRow] = {
-
-    (file: PartitionedFile) => {
-      val confValue = conf.value.value
-      val reader = if (!wholeTextMode) {
-        new HadoopFileLinesReader(file, confValue, lineSeparator)
-=======
       textOptions: TextOptions): (PartitionedFile) => Iterator[UnsafeRow] = {
 
     (file: PartitionedFile) => {
       val confValue = conf.value.value
       val reader = if (!textOptions.wholeText) {
         new HadoopFileLinesReader(file, textOptions.lineSeparatorInRead, confValue)
->>>>>>> 4d37008c
       } else {
         new HadoopFileWholeTextReader(file, confValue)
       }
