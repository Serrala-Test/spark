/*
 * Licensed to the Apache Software Foundation (ASF) under one or more
 * contributor license agreements.  See the NOTICE file distributed with
 * this work for additional information regarding copyright ownership.
 * The ASF licenses this file to You under the Apache License, Version 2.0
 * (the "License"); you may not use this file except in compliance with
 * the License.  You may obtain a copy of the License at
 *
 *    http://www.apache.org/licenses/LICENSE-2.0
 *
 * Unless required by applicable law or agreed to in writing, software
 * distributed under the License is distributed on an "AS IS" BASIS,
 * WITHOUT WARRANTIES OR CONDITIONS OF ANY KIND, either express or implied.
 * See the License for the specific language governing permissions and
 * limitations under the License.
 */

package org.apache.spark.sql.execution.dynamicpruning

import org.apache.spark.sql.catalyst.expressions._
import org.apache.spark.sql.catalyst.planning.ExtractEquiJoinKeys
import org.apache.spark.sql.catalyst.plans._
import org.apache.spark.sql.catalyst.plans.logical._
import org.apache.spark.sql.catalyst.rules.Rule
import org.apache.spark.sql.connector.read.SupportsRuntimeFiltering
import org.apache.spark.sql.execution.columnar.InMemoryRelation
import org.apache.spark.sql.execution.datasources.{HadoopFsRelation, LogicalRelation}
import org.apache.spark.sql.execution.datasources.v2.DataSourceV2ScanRelation

/**
 * Dynamic partition pruning optimization is performed based on the type and
 * selectivity of the join operation. During query optimization, we insert a
 * predicate on the filterable table using the filter from the other side of
 * the join and a custom wrapper called DynamicPruning.
 *
 * The basic mechanism for DPP inserts a duplicated subquery with the filter from the other side,
 * when the following conditions are met:
 *    (1) the table to prune is filterable by the JOIN key
 *    (2) the join operation is one of the following types: INNER, LEFT SEMI,
 *    LEFT OUTER (partitioned on right), or RIGHT OUTER (partitioned on left)
 *
 * In order to enable partition pruning directly in broadcasts, we use a custom DynamicPruning
 * clause that incorporates the In clause with the subquery and the benefit estimation.
 * During query planning, when the join type is known, we use the following mechanism:
 *    (1) if the join is a broadcast hash join, we replace the duplicated subquery with the reused
 *    results of the broadcast,
 *    (2) else if the estimated benefit of partition pruning outweighs the overhead of running the
 *    subquery query twice, we keep the duplicated subquery
 *    (3) otherwise, we drop the subquery.
 */
object PartitionPruning extends Rule[LogicalPlan] with PredicateHelper {

  /**
   * Searches for a table scan that can be filtered for a given column in a logical plan.
   *
   * This methods tries to find either a v1 partitioned scan for a given partition column or
   * a v2 scan that support runtime filtering on a given attribute.
   */
  def getFilterableTableScan(a: Expression, plan: LogicalPlan): Option[LogicalPlan] = {
    val srcInfo: Option[(Expression, LogicalPlan)] = findExpressionAndTrackLineageDown(a, plan)
    srcInfo.flatMap {
      case (resExp, l: LogicalRelation) =>
        l.relation match {
          case fs: HadoopFsRelation =>
            val partitionColumns = AttributeSet(
              l.resolve(fs.partitionSchema, fs.sparkSession.sessionState.analyzer.resolver))
            if (resExp.references.subsetOf(partitionColumns)) {
              return Some(l)
            } else {
              None
            }
          case _ => None
        }
      case (resExp, r @ DataSourceV2ScanRelation(_, scan: SupportsRuntimeFiltering, _)) =>
        val filterAttrs = V2ExpressionUtils.resolveRefs[Attribute](scan.filterAttributes, r)
        if (resExp.references.subsetOf(AttributeSet(filterAttrs))) {
          Some(r)
        } else {
          None
        }
      case _ => None
    }
  }

  /**
   * Insert a dynamic partition pruning predicate on one side of the join using the filter on the
   * other side of the join.
   *  - to be able to identify this filter during query planning, we use a custom
   *    DynamicPruning expression that wraps a regular In expression
   *  - we also insert a flag that indicates if the subquery duplication is worthwhile and it
   *  should run regardless of the join strategy, or is too expensive and it should be run only if
   *  we can reuse the results of a broadcast
   */
  private def insertPredicate(
      pruningKey: Expression,
      pruningPlan: LogicalPlan,
      filteringKey: Expression,
      filteringPlan: LogicalPlan,
      joinKeys: Seq[Expression],
      partScan: LogicalPlan): LogicalPlan = {
    val reuseEnabled = conf.exchangeReuseEnabled
    val index = joinKeys.indexOf(filteringKey)
    lazy val hasBenefit = pruningHasBenefit(pruningKey, partScan, filteringKey, filteringPlan)
    if (reuseEnabled || hasBenefit) {
      // insert a DynamicPruning wrapper to identify the subquery during query planning
      Filter(
        DynamicPruningSubquery(
          pruningKey,
          filteringPlan,
          joinKeys,
          index,
          conf.dynamicPartitionPruningReuseBroadcastOnly || !hasBenefit),
        pruningPlan)
    } else {
      // abort dynamic partition pruning
      pruningPlan
    }
  }

  /**
   * Given an estimated filtering ratio we assume the partition pruning has benefit if
   * the size in bytes of the partitioned plan after filtering is greater than the size
   * in bytes of the plan on the other side of the join. We estimate the filtering ratio
   * using column statistics if they are available, otherwise we use the config value of
   * `spark.sql.optimizer.dynamicPartitionPruning.fallbackFilterRatio`.
   */
  private def pruningHasBenefit(
      partExpr: Expression,
      partPlan: LogicalPlan,
      otherExpr: Expression,
      otherPlan: LogicalPlan): Boolean = {

    // get the distinct counts of an attribute for a given table
    def distinctCounts(attr: Attribute, plan: LogicalPlan): Option[BigInt] = {
      plan.stats.attributeStats.get(attr).flatMap(_.distinctCount)
    }

    // the default filtering ratio when CBO stats are missing, but there is a
    // predicate that is likely to be selective
    val fallbackRatio = conf.dynamicPartitionPruningFallbackFilterRatio
    // the filtering ratio based on the type of the join condition and on the column statistics
    val filterRatio = (partExpr.references.toList, otherExpr.references.toList) match {
      // filter out expressions with more than one attribute on any side of the operator
      case (leftAttr :: Nil, rightAttr :: Nil)
        if conf.dynamicPartitionPruningUseStats =>
          // get the CBO stats for each attribute in the join condition
          val partDistinctCount = distinctCounts(leftAttr, partPlan)
          val otherDistinctCount = distinctCounts(rightAttr, otherPlan)
          val availableStats = partDistinctCount.isDefined && partDistinctCount.get > 0 &&
            otherDistinctCount.isDefined
          if (!availableStats) {
            fallbackRatio
          } else if (partDistinctCount.get.toDouble <= otherDistinctCount.get.toDouble) {
            // there is likely an estimation error, so we fallback
            fallbackRatio
          } else {
            1 - otherDistinctCount.get.toDouble / partDistinctCount.get.toDouble
          }
      case _ => fallbackRatio
    }

    val estimatePruningSideSize = filterRatio * partPlan.stats.sizeInBytes.toFloat
    val overhead = calculatePlanOverhead(otherPlan)
<<<<<<< HEAD
    if (canBuildBroadcast) {
      estimatePruningSideSize > overhead
    } else {
      // We can't reuse the broadcast because the join type doesn't support broadcast,
      // and doing DPP means running an extra query that may have significant overhead.
      // We need to make sure the pruning side is very big so that DPP is still worthy.
      canCollectFilteringQuery(otherPlan) &&
        estimatePruningSideSize * conf.dynamicPartitionPruningPruningSideExtraFilterRatio > overhead
    }
=======
    estimatePruningSideSize > overhead
>>>>>>> e024bdc3
  }

  def canCollectFilteringQuery(plan: LogicalPlan): Boolean = {
    plan.stats.sizeInBytes >= 0 &&
      plan.stats.sizeInBytes <= conf.dynamicPartitionPruningFilteringQuerySizeThreshold
  }

  /**
   * Calculates a heuristic overhead of a logical plan. Normally it returns the total
   * size in bytes of all scan relations. We don't count in-memory relation which uses
   * only memory.
   */
  private def calculatePlanOverhead(plan: LogicalPlan): Float = {
    val (cached, notCached) = plan.collectLeaves().partition(p => p match {
      case _: InMemoryRelation => true
      case _ => false
    })
    val scanOverhead = notCached.map(_.stats.sizeInBytes).sum.toFloat
    val cachedOverhead = cached.map {
      case m: InMemoryRelation if m.cacheBuilder.storageLevel.useDisk &&
          !m.cacheBuilder.storageLevel.useMemory =>
        m.stats.sizeInBytes.toFloat
      case m: InMemoryRelation if m.cacheBuilder.storageLevel.useDisk =>
        m.stats.sizeInBytes.toFloat * 0.2
      case m: InMemoryRelation if m.cacheBuilder.storageLevel.useMemory =>
        0.0
    }.sum.toFloat
    scanOverhead + cachedOverhead
  }

  /**
   * Returns whether an expression is likely to be selective
   */
  private def isLikelySelective(e: Expression): Boolean = e match {
    case Not(expr) => isLikelySelective(expr)
    case And(l, r) => isLikelySelective(l) || isLikelySelective(r)
    case Or(l, r) => isLikelySelective(l) && isLikelySelective(r)
    case _: StringRegexExpression => true
    case _: BinaryComparison => true
    case _: In | _: InSet => true
    case _: StringPredicate => true
    case _: MultiLikeBase => true
    case _ => false
  }

  /**
   * Search a filtering predicate in a given logical plan
   */
  private def hasSelectivePredicate(plan: LogicalPlan): Boolean = {
    plan.find {
      case f: Filter => isLikelySelective(f.condition)
      case _ => false
    }.isDefined
  }

  /**
   * To be able to prune partitions on a join key, the filtering side needs to
   * meet the following requirements:
   *   (1) it can not be a stream
   *   (2) it needs to contain a selective predicate used for filtering
   */
  private def hasPartitionPruningFilter(plan: LogicalPlan): Boolean = {
    !plan.isStreaming && hasSelectivePredicate(plan)
  }

  private def canPruneLeft(joinType: JoinType): Boolean = joinType match {
    case Inner | LeftSemi | RightOuter => true
    case _ => false
  }

  private def canPruneRight(joinType: JoinType): Boolean = joinType match {
    case Inner | LeftSemi | LeftOuter => true
    case _ => false
  }

  private def prune(plan: LogicalPlan): LogicalPlan = {
    plan transformUp {
      // skip this rule if there's already a DPP subquery on the LHS of a join
      case j @ Join(Filter(_: DynamicPruningSubquery, _), _, _, _, _) => j
      case j @ Join(_, Filter(_: DynamicPruningSubquery, _), _, _, _) => j
      case j @ Join(left, right, joinType, Some(condition), hint) =>
        var newLeft = left
        var newRight = right

        // extract the left and right keys of the join condition
        val (leftKeys, rightKeys) = j match {
          case ExtractEquiJoinKeys(_, lkeys, rkeys, _, _, _, _, _) => (lkeys, rkeys)
          case _ => (Nil, Nil)
        }

        // checks if two expressions are on opposite sides of the join
        def fromDifferentSides(x: Expression, y: Expression): Boolean = {
          def fromLeftRight(x: Expression, y: Expression) =
            !x.references.isEmpty && x.references.subsetOf(left.outputSet) &&
              !y.references.isEmpty && y.references.subsetOf(right.outputSet)
          fromLeftRight(x, y) || fromLeftRight(y, x)
        }

        splitConjunctivePredicates(condition).foreach {
          case EqualTo(a: Expression, b: Expression)
              if fromDifferentSides(a, b) =>
            val (l, r) = if (a.references.subsetOf(left.outputSet) &&
              b.references.subsetOf(right.outputSet)) {
              a -> b
            } else {
              b -> a
            }

            // there should be a partitioned table and a filter on the dimension table,
            // otherwise the pruning will not trigger
            var filterableScan = getFilterableTableScan(l, left)
            if (filterableScan.isDefined && canPruneLeft(joinType) &&
                hasPartitionPruningFilter(right)) {
              newLeft = insertPredicate(l, newLeft, r, right, rightKeys, filterableScan.get)
            } else {
              filterableScan = getFilterableTableScan(r, right)
              if (filterableScan.isDefined && canPruneRight(joinType) &&
                  hasPartitionPruningFilter(left) ) {
                newRight = insertPredicate(r, newRight, l, left, leftKeys, filterableScan.get)
              }
            }
          case _ =>
        }
        Join(newLeft, newRight, joinType, Some(condition), hint)
    }
  }

  override def apply(plan: LogicalPlan): LogicalPlan = plan match {
    // Do not rewrite subqueries.
    case s: Subquery if s.correlated => plan
    case _ if !conf.dynamicPartitionPruningEnabled => plan
    case _ => prune(plan)
  }
}<|MERGE_RESOLUTION|>--- conflicted
+++ resolved
@@ -161,19 +161,7 @@
 
     val estimatePruningSideSize = filterRatio * partPlan.stats.sizeInBytes.toFloat
     val overhead = calculatePlanOverhead(otherPlan)
-<<<<<<< HEAD
-    if (canBuildBroadcast) {
-      estimatePruningSideSize > overhead
-    } else {
-      // We can't reuse the broadcast because the join type doesn't support broadcast,
-      // and doing DPP means running an extra query that may have significant overhead.
-      // We need to make sure the pruning side is very big so that DPP is still worthy.
-      canCollectFilteringQuery(otherPlan) &&
-        estimatePruningSideSize * conf.dynamicPartitionPruningPruningSideExtraFilterRatio > overhead
-    }
-=======
     estimatePruningSideSize > overhead
->>>>>>> e024bdc3
   }
 
   def canCollectFilteringQuery(plan: LogicalPlan): Boolean = {
