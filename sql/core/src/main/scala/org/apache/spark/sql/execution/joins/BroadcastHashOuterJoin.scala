--- conflicted
+++ resolved
@@ -97,33 +97,21 @@
         case _ =>
       }
 
-      val resultProj = resultProjection
+      val resultProj = createResultProjection()
       joinType match {
         case LeftOuter =>
           streamedIter.flatMap { currentRow =>
             val rowKey = keyGenerator(currentRow)
-<<<<<<< HEAD
-            val matches = if (rowKey.anyNull) null else hashTable.get(rowKey)
-            leftOuterIterator(joinedRow.withLeft(currentRow), matches)
+            joinedRow.withLeft(currentRow)
+            leftOuterIterator(joinedRow, hashTable.get(rowKey), resultProj)
           }
-=======
-            joinedRow.withLeft(currentRow)
-            leftOuterIterator(rowKey, joinedRow, hashTable.get(rowKey), resultProj)
-          })
->>>>>>> 681e3024
 
         case RightOuter =>
           streamedIter.flatMap { currentRow =>
             val rowKey = keyGenerator(currentRow)
-<<<<<<< HEAD
-            val matches = if (rowKey.anyNull) null else hashTable.get(rowKey)
-            rightOuterIterator(matches, joinedRow.withRight(currentRow))
+            joinedRow.withRight(currentRow)
+            rightOuterIterator(hashTable.get(rowKey), joinedRow, resultProj)
           }
-=======
-            joinedRow.withRight(currentRow)
-            rightOuterIterator(rowKey, hashTable.get(rowKey), joinedRow, resultProj)
-          })
->>>>>>> 681e3024
 
         case x =>
           throw new IllegalArgumentException(
@@ -131,4 +119,4 @@
       }
     }
   }
-}
+}