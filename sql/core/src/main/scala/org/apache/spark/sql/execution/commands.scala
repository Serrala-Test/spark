/*
 * Licensed to the Apache Software Foundation (ASF) under one or more
 * contributor license agreements.  See the NOTICE file distributed with
 * this work for additional information regarding copyright ownership.
 * The ASF licenses this file to You under the Apache License, Version 2.0
 * (the "License"); you may not use this file except in compliance with
 * the License.  You may obtain a copy of the License at
 *
 *    http://www.apache.org/licenses/LICENSE-2.0
 *
 * Unless required by applicable law or agreed to in writing, software
 * distributed under the License is distributed on an "AS IS" BASIS,
 * WITHOUT WARRANTIES OR CONDITIONS OF ANY KIND, either express or implied.
 * See the License for the specific language governing permissions and
 * limitations under the License.
 */

package org.apache.spark.sql.execution

import org.apache.spark.Logging
import org.apache.spark.annotation.DeveloperApi
import org.apache.spark.rdd.RDD
import org.apache.spark.sql.{SchemaRDD, SQLConf, SQLContext}
import org.apache.spark.sql.catalyst.errors.TreeNodeException
import org.apache.spark.sql.catalyst.expressions.{Row, Attribute}
import org.apache.spark.sql.catalyst.plans.logical
import org.apache.spark.sql.catalyst.plans.logical.LogicalPlan

/**
 * A logical command that is executed for its side-effects.  `RunnableCommand`s are
 * wrapped in `ExecutedCommand` during execution.
 */
trait RunnableCommand extends logical.Command {
  self: Product =>

  def run(sqlContext: SQLContext): Seq[Row]
}

/**
 * A physical operator that executes the run method of a `RunnableCommand` and
 * saves the result to prevent multiple executions.
 */
case class ExecutedCommand(cmd: RunnableCommand) extends SparkPlan {
  /**
   * A concrete command should override this lazy field to wrap up any side effects caused by the
   * command or any other computation that should be evaluated exactly once. The value of this field
   * can be used as the contents of the corresponding RDD generated from the physical plan of this
   * command.
   *
   * The `execute()` method of all the physical command classes should reference `sideEffectResult`
   * so that the command can be executed eagerly right after the command query is created.
   */
  protected[sql] lazy val sideEffectResult: Seq[Row] = cmd.run(sqlContext)

  override def output = cmd.output

  override def children = Nil

  override def executeCollect(): Array[Row] = sideEffectResult.toArray

  override def execute(): RDD[Row] = sqlContext.sparkContext.parallelize(sideEffectResult, 1)
}

/**
 * :: DeveloperApi ::
 */
@DeveloperApi
case class SetCommand(
    kv: Option[(String, Option[String])],
    override val output: Seq[Attribute]) extends RunnableCommand with Logging {

  override def run(sqlContext: SQLContext) = kv match {
    // Configures the deprecated "mapred.reduce.tasks" property.
    case Some((SQLConf.Deprecated.MAPRED_REDUCE_TASKS, Some(value))) =>
      logWarning(
        s"Property ${SQLConf.Deprecated.MAPRED_REDUCE_TASKS} is deprecated, " +
          s"automatically converted to ${SQLConf.SHUFFLE_PARTITIONS} instead.")
      sqlContext.setConf(SQLConf.SHUFFLE_PARTITIONS, value)
      Seq(Row(s"${SQLConf.SHUFFLE_PARTITIONS}=$value"))

    // Configures a single property.
    case Some((key, Some(value))) =>
      sqlContext.setConf(key, value)
      Seq(Row(s"$key=$value"))

    // Queries all key-value pairs that are set in the SQLConf of the sqlContext.
    // Notice that different from Hive, here "SET -v" is an alias of "SET".
    // (In Hive, "SET" returns all changed properties while "SET -v" returns all properties.)
    case Some(("-v", None)) | None =>
      sqlContext.getAllConfs.map { case (k, v) => Row(s"$k=$v") }.toSeq

    // Queries the deprecated "mapred.reduce.tasks" property.
    case Some((SQLConf.Deprecated.MAPRED_REDUCE_TASKS, None)) =>
      logWarning(
        s"Property ${SQLConf.Deprecated.MAPRED_REDUCE_TASKS} is deprecated, " +
          s"showing ${SQLConf.SHUFFLE_PARTITIONS} instead.")
<<<<<<< HEAD
      Seq(Row(s"${SQLConf.SHUFFLE_PARTITIONS}=${sqlContext.numShufflePartitions}"))
=======
      Seq(Row(s"${SQLConf.SHUFFLE_PARTITIONS}=${sqlContext.conf.numShufflePartitions}"))
>>>>>>> ae7c1396

    // Queries a single property.
    case Some((key, None)) =>
      Seq(Row(s"$key=${sqlContext.getConf(key, "<undefined>")}"))
  }
}

/**
 * An explain command for users to see how a command will be executed.
 *
 * Note that this command takes in a logical plan, runs the optimizer on the logical plan
 * (but do NOT actually execute it).
 *
 * :: DeveloperApi ::
 */
@DeveloperApi
case class ExplainCommand(
    logicalPlan: LogicalPlan,
<<<<<<< HEAD
    override val output: Seq[Attribute], extended: Boolean) extends RunnableCommand {
=======
    override val output: Seq[Attribute], extended: Boolean = false) extends RunnableCommand {
>>>>>>> ae7c1396

  // Run through the optimizer to generate the physical plan.
  override def run(sqlContext: SQLContext) = try {
    // TODO in Hive, the "extended" ExplainCommand prints the AST as well, and detailed properties.
    val queryExecution = sqlContext.executePlan(logicalPlan)
    val outputString = if (extended) queryExecution.toString else queryExecution.simpleString

    outputString.split("\n").map(Row(_))
  } catch { case cause: TreeNodeException[_] =>
    ("Error occurred during query planning: \n" + cause.getMessage).split("\n").map(Row(_))
  }
}

/**
 * :: DeveloperApi ::
 */
@DeveloperApi
case class CacheTableCommand(
    tableName: String,
    plan: Option[LogicalPlan],
    isLazy: Boolean) extends RunnableCommand {
<<<<<<< HEAD

  override def run(sqlContext: SQLContext) = {
    import sqlContext._
=======
>>>>>>> ae7c1396

  override def run(sqlContext: SQLContext) = {
    plan.foreach(p => new SchemaRDD(sqlContext, p).registerTempTable(tableName))
    sqlContext.cacheTable(tableName)

    if (!isLazy) {
      // Performs eager caching
      sqlContext.table(tableName).count()
    }

    Seq.empty[Row]
  }

  override def output: Seq[Attribute] = Seq.empty
}


/**
 * :: DeveloperApi ::
 */
@DeveloperApi
case class UncacheTableCommand(tableName: String) extends RunnableCommand {

  override def run(sqlContext: SQLContext) = {
    sqlContext.table(tableName).unpersist()
    Seq.empty[Row]
  }

  override def output: Seq[Attribute] = Seq.empty
}

/**
 * :: DeveloperApi ::
 */
@DeveloperApi
case class DescribeCommand(
    child: SparkPlan,
    override val output: Seq[Attribute]) extends RunnableCommand {

  override def run(sqlContext: SQLContext) = {
<<<<<<< HEAD
    Row("# Registered as a temporary table", null, null) +:
      child.output.map(field => Row(field.name, field.dataType.toString, null))
=======
    child.output.map(field => Row(field.name, field.dataType.toString, null))
>>>>>>> ae7c1396
  }
}<|MERGE_RESOLUTION|>--- conflicted
+++ resolved
@@ -94,11 +94,7 @@
       logWarning(
         s"Property ${SQLConf.Deprecated.MAPRED_REDUCE_TASKS} is deprecated, " +
           s"showing ${SQLConf.SHUFFLE_PARTITIONS} instead.")
-<<<<<<< HEAD
-      Seq(Row(s"${SQLConf.SHUFFLE_PARTITIONS}=${sqlContext.numShufflePartitions}"))
-=======
       Seq(Row(s"${SQLConf.SHUFFLE_PARTITIONS}=${sqlContext.conf.numShufflePartitions}"))
->>>>>>> ae7c1396
 
     // Queries a single property.
     case Some((key, None)) =>
@@ -117,11 +113,7 @@
 @DeveloperApi
 case class ExplainCommand(
     logicalPlan: LogicalPlan,
-<<<<<<< HEAD
-    override val output: Seq[Attribute], extended: Boolean) extends RunnableCommand {
-=======
     override val output: Seq[Attribute], extended: Boolean = false) extends RunnableCommand {
->>>>>>> ae7c1396
 
   // Run through the optimizer to generate the physical plan.
   override def run(sqlContext: SQLContext) = try {
@@ -143,12 +135,6 @@
     tableName: String,
     plan: Option[LogicalPlan],
     isLazy: Boolean) extends RunnableCommand {
-<<<<<<< HEAD
-
-  override def run(sqlContext: SQLContext) = {
-    import sqlContext._
-=======
->>>>>>> ae7c1396
 
   override def run(sqlContext: SQLContext) = {
     plan.foreach(p => new SchemaRDD(sqlContext, p).registerTempTable(tableName))
@@ -189,11 +175,6 @@
     override val output: Seq[Attribute]) extends RunnableCommand {
 
   override def run(sqlContext: SQLContext) = {
-<<<<<<< HEAD
-    Row("# Registered as a temporary table", null, null) +:
-      child.output.map(field => Row(field.name, field.dataType.toString, null))
-=======
     child.output.map(field => Row(field.name, field.dataType.toString, null))
->>>>>>> ae7c1396
   }
 }