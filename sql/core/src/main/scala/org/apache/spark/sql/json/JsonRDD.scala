--- conflicted
+++ resolved
@@ -385,19 +385,11 @@
 
   private def toTimestamp(value: Any): Timestamp = {
     value match {
-<<<<<<< HEAD
-        case value: java.lang.Integer => new Timestamp(value.asInstanceOf[Int].toLong)
-        case value: java.lang.Long => new Timestamp(value)
-        case value: java.lang.String => Timestamp.valueOf(value)
-      }
-    }
-=======
       case value: java.lang.Integer => new Timestamp(value.asInstanceOf[Int].toLong)
       case value: java.lang.Long => new Timestamp(value)
       case value: java.lang.String => toTimestamp(DataTypeConversions.stringToTime(value).getTime)
     }
   }
->>>>>>> 7f371884
 
   private[json] def enforceCorrectType(value: Any, desiredType: DataType): Any ={
     if (value == null) {
