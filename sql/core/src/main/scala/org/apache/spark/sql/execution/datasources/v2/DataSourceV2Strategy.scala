--- conflicted
+++ resolved
@@ -31,14 +31,9 @@
 import org.apache.spark.sql.catalyst.expressions.Literal.TrueLiteral
 import org.apache.spark.sql.catalyst.planning.PhysicalOperation
 import org.apache.spark.sql.catalyst.plans.logical._
-<<<<<<< HEAD
 import org.apache.spark.sql.catalyst.util.{toPrettySQL, GeneratedColumn, ResolveDefaultColumns, V2ExpressionBuilder}
 import org.apache.spark.sql.connector.catalog.{Identifier, StagingTableCatalog, SupportsDeleteV2, SupportsNamespaces, SupportsPartitionManagement, SupportsWrite, Table, TableCapability, TableCatalog, TableCatalogCapability, TruncatableTable}
-=======
-import org.apache.spark.sql.catalyst.util.{toPrettySQL, ResolveDefaultColumns, V2ExpressionBuilder}
-import org.apache.spark.sql.connector.catalog.{Identifier, StagingTableCatalog, SupportsDeleteV2, SupportsNamespaces, SupportsPartitionManagement, SupportsWrite, Table, TableCapability, TableCatalog, TruncatableTable}
 import org.apache.spark.sql.connector.catalog.CatalogV2Util.structTypeToV2Columns
->>>>>>> b36d1484
 import org.apache.spark.sql.connector.catalog.index.SupportsIndex
 import org.apache.spark.sql.connector.expressions.{FieldReference, LiteralValue}
 import org.apache.spark.sql.connector.expressions.filter.{And => V2And, Not => V2Not, Or => V2Or, Predicate}
@@ -183,7 +178,6 @@
       var newSchema: StructType =
         ResolveDefaultColumns.constantFoldCurrentDefaultsToExistDefaults(
           schema, tableSpec.provider, "CREATE TABLE", false)
-<<<<<<< HEAD
 
       if (GeneratedColumn.hasGeneratedColumns(newSchema)) {
         if (!catalog.asTableCatalog.capabilities().contains(
@@ -194,10 +188,7 @@
           session, newSchema, "CREATE TABLE")
       }
 
-      CreateTableExec(catalog.asTableCatalog, ident, newSchema,
-=======
-      CreateTableExec(catalog.asTableCatalog, ident, structTypeToV2Columns(newSchema),
->>>>>>> b36d1484
+      CreateTableExec(catalog.asTableCatalog, ident, structTypeToV2Columns(newSchema), // todo
         partitioning, qualifyLocInTableSpec(tableSpec), ifNotExists) :: Nil
 
     case CreateTableAsSelect(ResolvedIdentifier(catalog, ident), parts, query, tableSpec,
@@ -220,7 +211,6 @@
       var newSchema: StructType =
         ResolveDefaultColumns.constantFoldCurrentDefaultsToExistDefaults(
           schema, tableSpec.provider, "CREATE TABLE", false)
-<<<<<<< HEAD
 
       if (GeneratedColumn.hasGeneratedColumns(newSchema)) {
         if (!catalog.asTableCatalog.capabilities().contains(
@@ -231,9 +221,8 @@
           session, newSchema, "CREATE TABLE")
       }
 
-=======
-      val v2Columns = structTypeToV2Columns(newSchema)
->>>>>>> b36d1484
+      val v2Columns = structTypeToV2Columns(newSchema) // todo
+
       catalog match {
         case staging: StagingTableCatalog =>
           AtomicReplaceTableExec(staging, ident, v2Columns, parts,
