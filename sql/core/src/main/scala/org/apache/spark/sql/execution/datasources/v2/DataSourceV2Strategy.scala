--- conflicted
+++ resolved
@@ -354,11 +354,10 @@
         table, parts.asResolvedPartitionSpecs, ignoreIfExists) :: Nil
 
     case AlterTableDropPartition(
-<<<<<<< HEAD
-        ResolvedTable(_, _, table: SupportsPartitionManagement, _), parts, ignoreIfNotExists, _) =>
-=======
-        ResolvedTable(_, _, table: SupportsPartitionManagement), parts, ignoreIfNotExists, purge) =>
->>>>>>> 10b6466e
+        ResolvedTable(_, _, table: SupportsPartitionManagement, _),
+        parts,
+        ignoreIfNotExists,
+        purge) =>
       AlterTableDropPartitionExec(
         table, parts.asResolvedPartitionSpecs, ignoreIfNotExists, purge) :: Nil
 
