/*
 * Licensed to the Apache Software Foundation (ASF) under one or more
 * contributor license agreements.  See the NOTICE file distributed with
 * this work for additional information regarding copyright ownership.
 * The ASF licenses this file to You under the Apache License, Version 2.0
 * (the "License"); you may not use this file except in compliance with
 * the License.  You may obtain a copy of the License at
 *
 *    http://www.apache.org/licenses/LICENSE-2.0
 *
 * Unless required by applicable law or agreed to in writing, software
 * distributed under the License is distributed on an "AS IS" BASIS,
 * WITHOUT WARRANTIES OR CONDITIONS OF ANY KIND, either express or implied.
 * See the License for the specific language governing permissions and
 * limitations under the License.
 */

package org.apache.spark.sql.execution.datasources.v2

import scala.collection.JavaConverters._

import org.apache.spark.sql.{AnalysisException, SparkSession, Strategy}
import org.apache.spark.sql.catalyst.analysis.{ResolvedNamespace, ResolvedTable}
import org.apache.spark.sql.catalyst.expressions.{And, Expression, NamedExpression, PredicateHelper, SubqueryExpression}
import org.apache.spark.sql.catalyst.planning.PhysicalOperation
import org.apache.spark.sql.catalyst.plans.logical._
import org.apache.spark.sql.connector.catalog.{CatalogV2Util, StagingTableCatalog, SupportsNamespaces, SupportsPartitionManagement, TableCapability, TableCatalog, TableChange}
import org.apache.spark.sql.connector.read.streaming.{ContinuousStream, MicroBatchStream}
import org.apache.spark.sql.execution.{FilterExec, LeafExecNode, LocalTableScanExec, ProjectExec, RowDataSourceScanExec, SparkPlan}
import org.apache.spark.sql.execution.datasources.DataSourceStrategy
import org.apache.spark.sql.execution.streaming.continuous.{WriteToContinuousDataSource, WriteToContinuousDataSourceExec}
import org.apache.spark.sql.sources.{BaseRelation, TableScan}
import org.apache.spark.sql.util.CaseInsensitiveStringMap

class DataSourceV2Strategy(session: SparkSession) extends Strategy with PredicateHelper {

  import DataSourceV2Implicits._
  import org.apache.spark.sql.connector.catalog.CatalogV2Implicits._

  private def withProjectAndFilter(
      project: Seq[NamedExpression],
      filters: Seq[Expression],
      scan: LeafExecNode,
      needsUnsafeConversion: Boolean): SparkPlan = {
    val filterCondition = filters.reduceLeftOption(And)
    val withFilter = filterCondition.map(FilterExec(_, scan)).getOrElse(scan)

    if (withFilter.output != project || needsUnsafeConversion) {
      ProjectExec(project, withFilter)
    } else {
      withFilter
    }
  }

  override def apply(plan: LogicalPlan): Seq[SparkPlan] = plan match {
    case PhysicalOperation(project, filters,
        relation @ DataSourceV2ScanRelation(_, V1ScanWrapper(scan, translated, pushed), output)) =>
      val v1Relation = scan.toV1TableScan[BaseRelation with TableScan](session.sqlContext)
      if (v1Relation.schema != scan.readSchema()) {
        throw new IllegalArgumentException(
          "The fallback v1 relation reports inconsistent schema:\n" +
            "Schema of v2 scan:     " + scan.readSchema() + "\n" +
            "Schema of v1 relation: " + v1Relation.schema)
      }
      val rdd = v1Relation.buildScan()
      val unsafeRowRDD = DataSourceStrategy.toCatalystRDD(v1Relation, output, rdd)
      val dsScan = RowDataSourceScanExec(
        output,
        output.toStructType,
        translated.toSet,
        pushed.toSet,
        unsafeRowRDD,
        v1Relation,
        tableIdentifier = None)
      withProjectAndFilter(project, filters, dsScan, needsUnsafeConversion = false) :: Nil

    case PhysicalOperation(project, filters, relation: DataSourceV2ScanRelation) =>
      // projection and filters were already pushed down in the optimizer.
      // this uses PhysicalOperation to get the projection and ensure that if the batch scan does
      // not support columnar, a projection is added to convert the rows to UnsafeRow.
      val batchExec = BatchScanExec(relation.output, relation.scan)
      withProjectAndFilter(project, filters, batchExec, !batchExec.supportsColumnar) :: Nil

    case r: StreamingDataSourceV2Relation if r.startOffset.isDefined && r.endOffset.isDefined =>
      val microBatchStream = r.stream.asInstanceOf[MicroBatchStream]
      val scanExec = MicroBatchScanExec(
        r.output, r.scan, microBatchStream, r.startOffset.get, r.endOffset.get)

      val withProjection = if (scanExec.supportsColumnar) {
        scanExec
      } else {
        // Add a Project here to make sure we produce unsafe rows.
        ProjectExec(r.output, scanExec)
      }

      withProjection :: Nil

    case r: StreamingDataSourceV2Relation if r.startOffset.isDefined && r.endOffset.isEmpty =>
      val continuousStream = r.stream.asInstanceOf[ContinuousStream]
      val scanExec = ContinuousScanExec(r.output, r.scan, continuousStream, r.startOffset.get)

      val withProjection = if (scanExec.supportsColumnar) {
        scanExec
      } else {
        // Add a Project here to make sure we produce unsafe rows.
        ProjectExec(r.output, scanExec)
      }

      withProjection :: Nil

    case WriteToDataSourceV2(writer, query) =>
      WriteToDataSourceV2Exec(writer, planLater(query)) :: Nil

    case CreateV2Table(catalog, ident, schema, parts, props, ifNotExists) =>
      val propsWithOwner = CatalogV2Util.withDefaultOwnership(props)
      CreateTableExec(catalog, ident, schema, parts, propsWithOwner, ifNotExists) :: Nil

    case CreateTableAsSelect(catalog, ident, parts, query, props, options, ifNotExists) =>
      val propsWithOwner = CatalogV2Util.withDefaultOwnership(props)
      val writeOptions = new CaseInsensitiveStringMap(options.asJava)
      catalog match {
        case staging: StagingTableCatalog =>
          AtomicCreateTableAsSelectExec(staging, ident, parts, query, planLater(query),
            propsWithOwner, writeOptions, ifNotExists) :: Nil
        case _ =>
          CreateTableAsSelectExec(catalog, ident, parts, query, planLater(query),
            propsWithOwner, writeOptions, ifNotExists) :: Nil
      }

    case RefreshTable(r: ResolvedTable) =>
      RefreshTableExec(session, r.catalog, r.table, r.identifier) :: Nil

    case ReplaceTable(catalog, ident, schema, parts, props, orCreate) =>
      val propsWithOwner = CatalogV2Util.withDefaultOwnership(props)
      catalog match {
        case staging: StagingTableCatalog =>
          AtomicReplaceTableExec(
            staging, ident, schema, parts, propsWithOwner, orCreate = orCreate) :: Nil
        case _ =>
          ReplaceTableExec(
            catalog, ident, schema, parts, propsWithOwner, orCreate = orCreate) :: Nil
      }

    case ReplaceTableAsSelect(catalog, ident, parts, query, props, options, orCreate) =>
      val propsWithOwner = CatalogV2Util.withDefaultOwnership(props)
      val writeOptions = new CaseInsensitiveStringMap(options.asJava)
      catalog match {
        case staging: StagingTableCatalog =>
          AtomicReplaceTableAsSelectExec(
            session,
            staging,
            ident,
            parts,
            query,
            planLater(query),
            propsWithOwner,
            writeOptions,
            orCreate = orCreate) :: Nil
        case _ =>
          ReplaceTableAsSelectExec(
            session,
            catalog,
            ident,
            parts,
            query,
            planLater(query),
            propsWithOwner,
            writeOptions,
            orCreate = orCreate) :: Nil
      }

    case AppendData(r: DataSourceV2Relation, query, writeOptions, _) =>
      r.table.asWritable match {
        case v1 if v1.supports(TableCapability.V1_BATCH_WRITE) =>
          AppendDataExecV1(v1, writeOptions.asOptions, query, r) :: Nil
        case v2 =>
          AppendDataExec(session, v2, r, writeOptions.asOptions, planLater(query)) :: Nil
      }

    case OverwriteByExpression(r: DataSourceV2Relation, deleteExpr, query, writeOptions, _) =>
      // fail if any filter cannot be converted. correctness depends on removing all matching data.
      val filters = splitConjunctivePredicates(deleteExpr).map {
        filter => DataSourceStrategy.translateFilter(deleteExpr,
          supportNestedPredicatePushdown = true).getOrElse(
            throw new AnalysisException(s"Cannot translate expression to source filter: $filter"))
      }.toArray
      r.table.asWritable match {
        case v1 if v1.supports(TableCapability.V1_BATCH_WRITE) =>
          OverwriteByExpressionExecV1(v1, filters, writeOptions.asOptions, query, r) :: Nil
        case v2 =>
          OverwriteByExpressionExec(session, v2, r, filters,
            writeOptions.asOptions, planLater(query)) :: Nil
      }

    case OverwritePartitionsDynamic(r: DataSourceV2Relation, query, writeOptions, _) =>
      OverwritePartitionsDynamicExec(
        session, r.table.asWritable, r, writeOptions.asOptions, planLater(query)) :: Nil

    case DeleteFromTable(relation, condition) =>
      relation match {
        case DataSourceV2ScanRelation(table, _, output) =>
          if (condition.exists(SubqueryExpression.hasSubquery)) {
            throw new AnalysisException(
              s"Delete by condition with subquery is not supported: $condition")
          }
          // fail if any filter cannot be converted.
          // correctness depends on removing all matching data.
          val filters = DataSourceStrategy.normalizeExprs(condition.toSeq, output)
              .flatMap(splitConjunctivePredicates(_).map {
                f => DataSourceStrategy.translateFilter(f, true).getOrElse(
                  throw new AnalysisException(s"Exec update failed:" +
                      s" cannot translate expression to source filter: $f"))
              }).toArray
          DeleteFromTableExec(table.asDeletable, filters) :: Nil
        case _ =>
          throw new AnalysisException("DELETE is only supported with v2 tables.")
      }

    case WriteToContinuousDataSource(writer, query) =>
      WriteToContinuousDataSourceExec(writer, planLater(query)) :: Nil

    case desc @ DescribeNamespace(ResolvedNamespace(catalog, ns), extended) =>
      DescribeNamespaceExec(desc.output, catalog.asNamespaceCatalog, ns, extended) :: Nil

    case desc @ DescribeRelation(r: ResolvedTable, partitionSpec, isExtended) =>
      if (partitionSpec.nonEmpty) {
        throw new AnalysisException("DESCRIBE does not support partition for v2 tables.")
      }
      DescribeTableExec(desc.output, r.table, isExtended) :: Nil

    case DescribeColumn(_: ResolvedTable, _, _) =>
      throw new AnalysisException("Describing columns is not supported for v2 tables.")

    case DropTable(r: ResolvedTable, ifExists, purge) =>
      DropTableExec(r.catalog, r.table, r.identifier, ifExists, purge) :: Nil

    case _: NoopCommand =>
      LocalTableScanExec(Nil, Nil) :: Nil

    case AlterTable(catalog, ident, _, changes) =>
      AlterTableExec(catalog, ident, changes) :: Nil

    case RenameTable(catalog, oldIdent, newIdent) =>
      RenameTableExec(catalog, oldIdent, newIdent) :: Nil

    case AlterNamespaceSetProperties(ResolvedNamespace(catalog, ns), properties) =>
      AlterNamespaceSetPropertiesExec(catalog.asNamespaceCatalog, ns, properties) :: Nil

    case AlterNamespaceSetLocation(ResolvedNamespace(catalog, ns), location) =>
      AlterNamespaceSetPropertiesExec(
        catalog.asNamespaceCatalog,
        ns,
        Map(SupportsNamespaces.PROP_LOCATION -> location)) :: Nil

    case CommentOnNamespace(ResolvedNamespace(catalog, ns), comment) =>
      AlterNamespaceSetPropertiesExec(
        catalog.asNamespaceCatalog,
        ns,
        Map(SupportsNamespaces.PROP_COMMENT -> comment)) :: Nil

    case CommentOnTable(ResolvedTable(catalog, identifier, _), comment) =>
      val changes = TableChange.setProperty(TableCatalog.PROP_COMMENT, comment)
      AlterTableExec(catalog, identifier, Seq(changes)) :: Nil

    case CreateNamespace(catalog, namespace, ifNotExists, properties) =>
      CreateNamespaceExec(catalog, namespace, ifNotExists, properties) :: Nil

    case DropNamespace(ResolvedNamespace(catalog, ns), ifExists, cascade) =>
      DropNamespaceExec(catalog, ns, ifExists, cascade) :: Nil

    case r @ ShowNamespaces(ResolvedNamespace(catalog, ns), pattern) =>
      ShowNamespacesExec(r.output, catalog.asNamespaceCatalog, ns, pattern) :: Nil

    case r @ ShowTables(ResolvedNamespace(catalog, ns), pattern) =>
      ShowTablesExec(r.output, catalog.asTableCatalog, ns, pattern) :: Nil

    case SetCatalogAndNamespace(catalogManager, catalogName, ns) =>
      SetCatalogAndNamespaceExec(catalogManager, catalogName, ns) :: Nil

    case r: ShowCurrentNamespace =>
      ShowCurrentNamespaceExec(r.output, r.catalogManager) :: Nil

    case r @ ShowTableProperties(rt: ResolvedTable, propertyKey) =>
      ShowTablePropertiesExec(r.output, rt.table, propertyKey) :: Nil

    case AnalyzeTable(_: ResolvedTable, _, _) | AnalyzeColumn(_: ResolvedTable, _, _) =>
      throw new AnalysisException("ANALYZE TABLE is not supported for v2 tables.")

    case AlterTableAddPartition(
        ResolvedTable(_, _, table: SupportsPartitionManagement), parts, ignoreIfExists) =>
      AlterTableAddPartitionExec(
        table, parts.asResolvedPartitionSpecs, ignoreIfExists) :: Nil

    case AlterTableDropPartition(
        ResolvedTable(_, _, table: SupportsPartitionManagement), parts, ignoreIfNotExists, _, _) =>
      AlterTableDropPartitionExec(
        table, parts.asResolvedPartitionSpecs, ignoreIfNotExists) :: Nil

    case LoadData(_: ResolvedTable, _, _, _, _) =>
      throw new AnalysisException("LOAD DATA is not supported for v2 tables.")

    case ShowCreateTable(_: ResolvedTable, _) =>
      throw new AnalysisException("SHOW CREATE TABLE is not supported for v2 tables.")

<<<<<<< HEAD
    case CacheTable(r: ResolvedTable, isLazy, options) =>
      CacheTableExec(r.catalog, r.table, r.identifier, isLazy, options) :: Nil

    case UncacheTable(r: ResolvedTable, _) =>
      UncacheTableExec(r.catalog, r.table, r.identifier) :: Nil
=======
    case TruncateTable(_: ResolvedTable, _) =>
      throw new AnalysisException("TRUNCATE TABLE is not supported for v2 tables.")
>>>>>>> fdd6c73b

    case _ => Nil
  }
}<|MERGE_RESOLUTION|>--- conflicted
+++ resolved
@@ -302,16 +302,14 @@
     case ShowCreateTable(_: ResolvedTable, _) =>
       throw new AnalysisException("SHOW CREATE TABLE is not supported for v2 tables.")
 
-<<<<<<< HEAD
+    case TruncateTable(_: ResolvedTable, _) =>
+      throw new AnalysisException("TRUNCATE TABLE is not supported for v2 tables.")
+
     case CacheTable(r: ResolvedTable, isLazy, options) =>
       CacheTableExec(r.catalog, r.table, r.identifier, isLazy, options) :: Nil
 
     case UncacheTable(r: ResolvedTable, _) =>
       UncacheTableExec(r.catalog, r.table, r.identifier) :: Nil
-=======
-    case TruncateTable(_: ResolvedTable, _) =>
-      throw new AnalysisException("TRUNCATE TABLE is not supported for v2 tables.")
->>>>>>> fdd6c73b
 
     case _ => Nil
   }
