/*
 * Licensed to the Apache Software Foundation (ASF) under one or more
 * contributor license agreements.  See the NOTICE file distributed with
 * this work for additional information regarding copyright ownership.
 * The ASF licenses this file to You under the Apache License, Version 2.0
 * (the "License"); you may not use this file except in compliance with
 * the License.  You may obtain a copy of the License at
 *
 *    http://www.apache.org/licenses/LICENSE-2.0
 *
 * Unless required by applicable law or agreed to in writing, software
 * distributed under the License is distributed on an "AS IS" BASIS,
 * WITHOUT WARRANTIES OR CONDITIONS OF ANY KIND, either express or implied.
 * See the License for the specific language governing permissions and
 * limitations under the License.
 */

package org.apache.spark.sql.execution.datasources.v2

import scala.collection.JavaConverters._

import org.apache.spark.sql.{AnalysisException, SparkSession, Strategy}
import org.apache.spark.sql.catalyst.analysis.{ResolvedNamespace, ResolvedPartitionSpec, ResolvedTable}
import org.apache.spark.sql.catalyst.expressions.{And, Expression, NamedExpression, PredicateHelper, SubqueryExpression}
import org.apache.spark.sql.catalyst.planning.PhysicalOperation
import org.apache.spark.sql.catalyst.plans.logical._
import org.apache.spark.sql.connector.catalog.{CatalogV2Util, StagingTableCatalog, SupportsNamespaces, SupportsPartitionManagement, TableCapability, TableCatalog, TableChange}
import org.apache.spark.sql.connector.read.streaming.{ContinuousStream, MicroBatchStream}
import org.apache.spark.sql.execution.{FilterExec, LeafExecNode, LocalTableScanExec, ProjectExec, RowDataSourceScanExec, SparkPlan}
import org.apache.spark.sql.execution.datasources.DataSourceStrategy
import org.apache.spark.sql.execution.streaming.continuous.{WriteToContinuousDataSource, WriteToContinuousDataSourceExec}
import org.apache.spark.sql.sources.{BaseRelation, TableScan}
import org.apache.spark.sql.util.CaseInsensitiveStringMap
import org.apache.spark.storage.StorageLevel

class DataSourceV2Strategy(session: SparkSession) extends Strategy with PredicateHelper {

  import DataSourceV2Implicits._
  import org.apache.spark.sql.connector.catalog.CatalogV2Implicits._

  private def withProjectAndFilter(
      project: Seq[NamedExpression],
      filters: Seq[Expression],
      scan: LeafExecNode,
      needsUnsafeConversion: Boolean): SparkPlan = {
    val filterCondition = filters.reduceLeftOption(And)
    val withFilter = filterCondition.map(FilterExec(_, scan)).getOrElse(scan)

    if (withFilter.output != project || needsUnsafeConversion) {
      ProjectExec(project, withFilter)
    } else {
      withFilter
    }
  }

  private def refreshCache(r: DataSourceV2Relation)(): Unit = {
    session.sharedState.cacheManager.recacheByPlan(session, r)
  }

  private def invalidateCache(
      r: ResolvedTable,
      recacheTable: Boolean = false)(): Option[(Option[String], StorageLevel)] = {
    val v2Relation = DataSourceV2Relation.create(r.table, Some(r.catalog), Some(r.identifier))
    val cache = session.sharedState.cacheManager.lookupCachedData(v2Relation)
    session.sharedState.cacheManager.uncacheQuery(session, v2Relation, cascade = true)
    if (cache.isDefined) {
      val cacheName = cache.get.cachedRepresentation.cacheBuilder.tableName
      val cacheLevel = cache.get.cachedRepresentation.cacheBuilder.storageLevel
<<<<<<< HEAD
      if (recacheTable) {
        // recache with the same name and cache level.
        val ds = Dataset.ofRows(session, v2Relation)
        session.sharedState.cacheManager.cacheQuery(ds, cacheName, cacheLevel)
      }
      Some((cacheName, cacheLevel))
    } else {
      None
=======

      // recache with the same name and cache level.
      session.sharedState.cacheManager.cacheQuery(session, v2Relation, cacheName, cacheLevel)
>>>>>>> 0f1a1837
    }
  }

  private def cacheQuery(
      relation: LogicalPlan,
      tableName: Option[String],
      storageLevel: StorageLevel): Unit = {
    val ds = Dataset.ofRows(session, relation)
    session.sharedState.cacheManager.cacheQuery(ds, tableName, storageLevel)
  }

  override def apply(plan: LogicalPlan): Seq[SparkPlan] = plan match {
    case PhysicalOperation(project, filters,
        relation @ DataSourceV2ScanRelation(_, V1ScanWrapper(scan, translated, pushed), output)) =>
      val v1Relation = scan.toV1TableScan[BaseRelation with TableScan](session.sqlContext)
      if (v1Relation.schema != scan.readSchema()) {
        throw new IllegalArgumentException(
          "The fallback v1 relation reports inconsistent schema:\n" +
            "Schema of v2 scan:     " + scan.readSchema() + "\n" +
            "Schema of v1 relation: " + v1Relation.schema)
      }
      val rdd = v1Relation.buildScan()
      val unsafeRowRDD = DataSourceStrategy.toCatalystRDD(v1Relation, output, rdd)
      val dsScan = RowDataSourceScanExec(
        output,
        output.toStructType,
        translated.toSet,
        pushed.toSet,
        unsafeRowRDD,
        v1Relation,
        tableIdentifier = None)
      withProjectAndFilter(project, filters, dsScan, needsUnsafeConversion = false) :: Nil

    case PhysicalOperation(project, filters, relation: DataSourceV2ScanRelation) =>
      // projection and filters were already pushed down in the optimizer.
      // this uses PhysicalOperation to get the projection and ensure that if the batch scan does
      // not support columnar, a projection is added to convert the rows to UnsafeRow.
      val batchExec = BatchScanExec(relation.output, relation.scan)
      withProjectAndFilter(project, filters, batchExec, !batchExec.supportsColumnar) :: Nil

    case r: StreamingDataSourceV2Relation if r.startOffset.isDefined && r.endOffset.isDefined =>
      val microBatchStream = r.stream.asInstanceOf[MicroBatchStream]
      val scanExec = MicroBatchScanExec(
        r.output, r.scan, microBatchStream, r.startOffset.get, r.endOffset.get)

      val withProjection = if (scanExec.supportsColumnar) {
        scanExec
      } else {
        // Add a Project here to make sure we produce unsafe rows.
        ProjectExec(r.output, scanExec)
      }

      withProjection :: Nil

    case r: StreamingDataSourceV2Relation if r.startOffset.isDefined && r.endOffset.isEmpty =>
      val continuousStream = r.stream.asInstanceOf[ContinuousStream]
      val scanExec = ContinuousScanExec(r.output, r.scan, continuousStream, r.startOffset.get)

      val withProjection = if (scanExec.supportsColumnar) {
        scanExec
      } else {
        // Add a Project here to make sure we produce unsafe rows.
        ProjectExec(r.output, scanExec)
      }

      withProjection :: Nil

    case WriteToDataSourceV2(writer, query) =>
      WriteToDataSourceV2Exec(writer, planLater(query)) :: Nil

    case CreateV2Table(catalog, ident, schema, parts, props, ifNotExists) =>
      val propsWithOwner = CatalogV2Util.withDefaultOwnership(props)
      CreateTableExec(catalog, ident, schema, parts, propsWithOwner, ifNotExists) :: Nil

    case CreateTableAsSelect(catalog, ident, parts, query, props, options, ifNotExists) =>
      val propsWithOwner = CatalogV2Util.withDefaultOwnership(props)
      val writeOptions = new CaseInsensitiveStringMap(options.asJava)
      catalog match {
        case staging: StagingTableCatalog =>
          AtomicCreateTableAsSelectExec(staging, ident, parts, query, planLater(query),
            propsWithOwner, writeOptions, ifNotExists) :: Nil
        case _ =>
          CreateTableAsSelectExec(catalog, ident, parts, query, planLater(query),
            propsWithOwner, writeOptions, ifNotExists) :: Nil
      }

    case RefreshTable(r: ResolvedTable) =>
      RefreshTableExec(r.catalog, r.identifier, invalidateCache(r, recacheTable = true)) :: Nil

    case ReplaceTable(catalog, ident, schema, parts, props, orCreate) =>
      val propsWithOwner = CatalogV2Util.withDefaultOwnership(props)
      catalog match {
        case staging: StagingTableCatalog =>
          AtomicReplaceTableExec(
            staging, ident, schema, parts, propsWithOwner, orCreate = orCreate) :: Nil
        case _ =>
          ReplaceTableExec(
            catalog, ident, schema, parts, propsWithOwner, orCreate = orCreate) :: Nil
      }

    case ReplaceTableAsSelect(catalog, ident, parts, query, props, options, orCreate) =>
      val propsWithOwner = CatalogV2Util.withDefaultOwnership(props)
      val writeOptions = new CaseInsensitiveStringMap(options.asJava)
      catalog match {
        case staging: StagingTableCatalog =>
          AtomicReplaceTableAsSelectExec(
            session,
            staging,
            ident,
            parts,
            query,
            planLater(query),
            propsWithOwner,
            writeOptions,
            orCreate = orCreate) :: Nil
        case _ =>
          ReplaceTableAsSelectExec(
            session,
            catalog,
            ident,
            parts,
            query,
            planLater(query),
            propsWithOwner,
            writeOptions,
            orCreate = orCreate) :: Nil
      }

    case AppendData(r: DataSourceV2Relation, query, writeOptions, _) =>
      r.table.asWritable match {
        case v1 if v1.supports(TableCapability.V1_BATCH_WRITE) =>
          AppendDataExecV1(v1, writeOptions.asOptions, query, refreshCache(r)) :: Nil
        case v2 =>
          AppendDataExec(v2, writeOptions.asOptions, planLater(query), refreshCache(r)) :: Nil
      }

    case OverwriteByExpression(r: DataSourceV2Relation, deleteExpr, query, writeOptions, _) =>
      // fail if any filter cannot be converted. correctness depends on removing all matching data.
      val filters = splitConjunctivePredicates(deleteExpr).map {
        filter => DataSourceStrategy.translateFilter(deleteExpr,
          supportNestedPredicatePushdown = true).getOrElse(
            throw new AnalysisException(s"Cannot translate expression to source filter: $filter"))
      }.toArray
      r.table.asWritable match {
        case v1 if v1.supports(TableCapability.V1_BATCH_WRITE) =>
          OverwriteByExpressionExecV1(v1, filters, writeOptions.asOptions,
            query, refreshCache(r)) :: Nil
        case v2 =>
          OverwriteByExpressionExec(v2, filters,
            writeOptions.asOptions, planLater(query), refreshCache(r)) :: Nil
      }

    case OverwritePartitionsDynamic(r: DataSourceV2Relation, query, writeOptions, _) =>
      OverwritePartitionsDynamicExec(
        r.table.asWritable, writeOptions.asOptions, planLater(query), refreshCache(r)) :: Nil

    case DeleteFromTable(relation, condition) =>
      relation match {
        case DataSourceV2ScanRelation(r, _, output) =>
          val table = r.table
          if (condition.exists(SubqueryExpression.hasSubquery)) {
            throw new AnalysisException(
              s"Delete by condition with subquery is not supported: $condition")
          }
          // fail if any filter cannot be converted.
          // correctness depends on removing all matching data.
          val filters = DataSourceStrategy.normalizeExprs(condition.toSeq, output)
              .flatMap(splitConjunctivePredicates(_).map {
                f => DataSourceStrategy.translateFilter(f, true).getOrElse(
                  throw new AnalysisException(s"Exec update failed:" +
                      s" cannot translate expression to source filter: $f"))
              }).toArray

          if (!table.asDeletable.canDeleteWhere(filters)) {
            throw new AnalysisException(
              s"Cannot delete from table ${table.name} where ${filters.mkString("[", ", ", "]")}")
          }

          DeleteFromTableExec(table.asDeletable, filters, refreshCache(r)) :: Nil
        case _ =>
          throw new AnalysisException("DELETE is only supported with v2 tables.")
      }

    case WriteToContinuousDataSource(writer, query) =>
      WriteToContinuousDataSourceExec(writer, planLater(query)) :: Nil

    case desc @ DescribeNamespace(ResolvedNamespace(catalog, ns), extended) =>
      DescribeNamespaceExec(desc.output, catalog.asNamespaceCatalog, ns, extended) :: Nil

    case desc @ DescribeRelation(r: ResolvedTable, partitionSpec, isExtended) =>
      if (partitionSpec.nonEmpty) {
        throw new AnalysisException("DESCRIBE does not support partition for v2 tables.")
      }
      DescribeTableExec(desc.output, r.table, isExtended) :: Nil

    case DescribeColumn(_: ResolvedTable, _, _) =>
      throw new AnalysisException("Describing columns is not supported for v2 tables.")

    case DropTable(r: ResolvedTable, ifExists, purge) =>
      DropTableExec(r.catalog, r.identifier, ifExists, purge, invalidateCache(r)) :: Nil

    case _: NoopCommand =>
      LocalTableScanExec(Nil, Nil) :: Nil

    case AlterTable(catalog, ident, _, changes) =>
      AlterTableExec(catalog, ident, changes) :: Nil

    case RenameTable(r @ ResolvedTable(catalog, oldIdent, _), newIdent, isView) =>
      if (isView) {
        throw new AnalysisException(
          "Cannot rename a table with ALTER VIEW. Please use ALTER TABLE instead.")
      }
      RenameTableExec(
        catalog, oldIdent, newIdent.asIdentifier, invalidateCache(r), cacheQuery) :: Nil

    case AlterNamespaceSetProperties(ResolvedNamespace(catalog, ns), properties) =>
      AlterNamespaceSetPropertiesExec(catalog.asNamespaceCatalog, ns, properties) :: Nil

    case AlterNamespaceSetLocation(ResolvedNamespace(catalog, ns), location) =>
      AlterNamespaceSetPropertiesExec(
        catalog.asNamespaceCatalog,
        ns,
        Map(SupportsNamespaces.PROP_LOCATION -> location)) :: Nil

    case CommentOnNamespace(ResolvedNamespace(catalog, ns), comment) =>
      AlterNamespaceSetPropertiesExec(
        catalog.asNamespaceCatalog,
        ns,
        Map(SupportsNamespaces.PROP_COMMENT -> comment)) :: Nil

    case CommentOnTable(ResolvedTable(catalog, identifier, _), comment) =>
      val changes = TableChange.setProperty(TableCatalog.PROP_COMMENT, comment)
      AlterTableExec(catalog, identifier, Seq(changes)) :: Nil

    case CreateNamespace(catalog, namespace, ifNotExists, properties) =>
      CreateNamespaceExec(catalog, namespace, ifNotExists, properties) :: Nil

    case DropNamespace(ResolvedNamespace(catalog, ns), ifExists, cascade) =>
      DropNamespaceExec(catalog, ns, ifExists, cascade) :: Nil

    case r @ ShowNamespaces(ResolvedNamespace(catalog, ns), pattern) =>
      ShowNamespacesExec(r.output, catalog.asNamespaceCatalog, ns, pattern) :: Nil

    case r @ ShowTables(ResolvedNamespace(catalog, ns), pattern) =>
      ShowTablesExec(r.output, catalog.asTableCatalog, ns, pattern) :: Nil

    case _: ShowTableExtended =>
      throw new AnalysisException("SHOW TABLE EXTENDED is not supported for v2 tables.")

    case SetCatalogAndNamespace(catalogManager, catalogName, ns) =>
      SetCatalogAndNamespaceExec(catalogManager, catalogName, ns) :: Nil

    case r: ShowCurrentNamespace =>
      ShowCurrentNamespaceExec(r.output, r.catalogManager) :: Nil

    case r @ ShowTableProperties(rt: ResolvedTable, propertyKey) =>
      ShowTablePropertiesExec(r.output, rt.table, propertyKey) :: Nil

    case AnalyzeTable(_: ResolvedTable, _, _) | AnalyzeColumn(_: ResolvedTable, _, _) =>
      throw new AnalysisException("ANALYZE TABLE is not supported for v2 tables.")

    case AlterTableAddPartition(
        ResolvedTable(_, _, table: SupportsPartitionManagement), parts, ignoreIfExists) =>
      AlterTableAddPartitionExec(
        table, parts.asResolvedPartitionSpecs, ignoreIfExists) :: Nil

    case AlterTableDropPartition(
        ResolvedTable(_, _, table: SupportsPartitionManagement), parts, ignoreIfNotExists, _) =>
      AlterTableDropPartitionExec(
        table, parts.asResolvedPartitionSpecs, ignoreIfNotExists) :: Nil

    case AlterTableRecoverPartitions(_: ResolvedTable) =>
      throw new AnalysisException(
        "ALTER TABLE ... RECOVER PARTITIONS is not supported for v2 tables.")

    case AlterTableSerDeProperties(_: ResolvedTable, _, _, _) =>
      throw new AnalysisException(
        "ALTER TABLE ... SET [SERDE|SERDEPROPERTIES] is not supported for v2 tables.")

    case LoadData(_: ResolvedTable, _, _, _, _) =>
      throw new AnalysisException("LOAD DATA is not supported for v2 tables.")

    case ShowCreateTable(_: ResolvedTable, _) =>
      throw new AnalysisException("SHOW CREATE TABLE is not supported for v2 tables.")

    case TruncateTable(_: ResolvedTable, _) =>
      throw new AnalysisException("TRUNCATE TABLE is not supported for v2 tables.")

    case ShowColumns(_: ResolvedTable, _) =>
      throw new AnalysisException("SHOW COLUMNS is not supported for v2 tables.")

    case r @ ShowPartitions(
        ResolvedTable(catalog, _, table: SupportsPartitionManagement),
        pattern @ (None | Some(_: ResolvedPartitionSpec))) =>
      ShowPartitionsExec(
        r.output,
        catalog,
        table,
        pattern.map(_.asInstanceOf[ResolvedPartitionSpec])) :: Nil

    case RepairTable(_: ResolvedTable) =>
      throw new AnalysisException("MSCK REPAIR TABLE is not supported for v2 tables.")

    case r: CacheTable =>
      CacheTableExec(r.table, r.multipartIdentifier, r.isLazy, r.options) :: Nil

    case r: CacheTableAsSelect =>
      CacheTableAsSelectExec(r.tempViewName, r.plan, r.isLazy, r.options) :: Nil

    case r: UncacheTable =>
      UncacheTableExec(r.table, cascade = !r.isTempView) :: Nil

    case _ => Nil
  }
}<|MERGE_RESOLUTION|>--- conflicted
+++ resolved
@@ -31,7 +31,6 @@
 import org.apache.spark.sql.execution.streaming.continuous.{WriteToContinuousDataSource, WriteToContinuousDataSourceExec}
 import org.apache.spark.sql.sources.{BaseRelation, TableScan}
 import org.apache.spark.sql.util.CaseInsensitiveStringMap
-import org.apache.spark.storage.StorageLevel
 
 class DataSourceV2Strategy(session: SparkSession) extends Strategy with PredicateHelper {
 
@@ -53,42 +52,37 @@
     }
   }
 
+  private def cache(relation: DataSourceV2Relation, cacheInfo: CacheInfo): Unit = {
+    session.sharedState.cacheManager.cacheQuery(
+      session,
+      relation,
+      cacheInfo.tableName,
+      cacheInfo.storageLevel)
+  }
+
   private def refreshCache(r: DataSourceV2Relation)(): Unit = {
     session.sharedState.cacheManager.recacheByPlan(session, r)
   }
 
+  // Invalidates the cache associated with the given table. If there exists a cache with the given
+  // table, the cache's info (table name and storage level) is returned.
   private def invalidateCache(
       r: ResolvedTable,
-      recacheTable: Boolean = false)(): Option[(Option[String], StorageLevel)] = {
+      recacheTable: Boolean = false)(): Option[CacheInfo] = {
     val v2Relation = DataSourceV2Relation.create(r.table, Some(r.catalog), Some(r.identifier))
     val cache = session.sharedState.cacheManager.lookupCachedData(v2Relation)
     session.sharedState.cacheManager.uncacheQuery(session, v2Relation, cascade = true)
     if (cache.isDefined) {
       val cacheName = cache.get.cachedRepresentation.cacheBuilder.tableName
       val cacheLevel = cache.get.cachedRepresentation.cacheBuilder.storageLevel
-<<<<<<< HEAD
       if (recacheTable) {
         // recache with the same name and cache level.
-        val ds = Dataset.ofRows(session, v2Relation)
-        session.sharedState.cacheManager.cacheQuery(ds, cacheName, cacheLevel)
-      }
-      Some((cacheName, cacheLevel))
+        session.sharedState.cacheManager.cacheQuery(session, v2Relation, cacheName, cacheLevel)
+      }
+      Some(CacheInfo(cacheName, cacheLevel))
     } else {
       None
-=======
-
-      // recache with the same name and cache level.
-      session.sharedState.cacheManager.cacheQuery(session, v2Relation, cacheName, cacheLevel)
->>>>>>> 0f1a1837
     }
-  }
-
-  private def cacheQuery(
-      relation: LogicalPlan,
-      tableName: Option[String],
-      storageLevel: StorageLevel): Unit = {
-    val ds = Dataset.ofRows(session, relation)
-    session.sharedState.cacheManager.cacheQuery(ds, tableName, storageLevel)
   }
 
   override def apply(plan: LogicalPlan): Seq[SparkPlan] = plan match {
@@ -293,7 +287,7 @@
           "Cannot rename a table with ALTER VIEW. Please use ALTER TABLE instead.")
       }
       RenameTableExec(
-        catalog, oldIdent, newIdent.asIdentifier, invalidateCache(r), cacheQuery) :: Nil
+        catalog, oldIdent, newIdent.asIdentifier, invalidateCache(r), cache) :: Nil
 
     case AlterNamespaceSetProperties(ResolvedNamespace(catalog, ns), properties) =>
       AlterNamespaceSetPropertiesExec(catalog.asNamespaceCatalog, ns, properties) :: Nil
