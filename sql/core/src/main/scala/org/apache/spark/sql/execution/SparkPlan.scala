/*
 * Licensed to the Apache Software Foundation (ASF) under one or more
 * contributor license agreements.  See the NOTICE file distributed with
 * this work for additional information regarding copyright ownership.
 * The ASF licenses this file to You under the Apache License, Version 2.0
 * (the "License"); you may not use this file except in compliance with
 * the License.  You may obtain a copy of the License at
 *
 *    http://www.apache.org/licenses/LICENSE-2.0
 *
 * Unless required by applicable law or agreed to in writing, software
 * distributed under the License is distributed on an "AS IS" BASIS,
 * WITHOUT WARRANTIES OR CONDITIONS OF ANY KIND, either express or implied.
 * See the License for the specific language governing permissions and
 * limitations under the License.
 */

package org.apache.spark.sql.execution

import scala.collection.mutable.ArrayBuffer

import org.apache.spark.Logging
import org.apache.spark.annotation.DeveloperApi
import org.apache.spark.rdd.{RDD, RDDOperationScope}
import org.apache.spark.sql.SQLContext
import org.apache.spark.sql.catalyst.InternalRow
import org.apache.spark.sql.catalyst.CatalystTypeConverters
import org.apache.spark.sql.catalyst.expressions._
import org.apache.spark.sql.Row
import org.apache.spark.sql.catalyst.expressions.codegen._
import org.apache.spark.sql.catalyst.plans.QueryPlan
import org.apache.spark.sql.catalyst.plans.physical._

object SparkPlan {
  protected[sql] val currentContext = new ThreadLocal[SQLContext]()
}

/**
 * :: DeveloperApi ::
 */
@DeveloperApi
abstract class SparkPlan extends QueryPlan[SparkPlan] with Logging with Serializable {

  /**
   * A handle to the SQL Context that was used to create this plan.   Since many operators need
   * access to the sqlContext for RDD operations or configuration this field is automatically
   * populated by the query planning infrastructure.
   */
  @transient
  protected[spark] final val sqlContext = SparkPlan.currentContext.get()

  protected def sparkContext = sqlContext.sparkContext

  // sqlContext will be null when we are being deserialized on the slaves.  In this instance
  // the value of codegenEnabled will be set by the desserializer after the constructor has run.
  val codegenEnabled: Boolean = if (sqlContext != null) {
    sqlContext.conf.codegenEnabled
  } else {
    false
  }

  /** Overridden make copy also propogates sqlContext to copied plan. */
  override def makeCopy(newArgs: Array[AnyRef]): this.type = {
    SparkPlan.currentContext.set(sqlContext)
    super.makeCopy(newArgs)
  }

  // TODO: Move to `DistributedPlan`
  /** Specifies how data is partitioned across different nodes in the cluster. */
  def outputPartitioning: Partitioning = UnknownPartitioning(0) // TODO: WRONG WIDTH!

  /** Specifies any partition requirements on the input data for this operator. */
  def requiredChildDistribution: Seq[Distribution] =
    Seq.fill(children.size)(UnspecifiedDistribution)

  /** Specifies how data is ordered in each partition. */
  def outputOrdering: Seq[SortOrder] = Nil

  /** Specifies sort order for each partition requirements on the input data for this operator. */
  def requiredChildOrdering: Seq[Seq[SortOrder]] = Seq.fill(children.size)(Nil)

<<<<<<< HEAD
  /** True if this operator produces [[org.apache.spark.sql.catalyst.expressions.UnsafeRow]]s. */
  def outputsUnsafeRows: Boolean = false

=======
  /** Specifies whether this operator outputs UnsafeRows */
  def outputsUnsafeRows: Boolean = false

  /** Specifies whether this operator is capable of processing UnsafeRows */
  def canProcessUnsafeRows: Boolean = false

  /**
   * Specifies whether this operator is capable of processing Java-object-based Rows (i.e. rows
   * that are not UnsafeRows).
   */
  def canProcessSafeRows: Boolean = true

>>>>>>> 6e1e2eba
  /**
   * Returns the result of this query as an RDD[InternalRow] by delegating to doExecute
   * after adding query plan information to created RDDs for visualization.
   * Concrete implementations of SparkPlan should override doExecute instead.
   */
  final def execute(): RDD[InternalRow] = {
    if (children.nonEmpty) {
      val hasUnsafeInputs = children.exists(_.outputsUnsafeRows)
      val hasSafeInputs = children.exists(!_.outputsUnsafeRows)
      assert(!(hasSafeInputs && hasUnsafeInputs),
        "Child operators should output rows in the same format")
      assert(canProcessSafeRows || canProcessUnsafeRows,
        "Operator must be able to process at least one row format")
      assert(!hasSafeInputs || canProcessSafeRows,
        "Operator will receive safe rows as input but cannot process safe rows")
      assert(!hasUnsafeInputs || canProcessUnsafeRows,
        "Operator will receive unsafe rows as input but cannot process unsafe rows")
    }
    RDDOperationScope.withScope(sparkContext, nodeName, false, true) {
      doExecute()
    }
  }

  /**
   * Overridden by concrete implementations of SparkPlan.
   * Produces the result of the query as an RDD[InternalRow]
   */
  protected def doExecute(): RDD[InternalRow]

  /**
   * Runs this query returning the result as an array.
   */
  def executeCollect(): Array[Row] = {
    execute().mapPartitions { iter =>
      val converter = CatalystTypeConverters.createToScalaConverter(schema)
      iter.map(converter(_).asInstanceOf[Row])
    }.collect()
  }

  /**
   * Runs this query returning the first `n` rows as an array.
   *
   * This is modeled after RDD.take but never runs any job locally on the driver.
   */
  def executeTake(n: Int): Array[Row] = {
    if (n == 0) {
      return new Array[Row](0)
    }

    val childRDD = execute().map(_.copy())

    val buf = new ArrayBuffer[InternalRow]
    val totalParts = childRDD.partitions.length
    var partsScanned = 0
    while (buf.size < n && partsScanned < totalParts) {
      // The number of partitions to try in this iteration. It is ok for this number to be
      // greater than totalParts because we actually cap it at totalParts in runJob.
      var numPartsToTry = 1
      if (partsScanned > 0) {
        // If we didn't find any rows after the first iteration, just try all partitions next.
        // Otherwise, interpolate the number of partitions we need to try, but overestimate it
        // by 50%.
        if (buf.size == 0) {
          numPartsToTry = totalParts - 1
        } else {
          numPartsToTry = (1.5 * n * partsScanned / buf.size).toInt
        }
      }
      numPartsToTry = math.max(0, numPartsToTry)  // guard against negative num of partitions

      val left = n - buf.size
      val p = partsScanned until math.min(partsScanned + numPartsToTry, totalParts)
      val sc = sqlContext.sparkContext
      val res =
        sc.runJob(childRDD, (it: Iterator[InternalRow]) => it.take(left).toArray, p,
          allowLocal = false)

      res.foreach(buf ++= _.take(n - buf.size))
      partsScanned += numPartsToTry
    }

    val converter = CatalystTypeConverters.createToScalaConverter(schema)
    buf.toArray.map(converter(_).asInstanceOf[Row])
  }

  private[this] def isTesting: Boolean = sys.props.contains("spark.testing")

  protected def newProjection(
      expressions: Seq[Expression], inputSchema: Seq[Attribute]): Projection = {
    log.debug(
      s"Creating Projection: $expressions, inputSchema: $inputSchema, codegen:$codegenEnabled")
    if (codegenEnabled) {
      try {
        GenerateProjection.generate(expressions, inputSchema)
      } catch {
        case e: Exception =>
          if (isTesting) {
            throw e
          } else {
            log.error("Failed to generate projection, fallback to interpret", e)
            new InterpretedProjection(expressions, inputSchema)
          }
      }
    } else {
      new InterpretedProjection(expressions, inputSchema)
    }
  }

  protected def newMutableProjection(
      expressions: Seq[Expression],
      inputSchema: Seq[Attribute]): () => MutableProjection = {
    log.debug(
      s"Creating MutableProj: $expressions, inputSchema: $inputSchema, codegen:$codegenEnabled")
    if(codegenEnabled) {
      try {
        GenerateMutableProjection.generate(expressions, inputSchema)
      } catch {
        case e: Exception =>
          if (isTesting) {
            throw e
          } else {
            log.error("Failed to generate mutable projection, fallback to interpreted", e)
            () => new InterpretedMutableProjection(expressions, inputSchema)
          }
      }
    } else {
      () => new InterpretedMutableProjection(expressions, inputSchema)
    }
  }

  protected def newPredicate(
      expression: Expression, inputSchema: Seq[Attribute]): (InternalRow) => Boolean = {
    if (codegenEnabled) {
      try {
        GeneratePredicate.generate(expression, inputSchema)
      } catch {
        case e: Exception =>
          if (isTesting) {
            throw e
          } else {
            log.error("Failed to generate predicate, fallback to interpreted", e)
            InterpretedPredicate.create(expression, inputSchema)
          }
      }
    } else {
      InterpretedPredicate.create(expression, inputSchema)
    }
  }

  protected def newOrdering(
      order: Seq[SortOrder],
      inputSchema: Seq[Attribute]): Ordering[InternalRow] = {
    if (codegenEnabled) {
      try {
        GenerateOrdering.generate(order, inputSchema)
      } catch {
        case e: Exception =>
          if (isTesting) {
            throw e
          } else {
            log.error("Failed to generate ordering, fallback to interpreted", e)
            new RowOrdering(order, inputSchema)
          }
      }
    } else {
      new RowOrdering(order, inputSchema)
    }
  }
}

private[sql] trait LeafNode extends SparkPlan {
  override def children: Seq[SparkPlan] = Nil
}

private[sql] trait UnaryNode extends SparkPlan {
  def child: SparkPlan

  override def children: Seq[SparkPlan] = child :: Nil

  override def outputPartitioning: Partitioning = child.outputPartitioning
}

private[sql] trait BinaryNode extends SparkPlan {
  def left: SparkPlan
  def right: SparkPlan

  override def children: Seq[SparkPlan] = Seq(left, right)
}<|MERGE_RESOLUTION|>--- conflicted
+++ resolved
@@ -79,11 +79,6 @@
   /** Specifies sort order for each partition requirements on the input data for this operator. */
   def requiredChildOrdering: Seq[Seq[SortOrder]] = Seq.fill(children.size)(Nil)
 
-<<<<<<< HEAD
-  /** True if this operator produces [[org.apache.spark.sql.catalyst.expressions.UnsafeRow]]s. */
-  def outputsUnsafeRows: Boolean = false
-
-=======
   /** Specifies whether this operator outputs UnsafeRows */
   def outputsUnsafeRows: Boolean = false
 
@@ -96,7 +91,6 @@
    */
   def canProcessSafeRows: Boolean = true
 
->>>>>>> 6e1e2eba
   /**
    * Returns the result of this query as an RDD[InternalRow] by delegating to doExecute
    * after adding query plan information to created RDDs for visualization.
