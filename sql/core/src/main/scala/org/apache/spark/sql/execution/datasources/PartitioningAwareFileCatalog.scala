--- conflicted
+++ resolved
@@ -25,11 +25,8 @@
 import org.apache.hadoop.fs._
 import org.apache.hadoop.mapred.{FileInputFormat, JobConf}
 
-<<<<<<< HEAD
 import org.apache.spark.internal.Logging
 import org.apache.spark.metrics.source.HiveCatalogMetrics
-=======
->>>>>>> 014c9989
 import org.apache.spark.sql.SparkSession
 import org.apache.spark.sql.catalyst.{expressions, InternalRow}
 import org.apache.spark.sql.catalyst.expressions._
@@ -48,12 +45,7 @@
 abstract class PartitioningAwareFileCatalog(
     sparkSession: SparkSession,
     parameters: Map[String, String],
-<<<<<<< HEAD
     partitionSchema: Option[StructType]) extends FileCatalog with Logging {
-=======
-    partitionSchema: Option[StructType])
-  extends SessionFileCatalog(sparkSession) with FileCatalog {
->>>>>>> 014c9989
   import PartitioningAwareFileCatalog.BASE_PATH_PARAM
 
   override protected val hadoopConf = sparkSession.sessionState.newHadoopConfWithOptions(parameters)
@@ -228,7 +220,6 @@
     val name = path.getName
     !((name.startsWith("_") && !name.contains("=")) || name.startsWith("."))
   }
-<<<<<<< HEAD
 
   /**
    * List leaf files of given paths. This method will submit a Spark job to do parallel
@@ -411,10 +402,4 @@
     ((pathName.startsWith("_") && !pathName.contains("=")) || pathName.startsWith(".")) &&
       !pathName.startsWith("_common_metadata") && !pathName.startsWith("_metadata")
   }
-=======
-}
-
-object PartitioningAwareFileCatalog {
-  val BASE_PATH_PARAM = "basePath"
->>>>>>> 014c9989
 }