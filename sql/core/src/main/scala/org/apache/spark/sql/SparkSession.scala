/*
 * Licensed to the Apache Software Foundation (ASF) under one or more
 * contributor license agreements.  See the NOTICE file distributed with
 * this work for additional information regarding copyright ownership.
 * The ASF licenses this file to You under the Apache License, Version 2.0
 * (the "License"); you may not use this file except in compliance with
 * the License.  You may obtain a copy of the License at
 *
 *    http://www.apache.org/licenses/LICENSE-2.0
 *
 * Unless required by applicable law or agreed to in writing, software
 * distributed under the License is distributed on an "AS IS" BASIS,
 * WITHOUT WARRANTIES OR CONDITIONS OF ANY KIND, either express or implied.
 * See the License for the specific language governing permissions and
 * limitations under the License.
 */

package org.apache.spark.sql

import java.io.Closeable
import java.util.UUID
import java.util.concurrent.TimeUnit._
import java.util.concurrent.atomic.{AtomicBoolean, AtomicReference}

import scala.collection.JavaConverters._
import scala.reflect.runtime.universe.TypeTag
import scala.util.control.NonFatal

import org.apache.spark.{SPARK_VERSION, SparkConf, SparkContext, TaskContext}
import org.apache.spark.annotation.{DeveloperApi, Experimental, Stable, Unstable}
import org.apache.spark.api.java.JavaRDD
import org.apache.spark.internal.Logging
import org.apache.spark.internal.config.{ConfigEntry, EXECUTOR_ALLOW_SPARK_CONTEXT}
import org.apache.spark.rdd.RDD
import org.apache.spark.scheduler.{SparkListener, SparkListenerApplicationEnd}
import org.apache.spark.sql.catalog.Catalog
import org.apache.spark.sql.catalyst._
import org.apache.spark.sql.catalyst.analysis.UnresolvedRelation
import org.apache.spark.sql.catalyst.encoders._
import org.apache.spark.sql.catalyst.expressions.AttributeReference
import org.apache.spark.sql.catalyst.plans.logical.{LocalRelation, Range}
import org.apache.spark.sql.catalyst.util.CharVarcharUtils
import org.apache.spark.sql.connector.ExternalCommandRunner
import org.apache.spark.sql.execution._
import org.apache.spark.sql.execution.command.ExternalCommandExecutor
import org.apache.spark.sql.execution.datasources.{DataSource, LogicalRelation}
import org.apache.spark.sql.internal._
import org.apache.spark.sql.internal.StaticSQLConf.CATALOG_IMPLEMENTATION
import org.apache.spark.sql.sources.BaseRelation
import org.apache.spark.sql.streaming._
import org.apache.spark.sql.types.{DataType, StructType}
import org.apache.spark.sql.util.ExecutionListenerManager
import org.apache.spark.util.{CallSite, Utils}

/**
 * The entry point to programming Spark with the Dataset and DataFrame API.
 *
 * In environments that this has been created upfront (e.g. REPL, notebooks), use the builder
 * to get an existing session:
 *
 * {{{
 *   SparkSession.builder().getOrCreate()
 * }}}
 *
 * The builder can also be used to create a new session:
 *
 * {{{
 *   SparkSession.builder
 *     .master("local")
 *     .appName("Word Count")
 *     .config("spark.some.config.option", "some-value")
 *     .getOrCreate()
 * }}}
 *
 * @param sparkContext The Spark context associated with this Spark session.
 * @param existingSharedState If supplied, use the existing shared state
 *                            instead of creating a new one.
 * @param parentSessionState If supplied, inherit all session state (i.e. temporary
 *                            views, SQL config, UDFs etc) from parent.
 */
@Stable
class SparkSession private(
    @transient val sparkContext: SparkContext,
    @transient private val existingSharedState: Option[SharedState],
    @transient private val parentSessionState: Option[SessionState],
    @transient private[sql] val extensions: SparkSessionExtensions,
    @transient private[sql] val initialSessionOptions: Map[String, String])
  extends Serializable with Closeable with Logging { self =>

  // The call site where this SparkSession was constructed.
  private val creationSite: CallSite = Utils.getCallSite()

  /**
   * Constructor used in Pyspark. Contains explicit application of Spark Session Extensions
   * which otherwise only occurs during getOrCreate. We cannot add this to the default constructor
   * since that would cause every new session to reinvoke Spark Session Extensions on the currently
   * running extensions.
   */
  private[sql] def this(sc: SparkContext) = {
    this(sc, None, None,
      SparkSession.applyExtensions(
        sc.getConf.get(StaticSQLConf.SPARK_SESSION_EXTENSIONS).getOrElse(Seq.empty),
        new SparkSessionExtensions), Map.empty)
  }

  private[sql] val sessionUUID: String = UUID.randomUUID.toString

  sparkContext.assertNotStopped()

  // If there is no active SparkSession, uses the default SQL conf. Otherwise, use the session's.
  SQLConf.setSQLConfGetter(() => {
    SparkSession.getActiveSession.filterNot(_.sparkContext.isStopped).map(_.sessionState.conf)
      .getOrElse(SQLConf.getFallbackConf)
  })

  /**
   * The version of Spark on which this application is running.
   *
   * @since 2.0.0
   */
  def version: String = SPARK_VERSION

  /* ----------------------- *
   |  Session-related state  |
   * ----------------------- */

  /**
   * State shared across sessions, including the `SparkContext`, cached data, listener,
   * and a catalog that interacts with external systems.
   *
   * This is internal to Spark and there is no guarantee on interface stability.
   *
   * @since 2.2.0
   */
  @Unstable
  @transient
  lazy val sharedState: SharedState = {
    existingSharedState.getOrElse(new SharedState(sparkContext, initialSessionOptions))
  }

  /**
   * State isolated across sessions, including SQL configurations, temporary tables, registered
   * functions, and everything else that accepts a [[org.apache.spark.sql.internal.SQLConf]].
   * If `parentSessionState` is not null, the `SessionState` will be a copy of the parent.
   *
   * This is internal to Spark and there is no guarantee on interface stability.
   *
   * @since 2.2.0
   */
  @Unstable
  @transient
  lazy val sessionState: SessionState = {
    parentSessionState
      .map(_.clone(this))
      .getOrElse {
        val state = SparkSession.instantiateSessionState(
<<<<<<< HEAD
          SparkSession.sessionStateClassName(sharedState.conf),
          self,
          initialSessionOptions)
=======
          SparkSession.sessionStateClassName(sparkContext.conf),
          self)
>>>>>>> 015c5984
        state
      }
  }

  /**
   * A wrapped version of this session in the form of a [[SQLContext]], for backward compatibility.
   *
   * @since 2.0.0
   */
  @transient
  val sqlContext: SQLContext = new SQLContext(this)

  /**
   * Runtime configuration interface for Spark.
   *
   * This is the interface through which the user can get and set all Spark and Hadoop
   * configurations that are relevant to Spark SQL. When getting the value of a config,
   * this defaults to the value set in the underlying `SparkContext`, if any.
   *
   * @since 2.0.0
   */
  @transient lazy val conf: RuntimeConfig = new RuntimeConfig(sessionState.conf)

  /**
   * An interface to register custom [[org.apache.spark.sql.util.QueryExecutionListener]]s
   * that listen for execution metrics.
   *
   * @since 2.0.0
   */
  def listenerManager: ExecutionListenerManager = sessionState.listenerManager

  /**
   * :: Experimental ::
   * A collection of methods that are considered experimental, but can be used to hook into
   * the query planner for advanced functionality.
   *
   * @since 2.0.0
   */
  @Experimental
  @Unstable
  def experimental: ExperimentalMethods = sessionState.experimentalMethods

  /**
   * A collection of methods for registering user-defined functions (UDF).
   *
   * The following example registers a Scala closure as UDF:
   * {{{
   *   sparkSession.udf.register("myUDF", (arg1: Int, arg2: String) => arg2 + arg1)
   * }}}
   *
   * The following example registers a UDF in Java:
   * {{{
   *   sparkSession.udf().register("myUDF",
   *       (Integer arg1, String arg2) -> arg2 + arg1,
   *       DataTypes.StringType);
   * }}}
   *
   * @note The user-defined functions must be deterministic. Due to optimization,
   * duplicate invocations may be eliminated or the function may even be invoked more times than
   * it is present in the query.
   *
   * @since 2.0.0
   */
  def udf: UDFRegistration = sessionState.udfRegistration

  /**
   * Returns a `StreamingQueryManager` that allows managing all the
   * `StreamingQuery`s active on `this`.
   *
   * @since 2.0.0
   */
  @Unstable
  def streams: StreamingQueryManager = sessionState.streamingQueryManager

  /**
   * Start a new session with isolated SQL configurations, temporary tables, registered
   * functions are isolated, but sharing the underlying `SparkContext` and cached data.
   *
   * @note Other than the `SparkContext`, all shared state is initialized lazily.
   * This method will force the initialization of the shared state to ensure that parent
   * and child sessions are set up with the same shared state. If the underlying catalog
   * implementation is Hive, this will initialize the metastore, which may take some time.
   *
   * @since 2.0.0
   */
  def newSession(): SparkSession = {
    new SparkSession(
      sparkContext,
      Some(sharedState),
      parentSessionState = None,
      extensions,
      initialSessionOptions)
  }

  /**
   * Create an identical copy of this `SparkSession`, sharing the underlying `SparkContext`
   * and shared state. All the state of this session (i.e. SQL configurations, temporary tables,
   * registered functions) is copied over, and the cloned session is set up with the same shared
   * state as this session. The cloned session is independent of this session, that is, any
   * non-global change in either session is not reflected in the other.
   *
   * @note Other than the `SparkContext`, all shared state is initialized lazily.
   * This method will force the initialization of the shared state to ensure that parent
   * and child sessions are set up with the same shared state. If the underlying catalog
   * implementation is Hive, this will initialize the metastore, which may take some time.
   */
  private[sql] def cloneSession(): SparkSession = {
    val result = new SparkSession(
      sparkContext,
      Some(sharedState),
      Some(sessionState),
      extensions,
      Map.empty)
    result.sessionState // force copy of SessionState
    result
  }


  /* --------------------------------- *
   |  Methods for creating DataFrames  |
   * --------------------------------- */

  /**
   * Returns a `DataFrame` with no rows or columns.
   *
   * @since 2.0.0
   */
  @transient
  lazy val emptyDataFrame: DataFrame = Dataset.ofRows(self, LocalRelation())

  /**
   * Creates a new [[Dataset]] of type T containing zero elements.
   *
   * @return 2.0.0
   */
  def emptyDataset[T: Encoder]: Dataset[T] = {
    val encoder = implicitly[Encoder[T]]
    new Dataset(self, LocalRelation(encoder.schema.toAttributes), encoder)
  }

  /**
   * Creates a `DataFrame` from an RDD of Product (e.g. case classes, tuples).
   *
   * @since 2.0.0
   */
  def createDataFrame[A <: Product : TypeTag](rdd: RDD[A]): DataFrame = withActive {
    val encoder = Encoders.product[A]
    Dataset.ofRows(self, ExternalRDD(rdd, self)(encoder))
  }

  /**
   * Creates a `DataFrame` from a local Seq of Product.
   *
   * @since 2.0.0
   */
  def createDataFrame[A <: Product : TypeTag](data: Seq[A]): DataFrame = withActive {
    val schema = ScalaReflection.schemaFor[A].dataType.asInstanceOf[StructType]
    val attributeSeq = schema.toAttributes
    Dataset.ofRows(self, LocalRelation.fromProduct(attributeSeq, data))
  }

  /**
   * :: DeveloperApi ::
   * Creates a `DataFrame` from an `RDD` containing [[Row]]s using the given schema.
   * It is important to make sure that the structure of every [[Row]] of the provided RDD matches
   * the provided schema. Otherwise, there will be runtime exception.
   * Example:
   * {{{
   *  import org.apache.spark.sql._
   *  import org.apache.spark.sql.types._
   *  val sparkSession = new org.apache.spark.sql.SparkSession(sc)
   *
   *  val schema =
   *    StructType(
   *      StructField("name", StringType, false) ::
   *      StructField("age", IntegerType, true) :: Nil)
   *
   *  val people =
   *    sc.textFile("examples/src/main/resources/people.txt").map(
   *      _.split(",")).map(p => Row(p(0), p(1).trim.toInt))
   *  val dataFrame = sparkSession.createDataFrame(people, schema)
   *  dataFrame.printSchema
   *  // root
   *  // |-- name: string (nullable = false)
   *  // |-- age: integer (nullable = true)
   *
   *  dataFrame.createOrReplaceTempView("people")
   *  sparkSession.sql("select name from people").collect.foreach(println)
   * }}}
   *
   * @since 2.0.0
   */
  @DeveloperApi
  def createDataFrame(rowRDD: RDD[Row], schema: StructType): DataFrame = withActive {
    val replaced = CharVarcharUtils.failIfHasCharVarchar(schema).asInstanceOf[StructType]
    // TODO: use MutableProjection when rowRDD is another DataFrame and the applied
    // schema differs from the existing schema on any field data type.
    val encoder = RowEncoder(replaced)
    val toRow = encoder.createSerializer()
    val catalystRows = rowRDD.map(toRow)
    internalCreateDataFrame(catalystRows.setName(rowRDD.name), schema)
  }

  /**
   * :: DeveloperApi ::
   * Creates a `DataFrame` from a `JavaRDD` containing [[Row]]s using the given schema.
   * It is important to make sure that the structure of every [[Row]] of the provided RDD matches
   * the provided schema. Otherwise, there will be runtime exception.
   *
   * @since 2.0.0
   */
  @DeveloperApi
  def createDataFrame(rowRDD: JavaRDD[Row], schema: StructType): DataFrame = {
    val replaced = CharVarcharUtils.failIfHasCharVarchar(schema).asInstanceOf[StructType]
    createDataFrame(rowRDD.rdd, replaced)
  }

  /**
   * :: DeveloperApi ::
   * Creates a `DataFrame` from a `java.util.List` containing [[Row]]s using the given schema.
   * It is important to make sure that the structure of every [[Row]] of the provided List matches
   * the provided schema. Otherwise, there will be runtime exception.
   *
   * @since 2.0.0
   */
  @DeveloperApi
  def createDataFrame(rows: java.util.List[Row], schema: StructType): DataFrame = withActive {
    val replaced = CharVarcharUtils.failIfHasCharVarchar(schema).asInstanceOf[StructType]
    Dataset.ofRows(self, LocalRelation.fromExternalRows(replaced.toAttributes, rows.asScala.toSeq))
  }

  /**
   * Applies a schema to an RDD of Java Beans.
   *
   * WARNING: Since there is no guaranteed ordering for fields in a Java Bean,
   * SELECT * queries will return the columns in an undefined order.
   *
   * @since 2.0.0
   */
  def createDataFrame(rdd: RDD[_], beanClass: Class[_]): DataFrame = withActive {
    val attributeSeq: Seq[AttributeReference] = getSchema(beanClass)
    val className = beanClass.getName
    val rowRdd = rdd.mapPartitions { iter =>
    // BeanInfo is not serializable so we must rediscover it remotely for each partition.
      SQLContext.beansToRows(iter, Utils.classForName(className), attributeSeq)
    }
    Dataset.ofRows(self, LogicalRDD(attributeSeq, rowRdd.setName(rdd.name))(self))
  }

  /**
   * Applies a schema to an RDD of Java Beans.
   *
   * WARNING: Since there is no guaranteed ordering for fields in a Java Bean,
   * SELECT * queries will return the columns in an undefined order.
   *
   * @since 2.0.0
   */
  def createDataFrame(rdd: JavaRDD[_], beanClass: Class[_]): DataFrame = {
    createDataFrame(rdd.rdd, beanClass)
  }

  /**
   * Applies a schema to a List of Java Beans.
   *
   * WARNING: Since there is no guaranteed ordering for fields in a Java Bean,
   *          SELECT * queries will return the columns in an undefined order.
   * @since 1.6.0
   */
  def createDataFrame(data: java.util.List[_], beanClass: Class[_]): DataFrame = withActive {
    val attrSeq = getSchema(beanClass)
    val rows = SQLContext.beansToRows(data.asScala.iterator, beanClass, attrSeq)
    Dataset.ofRows(self, LocalRelation(attrSeq, rows.toSeq))
  }

  /**
   * Convert a `BaseRelation` created for external data sources into a `DataFrame`.
   *
   * @since 2.0.0
   */
  def baseRelationToDataFrame(baseRelation: BaseRelation): DataFrame = {
    Dataset.ofRows(self, LogicalRelation(baseRelation))
  }

  /* ------------------------------- *
   |  Methods for creating DataSets  |
   * ------------------------------- */

  /**
   * Creates a [[Dataset]] from a local Seq of data of a given type. This method requires an
   * encoder (to convert a JVM object of type `T` to and from the internal Spark SQL representation)
   * that is generally created automatically through implicits from a `SparkSession`, or can be
   * created explicitly by calling static methods on [[Encoders]].
   *
   * == Example ==
   *
   * {{{
   *
   *   import spark.implicits._
   *   case class Person(name: String, age: Long)
   *   val data = Seq(Person("Michael", 29), Person("Andy", 30), Person("Justin", 19))
   *   val ds = spark.createDataset(data)
   *
   *   ds.show()
   *   // +-------+---+
   *   // |   name|age|
   *   // +-------+---+
   *   // |Michael| 29|
   *   // |   Andy| 30|
   *   // | Justin| 19|
   *   // +-------+---+
   * }}}
   *
   * @since 2.0.0
   */
  def createDataset[T : Encoder](data: Seq[T]): Dataset[T] = {
    val enc = encoderFor[T]
    val toRow = enc.createSerializer()
    val attributes = enc.schema.toAttributes
    val encoded = data.map(d => toRow(d).copy())
    val plan = new LocalRelation(attributes, encoded)
    Dataset[T](self, plan)
  }

  /**
   * Creates a [[Dataset]] from an RDD of a given type. This method requires an
   * encoder (to convert a JVM object of type `T` to and from the internal Spark SQL representation)
   * that is generally created automatically through implicits from a `SparkSession`, or can be
   * created explicitly by calling static methods on [[Encoders]].
   *
   * @since 2.0.0
   */
  def createDataset[T : Encoder](data: RDD[T]): Dataset[T] = {
    Dataset[T](self, ExternalRDD(data, self))
  }

  /**
   * Creates a [[Dataset]] from a `java.util.List` of a given type. This method requires an
   * encoder (to convert a JVM object of type `T` to and from the internal Spark SQL representation)
   * that is generally created automatically through implicits from a `SparkSession`, or can be
   * created explicitly by calling static methods on [[Encoders]].
   *
   * == Java Example ==
   *
   * {{{
   *     List<String> data = Arrays.asList("hello", "world");
   *     Dataset<String> ds = spark.createDataset(data, Encoders.STRING());
   * }}}
   *
   * @since 2.0.0
   */
  def createDataset[T : Encoder](data: java.util.List[T]): Dataset[T] = {
    createDataset(data.asScala.toSeq)
  }

  /**
   * Creates a [[Dataset]] with a single `LongType` column named `id`, containing elements
   * in a range from 0 to `end` (exclusive) with step value 1.
   *
   * @since 2.0.0
   */
  def range(end: Long): Dataset[java.lang.Long] = range(0, end)

  /**
   * Creates a [[Dataset]] with a single `LongType` column named `id`, containing elements
   * in a range from `start` to `end` (exclusive) with step value 1.
   *
   * @since 2.0.0
   */
  def range(start: Long, end: Long): Dataset[java.lang.Long] = {
    range(start, end, step = 1, numPartitions = leafNodeDefaultParallelism)
  }

  /**
   * Creates a [[Dataset]] with a single `LongType` column named `id`, containing elements
   * in a range from `start` to `end` (exclusive) with a step value.
   *
   * @since 2.0.0
   */
  def range(start: Long, end: Long, step: Long): Dataset[java.lang.Long] = {
    range(start, end, step, numPartitions = leafNodeDefaultParallelism)
  }

  /**
   * Creates a [[Dataset]] with a single `LongType` column named `id`, containing elements
   * in a range from `start` to `end` (exclusive) with a step value, with partition number
   * specified.
   *
   * @since 2.0.0
   */
  def range(start: Long, end: Long, step: Long, numPartitions: Int): Dataset[java.lang.Long] = {
    new Dataset(self, Range(start, end, step, numPartitions), Encoders.LONG)
  }

  /**
   * Creates a `DataFrame` from an `RDD[InternalRow]`.
   */
  private[sql] def internalCreateDataFrame(
      catalystRows: RDD[InternalRow],
      schema: StructType,
      isStreaming: Boolean = false): DataFrame = {
    // TODO: use MutableProjection when rowRDD is another DataFrame and the applied
    // schema differs from the existing schema on any field data type.
    val logicalPlan = LogicalRDD(
      schema.toAttributes,
      catalystRows,
      isStreaming = isStreaming)(self)
    Dataset.ofRows(self, logicalPlan)
  }


  /* ------------------------- *
   |  Catalog-related methods  |
   * ------------------------- */

  /**
   * Interface through which the user may create, drop, alter or query underlying
   * databases, tables, functions etc.
   *
   * @since 2.0.0
   */
  @transient lazy val catalog: Catalog = new CatalogImpl(self)

  /**
   * Returns the specified table/view as a `DataFrame`. If it's a table, it must support batch
   * reading and the returned DataFrame is the batch scan query plan of this table. If it's a view,
   * the returned DataFrame is simply the query plan of the view, which can either be a batch or
   * streaming query plan.
   *
   * @param tableName is either a qualified or unqualified name that designates a table or view.
   *                  If a database is specified, it identifies the table/view from the database.
   *                  Otherwise, it first attempts to find a temporary view with the given name
   *                  and then match the table/view from the current database.
   *                  Note that, the global temporary view database is also valid here.
   * @since 2.0.0
   */
  def table(tableName: String): DataFrame = {
    read.table(tableName)
  }

  private[sql] def table(tableIdent: TableIdentifier): DataFrame = {
    Dataset.ofRows(self, UnresolvedRelation(tableIdent))
  }

  /* ----------------- *
   |  Everything else  |
   * ----------------- */

  /**
   * Executes a SQL query using Spark, returning the result as a `DataFrame`.
   * This API eagerly runs DDL/DML commands, but not for SELECT queries.
   *
   * @since 2.0.0
   */
  def sql(sqlText: String): DataFrame = withActive {
    val tracker = new QueryPlanningTracker
    val plan = tracker.measurePhase(QueryPlanningTracker.PARSING) {
      sessionState.sqlParser.parsePlan(sqlText)
    }
    Dataset.ofRows(self, plan, tracker)
  }

  /**
   * Execute an arbitrary string command inside an external execution engine rather than Spark.
   * This could be useful when user wants to execute some commands out of Spark. For
   * example, executing custom DDL/DML command for JDBC, creating index for ElasticSearch,
   * creating cores for Solr and so on.
   *
   * The command will be eagerly executed after this method is called and the returned
   * DataFrame will contain the output of the command(if any).
   *
   * @param runner The class name of the runner that implements `ExternalCommandRunner`.
   * @param command The target command to be executed
   * @param options The options for the runner.
   *
   * @since 3.0.0
   */
  @Unstable
  def executeCommand(runner: String, command: String, options: Map[String, String]): DataFrame = {
    DataSource.lookupDataSource(runner, sessionState.conf) match {
      case source if classOf[ExternalCommandRunner].isAssignableFrom(source) =>
        Dataset.ofRows(self, ExternalCommandExecutor(
          source.newInstance().asInstanceOf[ExternalCommandRunner], command, options))

      case _ =>
        throw new AnalysisException(s"Command execution is not supported in runner $runner")
    }
  }

  /**
   * Returns a [[DataFrameReader]] that can be used to read non-streaming data in as a
   * `DataFrame`.
   * {{{
   *   sparkSession.read.parquet("/path/to/file.parquet")
   *   sparkSession.read.schema(schema).json("/path/to/file.json")
   * }}}
   *
   * @since 2.0.0
   */
  def read: DataFrameReader = new DataFrameReader(self)

  /**
   * Returns a `DataStreamReader` that can be used to read streaming data in as a `DataFrame`.
   * {{{
   *   sparkSession.readStream.parquet("/path/to/directory/of/parquet/files")
   *   sparkSession.readStream.schema(schema).json("/path/to/directory/of/json/files")
   * }}}
   *
   * @since 2.0.0
   */
  def readStream: DataStreamReader = new DataStreamReader(self)

  /**
   * Executes some code block and prints to stdout the time taken to execute the block. This is
   * available in Scala only and is used primarily for interactive testing and debugging.
   *
   * @since 2.1.0
   */
  def time[T](f: => T): T = {
    val start = System.nanoTime()
    val ret = f
    val end = System.nanoTime()
    // scalastyle:off println
    println(s"Time taken: ${NANOSECONDS.toMillis(end - start)} ms")
    // scalastyle:on println
    ret
  }

  // scalastyle:off
  // Disable style checker so "implicits" object can start with lowercase i
  /**
   * (Scala-specific) Implicit methods available in Scala for converting
   * common Scala objects into `DataFrame`s.
   *
   * {{{
   *   val sparkSession = SparkSession.builder.getOrCreate()
   *   import sparkSession.implicits._
   * }}}
   *
   * @since 2.0.0
   */
  object implicits extends SQLImplicits with Serializable {
    protected override def _sqlContext: SQLContext = SparkSession.this.sqlContext
  }
  // scalastyle:on

  /**
   * Stop the underlying `SparkContext`.
   *
   * @since 2.0.0
   */
  def stop(): Unit = {
    sparkContext.stop()
  }

  /**
   * Synonym for `stop()`.
   *
   * @since 2.1.0
   */
  override def close(): Unit = stop()

  /**
   * Parses the data type in our internal string representation. The data type string should
   * have the same format as the one generated by `toString` in scala.
   * It is only used by PySpark.
   */
  protected[sql] def parseDataType(dataTypeString: String): DataType = {
    DataType.fromJson(dataTypeString)
  }

  /**
   * Apply a schema defined by the schemaString to an RDD. It is only used by PySpark.
   */
  private[sql] def applySchemaToPythonRDD(
      rdd: RDD[Array[Any]],
      schemaString: String): DataFrame = {
    val schema = DataType.fromJson(schemaString).asInstanceOf[StructType]
    applySchemaToPythonRDD(rdd, schema)
  }

  /**
   * Apply `schema` to an RDD.
   *
   * @note Used by PySpark only
   */
  private[sql] def applySchemaToPythonRDD(
      rdd: RDD[Array[Any]],
      schema: StructType): DataFrame = {
    val rowRdd = rdd.mapPartitions { iter =>
      val fromJava = python.EvaluatePython.makeFromJava(schema)
      iter.map(r => fromJava(r).asInstanceOf[InternalRow])
    }
    internalCreateDataFrame(rowRdd, schema)
  }

  /**
   * Returns a Catalyst Schema for the given java bean class.
   */
  private def getSchema(beanClass: Class[_]): Seq[AttributeReference] = {
    val (dataType, _) = JavaTypeInference.inferDataType(beanClass)
    dataType.asInstanceOf[StructType].fields.map { f =>
      AttributeReference(f.name, f.dataType, f.nullable)()
    }
  }

  /**
   * Execute a block of code with the this session set as the active session, and restore the
   * previous session on completion.
   */
  private[sql] def withActive[T](block: => T): T = {
    // Use the active session thread local directly to make sure we get the session that is actually
    // set and not the default session. This to prevent that we promote the default session to the
    // active session once we are done.
    val old = SparkSession.activeThreadSession.get()
    SparkSession.setActiveSession(this)
    try block finally {
      SparkSession.setActiveSession(old)
    }
  }

  private[sql] def leafNodeDefaultParallelism: Int = {
    conf.get(SQLConf.LEAF_NODE_DEFAULT_PARALLELISM).getOrElse(sparkContext.defaultParallelism)
  }
}


@Stable
object SparkSession extends Logging {

  /**
   * Builder for [[SparkSession]].
   */
  @Stable
  class Builder extends Logging {

    private[this] val options = new scala.collection.mutable.HashMap[String, String]

    private[this] val extensions = new SparkSessionExtensions

    private[this] var userSuppliedContext: Option[SparkContext] = None

    private[spark] def sparkContext(sparkContext: SparkContext): Builder = synchronized {
      userSuppliedContext = Option(sparkContext)
      this
    }

    /**
     * Sets a name for the application, which will be shown in the Spark web UI.
     * If no application name is set, a randomly generated name will be used.
     *
     * @since 2.0.0
     */
    def appName(name: String): Builder = config("spark.app.name", name)

    /**
     * Sets a config option. Options set using this method are automatically propagated to
     * both `SparkConf` and SparkSession's own configuration.
     *
     * @since 2.0.0
     */
    def config(key: String, value: String): Builder = synchronized {
      options += key -> value
      this
    }

    /**
     * Sets a config option. Options set using this method are automatically propagated to
     * both `SparkConf` and SparkSession's own configuration.
     *
     * @since 2.0.0
     */
    def config(key: String, value: Long): Builder = synchronized {
      options += key -> value.toString
      this
    }

    /**
     * Sets a config option. Options set using this method are automatically propagated to
     * both `SparkConf` and SparkSession's own configuration.
     *
     * @since 2.0.0
     */
    def config(key: String, value: Double): Builder = synchronized {
      options += key -> value.toString
      this
    }

    /**
     * Sets a config option. Options set using this method are automatically propagated to
     * both `SparkConf` and SparkSession's own configuration.
     *
     * @since 2.0.0
     */
    def config(key: String, value: Boolean): Builder = synchronized {
      options += key -> value.toString
      this
    }

    /**
     * Sets a list of config options based on the given `SparkConf`.
     *
     * @since 2.0.0
     */
    def config(conf: SparkConf): Builder = synchronized {
      conf.getAll.foreach { case (k, v) => options += k -> v }
      this
    }

    /**
     * Sets the Spark master URL to connect to, such as "local" to run locally, "local[4]" to
     * run locally with 4 cores, or "spark://master:7077" to run on a Spark standalone cluster.
     *
     * @since 2.0.0
     */
    def master(master: String): Builder = config("spark.master", master)

    /**
     * Enables Hive support, including connectivity to a persistent Hive metastore, support for
     * Hive serdes, and Hive user-defined functions.
     *
     * @since 2.0.0
     */
    def enableHiveSupport(): Builder = synchronized {
      if (hiveClassesArePresent) {
        config(CATALOG_IMPLEMENTATION.key, "hive")
      } else {
        throw new IllegalArgumentException(
          "Unable to instantiate SparkSession with Hive support because " +
            "Hive classes are not found.")
      }
    }

    /**
     * Inject extensions into the [[SparkSession]]. This allows a user to add Analyzer rules,
     * Optimizer rules, Planning Strategies or a customized parser.
     *
     * @since 2.2.0
     */
    def withExtensions(f: SparkSessionExtensions => Unit): Builder = synchronized {
      f(extensions)
      this
    }

    /**
     * Gets an existing [[SparkSession]] or, if there is no existing one, creates a new
     * one based on the options set in this builder.
     *
     * This method first checks whether there is a valid thread-local SparkSession,
     * and if yes, return that one. It then checks whether there is a valid global
     * default SparkSession, and if yes, return that one. If no valid global default
     * SparkSession exists, the method creates a new SparkSession and assigns the
     * newly created SparkSession as the global default.
     *
     * In case an existing SparkSession is returned, the non-static config options specified in
     * this builder will be applied to the existing SparkSession.
     *
     * @since 2.0.0
     */
    def getOrCreate(): SparkSession = synchronized {
      val sparkConf = new SparkConf()
      options.foreach { case (k, v) => sparkConf.set(k, v) }

      if (!sparkConf.get(EXECUTOR_ALLOW_SPARK_CONTEXT)) {
        assertOnDriver()
      }

      // Get the session from current thread's active session.
      var session = activeThreadSession.get()
      if ((session ne null) && !session.sparkContext.isStopped) {
        applyModifiableSettings(session)
        return session
      }

      // Global synchronization so we will only set the default session once.
      SparkSession.synchronized {
        // If the current thread does not have an active session, get it from the global session.
        session = defaultSession.get()
        if ((session ne null) && !session.sparkContext.isStopped) {
          applyModifiableSettings(session)
          return session
        }

        // No active nor global default session. Create a new one.
        val sparkContext = userSuppliedContext.getOrElse {
          // set a random app name if not given.
          if (!sparkConf.contains("spark.app.name")) {
            sparkConf.setAppName(java.util.UUID.randomUUID().toString)
          }

          SparkContext.getOrCreate(sparkConf)
          // Do not update `SparkConf` for existing `SparkContext`, as it's shared by all sessions.
        }
        applyExtensions(
          sparkContext.getConf.get(StaticSQLConf.SPARK_SESSION_EXTENSIONS).getOrElse(Seq.empty),
          extensions)

        session = new SparkSession(sparkContext, None, None, extensions, options.toMap)
        setDefaultSession(session)
        setActiveSession(session)
        registerContextListener(sparkContext)
      }

      return session
    }

    private def applyModifiableSettings(session: SparkSession): Unit = {
      val (staticConfs, otherConfs) =
        options.partition(kv => SQLConf.staticConfKeys.contains(kv._1))

      otherConfs.foreach { case (k, v) => session.sessionState.conf.setConfString(k, v) }

      if (staticConfs.nonEmpty) {
        logWarning("Using an existing SparkSession; the static sql configurations will not take" +
          " effect.")
      }
      if (otherConfs.nonEmpty) {
        logWarning("Using an existing SparkSession; some spark core configurations may not take" +
          " effect.")
      }
    }
  }

  /**
   * Creates a [[SparkSession.Builder]] for constructing a [[SparkSession]].
   *
   * @since 2.0.0
   */
  def builder(): Builder = new Builder

  /**
   * Changes the SparkSession that will be returned in this thread and its children when
   * SparkSession.getOrCreate() is called. This can be used to ensure that a given thread receives
   * a SparkSession with an isolated session, instead of the global (first created) context.
   *
   * @since 2.0.0
   */
  def setActiveSession(session: SparkSession): Unit = {
    activeThreadSession.set(session)
  }

  /**
   * Clears the active SparkSession for current thread. Subsequent calls to getOrCreate will
   * return the first created context instead of a thread-local override.
   *
   * @since 2.0.0
   */
  def clearActiveSession(): Unit = {
    activeThreadSession.remove()
  }

  /**
   * Sets the default SparkSession that is returned by the builder.
   *
   * @since 2.0.0
   */
  def setDefaultSession(session: SparkSession): Unit = {
    defaultSession.set(session)
  }

  /**
   * Clears the default SparkSession that is returned by the builder.
   *
   * @since 2.0.0
   */
  def clearDefaultSession(): Unit = {
    defaultSession.set(null)
  }

  /**
   * Returns the active SparkSession for the current thread, returned by the builder.
   *
   * @note Return None, when calling this function on executors
   *
   * @since 2.2.0
   */
  def getActiveSession: Option[SparkSession] = {
    if (TaskContext.get != null) {
      // Return None when running on executors.
      None
    } else {
      Option(activeThreadSession.get)
    }
  }

  /**
   * Returns the default SparkSession that is returned by the builder.
   *
   * @note Return None, when calling this function on executors
   *
   * @since 2.2.0
   */
  def getDefaultSession: Option[SparkSession] = {
    if (TaskContext.get != null) {
      // Return None when running on executors.
      None
    } else {
      Option(defaultSession.get)
    }
  }

  /**
   * Returns the currently active SparkSession, otherwise the default one. If there is no default
   * SparkSession, throws an exception.
   *
   * @since 2.4.0
   */
  def active: SparkSession = {
    getActiveSession.getOrElse(getDefaultSession.getOrElse(
      throw new IllegalStateException("No active or default Spark session found")))
  }

  /**
   * Returns a cloned SparkSession with all specified configurations disabled, or
   * the original SparkSession if all configurations are already disabled.
   */
  private[sql] def getOrCloneSessionWithConfigsOff(
      session: SparkSession,
      configurations: Seq[ConfigEntry[Boolean]]): SparkSession = {
    val configsEnabled = configurations.filter(session.sessionState.conf.getConf(_))
    if (configsEnabled.isEmpty) {
      session
    } else {
      val newSession = session.cloneSession()
      configsEnabled.foreach(conf => {
        newSession.sessionState.conf.setConf(conf, false)
      })
      newSession
    }
  }

  ////////////////////////////////////////////////////////////////////////////////////////
  // Private methods from now on
  ////////////////////////////////////////////////////////////////////////////////////////

  private val listenerRegistered: AtomicBoolean = new AtomicBoolean(false)

  /** Register the AppEnd listener onto the Context  */
  private def registerContextListener(sparkContext: SparkContext): Unit = {
    if (!listenerRegistered.get()) {
      sparkContext.addSparkListener(new SparkListener {
        override def onApplicationEnd(applicationEnd: SparkListenerApplicationEnd): Unit = {
          defaultSession.set(null)
          listenerRegistered.set(false)
        }
      })
      listenerRegistered.set(true)
    }
  }

  /** The active SparkSession for the current thread. */
  private val activeThreadSession = new InheritableThreadLocal[SparkSession]

  /** Reference to the root SparkSession. */
  private val defaultSession = new AtomicReference[SparkSession]

  private val HIVE_SESSION_STATE_BUILDER_CLASS_NAME =
    "org.apache.spark.sql.hive.HiveSessionStateBuilder"

  private def sessionStateClassName(conf: SparkConf): String = {
    conf.get(CATALOG_IMPLEMENTATION) match {
      case "hive" => HIVE_SESSION_STATE_BUILDER_CLASS_NAME
      case "in-memory" => classOf[SessionStateBuilder].getCanonicalName
    }
  }

  private def assertOnDriver(): Unit = {
    if (TaskContext.get != null) {
      // we're accessing it during task execution, fail.
      throw new IllegalStateException(
        "SparkSession should only be created and accessed on the driver.")
    }
  }

  /**
   * Helper method to create an instance of `SessionState` based on `className` from conf.
   * The result is either `SessionState` or a Hive based `SessionState`.
   */
  private def instantiateSessionState(
      className: String,
      sparkSession: SparkSession): SessionState = {
    try {
      // invoke new [Hive]SessionStateBuilder(
      //   SparkSession,
      //   Option[SessionState])
      val clazz = Utils.classForName(className)
      val ctor = clazz.getConstructors.head
      ctor.newInstance(sparkSession, None).asInstanceOf[BaseSessionStateBuilder].build()
    } catch {
      case NonFatal(e) =>
        throw new IllegalArgumentException(s"Error while instantiating '$className':", e)
    }
  }

  /**
   * @return true if Hive classes can be loaded, otherwise false.
   */
  private[spark] def hiveClassesArePresent: Boolean = {
    try {
      Utils.classForName(HIVE_SESSION_STATE_BUILDER_CLASS_NAME)
      Utils.classForName("org.apache.hadoop.hive.conf.HiveConf")
      true
    } catch {
      case _: ClassNotFoundException | _: NoClassDefFoundError => false
    }
  }

  private[spark] def cleanupAnyExistingSession(): Unit = {
    val session = getActiveSession.orElse(getDefaultSession)
    if (session.isDefined) {
      logWarning(
        s"""An existing Spark session exists as the active or default session.
           |This probably means another suite leaked it. Attempting to stop it before continuing.
           |This existing Spark session was created at:
           |
           |${session.get.creationSite.longForm}
           |
         """.stripMargin)
      session.get.stop()
      SparkSession.clearActiveSession()
      SparkSession.clearDefaultSession()
    }
  }

  /**
   * Initialize extensions for given extension classnames. The classes will be applied to the
   * extensions passed into this function.
   */
  private def applyExtensions(
      extensionConfClassNames: Seq[String],
      extensions: SparkSessionExtensions): SparkSessionExtensions = {
    extensionConfClassNames.foreach { extensionConfClassName =>
      try {
        val extensionConfClass = Utils.classForName(extensionConfClassName)
        val extensionConf = extensionConfClass.getConstructor().newInstance()
          .asInstanceOf[SparkSessionExtensions => Unit]
        extensionConf(extensions)
      } catch {
        // Ignore the error if we cannot find the class or when the class has the wrong type.
        case e@(_: ClassCastException |
                _: ClassNotFoundException |
                _: NoClassDefFoundError) =>
          logWarning(s"Cannot use $extensionConfClassName to configure session extensions.", e)
      }
    }
    extensions
  }
}<|MERGE_RESOLUTION|>--- conflicted
+++ resolved
@@ -154,14 +154,8 @@
       .map(_.clone(this))
       .getOrElse {
         val state = SparkSession.instantiateSessionState(
-<<<<<<< HEAD
-          SparkSession.sessionStateClassName(sharedState.conf),
-          self,
-          initialSessionOptions)
-=======
           SparkSession.sessionStateClassName(sparkContext.conf),
           self)
->>>>>>> 015c5984
         state
       }
   }
