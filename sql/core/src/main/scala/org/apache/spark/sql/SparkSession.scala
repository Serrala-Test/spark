--- conflicted
+++ resolved
@@ -905,14 +905,10 @@
 }
 
 
-<<<<<<< HEAD
-private[spark] object SparkSession {
+object SparkSession {
 
   private val HIVE_SHARED_STATE_CLASS_NAME = "org.apache.spark.sql.hive.HiveSharedState"
   private val HIVE_SESSION_STATE_CLASS_NAME = "org.apache.spark.sql.hive.HiveSessionState"
-=======
-object SparkSession {
->>>>>>> 3c5e65c3
 
   private def sharedStateClassName(conf: SparkConf): String = {
     conf.get(CATALOG_IMPLEMENTATION) match {
@@ -945,11 +941,10 @@
     }
   }
 
-<<<<<<< HEAD
   /**
    * Return true if Hive classes can be loaded, otherwise false.
    */
-  def hiveClassesArePresent: Boolean = {
+  private[spark] def hiveClassesArePresent: Boolean = {
     try {
       Utils.classForName(HIVE_SESSION_STATE_CLASS_NAME)
       Utils.classForName(HIVE_SHARED_STATE_CLASS_NAME)
@@ -971,12 +966,6 @@
       throw new IllegalArgumentException(
         "Unable to instantiate SparkSession with Hive support because Hive classes are not found.")
     }
-=======
-  // TODO: do we want to expose this?
-  def withHiveSupport(sc: SparkContext): SparkSession = {
-    sc.conf.set(CATALOG_IMPLEMENTATION.key, "hive")
-    new SparkSession(sc)
->>>>>>> 3c5e65c3
   }
 
 }