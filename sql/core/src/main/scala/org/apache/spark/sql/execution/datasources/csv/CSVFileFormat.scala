/*
 * Licensed to the Apache Software Foundation (ASF) under one or more
 * contributor license agreements.  See the NOTICE file distributed with
 * this work for additional information regarding copyright ownership.
 * The ASF licenses this file to You under the Apache License, Version 2.0
 * (the "License"); you may not use this file except in compliance with
 * the License.  You may obtain a copy of the License at
 *
 *    http://www.apache.org/licenses/LICENSE-2.0
 *
 * Unless required by applicable law or agreed to in writing, software
 * distributed under the License is distributed on an "AS IS" BASIS,
 * WITHOUT WARRANTIES OR CONDITIONS OF ANY KIND, either express or implied.
 * See the License for the specific language governing permissions and
 * limitations under the License.
 */

package org.apache.spark.sql.execution.datasources.csv

import java.nio.charset.{Charset, StandardCharsets}

import org.apache.hadoop.conf.Configuration
import org.apache.hadoop.fs.FileStatus
import org.apache.hadoop.io.{LongWritable, Text}
import org.apache.hadoop.mapred.TextInputFormat
import org.apache.hadoop.mapreduce._

import org.apache.spark.rdd.RDD
import org.apache.spark.sql.SparkSession
import org.apache.spark.sql.catalyst.InternalRow
import org.apache.spark.sql.execution.datasources._
import org.apache.spark.sql.sources._
import org.apache.spark.sql.types._
import org.apache.spark.util.SerializableConfiguration

/**
 * Provides access to CSV data from pure SQL statements.
 */
class CSVFileFormat extends TextBasedFileFormat with DataSourceRegister {

  override def shortName(): String = "csv"

  override def toString: String = "CSV"

  override def hashCode(): Int = getClass.hashCode()

  override def equals(other: Any): Boolean = other.isInstanceOf[CSVFileFormat]

  override def inferSchema(
      sparkSession: SparkSession,
      options: Map[String, String],
      files: Seq[FileStatus]): Option[StructType] = {
    val csvOptions = new CSVOptions(options)

    // TODO: Move filtering.
    val paths = files.filterNot(_.getPath.getName.startsWith("_")).map(_.getPath.toString)
    val rdd = baseRdd(sparkSession, csvOptions, paths)
    val firstLine = findFirstLine(csvOptions, rdd)
<<<<<<< HEAD
    val header = if (firstLine != null) {
      val firstRow = new LineCsvReader(csvOptions).parseLine(firstLine)

      if (csvOptions.headerFlag) {
        firstRow.zipWithIndex.map { case (value, index) =>
          if (value == null || value.isEmpty || value == csvOptions.nullValue) {
            s"_c$index"
          } else {
            value
          }
        }
      } else {
        firstRow.zipWithIndex.map { case (value, index) => s"_c$index" }
=======
    val firstRow = new CsvReader(csvOptions).parseLine(firstLine)

    val header = if (csvOptions.headerFlag) {
      firstRow.zipWithIndex.map { case (value, index) =>
        if (value == null || value.isEmpty || value == csvOptions.nullValue) s"_c$index" else value
>>>>>>> b89b3a5c
      }
    } else {
      Array.empty[String]
    }

    val parsedRdd = tokenRdd(sparkSession, csvOptions, header, paths)
    val schema = if (csvOptions.inferSchemaFlag) {
      CSVInferSchema.infer(parsedRdd, header, csvOptions)
    } else {
      // By default fields are assumed to be StringType
      val schemaFields = header.map { fieldName =>
        StructField(fieldName.toString, StringType, nullable = true)
      }
      StructType(schemaFields)
    }

    Some(schema)
  }

  override def prepareWrite(
      sparkSession: SparkSession,
      job: Job,
      options: Map[String, String],
      dataSchema: StructType): OutputWriterFactory = {
    verifySchema(dataSchema)
    val conf = job.getConfiguration
    val csvOptions = new CSVOptions(options)
    csvOptions.compressionCodec.foreach { codec =>
      CompressionCodecs.setCodecConfiguration(conf, codec)
    }

    new CSVOutputWriterFactory(csvOptions)
  }

  override def buildReader(
      sparkSession: SparkSession,
      dataSchema: StructType,
      partitionSchema: StructType,
      requiredSchema: StructType,
      filters: Seq[Filter],
      options: Map[String, String],
      hadoopConf: Configuration): (PartitionedFile) => Iterator[InternalRow] = {
    val csvOptions = new CSVOptions(options)
    val commentPrefix = csvOptions.comment.toString
    val headers = requiredSchema.fields.map(_.name)

    val broadcastedHadoopConf =
      sparkSession.sparkContext.broadcast(new SerializableConfiguration(hadoopConf))

    (file: PartitionedFile) => {
      val lineIterator = {
        val conf = broadcastedHadoopConf.value.value
        new HadoopFileLinesReader(file, conf).map { line =>
          new String(line.getBytes, 0, line.getLength, csvOptions.charset)
        }
      }

      CSVRelation.dropHeaderLine(file, lineIterator, csvOptions)

      val csvParser = new CsvReader(csvOptions)
      val tokenizedIterator = lineIterator.filter { line =>
        line.trim.nonEmpty && !line.startsWith(commentPrefix)
      }.map { line =>
        csvParser.parseLine(line)
      }
      val parser = CSVRelation.csvParser(dataSchema, requiredSchema.fieldNames, csvOptions)
      var numMalformedRecords = 0
      tokenizedIterator.flatMap { recordTokens =>
        val row = parser(recordTokens, numMalformedRecords)
        if (row.isEmpty) {
          numMalformedRecords += 1
        }
        row
      }
    }
  }

  private def baseRdd(
      sparkSession: SparkSession,
      options: CSVOptions,
      inputPaths: Seq[String]): RDD[String] = {
    readText(sparkSession, options, inputPaths.mkString(","))
  }

  private def tokenRdd(
      sparkSession: SparkSession,
      options: CSVOptions,
      header: Array[String],
      inputPaths: Seq[String]): RDD[Array[String]] = {
    val rdd = baseRdd(sparkSession, options, inputPaths)
    // Make sure firstLine is materialized before sending to executors
    val firstLine = if (options.headerFlag) findFirstLine(options, rdd) else null
    CSVRelation.univocityTokenizer(rdd, firstLine, options)
  }

  /**
   * Returns the first line of the first non-empty file in path
   */
  private def findFirstLine(options: CSVOptions, rdd: RDD[String]): String = {
    if (options.isCommentSet) {
      val comment = options.comment.toString
      rdd.filter { line =>
        line.trim.nonEmpty && !line.startsWith(comment)
      }.take(1).headOption.orNull
    } else {
      rdd.filter { line =>
        line.trim.nonEmpty
      }.take(1).headOption.orNull
    }
  }

  private def readText(
      sparkSession: SparkSession,
      options: CSVOptions,
      location: String): RDD[String] = {
    if (Charset.forName(options.charset) == StandardCharsets.UTF_8) {
      sparkSession.sparkContext.textFile(location)
    } else {
      val charset = options.charset
      sparkSession.sparkContext
        .hadoopFile[LongWritable, Text, TextInputFormat](location)
        .mapPartitions(_.map(pair => new String(pair._2.getBytes, 0, pair._2.getLength, charset)))
    }
  }

  private def verifySchema(schema: StructType): Unit = {
    schema.foreach { field =>
      field.dataType match {
        case _: ArrayType | _: MapType | _: StructType =>
          throw new UnsupportedOperationException(
            s"CSV data source does not support ${field.dataType.simpleString} data type.")
        case _ =>
      }
    }
  }
}<|MERGE_RESOLUTION|>--- conflicted
+++ resolved
@@ -56,30 +56,14 @@
     val paths = files.filterNot(_.getPath.getName.startsWith("_")).map(_.getPath.toString)
     val rdd = baseRdd(sparkSession, csvOptions, paths)
     val firstLine = findFirstLine(csvOptions, rdd)
-<<<<<<< HEAD
-    val header = if (firstLine != null) {
-      val firstRow = new LineCsvReader(csvOptions).parseLine(firstLine)
-
-      if (csvOptions.headerFlag) {
-        firstRow.zipWithIndex.map { case (value, index) =>
-          if (value == null || value.isEmpty || value == csvOptions.nullValue) {
-            s"_c$index"
-          } else {
-            value
-          }
-        }
-      } else {
-        firstRow.zipWithIndex.map { case (value, index) => s"_c$index" }
-=======
     val firstRow = new CsvReader(csvOptions).parseLine(firstLine)
 
     val header = if (csvOptions.headerFlag) {
       firstRow.zipWithIndex.map { case (value, index) =>
         if (value == null || value.isEmpty || value == csvOptions.nullValue) s"_c$index" else value
->>>>>>> b89b3a5c
       }
     } else {
-      Array.empty[String]
+      firstRow.zipWithIndex.map { case (value, index) => s"_c$index" }
     }
 
     val parsedRdd = tokenRdd(sparkSession, csvOptions, header, paths)
@@ -180,11 +164,11 @@
       val comment = options.comment.toString
       rdd.filter { line =>
         line.trim.nonEmpty && !line.startsWith(comment)
-      }.take(1).headOption.orNull
+      }.first()
     } else {
       rdd.filter { line =>
         line.trim.nonEmpty
-      }.take(1).headOption.orNull
+      }.first()
     }
   }
 
