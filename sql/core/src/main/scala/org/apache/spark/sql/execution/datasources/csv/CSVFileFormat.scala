/*
 * Licensed to the Apache Software Foundation (ASF) under one or more
 * contributor license agreements.  See the NOTICE file distributed with
 * this work for additional information regarding copyright ownership.
 * The ASF licenses this file to You under the Apache License, Version 2.0
 * (the "License"); you may not use this file except in compliance with
 * the License.  You may obtain a copy of the License at
 *
 *    http://www.apache.org/licenses/LICENSE-2.0
 *
 * Unless required by applicable law or agreed to in writing, software
 * distributed under the License is distributed on an "AS IS" BASIS,
 * WITHOUT WARRANTIES OR CONDITIONS OF ANY KIND, either express or implied.
 * See the License for the specific language governing permissions and
 * limitations under the License.
 */

package org.apache.spark.sql.execution.datasources.csv

import java.nio.charset.Charset

import org.apache.hadoop.conf.Configuration
import org.apache.hadoop.fs.{FileStatus, Path}
import org.apache.hadoop.mapreduce._

import org.apache.spark.internal.Logging
import org.apache.spark.sql.{AnalysisException, SparkSession}
import org.apache.spark.sql.catalyst.InternalRow
import org.apache.spark.sql.catalyst.csv.{CSVHeaderChecker, CSVOptions, UnivocityGenerator, UnivocityParser}
import org.apache.spark.sql.catalyst.expressions.ExprUtils
import org.apache.spark.sql.catalyst.util.CompressionCodecs
import org.apache.spark.sql.execution.datasources._
import org.apache.spark.sql.sources._
import org.apache.spark.sql.types._
import org.apache.spark.util.SerializableConfiguration

/**
 * Provides access to CSV data from pure SQL statements.
 */
class CSVFileFormat extends TextBasedFileFormat with DataSourceRegister {

  override def shortName(): String = "csv"

  override def isSplitable(
      sparkSession: SparkSession,
      options: Map[String, String],
      path: Path): Boolean = {
    val parsedOptions = new CSVOptions(
      options,
      columnPruning = sparkSession.sessionState.conf.csvColumnPruning,
      sparkSession.sessionState.conf.sessionLocalTimeZone)
    val csvDataSource = CSVDataSource(parsedOptions)
    csvDataSource.isSplitable && super.isSplitable(sparkSession, options, path)
  }

  override def inferSchema(
      sparkSession: SparkSession,
      options: Map[String, String],
      files: Seq[FileStatus]): Option[StructType] = {
    val parsedOptions = new CSVOptions(
      options,
      columnPruning = sparkSession.sessionState.conf.csvColumnPruning,
      sparkSession.sessionState.conf.sessionLocalTimeZone)

    CSVDataSource(parsedOptions).inferSchema(sparkSession, files, parsedOptions)
  }

  override def prepareWrite(
      sparkSession: SparkSession,
      job: Job,
      options: Map[String, String],
      dataSchema: StructType): OutputWriterFactory = {
    val conf = job.getConfiguration
    val csvOptions = new CSVOptions(
      options,
      columnPruning = sparkSession.sessionState.conf.csvColumnPruning,
      sparkSession.sessionState.conf.sessionLocalTimeZone)
    csvOptions.compressionCodec.foreach { codec =>
      CompressionCodecs.setCodecConfiguration(conf, codec)
    }

    new OutputWriterFactory {
      override def newInstance(
          path: String,
          dataSchema: StructType,
          context: TaskAttemptContext): OutputWriter = {
        new CsvOutputWriter(path, dataSchema, context, csvOptions)
      }

      override def getFileExtension(context: TaskAttemptContext): String = {
        ".csv" + CodecStreams.getCompressionExtension(context)
      }
    }
  }

  override def buildReader(
      sparkSession: SparkSession,
      dataSchema: StructType,
      partitionSchema: StructType,
      requiredSchema: StructType,
      filters: Seq[Filter],
      options: Map[String, String],
      hadoopConf: Configuration): (PartitionedFile) => Iterator[InternalRow] = {
    val broadcastedHadoopConf =
      sparkSession.sparkContext.broadcast(new SerializableConfiguration(hadoopConf))

    val parsedOptions = new CSVOptions(
      options,
      sparkSession.sessionState.conf.csvColumnPruning,
      sparkSession.sessionState.conf.sessionLocalTimeZone,
      sparkSession.sessionState.conf.columnNameOfCorruptRecord)

    // Check a field requirement for corrupt records here to throw an exception in a driver side
    ExprUtils.verifyColumnNameOfCorruptRecord(dataSchema, parsedOptions.columnNameOfCorruptRecord)

    if (requiredSchema.length == 1 &&
      requiredSchema.head.name == parsedOptions.columnNameOfCorruptRecord) {
      throw new AnalysisException(
        "Since Spark 2.3, the queries from raw JSON/CSV files are disallowed when the\n" +
          "referenced columns only include the internal corrupt record column\n" +
          s"(named _corrupt_record by default). For example:\n" +
          "spark.read.schema(schema).csv(file).filter($\"_corrupt_record\".isNotNull).count()\n" +
          "and spark.read.schema(schema).csv(file).select(\"_corrupt_record\").show().\n" +
          "Instead, you can cache or save the parsed results and then send the same query.\n" +
          "For example, val df = spark.read.schema(schema).csv(file).cache() and then\n" +
          "df.filter($\"_corrupt_record\".isNotNull).count()."
      )
    }
    val columnPruning = sparkSession.sessionState.conf.csvColumnPruning

    (file: PartitionedFile) => {
      val conf = broadcastedHadoopConf.value.value
      val parser = new UnivocityParser(
        StructType(dataSchema.filterNot(_.name == parsedOptions.columnNameOfCorruptRecord)),
        StructType(requiredSchema.filterNot(_.name == parsedOptions.columnNameOfCorruptRecord)),
        parsedOptions)
      val schema = if (columnPruning) requiredSchema else dataSchema
      val isStartOfFile = file.start == 0
      val headerChecker = new CSVHeaderChecker(
        schema, parsedOptions, source = s"CSV file: ${file.filePath}", isStartOfFile)
      CSVDataSource(parsedOptions).readFile(
        conf,
        file,
        parser,
        headerChecker,
        requiredSchema)
    }
  }

  override def toString: String = "CSV"

  override def hashCode(): Int = getClass.hashCode()

  override def equals(other: Any): Boolean = other.isInstanceOf[CSVFileFormat]

  override def supportDataType(dataType: DataType, isReadPath: Boolean): Boolean = dataType match {
    case _: AtomicType => true

    case udt: UserDefinedType[_] => supportDataType(udt.sqlType, isReadPath)

    case _ => false
  }

}

private[csv] class CsvOutputWriter(
    path: String,
    dataSchema: StructType,
    context: TaskAttemptContext,
    params: CSVOptions) extends OutputWriter with Logging {

  private var univocityGenerator: Option[UnivocityGenerator] = None

  override def write(row: InternalRow): Unit = {
    val gen = univocityGenerator.getOrElse {
      val charset = Charset.forName(params.charset)
      val os = CodecStreams.createOutputStreamWriter(context, new Path(path), charset)
      val newGen = new UnivocityGenerator(dataSchema, os, params)
      univocityGenerator = Some(newGen)
      newGen
    }

<<<<<<< HEAD
  override def init(): Unit = {
    if (params.headerFlag) {
      gen.writeHeaders()
    }
  }

  override def write(row: InternalRow): Unit = gen.write(row)
=======
    gen.write(row)
  }
>>>>>>> de422815

  override def close(): Unit = univocityGenerator.map(_.close())
}<|MERGE_RESOLUTION|>--- conflicted
+++ resolved
@@ -171,27 +171,25 @@
 
   private var univocityGenerator: Option[UnivocityGenerator] = None
 
-  override def write(row: InternalRow): Unit = {
-    val gen = univocityGenerator.getOrElse {
-      val charset = Charset.forName(params.charset)
-      val os = CodecStreams.createOutputStreamWriter(context, new Path(path), charset)
-      val newGen = new UnivocityGenerator(dataSchema, os, params)
-      univocityGenerator = Some(newGen)
-      newGen
-    }
+  private def getOrCreateGen(): UnivocityGenerator = univocityGenerator.getOrElse {
+    val charset = Charset.forName(params.charset)
+    val os = CodecStreams.createOutputStreamWriter(context, new Path(path), charset)
+    val newGen = new UnivocityGenerator(dataSchema, os, params)
+    univocityGenerator = Some(newGen)
+    newGen
+  }
 
-<<<<<<< HEAD
   override def init(): Unit = {
     if (params.headerFlag) {
+      val gen = getOrCreateGen()
       gen.writeHeaders()
     }
   }
 
-  override def write(row: InternalRow): Unit = gen.write(row)
-=======
+  override def write(row: InternalRow): Unit = {
+    val gen = getOrCreateGen()
     gen.write(row)
   }
->>>>>>> de422815
 
   override def close(): Unit = univocityGenerator.map(_.close())
 }