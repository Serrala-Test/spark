--- conflicted
+++ resolved
@@ -180,20 +180,16 @@
       ctx: CodegenContext,
       input: Seq[ExprCode]): (ExprCode, String) = {
     ctx.currentVars = input
-<<<<<<< HEAD
-    val keyVal = if (canJoinKeyFitWithinLong) {
-=======
     if (canJoinKeyFitWithinLong) {
       // generate the join key as Long
->>>>>>> 95e1ab22
       val expr = rewriteKeyExpr(streamedKeys).head
       val ev = BindReferences.bindReference(expr, streamedPlan.output).gen(ctx)
-      ev
+      (ev, ev.isNull)
     } else {
       // generate the join key as UnsafeRow
       val keyExpr = streamedKeys.map(BindReferences.bindReference(_, streamedPlan.output))
       val ev = GenerateUnsafeProjection.createCode(ctx, keyExpr)
-      ev
+      (ev, s"${ev.value}.anyNull()")
     }
   }
 
@@ -230,7 +226,7 @@
     */
   private def codegenInner(ctx: CodegenContext, input: Seq[ExprCode]): String = {
     val (broadcastRelation, relationTerm) = prepareBroadcast(ctx)
-    val (keyEv, anyNull) = genStreamSideJoinKey(ctx, input)
+    val (keyEv, _) = genStreamSideJoinKey(ctx, input)
     val matched = ctx.freshName("matched")
     val buildVars = genBuildSideVars(ctx, matched)
     val resultVars = buildSide match {
@@ -259,21 +255,10 @@
 
     if (broadcastRelation.value.isInstanceOf[UniqueHashedRelation]) {
       s"""
-<<<<<<< HEAD
-         | // generate join key
-         | ${keyVal.code}
-         | // find matches from HashedRelation
-         | UnsafeRow $matched = (UnsafeRow)$relationTerm.getValue(${keyVal.value});
-         | if ($matched != null) {
-         |   ${buildColumns.map(_.code).mkString("\n")}
-         |   $outputCode
-         | }
-     """.stripMargin
-=======
          |// generate join key for stream side
          |${keyEv.code}
          |// find matches from HashedRelation
-         |UnsafeRow $matched = $anyNull ? null: (UnsafeRow)$relationTerm.getValue(${keyEv.value});
+         |UnsafeRow $matched = (UnsafeRow)$relationTerm.getValue(${keyEv.value});
          |if ($matched != null) {
          |  ${buildVars.map(_.code).mkString("\n")}
          |  $outputCode
@@ -289,7 +274,7 @@
          |// generate join key for stream side
          |${keyEv.code}
          |// find matches from HashRelation
-         |$bufferType $matches = $anyNull ? null : ($bufferType)$relationTerm.get(${keyEv.value});
+         |$bufferType $matches = ($bufferType)$relationTerm.get(${keyEv.value});
          |if ($matches != null) {
          |  int $size = $matches.size();
          |  for (int $i = 0; $i < $size; $i++) {
@@ -348,7 +333,6 @@
          |$numOutput.add(1);
          |${consume(ctx, resultVars)}
        """.stripMargin
->>>>>>> 95e1ab22
 
     } else {
       val matches = ctx.freshName("matches")
@@ -357,21 +341,6 @@
       val size = ctx.freshName("size")
       val found = ctx.freshName("found")
       s"""
-<<<<<<< HEAD
-         | // generate join key
-         | ${keyVal.code}
-         | // find matches from HashRelation
-         | $bufferType $matches = ($bufferType) $relationTerm.get(${keyVal.value});
-         | if ($matches != null) {
-         |   int $size = $matches.size();
-         |   for (int $i = 0; $i < $size; $i++) {
-         |     UnsafeRow $matched = (UnsafeRow) $matches.apply($i);
-         |     ${buildColumns.map(_.code).mkString("\n")}
-         |     $outputCode
-         |   }
-         | }
-     """.stripMargin
-=======
          |// generate join key for stream side
          |${keyEv.code}
          |// find matches from HashRelation
@@ -390,7 +359,6 @@
          |  }
          |}
        """.stripMargin
->>>>>>> 95e1ab22
     }
   }
 }
