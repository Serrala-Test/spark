--- conflicted
+++ resolved
@@ -41,29 +41,18 @@
    */
   val wholeText = parameters.getOrElse(WHOLETEXT, "false").toBoolean
 
-<<<<<<< HEAD
-  val lineSeparator: Option[Array[Byte]] = parameters.get(LINESEP).map { hex =>
+  val lineSeparator: Option[Array[Byte]] = parameters.get(LINE_SEPARATOR).map { hex =>
     hex.sliding(2, 2).toArray.map(Integer.parseInt(_, 16).toByte)
   }
-=======
-  private val lineSeparator: Option[String] = parameters.get(LINE_SEPARATOR).map { sep =>
-    require(sep.nonEmpty, s"'$LINE_SEPARATOR' cannot be an empty string.")
-    sep
-  }
+
   // Note that the option 'lineSep' uses a different default value in read and write.
-  val lineSeparatorInRead: Option[Array[Byte]] =
-    lineSeparator.map(_.getBytes(StandardCharsets.UTF_8))
+  val lineSeparatorInRead: Option[Array[Byte]] = lineSeparator
   val lineSeparatorInWrite: Array[Byte] =
     lineSeparatorInRead.getOrElse("\n".getBytes(StandardCharsets.UTF_8))
->>>>>>> 4d37008c
 }
 
 private[text] object TextOptions {
   val COMPRESSION = "compression"
   val WHOLETEXT = "wholetext"
-<<<<<<< HEAD
-  val LINESEP = "lineSep"
-=======
   val LINE_SEPARATOR = "lineSep"
->>>>>>> 4d37008c
 }