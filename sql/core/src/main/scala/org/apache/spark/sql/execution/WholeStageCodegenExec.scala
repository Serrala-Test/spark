/*
 * Licensed to the Apache Software Foundation (ASF) under one or more
 * contributor license agreements.  See the NOTICE file distributed with
 * this work for additional information regarding copyright ownership.
 * The ASF licenses this file to You under the Apache License, Version 2.0
 * (the "License"); you may not use this file except in compliance with
 * the License.  You may obtain a copy of the License at
 *
 *    http://www.apache.org/licenses/LICENSE-2.0
 *
 * Unless required by applicable law or agreed to in writing, software
 * distributed under the License is distributed on an "AS IS" BASIS,
 * WITHOUT WARRANTIES OR CONDITIONS OF ANY KIND, either express or implied.
 * See the License for the specific language governing permissions and
 * limitations under the License.
 */

package org.apache.spark.sql.execution

import java.io.Writer
import java.util.Locale
import java.util.function.Supplier

import scala.collection.mutable
import scala.util.control.NonFatal

import org.apache.spark.broadcast
import org.apache.spark.rdd.RDD
import org.apache.spark.sql.catalyst.InternalRow
import org.apache.spark.sql.catalyst.expressions._
import org.apache.spark.sql.catalyst.expressions.codegen._
import org.apache.spark.sql.catalyst.expressions.codegen.Block._
import org.apache.spark.sql.catalyst.plans.physical.Partitioning
import org.apache.spark.sql.catalyst.rules.Rule
import org.apache.spark.sql.execution.aggregate.HashAggregateExec
import org.apache.spark.sql.execution.joins.{BroadcastHashJoinExec, SortMergeJoinExec}
import org.apache.spark.sql.execution.metric.SQLMetrics
import org.apache.spark.sql.internal.SQLConf
import org.apache.spark.sql.types._
import org.apache.spark.util.Utils

/**
 * An interface for those physical operators that support codegen.
 */
trait CodegenSupport extends SparkPlan {

  /** Prefix used in the current operator's variable names. */
  private def variablePrefix: String = this match {
    case _: HashAggregateExec => "agg"
    case _: BroadcastHashJoinExec => "bhj"
    case _: SortMergeJoinExec => "smj"
    case _: RDDScanExec => "rdd"
    case _: DataSourceScanExec => "scan"
    case _ => nodeName.toLowerCase(Locale.ROOT)
  }

  /**
   * Creates a metric using the specified name.
   *
   * @return name of the variable representing the metric
   */
  def metricTerm(ctx: CodegenContext, name: String): String = {
    ctx.addReferenceObj(name, longMetric(name))
  }

  /**
   * Whether this SparkPlan supports whole stage codegen or not.
   */
  def supportCodegen: Boolean = true

  /**
   * Which SparkPlan is calling produce() of this one. It's itself for the first SparkPlan.
   */
  protected var parent: CodegenSupport = null

  /**
   * Returns all the RDDs of InternalRow which generates the input rows.
   *
   * @note Right now we support up to two RDDs
   */
  def inputRDDs(): Seq[RDD[InternalRow]]

  /**
   * Returns Java source code to process the rows from input RDD.
   */
  final def produce(ctx: CodegenContext, parent: CodegenSupport): String = executeQuery {
    this.parent = parent
    ctx.freshNamePrefix = variablePrefix
    s"""
       |${ctx.registerComment(s"PRODUCE: ${this.simpleString(SQLConf.get.maxToStringFields)}")}
       |${doProduce(ctx)}
     """.stripMargin
  }

  /**
   * Generate the Java source code to process, should be overridden by subclass to support codegen.
   *
   * doProduce() usually generate the framework, for example, aggregation could generate this:
   *
   *   if (!initialized) {
   *     # create a hash map, then build the aggregation hash map
   *     # call child.produce()
   *     initialized = true;
   *   }
   *   while (hashmap.hasNext()) {
   *     row = hashmap.next();
   *     # build the aggregation results
   *     # create variables for results
   *     # call consume(), which will call parent.doConsume()
   *      if (shouldStop()) return;
   *   }
   */
  protected def doProduce(ctx: CodegenContext): String

  private def prepareRowVar(ctx: CodegenContext, row: String, colVars: Seq[ExprCode]): ExprCode = {
    if (row != null) {
      ExprCode.forNonNullValue(JavaCode.variable(row, classOf[UnsafeRow]))
    } else {
      if (colVars.nonEmpty) {
        val colExprs = output.zipWithIndex.map { case (attr, i) =>
          BoundReference(i, attr.dataType, attr.nullable)
        }
        val evaluateInputs = evaluateVariables(colVars)
        // generate the code to create a UnsafeRow
        ctx.INPUT_ROW = row
        ctx.currentVars = colVars
        val ev = GenerateUnsafeProjection.createCode(ctx, colExprs, false)
        val code = code"""
          |$evaluateInputs
          |${ev.code}
         """.stripMargin
        ExprCode(code, FalseLiteral, ev.value)
      } else {
        // There are no columns
        ExprCode.forNonNullValue(JavaCode.variable("unsafeRow", classOf[UnsafeRow]))
      }
    }
  }

  /**
   * Consume the generated columns or row from current SparkPlan, call its parent's `doConsume()`.
   *
   * Note that `outputVars` and `row` can't both be null.
   */
  final def consume(ctx: CodegenContext, outputVars: Seq[ExprCode], row: String = null): String = {
    val inputVars =
      if (outputVars != null) {
        assert(outputVars.length == output.length)
        // outputVars will be used to generate the code for UnsafeRow, so we should copy them
        outputVars.map(_.copy()) match {
          case stream: Stream[ExprCode] => stream.force
          case other => other
        }
      } else {
        assert(row != null, "outputVars and row cannot both be null.")
        ctx.currentVars = null
        ctx.INPUT_ROW = row
        output.zipWithIndex.map { case (attr, i) =>
          BoundReference(i, attr.dataType, attr.nullable).genCode(ctx)
        }
      }

    val rowVar = prepareRowVar(ctx, row, outputVars)

    // Set up the `currentVars` in the codegen context, as we generate the code of `inputVars`
    // before calling `parent.doConsume`. We can't set up `INPUT_ROW`, because parent needs to
    // generate code of `rowVar` manually.
    ctx.currentVars = inputVars
    ctx.INPUT_ROW = null
    ctx.freshNamePrefix = parent.variablePrefix
    val evaluated = evaluateRequiredVariables(output, inputVars, parent.usedInputs)

    // Under certain conditions, we can put the logic to consume the rows of this operator into
    // another function. So we can prevent a generated function too long to be optimized by JIT.
    // The conditions:
    // 1. The config "spark.sql.codegen.splitConsumeFuncByOperator" is enabled.
    // 2. `inputVars` are all materialized. That is guaranteed to be true if the parent plan uses
    //    all variables in output (see `requireAllOutput`).
    // 3. The number of output variables must less than maximum number of parameters in Java method
    //    declaration.
    val confEnabled = SQLConf.get.wholeStageSplitConsumeFuncByOperator
    val requireAllOutput = output.forall(parent.usedInputs.contains(_))
    val paramLength = CodeGenerator.calculateParamLength(output) + (if (row != null) 1 else 0)
    val consumeFunc = if (confEnabled && requireAllOutput
        && CodeGenerator.isValidParamLength(paramLength)) {
      constructDoConsumeFunction(ctx, inputVars, row)
    } else {
      parent.doConsume(ctx, inputVars, rowVar)
    }
    s"""
       |${ctx.registerComment(s"CONSUME: ${parent.simpleString(SQLConf.get.maxToStringFields)}")}
       |$evaluated
       |$consumeFunc
     """.stripMargin
  }

  /**
   * To prevent concatenated function growing too long to be optimized by JIT. We can separate the
   * parent's `doConsume` codes of a `CodegenSupport` operator into a function to call.
   */
  private def constructDoConsumeFunction(
      ctx: CodegenContext,
      inputVars: Seq[ExprCode],
      row: String): String = {
    val (args, params, inputVarsInFunc) = constructConsumeParameters(ctx, output, inputVars, row)
    val rowVar = prepareRowVar(ctx, row, inputVarsInFunc)

    val doConsume = ctx.freshName("doConsume")
    ctx.currentVars = inputVarsInFunc
    ctx.INPUT_ROW = null

    val doConsumeFuncName = ctx.addNewFunction(doConsume,
      s"""
         | private void $doConsume(${params.mkString(", ")}) throws java.io.IOException {
         |   ${parent.doConsume(ctx, inputVarsInFunc, rowVar)}
         | }
       """.stripMargin)

    s"""
       | $doConsumeFuncName(${args.mkString(", ")});
     """.stripMargin
  }

  /**
   * Returns arguments for calling method and method definition parameters of the consume function.
   * And also returns the list of `ExprCode` for the parameters.
   */
  private def constructConsumeParameters(
      ctx: CodegenContext,
      attributes: Seq[Attribute],
      variables: Seq[ExprCode],
      row: String): (Seq[String], Seq[String], Seq[ExprCode]) = {
    val arguments = mutable.ArrayBuffer[String]()
    val parameters = mutable.ArrayBuffer[String]()
    val paramVars = mutable.ArrayBuffer[ExprCode]()

    if (row != null) {
      arguments += row
      parameters += s"InternalRow $row"
    }

    variables.zipWithIndex.foreach { case (ev, i) =>
      val paramName = ctx.freshName(s"expr_$i")
      val paramType = CodeGenerator.javaType(attributes(i).dataType)

      arguments += ev.value
      parameters += s"$paramType $paramName"
      val paramIsNull = if (!attributes(i).nullable) {
        // Use constant `false` without passing `isNull` for non-nullable variable.
        FalseLiteral
      } else {
        val isNull = ctx.freshName(s"exprIsNull_$i")
        arguments += ev.isNull
        parameters += s"boolean $isNull"
        JavaCode.isNullVariable(isNull)
      }

      paramVars += ExprCode(paramIsNull, JavaCode.variable(paramName, attributes(i).dataType))
    }
    (arguments, parameters, paramVars)
  }

  /**
   * Returns source code to evaluate all the variables, and clear the code of them, to prevent
   * them to be evaluated twice.
   */
  protected def evaluateVariables(variables: Seq[ExprCode]): String = {
    val evaluate = variables.filter(_.code.nonEmpty).map(_.code.toString).mkString("\n")
    variables.foreach(_.code = EmptyBlock)
    evaluate
  }

  /**
   * Returns source code to evaluate the variables for required attributes, and clear the code
   * of evaluated variables, to prevent them to be evaluated twice.
   */
  protected def evaluateRequiredVariables(
      attributes: Seq[Attribute],
      variables: Seq[ExprCode],
      required: AttributeSet): String = {
    val evaluateVars = new StringBuilder
    variables.zipWithIndex.foreach { case (ev, i) =>
      if (ev.code.nonEmpty && required.contains(attributes(i))) {
        evaluateVars.append(ev.code.toString + "\n")
        ev.code = EmptyBlock
      }
    }
    evaluateVars.toString()
  }

  /**
   * The subset of inputSet those should be evaluated before this plan.
   *
   * We will use this to insert some code to access those columns that are actually used by current
   * plan before calling doConsume().
   */
  def usedInputs: AttributeSet = references

  /**
   * Generate the Java source code to process the rows from child SparkPlan. This should only be
   * called from `consume`.
   *
   * This should be override by subclass to support codegen.
   *
   * Note: The operator should not assume the existence of an outer processing loop,
   *       which it can jump from with "continue;"!
   *
   * For example, filter could generate this:
   *   # code to evaluate the predicate expression, result is isNull1 and value2
   *   if (!isNull1 && value2) {
   *     # call consume(), which will call parent.doConsume()
   *   }
   *
   * Note: A plan can either consume the rows as UnsafeRow (row), or a list of variables (input).
   *       When consuming as a listing of variables, the code to produce the input is already
   *       generated and `CodegenContext.currentVars` is already set. When consuming as UnsafeRow,
   *       implementations need to put `row.code` in the generated code and set
   *       `CodegenContext.INPUT_ROW` manually. Some plans may need more tweaks as they have
   *       different inputs(join build side, aggregate buffer, etc.), or other special cases.
   */
  def doConsume(ctx: CodegenContext, input: Seq[ExprCode], row: ExprCode): String = {
    throw new UnsupportedOperationException
  }

  /**
   * Whether or not the result rows of this operator should be copied before putting into a buffer.
   *
   * If any operator inside WholeStageCodegen generate multiple rows from a single row (for
   * example, Join), this should be true.
   *
   * If an operator starts a new pipeline, this should be false.
   */
  def needCopyResult: Boolean = {
    if (children.isEmpty) {
      false
    } else if (children.length == 1) {
      children.head.asInstanceOf[CodegenSupport].needCopyResult
    } else {
      throw new UnsupportedOperationException
    }
  }

  /**
   * Whether or not the children of this operator should generate a stop check when consuming input
   * rows. This is used to suppress shouldStop() in a loop of WholeStageCodegen.
   *
   * This should be false if an operator starts a new pipeline, which means it consumes all rows
   * produced by children but doesn't output row to buffer by calling append(),  so the children
   * don't require shouldStop() in the loop of producing rows.
   */
  def needStopCheck: Boolean = parent.needStopCheck

  /**
   * Helper default should stop check code.
   */
  def shouldStopCheckCode: String = if (needStopCheck) {
    "if (shouldStop()) return;"
  } else {
    "// shouldStop check is eliminated"
  }

  /**
   * A sequence of checks which evaluate to true if the downstream Limit operators have not received
   * enough records and reached the limit. If current node is a data producing node, it can leverage
   * this information to stop producing data and complete the data flow earlier. Common data
   * producing nodes are leaf nodes like Range and Scan, and blocking nodes like Sort and Aggregate.
   * These checks should be put into the loop condition of the data producing loop.
   */
  def limitNotReachedChecks: Seq[String] = parent.limitNotReachedChecks

  /**
   * A helper method to generate the data producing loop condition according to the
   * limit-not-reached checks.
   */
  final def limitNotReachedCond: String = {
    // InputAdapter is also a leaf node.
    val isLeafNode = children.isEmpty || this.isInstanceOf[InputAdapter]
    if (!isLeafNode && !this.isInstanceOf[BlockingOperatorWithCodegen]) {
      val errMsg = "Only leaf nodes and blocking nodes need to call 'limitNotReachedCond' " +
        "in its data producing loop."
      if (Utils.isTesting) {
        throw new IllegalStateException(errMsg)
      } else {
        logWarning(s"[BUG] $errMsg Please open a JIRA ticket to report it.")
      }
    }
    if (parent.limitNotReachedChecks.isEmpty) {
      ""
    } else {
      parent.limitNotReachedChecks.mkString("", " && ", " &&")
    }
  }
}

/**
 * A special kind of operators which support whole stage codegen. Blocking means these operators
 * will consume all the inputs first, before producing output. Typical blocking operators are
 * sort and aggregate.
 */
trait BlockingOperatorWithCodegen extends CodegenSupport {

  // Blocking operators usually have some kind of buffer to keep the data before producing them, so
  // then don't to copy its result even if its child does.
  override def needCopyResult: Boolean = false

  // Blocking operators always consume all the input first, so its upstream operators don't need a
  // stop check.
  override def needStopCheck: Boolean = false

  // Blocking operators need to consume all the inputs before producing any output. This means,
  // Limit operator after this blocking operator will never reach its limit during the execution of
  // this blocking operator's upstream operators. Here we override this method to return Nil, so
  // that upstream operators will not generate useless conditions (which are always evaluated to
  // false) for the Limit operators after this blocking operator.
  override def limitNotReachedChecks: Seq[String] = Nil
}

/**
 * Leaf codegen node reading from a single RDD.
 */
trait InputRDDCodegen extends CodegenSupport {

  def inputRDD: RDD[InternalRow]

  // If the input can be InternalRows, an UnsafeProjection needs to be created.
  protected val createUnsafeProjection: Boolean

  override def inputRDDs(): Seq[RDD[InternalRow]] = {
    inputRDD :: Nil
  }

  override def doProduce(ctx: CodegenContext): String = {
    // Inline mutable state since an InputRDDCodegen is used once in a task for WholeStageCodegen
    val input = ctx.addMutableState("scala.collection.Iterator", "input", v => s"$v = inputs[0];",
      forceInline = true)
    val row = ctx.freshName("row")

    val outputVars = if (createUnsafeProjection) {
      // creating the vars will make the parent consume add an unsafe projection.
      ctx.INPUT_ROW = row
      ctx.currentVars = null
      output.zipWithIndex.map { case (a, i) =>
        BoundReference(i, a.dataType, a.nullable).genCode(ctx)
      }
    } else {
      null
    }

    val updateNumOutputRowsMetrics = if (metrics.contains("numOutputRows")) {
      val numOutputRows = metricTerm(ctx, "numOutputRows")
      s"$numOutputRows.add(1);"
    } else {
      ""
    }
    s"""
       | while ($limitNotReachedCond $input.hasNext()) {
       |   InternalRow $row = (InternalRow) $input.next();
       |   ${updateNumOutputRowsMetrics}
       |   ${consume(ctx, outputVars, if (createUnsafeProjection) null else row).trim}
       |   ${shouldStopCheckCode}
       | }
     """.stripMargin
  }
}

/**
 * InputAdapter is used to hide a SparkPlan from a subtree that supports codegen.
 *
 * This is the leaf node of a tree with WholeStageCodegen that is used to generate code
 * that consumes an RDD iterator of InternalRow.
 */
case class InputAdapter(child: SparkPlan) extends UnaryExecNode with InputRDDCodegen {

  override def output: Seq[Attribute] = child.output

  override def outputPartitioning: Partitioning = child.outputPartitioning

  override def outputOrdering: Seq[SortOrder] = child.outputOrdering

  override def doExecute(): RDD[InternalRow] = {
    child.execute()
  }

  override def doExecuteBroadcast[T](): broadcast.Broadcast[T] = {
    child.doExecuteBroadcast()
  }

  override def inputRDD: RDD[InternalRow] = child.execute()

  // InputAdapter does not need UnsafeProjection.
  protected val createUnsafeProjection: Boolean = false

  override def generateTreeString(
      depth: Int,
      lastChildren: Seq[Boolean],
      append: String => Unit,
      verbose: Boolean,
      prefix: String = "",
      addSuffix: Boolean = false,
      maxFields: Int): Unit = {
    child.generateTreeString(
      depth,
      lastChildren,
<<<<<<< HEAD
      writer,
=======
      append,
>>>>>>> a17851cb
      verbose,
      prefix = "",
      addSuffix = false,
      maxFields)
  }

  override def needCopyResult: Boolean = false
}

object WholeStageCodegenExec {
  val PIPELINE_DURATION_METRIC = "duration"

  private def numOfNestedFields(dataType: DataType): Int = dataType match {
    case dt: StructType => dt.fields.map(f => numOfNestedFields(f.dataType)).sum
    case m: MapType => numOfNestedFields(m.keyType) + numOfNestedFields(m.valueType)
    case a: ArrayType => numOfNestedFields(a.elementType)
    case u: UserDefinedType[_] => numOfNestedFields(u.sqlType)
    case _ => 1
  }

  def isTooManyFields(conf: SQLConf, dataType: DataType): Boolean = {
    numOfNestedFields(dataType) > conf.wholeStageMaxNumFields
  }
}

object WholeStageCodegenId {
  // codegenStageId: ID for codegen stages within a query plan.
  // It does not affect equality, nor does it participate in destructuring pattern matching
  // of WholeStageCodegenExec.
  //
  // This ID is used to help differentiate between codegen stages. It is included as a part
  // of the explain output for physical plans, e.g.
  //
  // == Physical Plan ==
  // *(5) SortMergeJoin [x#3L], [y#9L], Inner
  // :- *(2) Sort [x#3L ASC NULLS FIRST], false, 0
  // :  +- Exchange hashpartitioning(x#3L, 200)
  // :     +- *(1) Project [(id#0L % 2) AS x#3L]
  // :        +- *(1) Filter isnotnull((id#0L % 2))
  // :           +- *(1) Range (0, 5, step=1, splits=8)
  // +- *(4) Sort [y#9L ASC NULLS FIRST], false, 0
  //    +- Exchange hashpartitioning(y#9L, 200)
  //       +- *(3) Project [(id#6L % 2) AS y#9L]
  //          +- *(3) Filter isnotnull((id#6L % 2))
  //             +- *(3) Range (0, 5, step=1, splits=8)
  //
  // where the ID makes it obvious that not all adjacent codegen'd plan operators are of the
  // same codegen stage.
  //
  // The codegen stage ID is also optionally included in the name of the generated classes as
  // a suffix, so that it's easier to associate a generated class back to the physical operator.
  // This is controlled by SQLConf: spark.sql.codegen.useIdInClassName
  //
  // The ID is also included in various log messages.
  //
  // Within a query, a codegen stage in a plan starts counting from 1, in "insertion order".
  // WholeStageCodegenExec operators are inserted into a plan in depth-first post-order.
  // See CollapseCodegenStages.insertWholeStageCodegen for the definition of insertion order.
  //
  // 0 is reserved as a special ID value to indicate a temporary WholeStageCodegenExec object
  // is created, e.g. for special fallback handling when an existing WholeStageCodegenExec
  // failed to generate/compile code.

  private val codegenStageCounter = ThreadLocal.withInitial(new Supplier[Integer] {
    override def get() = 1  // TODO: change to Scala lambda syntax when upgraded to Scala 2.12+
  })

  def resetPerQuery(): Unit = codegenStageCounter.set(1)

  def getNextStageId(): Int = {
    val counter = codegenStageCounter
    val id = counter.get()
    counter.set(id + 1)
    id
  }
}

/**
 * WholeStageCodegen compiles a subtree of plans that support codegen together into single Java
 * function.
 *
 * Here is the call graph of to generate Java source (plan A supports codegen, but plan B does not):
 *
 *   WholeStageCodegen       Plan A               FakeInput        Plan B
 * =========================================================================
 *
 * -> execute()
 *     |
 *  doExecute() --------->   inputRDDs() -------> inputRDDs() ------> execute()
 *     |
 *     +----------------->   produce()
 *                             |
 *                          doProduce()  -------> produce()
 *                                                   |
 *                                                doProduce()
 *                                                   |
 *                         doConsume() <--------- consume()
 *                             |
 *  doConsume()  <--------  consume()
 *
 * SparkPlan A should override `doProduce()` and `doConsume()`.
 *
 * `doCodeGen()` will create a `CodeGenContext`, which will hold a list of variables for input,
 * used to generated code for [[BoundReference]].
 */
case class WholeStageCodegenExec(child: SparkPlan)(val codegenStageId: Int)
    extends UnaryExecNode with CodegenSupport {

  override def output: Seq[Attribute] = child.output

  override def outputPartitioning: Partitioning = child.outputPartitioning

  override def outputOrdering: Seq[SortOrder] = child.outputOrdering

  override lazy val metrics = Map(
    "pipelineTime" -> SQLMetrics.createTimingMetric(sparkContext,
      WholeStageCodegenExec.PIPELINE_DURATION_METRIC))

  def generatedClassName(): String = if (conf.wholeStageUseIdInClassName) {
    s"GeneratedIteratorForCodegenStage$codegenStageId"
  } else {
    "GeneratedIterator"
  }

  /**
   * Generates code for this subtree.
   *
   * @return the tuple of the codegen context and the actual generated source.
   */
  def doCodeGen(): (CodegenContext, CodeAndComment) = {
    val ctx = new CodegenContext
    val code = child.asInstanceOf[CodegenSupport].produce(ctx, this)

    // main next function.
    ctx.addNewFunction("processNext",
      s"""
        protected void processNext() throws java.io.IOException {
          ${code.trim}
        }
       """, inlineToOuterClass = true)

    val className = generatedClassName()

    val source = s"""
      public Object generate(Object[] references) {
        return new $className(references);
      }

      ${ctx.registerComment(
        s"""Codegend pipeline for stage (id=$codegenStageId)
           |${this.treeString.trim}""".stripMargin,
         "wsc_codegenPipeline")}
      ${ctx.registerComment(s"codegenStageId=$codegenStageId", "wsc_codegenStageId", true)}
      final class $className extends ${classOf[BufferedRowIterator].getName} {

        private Object[] references;
        private scala.collection.Iterator[] inputs;
        ${ctx.declareMutableStates()}

        public $className(Object[] references) {
          this.references = references;
        }

        public void init(int index, scala.collection.Iterator[] inputs) {
          partitionIndex = index;
          this.inputs = inputs;
          ${ctx.initMutableStates()}
          ${ctx.initPartition()}
        }

        ${ctx.emitExtraCode()}

        ${ctx.declareAddedFunctions()}
      }
      """.trim

    // try to compile, helpful for debug
    val cleanedSource = CodeFormatter.stripOverlappingComments(
      new CodeAndComment(CodeFormatter.stripExtraNewLines(source), ctx.getPlaceHolderToComments()))

    logDebug(s"\n${CodeFormatter.format(cleanedSource)}")
    (ctx, cleanedSource)
  }

  override def doExecute(): RDD[InternalRow] = {
    val (ctx, cleanedSource) = doCodeGen()
    // try to compile and fallback if it failed
    val (_, maxCodeSize) = try {
      CodeGenerator.compile(cleanedSource)
    } catch {
      case NonFatal(_) if !Utils.isTesting && sqlContext.conf.codegenFallback =>
        // We should already saw the error message
        logWarning(s"Whole-stage codegen disabled for plan (id=$codegenStageId):\n $treeString")
        return child.execute()
    }

    // Check if compiled code has a too large function
    if (maxCodeSize > sqlContext.conf.hugeMethodLimit) {
      logInfo(s"Found too long generated codes and JIT optimization might not work: " +
        s"the bytecode size ($maxCodeSize) is above the limit " +
        s"${sqlContext.conf.hugeMethodLimit}, and the whole-stage codegen was disabled " +
        s"for this plan (id=$codegenStageId). To avoid this, you can raise the limit " +
        s"`${SQLConf.WHOLESTAGE_HUGE_METHOD_LIMIT.key}`:\n$treeString")
      child match {
        // The fallback solution of batch file source scan still uses WholeStageCodegenExec
        case f: FileSourceScanExec if f.supportsBatch => // do nothing
        case _ => return child.execute()
      }
    }

    val references = ctx.references.toArray

    val durationMs = longMetric("pipelineTime")

    val rdds = child.asInstanceOf[CodegenSupport].inputRDDs()
    assert(rdds.size <= 2, "Up to two input RDDs can be supported")
    if (rdds.length == 1) {
      rdds.head.mapPartitionsWithIndex { (index, iter) =>
        val (clazz, _) = CodeGenerator.compile(cleanedSource)
        val buffer = clazz.generate(references).asInstanceOf[BufferedRowIterator]
        buffer.init(index, Array(iter))
        new Iterator[InternalRow] {
          override def hasNext: Boolean = {
            val v = buffer.hasNext
            if (!v) durationMs += buffer.durationMs()
            v
          }
          override def next: InternalRow = buffer.next()
        }
      }
    } else {
      // Right now, we support up to two input RDDs.
      rdds.head.zipPartitions(rdds(1)) { (leftIter, rightIter) =>
        Iterator((leftIter, rightIter))
        // a small hack to obtain the correct partition index
      }.mapPartitionsWithIndex { (index, zippedIter) =>
        val (leftIter, rightIter) = zippedIter.next()
        val (clazz, _) = CodeGenerator.compile(cleanedSource)
        val buffer = clazz.generate(references).asInstanceOf[BufferedRowIterator]
        buffer.init(index, Array(leftIter, rightIter))
        new Iterator[InternalRow] {
          override def hasNext: Boolean = {
            val v = buffer.hasNext
            if (!v) durationMs += buffer.durationMs()
            v
          }
          override def next: InternalRow = buffer.next()
        }
      }
    }
  }

  override def inputRDDs(): Seq[RDD[InternalRow]] = {
    throw new UnsupportedOperationException
  }

  override def doProduce(ctx: CodegenContext): String = {
    throw new UnsupportedOperationException
  }

  override def doConsume(ctx: CodegenContext, input: Seq[ExprCode], row: ExprCode): String = {
    val doCopy = if (needCopyResult) {
      ".copy()"
    } else {
      ""
    }
    s"""
      |${row.code}
      |append(${row.value}$doCopy);
     """.stripMargin.trim
  }

  override def generateTreeString(
      depth: Int,
      lastChildren: Seq[Boolean],
      append: String => Unit,
      verbose: Boolean,
      prefix: String = "",
      addSuffix: Boolean = false,
      maxFields: Int): Unit = {
    child.generateTreeString(
      depth,
      lastChildren,
<<<<<<< HEAD
      writer,
=======
      append,
>>>>>>> a17851cb
      verbose,
      s"*($codegenStageId) ",
      false,
      maxFields)
  }

  override def needStopCheck: Boolean = true

  override def limitNotReachedChecks: Seq[String] = Nil

  override protected def otherCopyArgs: Seq[AnyRef] = Seq(codegenStageId.asInstanceOf[Integer])
}


/**
 * Find the chained plans that support codegen, collapse them together as WholeStageCodegen.
 */
case class CollapseCodegenStages(conf: SQLConf) extends Rule[SparkPlan] {

  private def supportCodegen(e: Expression): Boolean = e match {
    case e: LeafExpression => true
    // CodegenFallback requires the input to be an InternalRow
    case e: CodegenFallback => false
    case _ => true
  }

  private def supportCodegen(plan: SparkPlan): Boolean = plan match {
    case plan: CodegenSupport if plan.supportCodegen =>
      val willFallback = plan.expressions.exists(_.find(e => !supportCodegen(e)).isDefined)
      // the generated code will be huge if there are too many columns
      val hasTooManyOutputFields =
        WholeStageCodegenExec.isTooManyFields(conf, plan.schema)
      val hasTooManyInputFields =
        plan.children.exists(p => WholeStageCodegenExec.isTooManyFields(conf, p.schema))
      !willFallback && !hasTooManyOutputFields && !hasTooManyInputFields
    case _ => false
  }

  /**
   * Inserts an InputAdapter on top of those that do not support codegen.
   */
  private def insertInputAdapter(plan: SparkPlan): SparkPlan = plan match {
    case p if !supportCodegen(p) =>
      // collapse them recursively
      InputAdapter(insertWholeStageCodegen(p))
    case j: SortMergeJoinExec =>
      // The children of SortMergeJoin should do codegen separately.
      j.withNewChildren(j.children.map(child => InputAdapter(insertWholeStageCodegen(child))))
    case p =>
      p.withNewChildren(p.children.map(insertInputAdapter))
  }

  /**
   * Inserts a WholeStageCodegen on top of those that support codegen.
   */
  private def insertWholeStageCodegen(plan: SparkPlan): SparkPlan = plan match {
    // For operators that will output domain object, do not insert WholeStageCodegen for it as
    // domain object can not be written into unsafe row.
    case plan if plan.output.length == 1 && plan.output.head.dataType.isInstanceOf[ObjectType] =>
      plan.withNewChildren(plan.children.map(insertWholeStageCodegen))
    case plan: CodegenSupport if supportCodegen(plan) =>
      WholeStageCodegenExec(insertInputAdapter(plan))(WholeStageCodegenId.getNextStageId())
    case other =>
      other.withNewChildren(other.children.map(insertWholeStageCodegen))
  }

  def apply(plan: SparkPlan): SparkPlan = {
    if (conf.wholeStageEnabled) {
      WholeStageCodegenId.resetPerQuery()
      insertWholeStageCodegen(plan)
    } else {
      plan
    }
  }
}<|MERGE_RESOLUTION|>--- conflicted
+++ resolved
@@ -501,11 +501,7 @@
     child.generateTreeString(
       depth,
       lastChildren,
-<<<<<<< HEAD
-      writer,
-=======
       append,
->>>>>>> a17851cb
       verbose,
       prefix = "",
       addSuffix = false,
@@ -789,11 +785,7 @@
     child.generateTreeString(
       depth,
       lastChildren,
-<<<<<<< HEAD
-      writer,
-=======
       append,
->>>>>>> a17851cb
       verbose,
       s"*($codegenStageId) ",
       false,
