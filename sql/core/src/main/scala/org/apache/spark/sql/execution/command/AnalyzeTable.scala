/*
 * Licensed to the Apache Software Foundation (ASF) under one or more
 * contributor license agreements.  See the NOTICE file distributed with
 * this work for additional information regarding copyright ownership.
 * The ASF licenses this file to You under the Apache License, Version 2.0
 * (the "License"); you may not use this file except in compliance with
 * the License.  You may obtain a copy of the License at
 *
 *    http://www.apache.org/licenses/LICENSE-2.0
 *
 * Unless required by applicable law or agreed to in writing, software
 * distributed under the License is distributed on an "AS IS" BASIS,
 * WITHOUT WARRANTIES OR CONDITIONS OF ANY KIND, either express or implied.
 * See the License for the specific language governing permissions and
 * limitations under the License.
 */

package org.apache.spark.sql.execution.command

import scala.util.control.NonFatal

import org.apache.hadoop.fs.{FileSystem, Path}

import org.apache.spark.sql.{Row, SparkSession}
import org.apache.spark.sql.catalyst.analysis.EliminateSubqueryAliases
import org.apache.spark.sql.catalyst.catalog.{CatalogRelation, CatalogTable}


/**
 * Analyzes the given table in the current database to generate statistics, which will be
 * used in query optimizations.
 *
 * Right now, it only supports Hive tables and it only updates the size of a Hive table
 * in the Hive metastore.
 */
case class AnalyzeTable(tableName: String) extends RunnableCommand {

  override def run(sparkSession: SparkSession): Seq[Row] = {
    val sessionState = sparkSession.sessionState
    val tableIdent = sessionState.sqlParser.parseTableIdentifier(tableName)
    val relation = EliminateSubqueryAliases(sessionState.catalog.lookupRelation(tableIdent))

    relation match {
      case relation: CatalogRelation =>
        val catalogTable: CatalogTable = relation.catalogTable
        // This method is mainly based on
        // org.apache.hadoop.hive.ql.stats.StatsUtils.getFileSizeForTable(HiveConf, Table)
        // in Hive 0.13 (except that we do not use fs.getContentSummary).
        // TODO: Generalize statistics collection.
        // TODO: Why fs.getContentSummary returns wrong size on Jenkins?
        // Can we use fs.getContentSummary in future?
        // Seems fs.getContentSummary returns wrong table size on Jenkins. So we use
        // countFileSize to count the table size.
        val stagingDir = sessionState.conf.getConfString("hive.exec.stagingdir", ".hive-staging")

        def calculateTableSize(fs: FileSystem, path: Path): Long = {
          val fileStatus = fs.getFileStatus(path)
          val size = if (fileStatus.isDirectory) {
            fs.listStatus(path)
              .map { status =>
                if (!status.getPath.getName.startsWith(stagingDir)) {
                  calculateTableSize(fs, status.getPath)
                } else {
                  0L
                }
              }.sum
          } else {
            fileStatus.getLen
          }

          size
        }

        val tableParameters = catalogTable.properties
        val oldTotalSize = tableParameters.get("totalSize").map(_.toLong).getOrElse(0L)
        val newTotalSize =
          catalogTable.storage.locationUri.map { p =>
            val path = new Path(p)
            try {
<<<<<<< HEAD
              val fs = path.getFileSystem(sparkSession.sparkContext.hadoopConfiguration)
=======
              val fs = path.getFileSystem(sqlContext.sessionState.hadoopConf)
>>>>>>> c71c6853
              calculateTableSize(fs, path)
            } catch {
              case NonFatal(e) =>
                logWarning(
                  s"Failed to get the size of table ${catalogTable.identifier.table} in the " +
                    s"database ${catalogTable.identifier.database} because of ${e.toString}", e)
                0L
            }
          }.getOrElse(0L)

        // Update the Hive metastore if the total size of the table is different than the size
        // recorded in the Hive metastore.
        // This logic is based on org.apache.hadoop.hive.ql.exec.StatsTask.aggregateStats().
        if (newTotalSize > 0 && newTotalSize != oldTotalSize) {
          sessionState.catalog.alterTable(
            catalogTable.copy(
              properties = relation.catalogTable.properties +
                (AnalyzeTable.TOTAL_SIZE_FIELD -> newTotalSize.toString)))
        }

      case otherRelation =>
        throw new UnsupportedOperationException(
          s"Analyze only works for Hive tables, but $tableName is a ${otherRelation.nodeName}")
    }
    Seq.empty[Row]
  }
}

object AnalyzeTable {
  val TOTAL_SIZE_FIELD = "totalSize"
}<|MERGE_RESOLUTION|>--- conflicted
+++ resolved
@@ -77,11 +77,7 @@
           catalogTable.storage.locationUri.map { p =>
             val path = new Path(p)
             try {
-<<<<<<< HEAD
-              val fs = path.getFileSystem(sparkSession.sparkContext.hadoopConfiguration)
-=======
-              val fs = path.getFileSystem(sqlContext.sessionState.hadoopConf)
->>>>>>> c71c6853
+              val fs = path.getFileSystem(sparkSession.sessionState.hadoopConf)
               calculateTableSize(fs, path)
             } catch {
               case NonFatal(e) =>
