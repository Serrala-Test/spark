/*
* Licensed to the Apache Software Foundation (ASF) under one or more
* contributor license agreements.  See the NOTICE file distributed with
* this work for additional information regarding copyright ownership.
* The ASF licenses this file to You under the Apache License, Version 2.0
* (the "License"); you may not use this file except in compliance with
* the License.  You may obtain a copy of the License at
*
*    http://www.apache.org/licenses/LICENSE-2.0
*
* Unless required by applicable law or agreed to in writing, software
* distributed under the License is distributed on an "AS IS" BASIS,
* WITHOUT WARRANTIES OR CONDITIONS OF ANY KIND, either express or implied.
* See the License for the specific language governing permissions and
* limitations under the License.
*/

package org.apache.spark.sql

import java.util.Properties

import scala.collection.JavaConverters._

import org.apache.spark.annotation.Experimental
import org.apache.spark.sql.catalyst.{SqlParser, TableIdentifier}
import org.apache.spark.sql.catalyst.analysis.{UnresolvedAttribute, UnresolvedRelation}
import org.apache.spark.sql.catalyst.plans.logical.{Project, InsertIntoTable}
import org.apache.spark.sql.execution.datasources.jdbc.JdbcUtils
import org.apache.spark.sql.execution.datasources.{BucketSpec, CreateTableUsingAsSelect, ResolvedDataSource}
import org.apache.spark.sql.sources.HadoopFsRelation


/**
 * :: Experimental ::
 * Interface used to write a [[DataFrame]] to external storage systems (e.g. file systems,
 * key-value stores, etc). Use [[DataFrame.write]] to access this.
 *
 * @since 1.4.0
 */
@Experimental
final class DataFrameWriter private[sql](df: DataFrame) {

  /**
   * Specifies the behavior when data or table already exists. Options include:
   *   - `SaveMode.Overwrite`: overwrite the existing data.
   *   - `SaveMode.Append`: append the data.
   *   - `SaveMode.Ignore`: ignore the operation (i.e. no-op).
   *   - `SaveMode.ErrorIfExists`: default option, throw an exception at runtime.
   *
   * @since 1.4.0
   */
  def mode(saveMode: SaveMode): DataFrameWriter = {
    this.mode = saveMode
    this
  }

  /**
   * Specifies the behavior when data or table already exists. Options include:
   *   - `overwrite`: overwrite the existing data.
   *   - `append`: append the data.
   *   - `ignore`: ignore the operation (i.e. no-op).
   *   - `error`: default option, throw an exception at runtime.
   *
   * @since 1.4.0
   */
  def mode(saveMode: String): DataFrameWriter = {
    this.mode = saveMode.toLowerCase match {
      case "overwrite" => SaveMode.Overwrite
      case "append" => SaveMode.Append
      case "ignore" => SaveMode.Ignore
      case "error" | "default" => SaveMode.ErrorIfExists
      case _ => throw new IllegalArgumentException(s"Unknown save mode: $saveMode. " +
        "Accepted modes are 'overwrite', 'append', 'ignore', 'error'.")
    }
    this
  }

  /**
   * Specifies the underlying output data source. Built-in options include "parquet", "json", etc.
   *
   * @since 1.4.0
   */
  def format(source: String): DataFrameWriter = {
    this.source = source
    this
  }

  /**
   * Adds an output option for the underlying data source.
   *
   * @since 1.4.0
   */
  def option(key: String, value: String): DataFrameWriter = {
    this.extraOptions += (key -> value)
    this
  }

  /**
   * (Scala-specific) Adds output options for the underlying data source.
   *
   * @since 1.4.0
   */
  def options(options: scala.collection.Map[String, String]): DataFrameWriter = {
    this.extraOptions ++= options
    this
  }

  /**
   * Adds output options for the underlying data source.
   *
   * @since 1.4.0
   */
  def options(options: java.util.Map[String, String]): DataFrameWriter = {
    this.options(options.asScala)
    this
  }

  /**
   * Partitions the output by the given columns on the file system. If specified, the output is
<<<<<<< HEAD
   * laid out on the file system similar to Hive's partitioning schema.
=======
   * laid out on the file system similar to Hive's partitioning scheme.
   *
   * This was initially applicable for Parquet but in 1.5+ covers JSON, text, ORC and avro as well.
>>>>>>> fdfac22d
   *
   * @since 1.4.0
   */
  @scala.annotation.varargs
  def partitionBy(colNames: String*): DataFrameWriter = {
    this.partitioningColumns = Option(colNames)
    this
  }

  /**
   * Buckets the output by the given columns on the file system. If specified, the output is
   * laid out on the file system similar to Hive's bucketing schema.
   *
   * @since 2.0
   */
  @scala.annotation.varargs
  def bucketBy(numBuckets: Int, colName: String, colNames: String*): DataFrameWriter = {
    this.numBuckets = Option(numBuckets)
    this.bucketingColumns = Option(colName +: colNames)
    this
  }

  /**
   * Sorts the bucketed output by the given columns.
   *
   * @since 2.0
   */
  @scala.annotation.varargs
  def sortBy(colName: String, colNames: String*): DataFrameWriter = {
    this.sortingColumns = Option(colName +: colNames)
    this
  }

  /**
   * Saves the content of the [[DataFrame]] at the specified path.
   *
   * @since 1.4.0
   */
  def save(path: String): Unit = {
    this.extraOptions += ("path" -> path)
    save()
  }

  /**
   * Saves the content of the [[DataFrame]] as the specified table.
   *
   * @since 1.4.0
   */
  def save(): Unit = {
    assertNotBucketed()
    ResolvedDataSource(
      df.sqlContext,
      source,
      partitioningColumns.map(_.toArray).getOrElse(Array.empty[String]),
      getBucketSpec,
      mode,
      extraOptions.toMap,
      df)
  }

  /**
   * Inserts the content of the [[DataFrame]] to the specified table. It requires that
   * the schema of the [[DataFrame]] is the same as the schema of the table.
   *
   * Because it inserts data to an existing table, format or options will be ignored.
   *
   * @since 1.4.0
   */
  def insertInto(tableName: String): Unit = {
    insertInto(SqlParser.parseTableIdentifier(tableName))
  }

  private def insertInto(tableIdent: TableIdentifier): Unit = {
    assertNotBucketed()
    val partitions = normalizedParCols.map(_.map(col => col -> (None: Option[String])).toMap)
    val overwrite = mode == SaveMode.Overwrite

    // A partitioned relation's schema can be different from the input logicalPlan, since
    // partition columns are all moved after data columns. We Project to adjust the ordering.
    // TODO: this belongs to the analyzer.
    val input = normalizedParCols.map { parCols =>
      val (inputPartCols, inputDataCols) = df.logicalPlan.output.partition { attr =>
        parCols.contains(attr.name)
      }
      Project(inputDataCols ++ inputPartCols, df.logicalPlan)
    }.getOrElse(df.logicalPlan)

    df.sqlContext.executePlan(
      InsertIntoTable(
        UnresolvedRelation(tableIdent),
        partitions.getOrElse(Map.empty[String, Option[String]]),
        input,
        overwrite,
        ifNotExists = false)).toRdd
  }

  private def normalizedParCols: Option[Seq[String]] = partitioningColumns.map { cols =>
    cols.map(normalize(_, "Partition"))
  }

  private def normalizedBucketCols: Option[Seq[String]] = bucketingColumns.map { cols =>
    cols.map(normalize(_, "Bucketing"))
  }

  private def normalizedSortCols: Option[Seq[String]] = sortingColumns.map { cols =>
    cols.map(normalize(_, "Sorting"))
  }

  private def getBucketSpec: Option[BucketSpec] = {
    if (sortingColumns.isDefined) {
      require(numBuckets.isDefined, "sortBy must be used together with bucketBy")
    }

    for {
      n <- numBuckets
      cols <- normalizedBucketCols
    } yield {
      require(n > 0, "Bucket number must be greater than 0.")
      BucketSpec(n, cols, normalizedSortCols)
    }
  }

  private def normalize(columnName: String, columnType: String): String = {
    val validColumnNames = df.logicalPlan.output.map(_.name)
    validColumnNames.find(df.sqlContext.analyzer.resolver(_, columnName))
      .getOrElse(throw new AnalysisException(s"$columnType column $columnName not found in " +
        s"existing columns (${validColumnNames.mkString(", ")})"))
  }

  private def assertNotBucketed(): Unit = {
    if (numBuckets.isDefined || sortingColumns.isDefined) {
      throw new IllegalArgumentException(
        "Currently we don't support writing bucketed data to this data source.")
    }
  }

  /**
   * Saves the content of the [[DataFrame]] as the specified table.
   *
   * In the case the table already exists, behavior of this function depends on the
   * save mode, specified by the `mode` function (default to throwing an exception).
   * When `mode` is `Overwrite`, the schema of the [[DataFrame]] does not need to be
   * the same as that of the existing table.
   * When `mode` is `Append`, the schema of the [[DataFrame]] need to be
   * the same as that of the existing table, and format or options will be ignored.
   *
   * When the DataFrame is created from a non-partitioned [[HadoopFsRelation]] with a single input
   * path, and the data source provider can be mapped to an existing Hive builtin SerDe (i.e. ORC
   * and Parquet), the table is persisted in a Hive compatible format, which means other systems
   * like Hive will be able to read this table. Otherwise, the table is persisted in a Spark SQL
   * specific format.
   *
   * @since 1.4.0
   */
  def saveAsTable(tableName: String): Unit = {
    saveAsTable(SqlParser.parseTableIdentifier(tableName))
  }

  private def saveAsTable(tableIdent: TableIdentifier): Unit = {
    val tableExists = df.sqlContext.catalog.tableExists(tableIdent)

    (tableExists, mode) match {
      case (true, SaveMode.Ignore) =>
        // Do nothing

      case (true, SaveMode.ErrorIfExists) =>
        throw new AnalysisException(s"Table $tableIdent already exists.")

      case (true, SaveMode.Append) =>
        // If it is Append, we just ask insertInto to handle it. We will not use insertInto
        // to handle saveAsTable with Overwrite because saveAsTable can change the schema of
        // the table. But, insertInto with Overwrite requires the schema of data be the same
        // the schema of the table.
        insertInto(tableIdent)

      case _ =>
        val cmd =
          CreateTableUsingAsSelect(
            tableIdent,
            source,
            temporary = false,
            partitioningColumns.map(_.toArray).getOrElse(Array.empty[String]),
            getBucketSpec,
            mode,
            extraOptions.toMap,
            df.logicalPlan)
        df.sqlContext.executePlan(cmd).toRdd
    }
  }

  /**
   * Saves the content of the [[DataFrame]] to a external database table via JDBC. In the case the
   * table already exists in the external database, behavior of this function depends on the
   * save mode, specified by the `mode` function (default to throwing an exception).
   *
   * Don't create too many partitions in parallel on a large cluster; otherwise Spark might crash
   * your external database systems.
   *
   * @param url JDBC database url of the form `jdbc:subprotocol:subname`
   * @param table Name of the table in the external database.
   * @param connectionProperties JDBC database connection arguments, a list of arbitrary string
   *                             tag/value. Normally at least a "user" and "password" property
   *                             should be included.
   *
   * @since 1.4.0
   */
  def jdbc(url: String, table: String, connectionProperties: Properties): Unit = {
    val props = new Properties()
    extraOptions.foreach { case (key, value) =>
      props.put(key, value)
    }
    // connectionProperties should override settings in extraOptions
    props.putAll(connectionProperties)
    val conn = JdbcUtils.createConnectionFactory(url, props)()

    try {
      var tableExists = JdbcUtils.tableExists(conn, url, table)

      if (mode == SaveMode.Ignore && tableExists) {
        return
      }

      if (mode == SaveMode.ErrorIfExists && tableExists) {
        sys.error(s"Table $table already exists.")
      }

      if (mode == SaveMode.Overwrite && tableExists) {
        JdbcUtils.dropTable(conn, table)
        tableExists = false
      }

      // Create the table if the table didn't exist.
      if (!tableExists) {
        val schema = JdbcUtils.schemaString(df, url)
        val sql = s"CREATE TABLE $table ($schema)"
        val statement = conn.createStatement
        try {
          statement.executeUpdate(sql)
        } finally {
          statement.close()
        }
      }
    } finally {
      conn.close()
    }

    JdbcUtils.saveTable(df, url, table, props)
  }

  /**
   * Saves the content of the [[DataFrame]] in JSON format at the specified path.
   * This is equivalent to:
   * {{{
   *   format("json").save(path)
   * }}}
   *
   * @since 1.4.0
   */
  def json(path: String): Unit = format("json").save(path)

  /**
   * Saves the content of the [[DataFrame]] in Parquet format at the specified path.
   * This is equivalent to:
   * {{{
   *   format("parquet").save(path)
   * }}}
   *
   * @since 1.4.0
   */
  def parquet(path: String): Unit = format("parquet").save(path)

  /**
   * Saves the content of the [[DataFrame]] in ORC format at the specified path.
   * This is equivalent to:
   * {{{
   *   format("orc").save(path)
   * }}}
   *
   * @since 1.5.0
   * @note Currently, this method can only be used together with `HiveContext`.
   */
  def orc(path: String): Unit = format("orc").save(path)

  /**
   * Saves the content of the [[DataFrame]] in a text file at the specified path.
   * The DataFrame must have only one column that is of string type.
   * Each row becomes a new line in the output file. For example:
   * {{{
   *   // Scala:
   *   df.write.text("/path/to/output")
   *
   *   // Java:
   *   df.write().text("/path/to/output")
   * }}}
   *
   * @since 1.6.0
   */
  def text(path: String): Unit = format("text").save(path)

  ///////////////////////////////////////////////////////////////////////////////////////
  // Builder pattern config options
  ///////////////////////////////////////////////////////////////////////////////////////

  private var source: String = df.sqlContext.conf.defaultDataSourceName

  private var mode: SaveMode = SaveMode.ErrorIfExists

  private var extraOptions = new scala.collection.mutable.HashMap[String, String]

  private var partitioningColumns: Option[Seq[String]] = None

  private var bucketingColumns: Option[Seq[String]] = None

  private var numBuckets: Option[Int] = None

  private var sortingColumns: Option[Seq[String]] = None
}<|MERGE_RESOLUTION|>--- conflicted
+++ resolved
@@ -117,13 +117,9 @@
 
   /**
    * Partitions the output by the given columns on the file system. If specified, the output is
-<<<<<<< HEAD
    * laid out on the file system similar to Hive's partitioning schema.
-=======
-   * laid out on the file system similar to Hive's partitioning scheme.
    *
    * This was initially applicable for Parquet but in 1.5+ covers JSON, text, ORC and avro as well.
->>>>>>> fdfac22d
    *
    * @since 1.4.0
    */
@@ -136,6 +132,8 @@
   /**
    * Buckets the output by the given columns on the file system. If specified, the output is
    * laid out on the file system similar to Hive's bucketing schema.
+   *
+   * This is applicable for Parquet, JSON, text, ORC and avro.
    *
    * @since 2.0
    */
@@ -148,6 +146,8 @@
 
   /**
    * Sorts the bucketed output by the given columns.
+   *
+   * This is applicable for Parquet, JSON, text, ORC and avro.
    *
    * @since 2.0
    */
