/*
 * Licensed to the Apache Software Foundation (ASF) under one or more
 * contributor license agreements.  See the NOTICE file distributed with
 * this work for additional information regarding copyright ownership.
 * The ASF licenses this file to You under the Apache License, Version 2.0
 * (the "License"); you may not use this file except in compliance with
 * the License.  You may obtain a copy of the License at
 *
 *    http://www.apache.org/licenses/LICENSE-2.0
 *
 * Unless required by applicable law or agreed to in writing, software
 * distributed under the License is distributed on an "AS IS" BASIS,
 * WITHOUT WARRANTIES OR CONDITIONS OF ANY KIND, either express or implied.
 * See the License for the specific language governing permissions and
 * limitations under the License.
 */

package org.apache.spark.sql.execution.aggregate

import org.apache.spark.api.java.function.MapFunction
import org.apache.spark.sql.{Encoder, TypedColumn}
import org.apache.spark.sql.catalyst.encoders.ExpressionEncoder
import org.apache.spark.sql.expressions.Aggregator

////////////////////////////////////////////////////////////////////////////////////////////////////
// This file defines internal implementations for aggregators.
////////////////////////////////////////////////////////////////////////////////////////////////////

class TypedSumDouble[IN](val f: IN => Double)
  extends Aggregator[IN, java.lang.Double, java.lang.Double] {

  override def zero: java.lang.Double = null
  override def reduce(b: java.lang.Double, a: IN): java.lang.Double =
    if (b == null) f(a) else b + f(a)

  override def merge(b1: java.lang.Double, b2: java.lang.Double): java.lang.Double = {
    if (b1 == null) {
      b2
    } else if (b2 == null) {
      b1
    } else {
      b1 + b2
    }
  }
  override def finish(reduction: java.lang.Double): java.lang.Double = reduction

  override def bufferEncoder: Encoder[java.lang.Double] = ExpressionEncoder[java.lang.Double]()
  override def outputEncoder: Encoder[java.lang.Double] = ExpressionEncoder[java.lang.Double]()

  // Java api support
<<<<<<< HEAD
  def this(f: MapFunction[IN, java.lang.Double]) = this(x => f.call(x))
=======
  def this(f: MapFunction[IN, java.lang.Double]) = this((x: IN) => f.call(x).asInstanceOf[Double])
>>>>>>> 0c2aee69

  def toColumnScala: TypedColumn[IN, Double] = {
    toColumn.asInstanceOf[TypedColumn[IN, Double]]
  }
}

class TypedSumLong[IN](val f: IN => Long)
  extends Aggregator[IN, java.lang.Long, java.lang.Long] {

  override def zero: java.lang.Long = null
  override def reduce(b: java.lang.Long, a: IN): java.lang.Long =
    if (b == null) f(a) else b + f(a)

  override def merge(b1: java.lang.Long, b2: java.lang.Long): java.lang.Long = {
    if (b1 == null) {
      b2
    } else if (b2 == null) {
      b1
    } else {
      b1 + b2
    }
  }
  override def finish(reduction: java.lang.Long): java.lang.Long = reduction

  override def bufferEncoder: Encoder[java.lang.Long] = ExpressionEncoder[java.lang.Long]()
  override def outputEncoder: Encoder[java.lang.Long] = ExpressionEncoder[java.lang.Long]()

  // Java api support
<<<<<<< HEAD
  def this(f: MapFunction[IN, java.lang.Long]) = this(x => f.call(x))
=======
  def this(f: MapFunction[IN, java.lang.Long]) = this((x: IN) => f.call(x).asInstanceOf[Long])
>>>>>>> 0c2aee69

  def toColumnScala: TypedColumn[IN, Long] = {
    toColumn.asInstanceOf[TypedColumn[IN, Long]]
  }
}

class TypedCount[IN](val f: IN => Any) extends Aggregator[IN, Long, Long] {
  override def zero: Long = 0
  override def reduce(b: Long, a: IN): Long = {
    if (f(a) == null) b else b + 1
  }
  override def merge(b1: Long, b2: Long): Long = b1 + b2
  override def finish(reduction: Long): Long = reduction

  override def bufferEncoder: Encoder[Long] = ExpressionEncoder[Long]()
  override def outputEncoder: Encoder[Long] = ExpressionEncoder[Long]()

  // Java api support
<<<<<<< HEAD
  def this(f: MapFunction[IN, Object]) = this(x => f.call(x))

=======
  def this(f: MapFunction[IN, Object]) = this((x: IN) => f.call(x).asInstanceOf[Any])
>>>>>>> 0c2aee69
  def toColumnJava: TypedColumn[IN, java.lang.Long] = {
    toColumn.asInstanceOf[TypedColumn[IN, java.lang.Long]]
  }
}

class TypedAverage[IN](val f: IN => Double)
  extends Aggregator[IN, (Double, Long), java.lang.Double] {

  override def zero: (Double, Long) = (0.0, 0L)
  override def reduce(b: (Double, Long), a: IN): (Double, Long) = (f(a) + b._1, 1 + b._2)
  override def merge(b1: (Double, Long), b2: (Double, Long)): (Double, Long) =
    (b1._1 + b2._1, b1._2 + b2._2)
  override def finish(reduction: (Double, Long)): java.lang.Double =
    if (reduction._2 == 0) null else reduction._1 / reduction._2

  override def bufferEncoder: Encoder[(Double, Long)] = ExpressionEncoder[(Double, Long)]()
  override def outputEncoder: Encoder[java.lang.Double] = ExpressionEncoder[java.lang.Double]()

  // Java api support
<<<<<<< HEAD
  def this(f: MapFunction[IN, java.lang.Double]) = this(x => f.call(x).asInstanceOf[Double])

  def toColumnScala: TypedColumn[IN, Double] = {
    toColumn.asInstanceOf[TypedColumn[IN, Double]]
  }
}

class TypedMinDouble[IN](val f: IN => Double)
  extends Aggregator[IN, java.lang.Double, java.lang.Double] {

  override def zero: java.lang.Double = null
  override def reduce(b: java.lang.Double, a: IN): java.lang.Double =
    if (b == null) f(a) else math.min(b, f(a))

  override def merge(b1: java.lang.Double, b2: java.lang.Double): java.lang.Double = {
    if (b1 == null) {
      b2
    } else if (b2 == null) {
      b1
    } else {
      math.min(b1, b2)
    }
  }
  override def finish(reduction: java.lang.Double): java.lang.Double = reduction

  override def bufferEncoder: Encoder[java.lang.Double] = ExpressionEncoder[java.lang.Double]()
  override def outputEncoder: Encoder[java.lang.Double] = ExpressionEncoder[java.lang.Double]()

  // Java api support
  def this(f: MapFunction[IN, java.lang.Double]) = this(x => f.call(x))

  def toColumnScala: TypedColumn[IN, Double] = {
    toColumn.asInstanceOf[TypedColumn[IN, Double]]
  }
}

class TypedMaxDouble[IN](val f: IN => Double)
  extends Aggregator[IN, java.lang.Double, java.lang.Double] {

  override def zero: java.lang.Double = null
  override def reduce(b: java.lang.Double, a: IN): java.lang.Double =
    if (b == null) f(a) else math.max(b, f(a))

  override def merge(b1: java.lang.Double, b2: java.lang.Double): java.lang.Double = {
    if (b1 == null) {
      b2
    } else if (b2 == null) {
      b1
    } else {
      math.max(b1, b2)
    }
  }
  override def finish(reduction: java.lang.Double): java.lang.Double = reduction

  override def bufferEncoder: Encoder[java.lang.Double] = ExpressionEncoder[java.lang.Double]()
  override def outputEncoder: Encoder[java.lang.Double] = ExpressionEncoder[java.lang.Double]()

  // Java api support
  def this(f: MapFunction[IN, java.lang.Double]) = this(x => f.call(x))

  def toColumnScala: TypedColumn[IN, Double] = {
    toColumn.asInstanceOf[TypedColumn[IN, Double]]
  }
}

class TypedMinLong[IN](val f: IN => Long) extends Aggregator[IN, java.lang.Long, java.lang.Long] {

  override def zero: java.lang.Long = null
  override def reduce(b: java.lang.Long, a: IN): java.lang.Long =
    if (b == null) f(a) else math.min(b, f(a))

  override def merge(b1: java.lang.Long, b2: java.lang.Long): java.lang.Long = {
    if (b1 == null) {
      b2
    } else if (b2 == null) {
      b1
    } else {
      math.min(b1, b2)
    }
  }
  override def finish(reduction: java.lang.Long): java.lang.Long = reduction

  override def bufferEncoder: Encoder[java.lang.Long] = ExpressionEncoder[java.lang.Long]()
  override def outputEncoder: Encoder[java.lang.Long] = ExpressionEncoder[java.lang.Long]()

  // Java api support
  def this(f: MapFunction[IN, java.lang.Long]) = this(x => f.call(x))

  def toColumnScala: TypedColumn[IN, Long] = {
    toColumn.asInstanceOf[TypedColumn[IN, Long]]
  }
}

class TypedMaxLong[IN](val f: IN => Long) extends Aggregator[IN, java.lang.Long, java.lang.Long] {

  override def zero: java.lang.Long = null
  override def reduce(b: java.lang.Long, a: IN): java.lang.Long =
    if (b == null) f(a) else math.max(b, f(a))

  override def merge(b1: java.lang.Long, b2: java.lang.Long): java.lang.Long = {
    if (b1 == null) {
      b2
    } else if (b2 == null) {
      b1
    } else {
      math.max(b1, b2)
    }
  }
  override def finish(reduction: java.lang.Long): java.lang.Long = reduction

  override def bufferEncoder: Encoder[java.lang.Long] = ExpressionEncoder[java.lang.Long]()
  override def outputEncoder: Encoder[java.lang.Long] = ExpressionEncoder[java.lang.Long]()

  // Java api support
  def this(f: MapFunction[IN, java.lang.Long]) = this(x => f.call(x))

  def toColumnScala: TypedColumn[IN, Long] = {
    toColumn.asInstanceOf[TypedColumn[IN, Long]]
=======
  def this(f: MapFunction[IN, java.lang.Double]) = this((x: IN) => f.call(x).asInstanceOf[Double])
  def toColumnJava: TypedColumn[IN, java.lang.Double] = {
    toColumn.asInstanceOf[TypedColumn[IN, java.lang.Double]]
>>>>>>> 0c2aee69
  }
}<|MERGE_RESOLUTION|>--- conflicted
+++ resolved
@@ -48,11 +48,7 @@
   override def outputEncoder: Encoder[java.lang.Double] = ExpressionEncoder[java.lang.Double]()
 
   // Java api support
-<<<<<<< HEAD
-  def this(f: MapFunction[IN, java.lang.Double]) = this(x => f.call(x))
-=======
-  def this(f: MapFunction[IN, java.lang.Double]) = this((x: IN) => f.call(x).asInstanceOf[Double])
->>>>>>> 0c2aee69
+  def this(f: MapFunction[IN, java.lang.Double]) = this(x => f.call(x))
 
   def toColumnScala: TypedColumn[IN, Double] = {
     toColumn.asInstanceOf[TypedColumn[IN, Double]]
@@ -81,11 +77,7 @@
   override def outputEncoder: Encoder[java.lang.Long] = ExpressionEncoder[java.lang.Long]()
 
   // Java api support
-<<<<<<< HEAD
   def this(f: MapFunction[IN, java.lang.Long]) = this(x => f.call(x))
-=======
-  def this(f: MapFunction[IN, java.lang.Long]) = this((x: IN) => f.call(x).asInstanceOf[Long])
->>>>>>> 0c2aee69
 
   def toColumnScala: TypedColumn[IN, Long] = {
     toColumn.asInstanceOf[TypedColumn[IN, Long]]
@@ -104,12 +96,8 @@
   override def outputEncoder: Encoder[Long] = ExpressionEncoder[Long]()
 
   // Java api support
-<<<<<<< HEAD
   def this(f: MapFunction[IN, Object]) = this(x => f.call(x))
-
-=======
-  def this(f: MapFunction[IN, Object]) = this((x: IN) => f.call(x).asInstanceOf[Any])
->>>>>>> 0c2aee69
+  
   def toColumnJava: TypedColumn[IN, java.lang.Long] = {
     toColumn.asInstanceOf[TypedColumn[IN, java.lang.Long]]
   }
@@ -129,8 +117,7 @@
   override def outputEncoder: Encoder[java.lang.Double] = ExpressionEncoder[java.lang.Double]()
 
   // Java api support
-<<<<<<< HEAD
-  def this(f: MapFunction[IN, java.lang.Double]) = this(x => f.call(x).asInstanceOf[Double])
+  def this(f: MapFunction[IN, java.lang.Double]) = this(x => f.call(x))
 
   def toColumnScala: TypedColumn[IN, Double] = {
     toColumn.asInstanceOf[TypedColumn[IN, Double]]
@@ -248,10 +235,5 @@
 
   def toColumnScala: TypedColumn[IN, Long] = {
     toColumn.asInstanceOf[TypedColumn[IN, Long]]
-=======
-  def this(f: MapFunction[IN, java.lang.Double]) = this((x: IN) => f.call(x).asInstanceOf[Double])
-  def toColumnJava: TypedColumn[IN, java.lang.Double] = {
-    toColumn.asInstanceOf[TypedColumn[IN, java.lang.Double]]
->>>>>>> 0c2aee69
   }
 }