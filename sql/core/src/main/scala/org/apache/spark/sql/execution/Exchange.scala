/*
 * Licensed to the Apache Software Foundation (ASF) under one or more
 * contributor license agreements.  See the NOTICE file distributed with
 * this work for additional information regarding copyright ownership.
 * The ASF licenses this file to You under the Apache License, Version 2.0
 * (the "License"); you may not use this file except in compliance with
 * the License.  You may obtain a copy of the License at
 *
 *    http://www.apache.org/licenses/LICENSE-2.0
 *
 * Unless required by applicable law or agreed to in writing, software
 * distributed under the License is distributed on an "AS IS" BASIS,
 * WITHOUT WARRANTIES OR CONDITIONS OF ANY KIND, either express or implied.
 * See the License for the specific language governing permissions and
 * limitations under the License.
 */

package org.apache.spark.sql
package execution

<<<<<<< HEAD

import com.esotericsoftware.kryo.{Kryo, Serializer}
import com.esotericsoftware.kryo.io.{Input, Output}

=======
>>>>>>> 57a4379c
import org.apache.spark.{SparkConf, RangePartitioner, HashPartitioner}
import org.apache.spark.rdd.ShuffledRDD
import org.apache.spark.util.MutablePair

import org.apache.spark.sql.catalyst.rules.Rule
import org.apache.spark.sql.catalyst.errors._
import org.apache.spark.sql.catalyst.expressions._
import org.apache.spark.sql.catalyst.plans.physical._

<<<<<<< HEAD
private class SparkSqlSerializer(conf: SparkConf) extends KryoSerializer(conf) {
  override def newKryo(): Kryo = {
    val kryo = new Kryo
    kryo.setRegistrationRequired(true)
    kryo.register(classOf[MutablePair[_, _]])
    kryo.register(classOf[Array[Any]])
    kryo.register(classOf[org.apache.spark.sql.catalyst.expressions.GenericRow])
    kryo.register(classOf[org.apache.spark.sql.catalyst.expressions.GenericMutableRow])
    kryo.register(classOf[scala.collection.mutable.ArrayBuffer[_]])
    kryo.register(classOf[scala.math.BigDecimal], new BigDecimalSerializer)
    kryo.setReferences(false)
    kryo.setClassLoader(this.getClass.getClassLoader)
    kryo
  }
}

private class BigDecimalSerializer extends Serializer[BigDecimal] {
  def write(kryo: Kryo, output: Output, bd: math.BigDecimal) {
    // TODO: There are probably more efficient representations than strings...
    output.writeString(bd.toString())
  }

  def read(kryo: Kryo, input: Input, tpe: Class[BigDecimal]): BigDecimal = {
    BigDecimal(input.readString())
  }
}

=======
>>>>>>> 57a4379c
case class Exchange(newPartitioning: Partitioning, child: SparkPlan) extends UnaryNode {

  override def outputPartitioning = newPartitioning

  def output = child.output

  def execute() = attachTree(this , "execute") {
    newPartitioning match {
      case HashPartitioning(expressions, numPartitions) =>
        // TODO: Eliminate redundant expressions in grouping key and value.
        val rdd = child.execute().mapPartitions { iter =>
          val hashExpressions = new MutableProjection(expressions)
          val mutablePair = new MutablePair[Row, Row]()
          iter.map(r => mutablePair.update(hashExpressions(r), r))
        }
        val part = new HashPartitioner(numPartitions)
        val shuffled = new ShuffledRDD[Row, Row, MutablePair[Row, Row]](rdd, part)
        shuffled.setSerializer(new SparkSqlSerializer(new SparkConf(false)))
        shuffled.map(_._2)

      case RangePartitioning(sortingExpressions, numPartitions) =>
        // TODO: RangePartitioner should take an Ordering.
        implicit val ordering = new RowOrdering(sortingExpressions)

        val rdd = child.execute().mapPartitions { iter =>
          val mutablePair = new MutablePair[Row, Null](null, null)
          iter.map(row => mutablePair.update(row, null))
        }
        val part = new RangePartitioner(numPartitions, rdd, ascending = true)
        val shuffled = new ShuffledRDD[Row, Null, MutablePair[Row, Null]](rdd, part)
        shuffled.setSerializer(new SparkSqlSerializer(new SparkConf(false)))

        shuffled.map(_._1)
      case SinglePartition =>
        child.execute().coalesce(1, shuffle = true)

      case _ => sys.error(s"Exchange not implemented for $newPartitioning")
      // TODO: Handle BroadcastPartitioning.
    }
  }
}

/**
 * Ensures that the [[catalyst.plans.physical.Partitioning Partitioning]] of input data meets the
 * [[catalyst.plans.physical.Distribution Distribution]] requirements for each operator by inserting
 * [[Exchange]] Operators where required.
 */
object AddExchange extends Rule[SparkPlan] {
  // TODO: Determine the number of partitions.
  val numPartitions = 8

  def apply(plan: SparkPlan): SparkPlan = plan.transformUp {
    case operator: SparkPlan =>
      // Check if every child's outputPartitioning satisfies the corresponding
      // required data distribution.
      def meetsRequirements =
        !operator.requiredChildDistribution.zip(operator.children).map {
          case (required, child) =>
            val valid = child.outputPartitioning.satisfies(required)
            logger.debug(
              s"${if (valid) "Valid" else "Invalid"} distribution," +
                s"required: $required current: ${child.outputPartitioning}")
            valid
        }.exists(!_)

      // Check if outputPartitionings of children are compatible with each other.
      // It is possible that every child satisfies its required data distribution
      // but two children have incompatible outputPartitionings. For example,
      // A dataset is range partitioned by "a.asc" (RangePartitioning) and another
      // dataset is hash partitioned by "a" (HashPartitioning). Tuples in these two
      // datasets are both clustered by "a", but these two outputPartitionings are not
      // compatible.
      // TODO: ASSUMES TRANSITIVITY?
      def compatible =
        !operator.children
          .map(_.outputPartitioning)
          .sliding(2)
          .map {
            case Seq(a) => true
            case Seq(a,b) => a compatibleWith b
          }.exists(!_)

      // Check if the partitioning we want to ensure is the same as the child's output
      // partitioning. If so, we do not need to add the Exchange operator.
      def addExchangeIfNecessary(partitioning: Partitioning, child: SparkPlan) =
        if (child.outputPartitioning != partitioning) Exchange(partitioning, child) else child

      if (meetsRequirements && compatible) {
        operator
      } else {
        // At least one child does not satisfies its required data distribution or
        // at least one child's outputPartitioning is not compatible with another child's
        // outputPartitioning. In this case, we need to add Exchange operators.
        val repartitionedChildren = operator.requiredChildDistribution.zip(operator.children).map {
          case (AllTuples, child) =>
            addExchangeIfNecessary(SinglePartition, child)
          case (ClusteredDistribution(clustering), child) =>
            addExchangeIfNecessary(HashPartitioning(clustering, numPartitions), child)
          case (OrderedDistribution(ordering), child) =>
            addExchangeIfNecessary(RangePartitioning(ordering, numPartitions), child)
          case (UnspecifiedDistribution, child) => child
          case (dist, _) => sys.error(s"Don't know how to ensure $dist")
        }
        operator.withNewChildren(repartitionedChildren)
      }
  }
}<|MERGE_RESOLUTION|>--- conflicted
+++ resolved
@@ -18,52 +18,14 @@
 package org.apache.spark.sql
 package execution
 
-<<<<<<< HEAD
+import org.apache.spark.rdd.ShuffledRDD
+import org.apache.spark.sql.catalyst.errors.attachTree
+import org.apache.spark.sql.catalyst.expressions.{MutableProjection, RowOrdering}
+import org.apache.spark.sql.catalyst.plans.physical._
+import org.apache.spark.sql.catalyst.rules.Rule
+import org.apache.spark.util.MutablePair
+import org.apache.spark.{HashPartitioner, RangePartitioner, SparkConf}
 
-import com.esotericsoftware.kryo.{Kryo, Serializer}
-import com.esotericsoftware.kryo.io.{Input, Output}
-
-=======
->>>>>>> 57a4379c
-import org.apache.spark.{SparkConf, RangePartitioner, HashPartitioner}
-import org.apache.spark.rdd.ShuffledRDD
-import org.apache.spark.util.MutablePair
-
-import org.apache.spark.sql.catalyst.rules.Rule
-import org.apache.spark.sql.catalyst.errors._
-import org.apache.spark.sql.catalyst.expressions._
-import org.apache.spark.sql.catalyst.plans.physical._
-
-<<<<<<< HEAD
-private class SparkSqlSerializer(conf: SparkConf) extends KryoSerializer(conf) {
-  override def newKryo(): Kryo = {
-    val kryo = new Kryo
-    kryo.setRegistrationRequired(true)
-    kryo.register(classOf[MutablePair[_, _]])
-    kryo.register(classOf[Array[Any]])
-    kryo.register(classOf[org.apache.spark.sql.catalyst.expressions.GenericRow])
-    kryo.register(classOf[org.apache.spark.sql.catalyst.expressions.GenericMutableRow])
-    kryo.register(classOf[scala.collection.mutable.ArrayBuffer[_]])
-    kryo.register(classOf[scala.math.BigDecimal], new BigDecimalSerializer)
-    kryo.setReferences(false)
-    kryo.setClassLoader(this.getClass.getClassLoader)
-    kryo
-  }
-}
-
-private class BigDecimalSerializer extends Serializer[BigDecimal] {
-  def write(kryo: Kryo, output: Output, bd: math.BigDecimal) {
-    // TODO: There are probably more efficient representations than strings...
-    output.writeString(bd.toString())
-  }
-
-  def read(kryo: Kryo, input: Input, tpe: Class[BigDecimal]): BigDecimal = {
-    BigDecimal(input.readString())
-  }
-}
-
-=======
->>>>>>> 57a4379c
 case class Exchange(newPartitioning: Partitioning, child: SparkPlan) extends UnaryNode {
 
   override def outputPartitioning = newPartitioning
@@ -97,6 +59,7 @@
         shuffled.setSerializer(new SparkSqlSerializer(new SparkConf(false)))
 
         shuffled.map(_._1)
+
       case SinglePartition =>
         child.execute().coalesce(1, shuffle = true)
 
