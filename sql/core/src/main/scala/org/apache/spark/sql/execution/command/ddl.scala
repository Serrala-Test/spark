/*
 * Licensed to the Apache Software Foundation (ASF) under one or more
 * contributor license agreements.  See the NOTICE file distributed with
 * this work for additional information regarding copyright ownership.
 * The ASF licenses this file to You under the Apache License, Version 2.0
 * (the "License"); you may not use this file except in compliance with
 * the License.  You may obtain a copy of the License at
 *
 *    http://www.apache.org/licenses/LICENSE-2.0
 *
 * Unless required by applicable law or agreed to in writing, software
 * distributed under the License is distributed on an "AS IS" BASIS,
 * WITHOUT WARRANTIES OR CONDITIONS OF ANY KIND, either express or implied.
 * See the License for the specific language governing permissions and
 * limitations under the License.
 */

package org.apache.spark.sql.execution.command

import scala.collection.{GenMap, GenSeq}
import scala.collection.parallel.ForkJoinTaskSupport
import scala.concurrent.forkjoin.ForkJoinPool
import scala.util.control.NonFatal

import org.apache.hadoop.conf.Configuration
import org.apache.hadoop.fs._
import org.apache.hadoop.mapred.{FileInputFormat, JobConf}

import org.apache.spark.sql.{AnalysisException, Row, SparkSession}
import org.apache.spark.sql.catalyst.TableIdentifier
import org.apache.spark.sql.catalyst.catalog.{CatalogDatabase, CatalogTable, CatalogTablePartition, CatalogTableType, SessionCatalog}
import org.apache.spark.sql.catalyst.catalog.CatalogTypes.TablePartitionSpec
import org.apache.spark.sql.catalyst.expressions.{Attribute, AttributeReference}
import org.apache.spark.sql.execution.datasources.{CaseInsensitiveMap, PartitioningUtils}
import org.apache.spark.sql.types._
import org.apache.spark.util.SerializableConfiguration

// Note: The definition of these commands are based on the ones described in
// https://cwiki.apache.org/confluence/display/Hive/LanguageManual+DDL

/**
 * A command for users to create a new database.
 *
 * It will issue an error message when the database with the same name already exists,
 * unless 'ifNotExists' is true.
 * The syntax of using this command in SQL is:
 * {{{
 *   CREATE (DATABASE|SCHEMA) [IF NOT EXISTS] database_name
 *     [COMMENT database_comment]
 *     [LOCATION database_directory]
 *     [WITH DBPROPERTIES (property_name=property_value, ...)];
 * }}}
 */
case class CreateDatabaseCommand(
    databaseName: String,
    ifNotExists: Boolean,
    path: Option[String],
    comment: Option[String],
    props: Map[String, String])
  extends RunnableCommand {

  override def run(sparkSession: SparkSession): Seq[Row] = {
    val catalog = sparkSession.sessionState.catalog
    catalog.createDatabase(
      CatalogDatabase(
        databaseName,
        comment.getOrElse(""),
        path.getOrElse(catalog.getDefaultDBPath(databaseName)),
        props),
      ifNotExists)
    Seq.empty[Row]
  }
}


/**
 * A command for users to remove a database from the system.
 *
 * 'ifExists':
 * - true, if database_name does't exist, no action
 * - false (default), if database_name does't exist, a warning message will be issued
 * 'cascade':
 * - true, the dependent objects are automatically dropped before dropping database.
 * - false (default), it is in the Restrict mode. The database cannot be dropped if
 * it is not empty. The inclusive tables must be dropped at first.
 *
 * The syntax of using this command in SQL is:
 * {{{
 *    DROP DATABASE [IF EXISTS] database_name [RESTRICT|CASCADE];
 * }}}
 */
case class DropDatabaseCommand(
    databaseName: String,
    ifExists: Boolean,
    cascade: Boolean)
  extends RunnableCommand {

  override def run(sparkSession: SparkSession): Seq[Row] = {
    sparkSession.sessionState.catalog.dropDatabase(databaseName, ifExists, cascade)
    Seq.empty[Row]
  }
}

/**
 * A command for users to add new (key, value) pairs into DBPROPERTIES
 * If the database does not exist, an error message will be issued to indicate the database
 * does not exist.
 * The syntax of using this command in SQL is:
 * {{{
 *    ALTER (DATABASE|SCHEMA) database_name SET DBPROPERTIES (property_name=property_value, ...)
 * }}}
 */
case class AlterDatabasePropertiesCommand(
    databaseName: String,
    props: Map[String, String])
  extends RunnableCommand {

  override def run(sparkSession: SparkSession): Seq[Row] = {
    val catalog = sparkSession.sessionState.catalog
    val db: CatalogDatabase = catalog.getDatabaseMetadata(databaseName)
    catalog.alterDatabase(db.copy(properties = db.properties ++ props))

    Seq.empty[Row]
  }
}

/**
 * A command for users to show the name of the database, its comment (if one has been set), and its
 * root location on the filesystem. When extended is true, it also shows the database's properties
 * If the database does not exist, an error message will be issued to indicate the database
 * does not exist.
 * The syntax of using this command in SQL is
 * {{{
 *    DESCRIBE DATABASE [EXTENDED] db_name
 * }}}
 */
case class DescribeDatabaseCommand(
    databaseName: String,
    extended: Boolean)
  extends RunnableCommand {

  override def run(sparkSession: SparkSession): Seq[Row] = {
    val dbMetadata: CatalogDatabase =
      sparkSession.sessionState.catalog.getDatabaseMetadata(databaseName)
    val result =
      Row("Database Name", dbMetadata.name) ::
        Row("Description", dbMetadata.description) ::
        Row("Location", dbMetadata.locationUri) :: Nil

    if (extended) {
      val properties =
        if (dbMetadata.properties.isEmpty) {
          ""
        } else {
          dbMetadata.properties.toSeq.mkString("(", ", ", ")")
        }
      result :+ Row("Properties", properties)
    } else {
      result
    }
  }

  override val output: Seq[Attribute] = {
    AttributeReference("database_description_item", StringType, nullable = false)() ::
      AttributeReference("database_description_value", StringType, nullable = false)() :: Nil
  }
}

/**
 * Drops a table/view from the metastore and removes it if it is cached.
 *
 * The syntax of this command is:
 * {{{
 *   DROP TABLE [IF EXISTS] table_name;
 *   DROP VIEW [IF EXISTS] [db_name.]view_name;
 * }}}
 */
case class DropTableCommand(
    tableName: TableIdentifier,
    ifExists: Boolean,
    isView: Boolean,
    purge: Boolean) extends RunnableCommand {

  override def run(sparkSession: SparkSession): Seq[Row] = {
    val catalog = sparkSession.sessionState.catalog

    if (!catalog.isTemporaryTable(tableName) && catalog.tableExists(tableName)) {
      // If the command DROP VIEW is to drop a table or DROP TABLE is to drop a view
      // issue an exception.
      catalog.getTableMetadata(tableName).tableType match {
        case CatalogTableType.VIEW if !isView =>
          throw new AnalysisException(
            "Cannot drop a view with DROP TABLE. Please use DROP VIEW instead")
        case o if o != CatalogTableType.VIEW && isView =>
          throw new AnalysisException(
            s"Cannot drop a table with DROP VIEW. Please use DROP TABLE instead")
        case _ =>
      }
    }
    try {
      sparkSession.sharedState.cacheManager.uncacheQuery(
        sparkSession.table(tableName.quotedString))
    } catch {
      case NonFatal(e) => log.warn(e.toString, e)
    }
    catalog.refreshTable(tableName)
    catalog.dropTable(tableName, ifExists, purge)
    Seq.empty[Row]
  }
}

/**
 * A command that sets table/view properties.
 *
 * The syntax of this command is:
 * {{{
 *   ALTER TABLE table1 SET TBLPROPERTIES ('key1' = 'val1', 'key2' = 'val2', ...);
 *   ALTER VIEW view1 SET TBLPROPERTIES ('key1' = 'val1', 'key2' = 'val2', ...);
 * }}}
 */
case class AlterTableSetPropertiesCommand(
    tableName: TableIdentifier,
    properties: Map[String, String],
    isView: Boolean)
  extends RunnableCommand {

  override def run(sparkSession: SparkSession): Seq[Row] = {
    val catalog = sparkSession.sessionState.catalog
    val table = catalog.getTableMetadata(tableName)
    DDLUtils.verifyAlterTableType(catalog, table, isView)
    // This overrides old properties
    val newTable = table.copy(properties = table.properties ++ properties)
    catalog.alterTable(newTable)
    Seq.empty[Row]
  }

}

/**
 * A command that unsets table/view properties.
 *
 * The syntax of this command is:
 * {{{
 *   ALTER TABLE table1 UNSET TBLPROPERTIES [IF EXISTS] ('key1', 'key2', ...);
 *   ALTER VIEW view1 UNSET TBLPROPERTIES [IF EXISTS] ('key1', 'key2', ...);
 * }}}
 */
case class AlterTableUnsetPropertiesCommand(
    tableName: TableIdentifier,
    propKeys: Seq[String],
    ifExists: Boolean,
    isView: Boolean)
  extends RunnableCommand {

  override def run(sparkSession: SparkSession): Seq[Row] = {
    val catalog = sparkSession.sessionState.catalog
    val table = catalog.getTableMetadata(tableName)
    DDLUtils.verifyAlterTableType(catalog, table, isView)
    if (!ifExists) {
      propKeys.foreach { k =>
        if (!table.properties.contains(k)) {
          throw new AnalysisException(
            s"Attempted to unset non-existent property '$k' in table '${table.identifier}'")
        }
      }
    }
    val newProperties = table.properties.filter { case (k, _) => !propKeys.contains(k) }
    val newTable = table.copy(properties = newProperties)
    catalog.alterTable(newTable)
    Seq.empty[Row]
  }

}

/**
 * A command that sets the serde class and/or serde properties of a table/view.
 *
 * The syntax of this command is:
 * {{{
 *   ALTER TABLE table [PARTITION spec] SET SERDE serde_name [WITH SERDEPROPERTIES props];
 *   ALTER TABLE table [PARTITION spec] SET SERDEPROPERTIES serde_properties;
 * }}}
 */
case class AlterTableSerDePropertiesCommand(
    tableName: TableIdentifier,
    serdeClassName: Option[String],
    serdeProperties: Option[Map[String, String]],
    partSpec: Option[TablePartitionSpec])
  extends RunnableCommand {

  // should never happen if we parsed things correctly
  require(serdeClassName.isDefined || serdeProperties.isDefined,
    "ALTER TABLE attempted to set neither serde class name nor serde properties")

  override def run(sparkSession: SparkSession): Seq[Row] = {
    val catalog = sparkSession.sessionState.catalog
    val table = catalog.getTableMetadata(tableName)
    DDLUtils.verifyAlterTableType(catalog, table, isView = false)
    // For datasource tables, disallow setting serde or specifying partition
    if (partSpec.isDefined && DDLUtils.isDatasourceTable(table)) {
      throw new AnalysisException("Operation not allowed: ALTER TABLE SET " +
        "[SERDE | SERDEPROPERTIES] for a specific partition is not supported " +
        "for tables created with the datasource API")
    }
    if (serdeClassName.isDefined && DDLUtils.isDatasourceTable(table)) {
      throw new AnalysisException("Operation not allowed: ALTER TABLE SET SERDE is " +
        "not supported for tables created with the datasource API")
    }
    if (partSpec.isEmpty) {
      val newTable = table.withNewStorage(
        serde = serdeClassName.orElse(table.storage.serde),
        properties = table.storage.properties ++ serdeProperties.getOrElse(Map()))
      catalog.alterTable(newTable)
    } else {
      val spec = partSpec.get
      val part = catalog.getPartition(table.identifier, spec)
      val newPart = part.copy(storage = part.storage.copy(
        serde = serdeClassName.orElse(part.storage.serde),
        properties = part.storage.properties ++ serdeProperties.getOrElse(Map())))
      catalog.alterPartitions(table.identifier, Seq(newPart))
    }
    Seq.empty[Row]
  }

}

/**
 * Add Partition in ALTER TABLE: add the table partitions.
 *
 * 'partitionSpecsAndLocs': the syntax of ALTER VIEW is identical to ALTER TABLE,
 * EXCEPT that it is ILLEGAL to specify a LOCATION clause.
 * An error message will be issued if the partition exists, unless 'ifNotExists' is true.
 *
 * The syntax of this command is:
 * {{{
 *   ALTER TABLE table ADD [IF NOT EXISTS] PARTITION spec [LOCATION 'loc1']
 * }}}
 */
case class AlterTableAddPartitionCommand(
    tableName: TableIdentifier,
    partitionSpecsAndLocs: Seq[(TablePartitionSpec, Option[String])],
    ifNotExists: Boolean)
  extends RunnableCommand {

  override def run(sparkSession: SparkSession): Seq[Row] = {
    val catalog = sparkSession.sessionState.catalog
    val table = catalog.getTableMetadata(tableName)
    DDLUtils.verifyAlterTableType(catalog, table, isView = false)
    DDLUtils.verifyPartitionProviderIsHive(sparkSession, table, "ALTER TABLE ADD PARTITION")
    val parts = partitionSpecsAndLocs.map { case (spec, location) =>
      val normalizedSpec = PartitioningUtils.normalizePartitionSpec(
        spec,
        table.partitionColumnNames,
        table.identifier.quotedString,
        sparkSession.sessionState.conf.resolver)
      // inherit table storage format (possibly except for location)
      CatalogTablePartition(normalizedSpec, table.storage.copy(locationUri = location))
    }
    catalog.createPartitions(table.identifier, parts, ignoreIfExists = ifNotExists)
    Seq.empty[Row]
  }

}

/**
 * Alter a table partition's spec.
 *
 * The syntax of this command is:
 * {{{
 *   ALTER TABLE table PARTITION spec1 RENAME TO PARTITION spec2;
 * }}}
 */
case class AlterTableRenamePartitionCommand(
    tableName: TableIdentifier,
    oldPartition: TablePartitionSpec,
    newPartition: TablePartitionSpec)
  extends RunnableCommand {

  override def run(sparkSession: SparkSession): Seq[Row] = {
    val catalog = sparkSession.sessionState.catalog
    val table = catalog.getTableMetadata(tableName)
    DDLUtils.verifyAlterTableType(catalog, table, isView = false)
<<<<<<< HEAD
    DDLUtils.verifyPartitionProviderIsHive(sparkSession, table, "ALTER TABLE RENAME PARTITION")
=======

    val normalizedOldPartition = PartitioningUtils.normalizePartitionSpec(
      oldPartition,
      table.partitionColumnNames,
      table.identifier.quotedString,
      sparkSession.sessionState.conf.resolver)

    val normalizedNewPartition = PartitioningUtils.normalizePartitionSpec(
      newPartition,
      table.partitionColumnNames,
      table.identifier.quotedString,
      sparkSession.sessionState.conf.resolver)

>>>>>>> 6f31833d
    catalog.renamePartitions(
      tableName, Seq(normalizedOldPartition), Seq(normalizedNewPartition))
    Seq.empty[Row]
  }

}

/**
 * Drop Partition in ALTER TABLE: to drop a particular partition for a table.
 *
 * This removes the data and metadata for this partition.
 * The data is actually moved to the .Trash/Current directory if Trash is configured,
 * unless 'purge' is true, but the metadata is completely lost.
 * An error message will be issued if the partition does not exist, unless 'ifExists' is true.
 * Note: purge is always false when the target is a view.
 *
 * The syntax of this command is:
 * {{{
 *   ALTER TABLE table DROP [IF EXISTS] PARTITION spec1[, PARTITION spec2, ...] [PURGE];
 * }}}
 */
case class AlterTableDropPartitionCommand(
    tableName: TableIdentifier,
    specs: Seq[TablePartitionSpec],
    ifExists: Boolean,
    purge: Boolean)
  extends RunnableCommand {

  override def run(sparkSession: SparkSession): Seq[Row] = {
    val catalog = sparkSession.sessionState.catalog
    val table = catalog.getTableMetadata(tableName)
    DDLUtils.verifyAlterTableType(catalog, table, isView = false)
<<<<<<< HEAD
    DDLUtils.verifyPartitionProviderIsHive(sparkSession, table, "ALTER TABLE DROP PARTITION")
    catalog.dropPartitions(table.identifier, specs, ignoreIfNotExists = ifExists, purge = purge)
=======
    if (DDLUtils.isDatasourceTable(table)) {
      throw new AnalysisException(
        "ALTER TABLE DROP PARTITIONS is not allowed for tables defined using the datasource API")
    }

    val normalizedSpecs = specs.map { spec =>
      PartitioningUtils.normalizePartitionSpec(
        spec,
        table.partitionColumnNames,
        table.identifier.quotedString,
        sparkSession.sessionState.conf.resolver)
    }

    catalog.dropPartitions(
      table.identifier, normalizedSpecs, ignoreIfNotExists = ifExists, purge = purge)
>>>>>>> 6f31833d
    Seq.empty[Row]
  }

}


case class PartitionStatistics(numFiles: Int, totalSize: Long)

/**
 * Recover Partitions in ALTER TABLE: recover all the partition in the directory of a table and
 * update the catalog.
 *
 * The syntax of this command is:
 * {{{
 *   ALTER TABLE table RECOVER PARTITIONS;
 *   MSCK REPAIR TABLE table;
 * }}}
 */
case class AlterTableRecoverPartitionsCommand(
    tableName: TableIdentifier,
    cmd: String = "ALTER TABLE RECOVER PARTITIONS") extends RunnableCommand {

  // These are list of statistics that can be collected quickly without requiring a scan of the data
  // see https://github.com/apache/hive/blob/master/
  //   common/src/java/org/apache/hadoop/hive/common/StatsSetupConst.java
  val NUM_FILES = "numFiles"
  val TOTAL_SIZE = "totalSize"
  val DDL_TIME = "transient_lastDdlTime"

  private def getPathFilter(hadoopConf: Configuration): PathFilter = {
    // Dummy jobconf to get to the pathFilter defined in configuration
    // It's very expensive to create a JobConf(ClassUtil.findContainingJar() is slow)
    val jobConf = new JobConf(hadoopConf, this.getClass)
    val pathFilter = FileInputFormat.getInputPathFilter(jobConf)
    new PathFilter {
      override def accept(path: Path): Boolean = {
        val name = path.getName
        if (name != "_SUCCESS" && name != "_temporary" && !name.startsWith(".")) {
          pathFilter == null || pathFilter.accept(path)
        } else {
          false
        }
      }
    }
  }

  private def getBasePath(table: CatalogTable): Option[String] = {
    if (table.provider == Some("hive")) {
      table.storage.locationUri
    } else {
      new CaseInsensitiveMap(table.storage.properties).get("path")
    }
  }

  override def run(spark: SparkSession): Seq[Row] = {
    val catalog = spark.sessionState.catalog
    val table = catalog.getTableMetadata(tableName)
    val tableIdentWithDB = table.identifier.quotedString
    DDLUtils.verifyAlterTableType(catalog, table, isView = false)
    if (table.partitionColumnNames.isEmpty) {
      throw new AnalysisException(
        s"Operation not allowed: $cmd only works on partitioned tables: $tableIdentWithDB")
    }

    val tablePath = getBasePath(table)
    if (tablePath.isEmpty) {
      throw new AnalysisException(s"Operation not allowed: $cmd only works on table with " +
        s"location provided: $tableIdentWithDB")
    }

    val root = new Path(tablePath.get)
    logInfo(s"Recover all the partitions in $root")
    val fs = root.getFileSystem(spark.sparkContext.hadoopConfiguration)

    val threshold = spark.conf.get("spark.rdd.parallelListingThreshold", "10").toInt
    val hadoopConf = spark.sparkContext.hadoopConfiguration
    val pathFilter = getPathFilter(hadoopConf)
    val partitionSpecsAndLocs = scanPartitions(
      spark, fs, pathFilter, root, Map(), table.partitionColumnNames.map(_.toLowerCase), threshold)
    val total = partitionSpecsAndLocs.length
    logInfo(s"Found $total partitions in $root")

    val partitionStats = if (spark.sqlContext.conf.gatherFastStats) {
      gatherPartitionStats(spark, partitionSpecsAndLocs, fs, pathFilter, threshold)
    } else {
      GenMap.empty[String, PartitionStatistics]
    }
    logInfo(s"Finished to gather the fast stats for all $total partitions.")

    addPartitions(spark, table, partitionSpecsAndLocs, partitionStats)
    DDLUtils.setPartitionProviderHive(spark, table)
    catalog.refreshTable(tableName)
    logInfo(s"Recovered all partitions ($total).")
    Seq.empty[Row]
  }

  @transient private lazy val evalTaskSupport = new ForkJoinTaskSupport(new ForkJoinPool(8))

  private def scanPartitions(
      spark: SparkSession,
      fs: FileSystem,
      filter: PathFilter,
      path: Path,
      spec: TablePartitionSpec,
      partitionNames: Seq[String],
      threshold: Int): GenSeq[(TablePartitionSpec, Path)] = {
    if (partitionNames.isEmpty) {
      return Seq(spec -> path)
    }

    val statuses = fs.listStatus(path, filter)
    val statusPar: GenSeq[FileStatus] =
      if (partitionNames.length > 1 && statuses.length > threshold || partitionNames.length > 2) {
        // parallelize the list of partitions here, then we can have better parallelism later.
        val parArray = statuses.par
        parArray.tasksupport = evalTaskSupport
        parArray
      } else {
        statuses
      }
    statusPar.flatMap { st =>
      val name = st.getPath.getName
      if (st.isDirectory && name.contains("=")) {
        val ps = name.split("=", 2)
        val columnName = PartitioningUtils.unescapePathName(ps(0)).toLowerCase
        // TODO: Validate the value
        val value = PartitioningUtils.unescapePathName(ps(1))
        // comparing with case-insensitive, but preserve the case
        if (columnName == partitionNames.head) {
          scanPartitions(spark, fs, filter, st.getPath, spec ++ Map(columnName -> value),
            partitionNames.drop(1), threshold)
        } else {
          logWarning(
            s"expected partition column ${partitionNames.head}, but got ${ps(0)}, ignoring it")
          Seq()
        }
      } else {
        logWarning(s"ignore ${new Path(path, name)}")
        Seq()
      }
    }
  }

  private def gatherPartitionStats(
      spark: SparkSession,
      partitionSpecsAndLocs: GenSeq[(TablePartitionSpec, Path)],
      fs: FileSystem,
      pathFilter: PathFilter,
      threshold: Int): GenMap[String, PartitionStatistics] = {
    if (partitionSpecsAndLocs.length > threshold) {
      val hadoopConf = spark.sparkContext.hadoopConfiguration
      val serializableConfiguration = new SerializableConfiguration(hadoopConf)
      val serializedPaths = partitionSpecsAndLocs.map(_._2.toString).toArray

      // Set the number of parallelism to prevent following file listing from generating many tasks
      // in case of large #defaultParallelism.
      val numParallelism = Math.min(serializedPaths.length,
        Math.min(spark.sparkContext.defaultParallelism, 10000))
      // gather the fast stats for all the partitions otherwise Hive metastore will list all the
      // files for all the new partitions in sequential way, which is super slow.
      logInfo(s"Gather the fast stats in parallel using $numParallelism tasks.")
      spark.sparkContext.parallelize(serializedPaths, numParallelism)
        .mapPartitions { paths =>
          val pathFilter = getPathFilter(serializableConfiguration.value)
          paths.map(new Path(_)).map{ path =>
            val fs = path.getFileSystem(serializableConfiguration.value)
            val statuses = fs.listStatus(path, pathFilter)
            (path.toString, PartitionStatistics(statuses.length, statuses.map(_.getLen).sum))
          }
        }.collectAsMap()
    } else {
      partitionSpecsAndLocs.map { case (_, location) =>
        val statuses = fs.listStatus(location, pathFilter)
        (location.toString, PartitionStatistics(statuses.length, statuses.map(_.getLen).sum))
      }.toMap
    }
  }

  private def addPartitions(
      spark: SparkSession,
      table: CatalogTable,
      partitionSpecsAndLocs: GenSeq[(TablePartitionSpec, Path)],
      partitionStats: GenMap[String, PartitionStatistics]): Unit = {
    val total = partitionSpecsAndLocs.length
    var done = 0L
    // Hive metastore may not have enough memory to handle millions of partitions in single RPC,
    // we should split them into smaller batches. Since Hive client is not thread safe, we cannot
    // do this in parallel.
    val batchSize = 100
    partitionSpecsAndLocs.toIterator.grouped(batchSize).foreach { batch =>
      val now = System.currentTimeMillis() / 1000
      val parts = batch.map { case (spec, location) =>
        val params = partitionStats.get(location.toString).map {
          case PartitionStatistics(numFiles, totalSize) =>
            // This two fast stat could prevent Hive metastore to list the files again.
            Map(NUM_FILES -> numFiles.toString,
              TOTAL_SIZE -> totalSize.toString,
              // Workaround a bug in HiveMetastore that try to mutate a read-only parameters.
              // see metastore/src/java/org/apache/hadoop/hive/metastore/HiveMetaStore.java
              DDL_TIME -> now.toString)
        }.getOrElse(Map.empty)
        // inherit table storage format (possibly except for location)
        CatalogTablePartition(
          spec,
          table.storage.copy(locationUri = Some(location.toUri.toString)),
          params)
      }
      spark.sessionState.catalog.createPartitions(tableName, parts, ignoreIfExists = true)
      done += parts.length
      logDebug(s"Recovered ${parts.length} partitions ($done/$total so far)")
    }
  }
}


/**
 * A command that sets the location of a table or a partition.
 *
 * For normal tables, this just sets the location URI in the table/partition's storage format.
 * For datasource tables, this sets a "path" parameter in the table/partition's serde properties.
 *
 * The syntax of this command is:
 * {{{
 *    ALTER TABLE table_name [PARTITION partition_spec] SET LOCATION "loc";
 * }}}
 */
case class AlterTableSetLocationCommand(
    tableName: TableIdentifier,
    partitionSpec: Option[TablePartitionSpec],
    location: String)
  extends RunnableCommand {

  override def run(sparkSession: SparkSession): Seq[Row] = {
    val catalog = sparkSession.sessionState.catalog
    val table = catalog.getTableMetadata(tableName)
    DDLUtils.verifyAlterTableType(catalog, table, isView = false)
    partitionSpec match {
      case Some(spec) =>
        // Partition spec is specified, so we set the location only for this partition
        val part = catalog.getPartition(table.identifier, spec)
        val newPart =
          if (DDLUtils.isDatasourceTable(table)) {
            throw new AnalysisException(
              "ALTER TABLE SET LOCATION for partition is not allowed for tables defined " +
              "using the datasource API")
          } else {
            part.copy(storage = part.storage.copy(locationUri = Some(location)))
          }
        catalog.alterPartitions(table.identifier, Seq(newPart))
      case None =>
        // No partition spec is specified, so we set the location for the table itself
        val newTable =
          if (DDLUtils.isDatasourceTable(table)) {
            table.withNewStorage(
              locationUri = Some(location),
              properties = table.storage.properties ++ Map("path" -> location))
          } else {
            table.withNewStorage(locationUri = Some(location))
          }
        catalog.alterTable(newTable)
    }
    Seq.empty[Row]
  }
}


object DDLUtils {
  def isDatasourceTable(table: CatalogTable): Boolean = {
    table.provider.isDefined && table.provider.get != "hive"
  }

  /**
   * Updates a table to indicate that its partition metadata is stored in the Hive metastore.
   * This is always the case for Hive format tables, but is not true for Datasource tables created
   * before Spark 2.1 unless they are converted via `msck repair table`.
   */
  def setPartitionProviderHive(spark: SparkSession, table: CatalogTable): Unit = {
    spark.sessionState.catalog.alterTable(
      table.copy(properties = table.properties ++
        Map(CatalogTable.PARTITION_PROVIDER_KEY -> CatalogTable.PARTITION_PROVIDER_HIVE)))
  }

  /**
   * Throws a standard error for actions that require partitionProvider = hive.
   */
  def verifyPartitionProviderIsHive(
      spark: SparkSession, table: CatalogTable, action: String): Unit = {
    val tableName = table.identifier.table
    if (!spark.sqlContext.conf.manageFilesourcePartitions && isDatasourceTable(table)) {
      throw new AnalysisException(
        s"$action is not allowed on $tableName since filesource partition management is " +
          "disabled (spark.sql.hive.manageFilesourcePartitions = false).")
    }
    if (!table.partitionProviderIsHive) {
      throw new AnalysisException(
        s"$action is not allowed on $tableName since its partition metadata is not stored in " +
          "the Hive metastore. To import this information into the metastore, run " +
          s"`msck repair table $tableName`")
    }
  }

  /**
   * If the command ALTER VIEW is to alter a table or ALTER TABLE is to alter a view,
   * issue an exception [[AnalysisException]].
   *
   * Note: temporary views can be altered by both ALTER VIEW and ALTER TABLE commands,
   * since temporary views can be also created by CREATE TEMPORARY TABLE. In the future,
   * when we decided to drop the support, we should disallow users to alter temporary views
   * by ALTER TABLE.
   */
  def verifyAlterTableType(
      catalog: SessionCatalog,
      tableMetadata: CatalogTable,
      isView: Boolean): Unit = {
    if (!catalog.isTemporaryTable(tableMetadata.identifier)) {
      tableMetadata.tableType match {
        case CatalogTableType.VIEW if !isView =>
          throw new AnalysisException(
            "Cannot alter a view with ALTER TABLE. Please use ALTER VIEW instead")
        case o if o != CatalogTableType.VIEW && isView =>
          throw new AnalysisException(
            s"Cannot alter a table with ALTER VIEW. Please use ALTER TABLE instead")
        case _ =>
      }
    }
  }
}<|MERGE_RESOLUTION|>--- conflicted
+++ resolved
@@ -380,9 +380,7 @@
     val catalog = sparkSession.sessionState.catalog
     val table = catalog.getTableMetadata(tableName)
     DDLUtils.verifyAlterTableType(catalog, table, isView = false)
-<<<<<<< HEAD
     DDLUtils.verifyPartitionProviderIsHive(sparkSession, table, "ALTER TABLE RENAME PARTITION")
-=======
 
     val normalizedOldPartition = PartitioningUtils.normalizePartitionSpec(
       oldPartition,
@@ -396,7 +394,6 @@
       table.identifier.quotedString,
       sparkSession.sessionState.conf.resolver)
 
->>>>>>> 6f31833d
     catalog.renamePartitions(
       tableName, Seq(normalizedOldPartition), Seq(normalizedNewPartition))
     Seq.empty[Row]
@@ -429,14 +426,7 @@
     val catalog = sparkSession.sessionState.catalog
     val table = catalog.getTableMetadata(tableName)
     DDLUtils.verifyAlterTableType(catalog, table, isView = false)
-<<<<<<< HEAD
     DDLUtils.verifyPartitionProviderIsHive(sparkSession, table, "ALTER TABLE DROP PARTITION")
-    catalog.dropPartitions(table.identifier, specs, ignoreIfNotExists = ifExists, purge = purge)
-=======
-    if (DDLUtils.isDatasourceTable(table)) {
-      throw new AnalysisException(
-        "ALTER TABLE DROP PARTITIONS is not allowed for tables defined using the datasource API")
-    }
 
     val normalizedSpecs = specs.map { spec =>
       PartitioningUtils.normalizePartitionSpec(
@@ -448,7 +438,6 @@
 
     catalog.dropPartitions(
       table.identifier, normalizedSpecs, ignoreIfNotExists = ifExists, purge = purge)
->>>>>>> 6f31833d
     Seq.empty[Row]
   }
 
