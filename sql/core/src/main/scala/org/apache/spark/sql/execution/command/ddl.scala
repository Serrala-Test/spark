--- conflicted
+++ resolved
@@ -52,7 +52,6 @@
     props: Map[String, String])(sql: String)
   extends NativeDDLCommand(sql) with Logging
 
-<<<<<<< HEAD
 /**
  * Drop Database: Removes a database from the system.
  *
@@ -69,7 +68,8 @@
     databaseName: String,
     ifExists: Boolean,
     restrict: Boolean)(sql: String)
-=======
+  extends NativeDDLCommand(sql) with Logging
+
 /** ALTER DATABASE: add new (key, value) pairs into DBPROPERTIES */
 case class AlterDatabaseProperties(
     databaseName: String,
@@ -83,7 +83,6 @@
 case class DescribeDatabase(
     databaseName: String,
     extended: Boolean)(sql: String)
->>>>>>> ec3d1e1a
   extends NativeDDLCommand(sql) with Logging
 
 case class CreateFunction(
