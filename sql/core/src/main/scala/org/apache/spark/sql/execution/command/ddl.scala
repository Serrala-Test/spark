--- conflicted
+++ resolved
@@ -259,11 +259,7 @@
   override def run(sparkSession: SparkSession): Seq[Row] = {
     val catalog = sparkSession.sessionState.catalog
     val table = catalog.getTableMetadata(tableName)
-<<<<<<< HEAD
-
-=======
     DDLUtils.verifyAlterTableType(catalog, table, isView)
->>>>>>> 6a6adb16
     if (!ifExists) {
       propKeys.foreach { k =>
         if (!table.properties.contains(k)) {
@@ -476,12 +472,8 @@
   override def run(spark: SparkSession): Seq[Row] = {
     val catalog = spark.sessionState.catalog
     val table = catalog.getTableMetadata(tableName)
-<<<<<<< HEAD
     val qualifiedName = table.identifier.quotedString
-
-=======
     DDLUtils.verifyAlterTableType(catalog, table, isView = false)
->>>>>>> 6a6adb16
     if (DDLUtils.isDatasourceTable(table)) {
       throw new AnalysisException(
         s"Operation not allowed: $cmd on datasource tables: $qualifiedName")
