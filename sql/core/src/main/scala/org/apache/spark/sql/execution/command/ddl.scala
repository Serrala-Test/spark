--- conflicted
+++ resolved
@@ -195,18 +195,15 @@
     isTemp: Boolean)(sql: String)
   extends NativeDDLCommand(sql) with Logging
 
-<<<<<<< HEAD
-/**
- * A command that renames a table.
+/**
+ * A command that renames a table/view.
  *
  * The syntax of this command is:
  * {{{
  *    ALTER TABLE table1 RENAME TO table2;
- * }}}
- */
-=======
-/** Rename in ALTER TABLE/VIEW: change the name of a table/view to a different name. */
->>>>>>> a7af6cd2
+ *    ALTER VIEW view1 RENAME TO view2;
+ * }}}
+ */
 case class AlterTableRename(
     oldName: TableIdentifier,
     newName: TableIdentifier)
