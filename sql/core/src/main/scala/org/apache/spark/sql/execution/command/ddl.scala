--- conflicted
+++ resolved
@@ -45,16 +45,6 @@
 
 }
 
-<<<<<<< HEAD
-=======
-case class CreateDatabase(
-    databaseName: String,
-    ifNotExists: Boolean,
-    path: Option[String],
-    comment: Option[String],
-    props: Map[String, String])(sql: String)
-  extends NativeDDLCommand(sql) with Logging
-
 /**
  * Drop Database: Removes a database from the system.
  *
@@ -88,7 +78,6 @@
     extended: Boolean)(sql: String)
   extends NativeDDLCommand(sql) with Logging
 
->>>>>>> a01b6a92
 case class CreateFunction(
     databaseName: Option[String],
     functionName: String,
