--- conflicted
+++ resolved
@@ -242,13 +242,8 @@
 
     def apply(plan: LogicalPlan): Seq[SparkPlan] = plan match {
       case logical.Distinct(child) =>
-<<<<<<< HEAD
-        execution.Aggregate(
-          partial = false, child.output, child.output, planLater(child)) :: Nil
-=======
         execution.Distinct(partial = false,
           execution.Distinct(partial = true, planLater(child))) :: Nil
->>>>>>> 75db1742
       case logical.Sort(sortExprs, child) =>
         // This sort is a global sort. Its requiredDistribution will be an OrderedDistribution.
         execution.Sort(sortExprs, global = true, planLater(child)):: Nil
