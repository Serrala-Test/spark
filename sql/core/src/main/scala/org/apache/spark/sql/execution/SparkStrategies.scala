--- conflicted
+++ resolved
@@ -17,13 +17,7 @@
 
 package org.apache.spark.sql.execution
 
-<<<<<<< HEAD
-import org.apache.spark.sql.{SQLConf, SQLContext, execution}
-=======
-import scala.util.Try
-
 import org.apache.spark.sql.{SQLContext, execution}
->>>>>>> c7db274b
 import org.apache.spark.sql.catalyst.expressions._
 import org.apache.spark.sql.catalyst.planning._
 import org.apache.spark.sql.catalyst.plans._
@@ -64,12 +58,8 @@
    * will instead be used to decide the build side in a [[execution.ShuffledHashJoin]].
    */
   object HashJoin extends Strategy with PredicateHelper {
-<<<<<<< HEAD
-
-    private[this] def broadcastHashJoin(
-=======
+
     private[this] def makeBroadcastHashJoin(
->>>>>>> c7db274b
         leftKeys: Seq[Expression],
         rightKeys: Seq[Expression],
         left: LogicalPlan,
@@ -83,18 +73,18 @@
 
     def apply(plan: LogicalPlan): Seq[SparkPlan] = plan match {
       case ExtractEquiJoinKeys(Inner, leftKeys, rightKeys, condition, left, right)
-        if Try(sqlContext.autoBroadcastJoinThreshold > 0 &&
-          right.statistics.sizeInBytes <= sqlContext.autoBroadcastJoinThreshold).getOrElse(false) =>
+        if sqlContext.autoBroadcastJoinThreshold > 0 &&
+           right.statistics.sizeInBytes <= sqlContext.autoBroadcastJoinThreshold =>
         makeBroadcastHashJoin(leftKeys, rightKeys, left, right, condition, BuildRight)
 
       case ExtractEquiJoinKeys(Inner, leftKeys, rightKeys, condition, left, right)
-        if Try(sqlContext.autoBroadcastJoinThreshold > 0 &&
-          left.statistics.sizeInBytes <= sqlContext.autoBroadcastJoinThreshold).getOrElse(false) =>
+        if sqlContext.autoBroadcastJoinThreshold > 0 &&
+           left.statistics.sizeInBytes <= sqlContext.autoBroadcastJoinThreshold =>
           makeBroadcastHashJoin(leftKeys, rightKeys, left, right, condition, BuildLeft)
 
       case ExtractEquiJoinKeys(Inner, leftKeys, rightKeys, condition, left, right) =>
         val buildSide =
-          if (Try(right.statistics.sizeInBytes <= left.statistics.sizeInBytes).getOrElse(false)) {
+          if (right.statistics.sizeInBytes <= left.statistics.sizeInBytes) {
             BuildRight
           } else {
             BuildLeft
@@ -198,7 +188,7 @@
       // TODO: need to support writing to other types of files.  Unify the below code paths.
       case logical.WriteToFile(path, child) =>
         val relation =
-          ParquetRelation.create(path, child, sparkContext.hadoopConfiguration)
+          ParquetRelation.create(path, child, sparkContext.hadoopConfiguration, sqlContext)
         // Note: overwrite=false because otherwise the metadata we just created will be deleted
         InsertIntoParquetTable(relation, planLater(child), overwrite = false) :: Nil
       case logical.InsertIntoTable(table: ParquetRelation, partition, child, overwrite) =>
@@ -279,15 +269,9 @@
       case logical.Limit(IntegerLiteral(limit), child) =>
         execution.Limit(limit, planLater(child)) :: Nil
       case Unions(unionChildren) =>
-<<<<<<< HEAD
         execution.Union(unionChildren.map(planLater)) :: Nil
-      case logical.Except(left,right) =>                                        
-        execution.Except(planLater(left),planLater(right)) :: Nil   
-=======
-        execution.Union(unionChildren.map(planLater))(sqlContext) :: Nil
-      case logical.Except(left,right) =>
-        execution.Except(planLater(left),planLater(right)) :: Nil
->>>>>>> c7db274b
+      case logical.Except(left, right) =>
+        execution.Except(planLater(left), planLater(right)) :: Nil
       case logical.Intersect(left, right) =>
         execution.Intersect(planLater(left), planLater(right)) :: Nil
       case logical.Generate(generator, join, outer, _, child) =>
