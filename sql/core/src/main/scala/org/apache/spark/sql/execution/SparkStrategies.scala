/*
 * Licensed to the Apache Software Foundation (ASF) under one or more
 * contributor license agreements.  See the NOTICE file distributed with
 * this work for additional information regarding copyright ownership.
 * The ASF licenses this file to You under the Apache License, Version 2.0
 * (the "License"); you may not use this file except in compliance with
 * the License.  You may obtain a copy of the License at
 *
 *    http://www.apache.org/licenses/LICENSE-2.0
 *
 * Unless required by applicable law or agreed to in writing, software
 * distributed under the License is distributed on an "AS IS" BASIS,
 * WITHOUT WARRANTIES OR CONDITIONS OF ANY KIND, either express or implied.
 * See the License for the specific language governing permissions and
 * limitations under the License.
 */

package org.apache.spark.sql.execution

import org.apache.spark.sql.catalyst.InternalRow
import org.apache.spark.sql.catalyst.expressions._
import org.apache.spark.sql.catalyst.expressions.aggregate.AggregateExpression2
import org.apache.spark.sql.catalyst.planning._
import org.apache.spark.sql.catalyst.plans._
import org.apache.spark.sql.catalyst.plans.logical.{BroadcastHint, LogicalPlan}
import org.apache.spark.sql.catalyst.plans.physical._
import org.apache.spark.sql.columnar.{InMemoryColumnarTableScan, InMemoryRelation}
import org.apache.spark.sql.execution.datasources.{CreateTableUsing, CreateTempTableUsing, DescribeCommand => LogicalDescribeCommand, _}
import org.apache.spark.sql.execution.{DescribeCommand => RunnableDescribeCommand}
import org.apache.spark.sql.types._
import org.apache.spark.sql.{SQLContext, Strategy, execution}

private[sql] abstract class SparkStrategies extends QueryPlanner[SparkPlan] {
  self: SQLContext#SparkPlanner =>

  object LeftSemiJoin extends Strategy with PredicateHelper {
    def apply(plan: LogicalPlan): Seq[SparkPlan] = plan match {
      case ExtractEquiJoinKeys(
             LeftSemi, leftKeys, rightKeys, condition, left, CanBroadcast(right)) =>
        joins.BroadcastLeftSemiJoinHash(
          leftKeys, rightKeys, planLater(left), planLater(right), condition) :: Nil
      // Find left semi joins where at least some predicates can be evaluated by matching join keys
      case ExtractEquiJoinKeys(LeftSemi, leftKeys, rightKeys, condition, left, right) =>
        joins.LeftSemiJoinHash(
          leftKeys, rightKeys, planLater(left), planLater(right), condition) :: Nil
      // no predicate can be evaluated by matching hash keys
      case logical.Join(left, right, LeftSemi, condition) =>
        joins.LeftSemiJoinBNL(planLater(left), planLater(right), condition) :: Nil
      case _ => Nil
    }
  }

  /**
   * Matches a plan whose output should be small enough to be used in broadcast join.
   */
  object CanBroadcast {
    def unapply(plan: LogicalPlan): Option[LogicalPlan] = plan match {
      case BroadcastHint(p) => Some(p)
      case p if sqlContext.conf.autoBroadcastJoinThreshold > 0 &&
        p.statistics.sizeInBytes <= sqlContext.conf.autoBroadcastJoinThreshold => Some(p)
      case _ => None
    }
  }

  /**
   * Uses the ExtractEquiJoinKeys pattern to find joins where at least some of the predicates can be
   * evaluated by matching hash keys.
   *
   * This strategy applies a simple optimization based on the estimates of the physical sizes of
   * the two join sides.  When planning a [[joins.BroadcastHashJoin]], if one side has an
   * estimated physical size smaller than the user-settable threshold
   * [[org.apache.spark.sql.SQLConf.AUTO_BROADCASTJOIN_THRESHOLD]], the planner would mark it as the
   * ''build'' relation and mark the other relation as the ''stream'' side.  The build table will be
   * ''broadcasted'' to all of the executors involved in the join, as a
   * [[org.apache.spark.broadcast.Broadcast]] object.  If both estimates exceed the threshold, they
   * will instead be used to decide the build side in a [[joins.ShuffledHashJoin]].
   */
  object HashJoin extends Strategy with PredicateHelper {

    private[this] def makeBroadcastHashJoin(
        leftKeys: Seq[Expression],
        rightKeys: Seq[Expression],
        left: LogicalPlan,
        right: LogicalPlan,
        condition: Option[Expression],
        side: joins.BuildSide) = {
      val broadcastHashJoin = execution.joins.BroadcastHashJoin(
        leftKeys, rightKeys, side, planLater(left), planLater(right))
      condition.map(Filter(_, broadcastHashJoin)).getOrElse(broadcastHashJoin) :: Nil
    }

    private[this] def isValidSort(
        leftKeys: Seq[Expression],
        rightKeys: Seq[Expression]): Boolean = {
      leftKeys.zip(rightKeys).forall { keys =>
        (keys._1.dataType, keys._2.dataType) match {
          case (l: AtomicType, r: AtomicType) => true
          case (NullType, NullType) => true
          case _ => false
        }
      }
    }

    def apply(plan: LogicalPlan): Seq[SparkPlan] = plan match {
      case ExtractEquiJoinKeys(Inner, leftKeys, rightKeys, condition, left, CanBroadcast(right)) =>
        makeBroadcastHashJoin(leftKeys, rightKeys, left, right, condition, joins.BuildRight)

      case ExtractEquiJoinKeys(Inner, leftKeys, rightKeys, condition, CanBroadcast(left), right) =>
        makeBroadcastHashJoin(leftKeys, rightKeys, left, right, condition, joins.BuildLeft)

      // If the sort merge join option is set, we want to use sort merge join prior to hashjoin
      // for now let's support inner join first, then add outer join
      case ExtractEquiJoinKeys(Inner, leftKeys, rightKeys, condition, left, right)
        if sqlContext.conf.sortMergeJoinEnabled && isValidSort(leftKeys, rightKeys) =>
        val mergeJoin =
          joins.SortMergeJoin(leftKeys, rightKeys, planLater(left), planLater(right))
        condition.map(Filter(_, mergeJoin)).getOrElse(mergeJoin) :: Nil

      case ExtractEquiJoinKeys(Inner, leftKeys, rightKeys, condition, left, right) =>
        val buildSide =
          if (right.statistics.sizeInBytes <= left.statistics.sizeInBytes) {
            joins.BuildRight
          } else {
            joins.BuildLeft
          }
        val hashJoin = joins.ShuffledHashJoin(
          leftKeys, rightKeys, buildSide, planLater(left), planLater(right))
        condition.map(Filter(_, hashJoin)).getOrElse(hashJoin) :: Nil

      case ExtractEquiJoinKeys(
             LeftOuter, leftKeys, rightKeys, condition, left, CanBroadcast(right)) =>
        joins.BroadcastHashOuterJoin(
          leftKeys, rightKeys, LeftOuter, condition, planLater(left), planLater(right)) :: Nil

      case ExtractEquiJoinKeys(
             RightOuter, leftKeys, rightKeys, condition, CanBroadcast(left), right) =>
        joins.BroadcastHashOuterJoin(
          leftKeys, rightKeys, RightOuter, condition, planLater(left), planLater(right)) :: Nil

      case ExtractEquiJoinKeys(joinType, leftKeys, rightKeys, condition, left, right) =>
        joins.ShuffledHashOuterJoin(
          leftKeys, rightKeys, joinType, condition, planLater(left), planLater(right)) :: Nil

      case _ => Nil
    }
  }

  object HashAggregation extends Strategy {
    def apply(plan: LogicalPlan): Seq[SparkPlan] = plan match {
      // Aggregations that can be performed in two phases, before and after the shuffle.

      // Cases where all aggregates can be codegened.
      case PartialAggregation(
             namedGroupingAttributes,
             rewrittenAggregateExpressions,
             groupingExpressions,
             partialComputation,
             child)
             if canBeCodeGened(
                  allAggregates(partialComputation) ++
                  allAggregates(rewrittenAggregateExpressions)) &&
               codegenEnabled &&
               !canBeConvertedToNewAggregation(plan) =>
          execution.GeneratedAggregate(
            partial = false,
            namedGroupingAttributes,
            rewrittenAggregateExpressions,
            unsafeEnabled,
            execution.GeneratedAggregate(
              partial = true,
              groupingExpressions,
              partialComputation,
              unsafeEnabled,
              planLater(child))) :: Nil

      // Cases where some aggregate can not be codegened
      case PartialAggregation(
             namedGroupingAttributes,
             rewrittenAggregateExpressions,
             groupingExpressions,
             partialComputation,
             child) if !canBeConvertedToNewAggregation(plan) =>
        execution.Aggregate(
          partial = false,
          namedGroupingAttributes,
          rewrittenAggregateExpressions,
          execution.Aggregate(
            partial = true,
            groupingExpressions,
            partialComputation,
            planLater(child))) :: Nil

      case _ => Nil
    }

    def canBeConvertedToNewAggregation(plan: LogicalPlan): Boolean = {
      aggregate.Utils.tryConvert(
        plan,
        sqlContext.conf.useSqlAggregate2,
        sqlContext.conf.codegenEnabled).isDefined
    }

    def canBeCodeGened(aggs: Seq[AggregateExpression1]): Boolean = aggs.forall {
      case _: Sum | _: Count | _: Max | _: Min |  _: CombineSetsAndCount => true
      // The generated set implementation is pretty limited ATM.
      case CollectHashSet(exprs) if exprs.size == 1  &&
           Seq(IntegerType, LongType).contains(exprs.head.dataType) => true
      case _ => false
    }

    def allAggregates(exprs: Seq[Expression]): Seq[AggregateExpression1] =
      exprs.flatMap(_.collect { case a: AggregateExpression1 => a })
  }

  /**
   * Used to plan the aggregate operator for expressions based on the AggregateFunction2 interface.
   */
  object Aggregation extends Strategy {
    def apply(plan: LogicalPlan): Seq[SparkPlan] = plan match {
      case p: logical.Aggregate =>
        val converted =
          aggregate.Utils.tryConvert(
            p,
            sqlContext.conf.useSqlAggregate2,
            sqlContext.conf.codegenEnabled)
        converted match {
          case None => Nil // Cannot convert to new aggregation code path.
          case Some(logical.Aggregate(groupingExpressions, resultExpressions, child)) =>
            // Extracts all distinct aggregate expressions from the resultExpressions.
            val aggregateExpressions = resultExpressions.flatMap { expr =>
              expr.collect {
                case agg: AggregateExpression2 => agg
              }
            }.toSet.toSeq
            // For those distinct aggregate expressions, we create a map from the
            // aggregate function to the corresponding attribute of the function.
            val aggregateFunctionMap = aggregateExpressions.map { agg =>
              val aggregateFunction = agg.aggregateFunction
              (aggregateFunction, agg.isDistinct) ->
                Alias(aggregateFunction, aggregateFunction.toString)().toAttribute
            }.toMap

            val (functionsWithDistinct, functionsWithoutDistinct) =
              aggregateExpressions.partition(_.isDistinct)
            if (functionsWithDistinct.map(_.aggregateFunction.children).distinct.length > 1) {
              // This is a sanity check. We should not reach here when we have multiple distinct
              // column sets (aggregate.NewAggregation will not match).
              sys.error(
                "Multiple distinct column sets are not supported by the new aggregation" +
                  "code path.")
            }

            val aggregateOperator =
              if (functionsWithDistinct.isEmpty) {
                aggregate.Utils.planAggregateWithoutDistinct(
                  groupingExpressions,
                  aggregateExpressions,
                  aggregateFunctionMap,
                  resultExpressions,
                  planLater(child))
              } else {
                aggregate.Utils.planAggregateWithOneDistinct(
                  groupingExpressions,
                  functionsWithDistinct,
                  functionsWithoutDistinct,
                  aggregateFunctionMap,
                  resultExpressions,
                  planLater(child))
              }

            aggregateOperator
        }

      case _ => Nil
    }
  }


  object BroadcastNestedLoopJoin extends Strategy {
    def apply(plan: LogicalPlan): Seq[SparkPlan] = plan match {
      case logical.Join(left, right, joinType, condition) =>
        val buildSide =
          if (right.statistics.sizeInBytes <= left.statistics.sizeInBytes) {
            joins.BuildRight
          } else {
            joins.BuildLeft
          }
        joins.BroadcastNestedLoopJoin(
          planLater(left), planLater(right), buildSide, joinType, condition) :: Nil
      case _ => Nil
    }
  }

  object CartesianProduct extends Strategy {
    def apply(plan: LogicalPlan): Seq[SparkPlan] = plan match {
      case logical.Join(left, right, _, None) =>
        execution.joins.CartesianProduct(planLater(left), planLater(right)) :: Nil
      case logical.Join(left, right, Inner, Some(condition)) =>
        execution.Filter(condition,
          execution.joins.CartesianProduct(planLater(left), planLater(right))) :: Nil
      case _ => Nil
    }
  }

  protected lazy val singleRowRdd = sparkContext.parallelize(Seq(InternalRow()), 1)

  object TakeOrderedAndProject extends Strategy {
    def apply(plan: LogicalPlan): Seq[SparkPlan] = plan match {
      case logical.Limit(IntegerLiteral(limit), logical.Sort(order, true, child)) =>
        execution.TakeOrderedAndProject(limit, order, None, planLater(child)) :: Nil
      case logical.Limit(
             IntegerLiteral(limit),
             logical.Project(projectList, logical.Sort(order, true, child))) =>
        execution.TakeOrderedAndProject(limit, order, Some(projectList), planLater(child)) :: Nil
      case _ => Nil
    }
  }

  object InMemoryScans extends Strategy {
    def apply(plan: LogicalPlan): Seq[SparkPlan] = plan match {
      case PhysicalOperation(projectList, filters, mem: InMemoryRelation) =>
        pruneFilterProject(
          projectList,
          filters,
          identity[Seq[Expression]], // All filters still need to be evaluated.
          InMemoryColumnarTableScan(_, filters, mem)) :: Nil
      case _ => Nil
    }
  }

  // Can we automate these 'pass through' operations?
  object BasicOperators extends Strategy {
    def numPartitions: Int = self.numPartitions

    /**
     * Picks an appropriate sort operator.
     *
     * @param global when true performs a global sort of all partitions by shuffling the data first
     *               if necessary.
     */
    def getSortOperator(sortExprs: Seq[SortOrder], global: Boolean, child: SparkPlan): SparkPlan = {
<<<<<<< HEAD
      if (sqlContext.conf.unsafeEnabled
          && sqlContext.conf.codegenEnabled
          && UnsafeExternalSort.supportsSchema(child.schema)) {
=======
      if (sqlContext.conf.unsafeEnabled && sqlContext.conf.codegenEnabled &&
        UnsafeExternalSort.supportsSchema(child.schema)) {
>>>>>>> 6dc34f4c
        execution.UnsafeExternalSort(sortExprs, global, child)
      } else if (sqlContext.conf.externalSortEnabled) {
        execution.ExternalSort(sortExprs, global, child)
      } else {
        execution.Sort(sortExprs, global, child)
      }
    }

    def apply(plan: LogicalPlan): Seq[SparkPlan] = plan match {
      case r: RunnableCommand => ExecutedCommand(r) :: Nil

      case logical.Distinct(child) =>
        throw new IllegalStateException(
          "logical distinct operator should have been replaced by aggregate in the optimizer")
      case logical.Repartition(numPartitions, shuffle, child) =>
        execution.Repartition(numPartitions, shuffle, planLater(child)) :: Nil
      case logical.SortPartitions(sortExprs, child) =>
        // This sort only sorts tuples within a partition. Its requiredDistribution will be
        // an UnspecifiedDistribution.
        getSortOperator(sortExprs, global = false, planLater(child)) :: Nil
      case logical.Sort(sortExprs, global, child) =>
        getSortOperator(sortExprs, global, planLater(child)):: Nil
      case logical.Project(projectList, child) =>
        // If unsafe mode is enabled and we support these data types in Unsafe, use the
        // Tungsten project. Otherwise, use the normal project.
        if (sqlContext.conf.unsafeEnabled &&
          UnsafeProjection.canSupport(projectList) && UnsafeProjection.canSupport(child.schema)) {
          execution.TungstenProject(projectList, planLater(child)) :: Nil
        } else {
          execution.Project(projectList, planLater(child)) :: Nil
        }
      case logical.Filter(condition, child) =>
        execution.Filter(condition, planLater(child)) :: Nil
      case e @ logical.Expand(_, _, _, child) =>
        execution.Expand(e.projections, e.output, planLater(child)) :: Nil
      case a @ logical.Aggregate(group, agg, child) => {
        val useNewAggregation =
          aggregate.Utils.tryConvert(
            a,
            sqlContext.conf.useSqlAggregate2,
            sqlContext.conf.codegenEnabled).isDefined
        if (useNewAggregation) {
          // If this logical.Aggregate can be planned to use new aggregation code path
          // (i.e. it can be planned by the Strategy Aggregation), we will not use the old
          // aggregation code path.
          Nil
        } else {
          execution.Aggregate(partial = false, group, agg, planLater(child)) :: Nil
        }
      }
      case logical.Window(projectList, windowExpressions, spec, child) =>
        execution.Window(projectList, windowExpressions, spec, planLater(child)) :: Nil
      case logical.Sample(lb, ub, withReplacement, seed, child) =>
        execution.Sample(lb, ub, withReplacement, seed, planLater(child)) :: Nil
      case logical.LocalRelation(output, data) =>
        LocalTableScan(output, data) :: Nil
      case logical.Limit(IntegerLiteral(limit), child) =>
        execution.Limit(limit, planLater(child)) :: Nil
      case Unions(unionChildren) =>
        execution.Union(unionChildren.map(planLater)) :: Nil
      case logical.Except(left, right) =>
        execution.Except(planLater(left), planLater(right)) :: Nil
      case logical.Intersect(left, right) =>
        execution.Intersect(planLater(left), planLater(right)) :: Nil
      case g @ logical.Generate(generator, join, outer, _, _, child) =>
        execution.Generate(
          generator, join = join, outer = outer, g.output, planLater(child)) :: Nil
      case logical.OneRowRelation =>
        execution.PhysicalRDD(Nil, singleRowRdd) :: Nil
      case logical.RepartitionByExpression(expressions, child) =>
        execution.Exchange(HashPartitioning(expressions, numPartitions), planLater(child)) :: Nil
      case e @ EvaluatePython(udf, child, _) =>
        BatchPythonEvaluation(udf, e.output, planLater(child)) :: Nil
      case LogicalRDD(output, rdd) => PhysicalRDD(output, rdd) :: Nil
      case BroadcastHint(child) => apply(child)
      case _ => Nil
    }
  }

  object DDLStrategy extends Strategy {
    def apply(plan: LogicalPlan): Seq[SparkPlan] = plan match {
      case CreateTableUsing(tableName, userSpecifiedSchema, provider, true, opts, false, _) =>
        ExecutedCommand(
          CreateTempTableUsing(
            tableName, userSpecifiedSchema, provider, opts)) :: Nil
      case c: CreateTableUsing if !c.temporary =>
        sys.error("Tables created with SQLContext must be TEMPORARY. Use a HiveContext instead.")
      case c: CreateTableUsing if c.temporary && c.allowExisting =>
        sys.error("allowExisting should be set to false when creating a temporary table.")

      case CreateTableUsingAsSelect(tableName, provider, true, partitionsCols, mode, opts, query)
          if partitionsCols.nonEmpty =>
        sys.error("Cannot create temporary partitioned table.")

      case CreateTableUsingAsSelect(tableName, provider, true, _, mode, opts, query) =>
        val cmd = CreateTempTableUsingAsSelect(
          tableName, provider, Array.empty[String], mode, opts, query)
        ExecutedCommand(cmd) :: Nil
      case c: CreateTableUsingAsSelect if !c.temporary =>
        sys.error("Tables created with SQLContext must be TEMPORARY. Use a HiveContext instead.")

      case describe @ LogicalDescribeCommand(table, isExtended) =>
        val resultPlan = self.sqlContext.executePlan(table).executedPlan
        ExecutedCommand(
          RunnableDescribeCommand(resultPlan, describe.output, isExtended)) :: Nil

      case logical.ShowFunctions(db, pattern) => ExecutedCommand(ShowFunctions(db, pattern)) :: Nil

      case logical.DescribeFunction(function, extended) =>
        ExecutedCommand(DescribeFunction(function, extended)) :: Nil

      case _ => Nil
    }
  }
}<|MERGE_RESOLUTION|>--- conflicted
+++ resolved
@@ -339,14 +339,8 @@
      *               if necessary.
      */
     def getSortOperator(sortExprs: Seq[SortOrder], global: Boolean, child: SparkPlan): SparkPlan = {
-<<<<<<< HEAD
-      if (sqlContext.conf.unsafeEnabled
-          && sqlContext.conf.codegenEnabled
-          && UnsafeExternalSort.supportsSchema(child.schema)) {
-=======
       if (sqlContext.conf.unsafeEnabled && sqlContext.conf.codegenEnabled &&
         UnsafeExternalSort.supportsSchema(child.schema)) {
->>>>>>> 6dc34f4c
         execution.UnsafeExternalSort(sortExprs, global, child)
       } else if (sqlContext.conf.externalSortEnabled) {
         execution.ExternalSort(sortExprs, global, child)
