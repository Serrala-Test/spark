/*
 * Licensed to the Apache Software Foundation (ASF) under one or more
 * contributor license agreements.  See the NOTICE file distributed with
 * this work for additional information regarding copyright ownership.
 * The ASF licenses this file to You under the Apache License, Version 2.0
 * (the "License"); you may not use this file except in compliance with
 * the License.  You may obtain a copy of the License at
 *
 *    http://www.apache.org/licenses/LICENSE-2.0
 *
 * Unless required by applicable law or agreed to in writing, software
 * distributed under the License is distributed on an "AS IS" BASIS,
 * WITHOUT WARRANTIES OR CONDITIONS OF ANY KIND, either express or implied.
 * See the License for the specific language governing permissions and
 * limitations under the License.
 */

package org.apache.spark.sql.execution

import org.apache.spark.sql.{AnalysisException, Strategy}
import org.apache.spark.sql.catalyst.InternalRow
import org.apache.spark.sql.catalyst.encoders.RowEncoder
import org.apache.spark.sql.catalyst.expressions._
import org.apache.spark.sql.catalyst.planning._
import org.apache.spark.sql.catalyst.plans._
import org.apache.spark.sql.catalyst.plans.logical.{BroadcastHint, LogicalPlan}
import org.apache.spark.sql.catalyst.plans.physical._
import org.apache.spark.sql.execution
import org.apache.spark.sql.execution.columnar.{InMemoryRelation, InMemoryTableScanExec}
import org.apache.spark.sql.execution.command._
import org.apache.spark.sql.execution.datasources._
import org.apache.spark.sql.execution.exchange.ShuffleExchange
import org.apache.spark.sql.execution.joins.{BuildLeft, BuildRight}
import org.apache.spark.sql.execution.streaming.MemoryPlan
import org.apache.spark.sql.internal.SQLConf

private[sql] abstract class SparkStrategies extends QueryPlanner[SparkPlan] {
  self: SparkPlanner =>

  /**
   * Plans special cases of limit operators.
   */
  object SpecialLimits extends Strategy {
    override def apply(plan: LogicalPlan): Seq[SparkPlan] = plan match {
      case logical.ReturnAnswer(rootPlan) => rootPlan match {
        case logical.Limit(IntegerLiteral(limit), logical.Sort(order, true, child)) =>
          execution.TakeOrderedAndProjectExec(limit, order, None, planLater(child)) :: Nil
        case logical.Limit(
            IntegerLiteral(limit),
            logical.Project(projectList, logical.Sort(order, true, child))) =>
          execution.TakeOrderedAndProjectExec(
            limit, order, Some(projectList), planLater(child)) :: Nil
        case logical.Limit(IntegerLiteral(limit), child) =>
          execution.CollectLimitExec(limit, planLater(child)) :: Nil
        case other => planLater(other) :: Nil
      }
      case logical.Limit(IntegerLiteral(limit), logical.Sort(order, true, child)) =>
        execution.TakeOrderedAndProjectExec(limit, order, None, planLater(child)) :: Nil
      case logical.Limit(
          IntegerLiteral(limit), logical.Project(projectList, logical.Sort(order, true, child))) =>
        execution.TakeOrderedAndProjectExec(
          limit, order, Some(projectList), planLater(child)) :: Nil
      case _ => Nil
    }
  }

<<<<<<< HEAD
=======
  object ExistenceJoin extends Strategy with PredicateHelper {
    def apply(plan: LogicalPlan): Seq[SparkPlan] = plan match {
      case ExtractEquiJoinKeys(
             LeftExistence(jt), leftKeys, rightKeys, condition, left, CanBroadcast(right)) =>
        Seq(joins.BroadcastHashJoinExec(
          leftKeys, rightKeys, jt, BuildRight, condition, planLater(left), planLater(right)))
      // Find left semi joins where at least some predicates can be evaluated by matching join keys
      case ExtractEquiJoinKeys(
             LeftExistence(jt), leftKeys, rightKeys, condition, left, right) =>
        Seq(joins.ShuffledHashJoinExec(
          leftKeys, rightKeys, jt, BuildRight, condition, planLater(left), planLater(right)))
      case _ => Nil
    }
  }

  /**
   * Matches a plan whose output should be small enough to be used in broadcast join.
   */
  object CanBroadcast {
    def unapply(plan: LogicalPlan): Option[LogicalPlan] = {
      if (plan.statistics.sizeInBytes <= conf.autoBroadcastJoinThreshold) {
        Some(plan)
      } else {
        None
      }
    }
  }

>>>>>>> 3c5e65c3
  /**
   * Select the proper physical plan for join based on joining keys and size of logical plan.
   *
   * At first, uses the [[ExtractEquiJoinKeys]] pattern to find joins where at least some of the
   * predicates can be evaluated by matching join keys. If found,  Join implementations are chosen
   * with the following precedence:
   *
   * - Broadcast: if one side of the join has an estimated physical size that is smaller than the
   *     user-configurable [[SQLConf.AUTO_BROADCASTJOIN_THRESHOLD]] threshold
   *     or if that side has an explicit broadcast hint (e.g. the user applied the
   *     [[org.apache.spark.sql.functions.broadcast()]] function to a DataFrame), then that side
   *     of the join will be broadcasted and the other side will be streamed, with no shuffling
   *     performed. If both sides of the join are eligible to be broadcasted then the
   * - Shuffle hash join: if the average size of a single partition is small enough to build a hash
   *     table.
   * - Sort merge: if the matching join keys are sortable.
   *
   * If there is no joining keys, Join implementations are chosen with the following precedence:
   * - BroadcastNestedLoopJoin: if one side of the join could be broadcasted
   * - CartesianProduct: for Inner join
   * - BroadcastNestedLoopJoin
   */
  object JoinSelection extends Strategy with PredicateHelper {

    /**
     * Matches a plan whose output should be small enough to be used in broadcast join.
     */
    private def canBroadcast(plan: LogicalPlan): Boolean = {
      plan.statistics.sizeInBytes <= conf.autoBroadcastJoinThreshold
    }

    /**
     * Matches a plan whose single partition should be small enough to build a hash table.
     *
     * Note: this assume that the number of partition is fixed, requires additional work if it's
     * dynamic.
     */
    private def canBuildHashMap(plan: LogicalPlan): Boolean = {
      plan.statistics.sizeInBytes < conf.autoBroadcastJoinThreshold * conf.numShufflePartitions
    }

    /**
     * Returns whether plan a is much smaller (3X) than plan b.
     *
     * The cost to build hash map is higher than sorting, we should only build hash map on a table
     * that is much smaller than other one. Since we does not have the statistic for number of rows,
     * use the size of bytes here as estimation.
     */
    private def muchSmaller(a: LogicalPlan, b: LogicalPlan): Boolean = {
      a.statistics.sizeInBytes * 3 <= b.statistics.sizeInBytes
    }

    private def canBuildRight(joinType: JoinType): Boolean = joinType match {
      case Inner | LeftOuter | LeftSemi | LeftAnti => true
      case _ => false
    }

    private def canBuildLeft(joinType: JoinType): Boolean = joinType match {
      case Inner | RightOuter => true
      case _ => false
    }

    def apply(plan: LogicalPlan): Seq[SparkPlan] = plan match {

<<<<<<< HEAD
      // --- BroadcastHashJoin --------------------------------------------------------------------

      case ExtractEquiJoinKeys(joinType, leftKeys, rightKeys, condition, left, right)
        if canBuildRight(joinType) && canBroadcast(right) =>
        Seq(joins.BroadcastHashJoin(
          leftKeys, rightKeys, joinType, BuildRight, condition, planLater(left), planLater(right)))

      case ExtractEquiJoinKeys(joinType, leftKeys, rightKeys, condition, left, right)
        if canBuildLeft(joinType) && canBroadcast(left) =>
        Seq(joins.BroadcastHashJoin(
          leftKeys, rightKeys, joinType, BuildLeft, condition, planLater(left), planLater(right)))

      // --- ShuffledHashJoin ---------------------------------------------------------------------
=======
      case ExtractEquiJoinKeys(Inner, leftKeys, rightKeys, condition, left, CanBroadcast(right)) =>
        Seq(joins.BroadcastHashJoinExec(
          leftKeys, rightKeys, Inner, BuildRight, condition, planLater(left), planLater(right)))

      case ExtractEquiJoinKeys(Inner, leftKeys, rightKeys, condition, CanBroadcast(left), right) =>
        Seq(joins.BroadcastHashJoinExec(
          leftKeys, rightKeys, Inner, BuildLeft, condition, planLater(left), planLater(right)))

      case ExtractEquiJoinKeys(Inner, leftKeys, rightKeys, condition, left, right)
        if !conf.preferSortMergeJoin && shouldShuffleHashJoin(left, right) ||
          !RowOrdering.isOrderable(leftKeys) =>
        val buildSide =
          if (right.statistics.sizeInBytes <= left.statistics.sizeInBytes) {
            BuildRight
          } else {
            BuildLeft
          }
        Seq(joins.ShuffledHashJoinExec(
          leftKeys, rightKeys, Inner, buildSide, condition, planLater(left), planLater(right)))

      case ExtractEquiJoinKeys(Inner, leftKeys, rightKeys, condition, left, right)
        if RowOrdering.isOrderable(leftKeys) =>
        joins.SortMergeJoinExec(
          leftKeys, rightKeys, Inner, condition, planLater(left), planLater(right)) :: Nil

      // --- Outer joins --------------------------------------------------------------------------

      case ExtractEquiJoinKeys(
          LeftOuter, leftKeys, rightKeys, condition, left, CanBroadcast(right)) =>
        Seq(joins.BroadcastHashJoinExec(
          leftKeys, rightKeys, LeftOuter, BuildRight, condition, planLater(left), planLater(right)))

      case ExtractEquiJoinKeys(
          RightOuter, leftKeys, rightKeys, condition, CanBroadcast(left), right) =>
        Seq(joins.BroadcastHashJoinExec(
          leftKeys, rightKeys, RightOuter, BuildLeft, condition, planLater(left), planLater(right)))
>>>>>>> 3c5e65c3

      case ExtractEquiJoinKeys(joinType, leftKeys, rightKeys, condition, left, right)
         if !conf.preferSortMergeJoin && canBuildRight(joinType) && canBuildHashMap(right)
           && muchSmaller(right, left) ||
           !RowOrdering.isOrderable(leftKeys) =>
<<<<<<< HEAD
        Seq(joins.ShuffledHashJoin(
          leftKeys, rightKeys, joinType, BuildRight, condition, planLater(left), planLater(right)))
=======
        Seq(joins.ShuffledHashJoinExec(
          leftKeys, rightKeys, LeftOuter, BuildRight, condition, planLater(left), planLater(right)))
>>>>>>> 3c5e65c3

      case ExtractEquiJoinKeys(joinType, leftKeys, rightKeys, condition, left, right)
         if !conf.preferSortMergeJoin && canBuildRight(joinType) && canBuildHashMap(left)
           && muchSmaller(left, right) ||
           !RowOrdering.isOrderable(leftKeys) =>
<<<<<<< HEAD
        Seq(joins.ShuffledHashJoin(
          leftKeys, rightKeys, joinType, BuildLeft, condition, planLater(left), planLater(right)))

      // --- SortMergeJoin ------------------------------------------------------------
=======
        Seq(joins.ShuffledHashJoinExec(
          leftKeys, rightKeys, RightOuter, BuildLeft, condition, planLater(left), planLater(right)))
>>>>>>> 3c5e65c3

      case ExtractEquiJoinKeys(joinType, leftKeys, rightKeys, condition, left, right)
        if RowOrdering.isOrderable(leftKeys) =>
        joins.SortMergeJoinExec(
          leftKeys, rightKeys, joinType, condition, planLater(left), planLater(right)) :: Nil

      // --- Without joining keys ------------------------------------------------------------

      // Pick BroadcastNestedLoopJoin if one side could be broadcasted
      case j @ logical.Join(left, right, joinType, condition)
          if canBuildRight(joinType) && canBroadcast(right) =>
        joins.BroadcastNestedLoopJoin(
          planLater(left), planLater(right), BuildRight, joinType, condition) :: Nil
      case j @ logical.Join(left, right, joinType, condition)
          if canBuildLeft(joinType) && canBroadcast(left) =>
        joins.BroadcastNestedLoopJoin(
          planLater(left), planLater(right), BuildLeft, joinType, condition) :: Nil

      // Pick CartesianProduct for InnerJoin
      case logical.Join(left, right, Inner, condition) =>
        joins.CartesianProduct(planLater(left), planLater(right), condition) :: Nil

      case logical.Join(left, right, joinType, condition) =>
        val buildSide =
          if (right.statistics.sizeInBytes <= left.statistics.sizeInBytes) {
            BuildRight
          } else {
            BuildLeft
          }
        // This join could be very slow or OOM
        joins.BroadcastNestedLoopJoin(
          planLater(left), planLater(right), buildSide, joinType, condition) :: Nil

      // --- Cases where this strategy does not apply ---------------------------------------------

      case _ => Nil
    }
  }

  /**
   * Used to plan aggregation queries that are computed incrementally as part of a
   * [[org.apache.spark.sql.ContinuousQuery]]. Currently this rule is injected into the planner
   * on-demand, only when planning in a [[org.apache.spark.sql.execution.streaming.StreamExecution]]
   */
  object StatefulAggregationStrategy extends Strategy {
    override def apply(plan: LogicalPlan): Seq[SparkPlan] = plan match {
      case PhysicalAggregation(
        namedGroupingExpressions, aggregateExpressions, rewrittenResultExpressions, child) =>

        aggregate.Utils.planStreamingAggregation(
          namedGroupingExpressions,
          aggregateExpressions,
          rewrittenResultExpressions,
          planLater(child))

      case _ => Nil
    }
  }

  /**
   * Used to plan the aggregate operator for expressions based on the AggregateFunction2 interface.
   */
  object Aggregation extends Strategy {
    def apply(plan: LogicalPlan): Seq[SparkPlan] = plan match {
      case PhysicalAggregation(
          groupingExpressions, aggregateExpressions, resultExpressions, child) =>

        val (functionsWithDistinct, functionsWithoutDistinct) =
          aggregateExpressions.partition(_.isDistinct)
        if (functionsWithDistinct.map(_.aggregateFunction.children).distinct.length > 1) {
          // This is a sanity check. We should not reach here when we have multiple distinct
          // column sets. Our MultipleDistinctRewriter should take care this case.
          sys.error("You hit a query analyzer bug. Please report your query to " +
              "Spark user mailing list.")
        }

        val aggregateOperator =
          if (aggregateExpressions.map(_.aggregateFunction).exists(!_.supportsPartial)) {
            if (functionsWithDistinct.nonEmpty) {
              sys.error("Distinct columns cannot exist in Aggregate operator containing " +
                "aggregate functions which don't support partial aggregation.")
            } else {
              aggregate.Utils.planAggregateWithoutPartial(
                groupingExpressions,
                aggregateExpressions,
                resultExpressions,
                planLater(child))
            }
          } else if (functionsWithDistinct.isEmpty) {
            aggregate.Utils.planAggregateWithoutDistinct(
              groupingExpressions,
              aggregateExpressions,
              resultExpressions,
              planLater(child))
          } else {
            aggregate.Utils.planAggregateWithOneDistinct(
              groupingExpressions,
              functionsWithDistinct,
              functionsWithoutDistinct,
              resultExpressions,
              planLater(child))
          }

        aggregateOperator

      case _ => Nil
    }
  }

<<<<<<< HEAD
=======
  object BroadcastNestedLoop extends Strategy {
    def apply(plan: LogicalPlan): Seq[SparkPlan] = plan match {
      case j @ logical.Join(CanBroadcast(left), right, Inner | RightOuter, condition) =>
        execution.joins.BroadcastNestedLoopJoinExec(
          planLater(left), planLater(right), joins.BuildLeft, j.joinType, condition) :: Nil
      case j @ logical.Join(left, CanBroadcast(right), Inner | LeftOuter | LeftSemi, condition) =>
        execution.joins.BroadcastNestedLoopJoinExec(
          planLater(left), planLater(right), joins.BuildRight, j.joinType, condition) :: Nil
      case _ => Nil
    }
  }

  object CartesianProduct extends Strategy {
    def apply(plan: LogicalPlan): Seq[SparkPlan] = plan match {
      case logical.Join(left, right, Inner, None) =>
        execution.joins.CartesianProductExec(planLater(left), planLater(right)) :: Nil
      case logical.Join(left, right, Inner, Some(condition)) =>
        execution.FilterExec(condition,
          execution.joins.CartesianProductExec(planLater(left), planLater(right))) :: Nil
      case _ => Nil
    }
  }

  object DefaultJoin extends Strategy {
    def apply(plan: LogicalPlan): Seq[SparkPlan] = plan match {
      case logical.Join(left, right, joinType, condition) =>
        val buildSide =
          if (right.statistics.sizeInBytes <= left.statistics.sizeInBytes) {
            joins.BuildRight
          } else {
            joins.BuildLeft
          }
        // This join could be very slow or even hang forever
        joins.BroadcastNestedLoopJoinExec(
          planLater(left), planLater(right), buildSide, joinType, condition) :: Nil
      case _ => Nil
    }
  }

>>>>>>> 3c5e65c3
  protected lazy val singleRowRdd = sparkContext.parallelize(Seq(InternalRow()), 1)

  object InMemoryScans extends Strategy {
    def apply(plan: LogicalPlan): Seq[SparkPlan] = plan match {
      case PhysicalOperation(projectList, filters, mem: InMemoryRelation) =>
        pruneFilterProject(
          projectList,
          filters,
          identity[Seq[Expression]], // All filters still need to be evaluated.
          InMemoryTableScanExec(_, filters, mem)) :: Nil
      case _ => Nil
    }
  }

  // Can we automate these 'pass through' operations?
  object BasicOperators extends Strategy {
    def numPartitions: Int = self.numPartitions

    def apply(plan: LogicalPlan): Seq[SparkPlan] = plan match {
      case r: RunnableCommand => ExecutedCommandExec(r) :: Nil

      case MemoryPlan(sink, output) =>
        val encoder = RowEncoder(sink.schema)
        LocalTableScanExec(output, sink.allData.map(r => encoder.toRow(r).copy())) :: Nil

      case logical.Distinct(child) =>
        throw new IllegalStateException(
          "logical distinct operator should have been replaced by aggregate in the optimizer")
      case logical.Intersect(left, right) =>
        throw new IllegalStateException(
          "logical intersect operator should have been replaced by semi-join in the optimizer")

      case logical.DeserializeToObject(deserializer, objAttr, child) =>
        execution.DeserializeToObject(deserializer, objAttr, planLater(child)) :: Nil
      case logical.SerializeFromObject(serializer, child) =>
        execution.SerializeFromObjectExec(serializer, planLater(child)) :: Nil
      case logical.MapPartitions(f, objAttr, child) =>
        execution.MapPartitionsExec(f, objAttr, planLater(child)) :: Nil
      case logical.MapElements(f, objAttr, child) =>
        execution.MapElementsExec(f, objAttr, planLater(child)) :: Nil
      case logical.AppendColumns(f, in, out, child) =>
        execution.AppendColumnsExec(f, in, out, planLater(child)) :: Nil
      case logical.AppendColumnsWithObject(f, childSer, newSer, child) =>
        execution.AppendColumnsWithObjectExec(f, childSer, newSer, planLater(child)) :: Nil
      case logical.MapGroups(f, key, value, grouping, data, objAttr, child) =>
        execution.MapGroupsExec(f, key, value, grouping, data, objAttr, planLater(child)) :: Nil
      case logical.CoGroup(f, key, lObj, rObj, lGroup, rGroup, lAttr, rAttr, oAttr, left, right) =>
        execution.CoGroupExec(
          f, key, lObj, rObj, lGroup, rGroup, lAttr, rAttr, oAttr,
          planLater(left), planLater(right)) :: Nil

      case logical.Repartition(numPartitions, shuffle, child) =>
        if (shuffle) {
          ShuffleExchange(RoundRobinPartitioning(numPartitions), planLater(child)) :: Nil
        } else {
          execution.CoalesceExec(numPartitions, planLater(child)) :: Nil
        }
      case logical.SortPartitions(sortExprs, child) =>
        // This sort only sorts tuples within a partition. Its requiredDistribution will be
        // an UnspecifiedDistribution.
        execution.SortExec(sortExprs, global = false, child = planLater(child)) :: Nil
      case logical.Sort(sortExprs, global, child) =>
        execution.SortExec(sortExprs, global, planLater(child)) :: Nil
      case logical.Project(projectList, child) =>
        execution.ProjectExec(projectList, planLater(child)) :: Nil
      case logical.Filter(condition, child) =>
        execution.FilterExec(condition, planLater(child)) :: Nil
      case e @ logical.Expand(_, _, child) =>
        execution.ExpandExec(e.projections, e.output, planLater(child)) :: Nil
      case logical.Window(windowExprs, partitionSpec, orderSpec, child) =>
        execution.WindowExec(windowExprs, partitionSpec, orderSpec, planLater(child)) :: Nil
      case logical.Sample(lb, ub, withReplacement, seed, child) =>
        execution.SampleExec(lb, ub, withReplacement, seed, planLater(child)) :: Nil
      case logical.LocalRelation(output, data) =>
        LocalTableScanExec(output, data) :: Nil
      case logical.LocalLimit(IntegerLiteral(limit), child) =>
        execution.LocalLimitExec(limit, planLater(child)) :: Nil
      case logical.GlobalLimit(IntegerLiteral(limit), child) =>
        execution.GlobalLimitExec(limit, planLater(child)) :: Nil
      case logical.Union(unionChildren) =>
        execution.UnionExec(unionChildren.map(planLater)) :: Nil
      case logical.Except(left, right) =>
        execution.ExceptExec(planLater(left), planLater(right)) :: Nil
      case g @ logical.Generate(generator, join, outer, _, _, child) =>
        execution.GenerateExec(
          generator, join = join, outer = outer, g.output, planLater(child)) :: Nil
      case logical.OneRowRelation =>
        execution.RDDScanExec(Nil, singleRowRdd, "OneRowRelation") :: Nil
      case r @ logical.Range(start, end, step, numSlices, output) =>
        execution.RangeExec(start, step, numSlices, r.numElements, output) :: Nil
      case logical.RepartitionByExpression(expressions, child, nPartitions) =>
        exchange.ShuffleExchange(HashPartitioning(
          expressions, nPartitions.getOrElse(numPartitions)), planLater(child)) :: Nil
      case LogicalRDD(output, rdd) => RDDScanExec(output, rdd, "ExistingRDD") :: Nil
      case BroadcastHint(child) => planLater(child) :: Nil
      case _ => Nil
    }
  }

  object DDLStrategy extends Strategy {
    def apply(plan: LogicalPlan): Seq[SparkPlan] = plan match {
      case CreateTableUsing(tableIdent, userSpecifiedSchema, provider, true, opts, false, _) =>
        ExecutedCommandExec(
          CreateTempTableUsing(
            tableIdent, userSpecifiedSchema, provider, opts)) :: Nil

      case c: CreateTableUsing if !c.temporary =>
        val cmd =
          CreateDataSourceTableCommand(
            c.tableIdent,
            c.userSpecifiedSchema,
            c.provider,
            c.options,
            c.allowExisting,
            c.managedIfNoPath)
        ExecutedCommandExec(cmd) :: Nil

      case c: CreateTableUsing if c.temporary && c.allowExisting =>
        throw new AnalysisException(
          "allowExisting should be set to false when creating a temporary table.")

      case c: CreateTableUsingAsSelect if c.temporary && c.partitionColumns.nonEmpty =>
        sys.error("Cannot create temporary partitioned table.")

      case c: CreateTableUsingAsSelect if c.temporary =>
        val cmd = CreateTempTableUsingAsSelect(
          c.tableIdent, c.provider, Array.empty[String], c.mode, c.options, c.child)
        ExecutedCommandExec(cmd) :: Nil

      case c: CreateTableUsingAsSelect if !c.temporary =>
        val cmd =
          CreateDataSourceTableAsSelectCommand(
            c.tableIdent,
            c.provider,
            c.partitionColumns,
            c.bucketSpec,
            c.mode,
            c.options,
            c.child)
        ExecutedCommandExec(cmd) :: Nil

      case logical.ShowFunctions(db, pattern) =>
        ExecutedCommandExec(ShowFunctions(db, pattern)) :: Nil

      case logical.DescribeFunction(function, extended) =>
        ExecutedCommandExec(DescribeFunction(function, extended)) :: Nil

      case _ => Nil
    }
  }
}<|MERGE_RESOLUTION|>--- conflicted
+++ resolved
@@ -64,37 +64,6 @@
     }
   }
 
-<<<<<<< HEAD
-=======
-  object ExistenceJoin extends Strategy with PredicateHelper {
-    def apply(plan: LogicalPlan): Seq[SparkPlan] = plan match {
-      case ExtractEquiJoinKeys(
-             LeftExistence(jt), leftKeys, rightKeys, condition, left, CanBroadcast(right)) =>
-        Seq(joins.BroadcastHashJoinExec(
-          leftKeys, rightKeys, jt, BuildRight, condition, planLater(left), planLater(right)))
-      // Find left semi joins where at least some predicates can be evaluated by matching join keys
-      case ExtractEquiJoinKeys(
-             LeftExistence(jt), leftKeys, rightKeys, condition, left, right) =>
-        Seq(joins.ShuffledHashJoinExec(
-          leftKeys, rightKeys, jt, BuildRight, condition, planLater(left), planLater(right)))
-      case _ => Nil
-    }
-  }
-
-  /**
-   * Matches a plan whose output should be small enough to be used in broadcast join.
-   */
-  object CanBroadcast {
-    def unapply(plan: LogicalPlan): Option[LogicalPlan] = {
-      if (plan.statistics.sizeInBytes <= conf.autoBroadcastJoinThreshold) {
-        Some(plan)
-      } else {
-        None
-      }
-    }
-  }
-
->>>>>>> 3c5e65c3
   /**
    * Select the proper physical plan for join based on joining keys and size of logical plan.
    *
@@ -159,84 +128,35 @@
 
     def apply(plan: LogicalPlan): Seq[SparkPlan] = plan match {
 
-<<<<<<< HEAD
       // --- BroadcastHashJoin --------------------------------------------------------------------
 
       case ExtractEquiJoinKeys(joinType, leftKeys, rightKeys, condition, left, right)
         if canBuildRight(joinType) && canBroadcast(right) =>
-        Seq(joins.BroadcastHashJoin(
+        Seq(joins.BroadcastHashJoinExec(
           leftKeys, rightKeys, joinType, BuildRight, condition, planLater(left), planLater(right)))
 
       case ExtractEquiJoinKeys(joinType, leftKeys, rightKeys, condition, left, right)
         if canBuildLeft(joinType) && canBroadcast(left) =>
-        Seq(joins.BroadcastHashJoin(
+        Seq(joins.BroadcastHashJoinExec(
           leftKeys, rightKeys, joinType, BuildLeft, condition, planLater(left), planLater(right)))
 
       // --- ShuffledHashJoin ---------------------------------------------------------------------
-=======
-      case ExtractEquiJoinKeys(Inner, leftKeys, rightKeys, condition, left, CanBroadcast(right)) =>
-        Seq(joins.BroadcastHashJoinExec(
-          leftKeys, rightKeys, Inner, BuildRight, condition, planLater(left), planLater(right)))
-
-      case ExtractEquiJoinKeys(Inner, leftKeys, rightKeys, condition, CanBroadcast(left), right) =>
-        Seq(joins.BroadcastHashJoinExec(
-          leftKeys, rightKeys, Inner, BuildLeft, condition, planLater(left), planLater(right)))
-
-      case ExtractEquiJoinKeys(Inner, leftKeys, rightKeys, condition, left, right)
-        if !conf.preferSortMergeJoin && shouldShuffleHashJoin(left, right) ||
-          !RowOrdering.isOrderable(leftKeys) =>
-        val buildSide =
-          if (right.statistics.sizeInBytes <= left.statistics.sizeInBytes) {
-            BuildRight
-          } else {
-            BuildLeft
-          }
-        Seq(joins.ShuffledHashJoinExec(
-          leftKeys, rightKeys, Inner, buildSide, condition, planLater(left), planLater(right)))
-
-      case ExtractEquiJoinKeys(Inner, leftKeys, rightKeys, condition, left, right)
-        if RowOrdering.isOrderable(leftKeys) =>
-        joins.SortMergeJoinExec(
-          leftKeys, rightKeys, Inner, condition, planLater(left), planLater(right)) :: Nil
-
-      // --- Outer joins --------------------------------------------------------------------------
-
-      case ExtractEquiJoinKeys(
-          LeftOuter, leftKeys, rightKeys, condition, left, CanBroadcast(right)) =>
-        Seq(joins.BroadcastHashJoinExec(
-          leftKeys, rightKeys, LeftOuter, BuildRight, condition, planLater(left), planLater(right)))
-
-      case ExtractEquiJoinKeys(
-          RightOuter, leftKeys, rightKeys, condition, CanBroadcast(left), right) =>
-        Seq(joins.BroadcastHashJoinExec(
-          leftKeys, rightKeys, RightOuter, BuildLeft, condition, planLater(left), planLater(right)))
->>>>>>> 3c5e65c3
 
       case ExtractEquiJoinKeys(joinType, leftKeys, rightKeys, condition, left, right)
          if !conf.preferSortMergeJoin && canBuildRight(joinType) && canBuildHashMap(right)
            && muchSmaller(right, left) ||
            !RowOrdering.isOrderable(leftKeys) =>
-<<<<<<< HEAD
-        Seq(joins.ShuffledHashJoin(
+        Seq(joins.ShuffledHashJoinExec(
           leftKeys, rightKeys, joinType, BuildRight, condition, planLater(left), planLater(right)))
-=======
-        Seq(joins.ShuffledHashJoinExec(
-          leftKeys, rightKeys, LeftOuter, BuildRight, condition, planLater(left), planLater(right)))
->>>>>>> 3c5e65c3
 
       case ExtractEquiJoinKeys(joinType, leftKeys, rightKeys, condition, left, right)
          if !conf.preferSortMergeJoin && canBuildRight(joinType) && canBuildHashMap(left)
            && muchSmaller(left, right) ||
            !RowOrdering.isOrderable(leftKeys) =>
-<<<<<<< HEAD
-        Seq(joins.ShuffledHashJoin(
+        Seq(joins.ShuffledHashJoinExec(
           leftKeys, rightKeys, joinType, BuildLeft, condition, planLater(left), planLater(right)))
 
       // --- SortMergeJoin ------------------------------------------------------------
-=======
-        Seq(joins.ShuffledHashJoinExec(
-          leftKeys, rightKeys, RightOuter, BuildLeft, condition, planLater(left), planLater(right)))
->>>>>>> 3c5e65c3
 
       case ExtractEquiJoinKeys(joinType, leftKeys, rightKeys, condition, left, right)
         if RowOrdering.isOrderable(leftKeys) =>
@@ -248,16 +168,16 @@
       // Pick BroadcastNestedLoopJoin if one side could be broadcasted
       case j @ logical.Join(left, right, joinType, condition)
           if canBuildRight(joinType) && canBroadcast(right) =>
-        joins.BroadcastNestedLoopJoin(
+        joins.BroadcastNestedLoopJoinExec(
           planLater(left), planLater(right), BuildRight, joinType, condition) :: Nil
       case j @ logical.Join(left, right, joinType, condition)
           if canBuildLeft(joinType) && canBroadcast(left) =>
-        joins.BroadcastNestedLoopJoin(
+        joins.BroadcastNestedLoopJoinExec(
           planLater(left), planLater(right), BuildLeft, joinType, condition) :: Nil
 
       // Pick CartesianProduct for InnerJoin
       case logical.Join(left, right, Inner, condition) =>
-        joins.CartesianProduct(planLater(left), planLater(right), condition) :: Nil
+        joins.CartesianProductExec(planLater(left), planLater(right), condition) :: Nil
 
       case logical.Join(left, right, joinType, condition) =>
         val buildSide =
@@ -267,7 +187,7 @@
             BuildLeft
           }
         // This join could be very slow or OOM
-        joins.BroadcastNestedLoopJoin(
+        joins.BroadcastNestedLoopJoinExec(
           planLater(left), planLater(right), buildSide, joinType, condition) :: Nil
 
       // --- Cases where this strategy does not apply ---------------------------------------------
@@ -346,48 +266,6 @@
     }
   }
 
-<<<<<<< HEAD
-=======
-  object BroadcastNestedLoop extends Strategy {
-    def apply(plan: LogicalPlan): Seq[SparkPlan] = plan match {
-      case j @ logical.Join(CanBroadcast(left), right, Inner | RightOuter, condition) =>
-        execution.joins.BroadcastNestedLoopJoinExec(
-          planLater(left), planLater(right), joins.BuildLeft, j.joinType, condition) :: Nil
-      case j @ logical.Join(left, CanBroadcast(right), Inner | LeftOuter | LeftSemi, condition) =>
-        execution.joins.BroadcastNestedLoopJoinExec(
-          planLater(left), planLater(right), joins.BuildRight, j.joinType, condition) :: Nil
-      case _ => Nil
-    }
-  }
-
-  object CartesianProduct extends Strategy {
-    def apply(plan: LogicalPlan): Seq[SparkPlan] = plan match {
-      case logical.Join(left, right, Inner, None) =>
-        execution.joins.CartesianProductExec(planLater(left), planLater(right)) :: Nil
-      case logical.Join(left, right, Inner, Some(condition)) =>
-        execution.FilterExec(condition,
-          execution.joins.CartesianProductExec(planLater(left), planLater(right))) :: Nil
-      case _ => Nil
-    }
-  }
-
-  object DefaultJoin extends Strategy {
-    def apply(plan: LogicalPlan): Seq[SparkPlan] = plan match {
-      case logical.Join(left, right, joinType, condition) =>
-        val buildSide =
-          if (right.statistics.sizeInBytes <= left.statistics.sizeInBytes) {
-            joins.BuildRight
-          } else {
-            joins.BuildLeft
-          }
-        // This join could be very slow or even hang forever
-        joins.BroadcastNestedLoopJoinExec(
-          planLater(left), planLater(right), buildSide, joinType, condition) :: Nil
-      case _ => Nil
-    }
-  }
-
->>>>>>> 3c5e65c3
   protected lazy val singleRowRdd = sparkContext.parallelize(Seq(InternalRow()), 1)
 
   object InMemoryScans extends Strategy {
