--- conflicted
+++ resolved
@@ -375,21 +375,12 @@
  * iterators containing all elements in the group from left and right side.
  * The result of this function is encoded and flattened before being output.
  */
-<<<<<<< HEAD
-case class CoGroup[K, Left, Right, R](
-    func: (K, Iterator[Left], Iterator[Right]) => TraversableOnce[R],
-    keyEnc: ExpressionEncoder[K],
-    leftEnc: ExpressionEncoder[Left],
-    rightEnc: ExpressionEncoder[Right],
-    resultEnc: ExpressionEncoder[R],
-=======
 case class CoGroup[Key, Left, Right, Result](
     func: (Key, Iterator[Left], Iterator[Right]) => TraversableOnce[Result],
     keyEnc: ExpressionEncoder[Key],
     leftEnc: ExpressionEncoder[Left],
     rightEnc: ExpressionEncoder[Right],
     resultEnc: ExpressionEncoder[Result],
->>>>>>> 238ae51b
     output: Seq[Attribute],
     leftGroup: Seq[Attribute],
     rightGroup: Seq[Attribute],
