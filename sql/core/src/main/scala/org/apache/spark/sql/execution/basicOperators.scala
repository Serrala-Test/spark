/*
 * Licensed to the Apache Software Foundation (ASF) under one or more
 * contributor license agreements.  See the NOTICE file distributed with
 * this work for additional information regarding copyright ownership.
 * The ASF licenses this file to You under the Apache License, Version 2.0
 * (the "License"); you may not use this file except in compliance with
 * the License.  You may obtain a copy of the License at
 *
 *    http://www.apache.org/licenses/LICENSE-2.0
 *
 * Unless required by applicable law or agreed to in writing, software
 * distributed under the License is distributed on an "AS IS" BASIS,
 * WITHOUT WARRANTIES OR CONDITIONS OF ANY KIND, either express or implied.
 * See the License for the specific language governing permissions and
 * limitations under the License.
 */

package org.apache.spark.sql.execution

import scala.reflect.runtime.universe.TypeTag

import org.apache.spark.annotation.DeveloperApi
import org.apache.spark.{HashPartitioner, SparkConf}
import org.apache.spark.rdd.{RDD, ShuffledRDD}
import org.apache.spark.sql.SQLContext
import org.apache.spark.sql.catalyst.ScalaReflection
import org.apache.spark.sql.catalyst.errors._
import org.apache.spark.sql.catalyst.expressions._
import org.apache.spark.sql.catalyst.plans.physical.{OrderedDistribution, UnspecifiedDistribution}
import org.apache.spark.util.MutablePair

/**
 * :: DeveloperApi ::
 */
@DeveloperApi
case class Project(projectList: Seq[NamedExpression], child: SparkPlan) extends UnaryNode {
  override def output = projectList.map(_.toAttribute)

  override def execute() = child.execute().mapPartitions { iter =>
    @transient val reusableProjection = new MutableProjection(projectList)
    iter.map(reusableProjection)
  }
}

/**
 * :: DeveloperApi ::
 */
@DeveloperApi
case class Filter(condition: Expression, child: SparkPlan) extends UnaryNode {
  override def output = child.output

  override def execute() = child.execute().mapPartitions { iter =>
    iter.filter(condition.eval(_).asInstanceOf[Boolean])
  }
}

/**
 * :: DeveloperApi ::
 */
@DeveloperApi
case class Sample(fraction: Double, withReplacement: Boolean, seed: Long, child: SparkPlan)
  extends UnaryNode
{
  override def output = child.output

  // TODO: How to pick seed?
  override def execute() = child.execute().sample(withReplacement, fraction, seed)
}

/**
 * :: DeveloperApi ::
 */
@DeveloperApi
case class Union(children: Seq[SparkPlan])(@transient sqlContext: SQLContext) extends SparkPlan {
  // TODO: attributes output by union should be distinct for nullability purposes
  override def output = children.head.output
  override def execute() = sqlContext.sparkContext.union(children.map(_.execute()))

  override def otherCopyArgs = sqlContext :: Nil
}

/**
 * :: DeveloperApi ::
 * Take the first limit elements. Note that the implementation is different depending on whether
 * this is a terminal operator or not. If it is terminal and is invoked using executeCollect,
 * this operator uses Spark's take method on the Spark driver. If it is not terminal or is
 * invoked using execute, we first take the limit on each partition, and then repartition all the
 * data to a single partition to compute the global limit.
 */
@DeveloperApi
case class Limit(limit: Int, child: SparkPlan)(@transient sqlContext: SQLContext)
  extends UnaryNode {
  // TODO: Implement a partition local limit, and use a strategy to generate the proper limit plan:
  // partition local limit -> exchange into one partition -> partition local limit again

  override def otherCopyArgs = sqlContext :: Nil

  override def output = child.output

  override def executeCollect() = child.execute().map(_.copy()).take(limit)

  override def execute() = {
    val rdd = child.execute().mapPartitions { iter =>
      val mutablePair = new MutablePair[Boolean, Row]()
      iter.take(limit).map(row => mutablePair.update(false, row))
    }
    val part = new HashPartitioner(1)
    val shuffled = new ShuffledRDD[Boolean, Row, Row, MutablePair[Boolean, Row]](rdd, part)
    shuffled.setSerializer(new SparkSqlSerializer(new SparkConf(false)))
    shuffled.mapPartitions(_.take(limit).map(_._2))
  }
}

/**
 * :: DeveloperApi ::
 * Take the first limit elements as defined by the sortOrder. This is logically equivalent to
 * having a [[Limit]] operator after a [[Sort]] operator. This could have been named TopK, but
 * Spark's top operator does the opposite in ordering so we name it TakeOrdered to avoid confusion.
 */
@DeveloperApi
case class TakeOrdered(limit: Int, sortOrder: Seq[SortOrder], child: SparkPlan)
                      (@transient sqlContext: SQLContext) extends UnaryNode {
  override def otherCopyArgs = sqlContext :: Nil

  override def output = child.output

  @transient
  lazy val ordering = new RowOrdering(sortOrder)

  override def executeCollect() = child.execute().map(_.copy()).takeOrdered(limit)(ordering)

  // TODO: Terminal split should be implemented differently from non-terminal split.
  // TODO: Pick num splits based on |limit|.
  override def execute() = sqlContext.sparkContext.makeRDD(executeCollect(), 1)
}

/**
 * :: DeveloperApi ::
 */
@DeveloperApi
case class Sort(
    sortOrder: Seq[SortOrder],
    global: Boolean,
    child: SparkPlan)
  extends UnaryNode {
  override def requiredChildDistribution =
    if (global) OrderedDistribution(sortOrder) :: Nil else UnspecifiedDistribution :: Nil

  @transient
  lazy val ordering = new RowOrdering(sortOrder)

  override def execute() = attachTree(this, "sort") {
    // TODO: Optimize sorting operation?
    child.execute()
      .mapPartitions(
        iterator => iterator.map(_.copy()).toArray.sorted(ordering).iterator,
        preservesPartitioning = true)
  }

  override def output = child.output
}

/**
 * :: DeveloperApi ::
 */
@DeveloperApi
object ExistingRdd {
  def convertToCatalyst(a: Any): Any = a match {
    case o: Option[_] => o.orNull
    case s: Seq[Any] => s.map(convertToCatalyst)
    case p: Product => new GenericRow(p.productIterator.map(convertToCatalyst).toArray)
    case other => other
  }

  def productToRowRdd[A <: Product](data: RDD[A]): RDD[Row] = {
    data.mapPartitions { iterator =>
      if (iterator.isEmpty) {
        Iterator.empty
      } else {
        val bufferedIterator = iterator.buffered
        val mutableRow = new GenericMutableRow(bufferedIterator.head.productArity)

        bufferedIterator.map { r =>
          var i = 0
          while (i < mutableRow.length) {
            mutableRow(i) = convertToCatalyst(r.productElement(i))
            i += 1
          }

          mutableRow
        }
      }
    }
  }

  def fromProductRdd[A <: Product : TypeTag](productRdd: RDD[A]) = {
    ExistingRdd(ScalaReflection.attributesFor[A], productToRowRdd(productRdd))
  }
}

/**
 * :: DeveloperApi ::
 */
@DeveloperApi
case class ExistingRdd(output: Seq[Attribute], rdd: RDD[Row]) extends LeafNode {
  override def execute() = rdd
<<<<<<< HEAD
}

/**
 * :: DeveloperApi ::
 *Return a new SparkPlan containing the distinct elements .
 */
import org.apache.spark.SparkContext._
@DeveloperApi
case class Distinct(child: SparkPlan)(@transient sc: SparkContext) extends UnaryNode {
  // TODO: Implement a distinct, and use a strategy to generate the proper Distinct plan:

  override def output = child.output

  override def execute() = {
    child.execute().map(x => (x, null)).reduceByKey((x, y) => x).map(_._1)
  }
=======
>>>>>>> bc7041a4
}<|MERGE_RESOLUTION|>--- conflicted
+++ resolved
@@ -204,7 +204,6 @@
 @DeveloperApi
 case class ExistingRdd(output: Seq[Attribute], rdd: RDD[Row]) extends LeafNode {
   override def execute() = rdd
-<<<<<<< HEAD
 }
 
 /**
@@ -221,6 +220,4 @@
   override def execute() = {
     child.execute().map(x => (x, null)).reduceByKey((x, y) => x).map(_._1)
   }
-=======
->>>>>>> bc7041a4
 }