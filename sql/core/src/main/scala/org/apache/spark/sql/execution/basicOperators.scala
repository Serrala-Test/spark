--- conflicted
+++ resolved
@@ -39,9 +39,6 @@
     child.asInstanceOf[CodegenSupport].produce(ctx, this)
   }
 
-<<<<<<< HEAD
-  override def doConsume(ctx: CodegenContext, input: Seq[ExprCode], row: String = null): String = {
-=======
   override def usedInputs: AttributeSet = {
     // only the attributes those are used at least twice should be evaluated before this plan,
     // otherwise we could defer the evaluation until output attribute is actually used.
@@ -52,8 +49,7 @@
     references.filter(a => usedMoreThanOnce.contains(a.exprId))
   }
 
-  override def doConsume(ctx: CodegenContext, input: Seq[ExprCode]): String = {
->>>>>>> 035d3acd
+  override def doConsume(ctx: CodegenContext, input: Seq[ExprCode], row: String = null): String = {
     val exprs = projectList.map(x =>
       ExpressionCanonicalizer.execute(BindReferences.bindReference(x, child.output)))
     ctx.currentVars = input
