--- conflicted
+++ resolved
@@ -86,31 +86,6 @@
     result
   }
 
-<<<<<<< HEAD
-  def toIterator: Iterator[InternalRow] = new Iterator[InternalRow] {
-
-    private var currentRow: InternalRow = null
-
-    override def hasNext: Boolean = {
-      if (currentRow == null) {
-        if (LocalNode.this.next()) {
-          currentRow = fetch()
-          true
-        } else {
-          false
-        }
-      } else {
-        true
-      }
-    }
-
-    override def next(): InternalRow = {
-      val r = currentRow
-      currentRow = null
-      r
-    }
-  }
-=======
   protected def newMutableProjection(
       expressions: Seq[Expression],
       inputSchema: Seq[Attribute]): () => MutableProjection = {
@@ -133,7 +108,7 @@
     }
   }
 
->>>>>>> a140dd77
+  def toIterator: Iterator[InternalRow] = new LocalNodeIterator(this)
 }
 
 
@@ -149,19 +124,13 @@
   override def children: Seq[LocalNode] = Seq(child)
 }
 
-<<<<<<< HEAD
-abstract class BinaryLocalNode extends LocalNode {
-=======
 abstract class BinaryLocalNode(conf: SQLConf) extends LocalNode(conf) {
->>>>>>> a140dd77
 
   def left: LocalNode
 
   def right: LocalNode
 
   override def children: Seq[LocalNode] = Seq(left, right)
-<<<<<<< HEAD
-=======
 }
 
 /**
@@ -191,5 +160,4 @@
       throw new NoSuchElementException
     }
   }
->>>>>>> a140dd77
 }