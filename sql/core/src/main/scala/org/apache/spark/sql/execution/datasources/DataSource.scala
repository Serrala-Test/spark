--- conflicted
+++ resolved
@@ -417,7 +417,6 @@
         // will be adjusted within InsertIntoHadoopFsRelation.
         val plan =
           InsertIntoHadoopFsRelationCommand(
-<<<<<<< HEAD
             outputPath = outputPath,
             staticPartitionKeys = Map.empty,
             customPartitionLocations = Map.empty,
@@ -427,18 +426,8 @@
             refreshFunction = _ => Unit, // No existing table needs to be refreshed.
             options = options,
             query = data.logicalPlan,
-            mode = mode)
-=======
-            outputPath,
-            columns,
-            bucketSpec,
-            format,
-            _ => Unit, // No existing table needs to be refreshed.
-            options,
-            data.logicalPlan,
-            mode,
-            catalogTable)
->>>>>>> 64fbdf1a
+            mode = mode,
+            catalogTable = catalogTable)
         sparkSession.sessionState.executePlan(plan).toRdd
         // Replace the schema with that of the DataFrame we just wrote out to avoid re-inferring it.
         copy(userSpecifiedSchema = Some(data.schema.asNullable)).resolveRelation()
