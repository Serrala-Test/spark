--- conflicted
+++ resolved
@@ -151,12 +151,9 @@
   private def sourceSchema(): SourceInfo = {
     providingClass.newInstance() match {
       case s: StreamSourceProvider =>
-<<<<<<< HEAD
-        s.sourceSchema(sparkSession.wrapped, userSpecifiedSchema, className, options)
-=======
-        val (name, schema) = s.sourceSchema(sqlContext, userSpecifiedSchema, className, options)
+        val (name, schema) = s.sourceSchema(
+          sparkSession.wrapped, userSpecifiedSchema, className, options)
         SourceInfo(name, schema)
->>>>>>> c7758ba3
 
       case format: FileFormat =>
         val caseInsensitiveOptions = new CaseInsensitiveMap(options)
@@ -184,37 +181,19 @@
         })
 
         def dataFrameBuilder(files: Array[String]): DataFrame = {
-<<<<<<< HEAD
-          Dataset.ofRows(
-            sparkSession,
-            LogicalRelation(
-              DataSource(
-                sparkSession,
-                paths = files,
-                userSpecifiedSchema = Some(dataSchema),
-                className = className,
-                options =
-                  new CaseInsensitiveMap(
-                    options.filterKeys(_ != "path") + ("basePath" -> path))).resolveRelation()))
-        }
-
-        new FileStreamSource(
-          sparkSession, metadataPath, path, Some(dataSchema), className, dataFrameBuilder)
-=======
           val newOptions = options.filterKeys(_ != "path") + ("basePath" -> path)
           val newDataSource =
             DataSource(
-              sqlContext,
+              sparkSession,
               paths = files,
               userSpecifiedSchema = Some(sourceInfo.schema),
               className = className,
               options = new CaseInsensitiveMap(newOptions))
-          Dataset.ofRows(sqlContext, LogicalRelation(newDataSource.resolveRelation()))
+          Dataset.ofRows(sparkSession, LogicalRelation(newDataSource.resolveRelation()))
         }
 
         new FileStreamSource(
-          sqlContext, metadataPath, path, sourceInfo.schema, dataFrameBuilder)
->>>>>>> c7758ba3
+          sparkSession, metadataPath, path, sourceInfo.schema, dataFrameBuilder)
       case _ =>
         throw new UnsupportedOperationException(
           s"Data source $className does not support streamed reading")
