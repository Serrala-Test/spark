--- conflicted
+++ resolved
@@ -464,13 +464,9 @@
 
     providingClass.newInstance() match {
       case dataSource: CreatableRelationProvider =>
-<<<<<<< HEAD
-        dataSource.createRelation(sparkSession.sqlContext, mode, caseInsensitiveOptions, data)
+        SaveIntoDataSourceCommand(data, dataSource, caseInsensitiveOptions, mode)
       case dataSource: ConsoleSinkProvider =>
         data.show(data.count().toInt, false)
-=======
-        SaveIntoDataSourceCommand(data, dataSource, caseInsensitiveOptions, mode)
->>>>>>> ce49428e
       case format: FileFormat =>
         planForWritingFileFormat(format, mode, data)
       case _ =>
