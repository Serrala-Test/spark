--- conflicted
+++ resolved
@@ -356,34 +356,9 @@
           }
           globPath
         }.toArray
-
-<<<<<<< HEAD
-        val fileStatusCache = FileStatusCache.getOrCreate(sparkSession)
-        val (dataSchema, partitionSchema) = getOrInferFileFormatSchema(format, fileStatusCache)
-
-        val fileCatalog = if (sparkSession.sqlContext.conf.manageFilesourcePartitions &&
-            catalogTable.isDefined && catalogTable.get.tracksPartitionsInCatalog) {
-          val defaultTableSize = sparkSession.sessionState.conf.defaultSizeInBytes
-          new CatalogFileIndex(
-            sparkSession,
-            catalogTable.get,
-            catalogTable.get.stats.map(_.sizeInBytes.toLong).getOrElse(defaultTableSize))
-        } else {
-          new InMemoryFileIndex(
-            sparkSession, globbedPaths, options, Some(partitionSchema), fileStatusCache)
-        }
-
-        HadoopFsRelation(
-          fileCatalog,
-          partitionSchema = partitionSchema,
-          dataSchema = dataSchema.asNullable,
-          bucketSpec = bucketSpec,
-          format,
-          caseInsensitiveOptions)(sparkSession)
-
-=======
+      
         createHadoopRelation(format, globbedPaths)
->>>>>>> 02c9f3af
+
       case _ =>
         throw new AnalysisException(
           s"$className is not a valid Spark SQL Data Source.")
@@ -399,7 +374,9 @@
    */
   def createHadoopRelation(format: FileFormat,
                            globPaths: Array[Path]): BaseRelation = {
-    val (dataSchema, partitionSchema) = getOrInferFileFormatSchema(format)
+    val fileStatusCache = FileStatusCache.getOrCreate(sparkSession)
+    val (dataSchema, partitionSchema) = getOrInferFileFormatSchema(format, fileStatusCache)
+   
     val fileCatalog = if (sparkSession.sqlContext.conf.manageFilesourcePartitions &&
       catalogTable.isDefined && catalogTable.get.tracksPartitionsInCatalog) {
       val defaultTableSize = sparkSession.sessionState.conf.defaultSizeInBytes
