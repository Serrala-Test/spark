--- conflicted
+++ resolved
@@ -87,13 +87,11 @@
 
   lazy val providingClass: Class[_] = DataSource.lookupDataSource(className)
   lazy val sourceInfo: SourceInfo = sourceSchema()
-<<<<<<< HEAD
   private val caseInsensitiveOptions = if (userSpecifiedSchema.isDefined) {
     CaseInsensitiveMap(options + (JDBCOptions.JDBC_CUSTOM_SCHEMA -> userSpecifiedSchema.get.json))
   } else {
     CaseInsensitiveMap(options)
-=======
-  private val caseInsensitiveOptions = CaseInsensitiveMap(options)
+  }
   private val equality = sparkSession.sessionState.conf.resolver
 
   bucketSpec.map { bucket =>
@@ -119,7 +117,6 @@
         partitionField)
     }
     StructType(resolved)
->>>>>>> 4c3cf1cc
   }
 
   /**
