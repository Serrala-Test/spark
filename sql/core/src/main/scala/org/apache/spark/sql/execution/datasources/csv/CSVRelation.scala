--- conflicted
+++ resolved
@@ -32,134 +32,6 @@
 import org.apache.spark.sql.sources._
 import org.apache.spark.sql.types._
 
-<<<<<<< HEAD
-private[sql] class CSVRelation(
-    private val inputRDD: Option[RDD[String]],
-    override val paths: Array[String] = Array.empty[String],
-    private val maybeDataSchema: Option[StructType],
-    override val userDefinedPartitionColumns: Option[StructType],
-    private val parameters: Map[String, String])
-    (@transient val sqlContext: SQLContext) extends HadoopFsRelation {
-
-  override lazy val dataSchema: StructType = maybeDataSchema match {
-    case Some(structType) => structType
-    case None => inferSchema(paths)
-  }
-
-  private val options = new CSVOptions(parameters)
-
-  @transient
-  private var cachedRDD: Option[RDD[String]] = None
-
-  private def readText(location: String): RDD[String] = {
-    if (Charset.forName(options.charset) == Charset.forName("UTF-8")) {
-      sqlContext.sparkContext.textFile(location)
-    } else {
-      val charset = options.charset
-      sqlContext.sparkContext.hadoopFile[LongWritable, Text, TextInputFormat](location)
-        .mapPartitions { _.map { pair =>
-            new String(pair._2.getBytes, 0, pair._2.getLength, charset)
-          }
-        }
-    }
-  }
-
-  private def baseRdd(inputPaths: Array[String]): RDD[String] = {
-    inputRDD.getOrElse {
-      cachedRDD.getOrElse {
-        val rdd = readText(inputPaths.mkString(","))
-        cachedRDD = Some(rdd)
-        rdd
-      }
-    }
-  }
-
-  private def tokenRdd(header: Array[String], inputPaths: Array[String]): RDD[Array[String]] = {
-    val rdd = baseRdd(inputPaths)
-    // Make sure firstLine is materialized before sending to executors
-    val firstLine = if (options.headerFlag) findFirstLine(rdd) else null
-    CSVRelation.univocityTokenizer(rdd, header, firstLine, options)
-  }
-
-  /**
-    * This supports to eliminate unneeded columns before producing an RDD
-    * containing all of its tuples as Row objects. This reads all the tokens of each line
-    * and then drop unneeded tokens without casting and type-checking by mapping
-    * both the indices produced by `requiredColumns` and the ones of tokens.
-    * TODO: Switch to using buildInternalScan
-    */
-  override def buildScan(requiredColumns: Array[String], inputs: Array[FileStatus]): RDD[Row] = {
-    val pathsString = inputs.map(_.getPath.toUri.toString)
-    val header = schema.fields.map(_.name)
-    val tokenizedRdd = tokenRdd(header, pathsString)
-    CSVRelation.parseCsv(tokenizedRdd, schema, requiredColumns, inputs, sqlContext, options)
-  }
-
-  override def prepareJobForWrite(job: Job): OutputWriterFactory = {
-    val conf = job.getConfiguration
-    options.compressionCodec.foreach { codec =>
-      CompressionCodecs.setCodecConfiguration(conf, codec)
-    }
-
-    new CSVOutputWriterFactory(options)
-  }
-
-  override def hashCode(): Int = Objects.hashCode(paths.toSet, dataSchema, schema, partitionColumns)
-
-  override def equals(other: Any): Boolean = other match {
-    case that: CSVRelation => {
-      val equalPath = paths.toSet == that.paths.toSet
-      val equalDataSchema = dataSchema == that.dataSchema
-      val equalSchema = schema == that.schema
-      val equalPartitionColums = partitionColumns == that.partitionColumns
-
-      equalPath && equalDataSchema && equalSchema && equalPartitionColums
-    }
-    case _ => false
-  }
-
-  private def inferSchema(paths: Array[String]): StructType = {
-    val rdd = baseRdd(paths)
-    val firstLine = findFirstLine(rdd)
-    val firstRow = new LineCsvReader(options).parseLine(firstLine)
-
-    val header = if (options.headerFlag) {
-      firstRow
-    } else {
-      firstRow.zipWithIndex.map { case (value, index) => s"C$index" }
-    }
-
-    val parsedRdd = tokenRdd(header, paths)
-    if (options.inferSchemaFlag) {
-      InferSchema.infer(parsedRdd, header, options.nullValue, options.dateFormat)
-    } else {
-      // By default fields are assumed to be StringType
-      val schemaFields = header.map { fieldName =>
-        StructField(fieldName.toString, StringType, nullable = true)
-      }
-      StructType(schemaFields)
-    }
-  }
-
-  /**
-    * Returns the first line of the first non-empty file in path
-    */
-  private def findFirstLine(rdd: RDD[String]): String = {
-    if (options.isCommentSet) {
-      val comment = options.comment.toString
-      rdd.filter { line =>
-        line.trim.nonEmpty && !line.startsWith(comment)
-      }.first()
-    } else {
-      rdd.filter { line =>
-        line.trim.nonEmpty
-      }.first()
-    }
-  }
-}
-
-=======
->>>>>>> 46f25c24
 object CSVRelation extends Logging {
 
   def univocityTokenizer(
