/*
 * Licensed to the Apache Software Foundation (ASF) under one or more
 * contributor license agreements.  See the NOTICE file distributed with
 * this work for additional information regarding copyright ownership.
 * The ASF licenses this file to You under the Apache License, Version 2.0
 * (the "License"); you may not use this file except in compliance with
 * the License.  You may obtain a copy of the License at
 *
 *    http://www.apache.org/licenses/LICENSE-2.0
 *
 * Unless required by applicable law or agreed to in writing, software
 * distributed under the License is distributed on an "AS IS" BASIS,
 * WITHOUT WARRANTIES OR CONDITIONS OF ANY KIND, either express or implied.
 * See the License for the specific language governing permissions and
 * limitations under the License.
 */

package org.apache.spark.sql.execution.datasources.csv

import scala.util.control.NonFatal

import org.apache.hadoop.fs.Path
import org.apache.hadoop.io.{NullWritable, Text}
import org.apache.hadoop.mapreduce.RecordWriter
import org.apache.hadoop.mapreduce.TaskAttemptContext
import org.apache.hadoop.mapreduce.lib.output.TextOutputFormat

import org.apache.spark.internal.Logging
import org.apache.spark.rdd.RDD
import org.apache.spark.sql._
import org.apache.spark.sql.catalyst.InternalRow
import org.apache.spark.sql.catalyst.expressions.GenericMutableRow
import org.apache.spark.sql.execution.datasources.{OutputWriter, OutputWriterFactory, PartitionedFile}
import org.apache.spark.sql.types._

object CSVRelation extends Logging {

  def univocityTokenizer(
      file: RDD[String],
      header: Seq[String],
      firstLine: String,
      params: CSVOptions): RDD[Array[String]] = {
    // If header is set, make sure firstLine is materialized before sending to executors.
    file.mapPartitions { iter =>
      new BulkCsvReader(
        if (params.headerFlag) iter.filterNot(_ == firstLine) else iter,
        params,
        headers = header)
    }
  }

  def csvParser(
      schema: StructType,
      requiredColumns: Array[String],
      params: CSVOptions): Array[String] => Option[InternalRow] = {
    val schemaFields = schema.fields
    val requiredFields = StructType(requiredColumns.map(schema(_))).fields
    val safeRequiredFields = if (params.dropMalformed) {
      // If `dropMalformed` is enabled, then it needs to parse all the values
      // so that we can decide which row is malformed.
      requiredFields ++ schemaFields.filterNot(requiredFields.contains(_))
    } else {
      requiredFields
    }
    val safeRequiredIndices = new Array[Int](safeRequiredFields.length)
    schemaFields.zipWithIndex.filter {
      case (field, _) => safeRequiredFields.contains(field)
    }.foreach {
      case (field, index) => safeRequiredIndices(safeRequiredFields.indexOf(field)) = index
    }
    val requiredSize = requiredFields.length
    val row = new GenericMutableRow(requiredSize)

    (tokens: Array[String]) => {
      if (params.dropMalformed && schemaFields.length != tokens.length) {
        logWarning(s"Dropping malformed line: ${tokens.mkString(params.delimiter.toString)}")
        None
      } else if (params.failFast && schemaFields.length != tokens.length) {
        throw new RuntimeException(s"Malformed line in FAILFAST mode: " +
          s"${tokens.mkString(params.delimiter.toString)}")
      } else {
        val indexSafeTokens = if (params.permissive && schemaFields.length > tokens.length) {
          tokens ++ new Array[String](schemaFields.length - tokens.length)
        } else if (params.permissive && schemaFields.length < tokens.length) {
          tokens.take(schemaFields.length)
        } else {
          tokens
        }
        try {
          var index: Int = 0
          var subIndex: Int = 0
          while (subIndex < safeRequiredIndices.length) {
            index = safeRequiredIndices(subIndex)
            val field = schemaFields(index)
            // It anyway needs to try to parse since it decides if this row is malformed
            // or not after trying to cast in `DROPMALFORMED` mode even if the casted
            // value is not stored in the row.
            val value = CSVTypeCast.castTo(
              indexSafeTokens(index),
              field.dataType,
              field.nullable,
              params)
            if (subIndex < requiredSize) {
              row(subIndex) = value
            }
            subIndex = subIndex + 1
          }
          Some(row)
        } catch {
          case NonFatal(e) if params.dropMalformed =>
            logWarning("Parse exception. " +
              s"Dropping malformed line: ${tokens.mkString(params.delimiter.toString)}")
            None
        }
      }
    }
  }

  def parseCsv(
      tokenizedRDD: RDD[Array[String]],
      schema: StructType,
      requiredColumns: Array[String],
      options: CSVOptions): RDD[InternalRow] = {
    val parser = csvParser(schema, requiredColumns, options)
    tokenizedRDD.flatMap(parser(_).toSeq)
  }

  // Skips the header line of each file if the `header` option is set to true.
  def dropHeaderLine(
      file: PartitionedFile, lines: Iterator[String], csvOptions: CSVOptions): Unit = {
    // TODO What if the first partitioned file consists of only comments and empty lines?
    if (csvOptions.headerFlag && file.start == 0) {
      val nonEmptyLines = if (csvOptions.isCommentSet) {
        val commentPrefix = csvOptions.comment.toString
        lines.dropWhile { line =>
          line.trim.isEmpty || line.trim.startsWith(commentPrefix)
        }
      } else {
        lines.dropWhile(_.trim.isEmpty)
      }

      if (nonEmptyLines.hasNext) nonEmptyLines.drop(1)
    }
  }
}

private[sql] class CSVOutputWriterFactory(params: CSVOptions) extends OutputWriterFactory {
  override def newInstance(
      path: String,
      bucketId: Option[Int],
      dataSchema: StructType,
      context: TaskAttemptContext): OutputWriter = {
    if (bucketId.isDefined) sys.error("csv doesn't support bucketing")
    new CsvOutputWriter(path, dataSchema, context, params)
  }
}

private[sql] class CsvOutputWriter(
    path: String,
    dataSchema: StructType,
    context: TaskAttemptContext,
    params: CSVOptions) extends OutputWriter with Logging {

  // create the Generator without separator inserted between 2 records
  private[this] val text = new Text()

  private val csvWriter = new LineCsvWriter(params, dataSchema.fieldNames.toSeq)

  private val recordWriter: RecordWriter[NullWritable, Text] = {
    val writer = new TextOutputFormat[NullWritable, Text]() {
      override def getDefaultWorkFile(context: TaskAttemptContext, extension: String): Path = {
        val configuration = context.getConfiguration
        val uniqueWriteJobId = configuration.get("spark.sql.sources.writeJobUUID")
        val taskAttemptId = context.getTaskAttemptID
        val split = taskAttemptId.getTaskID.getId
        new Path(path, f"part-r-$split%05d-$uniqueWriteJobId.csv$extension")
      }
    }.getRecordWriter(context)
    // Write header even if `writeInternal()` is not called.
    if (params.headerFlag) {
      val headerString = csvWriter.writeRow(Seq.empty[String], includeHeader = true)
      text.set(headerString)
      writer.write(NullWritable.get(), text)
    }
    writer
  }

<<<<<<< HEAD
=======
  private val FLUSH_BATCH_SIZE = 1024L
  private var records: Long = 0L
  private val csvWriter = new LineCsvWriter(params, dataSchema.fieldNames.toSeq)

>>>>>>> a15ca553
  private def rowToString(row: Seq[Any]): Seq[String] = row.map { field =>
    if (field != null) {
      field.toString
    } else {
      params.nullValue
    }
  }

  override def write(row: Row): Unit = throw new UnsupportedOperationException("call writeInternal")

  override protected[sql] def writeInternal(row: InternalRow): Unit = {
<<<<<<< HEAD
    // TODO: Instead of converting and writing every row, we should use the univocity buffer
    val resultString =
      csvWriter.writeRow(rowToString(row.toSeq(dataSchema)), includeHeader = false)
    text.set(resultString)
    recordWriter.write(NullWritable.get(), text)
=======
    csvWriter.writeRow(rowToString(row.toSeq(dataSchema)), records == 0L && params.headerFlag)
    records += 1
    if (records % FLUSH_BATCH_SIZE == 0) {
      flush()
    }
  }

  private def flush(): Unit = {
    val lines = csvWriter.flush()
    if (lines.nonEmpty) {
      text.set(lines)
      recordWriter.write(NullWritable.get(), text)
    }
>>>>>>> a15ca553
  }

  override def close(): Unit = {
    flush()
    recordWriter.close(context)
  }
}<|MERGE_RESOLUTION|>--- conflicted
+++ resolved
@@ -178,20 +178,16 @@
     }.getRecordWriter(context)
     // Write header even if `writeInternal()` is not called.
     if (params.headerFlag) {
-      val headerString = csvWriter.writeRow(Seq.empty[String], includeHeader = true)
-      text.set(headerString)
+      csvWriter.writeRow(Seq.empty[String], includeHeader = true)
+      text.set(csvWriter.flush())
       writer.write(NullWritable.get(), text)
     }
     writer
   }
 
-<<<<<<< HEAD
-=======
   private val FLUSH_BATCH_SIZE = 1024L
   private var records: Long = 0L
-  private val csvWriter = new LineCsvWriter(params, dataSchema.fieldNames.toSeq)
-
->>>>>>> a15ca553
+
   private def rowToString(row: Seq[Any]): Seq[String] = row.map { field =>
     if (field != null) {
       field.toString
@@ -203,14 +199,7 @@
   override def write(row: Row): Unit = throw new UnsupportedOperationException("call writeInternal")
 
   override protected[sql] def writeInternal(row: InternalRow): Unit = {
-<<<<<<< HEAD
-    // TODO: Instead of converting and writing every row, we should use the univocity buffer
-    val resultString =
-      csvWriter.writeRow(rowToString(row.toSeq(dataSchema)), includeHeader = false)
-    text.set(resultString)
-    recordWriter.write(NullWritable.get(), text)
-=======
-    csvWriter.writeRow(rowToString(row.toSeq(dataSchema)), records == 0L && params.headerFlag)
+    csvWriter.writeRow(rowToString(row.toSeq(dataSchema)), includeHeader = false)
     records += 1
     if (records % FLUSH_BATCH_SIZE == 0) {
       flush()
@@ -223,7 +212,6 @@
       text.set(lines)
       recordWriter.write(NullWritable.get(), text)
     }
->>>>>>> a15ca553
   }
 
   override def close(): Unit = {
