/*
 * Licensed to the Apache Software Foundation (ASF) under one or more
 * contributor license agreements.  See the NOTICE file distributed with
 * this work for additional information regarding copyright ownership.
 * The ASF licenses this file to You under the Apache License, Version 2.0
 * (the "License"); you may not use this file except in compliance with
 * the License.  You may obtain a copy of the License at
 *
 *    http://www.apache.org/licenses/LICENSE-2.0
 *
 * Unless required by applicable law or agreed to in writing, software
 * distributed under the License is distributed on an "AS IS" BASIS,
 * WITHOUT WARRANTIES OR CONDITIONS OF ANY KIND, either express or implied.
 * See the License for the specific language governing permissions and
 * limitations under the License.
 */

package org.apache.spark.sql.execution.datasources.csv

import java.io.CharArrayWriter
import java.nio.charset.{Charset, StandardCharsets}

import com.univocity.parsers.csv.CsvWriter
import org.apache.hadoop.conf.Configuration
import org.apache.hadoop.fs.{FileStatus, Path}
import org.apache.hadoop.io.{LongWritable, NullWritable, Text}
import org.apache.hadoop.mapred.TextInputFormat
import org.apache.hadoop.mapreduce.{Job, RecordWriter, TaskAttemptContext}
import org.apache.hadoop.mapreduce.lib.output.TextOutputFormat

import org.apache.spark.internal.Logging
import org.apache.spark.rdd.RDD
import org.apache.spark.sql._
import org.apache.spark.sql.catalyst.InternalRow
import org.apache.spark.sql.catalyst.expressions.JoinedRow
import org.apache.spark.sql.catalyst.expressions.codegen.GenerateUnsafeProjection
import org.apache.spark.sql.execution.datasources._
import org.apache.spark.sql.sources._
import org.apache.spark.sql.types._
import org.apache.spark.util.SerializableConfiguration

/**
 * Provides access to CSV data from pure SQL statements.
 */
class DefaultSource extends FileFormat with DataSourceRegister {

  override def shortName(): String = "csv"

  override def toString: String = "CSV"

  override def hashCode(): Int = getClass.hashCode()

  override def equals(other: Any): Boolean = other.isInstanceOf[DefaultSource]

  override def inferSchema(
      sparkSession: SparkSession,
      options: Map[String, String],
      files: Seq[FileStatus]): Option[StructType] = {
    val csvOptions = new CSVOptions(options)

    // TODO: Move filtering.
    val paths = files.filterNot { status =>
      val name = status.getPath.getName
      name.startsWith("_") || name.startsWith(".")
    }.map(_.getPath.toString)
    val rdd = createBaseRdd(sparkSession, csvOptions, paths)
    val schema = if (csvOptions.inferSchemaFlag) {
      CSVInferSchema.infer(rdd, csvOptions)
    } else {
      // By default fields are assumed to be StringType
      val filteredRdd = rdd.mapPartitions(CSVUtils.filterCommentAndEmpty(_, csvOptions))
      val firstLine = filteredRdd.first()
      val firstRow = UnivocityParser.tokenizeLine(firstLine, csvOptions)
      val header = if (csvOptions.headerFlag) {
        firstRow.zipWithIndex.map { case (value, index) =>
          if (value == null || value.isEmpty || value == csvOptions.nullValue) {
            s"_c$index"
          } else {
            value
          }
        }
      } else {
        firstRow.zipWithIndex.map { case (value, index) => s"_c$index" }
      }
      val schemaFields = header.map { fieldName =>
        StructField(fieldName.toString, StringType, nullable = true)
      }
      StructType(schemaFields)
    }
    Some(schema)
  }

  override def prepareWrite(
      sparkSession: SparkSession,
      job: Job,
      options: Map[String, String],
      dataSchema: StructType): OutputWriterFactory = {
    val conf = job.getConfiguration
    val csvOptions = new CSVOptions(options)
    csvOptions.compressionCodec.foreach { codec =>
      CompressionCodecs.setCodecConfiguration(conf, codec)
    }

    new CSVOutputWriterFactory(csvOptions)
  }

  override def buildReader(
      sparkSession: SparkSession,
      dataSchema: StructType,
      partitionSchema: StructType,
      requiredSchema: StructType,
      filters: Seq[Filter],
      options: Map[String, String],
      hadoopConf: Configuration): (PartitionedFile) => Iterator[InternalRow] = {
    val csvOptions = new CSVOptions(options)
    val headers = requiredSchema.fields.map(_.name)

    val broadcastedHadoopConf =
      sparkSession.sparkContext.broadcast(new SerializableConfiguration(hadoopConf))

    (file: PartitionedFile) => {
      val lines = {
        val conf = broadcastedHadoopConf.value.value
        new HadoopFileLinesReader(file, conf).map { line =>
          new String(line.getBytes, 0, line.getLength, csvOptions.charset)
        }
      }

      // TODO What if the first partitioned file consists of only comments and empty lines?
      val shouldDropHeader = csvOptions.headerFlag && file.start == 0
      UnivocityParser.parseCsv(
        lines,
        dataSchema,
        requiredSchema,
        headers,
        shouldDropHeader,
        csvOptions)
    }
  }

  private def createBaseRdd(
      sparkSession: SparkSession,
      options: CSVOptions,
      inputPaths: Seq[String]): RDD[String] = {
    val location = inputPaths.mkString(",")
    if (Charset.forName(options.charset) == StandardCharsets.UTF_8) {
      sparkSession.sparkContext.textFile(location)
    } else {
      val charset = options.charset
      sparkSession.sparkContext
        .hadoopFile[LongWritable, Text, TextInputFormat](location)
        .mapPartitions(_.map(pair => new String(pair._2.getBytes, 0, pair._2.getLength, charset)))
    }
  }
}

private[sql] class CSVOutputWriterFactory(options: CSVOptions) extends OutputWriterFactory {
  override def newInstance(
      path: String,
      bucketId: Option[Int],
      dataSchema: StructType,
      context: TaskAttemptContext): OutputWriter = {
    if (bucketId.isDefined) sys.error("csv doesn't support bucketing")
    new CsvOutputWriter(path, dataSchema, context, options)
  }
}

private[sql] class CsvOutputWriter(
    path: String,
    dataSchema: StructType,
    context: TaskAttemptContext,
    options: CSVOptions) extends OutputWriter with Logging {

  // create the Generator without separator inserted between 2 records
  private[this] val result = new Text()

  private val recordWriter: RecordWriter[NullWritable, Text] = {
    new TextOutputFormat[NullWritable, Text]() {
      override def getDefaultWorkFile(context: TaskAttemptContext, extension: String): Path = {
        val configuration = context.getConfiguration
        val uniqueWriteJobId = configuration.get("spark.sql.sources.writeJobUUID")
        val taskAttemptId = context.getTaskAttemptID
        val split = taskAttemptId.getTaskID.getId
        new Path(path, f"part-r-$split%05d-$uniqueWriteJobId.csv$extension")
      }
    }.getRecordWriter(context)
  }

<<<<<<< HEAD
  private val writerSettings = UnivocityGenerator.getSettings(options)
  private val headers = dataSchema.fieldNames
  writerSettings.setHeaders(headers: _*)

  private[this] val writer = new CharArrayWriter()
  private[this] val csvWriter = new CsvWriter(writer, writerSettings)
  private[this] var writeHeader = options.headerFlag
=======
  private val FLUSH_BATCH_SIZE = 1024L
  private var records: Long = 0L
  private val csvWriter = new LineCsvWriter(params, dataSchema.fieldNames.toSeq)

  private def rowToString(row: Seq[Any]): Seq[String] = row.map { field =>
    if (field != null) {
      field.toString
    } else {
      params.nullValue
    }
  }
>>>>>>> a15ca553

  override def write(row: Row): Unit = throw new UnsupportedOperationException("call writeInternal")

  override protected[sql] def writeInternal(row: InternalRow): Unit = {
<<<<<<< HEAD
    // TODO: Instead of converting and writing every row, we should use the univocity buffer
    UnivocityGenerator(dataSchema, csvWriter, headers, writeHeader, options)(row)
    csvWriter.flush()

    result.set(writer.toString)
    writer.reset()

    writeHeader = false
    recordWriter.write(NullWritable.get(), result)
  }

  override def close(): Unit = {
    csvWriter.close()
=======
    csvWriter.writeRow(rowToString(row.toSeq(dataSchema)), records == 0L && params.headerFlag)
    records += 1
    if (records % FLUSH_BATCH_SIZE == 0) {
      flush()
    }
  }

  private def flush(): Unit = {
    val lines = csvWriter.flush()
    if (lines.nonEmpty) {
      text.set(lines)
      recordWriter.write(NullWritable.get(), text)
    }
  }

  override def close(): Unit = {
    flush()
>>>>>>> a15ca553
    recordWriter.close(context)
  }
}<|MERGE_RESOLUTION|>--- conflicted
+++ resolved
@@ -32,8 +32,6 @@
 import org.apache.spark.rdd.RDD
 import org.apache.spark.sql._
 import org.apache.spark.sql.catalyst.InternalRow
-import org.apache.spark.sql.catalyst.expressions.JoinedRow
-import org.apache.spark.sql.catalyst.expressions.codegen.GenerateUnsafeProjection
 import org.apache.spark.sql.execution.datasources._
 import org.apache.spark.sql.sources._
 import org.apache.spark.sql.types._
@@ -95,6 +93,7 @@
       job: Job,
       options: Map[String, String],
       dataSchema: StructType): OutputWriterFactory = {
+    verifySchema(dataSchema)
     val conf = job.getConfiguration
     val csvOptions = new CSVOptions(options)
     csvOptions.compressionCodec.foreach { codec =>
@@ -102,6 +101,17 @@
     }
 
     new CSVOutputWriterFactory(csvOptions)
+  }
+
+  private def verifySchema(schema: StructType): Unit = {
+    schema.foreach { field =>
+      field.dataType match {
+        case _: ArrayType | _: MapType | _: StructType =>
+          throw new UnsupportedOperationException(
+            s"CSV data source does not support ${field.dataType.simpleString} data type.")
+        case _ =>
+      }
+    }
   }
 
   override def buildReader(
@@ -186,7 +196,6 @@
     }.getRecordWriter(context)
   }
 
-<<<<<<< HEAD
   private val writerSettings = UnivocityGenerator.getSettings(options)
   private val headers = dataSchema.fieldNames
   writerSettings.setHeaders(headers: _*)
@@ -194,56 +203,32 @@
   private[this] val writer = new CharArrayWriter()
   private[this] val csvWriter = new CsvWriter(writer, writerSettings)
   private[this] var writeHeader = options.headerFlag
-=======
+
   private val FLUSH_BATCH_SIZE = 1024L
   private var records: Long = 0L
-  private val csvWriter = new LineCsvWriter(params, dataSchema.fieldNames.toSeq)
-
-  private def rowToString(row: Seq[Any]): Seq[String] = row.map { field =>
-    if (field != null) {
-      field.toString
-    } else {
-      params.nullValue
-    }
-  }
->>>>>>> a15ca553
 
   override def write(row: Row): Unit = throw new UnsupportedOperationException("call writeInternal")
 
   override protected[sql] def writeInternal(row: InternalRow): Unit = {
-<<<<<<< HEAD
     // TODO: Instead of converting and writing every row, we should use the univocity buffer
     UnivocityGenerator(dataSchema, csvWriter, headers, writeHeader, options)(row)
-    csvWriter.flush()
-
-    result.set(writer.toString)
-    writer.reset()
-
-    writeHeader = false
-    recordWriter.write(NullWritable.get(), result)
-  }
-
-  override def close(): Unit = {
-    csvWriter.close()
-=======
-    csvWriter.writeRow(rowToString(row.toSeq(dataSchema)), records == 0L && params.headerFlag)
     records += 1
     if (records % FLUSH_BATCH_SIZE == 0) {
       flush()
     }
+    writeHeader = false
   }
 
   private def flush(): Unit = {
-    val lines = csvWriter.flush()
-    if (lines.nonEmpty) {
-      text.set(lines)
-      recordWriter.write(NullWritable.get(), text)
-    }
+    csvWriter.flush()
+    result.set(writer.toString)
+    writer.reset()
+    recordWriter.write(NullWritable.get(), result)
   }
 
   override def close(): Unit = {
     flush()
->>>>>>> a15ca553
+    csvWriter.close()
     recordWriter.close(context)
   }
 }