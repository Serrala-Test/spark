/*
 * Licensed to the Apache Software Foundation (ASF) under one or more
 * contributor license agreements.  See the NOTICE file distributed with
 * this work for additional information regarding copyright ownership.
 * The ASF licenses this file to You under the Apache License, Version 2.0
 * (the "License"); you may not use this file except in compliance with
 * the License.  You may obtain a copy of the License at
 *
 *    http://www.apache.org/licenses/LICENSE-2.0
 *
 * Unless required by applicable law or agreed to in writing, software
 * distributed under the License is distributed on an "AS IS" BASIS,
 * WITHOUT WARRANTIES OR CONDITIONS OF ANY KIND, either express or implied.
 * See the License for the specific language governing permissions and
 * limitations under the License.
 */

package org.apache.spark.sql.execution

import org.apache.spark.rdd.RDD
import org.apache.spark.sql.{AnalysisException, Row, SQLContext}
import org.apache.spark.sql.catalyst.{CatalystTypeConverters, InternalRow}
import org.apache.spark.sql.catalyst.analysis.MultiInstanceRelation
import org.apache.spark.sql.catalyst.expressions._
import org.apache.spark.sql.catalyst.expressions.codegen.{CodegenContext, ExprCode}
import org.apache.spark.sql.catalyst.plans.logical.{LogicalPlan, Statistics}
import org.apache.spark.sql.catalyst.plans.physical.{HashPartitioning, Partitioning, UnknownPartitioning}
import org.apache.spark.sql.catalyst.util.toCommentSafeString
import org.apache.spark.sql.execution.datasources.HadoopFsRelation
import org.apache.spark.sql.execution.datasources.parquet.{DefaultSource => ParquetSource}
import org.apache.spark.sql.execution.metric.SQLMetrics
import org.apache.spark.sql.internal.SQLConf
import org.apache.spark.sql.sources.BaseRelation
import org.apache.spark.sql.types.{DataType, StructType}

object RDDConversions {
  def productToRowRdd[A <: Product](data: RDD[A], outputTypes: Seq[DataType]): RDD[InternalRow] = {
    data.mapPartitions { iterator =>
      val numColumns = outputTypes.length
      val mutableRow = new GenericMutableRow(numColumns)
      val converters = outputTypes.map(CatalystTypeConverters.createToCatalystConverter)
      iterator.map { r =>
        var i = 0
        while (i < numColumns) {
          mutableRow(i) = converters(i)(r.productElement(i))
          i += 1
        }

        mutableRow
      }
    }
  }

  /**
   * Convert the objects inside Row into the types Catalyst expected.
   */
  def rowToRowRdd(data: RDD[Row], outputTypes: Seq[DataType]): RDD[InternalRow] = {
    data.mapPartitions { iterator =>
      val numColumns = outputTypes.length
      val mutableRow = new GenericMutableRow(numColumns)
      val converters = outputTypes.map(CatalystTypeConverters.createToCatalystConverter)
      iterator.map { r =>
        var i = 0
        while (i < numColumns) {
          mutableRow(i) = converters(i)(r(i))
          i += 1
        }

        mutableRow
      }
    }
  }
}

/** Logical plan node for scanning data from an RDD. */
private[sql] case class LogicalRDD(
    output: Seq[Attribute],
    rdd: RDD[InternalRow])(sqlContext: SQLContext)
  extends LogicalPlan with MultiInstanceRelation {

  override def children: Seq[LogicalPlan] = Nil

  override protected final def otherCopyArgs: Seq[AnyRef] = sqlContext :: Nil

  override def newInstance(): LogicalRDD.this.type =
    LogicalRDD(output.map(_.newInstance()), rdd)(sqlContext).asInstanceOf[this.type]

  override def sameResult(plan: LogicalPlan): Boolean = plan match {
    case LogicalRDD(_, otherRDD) => rdd.id == otherRDD.id
    case _ => false
  }

  override def producedAttributes: AttributeSet = outputSet

  @transient override lazy val statistics: Statistics = Statistics(
    // TODO: Instead of returning a default value here, find a way to return a meaningful size
    // estimate for RDDs. See PR 1238 for more discussions.
    sizeInBytes = BigInt(sqlContext.conf.defaultSizeInBytes)
  )
}

/** Physical plan node for scanning data from an RDD. */
private[sql] case class RDDScanExec(
    output: Seq[Attribute],
    rdd: RDD[InternalRow],
    override val nodeName: String) extends LeafExecNode {

  private[sql] override lazy val metrics = Map(
    "numOutputRows" -> SQLMetrics.createLongMetric(sparkContext, "number of output rows"))

  protected override def doExecute(): RDD[InternalRow] = {
    val numOutputRows = longMetric("numOutputRows")
    rdd.mapPartitionsInternal { iter =>
      val proj = UnsafeProjection.create(schema)
      iter.map { r =>
        numOutputRows += 1
        proj(r)
      }
    }
  }

  override def simpleString: String = {
    s"Scan $nodeName${output.mkString("[", ",", "]")}"
  }
}

private[sql] trait DataSourceScanExec extends LeafExecNode {
  val rdd: RDD[InternalRow]
  val relation: BaseRelation

  override val nodeName: String = relation.toString

  // Ignore rdd when checking results
  override def sameResult(plan: SparkPlan): Boolean = plan match {
    case other: DataSourceScanExec => relation == other.relation && metadata == other.metadata
    case _ => false
  }
}

/** Physical plan node for scanning data from a relation. */
private[sql] case class RowDataSourceScanExec(
    output: Seq[Attribute],
    rdd: RDD[InternalRow],
    @transient relation: BaseRelation,
    override val outputPartitioning: Partitioning,
    override val metadata: Map[String, String] = Map.empty)
  extends DataSourceScanExec with CodegenSupport {

  private[sql] override lazy val metrics =
    Map("numOutputRows" -> SQLMetrics.createLongMetric(sparkContext, "number of output rows"))

  val outputUnsafeRows = relation match {
    case r: HadoopFsRelation if r.fileFormat.isInstanceOf[ParquetSource] =>
      !SQLContext.getActive().get.conf.getConf(SQLConf.PARQUET_VECTORIZED_READER_ENABLED)
    case _: HadoopFsRelation => true
    case _ => false
  }

  protected override def doExecute(): RDD[InternalRow] = {
    val unsafeRow = if (outputUnsafeRows) {
      rdd
    } else {
      rdd.mapPartitionsInternal { iter =>
        val proj = UnsafeProjection.create(schema)
        iter.map(proj)
      }
    }

    val numOutputRows = longMetric("numOutputRows")
    unsafeRow.map { r =>
      numOutputRows += 1
      r
    }
  }

  override def simpleString: String = {
    val metadataEntries = for ((key, value) <- metadata.toSeq.sorted) yield s"$key: $value"
    s"Scan $nodeName${output.mkString("[", ",", "]")}${metadataEntries.mkString(" ", ", ", "")}"
  }

  override def inputRDDs(): Seq[RDD[InternalRow]] = {
    rdd :: Nil
  }

  override protected def doProduce(ctx: CodegenContext): String = {
    val numOutputRows = metricTerm(ctx, "numOutputRows")
    // PhysicalRDD always just has one input
    val input = ctx.freshName("input")
    ctx.addMutableState("scala.collection.Iterator", input, s"$input = inputs[0];")
    val exprRows = output.zipWithIndex.map{ case (a, i) =>
      new BoundReference(i, a.dataType, a.nullable)
    }
    val row = ctx.freshName("row")
    ctx.INPUT_ROW = row
    ctx.currentVars = null
    val columnsRowInput = exprRows.map(_.genCode(ctx))
    val inputRow = if (outputUnsafeRows) row else null
    s"""
       |while ($input.hasNext()) {
       |  InternalRow $row = (InternalRow) $input.next();
       |  $numOutputRows.add(1);
       |  ${consume(ctx, columnsRowInput, inputRow).trim}
       |  if (shouldStop()) return;
       |}
     """.stripMargin
  }
}

/** Physical plan node for scanning data from a batched relation. */
private[sql] case class BatchedDataSourceScanExec(
    output: Seq[Attribute],
    rdd: RDD[InternalRow],
    @transient relation: BaseRelation,
    override val outputPartitioning: Partitioning,
    override val metadata: Map[String, String] = Map.empty)
  extends DataSourceScanExec with CodegenSupport {

  private[sql] override lazy val metrics =
    Map("numOutputRows" -> SQLMetrics.createLongMetric(sparkContext, "number of output rows"),
      "scanTime" -> SQLMetrics.createTimingMetric(sparkContext, "scan time"))

  protected override def doExecute(): RDD[InternalRow] = {
    throw new UnsupportedOperationException
  }

  override def simpleString: String = {
    val metadataEntries = for ((key, value) <- metadata.toSeq.sorted) yield s"$key: $value"
    val metadataStr = metadataEntries.mkString(" ", ", ", "")
    s"BatchedScan $nodeName${output.mkString("[", ",", "]")}$metadataStr"
  }

  override def inputRDDs(): Seq[RDD[InternalRow]] = {
    rdd :: Nil
  }

  private def genCodeColumnVector(ctx: CodegenContext, columnVar: String, ordinal: String,
    dataType: DataType, nullable: Boolean): ExprCode = {
    val javaType = ctx.javaType(dataType)
    val value = ctx.getValue(columnVar, dataType, ordinal)
    val isNullVar = if (nullable) { ctx.freshName("isNull") } else { "false" }
    val valueVar = ctx.freshName("value")
    val str = s"columnVector[$columnVar, $ordinal, ${dataType.simpleString}]"
    val code = s"/* ${toCommentSafeString(str)} */\n" + (if (nullable) {
      s"""
        boolean ${isNullVar} = ${columnVar}.isNullAt($ordinal);
        $javaType ${valueVar} = ${isNullVar} ? ${ctx.defaultValue(dataType)} : ($value);
      """
    } else {
      s"$javaType ${valueVar} = $value;"
    }).trim
    ExprCode(code, isNullVar, valueVar)
  }

  // Support codegen so that we can avoid the UnsafeRow conversion in all cases. Codegen
  // never requires UnsafeRow as input.
  override protected def doProduce(ctx: CodegenContext): String = {
    val input = ctx.freshName("input")
    // PhysicalRDD always just has one input
    ctx.addMutableState("scala.collection.Iterator", input, s"$input = inputs[0];")

    // metrics
    val numOutputRows = metricTerm(ctx, "numOutputRows")
    val scanTimeMetric = metricTerm(ctx, "scanTime")
    val scanTimeTotalNs = ctx.freshName("scanTime")
    ctx.addMutableState("long", scanTimeTotalNs, s"$scanTimeTotalNs = 0;")

    val columnarBatchClz = "org.apache.spark.sql.execution.vectorized.ColumnarBatch"
    val batch = ctx.freshName("batch")
    ctx.addMutableState(columnarBatchClz, batch, s"$batch = null;")

    val columnVectorClz = "org.apache.spark.sql.execution.vectorized.ColumnVector"
    val idx = ctx.freshName("batchIdx")
    ctx.addMutableState("int", idx, s"$idx = 0;")
    val colVars = output.indices.map(i => ctx.freshName("colInstance" + i))
    val columnAssigns = colVars.zipWithIndex.map { case (name, i) =>
      ctx.addMutableState(columnVectorClz, name, s"$name = null;")
      s"$name = $batch.column($i);"
    }

    val nextBatch = ctx.freshName("nextBatch")
    ctx.addNewFunction(nextBatch,
      s"""
         |private void $nextBatch() throws java.io.IOException {
         |  long getBatchStart = System.nanoTime();
         |  if ($input.hasNext()) {
         |    $batch = ($columnarBatchClz)$input.next();
         |    $numOutputRows.add($batch.numRows());
         |    $idx = 0;
         |    ${columnAssigns.mkString("", "\n", "\n")}
         |  }
         |  $scanTimeTotalNs += System.nanoTime() - getBatchStart;
         |}""".stripMargin)

    ctx.currentVars = null
    val rowidx = ctx.freshName("rowIdx")
    val columnsBatchInput = (output zip colVars).map { case (attr, colVar) =>
      genCodeColumnVector(ctx, colVar, rowidx, attr.dataType, attr.nullable)
    }
    s"""
       |if ($batch == null) {
       |  $nextBatch();
       |}
       |while ($batch != null) {
       |  int numRows = $batch.numRows();
       |  while ($idx < numRows) {
       |    int $rowidx = $idx++;
       |    ${consume(ctx, columnsBatchInput).trim}
       |    if (shouldStop()) return;
       |  }
       |  $batch = null;
       |  $nextBatch();
       |}
       |$scanTimeMetric.add($scanTimeTotalNs / (1000 * 1000));
       |$scanTimeTotalNs = 0;
     """.stripMargin
  }
}

private[sql] object DataSourceScanExec {
  // Metadata keys
  val INPUT_PATHS = "InputPaths"
  val PUSHED_FILTERS = "PushedFilters"

  def create(
      output: Seq[Attribute],
      rdd: RDD[InternalRow],
      relation: BaseRelation,
      metadata: Map[String, String] = Map.empty): DataSourceScanExec = {
    val outputPartitioning = {
      val bucketSpec = relation match {
        // TODO: this should be closer to bucket planning.
        case r: HadoopFsRelation if r.sqlContext.conf.bucketingEnabled => r.bucketSpec
        case _ => None
      }

      def toAttribute(colName: String): Attribute = output.find(_.name == colName).getOrElse {
        throw new AnalysisException(s"bucket column $colName not found in existing columns " +
          s"(${output.map(_.name).mkString(", ")})")
      }

      bucketSpec.map { spec =>
        val numBuckets = spec.numBuckets
        val bucketColumns = spec.bucketColumnNames.map(toAttribute)
        HashPartitioning(bucketColumns, numBuckets)
      }.getOrElse {
        UnknownPartitioning(0)
      }
    }

    relation match {
<<<<<<< HEAD
      case r: HadoopFsRelation
        if r.fileFormat.supportBatch(r.sqlContext, StructType.fromAttributes(output)) =>
        BatchedDataSourceScan(output, rdd, relation, outputPartitioning, metadata)
=======
      case r: HadoopFsRelation if r.fileFormat.supportBatch(r.sqlContext, relation.schema) =>
        BatchedDataSourceScanExec(output, rdd, relation, outputPartitioning, metadata)
>>>>>>> 7dde1da9
      case _ =>
        RowDataSourceScanExec(output, rdd, relation, outputPartitioning, metadata)
    }
  }
}<|MERGE_RESOLUTION|>--- conflicted
+++ resolved
@@ -348,14 +348,9 @@
     }
 
     relation match {
-<<<<<<< HEAD
       case r: HadoopFsRelation
         if r.fileFormat.supportBatch(r.sqlContext, StructType.fromAttributes(output)) =>
-        BatchedDataSourceScan(output, rdd, relation, outputPartitioning, metadata)
-=======
-      case r: HadoopFsRelation if r.fileFormat.supportBatch(r.sqlContext, relation.schema) =>
         BatchedDataSourceScanExec(output, rdd, relation, outputPartitioning, metadata)
->>>>>>> 7dde1da9
       case _ =>
         RowDataSourceScanExec(output, rdd, relation, outputPartitioning, metadata)
     }
