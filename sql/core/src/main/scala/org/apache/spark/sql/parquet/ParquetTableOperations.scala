/*
 * Licensed to the Apache Software Foundation (ASF) under one or more
 * contributor license agreements.  See the NOTICE file distributed with
 * this work for additional information regarding copyright ownership.
 * The ASF licenses this file to You under the Apache License, Version 2.0
 * (the "License"); you may not use this file except in compliance with
 * the License.  You may obtain a copy of the License at
 *
 *    http://www.apache.org/licenses/LICENSE-2.0
 *
 * Unless required by applicable law or agreed to in writing, software
 * distributed under the License is distributed on an "AS IS" BASIS,
 * WITHOUT WARRANTIES OR CONDITIONS OF ANY KIND, either express or implied.
 * See the License for the specific language governing permissions and
 * limitations under the License.
 */

package org.apache.spark.sql.parquet

import java.io.IOException
import java.lang.{Long => JLong}
import java.text.{NumberFormat, SimpleDateFormat}
import java.util.concurrent.{Callable, TimeUnit}
import java.util.{Date, List => JList}

import scala.collection.JavaConversions._
import scala.collection.mutable
import scala.util.Try

import com.google.common.cache.CacheBuilder
import org.apache.hadoop.conf.Configuration
import org.apache.hadoop.fs.{BlockLocation, FileStatus, Path}
import org.apache.hadoop.mapreduce._
import org.apache.hadoop.mapreduce.lib.input.{FileInputFormat => NewFileInputFormat}
import org.apache.hadoop.mapreduce.lib.output.{FileOutputCommitter, FileOutputFormat => NewFileOutputFormat}
import org.apache.parquet.hadoop._
import org.apache.parquet.hadoop.api.ReadSupport.ReadContext
import org.apache.parquet.hadoop.api.{InitContext, ReadSupport}
import org.apache.parquet.hadoop.metadata.GlobalMetaData
import org.apache.parquet.hadoop.util.ContextUtil
import org.apache.parquet.io.ParquetDecodingException
import org.apache.parquet.schema.MessageType

import org.apache.spark.annotation.DeveloperApi
import org.apache.spark.mapred.SparkHadoopMapRedUtil
import org.apache.spark.mapreduce.SparkHadoopMapReduceUtil
import org.apache.spark.rdd.RDD
import org.apache.spark.sql.SQLConf
import org.apache.spark.sql.catalyst.expressions.{Attribute, Expression, Row, _}
import org.apache.spark.sql.execution.{LeafNode, SparkPlan, UnaryNode}
import org.apache.spark.sql.types.StructType
import org.apache.spark.{Logging, SerializableWritable, TaskContext}

/**
 * :: DeveloperApi ::
 * Parquet table scan operator. Imports the file that backs the given
 * [[org.apache.spark.sql.parquet.ParquetRelation]] as a ``RDD[Row]``.
 */
private[sql] case class ParquetTableScan(
    attributes: Seq[Attribute],
    relation: ParquetRelation,
    columnPruningPred: Seq[Expression])
  extends LeafNode {

  // The resolution of Parquet attributes is case sensitive, so we resolve the original attributes
  // by exprId. note: output cannot be transient, see
  // https://issues.apache.org/jira/browse/SPARK-1367
  val output = attributes.map(relation.attributeMap)

  // A mapping of ordinals partitionRow -> finalOutput.
  val requestedPartitionOrdinals = {
    val partitionAttributeOrdinals = AttributeMap(relation.partitioningAttributes.zipWithIndex)

    attributes.zipWithIndex.flatMap {
      case (attribute, finalOrdinal) =>
        partitionAttributeOrdinals.get(attribute).map(_ -> finalOrdinal)
    }
  }.toArray

  protected override def doExecute(): RDD[Row] = {
    import org.apache.parquet.filter2.compat.FilterCompat.FilterPredicateCompat

    val sc = sqlContext.sparkContext
    val job = new Job(sc.hadoopConfiguration)
    ParquetInputFormat.setReadSupportClass(job, classOf[RowReadSupport])

    val conf: Configuration = ContextUtil.getConfiguration(job)

    relation.path.split(",").foreach { curPath =>
      val qualifiedPath = {
        val path = new Path(curPath)
        path.getFileSystem(conf).makeQualified(path)
      }
      NewFileInputFormat.addInputPath(job, qualifiedPath)
    }

    // Store both requested and original schema in `Configuration`
    conf.set(
      RowReadSupport.SPARK_ROW_REQUESTED_SCHEMA,
      ParquetTypesConverter.convertToString(output))
    conf.set(
      RowWriteSupport.SPARK_ROW_SCHEMA,
      ParquetTypesConverter.convertToString(relation.output))

    // Store record filtering predicate in `Configuration`
    // Note 1: the input format ignores all predicates that cannot be expressed
    // as simple column predicate filters in Parquet. Here we just record
    // the whole pruning predicate.
    ParquetFilters
      .createRecordFilter(columnPruningPred)
      .map(_.asInstanceOf[FilterPredicateCompat].getFilterPredicate)
      // Set this in configuration of ParquetInputFormat, needed for RowGroupFiltering
      .foreach(ParquetInputFormat.setFilterPredicate(conf, _))

    // Tell FilteringParquetRowInputFormat whether it's okay to cache Parquet and FS metadata
    conf.set(
      SQLConf.PARQUET_CACHE_METADATA.key,
      sqlContext.getConf(SQLConf.PARQUET_CACHE_METADATA.key, "true"))

    // Use task side metadata in parquet
    conf.setBoolean(ParquetInputFormat.TASK_SIDE_METADATA, true);

    val baseRDD =
      new org.apache.spark.rdd.NewHadoopRDD(
        sc,
        classOf[FilteringParquetRowInputFormat],
        classOf[Void],
        classOf[Row],
        conf)

    if (requestedPartitionOrdinals.nonEmpty) {
      // This check is based on CatalystConverter.createRootConverter.
      val primitiveRow = output.forall(a => ParquetTypesConverter.isPrimitiveType(a.dataType))

      // Uses temporary variable to avoid the whole `ParquetTableScan` object being captured into
      // the `mapPartitionsWithInputSplit` closure below.
      val outputSize = output.size

      baseRDD.mapPartitionsWithInputSplit { case (split, iter) =>
        val partValue = "([^=]+)=([^=]+)".r
        val partValues =
          split.asInstanceOf[org.apache.parquet.hadoop.ParquetInputSplit]
            .getPath
            .toString
            .split("/")
            .flatMap {
              case partValue(key, value) => Some(key -> value)
              case _ => None
            }.toMap

        // Convert the partitioning attributes into the correct types
        val partitionRowValues =
          relation.partitioningAttributes
            .map(a => Cast(Literal(partValues(a.name)), a.dataType).eval(EmptyRow))

        if (primitiveRow) {
          new Iterator[Row] {
            def hasNext: Boolean = iter.hasNext
            def next(): Row = {
              // We are using CatalystPrimitiveRowConverter and it returns a SpecificMutableRow.
              val row = iter.next()._2.asInstanceOf[SpecificMutableRow]

              // Parquet will leave partitioning columns empty, so we fill them in here.
              var i = 0
              while (i < requestedPartitionOrdinals.size) {
                row(requestedPartitionOrdinals(i)._2) =
                  partitionRowValues(requestedPartitionOrdinals(i)._1)
                i += 1
              }
              row
            }
          }
        } else {
          // Create a mutable row since we need to fill in values from partition columns.
          val mutableRow = new GenericMutableRow(outputSize)
          new Iterator[Row] {
            def hasNext: Boolean = iter.hasNext
            def next(): Row = {
              // We are using CatalystGroupConverter and it returns a GenericRow.
              // Since GenericRow is not mutable, we just cast it to a Row.
              val row = iter.next()._2.asInstanceOf[Row]

              var i = 0
              while (i < row.size) {
                mutableRow(i) = row(i)
                i += 1
              }
              // Parquet will leave partitioning columns empty, so we fill them in here.
              i = 0
              while (i < requestedPartitionOrdinals.size) {
                mutableRow(requestedPartitionOrdinals(i)._2) =
                  partitionRowValues(requestedPartitionOrdinals(i)._1)
                i += 1
              }
              mutableRow
            }
          }
        }
      }
    } else {
      baseRDD.map(_._2)
    }
  }

  /**
   * Applies a (candidate) projection.
   *
   * @param prunedAttributes The list of attributes to be used in the projection.
   * @return Pruned TableScan.
   */
  def pruneColumns(prunedAttributes: Seq[Attribute]): ParquetTableScan = {
    val success = validateProjection(prunedAttributes)
    if (success) {
      ParquetTableScan(prunedAttributes, relation, columnPruningPred)
    } else {
      sys.error("Warning: Could not validate Parquet schema projection in pruneColumns")
    }
  }

  /**
   * Evaluates a candidate projection by checking whether the candidate is a subtype
   * of the original type.
   *
   * @param projection The candidate projection.
   * @return True if the projection is valid, false otherwise.
   */
  private def validateProjection(projection: Seq[Attribute]): Boolean = {
    val original: MessageType = relation.parquetSchema
    val candidate: MessageType = ParquetTypesConverter.convertFromAttributes(projection)
    Try(original.checkContains(candidate)).isSuccess
  }
}

/**
 * :: DeveloperApi ::
 * Operator that acts as a sink for queries on RDDs and can be used to
 * store the output inside a directory of Parquet files. This operator
 * is similar to Hive's INSERT INTO TABLE operation in the sense that
 * one can choose to either overwrite or append to a directory. Note
 * that consecutive insertions to the same table must have compatible
 * (source) schemas.
 *
 * WARNING: EXPERIMENTAL! InsertIntoParquetTable with overwrite=false may
 * cause data corruption in the case that multiple users try to append to
 * the same table simultaneously. Inserting into a table that was
 * previously generated by other means (e.g., by creating an HDFS
 * directory and importing Parquet files generated by other tools) may
 * cause unpredicted behaviour and therefore results in a RuntimeException
 * (only detected via filename pattern so will not catch all cases).
 */
@DeveloperApi
private[sql] case class InsertIntoParquetTable(
    relation: ParquetRelation,
    child: SparkPlan,
    overwrite: Boolean = false)
  extends UnaryNode with SparkHadoopMapReduceUtil {

  /**
   * Inserts all rows into the Parquet file.
   */
  protected override def doExecute(): RDD[Row] = {
    // TODO: currently we do not check whether the "schema"s are compatible
    // That means if one first creates a table and then INSERTs data with
    // and incompatible schema the execution will fail. It would be nice
    // to catch this early one, maybe having the planner validate the schema
    // before calling execute().

    val childRdd = child.execute()
    assert(childRdd != null)

    val job = new Job(sqlContext.sparkContext.hadoopConfiguration)

    val writeSupport =
      if (child.output.map(_.dataType).forall(ParquetTypesConverter.isPrimitiveType)) {
        log.debug("Initializing MutableRowWriteSupport")
        classOf[org.apache.spark.sql.parquet.MutableRowWriteSupport]
      } else {
        classOf[org.apache.spark.sql.parquet.RowWriteSupport]
      }

    ParquetOutputFormat.setWriteSupportClass(job, writeSupport)

    val conf = ContextUtil.getConfiguration(job)
    // This is a hack. We always set nullable/containsNull/valueContainsNull to true
    // for the schema of a parquet data.
    val schema = StructType.fromAttributes(relation.output).asNullable
    RowWriteSupport.setSchema(schema.toAttributes, conf)

    val fspath = new Path(relation.path)
    val fs = fspath.getFileSystem(conf)

    if (overwrite) {
      try {
        fs.delete(fspath, true)
      } catch {
        case e: IOException =>
          throw new IOException(
            s"Unable to clear output directory ${fspath.toString} prior"
              + s" to InsertIntoParquetTable:\n${e.toString}")
      }
    }
    saveAsHadoopFile(childRdd, relation.path.toString, conf)

    // We return the child RDD to allow chaining (alternatively, one could return nothing).
    childRdd
  }

  override def output: Seq[Attribute] = child.output

  /**
   * Stores the given Row RDD as a Hadoop file.
   *
   * Note: We cannot use ``saveAsNewAPIHadoopFile`` from [[org.apache.spark.rdd.PairRDDFunctions]]
   * together with [[org.apache.spark.util.MutablePair]] because ``PairRDDFunctions`` uses
   * ``Tuple2`` and not ``Product2``. Also, we want to allow appending files to an existing
   * directory and need to determine which was the largest written file index before starting to
   * write.
   *
   * @param rdd The [[org.apache.spark.rdd.RDD]] to writer
   * @param path The directory to write to.
   * @param conf A [[org.apache.hadoop.conf.Configuration]].
   */
  private def saveAsHadoopFile(
      rdd: RDD[Row],
      path: String,
      conf: Configuration) {
    val job = new Job(conf)
    val keyType = classOf[Void]
    job.setOutputKeyClass(keyType)
    job.setOutputValueClass(classOf[Row])
    NewFileOutputFormat.setOutputPath(job, new Path(path))
    val wrappedConf = new SerializableWritable(job.getConfiguration)
    val formatter = new SimpleDateFormat("yyyyMMddHHmm")
    val jobtrackerID = formatter.format(new Date())
    val stageId = sqlContext.sparkContext.newRddId()

    val taskIdOffset =
      if (overwrite) {
        1
      } else {
        FileSystemHelper
          .findMaxTaskId(NewFileOutputFormat.getOutputPath(job).toString, job.getConfiguration) + 1
      }

    def writeShard(context: TaskContext, iter: Iterator[Row]): Int = {
      /* "reduce task" <split #> <attempt # = spark task #> */
      val attemptId = newTaskAttemptID(jobtrackerID, stageId, isMap = false, context.partitionId,
        context.attemptNumber)
      val hadoopContext = newTaskAttemptContext(wrappedConf.value, attemptId)
      val format = new AppendingParquetOutputFormat(taskIdOffset)
      val committer = format.getOutputCommitter(hadoopContext)
      committer.setupTask(hadoopContext)
      val writer = format.getRecordWriter(hadoopContext)
      try {
        while (iter.hasNext) {
          val row = iter.next()
          writer.write(null, row)
        }
      } finally {
        writer.close(hadoopContext)
      }
      SparkHadoopMapRedUtil.commitTask(committer, hadoopContext, context)
      1
    }
    val jobFormat = new AppendingParquetOutputFormat(taskIdOffset)
    /* apparently we need a TaskAttemptID to construct an OutputCommitter;
     * however we're only going to use this local OutputCommitter for
     * setupJob/commitJob, so we just use a dummy "map" task.
     */
    val jobAttemptId = newTaskAttemptID(jobtrackerID, stageId, isMap = true, 0, 0)
    val jobTaskContext = newTaskAttemptContext(wrappedConf.value, jobAttemptId)
    val jobCommitter = jobFormat.getOutputCommitter(jobTaskContext)
    jobCommitter.setupJob(jobTaskContext)
    sqlContext.sparkContext.runJob(rdd, writeShard _)
    jobCommitter.commitJob(jobTaskContext)
  }
}

/**
 * TODO: this will be able to append to directories it created itself, not necessarily
 * to imported ones.
 */
private[parquet] class AppendingParquetOutputFormat(offset: Int)
  extends org.apache.parquet.hadoop.ParquetOutputFormat[Row] {
  // override to accept existing directories as valid output directory
  override def checkOutputSpecs(job: JobContext): Unit = {}
  var committer: OutputCommitter = null

  // override to choose output filename so not overwrite existing ones
  override def getDefaultWorkFile(context: TaskAttemptContext, extension: String): Path = {
    val numfmt = NumberFormat.getInstance()
    numfmt.setMinimumIntegerDigits(5)
    numfmt.setGroupingUsed(false)

    val taskId: TaskID = getTaskAttemptID(context).getTaskID
    val partition: Int = taskId.getId
    val filename = "part-r-" + numfmt.format(partition + offset) + ".parquet"
    val committer: FileOutputCommitter =
      getOutputCommitter(context).asInstanceOf[FileOutputCommitter]
    new Path(committer.getWorkPath, filename)
  }

  // The TaskAttemptContext is a class in hadoop-1 but is an interface in hadoop-2.
  // The signatures of the method TaskAttemptContext.getTaskAttemptID for the both versions
  // are the same, so the method calls are source-compatible but NOT binary-compatible because
  // the opcode of method call for class is INVOKEVIRTUAL and for interface is INVOKEINTERFACE.
  private def getTaskAttemptID(context: TaskAttemptContext): TaskAttemptID = {
    context.getClass.getMethod("getTaskAttemptID").invoke(context).asInstanceOf[TaskAttemptID]
  }

  // override to create output committer from configuration
  override def getOutputCommitter(context: TaskAttemptContext): OutputCommitter = {
    if (committer == null) {
      val output = getOutputPath(context)
      val cls = context.getConfiguration.getClass("spark.sql.parquet.output.committer.class",
        classOf[ParquetOutputCommitter], classOf[ParquetOutputCommitter])
      val ctor = cls.getDeclaredConstructor(classOf[Path], classOf[TaskAttemptContext])
      committer = ctor.newInstance(output, context).asInstanceOf[ParquetOutputCommitter]
    }
    committer
  }

  // FileOutputFormat.getOutputPath takes JobConf in hadoop-1 but JobContext in hadoop-2
  private def getOutputPath(context: TaskAttemptContext): Path = {
    context.getConfiguration().get("mapred.output.dir") match {
      case null => null
      case name => new Path(name)
    }
  }
}

/**
 * We extend ParquetInputFormat in order to have more control over which
 * RecordFilter we want to use.
 */
private[parquet] class FilteringParquetRowInputFormat
  extends org.apache.parquet.hadoop.ParquetInputFormat[Row] with Logging {

  private var fileStatuses = Map.empty[Path, FileStatus]

  override def createRecordReader(
      inputSplit: InputSplit,
      taskAttemptContext: TaskAttemptContext): RecordReader[Void, Row] = {

    import org.apache.parquet.filter2.compat.FilterCompat.NoOpFilter

    val readSupport: ReadSupport[Row] = new RowReadSupport()

    val filter = ParquetInputFormat.getFilter(ContextUtil.getConfiguration(taskAttemptContext))
    if (!filter.isInstanceOf[NoOpFilter]) {
      new ParquetRecordReader[Row](
        readSupport,
        filter)
    } else {
      new ParquetRecordReader[Row](readSupport)
    }
  }

<<<<<<< HEAD
  // This is only a temporary solution sicne we need to use fileStatuses in
  // both getClientSideSplits and getTaskSideSplits. It can be removed once we get rid of these
  // two methods.
  override def getSplits(jobContext: JobContext): JList[InputSplit] = {
    // First set fileStatuses.
    val statuses = listStatus(jobContext)
    fileStatuses = statuses.map(file => file.getPath -> file).toMap

    super.getSplits(jobContext)
  }

  // TODO Remove this method and related code once PARQUET-16 is fixed
  // This method together with the `getFooters` method and the `fileStatuses` field are just used
  // to mimic this PR: https://github.com/apache/incubator-parquet-mr/pull/17
  override def getSplits(
      configuration: Configuration,
      footers: JList[Footer]): JList[ParquetInputSplit] = {

    // Use task side strategy by default
    val taskSideMetaData = configuration.getBoolean(ParquetInputFormat.TASK_SIDE_METADATA, true)
    val maxSplitSize: JLong = configuration.getLong("mapred.max.split.size", Long.MaxValue)
    val minSplitSize: JLong =
      Math.max(getFormatMinSplitSize, configuration.getLong("mapred.min.split.size", 0L))
    if (maxSplitSize < 0 || minSplitSize < 0) {
      throw new ParquetDecodingException(
        s"maxSplitSize or minSplitSie should not be negative: maxSplitSize = $maxSplitSize;" +
          s" minSplitSize = $minSplitSize")
    }

    // Uses strict type checking by default
    val getGlobalMetaData =
      classOf[ParquetFileWriter].getDeclaredMethod("getGlobalMetaData", classOf[JList[Footer]])
    getGlobalMetaData.setAccessible(true)
    var globalMetaData = getGlobalMetaData.invoke(null, footers).asInstanceOf[GlobalMetaData]

    if (globalMetaData == null) {
     val splits = mutable.ArrayBuffer.empty[ParquetInputSplit]
     return splits
    }

    val metadata = configuration.get(RowWriteSupport.SPARK_ROW_SCHEMA)
    val mergedMetadata = globalMetaData
      .getKeyValueMetaData
      .updated(RowReadSupport.SPARK_METADATA_KEY, setAsJavaSet(Set(metadata)))

    globalMetaData = new GlobalMetaData(globalMetaData.getSchema,
      mergedMetadata, globalMetaData.getCreatedBy)

    val readContext = ParquetInputFormat.getReadSupportInstance(configuration).init(
      new InitContext(configuration,
        globalMetaData.getKeyValueMetaData,
        globalMetaData.getSchema))

    if (taskSideMetaData){
      logInfo("Using Task Side Metadata Split Strategy")
      getTaskSideSplits(configuration,
        footers,
        maxSplitSize,
        minSplitSize,
        readContext)
    } else {
      logInfo("Using Client Side Metadata Split Strategy")
      getClientSideSplits(configuration,
        footers,
        maxSplitSize,
        minSplitSize,
        readContext)
    }

  }

  def getClientSideSplits(
    configuration: Configuration,
    footers: JList[Footer],
    maxSplitSize: JLong,
    minSplitSize: JLong,
    readContext: ReadContext): JList[ParquetInputSplit] = {

    import org.apache.parquet.filter2.compat.FilterCompat.Filter
    import org.apache.parquet.filter2.compat.RowGroupFilter

    import org.apache.spark.sql.parquet.FilteringParquetRowInputFormat.blockLocationCache

    val cacheMetadata = configuration.getBoolean(SQLConf.PARQUET_CACHE_METADATA.key, true)

    val splits = mutable.ArrayBuffer.empty[ParquetInputSplit]
    val filter: Filter = ParquetInputFormat.getFilter(configuration)
    var rowGroupsDropped: Long = 0
    var totalRowGroups: Long = 0

    // Ugly hack, stuck with it until PR:
    // https://github.com/apache/incubator-parquet-mr/pull/17
    // is resolved
    val generateSplits =
      Class.forName("org.apache.parquet.hadoop.ClientSideMetadataSplitStrategy")
       .getDeclaredMethods.find(_.getName == "generateSplits").getOrElse(
         sys.error(s"Failed to reflectively invoke ClientSideMetadataSplitStrategy.generateSplits"))
    generateSplits.setAccessible(true)

    for (footer <- footers) {
      val fs = footer.getFile.getFileSystem(configuration)
      val file = footer.getFile
      val status = fileStatuses.getOrElse(file, fs.getFileStatus(file))
      val parquetMetaData = footer.getParquetMetadata
      val blocks = parquetMetaData.getBlocks
      totalRowGroups = totalRowGroups + blocks.size
      val filteredBlocks = RowGroupFilter.filterRowGroups(
        filter,
        blocks,
        parquetMetaData.getFileMetaData.getSchema)
      rowGroupsDropped = rowGroupsDropped + (blocks.size - filteredBlocks.size)

      if (!filteredBlocks.isEmpty){
          var blockLocations: Array[BlockLocation] = null
          if (!cacheMetadata) {
            blockLocations = fs.getFileBlockLocations(status, 0, status.getLen)
          } else {
            blockLocations = blockLocationCache.get(status, new Callable[Array[BlockLocation]] {
              def call(): Array[BlockLocation] = fs.getFileBlockLocations(status, 0, status.getLen)
            })
          }
          splits.addAll(
            generateSplits.invoke(
              null,
              filteredBlocks,
              blockLocations,
              status,
              readContext.getRequestedSchema.toString,
              readContext.getReadSupportMetadata,
              minSplitSize,
              maxSplitSize).asInstanceOf[JList[ParquetInputSplit]])
        }
    }

    if (rowGroupsDropped > 0 && totalRowGroups > 0){
      val percentDropped = ((rowGroupsDropped/totalRowGroups.toDouble) * 100).toInt
      logInfo(s"Dropping $rowGroupsDropped row groups that do not pass filter predicate "
        + s"($percentDropped %) !")
    }
    else {
      logInfo("There were no row groups that could be dropped due to filter predicates")
    }
    splits

  }

  def getTaskSideSplits(
    configuration: Configuration,
    footers: JList[Footer],
    maxSplitSize: JLong,
    minSplitSize: JLong,
    readContext: ReadContext): JList[ParquetInputSplit] = {

    val splits = mutable.ArrayBuffer.empty[ParquetInputSplit]

    // Ugly hack, stuck with it until PR:
    // https://github.com/apache/incubator-parquet-mr/pull/17
    // is resolved
    val generateSplits =
      Class.forName("org.apache.parquet.hadoop.TaskSideMetadataSplitStrategy")
       .getDeclaredMethods.find(_.getName == "generateTaskSideMDSplits").getOrElse(
         sys.error(
           s"Failed to reflectively invoke TaskSideMetadataSplitStrategy.generateTaskSideMDSplits"))
    generateSplits.setAccessible(true)

    for (footer <- footers) {
      val file = footer.getFile
      val fs = file.getFileSystem(configuration)
      val status = fileStatuses.getOrElse(file, fs.getFileStatus(file))
      val blockLocations = fs.getFileBlockLocations(status, 0, status.getLen)
      splits.addAll(
        generateSplits.invoke(
         null,
         blockLocations,
         status,
         readContext.getRequestedSchema.toString,
         readContext.getReadSupportMetadata,
         minSplitSize,
         maxSplitSize).asInstanceOf[JList[ParquetInputSplit]])
    }

    splits
  }

=======
>>>>>>> e428b3a9
}

private[parquet] object FilteringParquetRowInputFormat {
  private val footerCache = CacheBuilder.newBuilder()
    .maximumSize(20000)
    .build[FileStatus, Footer]()

  private val blockLocationCache = CacheBuilder.newBuilder()
    .maximumSize(20000)
    .expireAfterWrite(15, TimeUnit.MINUTES)  // Expire locations since HDFS files might move
    .build[FileStatus, Array[BlockLocation]]()
}

private[parquet] object FileSystemHelper {
  def listFiles(pathStr: String, conf: Configuration): Seq[Path] = {
    val origPath = new Path(pathStr)
    val fs = origPath.getFileSystem(conf)
    if (fs == null) {
      throw new IllegalArgumentException(
        s"ParquetTableOperations: Path $origPath is incorrectly formatted")
    }
    val path = origPath.makeQualified(fs)
    if (!fs.exists(path) || !fs.getFileStatus(path).isDir) {
      throw new IllegalArgumentException(
        s"ParquetTableOperations: path $path does not exist or is not a directory")
    }
    fs.globStatus(path)
      .flatMap { status => if (status.isDir) fs.listStatus(status.getPath) else List(status) }
      .map(_.getPath)
  }

    /**
     * Finds the maximum taskid in the output file names at the given path.
     */
  def findMaxTaskId(pathStr: String, conf: Configuration): Int = {
    val files = FileSystemHelper.listFiles(pathStr, conf)
    // filename pattern is part-r-<int>.parquet
    val nameP = new scala.util.matching.Regex("""part-.-(\d{1,}).*""", "taskid")
    val hiddenFileP = new scala.util.matching.Regex("_.*")
    files.map(_.getName).map {
      case nameP(taskid) => taskid.toInt
      case hiddenFileP() => 0
      case other: String =>
        sys.error("ERROR: attempting to append to set of Parquet files and found file" +
          s"that does not match name pattern: $other")
      case _ => 0
    }.reduceOption(_ max _).getOrElse(0)
  }
}<|MERGE_RESOLUTION|>--- conflicted
+++ resolved
@@ -114,8 +114,8 @@
 
     // Tell FilteringParquetRowInputFormat whether it's okay to cache Parquet and FS metadata
     conf.set(
-      SQLConf.PARQUET_CACHE_METADATA.key,
-      sqlContext.getConf(SQLConf.PARQUET_CACHE_METADATA.key, "true"))
+      SQLConf.PARQUET_CACHE_METADATA,
+      sqlContext.getConf(SQLConf.PARQUET_CACHE_METADATA, "true"))
 
     // Use task side metadata in parquet
     conf.setBoolean(ParquetInputFormat.TASK_SIDE_METADATA, true);
@@ -456,193 +456,6 @@
     }
   }
 
-<<<<<<< HEAD
-  // This is only a temporary solution sicne we need to use fileStatuses in
-  // both getClientSideSplits and getTaskSideSplits. It can be removed once we get rid of these
-  // two methods.
-  override def getSplits(jobContext: JobContext): JList[InputSplit] = {
-    // First set fileStatuses.
-    val statuses = listStatus(jobContext)
-    fileStatuses = statuses.map(file => file.getPath -> file).toMap
-
-    super.getSplits(jobContext)
-  }
-
-  // TODO Remove this method and related code once PARQUET-16 is fixed
-  // This method together with the `getFooters` method and the `fileStatuses` field are just used
-  // to mimic this PR: https://github.com/apache/incubator-parquet-mr/pull/17
-  override def getSplits(
-      configuration: Configuration,
-      footers: JList[Footer]): JList[ParquetInputSplit] = {
-
-    // Use task side strategy by default
-    val taskSideMetaData = configuration.getBoolean(ParquetInputFormat.TASK_SIDE_METADATA, true)
-    val maxSplitSize: JLong = configuration.getLong("mapred.max.split.size", Long.MaxValue)
-    val minSplitSize: JLong =
-      Math.max(getFormatMinSplitSize, configuration.getLong("mapred.min.split.size", 0L))
-    if (maxSplitSize < 0 || minSplitSize < 0) {
-      throw new ParquetDecodingException(
-        s"maxSplitSize or minSplitSie should not be negative: maxSplitSize = $maxSplitSize;" +
-          s" minSplitSize = $minSplitSize")
-    }
-
-    // Uses strict type checking by default
-    val getGlobalMetaData =
-      classOf[ParquetFileWriter].getDeclaredMethod("getGlobalMetaData", classOf[JList[Footer]])
-    getGlobalMetaData.setAccessible(true)
-    var globalMetaData = getGlobalMetaData.invoke(null, footers).asInstanceOf[GlobalMetaData]
-
-    if (globalMetaData == null) {
-     val splits = mutable.ArrayBuffer.empty[ParquetInputSplit]
-     return splits
-    }
-
-    val metadata = configuration.get(RowWriteSupport.SPARK_ROW_SCHEMA)
-    val mergedMetadata = globalMetaData
-      .getKeyValueMetaData
-      .updated(RowReadSupport.SPARK_METADATA_KEY, setAsJavaSet(Set(metadata)))
-
-    globalMetaData = new GlobalMetaData(globalMetaData.getSchema,
-      mergedMetadata, globalMetaData.getCreatedBy)
-
-    val readContext = ParquetInputFormat.getReadSupportInstance(configuration).init(
-      new InitContext(configuration,
-        globalMetaData.getKeyValueMetaData,
-        globalMetaData.getSchema))
-
-    if (taskSideMetaData){
-      logInfo("Using Task Side Metadata Split Strategy")
-      getTaskSideSplits(configuration,
-        footers,
-        maxSplitSize,
-        minSplitSize,
-        readContext)
-    } else {
-      logInfo("Using Client Side Metadata Split Strategy")
-      getClientSideSplits(configuration,
-        footers,
-        maxSplitSize,
-        minSplitSize,
-        readContext)
-    }
-
-  }
-
-  def getClientSideSplits(
-    configuration: Configuration,
-    footers: JList[Footer],
-    maxSplitSize: JLong,
-    minSplitSize: JLong,
-    readContext: ReadContext): JList[ParquetInputSplit] = {
-
-    import org.apache.parquet.filter2.compat.FilterCompat.Filter
-    import org.apache.parquet.filter2.compat.RowGroupFilter
-
-    import org.apache.spark.sql.parquet.FilteringParquetRowInputFormat.blockLocationCache
-
-    val cacheMetadata = configuration.getBoolean(SQLConf.PARQUET_CACHE_METADATA.key, true)
-
-    val splits = mutable.ArrayBuffer.empty[ParquetInputSplit]
-    val filter: Filter = ParquetInputFormat.getFilter(configuration)
-    var rowGroupsDropped: Long = 0
-    var totalRowGroups: Long = 0
-
-    // Ugly hack, stuck with it until PR:
-    // https://github.com/apache/incubator-parquet-mr/pull/17
-    // is resolved
-    val generateSplits =
-      Class.forName("org.apache.parquet.hadoop.ClientSideMetadataSplitStrategy")
-       .getDeclaredMethods.find(_.getName == "generateSplits").getOrElse(
-         sys.error(s"Failed to reflectively invoke ClientSideMetadataSplitStrategy.generateSplits"))
-    generateSplits.setAccessible(true)
-
-    for (footer <- footers) {
-      val fs = footer.getFile.getFileSystem(configuration)
-      val file = footer.getFile
-      val status = fileStatuses.getOrElse(file, fs.getFileStatus(file))
-      val parquetMetaData = footer.getParquetMetadata
-      val blocks = parquetMetaData.getBlocks
-      totalRowGroups = totalRowGroups + blocks.size
-      val filteredBlocks = RowGroupFilter.filterRowGroups(
-        filter,
-        blocks,
-        parquetMetaData.getFileMetaData.getSchema)
-      rowGroupsDropped = rowGroupsDropped + (blocks.size - filteredBlocks.size)
-
-      if (!filteredBlocks.isEmpty){
-          var blockLocations: Array[BlockLocation] = null
-          if (!cacheMetadata) {
-            blockLocations = fs.getFileBlockLocations(status, 0, status.getLen)
-          } else {
-            blockLocations = blockLocationCache.get(status, new Callable[Array[BlockLocation]] {
-              def call(): Array[BlockLocation] = fs.getFileBlockLocations(status, 0, status.getLen)
-            })
-          }
-          splits.addAll(
-            generateSplits.invoke(
-              null,
-              filteredBlocks,
-              blockLocations,
-              status,
-              readContext.getRequestedSchema.toString,
-              readContext.getReadSupportMetadata,
-              minSplitSize,
-              maxSplitSize).asInstanceOf[JList[ParquetInputSplit]])
-        }
-    }
-
-    if (rowGroupsDropped > 0 && totalRowGroups > 0){
-      val percentDropped = ((rowGroupsDropped/totalRowGroups.toDouble) * 100).toInt
-      logInfo(s"Dropping $rowGroupsDropped row groups that do not pass filter predicate "
-        + s"($percentDropped %) !")
-    }
-    else {
-      logInfo("There were no row groups that could be dropped due to filter predicates")
-    }
-    splits
-
-  }
-
-  def getTaskSideSplits(
-    configuration: Configuration,
-    footers: JList[Footer],
-    maxSplitSize: JLong,
-    minSplitSize: JLong,
-    readContext: ReadContext): JList[ParquetInputSplit] = {
-
-    val splits = mutable.ArrayBuffer.empty[ParquetInputSplit]
-
-    // Ugly hack, stuck with it until PR:
-    // https://github.com/apache/incubator-parquet-mr/pull/17
-    // is resolved
-    val generateSplits =
-      Class.forName("org.apache.parquet.hadoop.TaskSideMetadataSplitStrategy")
-       .getDeclaredMethods.find(_.getName == "generateTaskSideMDSplits").getOrElse(
-         sys.error(
-           s"Failed to reflectively invoke TaskSideMetadataSplitStrategy.generateTaskSideMDSplits"))
-    generateSplits.setAccessible(true)
-
-    for (footer <- footers) {
-      val file = footer.getFile
-      val fs = file.getFileSystem(configuration)
-      val status = fileStatuses.getOrElse(file, fs.getFileStatus(file))
-      val blockLocations = fs.getFileBlockLocations(status, 0, status.getLen)
-      splits.addAll(
-        generateSplits.invoke(
-         null,
-         blockLocations,
-         status,
-         readContext.getRequestedSchema.toString,
-         readContext.getReadSupportMetadata,
-         minSplitSize,
-         maxSplitSize).asInstanceOf[JList[ParquetInputSplit]])
-    }
-
-    splits
-  }
-
-=======
->>>>>>> e428b3a9
 }
 
 private[parquet] object FilteringParquetRowInputFormat {
