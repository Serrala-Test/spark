--- conflicted
+++ resolved
@@ -85,7 +85,6 @@
         // If we ended the query to reconfigure, reset the state to active.
         case RECONFIGURING => ACTIVE
         case _ => s
-<<<<<<< HEAD
       }
     }
 
@@ -99,13 +98,6 @@
             if s.getCause != null && s.getCause.getCause != null &&
                 s.getCause.getCause.isInstanceOf[ContinuousTaskRetryException] => ()
       }
-=======
-      }
-    }
-
-    do {
-      runContinuous(sparkSessionForStream)
->>>>>>> 6f7aaed8
     } while (state.updateAndGet(stateUpdate) == ACTIVE)
   }
 
