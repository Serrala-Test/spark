--- conflicted
+++ resolved
@@ -471,8 +471,6 @@
     val sparkPlan = createSparkPlan(spark, spark.sessionState.planner, plan.clone())
     prepareExecutedPlan(spark, sparkPlan)
   }
-<<<<<<< HEAD
-=======
 
   /**
    * Prepare the [[SparkPlan]] for execution using exists adaptive execution context.
@@ -486,9 +484,4 @@
     val preparationRules = preparations(session, Option(InsertAdaptiveSparkPlan(context)), true)
     prepareForExecution(preparationRules, sparkPlan.clone())
   }
-
-  private val currentCteMap = new ThreadLocal[mutable.HashMap[Long, CTERelationDef]]()
-
-  def cteMap: mutable.HashMap[Long, CTERelationDef] = currentCteMap.get()
->>>>>>> 61aa65d9
 }