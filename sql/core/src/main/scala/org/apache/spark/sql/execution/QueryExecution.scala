--- conflicted
+++ resolved
@@ -344,11 +344,8 @@
       PlanSubqueries(sparkSession),
       RemoveRedundantProjects(sparkSession.sessionState.conf),
       EnsureRequirements(sparkSession.sessionState.conf),
-<<<<<<< HEAD
       PruneShuffle(),
-=======
       DisableUnnecessaryBucketedScan(sparkSession.sessionState.conf),
->>>>>>> db420f79
       ApplyColumnarRulesAndInsertTransitions(sparkSession.sessionState.conf,
         sparkSession.sessionState.columnarRules),
       CollapseCodegenStages(sparkSession.sessionState.conf),
