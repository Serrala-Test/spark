--- conflicted
+++ resolved
@@ -3778,29 +3778,17 @@
   }
 
   /**
-<<<<<<< HEAD
-   * Extracts the event time from the window column of a record produced by window aggregation
-   * operator.
-=======
    * Extracts the event time from the window column.
->>>>>>> f571f2ed
    *
    * The window column is of StructType { start: Timestamp, end: Timestamp } where start is
    * inclusive and end is exclusive. Since event time can support microsecond precision,
    * window_time(window) = window.end - 1 microsecond.
    *
-<<<<<<< HEAD
-   * @param windowColumn The window column of a record produced by window aggregation operator.
-   *
-   * @group datetime_funcs
-   * @since 3.3.0
-=======
    * @param windowColumn The window column (typically produced by window aggregation) of type
    *                     StructType { start: Timestamp, end: Timestamp }
    *
    * @group datetime_funcs
    * @since 3.4.0
->>>>>>> f571f2ed
    */
   def window_time(windowColumn: Column): Column = withExpr {
     WindowTime(windowColumn.expr)
