--- conflicted
+++ resolved
@@ -1161,11 +1161,7 @@
    * @group normal_funcs
    */
   def expr(expr: String): Column = {
-<<<<<<< HEAD
     val parser = SparkSqlParser
-=======
-    val parser = SQLContext.getActive().map(_.sessionState.sqlParser).getOrElse(new CatalystQl())
->>>>>>> b39e80d3
     Column(parser.parseExpression(expr))
   }
 
