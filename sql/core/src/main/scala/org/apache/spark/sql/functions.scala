--- conflicted
+++ resolved
@@ -3309,20 +3309,19 @@
   def array_max(e: Column): Column = withExpr { ArrayMax(e.expr) }
 
   /**
-<<<<<<< HEAD
+   * Returns a reversed string or an array with reverse order of elements.
+   * @group collection_funcs
+   * @since 1.5.0
+   */
+  def reverse(e: Column): Column = withExpr { Reverse(e.expr) }
+
+  /**
    * Creates a single array from an array of arrays. If a structure of nested arrays is deeper than
    * two levels, only one level of nesting is removed.
    * @group collection_funcs
    * @since 2.4.0
    */
   def flatten(e: Column): Column = withExpr { Flatten(e.expr) }
-=======
-   * Returns a reversed string or an array with reverse order of elements.
-   * @group collection_funcs
-   * @since 1.5.0
-   */
-  def reverse(e: Column): Column = withExpr { Reverse(e.expr) }
->>>>>>> f81fa478
 
   /**
    * Returns an unordered array containing the keys of the map.
