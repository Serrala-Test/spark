--- conflicted
+++ resolved
@@ -4048,37 +4048,11 @@
      * positioned at the beginning of the array.
      *
      * @group collection_funcs
-<<<<<<< HEAD
-     * @since 3.4.0
-     */
-  def array_prepend(column: Column, element: Any): Column = withExpr {
-    ArrayPrepend(column.expr, lit(element).expr)
-  }
-    /**
-     * Returns an array containing value as well as all elements from array. The new element is
-     * positioned at the beginning of the array.
-     *
-     * @group collection_funcs
-=======
->>>>>>> baa6cc73
      * @since 3.5.0
      */
   def array_prepend(column: Column, element: Any): Column = withExpr {
     ArrayPrepend(column.expr, lit(element).expr)
   }
-<<<<<<< HEAD
-    /**
-     * Returns an array containing value as well as all elements from array. The new element is
-     * positioned at the beginning of the array.
-     *
-     * @group collection_funcs
-     * @since 3.4.0
-     */
-  def array_prepend(column: Column, element: Any): Column = withExpr {
-    ArrayPrepend(column.expr, lit(element).expr)
-  }
-=======
->>>>>>> baa6cc73
 
   /**
    * Removes duplicate values from the array.
