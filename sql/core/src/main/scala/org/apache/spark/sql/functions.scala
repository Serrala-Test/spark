/*
 * Licensed to the Apache Software Foundation (ASF) under one or more
 * contributor license agreements.  See the NOTICE file distributed with
 * this work for additional information regarding copyright ownership.
 * The ASF licenses this file to You under the Apache License, Version 2.0
 * (the "License"); you may not use this file except in compliance with
 * the License.  You may obtain a copy of the License at
 *
 *    http://www.apache.org/licenses/LICENSE-2.0
 *
 * Unless required by applicable law or agreed to in writing, software
 * distributed under the License is distributed on an "AS IS" BASIS,
 * WITHOUT WARRANTIES OR CONDITIONS OF ANY KIND, either express or implied.
 * See the License for the specific language governing permissions and
 * limitations under the License.
 */

package org.apache.spark.sql

import scala.collection.JavaConverters._
import scala.language.implicitConversions
import scala.reflect.runtime.universe.{typeTag, TypeTag}
import scala.util.Try
import scala.util.control.NonFatal

import org.apache.spark.annotation.InterfaceStability
import org.apache.spark.sql.api.java._
import org.apache.spark.sql.catalyst.ScalaReflection
import org.apache.spark.sql.catalyst.analysis.{Star, UnresolvedFunction}
import org.apache.spark.sql.catalyst.encoders.ExpressionEncoder
import org.apache.spark.sql.catalyst.expressions._
import org.apache.spark.sql.catalyst.expressions.aggregate._
import org.apache.spark.sql.catalyst.plans.logical.{HintInfo, ResolvedHint}
import org.apache.spark.sql.execution.SparkSqlParser
import org.apache.spark.sql.expressions.UserDefinedFunction
import org.apache.spark.sql.internal.SQLConf
import org.apache.spark.sql.types._
import org.apache.spark.util.Utils


/**
 * Functions available for DataFrame operations.
 *
 * @groupname udf_funcs UDF functions
 * @groupname agg_funcs Aggregate functions
 * @groupname datetime_funcs Date time functions
 * @groupname sort_funcs Sorting functions
 * @groupname normal_funcs Non-aggregate functions
 * @groupname math_funcs Math functions
 * @groupname misc_funcs Misc functions
 * @groupname window_funcs Window functions
 * @groupname string_funcs String functions
 * @groupname collection_funcs Collection functions
 * @groupname Ungrouped Support functions for DataFrames
 * @since 1.3.0
 */
@InterfaceStability.Stable
// scalastyle:off
object functions {
// scalastyle:on

  private def withExpr(expr: Expression): Column = Column(expr)

  private def withAggregateFunction(
    func: AggregateFunction,
    isDistinct: Boolean = false): Column = {
    Column(func.toAggregateExpression(isDistinct))
  }

  /**
   * Returns a [[Column]] based on the given column name.
   *
   * @group normal_funcs
   * @since 1.3.0
   */
  def col(colName: String): Column = Column(colName)

  /**
   * Returns a [[Column]] based on the given column name. Alias of [[col]].
   *
   * @group normal_funcs
   * @since 1.3.0
   */
  def column(colName: String): Column = Column(colName)

  /**
   * Creates a [[Column]] of literal value.
   *
   * The passed in object is returned directly if it is already a [[Column]].
   * If the object is a Scala Symbol, it is converted into a [[Column]] also.
   * Otherwise, a new [[Column]] is created to represent the literal value.
   *
   * @group normal_funcs
   * @since 1.3.0
   */
  def lit(literal: Any): Column = typedLit(literal)

  /**
   * Creates a [[Column]] of literal value.
   *
   * The passed in object is returned directly if it is already a [[Column]].
   * If the object is a Scala Symbol, it is converted into a [[Column]] also.
   * Otherwise, a new [[Column]] is created to represent the literal value.
   * The difference between this function and [[lit]] is that this function
   * can handle parameterized scala types e.g.: List, Seq and Map.
   *
   * @group normal_funcs
   * @since 2.2.0
   */
  def typedLit[T : TypeTag](literal: T): Column = literal match {
    case c: Column => c
    case s: Symbol => new ColumnName(s.name)
    case _ => Column(Literal.create(literal))
  }

  //////////////////////////////////////////////////////////////////////////////////////////////
  // Sort functions
  //////////////////////////////////////////////////////////////////////////////////////////////

  /**
   * Returns a sort expression based on ascending order of the column.
   * {{{
   *   df.sort(asc("dept"), desc("age"))
   * }}}
   *
   * @group sort_funcs
   * @since 1.3.0
   */
  def asc(columnName: String): Column = Column(columnName).asc

  /**
   * Returns a sort expression based on ascending order of the column,
   * and null values return before non-null values.
   * {{{
   *   df.sort(asc_nulls_first("dept"), desc("age"))
   * }}}
   *
   * @group sort_funcs
   * @since 2.1.0
   */
  def asc_nulls_first(columnName: String): Column = Column(columnName).asc_nulls_first

  /**
   * Returns a sort expression based on ascending order of the column,
   * and null values appear after non-null values.
   * {{{
   *   df.sort(asc_nulls_last("dept"), desc("age"))
   * }}}
   *
   * @group sort_funcs
   * @since 2.1.0
   */
  def asc_nulls_last(columnName: String): Column = Column(columnName).asc_nulls_last

  /**
   * Returns a sort expression based on the descending order of the column.
   * {{{
   *   df.sort(asc("dept"), desc("age"))
   * }}}
   *
   * @group sort_funcs
   * @since 1.3.0
   */
  def desc(columnName: String): Column = Column(columnName).desc

  /**
   * Returns a sort expression based on the descending order of the column,
   * and null values appear before non-null values.
   * {{{
   *   df.sort(asc("dept"), desc_nulls_first("age"))
   * }}}
   *
   * @group sort_funcs
   * @since 2.1.0
   */
  def desc_nulls_first(columnName: String): Column = Column(columnName).desc_nulls_first

  /**
   * Returns a sort expression based on the descending order of the column,
   * and null values appear after non-null values.
   * {{{
   *   df.sort(asc("dept"), desc_nulls_last("age"))
   * }}}
   *
   * @group sort_funcs
   * @since 2.1.0
   */
  def desc_nulls_last(columnName: String): Column = Column(columnName).desc_nulls_last


  //////////////////////////////////////////////////////////////////////////////////////////////
  // Aggregate functions
  //////////////////////////////////////////////////////////////////////////////////////////////

  /**
   * @group agg_funcs
   * @since 1.3.0
   */
  @deprecated("Use approx_count_distinct", "2.1.0")
  def approxCountDistinct(e: Column): Column = approx_count_distinct(e)

  /**
   * @group agg_funcs
   * @since 1.3.0
   */
  @deprecated("Use approx_count_distinct", "2.1.0")
  def approxCountDistinct(columnName: String): Column = approx_count_distinct(columnName)

  /**
   * @group agg_funcs
   * @since 1.3.0
   */
  @deprecated("Use approx_count_distinct", "2.1.0")
  def approxCountDistinct(e: Column, rsd: Double): Column = approx_count_distinct(e, rsd)

  /**
   * @group agg_funcs
   * @since 1.3.0
   */
  @deprecated("Use approx_count_distinct", "2.1.0")
  def approxCountDistinct(columnName: String, rsd: Double): Column = {
    approx_count_distinct(Column(columnName), rsd)
  }

  /**
   * Aggregate function: returns the approximate number of distinct items in a group.
   *
   * @group agg_funcs
   * @since 2.1.0
   */
  def approx_count_distinct(e: Column): Column = withAggregateFunction {
    HyperLogLogPlusPlus(e.expr)
  }

  /**
   * Aggregate function: returns the approximate number of distinct items in a group.
   *
   * @group agg_funcs
   * @since 2.1.0
   */
  def approx_count_distinct(columnName: String): Column = approx_count_distinct(column(columnName))

  /**
   * Aggregate function: returns the approximate number of distinct items in a group.
   *
   * @param rsd maximum estimation error allowed (default = 0.05)
   *
   * @group agg_funcs
   * @since 2.1.0
   */
  def approx_count_distinct(e: Column, rsd: Double): Column = withAggregateFunction {
    HyperLogLogPlusPlus(e.expr, rsd, 0, 0)
  }

  /**
   * Aggregate function: returns the approximate number of distinct items in a group.
   *
   * @param rsd maximum estimation error allowed (default = 0.05)
   *
   * @group agg_funcs
   * @since 2.1.0
   */
  def approx_count_distinct(columnName: String, rsd: Double): Column = {
    approx_count_distinct(Column(columnName), rsd)
  }

  /**
   * Aggregate function: returns the average of the values in a group.
   *
   * @group agg_funcs
   * @since 1.3.0
   */
  def avg(e: Column): Column = withAggregateFunction { Average(e.expr) }

  /**
   * Aggregate function: returns the average of the values in a group.
   *
   * @group agg_funcs
   * @since 1.3.0
   */
  def avg(columnName: String): Column = avg(Column(columnName))

  /**
   * Aggregate function: returns a list of objects with duplicates.
   *
   * @group agg_funcs
   * @since 1.6.0
   */
  def collect_list(e: Column): Column = withAggregateFunction { CollectList(e.expr) }

  /**
   * Aggregate function: returns a list of objects with duplicates.
   *
   * @group agg_funcs
   * @since 1.6.0
   */
  def collect_list(columnName: String): Column = collect_list(Column(columnName))

  /**
   * Aggregate function: returns a set of objects with duplicate elements eliminated.
   *
   * @group agg_funcs
   * @since 1.6.0
   */
  def collect_set(e: Column): Column = withAggregateFunction { CollectSet(e.expr) }

  /**
   * Aggregate function: returns a set of objects with duplicate elements eliminated.
   *
   * @group agg_funcs
   * @since 1.6.0
   */
  def collect_set(columnName: String): Column = collect_set(Column(columnName))

  /**
   * Aggregate function: returns the Pearson Correlation Coefficient for two columns.
   *
   * @group agg_funcs
   * @since 1.6.0
   */
  def corr(column1: Column, column2: Column): Column = withAggregateFunction {
    Corr(column1.expr, column2.expr)
  }

  /**
   * Aggregate function: returns the Pearson Correlation Coefficient for two columns.
   *
   * @group agg_funcs
   * @since 1.6.0
   */
  def corr(columnName1: String, columnName2: String): Column = {
    corr(Column(columnName1), Column(columnName2))
  }

  /**
   * Aggregate function: returns the number of items in a group.
   *
   * @group agg_funcs
   * @since 1.3.0
   */
  def count(e: Column): Column = withAggregateFunction {
    e.expr match {
      // Turn count(*) into count(1)
      case s: Star => Count(Literal(1))
      case _ => Count(e.expr)
    }
  }

  /**
   * Aggregate function: returns the number of items in a group.
   *
   * @group agg_funcs
   * @since 1.3.0
   */
  def count(columnName: String): TypedColumn[Any, Long] =
    count(Column(columnName)).as(ExpressionEncoder[Long]())

  /**
   * Aggregate function: returns the number of distinct items in a group.
   *
   * @group agg_funcs
   * @since 1.3.0
   */
  @scala.annotation.varargs
  def countDistinct(expr: Column, exprs: Column*): Column = {
    withAggregateFunction(Count.apply((expr +: exprs).map(_.expr)), isDistinct = true)
  }

  /**
   * Aggregate function: returns the number of distinct items in a group.
   *
   * @group agg_funcs
   * @since 1.3.0
   */
  @scala.annotation.varargs
  def countDistinct(columnName: String, columnNames: String*): Column =
    countDistinct(Column(columnName), columnNames.map(Column.apply) : _*)

  /**
   * Aggregate function: returns the population covariance for two columns.
   *
   * @group agg_funcs
   * @since 2.0.0
   */
  def covar_pop(column1: Column, column2: Column): Column = withAggregateFunction {
    CovPopulation(column1.expr, column2.expr)
  }

  /**
   * Aggregate function: returns the population covariance for two columns.
   *
   * @group agg_funcs
   * @since 2.0.0
   */
  def covar_pop(columnName1: String, columnName2: String): Column = {
    covar_pop(Column(columnName1), Column(columnName2))
  }

  /**
   * Aggregate function: returns the sample covariance for two columns.
   *
   * @group agg_funcs
   * @since 2.0.0
   */
  def covar_samp(column1: Column, column2: Column): Column = withAggregateFunction {
    CovSample(column1.expr, column2.expr)
  }

  /**
   * Aggregate function: returns the sample covariance for two columns.
   *
   * @group agg_funcs
   * @since 2.0.0
   */
  def covar_samp(columnName1: String, columnName2: String): Column = {
    covar_samp(Column(columnName1), Column(columnName2))
  }

  /**
   * Aggregate function: returns the first value in a group.
   *
   * The function by default returns the first values it sees. It will return the first non-null
   * value it sees when ignoreNulls is set to true. If all values are null, then null is returned.
   *
   * @group agg_funcs
   * @since 2.0.0
   */
  def first(e: Column, ignoreNulls: Boolean): Column = withAggregateFunction {
    new First(e.expr, Literal(ignoreNulls))
  }

  /**
   * Aggregate function: returns the first value of a column in a group.
   *
   * The function by default returns the first values it sees. It will return the first non-null
   * value it sees when ignoreNulls is set to true. If all values are null, then null is returned.
   *
   * @group agg_funcs
   * @since 2.0.0
   */
  def first(columnName: String, ignoreNulls: Boolean): Column = {
    first(Column(columnName), ignoreNulls)
  }

  /**
   * Aggregate function: returns the first value in a group.
   *
   * The function by default returns the first values it sees. It will return the first non-null
   * value it sees when ignoreNulls is set to true. If all values are null, then null is returned.
   *
   * @group agg_funcs
   * @since 1.3.0
   */
  def first(e: Column): Column = first(e, ignoreNulls = false)

  /**
   * Aggregate function: returns the first value of a column in a group.
   *
   * The function by default returns the first values it sees. It will return the first non-null
   * value it sees when ignoreNulls is set to true. If all values are null, then null is returned.
   *
   * @group agg_funcs
   * @since 1.3.0
   */
  def first(columnName: String): Column = first(Column(columnName))

  /**
   * Aggregate function: indicates whether a specified column in a GROUP BY list is aggregated
   * or not, returns 1 for aggregated or 0 for not aggregated in the result set.
   *
   * @group agg_funcs
   * @since 2.0.0
   */
  def grouping(e: Column): Column = Column(Grouping(e.expr))

  /**
   * Aggregate function: indicates whether a specified column in a GROUP BY list is aggregated
   * or not, returns 1 for aggregated or 0 for not aggregated in the result set.
   *
   * @group agg_funcs
   * @since 2.0.0
   */
  def grouping(columnName: String): Column = grouping(Column(columnName))

  /**
   * Aggregate function: returns the level of grouping, equals to
   *
   * {{{
   *   (grouping(c1) <<; (n-1)) + (grouping(c2) <<; (n-2)) + ... + grouping(cn)
   * }}}
   *
   * @note The list of columns should match with grouping columns exactly, or empty (means all the
   * grouping columns).
   *
   * @group agg_funcs
   * @since 2.0.0
   */
  def grouping_id(cols: Column*): Column = Column(GroupingID(cols.map(_.expr)))

  /**
   * Aggregate function: returns the level of grouping, equals to
   *
   * {{{
   *   (grouping(c1) <<; (n-1)) + (grouping(c2) <<; (n-2)) + ... + grouping(cn)
   * }}}
   *
   * @note The list of columns should match with grouping columns exactly.
   *
   * @group agg_funcs
   * @since 2.0.0
   */
  def grouping_id(colName: String, colNames: String*): Column = {
    grouping_id((Seq(colName) ++ colNames).map(n => Column(n)) : _*)
  }

  /**
   * Aggregate function: returns the kurtosis of the values in a group.
   *
   * @group agg_funcs
   * @since 1.6.0
   */
  def kurtosis(e: Column): Column = withAggregateFunction { Kurtosis(e.expr) }

  /**
   * Aggregate function: returns the kurtosis of the values in a group.
   *
   * @group agg_funcs
   * @since 1.6.0
   */
  def kurtosis(columnName: String): Column = kurtosis(Column(columnName))

  /**
   * Aggregate function: returns the last value in a group.
   *
   * The function by default returns the last values it sees. It will return the last non-null
   * value it sees when ignoreNulls is set to true. If all values are null, then null is returned.
   *
   * @group agg_funcs
   * @since 2.0.0
   */
  def last(e: Column, ignoreNulls: Boolean): Column = withAggregateFunction {
    new Last(e.expr, Literal(ignoreNulls))
  }

  /**
   * Aggregate function: returns the last value of the column in a group.
   *
   * The function by default returns the last values it sees. It will return the last non-null
   * value it sees when ignoreNulls is set to true. If all values are null, then null is returned.
   *
   * @group agg_funcs
   * @since 2.0.0
   */
  def last(columnName: String, ignoreNulls: Boolean): Column = {
    last(Column(columnName), ignoreNulls)
  }

  /**
   * Aggregate function: returns the last value in a group.
   *
   * The function by default returns the last values it sees. It will return the last non-null
   * value it sees when ignoreNulls is set to true. If all values are null, then null is returned.
   *
   * @group agg_funcs
   * @since 1.3.0
   */
  def last(e: Column): Column = last(e, ignoreNulls = false)

  /**
   * Aggregate function: returns the last value of the column in a group.
   *
   * The function by default returns the last values it sees. It will return the last non-null
   * value it sees when ignoreNulls is set to true. If all values are null, then null is returned.
   *
   * @group agg_funcs
   * @since 1.3.0
   */
  def last(columnName: String): Column = last(Column(columnName), ignoreNulls = false)

  /**
   * Aggregate function: returns the maximum value of the expression in a group.
   *
   * @group agg_funcs
   * @since 1.3.0
   */
  def max(e: Column): Column = withAggregateFunction { Max(e.expr) }

  /**
   * Aggregate function: returns the maximum value of the column in a group.
   *
   * @group agg_funcs
   * @since 1.3.0
   */
  def max(columnName: String): Column = max(Column(columnName))

  /**
   * Aggregate function: returns the average of the values in a group.
   * Alias for avg.
   *
   * @group agg_funcs
   * @since 1.4.0
   */
  def mean(e: Column): Column = avg(e)

  /**
   * Aggregate function: returns the average of the values in a group.
   * Alias for avg.
   *
   * @group agg_funcs
   * @since 1.4.0
   */
  def mean(columnName: String): Column = avg(columnName)

  /**
   * Aggregate function: returns the minimum value of the expression in a group.
   *
   * @group agg_funcs
   * @since 1.3.0
   */
  def min(e: Column): Column = withAggregateFunction { Min(e.expr) }

  /**
   * Aggregate function: returns the minimum value of the column in a group.
   *
   * @group agg_funcs
   * @since 1.3.0
   */
  def min(columnName: String): Column = min(Column(columnName))

  /**
   * Aggregate function: returns the skewness of the values in a group.
   *
   * @group agg_funcs
   * @since 1.6.0
   */
  def skewness(e: Column): Column = withAggregateFunction { Skewness(e.expr) }

  /**
   * Aggregate function: returns the skewness of the values in a group.
   *
   * @group agg_funcs
   * @since 1.6.0
   */
  def skewness(columnName: String): Column = skewness(Column(columnName))

  /**
   * Aggregate function: alias for `stddev_samp`.
   *
   * @group agg_funcs
   * @since 1.6.0
   */
  def stddev(e: Column): Column = withAggregateFunction { StddevSamp(e.expr) }

  /**
   * Aggregate function: alias for `stddev_samp`.
   *
   * @group agg_funcs
   * @since 1.6.0
   */
  def stddev(columnName: String): Column = stddev(Column(columnName))

  /**
   * Aggregate function: returns the sample standard deviation of
   * the expression in a group.
   *
   * @group agg_funcs
   * @since 1.6.0
   */
  def stddev_samp(e: Column): Column = withAggregateFunction { StddevSamp(e.expr) }

  /**
   * Aggregate function: returns the sample standard deviation of
   * the expression in a group.
   *
   * @group agg_funcs
   * @since 1.6.0
   */
  def stddev_samp(columnName: String): Column = stddev_samp(Column(columnName))

  /**
   * Aggregate function: returns the population standard deviation of
   * the expression in a group.
   *
   * @group agg_funcs
   * @since 1.6.0
   */
  def stddev_pop(e: Column): Column = withAggregateFunction { StddevPop(e.expr) }

  /**
   * Aggregate function: returns the population standard deviation of
   * the expression in a group.
   *
   * @group agg_funcs
   * @since 1.6.0
   */
  def stddev_pop(columnName: String): Column = stddev_pop(Column(columnName))

  /**
   * Aggregate function: returns the sum of all values in the expression.
   *
   * @group agg_funcs
   * @since 1.3.0
   */
  def sum(e: Column): Column = withAggregateFunction { Sum(e.expr) }

  /**
   * Aggregate function: returns the sum of all values in the given column.
   *
   * @group agg_funcs
   * @since 1.3.0
   */
  def sum(columnName: String): Column = sum(Column(columnName))

  /**
   * Aggregate function: returns the sum of distinct values in the expression.
   *
   * @group agg_funcs
   * @since 1.3.0
   */
  def sumDistinct(e: Column): Column = withAggregateFunction(Sum(e.expr), isDistinct = true)

  /**
   * Aggregate function: returns the sum of distinct values in the expression.
   *
   * @group agg_funcs
   * @since 1.3.0
   */
  def sumDistinct(columnName: String): Column = sumDistinct(Column(columnName))

  /**
   * Aggregate function: alias for `var_samp`.
   *
   * @group agg_funcs
   * @since 1.6.0
   */
  def variance(e: Column): Column = withAggregateFunction { VarianceSamp(e.expr) }

  /**
   * Aggregate function: alias for `var_samp`.
   *
   * @group agg_funcs
   * @since 1.6.0
   */
  def variance(columnName: String): Column = variance(Column(columnName))

  /**
   * Aggregate function: returns the unbiased variance of the values in a group.
   *
   * @group agg_funcs
   * @since 1.6.0
   */
  def var_samp(e: Column): Column = withAggregateFunction { VarianceSamp(e.expr) }

  /**
   * Aggregate function: returns the unbiased variance of the values in a group.
   *
   * @group agg_funcs
   * @since 1.6.0
   */
  def var_samp(columnName: String): Column = var_samp(Column(columnName))

  /**
   * Aggregate function: returns the population variance of the values in a group.
   *
   * @group agg_funcs
   * @since 1.6.0
   */
  def var_pop(e: Column): Column = withAggregateFunction { VariancePop(e.expr) }

  /**
   * Aggregate function: returns the population variance of the values in a group.
   *
   * @group agg_funcs
   * @since 1.6.0
   */
  def var_pop(columnName: String): Column = var_pop(Column(columnName))

  //////////////////////////////////////////////////////////////////////////////////////////////
  // Window functions
  //////////////////////////////////////////////////////////////////////////////////////////////
  /**
   * Window function: returns the special frame boundary that represents the first row in the
   * window partition.
   *
   * @group window_funcs
   * @since 2.3.0
   */
  def unboundedPreceding(): Column = Column(UnboundedPreceding)

  /**
   * Window function: returns the special frame boundary that represents the last row in the
   * window partition.
   *
   * @group window_funcs
   * @since 2.3.0
   */
  def unboundedFollowing(): Column = Column(UnboundedFollowing)

  /**
   * Window function: returns the special frame boundary that represents the current row in the
   * window partition.
   *
   * @group window_funcs
   * @since 2.3.0
   */
  def currentRow(): Column = Column(CurrentRow)

  /**
   * Window function: returns the cumulative distribution of values within a window partition,
   * i.e. the fraction of rows that are below the current row.
   *
   * {{{
   *   N = total number of rows in the partition
   *   cumeDist(x) = number of values before (and including) x / N
   * }}}
   *
   * @group window_funcs
   * @since 1.6.0
   */
  def cume_dist(): Column = withExpr { new CumeDist }

  /**
   * Window function: returns the rank of rows within a window partition, without any gaps.
   *
   * The difference between rank and dense_rank is that denseRank leaves no gaps in ranking
   * sequence when there are ties. That is, if you were ranking a competition using dense_rank
   * and had three people tie for second place, you would say that all three were in second
   * place and that the next person came in third. Rank would give me sequential numbers, making
   * the person that came in third place (after the ties) would register as coming in fifth.
   *
   * This is equivalent to the DENSE_RANK function in SQL.
   *
   * @group window_funcs
   * @since 1.6.0
   */
  def dense_rank(): Column = withExpr { new DenseRank }

  /**
   * Window function: returns the value that is `offset` rows before the current row, and
   * `null` if there is less than `offset` rows before the current row. For example,
   * an `offset` of one will return the previous row at any given point in the window partition.
   *
   * This is equivalent to the LAG function in SQL.
   *
   * @group window_funcs
   * @since 1.4.0
   */
  def lag(e: Column, offset: Int): Column = lag(e, offset, null)

  /**
   * Window function: returns the value that is `offset` rows before the current row, and
   * `null` if there is less than `offset` rows before the current row. For example,
   * an `offset` of one will return the previous row at any given point in the window partition.
   *
   * This is equivalent to the LAG function in SQL.
   *
   * @group window_funcs
   * @since 1.4.0
   */
  def lag(columnName: String, offset: Int): Column = lag(columnName, offset, null)

  /**
   * Window function: returns the value that is `offset` rows before the current row, and
   * `defaultValue` if there is less than `offset` rows before the current row. For example,
   * an `offset` of one will return the previous row at any given point in the window partition.
   *
   * This is equivalent to the LAG function in SQL.
   *
   * @group window_funcs
   * @since 1.4.0
   */
  def lag(columnName: String, offset: Int, defaultValue: Any): Column = {
    lag(Column(columnName), offset, defaultValue)
  }

  /**
   * Window function: returns the value that is `offset` rows before the current row, and
   * `defaultValue` if there is less than `offset` rows before the current row. For example,
   * an `offset` of one will return the previous row at any given point in the window partition.
   *
   * This is equivalent to the LAG function in SQL.
   *
   * @group window_funcs
   * @since 1.4.0
   */
  def lag(e: Column, offset: Int, defaultValue: Any): Column = withExpr {
    Lag(e.expr, Literal(offset), Literal(defaultValue))
  }

  /**
   * Window function: returns the value that is `offset` rows after the current row, and
   * `null` if there is less than `offset` rows after the current row. For example,
   * an `offset` of one will return the next row at any given point in the window partition.
   *
   * This is equivalent to the LEAD function in SQL.
   *
   * @group window_funcs
   * @since 1.4.0
   */
  def lead(columnName: String, offset: Int): Column = { lead(columnName, offset, null) }

  /**
   * Window function: returns the value that is `offset` rows after the current row, and
   * `null` if there is less than `offset` rows after the current row. For example,
   * an `offset` of one will return the next row at any given point in the window partition.
   *
   * This is equivalent to the LEAD function in SQL.
   *
   * @group window_funcs
   * @since 1.4.0
   */
  def lead(e: Column, offset: Int): Column = { lead(e, offset, null) }

  /**
   * Window function: returns the value that is `offset` rows after the current row, and
   * `defaultValue` if there is less than `offset` rows after the current row. For example,
   * an `offset` of one will return the next row at any given point in the window partition.
   *
   * This is equivalent to the LEAD function in SQL.
   *
   * @group window_funcs
   * @since 1.4.0
   */
  def lead(columnName: String, offset: Int, defaultValue: Any): Column = {
    lead(Column(columnName), offset, defaultValue)
  }

  /**
   * Window function: returns the value that is `offset` rows after the current row, and
   * `defaultValue` if there is less than `offset` rows after the current row. For example,
   * an `offset` of one will return the next row at any given point in the window partition.
   *
   * This is equivalent to the LEAD function in SQL.
   *
   * @group window_funcs
   * @since 1.4.0
   */
  def lead(e: Column, offset: Int, defaultValue: Any): Column = withExpr {
    Lead(e.expr, Literal(offset), Literal(defaultValue))
  }

  /**
   * Window function: returns the ntile group id (from 1 to `n` inclusive) in an ordered window
   * partition. For example, if `n` is 4, the first quarter of the rows will get value 1, the second
   * quarter will get 2, the third quarter will get 3, and the last quarter will get 4.
   *
   * This is equivalent to the NTILE function in SQL.
   *
   * @group window_funcs
   * @since 1.4.0
   */
  def ntile(n: Int): Column = withExpr { new NTile(Literal(n)) }

  /**
   * Window function: returns the relative rank (i.e. percentile) of rows within a window partition.
   *
   * This is computed by:
   * {{{
   *   (rank of row in its partition - 1) / (number of rows in the partition - 1)
   * }}}
   *
   * This is equivalent to the PERCENT_RANK function in SQL.
   *
   * @group window_funcs
   * @since 1.6.0
   */
  def percent_rank(): Column = withExpr { new PercentRank }

  /**
   * Window function: returns the rank of rows within a window partition.
   *
   * The difference between rank and dense_rank is that dense_rank leaves no gaps in ranking
   * sequence when there are ties. That is, if you were ranking a competition using dense_rank
   * and had three people tie for second place, you would say that all three were in second
   * place and that the next person came in third. Rank would give me sequential numbers, making
   * the person that came in third place (after the ties) would register as coming in fifth.
   *
   * This is equivalent to the RANK function in SQL.
   *
   * @group window_funcs
   * @since 1.4.0
   */
  def rank(): Column = withExpr { new Rank }

  /**
   * Window function: returns a sequential number starting at 1 within a window partition.
   *
   * @group window_funcs
   * @since 1.6.0
   */
  def row_number(): Column = withExpr { RowNumber() }

  //////////////////////////////////////////////////////////////////////////////////////////////
  // Non-aggregate functions
  //////////////////////////////////////////////////////////////////////////////////////////////

  /**
   * Computes the absolute value.
   *
   * @group normal_funcs
   * @since 1.3.0
   */
  def abs(e: Column): Column = withExpr { Abs(e.expr) }

  /**
   * Creates a new array column. The input columns must all have the same data type.
   *
   * @group normal_funcs
   * @since 1.4.0
   */
  @scala.annotation.varargs
  def array(cols: Column*): Column = withExpr { CreateArray(cols.map(_.expr)) }

  /**
   * Creates a new array column. The input columns must all have the same data type.
   *
   * @group normal_funcs
   * @since 1.4.0
   */
  @scala.annotation.varargs
  def array(colName: String, colNames: String*): Column = {
    array((colName +: colNames).map(col) : _*)
  }

  /**
   * Creates a new map column. The input columns must be grouped as key-value pairs, e.g.
   * (key1, value1, key2, value2, ...). The key columns must all have the same data type, and can't
   * be null. The value columns must all have the same data type.
   *
   * @group normal_funcs
   * @since 2.0
   */
  @scala.annotation.varargs
  def map(cols: Column*): Column = withExpr { CreateMap(cols.map(_.expr)) }

  /**
   * Marks a DataFrame as small enough for use in broadcast joins.
   *
   * The following example marks the right DataFrame for broadcast hash join using `joinKey`.
   * {{{
   *   // left and right are DataFrames
   *   left.join(broadcast(right), "joinKey")
   * }}}
   *
   * @group normal_funcs
   * @since 1.5.0
   */
  def broadcast[T](df: Dataset[T]): Dataset[T] = {
    Dataset[T](df.sparkSession,
      ResolvedHint(df.logicalPlan, HintInfo(broadcast = true)))(df.exprEnc)
  }

  /**
   * Returns the first column that is not null, or null if all inputs are null.
   *
   * For example, `coalesce(a, b, c)` will return a if a is not null,
   * or b if a is null and b is not null, or c if both a and b are null but c is not null.
   *
   * @group normal_funcs
   * @since 1.3.0
   */
  @scala.annotation.varargs
  def coalesce(e: Column*): Column = withExpr { Coalesce(e.map(_.expr)) }

  /**
   * Creates a string column for the file name of the current Spark task.
   *
   * @group normal_funcs
   * @since 1.6.0
   */
  def input_file_name(): Column = withExpr { InputFileName() }

  /**
   * Return true iff the column is NaN.
   *
   * @group normal_funcs
   * @since 1.6.0
   */
  def isnan(e: Column): Column = withExpr { IsNaN(e.expr) }

  /**
   * Return true iff the column is null.
   *
   * @group normal_funcs
   * @since 1.6.0
   */
  def isnull(e: Column): Column = withExpr { IsNull(e.expr) }

  /**
   * A column expression that generates monotonically increasing 64-bit integers.
   *
   * The generated ID is guaranteed to be monotonically increasing and unique, but not consecutive.
   * The current implementation puts the partition ID in the upper 31 bits, and the record number
   * within each partition in the lower 33 bits. The assumption is that the data frame has
   * less than 1 billion partitions, and each partition has less than 8 billion records.
   *
   * As an example, consider a `DataFrame` with two partitions, each with 3 records.
   * This expression would return the following IDs:
   *
   * {{{
   * 0, 1, 2, 8589934592 (1L << 33), 8589934593, 8589934594.
   * }}}
   *
   * @group normal_funcs
   * @since 1.4.0
   */
  @deprecated("Use monotonically_increasing_id()", "2.0.0")
  def monotonicallyIncreasingId(): Column = monotonically_increasing_id()

  /**
   * A column expression that generates monotonically increasing 64-bit integers.
   *
   * The generated ID is guaranteed to be monotonically increasing and unique, but not consecutive.
   * The current implementation puts the partition ID in the upper 31 bits, and the record number
   * within each partition in the lower 33 bits. The assumption is that the data frame has
   * less than 1 billion partitions, and each partition has less than 8 billion records.
   *
   * As an example, consider a `DataFrame` with two partitions, each with 3 records.
   * This expression would return the following IDs:
   *
   * {{{
   * 0, 1, 2, 8589934592 (1L << 33), 8589934593, 8589934594.
   * }}}
   *
   * @group normal_funcs
   * @since 1.6.0
   */
  def monotonically_increasing_id(): Column = withExpr { MonotonicallyIncreasingID() }

  /**
   * Returns col1 if it is not NaN, or col2 if col1 is NaN.
   *
   * Both inputs should be floating point columns (DoubleType or FloatType).
   *
   * @group normal_funcs
   * @since 1.5.0
   */
  def nanvl(col1: Column, col2: Column): Column = withExpr { NaNvl(col1.expr, col2.expr) }

  /**
   * Unary minus, i.e. negate the expression.
   * {{{
   *   // Select the amount column and negates all values.
   *   // Scala:
   *   df.select( -df("amount") )
   *
   *   // Java:
   *   df.select( negate(df.col("amount")) );
   * }}}
   *
   * @group normal_funcs
   * @since 1.3.0
   */
  def negate(e: Column): Column = -e

  /**
   * Inversion of boolean expression, i.e. NOT.
   * {{{
   *   // Scala: select rows that are not active (isActive === false)
   *   df.filter( !df("isActive") )
   *
   *   // Java:
   *   df.filter( not(df.col("isActive")) );
   * }}}
   *
   * @group normal_funcs
   * @since 1.3.0
   */
  def not(e: Column): Column = !e

  /**
   * Generate a random column with independent and identically distributed (i.i.d.) samples
   * from U[0.0, 1.0].
   *
   * @note This is indeterministic when data partitions are not fixed.
   *
   * @group normal_funcs
   * @since 1.4.0
   */
  def rand(seed: Long): Column = withExpr { Rand(seed) }

  /**
   * Generate a random column with independent and identically distributed (i.i.d.) samples
   * from U[0.0, 1.0].
   *
   * @group normal_funcs
   * @since 1.4.0
   */
  def rand(): Column = rand(Utils.random.nextLong)

  /**
   * Generate a column with independent and identically distributed (i.i.d.) samples from
   * the standard normal distribution.
   *
   * @note This is indeterministic when data partitions are not fixed.
   *
   * @group normal_funcs
   * @since 1.4.0
   */
  def randn(seed: Long): Column = withExpr { Randn(seed) }

  /**
   * Generate a column with independent and identically distributed (i.i.d.) samples from
   * the standard normal distribution.
   *
   * @group normal_funcs
   * @since 1.4.0
   */
  def randn(): Column = randn(Utils.random.nextLong)

  /**
   * Partition ID.
   *
   * @note This is indeterministic because it depends on data partitioning and task scheduling.
   *
   * @group normal_funcs
   * @since 1.6.0
   */
  def spark_partition_id(): Column = withExpr { SparkPartitionID() }

  /**
   * Computes the square root of the specified float value.
   *
   * @group math_funcs
   * @since 1.3.0
   */
  def sqrt(e: Column): Column = withExpr { Sqrt(e.expr) }

  /**
   * Computes the square root of the specified float value.
   *
   * @group math_funcs
   * @since 1.5.0
   */
  def sqrt(colName: String): Column = sqrt(Column(colName))

  /**
   * Creates a new struct column.
   * If the input column is a column in a `DataFrame`, or a derived column expression
   * that is named (i.e. aliased), its name would be retained as the StructField's name,
   * otherwise, the newly generated StructField's name would be auto generated as
   * `col` with a suffix `index + 1`, i.e. col1, col2, col3, ...
   *
   * @group normal_funcs
   * @since 1.4.0
   */
  @scala.annotation.varargs
  def struct(cols: Column*): Column = withExpr { CreateStruct(cols.map(_.expr)) }

  /**
   * Creates a new struct column that composes multiple input columns.
   *
   * @group normal_funcs
   * @since 1.4.0
   */
  @scala.annotation.varargs
  def struct(colName: String, colNames: String*): Column = {
    struct((colName +: colNames).map(col) : _*)
  }

  /**
   * Evaluates a list of conditions and returns one of multiple possible result expressions.
   * If otherwise is not defined at the end, null is returned for unmatched conditions.
   *
   * {{{
   *   // Example: encoding gender string column into integer.
   *
   *   // Scala:
   *   people.select(when(people("gender") === "male", 0)
   *     .when(people("gender") === "female", 1)
   *     .otherwise(2))
   *
   *   // Java:
   *   people.select(when(col("gender").equalTo("male"), 0)
   *     .when(col("gender").equalTo("female"), 1)
   *     .otherwise(2))
   * }}}
   *
   * @group normal_funcs
   * @since 1.4.0
   */
  def when(condition: Column, value: Any): Column = withExpr {
    CaseWhen(Seq((condition.expr, lit(value).expr)))
  }

  /**
   * Computes bitwise NOT.
   *
   * @group normal_funcs
   * @since 1.4.0
   */
  def bitwiseNOT(e: Column): Column = withExpr { BitwiseNot(e.expr) }

  /**
   * Parses the expression string into the column that it represents, similar to
   * [[Dataset#selectExpr]].
   * {{{
   *   // get the number of words of each length
   *   df.groupBy(expr("length(word)")).count()
   * }}}
   *
   * @group normal_funcs
   */
  def expr(expr: String): Column = {
    val parser = SparkSession.getActiveSession.map(_.sessionState.sqlParser).getOrElse {
      new SparkSqlParser(new SQLConf)
    }
    Column(parser.parseExpression(expr))
  }

  //////////////////////////////////////////////////////////////////////////////////////////////
  // Math Functions
  //////////////////////////////////////////////////////////////////////////////////////////////

  /**
   * @return inverse cosine of `e` in radians, as if computed by `java.lang.Math.acos`
   *
   * @group math_funcs
   * @since 1.4.0
   */
  def acos(e: Column): Column = withExpr { Acos(e.expr) }

  /**
   * @return inverse cosine of `columnName`, as if computed by `java.lang.Math.acos`
   *
   * @group math_funcs
   * @since 1.4.0
   */
  def acos(columnName: String): Column = acos(Column(columnName))

  /**
   * @return inverse sine of `e` in radians, as if computed by `java.lang.Math.asin`
   *
   * @group math_funcs
   * @since 1.4.0
   */
  def asin(e: Column): Column = withExpr { Asin(e.expr) }

  /**
   * @return inverse sine of `columnName`, as if computed by `java.lang.Math.asin`
   *
   * @group math_funcs
   * @since 1.4.0
   */
  def asin(columnName: String): Column = asin(Column(columnName))

  /**
   * @return inverse tangent of `e`, as if computed by `java.lang.Math.atan`
   *
   * @group math_funcs
   * @since 1.4.0
   */
  def atan(e: Column): Column = withExpr { Atan(e.expr) }

  /**
   * @return inverse tangent of `columnName`, as if computed by `java.lang.Math.atan`
   *
   * @group math_funcs
   * @since 1.4.0
   */
  def atan(columnName: String): Column = atan(Column(columnName))

  /**
   * @param y coordinate on y-axis
   * @param x coordinate on x-axis
   * @return the <i>theta</i> component of the point
   *         (<i>r</i>, <i>theta</i>)
   *         in polar coordinates that corresponds to the point
   *         (<i>x</i>, <i>y</i>) in Cartesian coordinates,
   *         as if computed by `java.lang.Math.atan2`
   *
   * @group math_funcs
   * @since 1.4.0
   */
  def atan2(y: Column, x: Column): Column = withExpr { Atan2(y.expr, x.expr) }

  /**
   * @param y coordinate on y-axis
   * @param xName coordinate on x-axis
   * @return the <i>theta</i> component of the point
   *         (<i>r</i>, <i>theta</i>)
   *         in polar coordinates that corresponds to the point
   *         (<i>x</i>, <i>y</i>) in Cartesian coordinates,
   *         as if computed by `java.lang.Math.atan2`
   *
   * @group math_funcs
   * @since 1.4.0
   */
  def atan2(y: Column, xName: String): Column = atan2(y, Column(xName))

  /**
   * @param yName coordinate on y-axis
   * @param x coordinate on x-axis
   * @return the <i>theta</i> component of the point
   *         (<i>r</i>, <i>theta</i>)
   *         in polar coordinates that corresponds to the point
   *         (<i>x</i>, <i>y</i>) in Cartesian coordinates,
   *         as if computed by `java.lang.Math.atan2`
   *
   * @group math_funcs
   * @since 1.4.0
   */
  def atan2(yName: String, x: Column): Column = atan2(Column(yName), x)

  /**
   * @param yName coordinate on y-axis
   * @param xName coordinate on x-axis
   * @return the <i>theta</i> component of the point
   *         (<i>r</i>, <i>theta</i>)
   *         in polar coordinates that corresponds to the point
   *         (<i>x</i>, <i>y</i>) in Cartesian coordinates,
   *         as if computed by `java.lang.Math.atan2`
   *
   * @group math_funcs
   * @since 1.4.0
   */
  def atan2(yName: String, xName: String): Column =
    atan2(Column(yName), Column(xName))

  /**
   * @param y coordinate on y-axis
   * @param xValue coordinate on x-axis
   * @return the <i>theta</i> component of the point
   *         (<i>r</i>, <i>theta</i>)
   *         in polar coordinates that corresponds to the point
   *         (<i>x</i>, <i>y</i>) in Cartesian coordinates,
   *         as if computed by `java.lang.Math.atan2`
   *
   * @group math_funcs
   * @since 1.4.0
   */
  def atan2(y: Column, xValue: Double): Column = atan2(y, lit(xValue))

  /**
   * @param yName coordinate on y-axis
   * @param xValue coordinate on x-axis
   * @return the <i>theta</i> component of the point
   *         (<i>r</i>, <i>theta</i>)
   *         in polar coordinates that corresponds to the point
   *         (<i>x</i>, <i>y</i>) in Cartesian coordinates,
   *         as if computed by `java.lang.Math.atan2`
   *
   * @group math_funcs
   * @since 1.4.0
   */
  def atan2(yName: String, xValue: Double): Column = atan2(Column(yName), xValue)

  /**
   * @param yValue coordinate on y-axis
   * @param x coordinate on x-axis
   * @return the <i>theta</i> component of the point
   *         (<i>r</i>, <i>theta</i>)
   *         in polar coordinates that corresponds to the point
   *         (<i>x</i>, <i>y</i>) in Cartesian coordinates,
   *         as if computed by `java.lang.Math.atan2`
   *
   * @group math_funcs
   * @since 1.4.0
   */
  def atan2(yValue: Double, x: Column): Column = atan2(lit(yValue), x)

  /**
   * @param yValue coordinate on y-axis
   * @param xName coordinate on x-axis
   * @return the <i>theta</i> component of the point
   *         (<i>r</i>, <i>theta</i>)
   *         in polar coordinates that corresponds to the point
   *         (<i>x</i>, <i>y</i>) in Cartesian coordinates,
   *         as if computed by `java.lang.Math.atan2`
   *
   * @group math_funcs
   * @since 1.4.0
   */
  def atan2(yValue: Double, xName: String): Column = atan2(yValue, Column(xName))

  /**
   * An expression that returns the string representation of the binary value of the given long
   * column. For example, bin("12") returns "1100".
   *
   * @group math_funcs
   * @since 1.5.0
   */
  def bin(e: Column): Column = withExpr { Bin(e.expr) }

  /**
   * An expression that returns the string representation of the binary value of the given long
   * column. For example, bin("12") returns "1100".
   *
   * @group math_funcs
   * @since 1.5.0
   */
  def bin(columnName: String): Column = bin(Column(columnName))

  /**
   * Computes the cube-root of the given value.
   *
   * @group math_funcs
   * @since 1.4.0
   */
  def cbrt(e: Column): Column = withExpr { Cbrt(e.expr) }

  /**
   * Computes the cube-root of the given column.
   *
   * @group math_funcs
   * @since 1.4.0
   */
  def cbrt(columnName: String): Column = cbrt(Column(columnName))

  /**
   * Computes the ceiling of the given value.
   *
   * @group math_funcs
   * @since 1.4.0
   */
  def ceil(e: Column): Column = withExpr { Ceil(e.expr) }

  /**
   * Computes the ceiling of the given column.
   *
   * @group math_funcs
   * @since 1.4.0
   */
  def ceil(columnName: String): Column = ceil(Column(columnName))

  /**
   * Convert a number in a string column from one base to another.
   *
   * @group math_funcs
   * @since 1.5.0
   */
  def conv(num: Column, fromBase: Int, toBase: Int): Column = withExpr {
    Conv(num.expr, lit(fromBase).expr, lit(toBase).expr)
  }

  /**
   * @param e angle in radians
   * @return cosine of the angle, as if computed by `java.lang.Math.cos`
   *
   * @group math_funcs
   * @since 1.4.0
   */
  def cos(e: Column): Column = withExpr { Cos(e.expr) }

  /**
   * @param columnName angle in radians
   * @return cosine of the angle, as if computed by `java.lang.Math.cos`
   *
   * @group math_funcs
   * @since 1.4.0
   */
  def cos(columnName: String): Column = cos(Column(columnName))

  /**
   * @param e hyperbolic angle
   * @return hyperbolic cosine of the angle, as if computed by `java.lang.Math.cosh`
   *
   * @group math_funcs
   * @since 1.4.0
   */
  def cosh(e: Column): Column = withExpr { Cosh(e.expr) }

  /**
   * @param columnName hyperbolic angle
   * @return hyperbolic cosine of the angle, as if computed by `java.lang.Math.cosh`
   *
   * @group math_funcs
   * @since 1.4.0
   */
  def cosh(columnName: String): Column = cosh(Column(columnName))

  /**
   * Computes the exponential of the given value.
   *
   * @group math_funcs
   * @since 1.4.0
   */
  def exp(e: Column): Column = withExpr { Exp(e.expr) }

  /**
   * Computes the exponential of the given column.
   *
   * @group math_funcs
   * @since 1.4.0
   */
  def exp(columnName: String): Column = exp(Column(columnName))

  /**
   * Computes the exponential of the given value minus one.
   *
   * @group math_funcs
   * @since 1.4.0
   */
  def expm1(e: Column): Column = withExpr { Expm1(e.expr) }

  /**
   * Computes the exponential of the given column.
   *
   * @group math_funcs
   * @since 1.4.0
   */
  def expm1(columnName: String): Column = expm1(Column(columnName))

  /**
   * Computes the factorial of the given value.
   *
   * @group math_funcs
   * @since 1.5.0
   */
  def factorial(e: Column): Column = withExpr { Factorial(e.expr) }

  /**
   * Computes the floor of the given value.
   *
   * @group math_funcs
   * @since 1.4.0
   */
  def floor(e: Column): Column = withExpr { Floor(e.expr) }

  /**
   * Computes the floor of the given column.
   *
   * @group math_funcs
   * @since 1.4.0
   */
  def floor(columnName: String): Column = floor(Column(columnName))

  /**
   * Returns the greatest value of the list of values, skipping null values.
   * This function takes at least 2 parameters. It will return null iff all parameters are null.
   *
   * @group normal_funcs
   * @since 1.5.0
   */
  @scala.annotation.varargs
  def greatest(exprs: Column*): Column = withExpr { Greatest(exprs.map(_.expr)) }

  /**
   * Returns the greatest value of the list of column names, skipping null values.
   * This function takes at least 2 parameters. It will return null iff all parameters are null.
   *
   * @group normal_funcs
   * @since 1.5.0
   */
  @scala.annotation.varargs
  def greatest(columnName: String, columnNames: String*): Column = {
    greatest((columnName +: columnNames).map(Column.apply): _*)
  }

  /**
   * Computes hex value of the given column.
   *
   * @group math_funcs
   * @since 1.5.0
   */
  def hex(column: Column): Column = withExpr { Hex(column.expr) }

  /**
   * Inverse of hex. Interprets each pair of characters as a hexadecimal number
   * and converts to the byte representation of number.
   *
   * @group math_funcs
   * @since 1.5.0
   */
  def unhex(column: Column): Column = withExpr { Unhex(column.expr) }

  /**
   * Computes `sqrt(a^2^ + b^2^)` without intermediate overflow or underflow.
   *
   * @group math_funcs
   * @since 1.4.0
   */
  def hypot(l: Column, r: Column): Column = withExpr { Hypot(l.expr, r.expr) }

  /**
   * Computes `sqrt(a^2^ + b^2^)` without intermediate overflow or underflow.
   *
   * @group math_funcs
   * @since 1.4.0
   */
  def hypot(l: Column, rightName: String): Column = hypot(l, Column(rightName))

  /**
   * Computes `sqrt(a^2^ + b^2^)` without intermediate overflow or underflow.
   *
   * @group math_funcs
   * @since 1.4.0
   */
  def hypot(leftName: String, r: Column): Column = hypot(Column(leftName), r)

  /**
   * Computes `sqrt(a^2^ + b^2^)` without intermediate overflow or underflow.
   *
   * @group math_funcs
   * @since 1.4.0
   */
  def hypot(leftName: String, rightName: String): Column =
    hypot(Column(leftName), Column(rightName))

  /**
   * Computes `sqrt(a^2^ + b^2^)` without intermediate overflow or underflow.
   *
   * @group math_funcs
   * @since 1.4.0
   */
  def hypot(l: Column, r: Double): Column = hypot(l, lit(r))

  /**
   * Computes `sqrt(a^2^ + b^2^)` without intermediate overflow or underflow.
   *
   * @group math_funcs
   * @since 1.4.0
   */
  def hypot(leftName: String, r: Double): Column = hypot(Column(leftName), r)

  /**
   * Computes `sqrt(a^2^ + b^2^)` without intermediate overflow or underflow.
   *
   * @group math_funcs
   * @since 1.4.0
   */
  def hypot(l: Double, r: Column): Column = hypot(lit(l), r)

  /**
   * Computes `sqrt(a^2^ + b^2^)` without intermediate overflow or underflow.
   *
   * @group math_funcs
   * @since 1.4.0
   */
  def hypot(l: Double, rightName: String): Column = hypot(l, Column(rightName))

  /**
   * Returns the least value of the list of values, skipping null values.
   * This function takes at least 2 parameters. It will return null iff all parameters are null.
   *
   * @group normal_funcs
   * @since 1.5.0
   */
  @scala.annotation.varargs
  def least(exprs: Column*): Column = withExpr { Least(exprs.map(_.expr)) }

  /**
   * Returns the least value of the list of column names, skipping null values.
   * This function takes at least 2 parameters. It will return null iff all parameters are null.
   *
   * @group normal_funcs
   * @since 1.5.0
   */
  @scala.annotation.varargs
  def least(columnName: String, columnNames: String*): Column = {
    least((columnName +: columnNames).map(Column.apply): _*)
  }

  /**
   * Computes the natural logarithm of the given value.
   *
   * @group math_funcs
   * @since 1.4.0
   */
  def log(e: Column): Column = withExpr { Log(e.expr) }

  /**
   * Computes the natural logarithm of the given column.
   *
   * @group math_funcs
   * @since 1.4.0
   */
  def log(columnName: String): Column = log(Column(columnName))

  /**
   * Returns the first argument-base logarithm of the second argument.
   *
   * @group math_funcs
   * @since 1.4.0
   */
  def log(base: Double, a: Column): Column = withExpr { Logarithm(lit(base).expr, a.expr) }

  /**
   * Returns the first argument-base logarithm of the second argument.
   *
   * @group math_funcs
   * @since 1.4.0
   */
  def log(base: Double, columnName: String): Column = log(base, Column(columnName))

  /**
   * Computes the logarithm of the given value in base 10.
   *
   * @group math_funcs
   * @since 1.4.0
   */
  def log10(e: Column): Column = withExpr { Log10(e.expr) }

  /**
   * Computes the logarithm of the given value in base 10.
   *
   * @group math_funcs
   * @since 1.4.0
   */
  def log10(columnName: String): Column = log10(Column(columnName))

  /**
   * Computes the natural logarithm of the given value plus one.
   *
   * @group math_funcs
   * @since 1.4.0
   */
  def log1p(e: Column): Column = withExpr { Log1p(e.expr) }

  /**
   * Computes the natural logarithm of the given column plus one.
   *
   * @group math_funcs
   * @since 1.4.0
   */
  def log1p(columnName: String): Column = log1p(Column(columnName))

  /**
   * Computes the logarithm of the given column in base 2.
   *
   * @group math_funcs
   * @since 1.5.0
   */
  def log2(expr: Column): Column = withExpr { Log2(expr.expr) }

  /**
   * Computes the logarithm of the given value in base 2.
   *
   * @group math_funcs
   * @since 1.5.0
   */
  def log2(columnName: String): Column = log2(Column(columnName))

  /**
   * Returns the value of the first argument raised to the power of the second argument.
   *
   * @group math_funcs
   * @since 1.4.0
   */
  def pow(l: Column, r: Column): Column = withExpr { Pow(l.expr, r.expr) }

  /**
   * Returns the value of the first argument raised to the power of the second argument.
   *
   * @group math_funcs
   * @since 1.4.0
   */
  def pow(l: Column, rightName: String): Column = pow(l, Column(rightName))

  /**
   * Returns the value of the first argument raised to the power of the second argument.
   *
   * @group math_funcs
   * @since 1.4.0
   */
  def pow(leftName: String, r: Column): Column = pow(Column(leftName), r)

  /**
   * Returns the value of the first argument raised to the power of the second argument.
   *
   * @group math_funcs
   * @since 1.4.0
   */
  def pow(leftName: String, rightName: String): Column = pow(Column(leftName), Column(rightName))

  /**
   * Returns the value of the first argument raised to the power of the second argument.
   *
   * @group math_funcs
   * @since 1.4.0
   */
  def pow(l: Column, r: Double): Column = pow(l, lit(r))

  /**
   * Returns the value of the first argument raised to the power of the second argument.
   *
   * @group math_funcs
   * @since 1.4.0
   */
  def pow(leftName: String, r: Double): Column = pow(Column(leftName), r)

  /**
   * Returns the value of the first argument raised to the power of the second argument.
   *
   * @group math_funcs
   * @since 1.4.0
   */
  def pow(l: Double, r: Column): Column = pow(lit(l), r)

  /**
   * Returns the value of the first argument raised to the power of the second argument.
   *
   * @group math_funcs
   * @since 1.4.0
   */
  def pow(l: Double, rightName: String): Column = pow(l, Column(rightName))

  /**
   * Returns the positive value of dividend mod divisor.
   *
   * @group math_funcs
   * @since 1.5.0
   */
  def pmod(dividend: Column, divisor: Column): Column = withExpr {
    Pmod(dividend.expr, divisor.expr)
  }

  /**
   * Returns the double value that is closest in value to the argument and
   * is equal to a mathematical integer.
   *
   * @group math_funcs
   * @since 1.4.0
   */
  def rint(e: Column): Column = withExpr { Rint(e.expr) }

  /**
   * Returns the double value that is closest in value to the argument and
   * is equal to a mathematical integer.
   *
   * @group math_funcs
   * @since 1.4.0
   */
  def rint(columnName: String): Column = rint(Column(columnName))

  /**
   * Returns the value of the column `e` rounded to 0 decimal places with HALF_UP round mode.
   *
   * @group math_funcs
   * @since 1.5.0
   */
  def round(e: Column): Column = round(e, 0)

  /**
   * Round the value of `e` to `scale` decimal places with HALF_UP round mode
   * if `scale` is greater than or equal to 0 or at integral part when `scale` is less than 0.
   *
   * @group math_funcs
   * @since 1.5.0
   */
  def round(e: Column, scale: Int): Column = withExpr { Round(e.expr, Literal(scale)) }

  /**
   * Returns the value of the column `e` rounded to 0 decimal places with HALF_EVEN round mode.
   *
   * @group math_funcs
   * @since 2.0.0
   */
  def bround(e: Column): Column = bround(e, 0)

  /**
   * Round the value of `e` to `scale` decimal places with HALF_EVEN round mode
   * if `scale` is greater than or equal to 0 or at integral part when `scale` is less than 0.
   *
   * @group math_funcs
   * @since 2.0.0
   */
  def bround(e: Column, scale: Int): Column = withExpr { BRound(e.expr, Literal(scale)) }

  /**
   * Shift the given value numBits left. If the given value is a long value, this function
   * will return a long value else it will return an integer value.
   *
   * @group math_funcs
   * @since 1.5.0
   */
  def shiftLeft(e: Column, numBits: Int): Column = withExpr { ShiftLeft(e.expr, lit(numBits).expr) }

  /**
   * (Signed) shift the given value numBits right. If the given value is a long value, it will
   * return a long value else it will return an integer value.
   *
   * @group math_funcs
   * @since 1.5.0
   */
  def shiftRight(e: Column, numBits: Int): Column = withExpr {
    ShiftRight(e.expr, lit(numBits).expr)
  }

  /**
   * Unsigned shift the given value numBits right. If the given value is a long value,
   * it will return a long value else it will return an integer value.
   *
   * @group math_funcs
   * @since 1.5.0
   */
  def shiftRightUnsigned(e: Column, numBits: Int): Column = withExpr {
    ShiftRightUnsigned(e.expr, lit(numBits).expr)
  }

  /**
   * Computes the signum of the given value.
   *
   * @group math_funcs
   * @since 1.4.0
   */
  def signum(e: Column): Column = withExpr { Signum(e.expr) }

  /**
   * Computes the signum of the given column.
   *
   * @group math_funcs
   * @since 1.4.0
   */
  def signum(columnName: String): Column = signum(Column(columnName))

  /**
   * @param e angle in radians
   * @return sine of the angle, as if computed by `java.lang.Math.sin`
   *
   * @group math_funcs
   * @since 1.4.0
   */
  def sin(e: Column): Column = withExpr { Sin(e.expr) }

  /**
   * @param columnName angle in radians
   * @return sine of the angle, as if computed by `java.lang.Math.sin`
   *
   * @group math_funcs
   * @since 1.4.0
   */
  def sin(columnName: String): Column = sin(Column(columnName))

  /**
   * @param e hyperbolic angle
   * @return hyperbolic sine of the given value, as if computed by `java.lang.Math.sinh`
   *
   * @group math_funcs
   * @since 1.4.0
   */
  def sinh(e: Column): Column = withExpr { Sinh(e.expr) }

  /**
   * @param columnName hyperbolic angle
   * @return hyperbolic sine of the given value, as if computed by `java.lang.Math.sinh`
   *
   * @group math_funcs
   * @since 1.4.0
   */
  def sinh(columnName: String): Column = sinh(Column(columnName))

  /**
   * @param e angle in radians
   * @return tangent of the given value, as if computed by `java.lang.Math.tan`
   *
   * @group math_funcs
   * @since 1.4.0
   */
  def tan(e: Column): Column = withExpr { Tan(e.expr) }

  /**
   * @param columnName angle in radians
   * @return tangent of the given value, as if computed by `java.lang.Math.tan`
   *
   * @group math_funcs
   * @since 1.4.0
   */
  def tan(columnName: String): Column = tan(Column(columnName))

  /**
   * @param e hyperbolic angle
   * @return hyperbolic tangent of the given value, as if computed by `java.lang.Math.tanh`
   *
   * @group math_funcs
   * @since 1.4.0
   */
  def tanh(e: Column): Column = withExpr { Tanh(e.expr) }

  /**
   * @param columnName hyperbolic angle
   * @return hyperbolic tangent of the given value, as if computed by `java.lang.Math.tanh`
   *
   * @group math_funcs
   * @since 1.4.0
   */
  def tanh(columnName: String): Column = tanh(Column(columnName))

  /**
   * @group math_funcs
   * @since 1.4.0
   */
  @deprecated("Use degrees", "2.1.0")
  def toDegrees(e: Column): Column = degrees(e)

  /**
   * @group math_funcs
   * @since 1.4.0
   */
  @deprecated("Use degrees", "2.1.0")
  def toDegrees(columnName: String): Column = degrees(Column(columnName))

  /**
   * Converts an angle measured in radians to an approximately equivalent angle measured in degrees.
   *
   * @param e angle in radians
   * @return angle in degrees, as if computed by `java.lang.Math.toDegrees`
   *
   * @group math_funcs
   * @since 2.1.0
   */
  def degrees(e: Column): Column = withExpr { ToDegrees(e.expr) }

  /**
   * Converts an angle measured in radians to an approximately equivalent angle measured in degrees.
   *
   * @param columnName angle in radians
   * @return angle in degrees, as if computed by `java.lang.Math.toDegrees`
   *
   * @group math_funcs
   * @since 2.1.0
   */
  def degrees(columnName: String): Column = degrees(Column(columnName))

  /**
   * @group math_funcs
   * @since 1.4.0
   */
  @deprecated("Use radians", "2.1.0")
  def toRadians(e: Column): Column = radians(e)

  /**
   * @group math_funcs
   * @since 1.4.0
   */
  @deprecated("Use radians", "2.1.0")
  def toRadians(columnName: String): Column = radians(Column(columnName))

  /**
   * Converts an angle measured in degrees to an approximately equivalent angle measured in radians.
   *
   * @param e angle in degrees
   * @return angle in radians, as if computed by `java.lang.Math.toRadians`
   *
   * @group math_funcs
   * @since 2.1.0
   */
  def radians(e: Column): Column = withExpr { ToRadians(e.expr) }

  /**
   * Converts an angle measured in degrees to an approximately equivalent angle measured in radians.
   *
   * @param columnName angle in degrees
   * @return angle in radians, as if computed by `java.lang.Math.toRadians`
   *
   * @group math_funcs
   * @since 2.1.0
   */
  def radians(columnName: String): Column = radians(Column(columnName))

  //////////////////////////////////////////////////////////////////////////////////////////////
  // Misc functions
  //////////////////////////////////////////////////////////////////////////////////////////////

  /**
   * Calculates the MD5 digest of a binary column and returns the value
   * as a 32 character hex string.
   *
   * @group misc_funcs
   * @since 1.5.0
   */
  def md5(e: Column): Column = withExpr { Md5(e.expr) }

  /**
   * Calculates the SHA-1 digest of a binary column and returns the value
   * as a 40 character hex string.
   *
   * @group misc_funcs
   * @since 1.5.0
   */
  def sha1(e: Column): Column = withExpr { Sha1(e.expr) }

  /**
   * Calculates the SHA-2 family of hash functions of a binary column and
   * returns the value as a hex string.
   *
   * @param e column to compute SHA-2 on.
   * @param numBits one of 224, 256, 384, or 512.
   *
   * @group misc_funcs
   * @since 1.5.0
   */
  def sha2(e: Column, numBits: Int): Column = {
    require(Seq(0, 224, 256, 384, 512).contains(numBits),
      s"numBits $numBits is not in the permitted values (0, 224, 256, 384, 512)")
    withExpr { Sha2(e.expr, lit(numBits).expr) }
  }

  /**
   * Calculates the cyclic redundancy check value  (CRC32) of a binary column and
   * returns the value as a bigint.
   *
   * @group misc_funcs
   * @since 1.5.0
   */
  def crc32(e: Column): Column = withExpr { Crc32(e.expr) }

  /**
   * Calculates the hash code of given columns, and returns the result as an int column.
   *
   * @group misc_funcs
   * @since 2.0.0
   */
  @scala.annotation.varargs
  def hash(cols: Column*): Column = withExpr {
    new Murmur3Hash(cols.map(_.expr))
  }

  //////////////////////////////////////////////////////////////////////////////////////////////
  // String functions
  //////////////////////////////////////////////////////////////////////////////////////////////

  /**
   * Computes the numeric value of the first character of the string column, and returns the
   * result as an int column.
   *
   * @group string_funcs
   * @since 1.5.0
   */
  def ascii(e: Column): Column = withExpr { Ascii(e.expr) }

  /**
   * Computes the BASE64 encoding of a binary column and returns it as a string column.
   * This is the reverse of unbase64.
   *
   * @group string_funcs
   * @since 1.5.0
   */
  def base64(e: Column): Column = withExpr { Base64(e.expr) }

  /**
   * Concatenates multiple input string columns together into a single string column,
   * using the given separator.
   *
   * @group string_funcs
   * @since 1.5.0
   */
  @scala.annotation.varargs
  def concat_ws(sep: String, exprs: Column*): Column = withExpr {
    ConcatWs(Literal.create(sep, StringType) +: exprs.map(_.expr))
  }

  /**
   * Computes the first argument into a string from a binary using the provided character set
   * (one of 'US-ASCII', 'ISO-8859-1', 'UTF-8', 'UTF-16BE', 'UTF-16LE', 'UTF-16').
   * If either argument is null, the result will also be null.
   *
   * @group string_funcs
   * @since 1.5.0
   */
  def decode(value: Column, charset: String): Column = withExpr {
    Decode(value.expr, lit(charset).expr)
  }

  /**
   * Computes the first argument into a binary from a string using the provided character set
   * (one of 'US-ASCII', 'ISO-8859-1', 'UTF-8', 'UTF-16BE', 'UTF-16LE', 'UTF-16').
   * If either argument is null, the result will also be null.
   *
   * @group string_funcs
   * @since 1.5.0
   */
  def encode(value: Column, charset: String): Column = withExpr {
    Encode(value.expr, lit(charset).expr)
  }

  /**
   * Formats numeric column x to a format like '#,###,###.##', rounded to d decimal places
   * with HALF_EVEN round mode, and returns the result as a string column.
   *
   * If d is 0, the result has no decimal point or fractional part.
   * If d is less than 0, the result will be null.
   *
   * @group string_funcs
   * @since 1.5.0
   */
  def format_number(x: Column, d: Int): Column = withExpr {
    FormatNumber(x.expr, lit(d).expr)
  }

  /**
   * Formats the arguments in printf-style and returns the result as a string column.
   *
   * @group string_funcs
   * @since 1.5.0
   */
  @scala.annotation.varargs
  def format_string(format: String, arguments: Column*): Column = withExpr {
    FormatString((lit(format) +: arguments).map(_.expr): _*)
  }

  /**
   * Returns a new string column by converting the first letter of each word to uppercase.
   * Words are delimited by whitespace.
   *
   * For example, "hello world" will become "Hello World".
   *
   * @group string_funcs
   * @since 1.5.0
   */
  def initcap(e: Column): Column = withExpr { InitCap(e.expr) }

  /**
   * Locate the position of the first occurrence of substr column in the given string.
   * Returns null if either of the arguments are null.
   *
   * @note The position is not zero based, but 1 based index. Returns 0 if substr
   * could not be found in str.
   *
   * @group string_funcs
   * @since 1.5.0
   */
  def instr(str: Column, substring: String): Column = withExpr {
    StringInstr(str.expr, lit(substring).expr)
  }

  /**
   * Computes the character length of a given string or number of bytes of a binary string.
   * The length of character strings include the trailing spaces. The length of binary strings
   * includes binary zeros.
   *
   * @group string_funcs
   * @since 1.5.0
   */
  def length(e: Column): Column = withExpr { Length(e.expr) }

  /**
   * Converts a string column to lower case.
   *
   * @group string_funcs
   * @since 1.3.0
   */
  def lower(e: Column): Column = withExpr { Lower(e.expr) }

  /**
   * Computes the Levenshtein distance of the two given string columns.
   * @group string_funcs
   * @since 1.5.0
   */
  def levenshtein(l: Column, r: Column): Column = withExpr { Levenshtein(l.expr, r.expr) }

  /**
   * Locate the position of the first occurrence of substr.
   *
   * @note The position is not zero based, but 1 based index. Returns 0 if substr
   * could not be found in str.
   *
   * @group string_funcs
   * @since 1.5.0
   */
  def locate(substr: String, str: Column): Column = withExpr {
    new StringLocate(lit(substr).expr, str.expr)
  }

  /**
   * Locate the position of the first occurrence of substr in a string column, after position pos.
   *
   * @note The position is not zero based, but 1 based index. returns 0 if substr
   * could not be found in str.
   *
   * @group string_funcs
   * @since 1.5.0
   */
  def locate(substr: String, str: Column, pos: Int): Column = withExpr {
    StringLocate(lit(substr).expr, str.expr, lit(pos).expr)
  }

  /**
   * Left-pad the string column with pad to a length of len. If the string column is longer
   * than len, the return value is shortened to len characters.
   *
   * @group string_funcs
   * @since 1.5.0
   */
  def lpad(str: Column, len: Int, pad: String): Column = withExpr {
    StringLPad(str.expr, lit(len).expr, lit(pad).expr)
  }

  /**
   * Trim the spaces from left end for the specified string value.
   *
   * @group string_funcs
   * @since 1.5.0
   */
  def ltrim(e: Column): Column = withExpr {StringTrimLeft(e.expr) }

  /**
   * Trim the specified character string from left end for the specified string column.
   * @group string_funcs
   * @since 2.3.0
   */
  def ltrim(e: Column, trimString: String): Column = withExpr {
    StringTrimLeft(e.expr, Literal(trimString))
  }

  /**
   * Extract a specific group matched by a Java regex, from the specified string column.
   * If the regex did not match, or the specified group did not match, an empty string is returned.
   *
   * @group string_funcs
   * @since 1.5.0
   */
  def regexp_extract(e: Column, exp: String, groupIdx: Int): Column = withExpr {
    RegExpExtract(e.expr, lit(exp).expr, lit(groupIdx).expr)
  }

  /**
   * Replace all substrings of the specified string value that match regexp with rep.
   *
   * @group string_funcs
   * @since 1.5.0
   */
  def regexp_replace(e: Column, pattern: String, replacement: String): Column = withExpr {
    RegExpReplace(e.expr, lit(pattern).expr, lit(replacement).expr)
  }

  /**
   * Replace all substrings of the specified string value that match regexp with rep.
   *
   * @group string_funcs
   * @since 2.1.0
   */
  def regexp_replace(e: Column, pattern: Column, replacement: Column): Column = withExpr {
    RegExpReplace(e.expr, pattern.expr, replacement.expr)
  }

  /**
   * Decodes a BASE64 encoded string column and returns it as a binary column.
   * This is the reverse of base64.
   *
   * @group string_funcs
   * @since 1.5.0
   */
  def unbase64(e: Column): Column = withExpr { UnBase64(e.expr) }

  /**
   * Right-pad the string column with pad to a length of len. If the string column is longer
   * than len, the return value is shortened to len characters.
   *
   * @group string_funcs
   * @since 1.5.0
   */
  def rpad(str: Column, len: Int, pad: String): Column = withExpr {
    StringRPad(str.expr, lit(len).expr, lit(pad).expr)
  }

  /**
   * Repeats a string column n times, and returns it as a new string column.
   *
   * @group string_funcs
   * @since 1.5.0
   */
  def repeat(str: Column, n: Int): Column = withExpr {
    StringRepeat(str.expr, lit(n).expr)
  }

  /**
   * Trim the spaces from right end for the specified string value.
   *
   * @group string_funcs
   * @since 1.5.0
   */
  def rtrim(e: Column): Column = withExpr { StringTrimRight(e.expr) }

  /**
   * Trim the specified character string from right end for the specified string column.
   * @group string_funcs
   * @since 2.3.0
   */
  def rtrim(e: Column, trimString: String): Column = withExpr {
    StringTrimRight(e.expr, Literal(trimString))
  }

  /**
   * Returns the soundex code for the specified expression.
   *
   * @group string_funcs
   * @since 1.5.0
   */
  def soundex(e: Column): Column = withExpr { SoundEx(e.expr) }

  /**
   * Splits str around pattern (pattern is a regular expression).
   *
   * @note Pattern is a string representation of the regular expression.
   *
   * @group string_funcs
   * @since 1.5.0
   */
  def split(str: Column, pattern: String): Column = withExpr {
    StringSplit(str.expr, lit(pattern).expr)
  }

  /**
   * Substring starts at `pos` and is of length `len` when str is String type or
   * returns the slice of byte array that starts at `pos` in byte and is of length `len`
   * when str is Binary type
   *
   * @note The position is not zero based, but 1 based index.
   *
   * @group string_funcs
   * @since 1.5.0
   */
  def substring(str: Column, pos: Int, len: Int): Column = withExpr {
    Substring(str.expr, lit(pos).expr, lit(len).expr)
  }

  /**
   * Returns the substring from string str before count occurrences of the delimiter delim.
   * If count is positive, everything the left of the final delimiter (counting from left) is
   * returned. If count is negative, every to the right of the final delimiter (counting from the
   * right) is returned. substring_index performs a case-sensitive match when searching for delim.
   *
   * @group string_funcs
   */
  def substring_index(str: Column, delim: String, count: Int): Column = withExpr {
    SubstringIndex(str.expr, lit(delim).expr, lit(count).expr)
  }

  /**
   * Translate any character in the src by a character in replaceString.
   * The characters in replaceString correspond to the characters in matchingString.
   * The translate will happen when any character in the string matches the character
   * in the `matchingString`.
   *
   * @group string_funcs
   * @since 1.5.0
   */
  def translate(src: Column, matchingString: String, replaceString: String): Column = withExpr {
    StringTranslate(src.expr, lit(matchingString).expr, lit(replaceString).expr)
  }

  /**
   * Trim the spaces from both ends for the specified string column.
   *
   * @group string_funcs
   * @since 1.5.0
   */
  def trim(e: Column): Column = withExpr { StringTrim(e.expr) }

  /**
   * Trim the specified character from both ends for the specified string column.
   * @group string_funcs
   * @since 2.3.0
   */
  def trim(e: Column, trimString: String): Column = withExpr {
    StringTrim(e.expr, Literal(trimString))
  }

  /**
   * Converts a string column to upper case.
   *
   * @group string_funcs
   * @since 1.3.0
   */
  def upper(e: Column): Column = withExpr { Upper(e.expr) }

  //////////////////////////////////////////////////////////////////////////////////////////////
  // DateTime functions
  //////////////////////////////////////////////////////////////////////////////////////////////

  /**
   * Returns the date that is numMonths after startDate.
   *
   * @group datetime_funcs
   * @since 1.5.0
   */
  def add_months(startDate: Column, numMonths: Int): Column = withExpr {
    AddMonths(startDate.expr, Literal(numMonths))
  }

  /**
   * Returns the current date as a date column.
   *
   * @group datetime_funcs
   * @since 1.5.0
   */
  def current_date(): Column = withExpr { CurrentDate() }

  /**
   * Returns the current timestamp as a timestamp column.
   *
   * @group datetime_funcs
   * @since 1.5.0
   */
  def current_timestamp(): Column = withExpr { CurrentTimestamp() }

  /**
   * Converts a date/timestamp/string to a value of string in the format specified by the date
   * format given by the second argument.
   *
   * A pattern `dd.MM.yyyy` would return a string like `18.03.1993`.
   * All pattern letters of `java.text.SimpleDateFormat` can be used.
   *
   * @note Use specialized functions like [[year]] whenever possible as they benefit from a
   * specialized implementation.
   *
   * @group datetime_funcs
   * @since 1.5.0
   */
  def date_format(dateExpr: Column, format: String): Column = withExpr {
    DateFormatClass(dateExpr.expr, Literal(format))
  }

  /**
   * Returns the date that is `days` days after `start`
   * @group datetime_funcs
   * @since 1.5.0
   */
  def date_add(start: Column, days: Int): Column = withExpr { DateAdd(start.expr, Literal(days)) }

  /**
   * Returns the date that is `days` days before `start`
   * @group datetime_funcs
   * @since 1.5.0
   */
  def date_sub(start: Column, days: Int): Column = withExpr { DateSub(start.expr, Literal(days)) }

  /**
   * Returns the number of days from `start` to `end`.
   * @group datetime_funcs
   * @since 1.5.0
   */
  def datediff(end: Column, start: Column): Column = withExpr { DateDiff(end.expr, start.expr) }

  /**
   * Extracts the year as an integer from a given date/timestamp/string.
   * @group datetime_funcs
   * @since 1.5.0
   */
  def year(e: Column): Column = withExpr { Year(e.expr) }

  /**
   * Extracts the quarter as an integer from a given date/timestamp/string.
   * @group datetime_funcs
   * @since 1.5.0
   */
  def quarter(e: Column): Column = withExpr { Quarter(e.expr) }

  /**
   * Extracts the month as an integer from a given date/timestamp/string.
   * @group datetime_funcs
   * @since 1.5.0
   */
  def month(e: Column): Column = withExpr { Month(e.expr) }

  /**
   * Extracts the day of the week as an integer from a given date/timestamp/string.
   * @group datetime_funcs
   * @since 2.3.0
   */
  def dayofweek(e: Column): Column = withExpr { DayOfWeek(e.expr) }

  /**
   * Extracts the day of the month as an integer from a given date/timestamp/string.
   * @group datetime_funcs
   * @since 1.5.0
   */
  def dayofmonth(e: Column): Column = withExpr { DayOfMonth(e.expr) }

  /**
   * Extracts the day of the year as an integer from a given date/timestamp/string.
   * @group datetime_funcs
   * @since 1.5.0
   */
  def dayofyear(e: Column): Column = withExpr { DayOfYear(e.expr) }

  /**
   * Extracts the hours as an integer from a given date/timestamp/string.
   * @group datetime_funcs
   * @since 1.5.0
   */
  def hour(e: Column): Column = withExpr { Hour(e.expr) }

  /**
   * Given a date column, returns the last day of the month which the given date belongs to.
   * For example, input "2015-07-27" returns "2015-07-31" since July 31 is the last day of the
   * month in July 2015.
   *
   * @group datetime_funcs
   * @since 1.5.0
   */
  def last_day(e: Column): Column = withExpr { LastDay(e.expr) }

  /**
   * Extracts the minutes as an integer from a given date/timestamp/string.
   * @group datetime_funcs
   * @since 1.5.0
   */
  def minute(e: Column): Column = withExpr { Minute(e.expr) }

  /**
   * Returns number of months between dates `date1` and `date2`.
   * The result is rounded off to 8 digits.
   * @group datetime_funcs
   * @since 1.5.0
   */
  def months_between(date1: Column, date2: Column): Column = withExpr {
    new MonthsBetween(date1.expr, date2.expr)
  }

  /**
   * Returns number of months between dates `date1` and `date2`. If `roundOff` is set to true, the
   * result is rounded off to 8 digits; it is not rounded otherwise.
   * @group datetime_funcs
   * @since 2.4.0
   */
  def months_between(date1: Column, date2: Column, roundOff: Boolean): Column = withExpr {
    MonthsBetween(date1.expr, date2.expr, lit(roundOff).expr)
  }

  /**
   * Given a date column, returns the first date which is later than the value of the date column
   * that is on the specified day of the week.
   *
   * For example, `next_day('2015-07-27', "Sunday")` returns 2015-08-02 because that is the first
   * Sunday after 2015-07-27.
   *
   * Day of the week parameter is case insensitive, and accepts:
   * "Mon", "Tue", "Wed", "Thu", "Fri", "Sat", "Sun".
   *
   * @group datetime_funcs
   * @since 1.5.0
   */
  def next_day(date: Column, dayOfWeek: String): Column = withExpr {
    NextDay(date.expr, lit(dayOfWeek).expr)
  }

  /**
   * Extracts the seconds as an integer from a given date/timestamp/string.
   * @group datetime_funcs
   * @since 1.5.0
   */
  def second(e: Column): Column = withExpr { Second(e.expr) }

  /**
   * Extracts the week number as an integer from a given date/timestamp/string.
   * @group datetime_funcs
   * @since 1.5.0
   */
  def weekofyear(e: Column): Column = withExpr { WeekOfYear(e.expr) }

  /**
   * Converts the number of seconds from unix epoch (1970-01-01 00:00:00 UTC) to a string
   * representing the timestamp of that moment in the current system time zone in the given
   * format.
   * @group datetime_funcs
   * @since 1.5.0
   */
  def from_unixtime(ut: Column): Column = withExpr {
    FromUnixTime(ut.expr, Literal("yyyy-MM-dd HH:mm:ss"))
  }

  /**
   * Converts the number of seconds from unix epoch (1970-01-01 00:00:00 UTC) to a string
   * representing the timestamp of that moment in the current system time zone in the given
   * format.
   * @group datetime_funcs
   * @since 1.5.0
   */
  def from_unixtime(ut: Column, f: String): Column = withExpr {
    FromUnixTime(ut.expr, Literal(f))
  }

  /**
   * Returns the current Unix timestamp (in seconds).
   *
   * @note All calls of `unix_timestamp` within the same query return the same value
   * (i.e. the current timestamp is calculated at the start of query evaluation).
   *
   * @group datetime_funcs
   * @since 1.5.0
   */
  def unix_timestamp(): Column = withExpr {
    UnixTimestamp(CurrentTimestamp(), Literal("yyyy-MM-dd HH:mm:ss"))
  }

  /**
   * Converts time string in format yyyy-MM-dd HH:mm:ss to Unix timestamp (in seconds),
   * using the default timezone and the default locale.
   * Returns `null` if fails.
   *
   * @group datetime_funcs
   * @since 1.5.0
   */
  def unix_timestamp(s: Column): Column = withExpr {
    UnixTimestamp(s.expr, Literal("yyyy-MM-dd HH:mm:ss"))
  }

  /**
   * Converts time string with given pattern to Unix timestamp (in seconds).
   * Returns `null` if fails.
   *
   * @see <a href="http://docs.oracle.com/javase/tutorial/i18n/format/simpleDateFormat.html">
   * Customizing Formats</a>
   * @group datetime_funcs
   * @since 1.5.0
   */
  def unix_timestamp(s: Column, p: String): Column = withExpr { UnixTimestamp(s.expr, Literal(p)) }

  /**
   * Convert time string to a Unix timestamp (in seconds) by casting rules to `TimestampType`.
   * @group datetime_funcs
   * @since 2.2.0
   */
  def to_timestamp(s: Column): Column = withExpr {
    new ParseToTimestamp(s.expr)
  }

  /**
   * Convert time string to a Unix timestamp (in seconds) with a specified format
   * (see [http://docs.oracle.com/javase/tutorial/i18n/format/simpleDateFormat.html])
   * to Unix timestamp (in seconds), return null if fail.
   * @group datetime_funcs
   * @since 2.2.0
   */
  def to_timestamp(s: Column, fmt: String): Column = withExpr {
    new ParseToTimestamp(s.expr, Literal(fmt))
  }

  /**
   * Converts the column into `DateType` by casting rules to `DateType`.
   *
   * @group datetime_funcs
   * @since 1.5.0
   */
  def to_date(e: Column): Column = withExpr { new ParseToDate(e.expr) }

  /**
   * Converts the column into a `DateType` with a specified format
   * (see [http://docs.oracle.com/javase/tutorial/i18n/format/simpleDateFormat.html])
   * return null if fail.
   *
   * @group datetime_funcs
   * @since 2.2.0
   */
  def to_date(e: Column, fmt: String): Column = withExpr {
    new ParseToDate(e.expr, Literal(fmt))
  }

  /**
   * Returns date truncated to the unit specified by the format.
   *
   * @param format: 'year', 'yyyy', 'yy' for truncate by year,
   *               or 'month', 'mon', 'mm' for truncate by month
   *
   * @group datetime_funcs
   * @since 1.5.0
   */
  def trunc(date: Column, format: String): Column = withExpr {
    TruncDate(date.expr, Literal(format))
  }

  /**
   * Returns timestamp truncated to the unit specified by the format.
   *
   * @param format: 'year', 'yyyy', 'yy' for truncate by year,
   *                'month', 'mon', 'mm' for truncate by month,
   *                'day', 'dd' for truncate by day,
   *                Other options are: 'second', 'minute', 'hour', 'week', 'month', 'quarter'
   *
   * @group datetime_funcs
   * @since 2.3.0
   */
  def date_trunc(format: String, timestamp: Column): Column = withExpr {
    TruncTimestamp(Literal(format), timestamp.expr)
  }

  /**
   * Given a timestamp like '2017-07-14 02:40:00.0', interprets it as a time in UTC, and renders
   * that time as a timestamp in the given time zone. For example, 'GMT+1' would yield
   * '2017-07-14 03:40:00.0'.
   * @group datetime_funcs
   * @since 1.5.0
   */
  def from_utc_timestamp(ts: Column, tz: String): Column = withExpr {
    FromUTCTimestamp(ts.expr, Literal(tz))
  }

  /**
   * Given a timestamp like '2017-07-14 02:40:00.0', interprets it as a time in the given time
   * zone, and renders that time as a timestamp in UTC. For example, 'GMT+1' would yield
   * '2017-07-14 01:40:00.0'.
   * @group datetime_funcs
   * @since 1.5.0
   */
  def to_utc_timestamp(ts: Column, tz: String): Column = withExpr {
    ToUTCTimestamp(ts.expr, Literal(tz))
  }

  /**
   * Bucketize rows into one or more time windows given a timestamp specifying column. Window
   * starts are inclusive but the window ends are exclusive, e.g. 12:05 will be in the window
   * [12:05,12:10) but not in [12:00,12:05). Windows can support microsecond precision. Windows in
   * the order of months are not supported. The following example takes the average stock price for
   * a one minute window every 10 seconds starting 5 seconds after the hour:
   *
   * {{{
   *   val df = ... // schema => timestamp: TimestampType, stockId: StringType, price: DoubleType
   *   df.groupBy(window($"time", "1 minute", "10 seconds", "5 seconds"), $"stockId")
   *     .agg(mean("price"))
   * }}}
   *
   * The windows will look like:
   *
   * {{{
   *   09:00:05-09:01:05
   *   09:00:15-09:01:15
   *   09:00:25-09:01:25 ...
   * }}}
   *
   * For a streaming query, you may use the function `current_timestamp` to generate windows on
   * processing time.
   *
   * @param timeColumn The column or the expression to use as the timestamp for windowing by time.
   *                   The time column must be of TimestampType.
   * @param windowDuration A string specifying the width of the window, e.g. `10 minutes`,
   *                       `1 second`. Check `org.apache.spark.unsafe.types.CalendarInterval` for
   *                       valid duration identifiers. Note that the duration is a fixed length of
   *                       time, and does not vary over time according to a calendar. For example,
   *                       `1 day` always means 86,400,000 milliseconds, not a calendar day.
   * @param slideDuration A string specifying the sliding interval of the window, e.g. `1 minute`.
   *                      A new window will be generated every `slideDuration`. Must be less than
   *                      or equal to the `windowDuration`. Check
   *                      `org.apache.spark.unsafe.types.CalendarInterval` for valid duration
   *                      identifiers. This duration is likewise absolute, and does not vary
   *                      according to a calendar.
   * @param startTime The offset with respect to 1970-01-01 00:00:00 UTC with which to start
   *                  window intervals. For example, in order to have hourly tumbling windows that
   *                  start 15 minutes past the hour, e.g. 12:15-13:15, 13:15-14:15... provide
   *                  `startTime` as `15 minutes`.
   *
   * @group datetime_funcs
   * @since 2.0.0
   */
  def window(
      timeColumn: Column,
      windowDuration: String,
      slideDuration: String,
      startTime: String): Column = {
    withExpr {
      TimeWindow(timeColumn.expr, windowDuration, slideDuration, startTime)
    }.as("window")
  }


  /**
   * Bucketize rows into one or more time windows given a timestamp specifying column. Window
   * starts are inclusive but the window ends are exclusive, e.g. 12:05 will be in the window
   * [12:05,12:10) but not in [12:00,12:05). Windows can support microsecond precision. Windows in
   * the order of months are not supported. The windows start beginning at 1970-01-01 00:00:00 UTC.
   * The following example takes the average stock price for a one minute window every 10 seconds:
   *
   * {{{
   *   val df = ... // schema => timestamp: TimestampType, stockId: StringType, price: DoubleType
   *   df.groupBy(window($"time", "1 minute", "10 seconds"), $"stockId")
   *     .agg(mean("price"))
   * }}}
   *
   * The windows will look like:
   *
   * {{{
   *   09:00:00-09:01:00
   *   09:00:10-09:01:10
   *   09:00:20-09:01:20 ...
   * }}}
   *
   * For a streaming query, you may use the function `current_timestamp` to generate windows on
   * processing time.
   *
   * @param timeColumn The column or the expression to use as the timestamp for windowing by time.
   *                   The time column must be of TimestampType.
   * @param windowDuration A string specifying the width of the window, e.g. `10 minutes`,
   *                       `1 second`. Check `org.apache.spark.unsafe.types.CalendarInterval` for
   *                       valid duration identifiers. Note that the duration is a fixed length of
   *                       time, and does not vary over time according to a calendar. For example,
   *                       `1 day` always means 86,400,000 milliseconds, not a calendar day.
   * @param slideDuration A string specifying the sliding interval of the window, e.g. `1 minute`.
   *                      A new window will be generated every `slideDuration`. Must be less than
   *                      or equal to the `windowDuration`. Check
   *                      `org.apache.spark.unsafe.types.CalendarInterval` for valid duration
   *                      identifiers. This duration is likewise absolute, and does not vary
   *                      according to a calendar.
   *
   * @group datetime_funcs
   * @since 2.0.0
   */
  def window(timeColumn: Column, windowDuration: String, slideDuration: String): Column = {
    window(timeColumn, windowDuration, slideDuration, "0 second")
  }

  /**
   * Generates tumbling time windows given a timestamp specifying column. Window
   * starts are inclusive but the window ends are exclusive, e.g. 12:05 will be in the window
   * [12:05,12:10) but not in [12:00,12:05). Windows can support microsecond precision. Windows in
   * the order of months are not supported. The windows start beginning at 1970-01-01 00:00:00 UTC.
   * The following example takes the average stock price for a one minute tumbling window:
   *
   * {{{
   *   val df = ... // schema => timestamp: TimestampType, stockId: StringType, price: DoubleType
   *   df.groupBy(window($"time", "1 minute"), $"stockId")
   *     .agg(mean("price"))
   * }}}
   *
   * The windows will look like:
   *
   * {{{
   *   09:00:00-09:01:00
   *   09:01:00-09:02:00
   *   09:02:00-09:03:00 ...
   * }}}
   *
   * For a streaming query, you may use the function `current_timestamp` to generate windows on
   * processing time.
   *
   * @param timeColumn The column or the expression to use as the timestamp for windowing by time.
   *                   The time column must be of TimestampType.
   * @param windowDuration A string specifying the width of the window, e.g. `10 minutes`,
   *                       `1 second`. Check `org.apache.spark.unsafe.types.CalendarInterval` for
   *                       valid duration identifiers.
   *
   * @group datetime_funcs
   * @since 2.0.0
   */
  def window(timeColumn: Column, windowDuration: String): Column = {
    window(timeColumn, windowDuration, windowDuration, "0 second")
  }

  //////////////////////////////////////////////////////////////////////////////////////////////
  // Collection functions
  //////////////////////////////////////////////////////////////////////////////////////////////

  /**
   * Returns null if the array is null, true if the array contains `value`, and false otherwise.
   * @group collection_funcs
   * @since 1.5.0
   */
  def array_contains(column: Column, value: Any): Column = withExpr {
    ArrayContains(column.expr, Literal(value))
  }

  /**
   * Concatenates the elements of `column` using the `delimiter`. Null values are replaced with
   * `nullReplacement`.
   * @group collection_funcs
   * @since 2.4.0
   */
  def array_join(column: Column, delimiter: String, nullReplacement: String): Column = withExpr {
    ArrayJoin(column.expr, Literal(delimiter), Some(Literal(nullReplacement)))
  }

  /**
   * Concatenates the elements of `column` using the `delimiter`.
   * @group collection_funcs
   * @since 2.4.0
   */
  def array_join(column: Column, delimiter: String): Column = withExpr {
    ArrayJoin(column.expr, Literal(delimiter), None)
  }

  /**
   * Concatenates multiple input columns together into a single column.
   * The function works with strings, binary and compatible array columns.
   *
   * @group collection_funcs
   * @since 1.5.0
   */
  @scala.annotation.varargs
  def concat(exprs: Column*): Column = withExpr { Concat(exprs.map(_.expr)) }

  /**
   * Locates the position of the first occurrence of the value in the given array as long.
   * Returns null if either of the arguments are null.
   *
   * @note The position is not zero based, but 1 based index. Returns 0 if value
   * could not be found in array.
   *
   * @group collection_funcs
   * @since 2.4.0
   */
  def array_position(column: Column, value: Any): Column = withExpr {
    ArrayPosition(column.expr, Literal(value))
  }

  /**
   * Returns element of array at given index in value if column is array. Returns value for
   * the given key in value if column is map.
   *
   * @group collection_funcs
   * @since 2.4.0
   */
  def element_at(column: Column, value: Any): Column = withExpr {
    ElementAt(column.expr, Literal(value))
  }

  /**
   * Creates a new row for each element in the given array or map column.
   *
   * @group collection_funcs
   * @since 1.3.0
   */
  def explode(e: Column): Column = withExpr { Explode(e.expr) }

  /**
   * Creates a new row for each element in the given array or map column.
   * Unlike explode, if the array/map is null or empty then null is produced.
   *
   * @group collection_funcs
   * @since 2.2.0
   */
  def explode_outer(e: Column): Column = withExpr { GeneratorOuter(Explode(e.expr)) }

  /**
   * Creates a new row for each element with position in the given array or map column.
   *
   * @group collection_funcs
   * @since 2.1.0
   */
  def posexplode(e: Column): Column = withExpr { PosExplode(e.expr) }

  /**
   * Creates a new row for each element with position in the given array or map column.
   * Unlike posexplode, if the array/map is null or empty then the row (null, null) is produced.
   *
   * @group collection_funcs
   * @since 2.2.0
   */
  def posexplode_outer(e: Column): Column = withExpr { GeneratorOuter(PosExplode(e.expr)) }

  /**
   * Extracts json object from a json string based on json path specified, and returns json string
   * of the extracted json object. It will return null if the input json string is invalid.
   *
   * @group collection_funcs
   * @since 1.6.0
   */
  def get_json_object(e: Column, path: String): Column = withExpr {
    GetJsonObject(e.expr, lit(path).expr)
  }

  /**
   * Creates a new row for a json column according to the given field names.
   *
   * @group collection_funcs
   * @since 1.6.0
   */
  @scala.annotation.varargs
  def json_tuple(json: Column, fields: String*): Column = withExpr {
    require(fields.nonEmpty, "at least 1 field name should be given.")
    JsonTuple(json.expr +: fields.map(Literal.apply))
  }

  /**
   * (Scala-specific) Parses a column containing a JSON string into a `StructType` with the
   * specified schema. Returns `null`, in the case of an unparseable string.
   *
   * @param e a string column containing JSON data.
   * @param schema the schema to use when parsing the json string
   * @param options options to control how the json is parsed. Accepts the same options as the
   *                json data source.
   *
   * @group collection_funcs
   * @since 2.1.0
   */
  def from_json(e: Column, schema: StructType, options: Map[String, String]): Column =
    from_json(e, schema.asInstanceOf[DataType], options)

  /**
   * (Scala-specific) Parses a column containing a JSON string into a `StructType` or `ArrayType`
   * of `StructType`s with the specified schema. Returns `null`, in the case of an unparseable
   * string.
   *
   * @param e a string column containing JSON data.
   * @param schema the schema to use when parsing the json string
   * @param options options to control how the json is parsed. accepts the same options and the
   *                json data source.
   *
   * @group collection_funcs
   * @since 2.2.0
   */
  def from_json(e: Column, schema: DataType, options: Map[String, String]): Column = withExpr {
    JsonToStructs(schema, options, e.expr)
  }

  /**
   * (Java-specific) Parses a column containing a JSON string into a `StructType` with the
   * specified schema. Returns `null`, in the case of an unparseable string.
   *
   * @param e a string column containing JSON data.
   * @param schema the schema to use when parsing the json string
   * @param options options to control how the json is parsed. accepts the same options and the
   *                json data source.
   *
   * @group collection_funcs
   * @since 2.1.0
   */
  def from_json(e: Column, schema: StructType, options: java.util.Map[String, String]): Column =
    from_json(e, schema, options.asScala.toMap)

  /**
   * (Java-specific) Parses a column containing a JSON string into a `StructType` or `ArrayType`
   * of `StructType`s with the specified schema. Returns `null`, in the case of an unparseable
   * string.
   *
   * @param e a string column containing JSON data.
   * @param schema the schema to use when parsing the json string
   * @param options options to control how the json is parsed. accepts the same options and the
   *                json data source.
   *
   * @group collection_funcs
   * @since 2.2.0
   */
  def from_json(e: Column, schema: DataType, options: java.util.Map[String, String]): Column =
    from_json(e, schema, options.asScala.toMap)

  /**
   * Parses a column containing a JSON string into a `StructType` with the specified schema.
   * Returns `null`, in the case of an unparseable string.
   *
   * @param e a string column containing JSON data.
   * @param schema the schema to use when parsing the json string
   *
   * @group collection_funcs
   * @since 2.1.0
   */
  def from_json(e: Column, schema: StructType): Column =
    from_json(e, schema, Map.empty[String, String])

  /**
   * Parses a column containing a JSON string into a `StructType` or `ArrayType` of `StructType`s
   * with the specified schema. Returns `null`, in the case of an unparseable string.
   *
   * @param e a string column containing JSON data.
   * @param schema the schema to use when parsing the json string
   *
   * @group collection_funcs
   * @since 2.2.0
   */
  def from_json(e: Column, schema: DataType): Column =
    from_json(e, schema, Map.empty[String, String])

  /**
   * (Java-specific) Parses a column containing a JSON string into a `StructType` or `ArrayType`
   * of `StructType`s with the specified schema. Returns `null`, in the case of an unparseable
   * string.
   *
   * @param e a string column containing JSON data.
   * @param schema the schema to use when parsing the json string as a json string. In Spark 2.1,
   *               the user-provided schema has to be in JSON format. Since Spark 2.2, the DDL
   *               format is also supported for the schema.
   *
   * @group collection_funcs
   * @since 2.1.0
   */
  def from_json(e: Column, schema: String, options: java.util.Map[String, String]): Column = {
    from_json(e, schema, options.asScala.toMap)
  }

  /**
   * (Scala-specific) Parses a column containing a JSON string into a `StructType` or `ArrayType`
   * of `StructType`s with the specified schema. Returns `null`, in the case of an unparseable
   * string.
   *
   * @param e a string column containing JSON data.
   * @param schema the schema to use when parsing the json string as a json string, it could be a
   *               JSON format string or a DDL-formatted string.
   *
   * @group collection_funcs
   * @since 2.3.0
   */
  def from_json(e: Column, schema: String, options: Map[String, String]): Column = {
    val dataType = try {
      DataType.fromJson(schema)
    } catch {
      case NonFatal(_) => StructType.fromDDL(schema)
    }
    from_json(e, dataType, options)
  }

  /**
   * (Scala-specific) Converts a column containing a `StructType`, `ArrayType` of `StructType`s,
   * a `MapType` or `ArrayType` of `MapType`s into a JSON string with the specified schema.
   * Throws an exception, in the case of an unsupported type.
   *
   * @param e a column containing a struct or array of the structs.
   * @param options options to control how the struct column is converted into a json string.
   *                accepts the same options and the json data source.
   *
   * @group collection_funcs
   * @since 2.1.0
   */
  def to_json(e: Column, options: Map[String, String]): Column = withExpr {
    StructsToJson(options, e.expr)
  }

  /**
   * (Java-specific) Converts a column containing a `StructType`, `ArrayType` of `StructType`s,
   * a `MapType` or `ArrayType` of `MapType`s into a JSON string with the specified schema.
   * Throws an exception, in the case of an unsupported type.
   *
   * @param e a column containing a struct or array of the structs.
   * @param options options to control how the struct column is converted into a json string.
   *                accepts the same options and the json data source.
   *
   * @group collection_funcs
   * @since 2.1.0
   */
  def to_json(e: Column, options: java.util.Map[String, String]): Column =
    to_json(e, options.asScala.toMap)

  /**
   * Converts a column containing a `StructType`, `ArrayType` of `StructType`s,
   * a `MapType` or `ArrayType` of `MapType`s into a JSON string with the specified schema.
   * Throws an exception, in the case of an unsupported type.
   *
   * @param e a column containing a struct or array of the structs.
   *
   * @group collection_funcs
   * @since 2.1.0
   */
  def to_json(e: Column): Column =
    to_json(e, Map.empty[String, String])

  /**
   * Returns length of array or map.
   *
   * @group collection_funcs
   * @since 1.5.0
   */
  def size(e: Column): Column = withExpr { Size(e.expr) }

  /**
   * Sorts the input array for the given column in ascending order,
   * according to the natural ordering of the array elements.
   *
   * @group collection_funcs
   * @since 1.5.0
   */
  def sort_array(e: Column): Column = sort_array(e, asc = true)

  /**
   * Sorts the input array for the given column in ascending or descending order,
   * according to the natural ordering of the array elements.
   *
   * @group collection_funcs
   * @since 1.5.0
   */
  def sort_array(e: Column, asc: Boolean): Column = withExpr { SortArray(e.expr, lit(asc).expr) }

  /**
   * Returns the minimum value in the array.
   *
   * @group collection_funcs
   * @since 2.4.0
   */
  def array_min(e: Column): Column = withExpr { ArrayMin(e.expr) }

  /**
   * Returns the maximum value in the array.
   *
   * @group collection_funcs
   * @since 2.4.0
   */
  def array_max(e: Column): Column = withExpr { ArrayMax(e.expr) }

  /**
   * Returns a reversed string or an array with reverse order of elements.
   * @group collection_funcs
   * @since 1.5.0
   */
  def reverse(e: Column): Column = withExpr { Reverse(e.expr) }

  /**
<<<<<<< HEAD
   * Transforms the input array by encapsulating elements into pairs
   * with indexes indicating the order.
   *
   * Note: The array index is placed second and starts from one.
   *
   * @group collection_funcs
   * @since 2.4.0
   */
  def zip_with_index(e: Column): Column = withExpr {
    ZipWithIndex(e.expr, Literal.FalseLiteral, Literal.FalseLiteral)
  }

  /**
   * Transforms the input array by encapsulating elements into pairs
   * with indexes indicating the order.
   *
   * @group collection_funcs
   * @since 2.4.0
   */
  def zip_with_index(e: Column, indexFirst: Boolean, startFromZero: Boolean): Column = withExpr {
    ZipWithIndex(e.expr, Literal(indexFirst), Literal(startFromZero))
  }
=======
   * Creates a single array from an array of arrays. If a structure of nested arrays is deeper than
   * two levels, only one level of nesting is removed.
   * @group collection_funcs
   * @since 2.4.0
   */
  def flatten(e: Column): Column = withExpr { Flatten(e.expr) }
>>>>>>> ce2f919f

  /**
   * Returns an unordered array containing the keys of the map.
   * @group collection_funcs
   * @since 2.3.0
   */
  def map_keys(e: Column): Column = withExpr { MapKeys(e.expr) }

  /**
   * Returns an unordered array containing the values of the map.
   * @group collection_funcs
   * @since 2.3.0
   */
  def map_values(e: Column): Column = withExpr { MapValues(e.expr) }

  // scalastyle:off line.size.limit
  // scalastyle:off parameter.number

  /* Use the following code to generate:

  (0 to 10).foreach { x =>
    val types = (1 to x).foldRight("RT")((i, s) => {s"A$i, $s"})
    val typeTags = (1 to x).map(i => s"A$i: TypeTag").foldLeft("RT: TypeTag")(_ + ", " + _)
    val inputTypes = (1 to x).foldRight("Nil")((i, s) => {s"ScalaReflection.schemaFor(typeTag[A$i]).dataType :: $s"})
    println(s"""
      |/**
      | * Defines a Scala closure of $x arguments as user-defined function (UDF).
      | * The data types are automatically inferred based on the Scala closure's
      | * signature. By default the returned UDF is deterministic. To change it to
      | * nondeterministic, call the API `UserDefinedFunction.asNondeterministic()`.
      | *
      | * @group udf_funcs
      | * @since 1.3.0
      | */
      |def udf[$typeTags](f: Function$x[$types]): UserDefinedFunction = {
      |  val ScalaReflection.Schema(dataType, nullable) = ScalaReflection.schemaFor[RT]
      |  val inputTypes = Try($inputTypes).toOption
      |  val udf = UserDefinedFunction(f, dataType, inputTypes)
      |  if (nullable) udf else udf.asNonNullable()
      |}""".stripMargin)
  }

  (0 to 10).foreach { i =>
    val extTypeArgs = (0 to i).map(_ => "_").mkString(", ")
    val anyTypeArgs = (0 to i).map(_ => "Any").mkString(", ")
    val anyCast = s".asInstanceOf[UDF$i[$anyTypeArgs]]"
    val anyParams = (1 to i).map(_ => "_: Any").mkString(", ")
    val funcCall = if (i == 0) "() => func" else "func"
    println(s"""
      |/**
      | * Defines a Java UDF$i instance as user-defined function (UDF).
      | * The caller must specify the output data type, and there is no automatic input type coercion.
      | * By default the returned UDF is deterministic. To change it to nondeterministic, call the
      | * API `UserDefinedFunction.asNondeterministic()`.
      | *
      | * @group udf_funcs
      | * @since 2.3.0
      | */
      |def udf(f: UDF$i[$extTypeArgs], returnType: DataType): UserDefinedFunction = {
      |  val func = f$anyCast.call($anyParams)
      |  UserDefinedFunction($funcCall, returnType, inputTypes = None)
      |}""".stripMargin)
  }

  */

  //////////////////////////////////////////////////////////////////////////////////////////////
  // Scala UDF functions
  //////////////////////////////////////////////////////////////////////////////////////////////

  /**
   * Defines a Scala closure of 0 arguments as user-defined function (UDF).
   * The data types are automatically inferred based on the Scala closure's
   * signature. By default the returned UDF is deterministic. To change it to
   * nondeterministic, call the API `UserDefinedFunction.asNondeterministic()`.
   *
   * @group udf_funcs
   * @since 1.3.0
   */
  def udf[RT: TypeTag](f: Function0[RT]): UserDefinedFunction = {
    val ScalaReflection.Schema(dataType, nullable) = ScalaReflection.schemaFor[RT]
    val inputTypes = Try(Nil).toOption
    val udf = UserDefinedFunction(f, dataType, inputTypes)
    if (nullable) udf else udf.asNonNullable()
  }

  /**
   * Defines a Scala closure of 1 arguments as user-defined function (UDF).
   * The data types are automatically inferred based on the Scala closure's
   * signature. By default the returned UDF is deterministic. To change it to
   * nondeterministic, call the API `UserDefinedFunction.asNondeterministic()`.
   *
   * @group udf_funcs
   * @since 1.3.0
   */
  def udf[RT: TypeTag, A1: TypeTag](f: Function1[A1, RT]): UserDefinedFunction = {
    val ScalaReflection.Schema(dataType, nullable) = ScalaReflection.schemaFor[RT]
    val inputTypes = Try(ScalaReflection.schemaFor(typeTag[A1]).dataType :: Nil).toOption
    val udf = UserDefinedFunction(f, dataType, inputTypes)
    if (nullable) udf else udf.asNonNullable()
  }

  /**
   * Defines a Scala closure of 2 arguments as user-defined function (UDF).
   * The data types are automatically inferred based on the Scala closure's
   * signature. By default the returned UDF is deterministic. To change it to
   * nondeterministic, call the API `UserDefinedFunction.asNondeterministic()`.
   *
   * @group udf_funcs
   * @since 1.3.0
   */
  def udf[RT: TypeTag, A1: TypeTag, A2: TypeTag](f: Function2[A1, A2, RT]): UserDefinedFunction = {
    val ScalaReflection.Schema(dataType, nullable) = ScalaReflection.schemaFor[RT]
    val inputTypes = Try(ScalaReflection.schemaFor(typeTag[A1]).dataType :: ScalaReflection.schemaFor(typeTag[A2]).dataType :: Nil).toOption
    val udf = UserDefinedFunction(f, dataType, inputTypes)
    if (nullable) udf else udf.asNonNullable()
  }

  /**
   * Defines a Scala closure of 3 arguments as user-defined function (UDF).
   * The data types are automatically inferred based on the Scala closure's
   * signature. By default the returned UDF is deterministic. To change it to
   * nondeterministic, call the API `UserDefinedFunction.asNondeterministic()`.
   *
   * @group udf_funcs
   * @since 1.3.0
   */
  def udf[RT: TypeTag, A1: TypeTag, A2: TypeTag, A3: TypeTag](f: Function3[A1, A2, A3, RT]): UserDefinedFunction = {
    val ScalaReflection.Schema(dataType, nullable) = ScalaReflection.schemaFor[RT]
    val inputTypes = Try(ScalaReflection.schemaFor(typeTag[A1]).dataType :: ScalaReflection.schemaFor(typeTag[A2]).dataType :: ScalaReflection.schemaFor(typeTag[A3]).dataType :: Nil).toOption
    val udf = UserDefinedFunction(f, dataType, inputTypes)
    if (nullable) udf else udf.asNonNullable()
  }

  /**
   * Defines a Scala closure of 4 arguments as user-defined function (UDF).
   * The data types are automatically inferred based on the Scala closure's
   * signature. By default the returned UDF is deterministic. To change it to
   * nondeterministic, call the API `UserDefinedFunction.asNondeterministic()`.
   *
   * @group udf_funcs
   * @since 1.3.0
   */
  def udf[RT: TypeTag, A1: TypeTag, A2: TypeTag, A3: TypeTag, A4: TypeTag](f: Function4[A1, A2, A3, A4, RT]): UserDefinedFunction = {
    val ScalaReflection.Schema(dataType, nullable) = ScalaReflection.schemaFor[RT]
    val inputTypes = Try(ScalaReflection.schemaFor(typeTag[A1]).dataType :: ScalaReflection.schemaFor(typeTag[A2]).dataType :: ScalaReflection.schemaFor(typeTag[A3]).dataType :: ScalaReflection.schemaFor(typeTag[A4]).dataType :: Nil).toOption
    val udf = UserDefinedFunction(f, dataType, inputTypes)
    if (nullable) udf else udf.asNonNullable()
  }

  /**
   * Defines a Scala closure of 5 arguments as user-defined function (UDF).
   * The data types are automatically inferred based on the Scala closure's
   * signature. By default the returned UDF is deterministic. To change it to
   * nondeterministic, call the API `UserDefinedFunction.asNondeterministic()`.
   *
   * @group udf_funcs
   * @since 1.3.0
   */
  def udf[RT: TypeTag, A1: TypeTag, A2: TypeTag, A3: TypeTag, A4: TypeTag, A5: TypeTag](f: Function5[A1, A2, A3, A4, A5, RT]): UserDefinedFunction = {
    val ScalaReflection.Schema(dataType, nullable) = ScalaReflection.schemaFor[RT]
    val inputTypes = Try(ScalaReflection.schemaFor(typeTag[A1]).dataType :: ScalaReflection.schemaFor(typeTag[A2]).dataType :: ScalaReflection.schemaFor(typeTag[A3]).dataType :: ScalaReflection.schemaFor(typeTag[A4]).dataType :: ScalaReflection.schemaFor(typeTag[A5]).dataType :: Nil).toOption
    val udf = UserDefinedFunction(f, dataType, inputTypes)
    if (nullable) udf else udf.asNonNullable()
  }

  /**
   * Defines a Scala closure of 6 arguments as user-defined function (UDF).
   * The data types are automatically inferred based on the Scala closure's
   * signature. By default the returned UDF is deterministic. To change it to
   * nondeterministic, call the API `UserDefinedFunction.asNondeterministic()`.
   *
   * @group udf_funcs
   * @since 1.3.0
   */
  def udf[RT: TypeTag, A1: TypeTag, A2: TypeTag, A3: TypeTag, A4: TypeTag, A5: TypeTag, A6: TypeTag](f: Function6[A1, A2, A3, A4, A5, A6, RT]): UserDefinedFunction = {
    val ScalaReflection.Schema(dataType, nullable) = ScalaReflection.schemaFor[RT]
    val inputTypes = Try(ScalaReflection.schemaFor(typeTag[A1]).dataType :: ScalaReflection.schemaFor(typeTag[A2]).dataType :: ScalaReflection.schemaFor(typeTag[A3]).dataType :: ScalaReflection.schemaFor(typeTag[A4]).dataType :: ScalaReflection.schemaFor(typeTag[A5]).dataType :: ScalaReflection.schemaFor(typeTag[A6]).dataType :: Nil).toOption
    val udf = UserDefinedFunction(f, dataType, inputTypes)
    if (nullable) udf else udf.asNonNullable()
  }

  /**
   * Defines a Scala closure of 7 arguments as user-defined function (UDF).
   * The data types are automatically inferred based on the Scala closure's
   * signature. By default the returned UDF is deterministic. To change it to
   * nondeterministic, call the API `UserDefinedFunction.asNondeterministic()`.
   *
   * @group udf_funcs
   * @since 1.3.0
   */
  def udf[RT: TypeTag, A1: TypeTag, A2: TypeTag, A3: TypeTag, A4: TypeTag, A5: TypeTag, A6: TypeTag, A7: TypeTag](f: Function7[A1, A2, A3, A4, A5, A6, A7, RT]): UserDefinedFunction = {
    val ScalaReflection.Schema(dataType, nullable) = ScalaReflection.schemaFor[RT]
    val inputTypes = Try(ScalaReflection.schemaFor(typeTag[A1]).dataType :: ScalaReflection.schemaFor(typeTag[A2]).dataType :: ScalaReflection.schemaFor(typeTag[A3]).dataType :: ScalaReflection.schemaFor(typeTag[A4]).dataType :: ScalaReflection.schemaFor(typeTag[A5]).dataType :: ScalaReflection.schemaFor(typeTag[A6]).dataType :: ScalaReflection.schemaFor(typeTag[A7]).dataType :: Nil).toOption
    val udf = UserDefinedFunction(f, dataType, inputTypes)
    if (nullable) udf else udf.asNonNullable()
  }

  /**
   * Defines a Scala closure of 8 arguments as user-defined function (UDF).
   * The data types are automatically inferred based on the Scala closure's
   * signature. By default the returned UDF is deterministic. To change it to
   * nondeterministic, call the API `UserDefinedFunction.asNondeterministic()`.
   *
   * @group udf_funcs
   * @since 1.3.0
   */
  def udf[RT: TypeTag, A1: TypeTag, A2: TypeTag, A3: TypeTag, A4: TypeTag, A5: TypeTag, A6: TypeTag, A7: TypeTag, A8: TypeTag](f: Function8[A1, A2, A3, A4, A5, A6, A7, A8, RT]): UserDefinedFunction = {
    val ScalaReflection.Schema(dataType, nullable) = ScalaReflection.schemaFor[RT]
    val inputTypes = Try(ScalaReflection.schemaFor(typeTag[A1]).dataType :: ScalaReflection.schemaFor(typeTag[A2]).dataType :: ScalaReflection.schemaFor(typeTag[A3]).dataType :: ScalaReflection.schemaFor(typeTag[A4]).dataType :: ScalaReflection.schemaFor(typeTag[A5]).dataType :: ScalaReflection.schemaFor(typeTag[A6]).dataType :: ScalaReflection.schemaFor(typeTag[A7]).dataType :: ScalaReflection.schemaFor(typeTag[A8]).dataType :: Nil).toOption
    val udf = UserDefinedFunction(f, dataType, inputTypes)
    if (nullable) udf else udf.asNonNullable()
  }

  /**
   * Defines a Scala closure of 9 arguments as user-defined function (UDF).
   * The data types are automatically inferred based on the Scala closure's
   * signature. By default the returned UDF is deterministic. To change it to
   * nondeterministic, call the API `UserDefinedFunction.asNondeterministic()`.
   *
   * @group udf_funcs
   * @since 1.3.0
   */
  def udf[RT: TypeTag, A1: TypeTag, A2: TypeTag, A3: TypeTag, A4: TypeTag, A5: TypeTag, A6: TypeTag, A7: TypeTag, A8: TypeTag, A9: TypeTag](f: Function9[A1, A2, A3, A4, A5, A6, A7, A8, A9, RT]): UserDefinedFunction = {
    val ScalaReflection.Schema(dataType, nullable) = ScalaReflection.schemaFor[RT]
    val inputTypes = Try(ScalaReflection.schemaFor(typeTag[A1]).dataType :: ScalaReflection.schemaFor(typeTag[A2]).dataType :: ScalaReflection.schemaFor(typeTag[A3]).dataType :: ScalaReflection.schemaFor(typeTag[A4]).dataType :: ScalaReflection.schemaFor(typeTag[A5]).dataType :: ScalaReflection.schemaFor(typeTag[A6]).dataType :: ScalaReflection.schemaFor(typeTag[A7]).dataType :: ScalaReflection.schemaFor(typeTag[A8]).dataType :: ScalaReflection.schemaFor(typeTag[A9]).dataType :: Nil).toOption
    val udf = UserDefinedFunction(f, dataType, inputTypes)
    if (nullable) udf else udf.asNonNullable()
  }

  /**
   * Defines a Scala closure of 10 arguments as user-defined function (UDF).
   * The data types are automatically inferred based on the Scala closure's
   * signature. By default the returned UDF is deterministic. To change it to
   * nondeterministic, call the API `UserDefinedFunction.asNondeterministic()`.
   *
   * @group udf_funcs
   * @since 1.3.0
   */
  def udf[RT: TypeTag, A1: TypeTag, A2: TypeTag, A3: TypeTag, A4: TypeTag, A5: TypeTag, A6: TypeTag, A7: TypeTag, A8: TypeTag, A9: TypeTag, A10: TypeTag](f: Function10[A1, A2, A3, A4, A5, A6, A7, A8, A9, A10, RT]): UserDefinedFunction = {
    val ScalaReflection.Schema(dataType, nullable) = ScalaReflection.schemaFor[RT]
    val inputTypes = Try(ScalaReflection.schemaFor(typeTag[A1]).dataType :: ScalaReflection.schemaFor(typeTag[A2]).dataType :: ScalaReflection.schemaFor(typeTag[A3]).dataType :: ScalaReflection.schemaFor(typeTag[A4]).dataType :: ScalaReflection.schemaFor(typeTag[A5]).dataType :: ScalaReflection.schemaFor(typeTag[A6]).dataType :: ScalaReflection.schemaFor(typeTag[A7]).dataType :: ScalaReflection.schemaFor(typeTag[A8]).dataType :: ScalaReflection.schemaFor(typeTag[A9]).dataType :: ScalaReflection.schemaFor(typeTag[A10]).dataType :: Nil).toOption
    val udf = UserDefinedFunction(f, dataType, inputTypes)
    if (nullable) udf else udf.asNonNullable()
  }

  //////////////////////////////////////////////////////////////////////////////////////////////
  // Java UDF functions
  //////////////////////////////////////////////////////////////////////////////////////////////

  /**
   * Defines a Java UDF0 instance as user-defined function (UDF).
   * The caller must specify the output data type, and there is no automatic input type coercion.
   * By default the returned UDF is deterministic. To change it to nondeterministic, call the
   * API `UserDefinedFunction.asNondeterministic()`.
   *
   * @group udf_funcs
   * @since 2.3.0
   */
  def udf(f: UDF0[_], returnType: DataType): UserDefinedFunction = {
    val func = f.asInstanceOf[UDF0[Any]].call()
    UserDefinedFunction(() => func, returnType, inputTypes = None)
  }

  /**
   * Defines a Java UDF1 instance as user-defined function (UDF).
   * The caller must specify the output data type, and there is no automatic input type coercion.
   * By default the returned UDF is deterministic. To change it to nondeterministic, call the
   * API `UserDefinedFunction.asNondeterministic()`.
   *
   * @group udf_funcs
   * @since 2.3.0
   */
  def udf(f: UDF1[_, _], returnType: DataType): UserDefinedFunction = {
    val func = f.asInstanceOf[UDF1[Any, Any]].call(_: Any)
    UserDefinedFunction(func, returnType, inputTypes = None)
  }

  /**
   * Defines a Java UDF2 instance as user-defined function (UDF).
   * The caller must specify the output data type, and there is no automatic input type coercion.
   * By default the returned UDF is deterministic. To change it to nondeterministic, call the
   * API `UserDefinedFunction.asNondeterministic()`.
   *
   * @group udf_funcs
   * @since 2.3.0
   */
  def udf(f: UDF2[_, _, _], returnType: DataType): UserDefinedFunction = {
    val func = f.asInstanceOf[UDF2[Any, Any, Any]].call(_: Any, _: Any)
    UserDefinedFunction(func, returnType, inputTypes = None)
  }

  /**
   * Defines a Java UDF3 instance as user-defined function (UDF).
   * The caller must specify the output data type, and there is no automatic input type coercion.
   * By default the returned UDF is deterministic. To change it to nondeterministic, call the
   * API `UserDefinedFunction.asNondeterministic()`.
   *
   * @group udf_funcs
   * @since 2.3.0
   */
  def udf(f: UDF3[_, _, _, _], returnType: DataType): UserDefinedFunction = {
    val func = f.asInstanceOf[UDF3[Any, Any, Any, Any]].call(_: Any, _: Any, _: Any)
    UserDefinedFunction(func, returnType, inputTypes = None)
  }

  /**
   * Defines a Java UDF4 instance as user-defined function (UDF).
   * The caller must specify the output data type, and there is no automatic input type coercion.
   * By default the returned UDF is deterministic. To change it to nondeterministic, call the
   * API `UserDefinedFunction.asNondeterministic()`.
   *
   * @group udf_funcs
   * @since 2.3.0
   */
  def udf(f: UDF4[_, _, _, _, _], returnType: DataType): UserDefinedFunction = {
    val func = f.asInstanceOf[UDF4[Any, Any, Any, Any, Any]].call(_: Any, _: Any, _: Any, _: Any)
    UserDefinedFunction(func, returnType, inputTypes = None)
  }

  /**
   * Defines a Java UDF5 instance as user-defined function (UDF).
   * The caller must specify the output data type, and there is no automatic input type coercion.
   * By default the returned UDF is deterministic. To change it to nondeterministic, call the
   * API `UserDefinedFunction.asNondeterministic()`.
   *
   * @group udf_funcs
   * @since 2.3.0
   */
  def udf(f: UDF5[_, _, _, _, _, _], returnType: DataType): UserDefinedFunction = {
    val func = f.asInstanceOf[UDF5[Any, Any, Any, Any, Any, Any]].call(_: Any, _: Any, _: Any, _: Any, _: Any)
    UserDefinedFunction(func, returnType, inputTypes = None)
  }

  /**
   * Defines a Java UDF6 instance as user-defined function (UDF).
   * The caller must specify the output data type, and there is no automatic input type coercion.
   * By default the returned UDF is deterministic. To change it to nondeterministic, call the
   * API `UserDefinedFunction.asNondeterministic()`.
   *
   * @group udf_funcs
   * @since 2.3.0
   */
  def udf(f: UDF6[_, _, _, _, _, _, _], returnType: DataType): UserDefinedFunction = {
    val func = f.asInstanceOf[UDF6[Any, Any, Any, Any, Any, Any, Any]].call(_: Any, _: Any, _: Any, _: Any, _: Any, _: Any)
    UserDefinedFunction(func, returnType, inputTypes = None)
  }

  /**
   * Defines a Java UDF7 instance as user-defined function (UDF).
   * The caller must specify the output data type, and there is no automatic input type coercion.
   * By default the returned UDF is deterministic. To change it to nondeterministic, call the
   * API `UserDefinedFunction.asNondeterministic()`.
   *
   * @group udf_funcs
   * @since 2.3.0
   */
  def udf(f: UDF7[_, _, _, _, _, _, _, _], returnType: DataType): UserDefinedFunction = {
    val func = f.asInstanceOf[UDF7[Any, Any, Any, Any, Any, Any, Any, Any]].call(_: Any, _: Any, _: Any, _: Any, _: Any, _: Any, _: Any)
    UserDefinedFunction(func, returnType, inputTypes = None)
  }

  /**
   * Defines a Java UDF8 instance as user-defined function (UDF).
   * The caller must specify the output data type, and there is no automatic input type coercion.
   * By default the returned UDF is deterministic. To change it to nondeterministic, call the
   * API `UserDefinedFunction.asNondeterministic()`.
   *
   * @group udf_funcs
   * @since 2.3.0
   */
  def udf(f: UDF8[_, _, _, _, _, _, _, _, _], returnType: DataType): UserDefinedFunction = {
    val func = f.asInstanceOf[UDF8[Any, Any, Any, Any, Any, Any, Any, Any, Any]].call(_: Any, _: Any, _: Any, _: Any, _: Any, _: Any, _: Any, _: Any)
    UserDefinedFunction(func, returnType, inputTypes = None)
  }

  /**
   * Defines a Java UDF9 instance as user-defined function (UDF).
   * The caller must specify the output data type, and there is no automatic input type coercion.
   * By default the returned UDF is deterministic. To change it to nondeterministic, call the
   * API `UserDefinedFunction.asNondeterministic()`.
   *
   * @group udf_funcs
   * @since 2.3.0
   */
  def udf(f: UDF9[_, _, _, _, _, _, _, _, _, _], returnType: DataType): UserDefinedFunction = {
    val func = f.asInstanceOf[UDF9[Any, Any, Any, Any, Any, Any, Any, Any, Any, Any]].call(_: Any, _: Any, _: Any, _: Any, _: Any, _: Any, _: Any, _: Any, _: Any)
    UserDefinedFunction(func, returnType, inputTypes = None)
  }

  /**
   * Defines a Java UDF10 instance as user-defined function (UDF).
   * The caller must specify the output data type, and there is no automatic input type coercion.
   * By default the returned UDF is deterministic. To change it to nondeterministic, call the
   * API `UserDefinedFunction.asNondeterministic()`.
   *
   * @group udf_funcs
   * @since 2.3.0
   */
  def udf(f: UDF10[_, _, _, _, _, _, _, _, _, _, _], returnType: DataType): UserDefinedFunction = {
    val func = f.asInstanceOf[UDF10[Any, Any, Any, Any, Any, Any, Any, Any, Any, Any, Any]].call(_: Any, _: Any, _: Any, _: Any, _: Any, _: Any, _: Any, _: Any, _: Any, _: Any)
    UserDefinedFunction(func, returnType, inputTypes = None)
  }

  // scalastyle:on parameter.number
  // scalastyle:on line.size.limit

  /**
   * Defines a deterministic user-defined function (UDF) using a Scala closure. For this variant,
   * the caller must specify the output data type, and there is no automatic input type coercion.
   * By default the returned UDF is deterministic. To change it to nondeterministic, call the
   * API `UserDefinedFunction.asNondeterministic()`.
   *
   * @param f  A closure in Scala
   * @param dataType  The output data type of the UDF
   *
   * @group udf_funcs
   * @since 2.0.0
   */
  def udf(f: AnyRef, dataType: DataType): UserDefinedFunction = {
    UserDefinedFunction(f, dataType, None)
  }

  /**
   * Call an user-defined function.
   * Example:
   * {{{
   *  import org.apache.spark.sql._
   *
   *  val df = Seq(("id1", 1), ("id2", 4), ("id3", 5)).toDF("id", "value")
   *  val spark = df.sparkSession
   *  spark.udf.register("simpleUDF", (v: Int) => v * v)
   *  df.select($"id", callUDF("simpleUDF", $"value"))
   * }}}
   *
   * @group udf_funcs
   * @since 1.5.0
   */
  @scala.annotation.varargs
  def callUDF(udfName: String, cols: Column*): Column = withExpr {
    UnresolvedFunction(udfName, cols.map(_.expr), isDistinct = false)
  }
}<|MERGE_RESOLUTION|>--- conflicted
+++ resolved
@@ -3371,37 +3371,36 @@
   def reverse(e: Column): Column = withExpr { Reverse(e.expr) }
 
   /**
-<<<<<<< HEAD
-   * Transforms the input array by encapsulating elements into pairs
-   * with indexes indicating the order.
-   *
-   * Note: The array index is placed second and starts from one.
-   *
-   * @group collection_funcs
-   * @since 2.4.0
-   */
-  def zip_with_index(e: Column): Column = withExpr {
-    ZipWithIndex(e.expr, Literal.FalseLiteral, Literal.FalseLiteral)
-  }
-
-  /**
-   * Transforms the input array by encapsulating elements into pairs
-   * with indexes indicating the order.
-   *
-   * @group collection_funcs
-   * @since 2.4.0
-   */
-  def zip_with_index(e: Column, indexFirst: Boolean, startFromZero: Boolean): Column = withExpr {
-    ZipWithIndex(e.expr, Literal(indexFirst), Literal(startFromZero))
-  }
-=======
    * Creates a single array from an array of arrays. If a structure of nested arrays is deeper than
    * two levels, only one level of nesting is removed.
    * @group collection_funcs
    * @since 2.4.0
    */
   def flatten(e: Column): Column = withExpr { Flatten(e.expr) }
->>>>>>> ce2f919f
+
+  /**
+   * Transforms the input array by encapsulating elements into pairs
+   * with indexes indicating the order.
+   *
+   * Note: The array index is placed second and starts from one.
+   *
+   * @group collection_funcs
+   * @since 2.4.0
+   */
+  def zip_with_index(e: Column): Column = withExpr {
+    ZipWithIndex(e.expr, Literal.FalseLiteral, Literal.FalseLiteral)
+  }
+
+  /**
+   * Transforms the input array by encapsulating elements into pairs
+   * with indexes indicating the order.
+   *
+   * @group collection_funcs
+   * @since 2.4.0
+   */
+  def zip_with_index(e: Column, indexFirst: Boolean, startFromZero: Boolean): Column = withExpr {
+    ZipWithIndex(e.expr, Literal(indexFirst), Literal(startFromZero))
+  }
 
   /**
    * Returns an unordered array containing the keys of the map.
