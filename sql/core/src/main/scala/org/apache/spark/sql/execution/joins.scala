--- conflicted
+++ resolved
@@ -22,10 +22,6 @@
 import scala.concurrent._
 import scala.concurrent.duration._
 
-<<<<<<< HEAD
-import org.apache.spark.SparkContext
-=======
->>>>>>> 924b7082
 import org.apache.spark.annotation.DeveloperApi
 import org.apache.spark.sql.SQLContext
 import org.apache.spark.sql.catalyst.expressions._
@@ -222,9 +218,9 @@
      rightKeys: Seq[Expression],
      buildSide: BuildSide,
      left: SparkPlan,
-     right: SparkPlan)(@transient sc: SparkContext) extends BinaryNode with HashJoin {
-
-  override def otherCopyArgs = sc :: Nil
+     right: SparkPlan)(@transient sqlContext: SQLContext) extends BinaryNode with HashJoin {
+
+  override def otherCopyArgs = sqlContext :: Nil
 
   override def outputPartitioning: Partitioning = left.outputPartitioning
 
@@ -233,7 +229,7 @@
 
   @transient
   lazy val broadcastFuture = future {
-    sc.broadcast(buildPlan.executeCollect())
+    sqlContext.sparkContext.broadcast(buildPlan.executeCollect())
   }
 
   def execute() = {
