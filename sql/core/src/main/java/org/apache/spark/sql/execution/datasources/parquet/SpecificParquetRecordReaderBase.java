/*
 * Licensed to the Apache Software Foundation (ASF) under one or more
 * contributor license agreements.  See the NOTICE file distributed with
 * this work for additional information regarding copyright ownership.
 * The ASF licenses this file to You under the Apache License, Version 2.0
 * (the "License"); you may not use this file except in compliance with
 * the License.  You may obtain a copy of the License at
 *
 *    http://www.apache.org/licenses/LICENSE-2.0
 *
 * Unless required by applicable law or agreed to in writing, software
 * distributed under the License is distributed on an "AS IS" BASIS,
 * WITHOUT WARRANTIES OR CONDITIONS OF ANY KIND, either express or implied.
 * See the License for the specific language governing permissions and
 * limitations under the License.
 */


package org.apache.spark.sql.execution.datasources.parquet;

import java.io.File;
import java.io.IOException;
import java.lang.reflect.InvocationTargetException;
import java.util.ArrayList;
import java.util.Collections;
import java.util.HashMap;
import java.util.HashSet;
import java.util.List;
import java.util.Map;
import java.util.Set;

import scala.Option;

import org.apache.hadoop.conf.Configuration;
import org.apache.hadoop.fs.Path;
import org.apache.hadoop.mapred.FileSplit;
import org.apache.hadoop.mapreduce.InputSplit;
import org.apache.hadoop.mapreduce.RecordReader;
import org.apache.hadoop.mapreduce.TaskAttemptContext;
import org.apache.parquet.HadoopReadOptions;
import org.apache.parquet.ParquetReadOptions;
import org.apache.parquet.hadoop.BadConfigurationException;
import org.apache.parquet.hadoop.ParquetFileReader;
import org.apache.parquet.hadoop.ParquetInputFormat;
import org.apache.parquet.hadoop.api.InitContext;
import org.apache.parquet.hadoop.api.ReadSupport;
import org.apache.parquet.hadoop.util.ConfigurationUtil;
import org.apache.parquet.hadoop.util.HadoopInputFile;
import org.apache.parquet.schema.MessageType;
import org.apache.parquet.schema.Types;
import org.apache.spark.TaskContext;
import org.apache.spark.TaskContext$;
import org.apache.spark.sql.internal.SQLConf;
import org.apache.spark.sql.types.StructType;
import org.apache.spark.sql.types.StructType$;
import org.apache.spark.util.AccumulatorV2;

/**
 * Base class for custom RecordReaders for Parquet that directly materialize to `T`.
 * This class handles computing row groups, filtering on them, setting up the column readers,
 * etc.
 * This is heavily based on parquet-mr's RecordReader.
 * TODO: move this to the parquet-mr project. There are performance benefits of doing it
 * this way, albeit at a higher cost to implement. This base class is reusable.
 */
public abstract class SpecificParquetRecordReaderBase<T> extends RecordReader<Void, T> {
  protected Path file;
  protected MessageType fileSchema;
  protected MessageType requestedSchema;
  protected StructType sparkSchema;

  /**
   * The total number of rows this RecordReader will eventually read. The sum of the
   * rows of all the row groups.
   */
  protected long totalRowCount;

  protected ParquetFileReader reader;

  protected ParquetMetadata cachedFooter;

  @Override
  public void initialize(InputSplit inputSplit, TaskAttemptContext taskAttemptContext)
      throws IOException, InterruptedException {
    Configuration configuration = taskAttemptContext.getConfiguration();
    FileSplit split = (FileSplit) inputSplit;
    this.file = split.getPath();

<<<<<<< HEAD
    // if task.side.metadata is set, rowGroupOffsets is null
    if (rowGroupOffsets == null) {
      // then we need to apply the predicate push down filter
      footer = getFooterByRange(configuration, split.getStart(), split.getEnd());
      MessageType fileSchema = footer.getFileMetaData().getSchema();
      FilterCompat.Filter filter = getFilter(configuration);
      blocks = filterRowGroups(filter, footer.getBlocks(), fileSchema);
    } else {
      // SPARK-33532: After SPARK-13883 and SPARK-13989, the parquet read process will
      // no longer enter this branch because `ParquetInputSplit` only be constructed in
      // `ParquetFileFormat.buildReaderWithPartitionValues` and
      // `ParquetPartitionReaderFactory.buildReaderBase` method,
      // and the `rowGroupOffsets` in `ParquetInputSplit` set to null explicitly.
      // We didn't delete this branch because PARQUET-131 wanted to move this to the
      // parquet-mr project.
      // otherwise we find the row groups that were selected on the client
      footer = getFooter(configuration);
      Set<Long> offsets = new HashSet<>();
      for (long offset : rowGroupOffsets) {
        offsets.add(offset);
      }
      blocks = new ArrayList<>();
      for (BlockMetaData block : footer.getBlocks()) {
        if (offsets.contains(block.getStartingPos())) {
          blocks.add(block);
        }
      }
      // verify we found them all
      if (blocks.size() != rowGroupOffsets.length) {
        long[] foundRowGroupOffsets = new long[footer.getBlocks().size()];
        for (int i = 0; i < foundRowGroupOffsets.length; i++) {
          foundRowGroupOffsets[i] = footer.getBlocks().get(i).getStartingPos();
        }
        // this should never happen.
        // provide a good error message in case there's a bug
        throw new IllegalStateException(
            "All the offsets listed in the split should be found in the file."
                + " expected: " + Arrays.toString(rowGroupOffsets)
                + " found: " + blocks
                + " out of: " + Arrays.toString(foundRowGroupOffsets)
                + " in range " + split.getStart() + ", " + split.getEnd());
      }
    }
    this.fileSchema = footer.getFileMetaData().getSchema();
    Map<String, String> fileMetadata = footer.getFileMetaData().getKeyValueMetaData();
=======
    ParquetReadOptions options = HadoopReadOptions
      .builder(configuration)
      .withRange(split.getStart(), split.getStart() + split.getLength())
      .build();
    this.reader = new ParquetFileReader(HadoopInputFile.fromPath(file, configuration), options);
    this.fileSchema = reader.getFileMetaData().getSchema();
    Map<String, String> fileMetadata = reader.getFileMetaData().getKeyValueMetaData();
>>>>>>> a9f371c2
    ReadSupport<T> readSupport = getReadSupportInstance(getReadSupportClass(configuration));
    ReadSupport.ReadContext readContext = readSupport.init(new InitContext(
        taskAttemptContext.getConfiguration(), toSetMultiMap(fileMetadata), fileSchema));
    this.requestedSchema = readContext.getRequestedSchema();
    reader.setRequestedSchema(requestedSchema);
    String sparkRequestedSchemaString =
        configuration.get(ParquetReadSupport$.MODULE$.SPARK_ROW_REQUESTED_SCHEMA());
    this.sparkSchema = StructType$.MODULE$.fromString(sparkRequestedSchemaString);
    this.totalRowCount = reader.getFilteredRecordCount();

    // For test purpose.
    // If the last external accumulator is `NumRowGroupsAccumulator`, the row group number to read
    // will be updated to the accumulator. So we can check if the row groups are filtered or not
    // in test case.
    TaskContext taskContext = TaskContext$.MODULE$.get();
    if (taskContext != null) {
      Option<AccumulatorV2<?, ?>> accu = taskContext.taskMetrics().externalAccums().lastOption();
      if (accu.isDefined() && accu.get().getClass().getSimpleName().equals("NumRowGroupsAcc")) {
        @SuppressWarnings("unchecked")
        AccumulatorV2<Integer, Integer> intAccum = (AccumulatorV2<Integer, Integer>) accu.get();
        intAccum.add(reader.getRowGroups().size());
      }
    }
  }

  /**
   * Returns the list of files at 'path' recursively. This skips files that are ignored normally
   * by MapReduce.
   */
  public static List<String> listDirectory(File path) {
    List<String> result = new ArrayList<>();
    if (path.isDirectory()) {
      for (File f: path.listFiles()) {
        result.addAll(listDirectory(f));
      }
    } else {
      char c = path.getName().charAt(0);
      if (c != '.' && c != '_') {
        result.add(path.getAbsolutePath());
      }
    }
    return result;
  }

  /**
   * Initializes the reader to read the file at `path` with `columns` projected. If columns is
   * null, all the columns are projected.
   *
   * This is exposed for testing to be able to create this reader without the rest of the Hadoop
   * split machinery. It is not intended for general use and those not support all the
   * configurations.
   */
  protected void initialize(String path, List<String> columns) throws IOException {
    Configuration config = new Configuration();
    config.setBoolean(SQLConf.PARQUET_BINARY_AS_STRING().key() , false);
    config.setBoolean(SQLConf.PARQUET_INT96_AS_TIMESTAMP().key(), false);

    this.file = new Path(path);
    long length = this.file.getFileSystem(config).getFileStatus(this.file).getLen();

    ParquetReadOptions options = HadoopReadOptions
      .builder(config)
      .withRange(0, length)
      .build();
    this.reader = ParquetFileReader.open(HadoopInputFile.fromPath(file, config), options);
    this.fileSchema = reader.getFooter().getFileMetaData().getSchema();

    if (columns == null) {
      this.requestedSchema = fileSchema;
    } else {
      if (columns.size() > 0) {
        Types.MessageTypeBuilder builder = Types.buildMessage();
        for (String s: columns) {
          if (!fileSchema.containsField(s)) {
            throw new IOException("Can only project existing columns. Unknown field: " + s +
                    " File schema:\n" + fileSchema);
          }
          builder.addFields(fileSchema.getType(s));
        }
        this.requestedSchema = builder.named(ParquetSchemaConverter.SPARK_PARQUET_SCHEMA_NAME());
      } else {
        this.requestedSchema = ParquetSchemaConverter.EMPTY_MESSAGE();
      }
    }
    reader.setRequestedSchema(requestedSchema);
    this.sparkSchema = new ParquetToSparkSchemaConverter(config).convert(requestedSchema);
    this.totalRowCount = reader.getFilteredRecordCount();
  }

  @Override
  public Void getCurrentKey() {
    return null;
  }

  @Override
  public void close() throws IOException {
    if (reader != null) {
      reader.close();
      reader = null;
    }
  }

<<<<<<< HEAD
  public void setCachedFooter(ParquetMetadata cachedFooter) {
    this.cachedFooter = cachedFooter;
  }

  private ParquetMetadata getFooterByRange(Configuration configuration,
      long start, long end) throws IOException {
    if (cachedFooter != null) {
      List<BlockMetaData> filteredBlocks = new ArrayList<>();
      List<BlockMetaData> blocks = cachedFooter.getBlocks();
      for (BlockMetaData block : blocks) {
        long offset = block.getStartingPos();
        if (offset >= start && offset < end) {
          filteredBlocks.add(block);
        }
      }
      return new ParquetMetadata(cachedFooter.getFileMetaData(), filteredBlocks);
    } else {
      return readFooter(configuration, file, range(start, end));
    }
  }

  private ParquetMetadata getFooter(Configuration configuration) throws IOException {
    if (cachedFooter != null) {
      return new ParquetMetadata(cachedFooter.getFileMetaData(), cachedFooter.getBlocks());
    } else {
      return readFooter(configuration, file, NO_FILTER);
    }
  }

  /**
   * Utility classes to abstract over different way to read ints with different encodings.
   * TODO: remove this layer of abstraction?
   */
  abstract static class IntIterator {
    abstract int nextInt() throws IOException;
  }

  protected static final class ValuesReaderIntIterator extends IntIterator {
    ValuesReader delegate;

    public ValuesReaderIntIterator(ValuesReader delegate) {
      this.delegate = delegate;
    }

    @Override
    int nextInt() {
      return delegate.readInteger();
    }
  }

  protected static final class RLEIntIterator extends IntIterator {
    RunLengthBitPackingHybridDecoder delegate;

    public RLEIntIterator(RunLengthBitPackingHybridDecoder delegate) {
      this.delegate = delegate;
    }

    @Override
    int nextInt() throws IOException {
      return delegate.readInt();
    }
  }

  protected static final class NullIntIterator extends IntIterator {
    @Override
    int nextInt() { return 0; }
  }

  /**
   * Creates a reader for definition and repetition levels, returning an optimized one if
   * the levels are not needed.
   */
  protected static IntIterator createRLEIterator(
      int maxLevel, BytesInput bytes, ColumnDescriptor descriptor) throws IOException {
    try {
      if (maxLevel == 0) return new NullIntIterator();
      return new RLEIntIterator(
          new RunLengthBitPackingHybridDecoder(
              BytesUtils.getWidthFromMaxInt(maxLevel),
              bytes.toInputStream()));
    } catch (IOException e) {
      throw new IOException("could not read levels in page for col " + descriptor, e);
    }
  }

=======
>>>>>>> a9f371c2
  private static <K, V> Map<K, Set<V>> toSetMultiMap(Map<K, V> map) {
    Map<K, Set<V>> setMultiMap = new HashMap<>();
    for (Map.Entry<K, V> entry : map.entrySet()) {
      Set<V> set = new HashSet<>();
      set.add(entry.getValue());
      setMultiMap.put(entry.getKey(), Collections.unmodifiableSet(set));
    }
    return Collections.unmodifiableMap(setMultiMap);
  }

  @SuppressWarnings("unchecked")
  private Class<? extends ReadSupport<T>> getReadSupportClass(Configuration configuration) {
    return (Class<? extends ReadSupport<T>>) ConfigurationUtil.getClassFromConfig(configuration,
        ParquetInputFormat.READ_SUPPORT_CLASS, ReadSupport.class);
  }

  /**
   * @param readSupportClass to instantiate
   * @return the configured read support
   */
  private static <T> ReadSupport<T> getReadSupportInstance(
      Class<? extends ReadSupport<T>> readSupportClass){
    try {
      return readSupportClass.getConstructor().newInstance();
    } catch (InstantiationException | IllegalAccessException |
             NoSuchMethodException | InvocationTargetException e) {
      throw new BadConfigurationException("could not instantiate read support class", e);
    }
  }
}<|MERGE_RESOLUTION|>--- conflicted
+++ resolved
@@ -77,8 +77,6 @@
 
   protected ParquetFileReader reader;
 
-  protected ParquetMetadata cachedFooter;
-
   @Override
   public void initialize(InputSplit inputSplit, TaskAttemptContext taskAttemptContext)
       throws IOException, InterruptedException {
@@ -86,53 +84,6 @@
     FileSplit split = (FileSplit) inputSplit;
     this.file = split.getPath();
 
-<<<<<<< HEAD
-    // if task.side.metadata is set, rowGroupOffsets is null
-    if (rowGroupOffsets == null) {
-      // then we need to apply the predicate push down filter
-      footer = getFooterByRange(configuration, split.getStart(), split.getEnd());
-      MessageType fileSchema = footer.getFileMetaData().getSchema();
-      FilterCompat.Filter filter = getFilter(configuration);
-      blocks = filterRowGroups(filter, footer.getBlocks(), fileSchema);
-    } else {
-      // SPARK-33532: After SPARK-13883 and SPARK-13989, the parquet read process will
-      // no longer enter this branch because `ParquetInputSplit` only be constructed in
-      // `ParquetFileFormat.buildReaderWithPartitionValues` and
-      // `ParquetPartitionReaderFactory.buildReaderBase` method,
-      // and the `rowGroupOffsets` in `ParquetInputSplit` set to null explicitly.
-      // We didn't delete this branch because PARQUET-131 wanted to move this to the
-      // parquet-mr project.
-      // otherwise we find the row groups that were selected on the client
-      footer = getFooter(configuration);
-      Set<Long> offsets = new HashSet<>();
-      for (long offset : rowGroupOffsets) {
-        offsets.add(offset);
-      }
-      blocks = new ArrayList<>();
-      for (BlockMetaData block : footer.getBlocks()) {
-        if (offsets.contains(block.getStartingPos())) {
-          blocks.add(block);
-        }
-      }
-      // verify we found them all
-      if (blocks.size() != rowGroupOffsets.length) {
-        long[] foundRowGroupOffsets = new long[footer.getBlocks().size()];
-        for (int i = 0; i < foundRowGroupOffsets.length; i++) {
-          foundRowGroupOffsets[i] = footer.getBlocks().get(i).getStartingPos();
-        }
-        // this should never happen.
-        // provide a good error message in case there's a bug
-        throw new IllegalStateException(
-            "All the offsets listed in the split should be found in the file."
-                + " expected: " + Arrays.toString(rowGroupOffsets)
-                + " found: " + blocks
-                + " out of: " + Arrays.toString(foundRowGroupOffsets)
-                + " in range " + split.getStart() + ", " + split.getEnd());
-      }
-    }
-    this.fileSchema = footer.getFileMetaData().getSchema();
-    Map<String, String> fileMetadata = footer.getFileMetaData().getKeyValueMetaData();
-=======
     ParquetReadOptions options = HadoopReadOptions
       .builder(configuration)
       .withRange(split.getStart(), split.getStart() + split.getLength())
@@ -140,7 +91,6 @@
     this.reader = new ParquetFileReader(HadoopInputFile.fromPath(file, configuration), options);
     this.fileSchema = reader.getFileMetaData().getSchema();
     Map<String, String> fileMetadata = reader.getFileMetaData().getKeyValueMetaData();
->>>>>>> a9f371c2
     ReadSupport<T> readSupport = getReadSupportInstance(getReadSupportClass(configuration));
     ReadSupport.ReadContext readContext = readSupport.init(new InitContext(
         taskAttemptContext.getConfiguration(), toSetMultiMap(fileMetadata), fileSchema));
@@ -243,94 +193,6 @@
     }
   }
 
-<<<<<<< HEAD
-  public void setCachedFooter(ParquetMetadata cachedFooter) {
-    this.cachedFooter = cachedFooter;
-  }
-
-  private ParquetMetadata getFooterByRange(Configuration configuration,
-      long start, long end) throws IOException {
-    if (cachedFooter != null) {
-      List<BlockMetaData> filteredBlocks = new ArrayList<>();
-      List<BlockMetaData> blocks = cachedFooter.getBlocks();
-      for (BlockMetaData block : blocks) {
-        long offset = block.getStartingPos();
-        if (offset >= start && offset < end) {
-          filteredBlocks.add(block);
-        }
-      }
-      return new ParquetMetadata(cachedFooter.getFileMetaData(), filteredBlocks);
-    } else {
-      return readFooter(configuration, file, range(start, end));
-    }
-  }
-
-  private ParquetMetadata getFooter(Configuration configuration) throws IOException {
-    if (cachedFooter != null) {
-      return new ParquetMetadata(cachedFooter.getFileMetaData(), cachedFooter.getBlocks());
-    } else {
-      return readFooter(configuration, file, NO_FILTER);
-    }
-  }
-
-  /**
-   * Utility classes to abstract over different way to read ints with different encodings.
-   * TODO: remove this layer of abstraction?
-   */
-  abstract static class IntIterator {
-    abstract int nextInt() throws IOException;
-  }
-
-  protected static final class ValuesReaderIntIterator extends IntIterator {
-    ValuesReader delegate;
-
-    public ValuesReaderIntIterator(ValuesReader delegate) {
-      this.delegate = delegate;
-    }
-
-    @Override
-    int nextInt() {
-      return delegate.readInteger();
-    }
-  }
-
-  protected static final class RLEIntIterator extends IntIterator {
-    RunLengthBitPackingHybridDecoder delegate;
-
-    public RLEIntIterator(RunLengthBitPackingHybridDecoder delegate) {
-      this.delegate = delegate;
-    }
-
-    @Override
-    int nextInt() throws IOException {
-      return delegate.readInt();
-    }
-  }
-
-  protected static final class NullIntIterator extends IntIterator {
-    @Override
-    int nextInt() { return 0; }
-  }
-
-  /**
-   * Creates a reader for definition and repetition levels, returning an optimized one if
-   * the levels are not needed.
-   */
-  protected static IntIterator createRLEIterator(
-      int maxLevel, BytesInput bytes, ColumnDescriptor descriptor) throws IOException {
-    try {
-      if (maxLevel == 0) return new NullIntIterator();
-      return new RLEIntIterator(
-          new RunLengthBitPackingHybridDecoder(
-              BytesUtils.getWidthFromMaxInt(maxLevel),
-              bytes.toInputStream()));
-    } catch (IOException e) {
-      throw new IOException("could not read levels in page for col " + descriptor, e);
-    }
-  }
-
-=======
->>>>>>> a9f371c2
   private static <K, V> Map<K, Set<V>> toSetMultiMap(Map<K, V> map) {
     Map<K, Set<V>> setMultiMap = new HashMap<>();
     for (Map.Entry<K, V> entry : map.entrySet()) {
