/*
 * Licensed to the Apache Software Foundation (ASF) under one or more
 * contributor license agreements.  See the NOTICE file distributed with
 * this work for additional information regarding copyright ownership.
 * The ASF licenses this file to You under the Apache License, Version 2.0
 * (the "License"); you may not use this file except in compliance with
 * the License.  You may obtain a copy of the License at
 *
 *    http://www.apache.org/licenses/LICENSE-2.0
 *
 * Unless required by applicable law or agreed to in writing, software
 * distributed under the License is distributed on an "AS IS" BASIS,
 * WITHOUT WARRANTIES OR CONDITIONS OF ANY KIND, either express or implied.
 * See the License for the specific language governing permissions and
 * limitations under the License.
 */

package org.apache.spark.sql.execution.command

import java.net.URI
import java.util.{Collections, Locale}

import org.mockito.ArgumentMatchers.any
import org.mockito.Mockito.{mock, when}
import org.mockito.invocation.InvocationOnMock

import org.apache.spark.sql.{AnalysisException, SaveMode}
import org.apache.spark.sql.catalyst.{AliasIdentifier, TableIdentifier}
import org.apache.spark.sql.catalyst.analysis.{AnalysisTest, Analyzer, CTESubstitution, EmptyFunctionRegistry, NoSuchTableException, ResolveCatalogs, ResolvedTable, ResolveInlineTables, ResolveSessionCatalog, UnresolvedAttribute, UnresolvedRelation, UnresolvedSubqueryColumnAliases, UnresolvedV2Relation}
import org.apache.spark.sql.catalyst.catalog.{BucketSpec, CatalogStorageFormat, CatalogTable, CatalogTableType, InMemoryCatalog, SessionCatalog}
import org.apache.spark.sql.catalyst.expressions.{AttributeReference, EqualTo, Expression, InSubquery, IntegerLiteral, ListQuery, StringLiteral}
import org.apache.spark.sql.catalyst.parser.{CatalystSqlParser, ParseException}
import org.apache.spark.sql.catalyst.plans.logical.{AlterTable, Assignment, CreateTableAsSelect, CreateTableStatement, CreateV2Table, DeleteAction, DeleteFromTable, DescribeRelation, DropTable, InsertAction, InsertIntoStatement, LocalRelation, LogicalPlan, MergeIntoTable, OneRowRelation, Project, ShowTableProperties, SubqueryAlias, UpdateAction, UpdateTable}
import org.apache.spark.sql.connector.FakeV2Provider
import org.apache.spark.sql.connector.catalog.{CatalogManager, CatalogNotFoundException, Identifier, Table, TableCapability, TableCatalog, TableChange, V1Table}
import org.apache.spark.sql.connector.catalog.TableChange.{UpdateColumnComment, UpdateColumnType}
import org.apache.spark.sql.execution.datasources.CreateTable
import org.apache.spark.sql.execution.datasources.v2.DataSourceV2Relation
import org.apache.spark.sql.internal.{HiveSerDe, SQLConf}
import org.apache.spark.sql.sources.SimpleScanSource
import org.apache.spark.sql.types.{CharType, DoubleType, IntegerType, LongType, StringType, StructField, StructType}

class PlanResolutionSuite extends AnalysisTest {
  import CatalystSqlParser._

  private val v1Format = classOf[SimpleScanSource].getName
  private val v2Format = classOf[FakeV2Provider].getName

  private val table: Table = {
    val t = mock(classOf[Table])
    when(t.schema()).thenReturn(new StructType().add("i", "int").add("s", "string"))
    t
  }

  private val tableWithAcceptAnySchemaCapability: Table = {
    val t = mock(classOf[Table])
    when(t.schema()).thenReturn(new StructType().add("i", "int"))
    when(t.capabilities()).thenReturn(Collections.singleton(TableCapability.ACCEPT_ANY_SCHEMA))
    t
  }

  private val v1Table: V1Table = {
    val t = mock(classOf[CatalogTable])
    when(t.schema).thenReturn(new StructType().add("i", "int").add("s", "string"))
    when(t.tableType).thenReturn(CatalogTableType.MANAGED)
    when(t.provider).thenReturn(Some(v1Format))
    V1Table(t)
  }

  private val v1HiveTable: V1Table = {
    val t = mock(classOf[CatalogTable])
    when(t.schema).thenReturn(new StructType().add("i", "int").add("s", "string"))
    when(t.tableType).thenReturn(CatalogTableType.MANAGED)
    when(t.provider).thenReturn(Some("hive"))
    V1Table(t)
  }

  private val testCat: TableCatalog = {
    val newCatalog = mock(classOf[TableCatalog])
    when(newCatalog.loadTable(any())).thenAnswer((invocation: InvocationOnMock) => {
      invocation.getArgument[Identifier](0).name match {
        case "tab" => table
        case "tab1" => table
        case name => throw new NoSuchTableException(name)
      }
    })
    when(newCatalog.name()).thenReturn("testcat")
    newCatalog
  }

  private val v2SessionCatalog: TableCatalog = {
    val newCatalog = mock(classOf[TableCatalog])
    when(newCatalog.loadTable(any())).thenAnswer((invocation: InvocationOnMock) => {
      invocation.getArgument[Identifier](0).name match {
        case "v1Table" => v1Table
        case "v1Table1" => v1Table
        case "v1HiveTable" => v1HiveTable
        case "v2Table" => table
        case "v2Table1" => table
        case "v2TableWithAcceptAnySchemaCapability" => tableWithAcceptAnySchemaCapability
        case name => throw new NoSuchTableException(name)
      }
    })
    when(newCatalog.name()).thenReturn(CatalogManager.SESSION_CATALOG_NAME)
    newCatalog
  }

  private val v1SessionCatalog: SessionCatalog = new SessionCatalog(
    new InMemoryCatalog,
    EmptyFunctionRegistry,
    new SQLConf().copy(SQLConf.CASE_SENSITIVE -> true))
  v1SessionCatalog.createTempView("v", LocalRelation(Nil), false)

  private val catalogManagerWithDefault = {
    val manager = mock(classOf[CatalogManager])
    when(manager.catalog(any())).thenAnswer((invocation: InvocationOnMock) => {
      invocation.getArgument[String](0) match {
        case "testcat" =>
          testCat
        case CatalogManager.SESSION_CATALOG_NAME =>
          v2SessionCatalog
        case name =>
          throw new CatalogNotFoundException(s"No such catalog: $name")
      }
    })
    when(manager.currentCatalog).thenReturn(testCat)
    when(manager.currentNamespace).thenReturn(Array.empty[String])
    when(manager.v1SessionCatalog).thenReturn(v1SessionCatalog)
    manager
  }

  private val catalogManagerWithoutDefault = {
    val manager = mock(classOf[CatalogManager])
    when(manager.catalog(any())).thenAnswer((invocation: InvocationOnMock) => {
      invocation.getArgument[String](0) match {
        case "testcat" =>
          testCat
        case name =>
          throw new CatalogNotFoundException(s"No such catalog: $name")
      }
    })
    when(manager.currentCatalog).thenReturn(v2SessionCatalog)
    when(manager.currentNamespace).thenReturn(Array("default"))
    when(manager.v1SessionCatalog).thenReturn(v1SessionCatalog)
    manager
  }

  def parseAndResolve(query: String, withDefault: Boolean = false): LogicalPlan = {
    val catalogManager = if (withDefault) {
      catalogManagerWithDefault
    } else {
      catalogManagerWithoutDefault
    }
    val analyzer = new Analyzer(catalogManager)
    // TODO: run the analyzer directly.
    val rules = Seq(
      CTESubstitution,
      ResolveInlineTables,
      analyzer.ResolveRelations,
      new ResolveCatalogs(catalogManager),
      new ResolveSessionCatalog(catalogManager, _ == Seq("v"), _ => false),
      analyzer.ResolveTables,
      analyzer.ResolveReferences,
      analyzer.ResolveSubqueryColumnAliases,
      analyzer.ResolveReferences,
      analyzer.ResolveAlterTableChanges)
    rules.foldLeft(parsePlan(query)) {
      case (plan, rule) => rule.apply(plan)
    }
  }

  private def parseResolveCompare(query: String, expected: LogicalPlan): Unit =
    comparePlans(parseAndResolve(query), expected, checkAnalysis = true)

  private def extractTableDesc(sql: String): (CatalogTable, Boolean) = {
    parseAndResolve(sql).collect {
      case CreateTable(tableDesc, mode, _) => (tableDesc, mode == SaveMode.Ignore)
    }.head
  }

  private def assertUnsupported(sql: String, containsThesePhrases: Seq[String] = Seq()): Unit = {
    val e = intercept[ParseException] {
      parsePlan(sql)
    }
    assert(e.getMessage.toLowerCase(Locale.ROOT).contains("operation not allowed"))
    containsThesePhrases.foreach { p =>
      assert(e.getMessage.toLowerCase(Locale.ROOT).contains(p.toLowerCase(Locale.ROOT)))
    }
  }

  test("create table - with partitioned by") {
    val query = "CREATE TABLE my_tab(a INT comment 'test', b STRING) " +
        "USING parquet PARTITIONED BY (a)"

    val expectedTableDesc = CatalogTable(
      identifier = TableIdentifier("my_tab", Some("default")),
      tableType = CatalogTableType.MANAGED,
      storage = CatalogStorageFormat.empty,
      schema = new StructType()
          .add("a", IntegerType, nullable = true, "test")
          .add("b", StringType),
      provider = Some("parquet"),
      partitionColumnNames = Seq("a")
    )

    parseAndResolve(query) match {
      case CreateTable(tableDesc, _, None) =>
        assert(tableDesc == expectedTableDesc.copy(createTime = tableDesc.createTime))
      case other =>
        fail(s"Expected to parse ${classOf[CreateTableCommand].getClass.getName} from query," +
            s"got ${other.getClass.getName}: $query")
    }
  }

  test("create table - partitioned by transforms") {
    val transforms = Seq(
        "bucket(16, b)", "years(ts)", "months(ts)", "days(ts)", "hours(ts)", "foo(a, 'bar', 34)",
        "bucket(32, b), days(ts)")
    transforms.foreach { transform =>
      val query =
        s"""
           |CREATE TABLE my_tab(a INT, b STRING) USING parquet
           |PARTITIONED BY ($transform)
           """.stripMargin

      val ae = intercept[AnalysisException] {
        parseAndResolve(query)
      }

      assert(ae.message
          .contains(s"Transforms cannot be converted to partition columns: $transform"))
    }
  }

  test("create table - with bucket") {
    val query = "CREATE TABLE my_tab(a INT, b STRING) USING parquet " +
        "CLUSTERED BY (a) SORTED BY (b) INTO 5 BUCKETS"

    val expectedTableDesc = CatalogTable(
      identifier = TableIdentifier("my_tab", Some("default")),
      tableType = CatalogTableType.MANAGED,
      storage = CatalogStorageFormat.empty,
      schema = new StructType().add("a", IntegerType).add("b", StringType),
      provider = Some("parquet"),
      bucketSpec = Some(BucketSpec(5, Seq("a"), Seq("b")))
    )

    parseAndResolve(query) match {
      case CreateTable(tableDesc, _, None) =>
        assert(tableDesc == expectedTableDesc.copy(createTime = tableDesc.createTime))
      case other =>
        fail(s"Expected to parse ${classOf[CreateTableCommand].getClass.getName} from query," +
            s"got ${other.getClass.getName}: $query")
    }
  }

  test("create table - with comment") {
    val sql = "CREATE TABLE my_tab(a INT, b STRING) USING parquet COMMENT 'abc'"

    val expectedTableDesc = CatalogTable(
      identifier = TableIdentifier("my_tab", Some("default")),
      tableType = CatalogTableType.MANAGED,
      storage = CatalogStorageFormat.empty,
      schema = new StructType().add("a", IntegerType).add("b", StringType),
      provider = Some("parquet"),
      comment = Some("abc"))

    parseAndResolve(sql) match {
      case CreateTable(tableDesc, _, None) =>
        assert(tableDesc == expectedTableDesc.copy(createTime = tableDesc.createTime))
      case other =>
        fail(s"Expected to parse ${classOf[CreateTableCommand].getClass.getName} from query," +
            s"got ${other.getClass.getName}: $sql")
    }
  }

  test("create table - with table properties") {
    val sql = "CREATE TABLE my_tab(a INT, b STRING) USING parquet TBLPROPERTIES('test' = 'test')"

    val expectedTableDesc = CatalogTable(
      identifier = TableIdentifier("my_tab", Some("default")),
      tableType = CatalogTableType.MANAGED,
      storage = CatalogStorageFormat.empty,
      schema = new StructType().add("a", IntegerType).add("b", StringType),
      provider = Some("parquet"),
      properties = Map("test" -> "test"))

    parseAndResolve(sql) match {
      case CreateTable(tableDesc, _, None) =>
        assert(tableDesc == expectedTableDesc.copy(createTime = tableDesc.createTime))
      case other =>
        fail(s"Expected to parse ${classOf[CreateTableCommand].getClass.getName} from query," +
            s"got ${other.getClass.getName}: $sql")
    }
  }

  test("create table - with location") {
    val v1 = "CREATE TABLE my_tab(a INT, b STRING) USING parquet LOCATION '/tmp/file'"

    val expectedTableDesc = CatalogTable(
      identifier = TableIdentifier("my_tab", Some("default")),
      tableType = CatalogTableType.EXTERNAL,
      storage = CatalogStorageFormat.empty.copy(locationUri = Some(new URI("/tmp/file"))),
      schema = new StructType().add("a", IntegerType).add("b", StringType),
      provider = Some("parquet"))

    parseAndResolve(v1) match {
      case CreateTable(tableDesc, _, None) =>
        assert(tableDesc == expectedTableDesc.copy(createTime = tableDesc.createTime))
      case other =>
        fail(s"Expected to parse ${classOf[CreateTableCommand].getClass.getName} from query," +
            s"got ${other.getClass.getName}: $v1")
    }

    val v2 =
      """
        |CREATE TABLE my_tab(a INT, b STRING)
        |USING parquet
        |OPTIONS (path '/tmp/file')
        |LOCATION '/tmp/file'
      """.stripMargin
    val e = intercept[AnalysisException] {
      parseAndResolve(v2)
    }
    assert(e.message.contains("you can only specify one of them."))
  }

  test("create table - byte length literal table name") {
    val sql = "CREATE TABLE 1m.2g(a INT) USING parquet"

    val expectedTableDesc = CatalogTable(
      identifier = TableIdentifier("2g", Some("1m")),
      tableType = CatalogTableType.MANAGED,
      storage = CatalogStorageFormat.empty,
      schema = new StructType().add("a", IntegerType),
      provider = Some("parquet"))

    parseAndResolve(sql) match {
      case CreateTable(tableDesc, _, None) =>
        assert(tableDesc == expectedTableDesc.copy(createTime = tableDesc.createTime))
      case other =>
        fail(s"Expected to parse ${classOf[CreateTableCommand].getClass.getName} from query," +
            s"got ${other.getClass.getName}: $sql")
    }
  }

  test("support for other types in OPTIONS") {
    val sql =
      """
        |CREATE TABLE table_name USING json
        |OPTIONS (a 1, b 0.1, c TRUE)
      """.stripMargin

    val expectedTableDesc = CatalogTable(
      identifier = TableIdentifier("table_name", Some("default")),
      tableType = CatalogTableType.MANAGED,
      storage = CatalogStorageFormat.empty.copy(
        properties = Map("a" -> "1", "b" -> "0.1", "c" -> "true")
      ),
      schema = new StructType,
      provider = Some("json")
    )

    parseAndResolve(sql) match {
      case CreateTable(tableDesc, _, None) =>
        assert(tableDesc == expectedTableDesc.copy(createTime = tableDesc.createTime))
      case other =>
        fail(s"Expected to parse ${classOf[CreateTableCommand].getClass.getName} from query," +
            s"got ${other.getClass.getName}: $sql")
    }
  }

  test("Test CTAS against data source tables") {
    val s1 =
      """
        |CREATE TABLE IF NOT EXISTS mydb.page_view
        |USING parquet
        |COMMENT 'This is the staging page view table'
        |LOCATION '/user/external/page_view'
        |TBLPROPERTIES ('p1'='v1', 'p2'='v2')
        |AS SELECT * FROM src
      """.stripMargin

    val s2 =
      """
        |CREATE TABLE IF NOT EXISTS mydb.page_view
        |USING parquet
        |LOCATION '/user/external/page_view'
        |COMMENT 'This is the staging page view table'
        |TBLPROPERTIES ('p1'='v1', 'p2'='v2')
        |AS SELECT * FROM src
      """.stripMargin

    val s3 =
      """
        |CREATE TABLE IF NOT EXISTS mydb.page_view
        |USING parquet
        |COMMENT 'This is the staging page view table'
        |LOCATION '/user/external/page_view'
        |TBLPROPERTIES ('p1'='v1', 'p2'='v2')
        |AS SELECT * FROM src
      """.stripMargin

    checkParsing(s1)
    checkParsing(s2)
    checkParsing(s3)

    def checkParsing(sql: String): Unit = {
      val (desc, exists) = extractTableDesc(sql)
      assert(exists)
      assert(desc.identifier.database.contains("mydb"))
      assert(desc.identifier.table == "page_view")
      assert(desc.storage.locationUri.contains(new URI("/user/external/page_view")))
      assert(desc.schema.isEmpty) // will be populated later when the table is actually created
      assert(desc.comment.contains("This is the staging page view table"))
      assert(desc.viewText.isEmpty)
      assert(desc.viewCatalogAndNamespace.isEmpty)
      assert(desc.viewQueryColumnNames.isEmpty)
      assert(desc.partitionColumnNames.isEmpty)
      assert(desc.provider.contains("parquet"))
      assert(desc.properties == Map("p1" -> "v1", "p2" -> "v2"))
    }
  }

  test("Test v2 CreateTable with known catalog in identifier") {
    val sql =
      s"""
         |CREATE TABLE IF NOT EXISTS testcat.mydb.table_name (
         |    id bigint,
         |    description string,
         |    point struct<x: double, y: double>)
         |USING parquet
         |COMMENT 'table comment'
         |TBLPROPERTIES ('p1'='v1', 'p2'='v2')
         |OPTIONS (path 's3://bucket/path/to/data', other 20)
      """.stripMargin

    val expectedProperties = Map(
      "p1" -> "v1",
      "p2" -> "v2",
      "option.other" -> "20",
      "provider" -> "parquet",
      "location" -> "s3://bucket/path/to/data",
      "comment" -> "table comment",
      "other" -> "20")

    parseAndResolve(sql) match {
      case create: CreateV2Table =>
        assert(create.catalog.name == "testcat")
        assert(create.tableName == Identifier.of(Array("mydb"), "table_name"))
        assert(create.tableSchema == new StructType()
            .add("id", LongType)
            .add("description", StringType)
            .add("point", new StructType().add("x", DoubleType).add("y", DoubleType)))
        assert(create.partitioning.isEmpty)
        assert(create.properties == expectedProperties)
        assert(create.ignoreIfExists)

      case other =>
        fail(s"Expected to parse ${classOf[CreateV2Table].getName} from query," +
            s"got ${other.getClass.getName}: $sql")
    }
  }

  test("Test v2 CreateTable with default catalog") {
    val sql =
      s"""
         |CREATE TABLE IF NOT EXISTS mydb.table_name (
         |    id bigint,
         |    description string,
         |    point struct<x: double, y: double>)
         |USING parquet
         |COMMENT 'table comment'
         |TBLPROPERTIES ('p1'='v1', 'p2'='v2')
         |OPTIONS (path 's3://bucket/path/to/data', other 20)
      """.stripMargin

    val expectedProperties = Map(
      "p1" -> "v1",
      "p2" -> "v2",
      "option.other" -> "20",
      "provider" -> "parquet",
      "location" -> "s3://bucket/path/to/data",
      "comment" -> "table comment",
      "other" -> "20")

    parseAndResolve(sql, withDefault = true) match {
      case create: CreateV2Table =>
        assert(create.catalog.name == "testcat")
        assert(create.tableName == Identifier.of(Array("mydb"), "table_name"))
        assert(create.tableSchema == new StructType()
            .add("id", LongType)
            .add("description", StringType)
            .add("point", new StructType().add("x", DoubleType).add("y", DoubleType)))
        assert(create.partitioning.isEmpty)
        assert(create.properties == expectedProperties)
        assert(create.ignoreIfExists)

      case other =>
        fail(s"Expected to parse ${classOf[CreateV2Table].getName} from query," +
            s"got ${other.getClass.getName}: $sql")
    }
  }

  test("Test v2 CreateTable with data source v2 provider and no default") {
    val sql =
      s"""
         |CREATE TABLE IF NOT EXISTS mydb.page_view (
         |    id bigint,
         |    description string,
         |    point struct<x: double, y: double>)
         |USING $v2Format
         |COMMENT 'This is the staging page view table'
         |LOCATION '/user/external/page_view'
         |TBLPROPERTIES ('p1'='v1', 'p2'='v2')
      """.stripMargin

    val expectedProperties = Map(
      "p1" -> "v1",
      "p2" -> "v2",
      "provider" -> v2Format,
      "location" -> "/user/external/page_view",
      "comment" -> "This is the staging page view table")

    parseAndResolve(sql) match {
      case create: CreateV2Table =>
        assert(create.catalog.name == CatalogManager.SESSION_CATALOG_NAME)
        assert(create.tableName == Identifier.of(Array("mydb"), "page_view"))
        assert(create.tableSchema == new StructType()
            .add("id", LongType)
            .add("description", StringType)
            .add("point", new StructType().add("x", DoubleType).add("y", DoubleType)))
        assert(create.partitioning.isEmpty)
        assert(create.properties == expectedProperties)
        assert(create.ignoreIfExists)

      case other =>
        fail(s"Expected to parse ${classOf[CreateV2Table].getName} from query," +
            s"got ${other.getClass.getName}: $sql")
    }
  }

  test("Test v2 CTAS with known catalog in identifier") {
    val sql =
      s"""
         |CREATE TABLE IF NOT EXISTS testcat.mydb.table_name
         |USING parquet
         |COMMENT 'table comment'
         |TBLPROPERTIES ('p1'='v1', 'p2'='v2')
         |OPTIONS (path 's3://bucket/path/to/data', other 20)
         |AS SELECT * FROM src
      """.stripMargin

    val expectedProperties = Map(
      "p1" -> "v1",
      "p2" -> "v2",
      "option.other" -> "20",
      "provider" -> "parquet",
      "location" -> "s3://bucket/path/to/data",
      "comment" -> "table comment",
      "other" -> "20")

    parseAndResolve(sql) match {
      case ctas: CreateTableAsSelect =>
        assert(ctas.catalog.name == "testcat")
        assert(ctas.tableName == Identifier.of(Array("mydb"), "table_name"))
        assert(ctas.properties == expectedProperties)
        assert(ctas.writeOptions.isEmpty)
        assert(ctas.partitioning.isEmpty)
        assert(ctas.ignoreIfExists)

      case other =>
        fail(s"Expected to parse ${classOf[CreateTableAsSelect].getName} from query," +
            s"got ${other.getClass.getName}: $sql")
    }
  }

  test("Test v2 CTAS with default catalog") {
    val sql =
      s"""
         |CREATE TABLE IF NOT EXISTS mydb.table_name
         |USING parquet
         |COMMENT 'table comment'
         |TBLPROPERTIES ('p1'='v1', 'p2'='v2')
         |OPTIONS (path 's3://bucket/path/to/data', other 20)
         |AS SELECT * FROM src
      """.stripMargin

    val expectedProperties = Map(
      "p1" -> "v1",
      "p2" -> "v2",
      "option.other" -> "20",
      "provider" -> "parquet",
      "location" -> "s3://bucket/path/to/data",
      "comment" -> "table comment",
      "other" -> "20")

    parseAndResolve(sql, withDefault = true) match {
      case ctas: CreateTableAsSelect =>
        assert(ctas.catalog.name == "testcat")
        assert(ctas.tableName == Identifier.of(Array("mydb"), "table_name"))
        assert(ctas.properties == expectedProperties)
        assert(ctas.writeOptions.isEmpty)
        assert(ctas.partitioning.isEmpty)
        assert(ctas.ignoreIfExists)

      case other =>
        fail(s"Expected to parse ${classOf[CreateTableAsSelect].getName} from query," +
            s"got ${other.getClass.getName}: $sql")
    }
  }

  test("Test v2 CTAS with data source v2 provider and no default") {
    val sql =
      s"""
        |CREATE TABLE IF NOT EXISTS mydb.page_view
        |USING $v2Format
        |COMMENT 'This is the staging page view table'
        |LOCATION '/user/external/page_view'
        |TBLPROPERTIES ('p1'='v1', 'p2'='v2')
        |AS SELECT * FROM src
      """.stripMargin

    val expectedProperties = Map(
      "p1" -> "v1",
      "p2" -> "v2",
      "provider" -> v2Format,
      "location" -> "/user/external/page_view",
      "comment" -> "This is the staging page view table")

    parseAndResolve(sql) match {
      case ctas: CreateTableAsSelect =>
        assert(ctas.catalog.name == CatalogManager.SESSION_CATALOG_NAME)
        assert(ctas.tableName == Identifier.of(Array("mydb"), "page_view"))
        assert(ctas.properties == expectedProperties)
        assert(ctas.writeOptions.isEmpty)
        assert(ctas.partitioning.isEmpty)
        assert(ctas.ignoreIfExists)

      case other =>
        fail(s"Expected to parse ${classOf[CreateTableAsSelect].getName} from query," +
            s"got ${other.getClass.getName}: $sql")
    }
  }

  test("drop table") {
    val tableName1 = "db.v1Table"
    val tableIdent1 = TableIdentifier("v1Table", Option("db"))
    val tableName2 = "v1Table"
    val tableIdent2 = TableIdentifier("v1Table", Some("default"))

    parseResolveCompare(s"DROP TABLE $tableName1",
      DropTableCommand(tableIdent1, ifExists = false, isView = false, purge = false))
    parseResolveCompare(s"DROP TABLE IF EXISTS $tableName1",
      DropTableCommand(tableIdent1, ifExists = true, isView = false, purge = false))
    parseResolveCompare(s"DROP TABLE $tableName2",
      DropTableCommand(tableIdent2, ifExists = false, isView = false, purge = false))
    parseResolveCompare(s"DROP TABLE IF EXISTS $tableName2",
      DropTableCommand(tableIdent2, ifExists = true, isView = false, purge = false))
    parseResolveCompare(s"DROP TABLE $tableName2 PURGE",
      DropTableCommand(tableIdent2, ifExists = false, isView = false, purge = true))
    parseResolveCompare(s"DROP TABLE IF EXISTS $tableName2 PURGE",
      DropTableCommand(tableIdent2, ifExists = true, isView = false, purge = true))
  }

  test("drop table in v2 catalog") {
    val tableName1 = "testcat.db.tab"
    val tableIdent1 = Identifier.of(Array("db"), "tab")
    val tableName2 = "testcat.tab"
    val tableIdent2 = Identifier.of(Array.empty, "tab")

    parseResolveCompare(s"DROP TABLE $tableName1",
      DropTable(ResolvedTable(testCat, tableIdent1, table), ifExists = false, purge = false))
    parseResolveCompare(s"DROP TABLE IF EXISTS $tableName1",
      DropTable(ResolvedTable(testCat, tableIdent1, table), ifExists = true, purge = false))
    parseResolveCompare(s"DROP TABLE $tableName2",
      DropTable(ResolvedTable(testCat, tableIdent2, table), ifExists = false, purge = false))
    parseResolveCompare(s"DROP TABLE IF EXISTS $tableName2",
      DropTable(ResolvedTable(testCat, tableIdent2, table), ifExists = true, purge = false))
  }

  test("drop view") {
    val viewName1 = "db.view"
    val viewIdent1 = TableIdentifier("view", Option("db"))
    val viewName2 = "view"
    val viewIdent2 = TableIdentifier("view", Option("default"))

    parseResolveCompare(s"DROP VIEW $viewName1",
      DropTableCommand(viewIdent1, ifExists = false, isView = true, purge = false))
    parseResolveCompare(s"DROP VIEW IF EXISTS $viewName1",
      DropTableCommand(viewIdent1, ifExists = true, isView = true, purge = false))
    parseResolveCompare(s"DROP VIEW $viewName2",
      DropTableCommand(viewIdent2, ifExists = false, isView = true, purge = false))
    parseResolveCompare(s"DROP VIEW IF EXISTS $viewName2",
      DropTableCommand(viewIdent2, ifExists = true, isView = true, purge = false))
  }

  test("drop view in v2 catalog") {
    intercept[AnalysisException] {
      parseAndResolve("DROP VIEW testcat.db.view")
    }.getMessage.toLowerCase(Locale.ROOT).contains(
      "view support in catalog has not been implemented")
  }

  // ALTER VIEW view_name SET TBLPROPERTIES ('comment' = new_comment);
  // ALTER VIEW view_name UNSET TBLPROPERTIES [IF EXISTS] ('comment', 'key');
  test("alter view: alter view properties") {
    val sql1_view = "ALTER VIEW table_name SET TBLPROPERTIES ('test' = 'test', " +
        "'comment' = 'new_comment')"
    val sql2_view = "ALTER VIEW table_name UNSET TBLPROPERTIES ('comment', 'test')"
    val sql3_view = "ALTER VIEW table_name UNSET TBLPROPERTIES IF EXISTS ('comment', 'test')"

    val parsed1_view = parseAndResolve(sql1_view)
    val parsed2_view = parseAndResolve(sql2_view)
    val parsed3_view = parseAndResolve(sql3_view)

    val tableIdent = TableIdentifier("table_name", Some("default"))
    val expected1_view = AlterTableSetPropertiesCommand(
      tableIdent, Map("test" -> "test", "comment" -> "new_comment"), isView = true)
    val expected2_view = AlterTableUnsetPropertiesCommand(
      tableIdent, Seq("comment", "test"), ifExists = false, isView = true)
    val expected3_view = AlterTableUnsetPropertiesCommand(
      tableIdent, Seq("comment", "test"), ifExists = true, isView = true)

    comparePlans(parsed1_view, expected1_view)
    comparePlans(parsed2_view, expected2_view)
    comparePlans(parsed3_view, expected3_view)
  }

  // ALTER TABLE table_name SET TBLPROPERTIES ('comment' = new_comment);
  // ALTER TABLE table_name UNSET TBLPROPERTIES [IF EXISTS] ('comment', 'key');
  test("alter table: alter table properties") {
    Seq("v1Table" -> true, "v2Table" -> false, "testcat.tab" -> false).foreach {
      case (tblName, useV1Command) =>
        val sql1 = s"ALTER TABLE $tblName SET TBLPROPERTIES ('test' = 'test', " +
          "'comment' = 'new_comment')"
        val sql2 = s"ALTER TABLE $tblName UNSET TBLPROPERTIES ('comment', 'test')"
        val sql3 = s"ALTER TABLE $tblName UNSET TBLPROPERTIES IF EXISTS ('comment', 'test')"

        val parsed1 = parseAndResolve(sql1)
        val parsed2 = parseAndResolve(sql2)
        val parsed3 = parseAndResolve(sql3)

        if (useV1Command) {
          val tableIdent = TableIdentifier(tblName, Some("default"))
          val expected1 = AlterTableSetPropertiesCommand(
            tableIdent, Map("test" -> "test", "comment" -> "new_comment"), isView = false)
          val expected2 = AlterTableUnsetPropertiesCommand(
            tableIdent, Seq("comment", "test"), ifExists = false, isView = false)
          val expected3 = AlterTableUnsetPropertiesCommand(
            tableIdent, Seq("comment", "test"), ifExists = true, isView = false)

          comparePlans(parsed1, expected1)
          comparePlans(parsed2, expected2)
          comparePlans(parsed3, expected3)
        } else {
          parsed1 match {
            case AlterTable(_, _, _: DataSourceV2Relation, changes) =>
              assert(changes == Seq(
                TableChange.setProperty("test", "test"),
                TableChange.setProperty("comment", "new_comment")))
            case _ => fail("expect AlterTable")
          }

          parsed2 match {
            case AlterTable(_, _, _: DataSourceV2Relation, changes) =>
              assert(changes == Seq(
                TableChange.removeProperty("comment"),
                TableChange.removeProperty("test")))
            case _ => fail("expect AlterTable")
          }

          parsed3 match {
            case AlterTable(_, _, _: DataSourceV2Relation, changes) =>
              assert(changes == Seq(
                TableChange.removeProperty("comment"),
                TableChange.removeProperty("test")))
            case _ => fail("expect AlterTable")
          }
        }
    }

    val sql4 = "ALTER TABLE non_exist SET TBLPROPERTIES ('test' = 'test')"
    val sql5 = "ALTER TABLE non_exist UNSET TBLPROPERTIES ('test')"
    val parsed4 = parseAndResolve(sql4)
    val parsed5 = parseAndResolve(sql5)

    // For non-existing tables, we convert it to v2 command with `UnresolvedV2Table`
    parsed4 match {
      case AlterTable(_, _, _: UnresolvedV2Relation, _) => // OK
      case _ => fail("Expect AlterTable, but got:\n" + parsed4.treeString)
    }
    parsed5 match {
      case AlterTable(_, _, _: UnresolvedV2Relation, _) => // OK
      case _ => fail("Expect AlterTable, but got:\n" + parsed5.treeString)
    }
  }

  test("support for other types in TBLPROPERTIES") {
    Seq("v1Table" -> true, "v2Table" -> false, "testcat.tab" -> false).foreach {
      case (tblName, useV1Command) =>
        val sql =
          s"""
            |ALTER TABLE $tblName
            |SET TBLPROPERTIES ('a' = 1, 'b' = 0.1, 'c' = TRUE)
          """.stripMargin
        val parsed = parseAndResolve(sql)
        if (useV1Command) {
          val expected = AlterTableSetPropertiesCommand(
            TableIdentifier(tblName, Some("default")),
            Map("a" -> "1", "b" -> "0.1", "c" -> "true"),
            isView = false)

          comparePlans(parsed, expected)
        } else {
          parsed match {
            case AlterTable(_, _, _: DataSourceV2Relation, changes) =>
              assert(changes == Seq(
                TableChange.setProperty("a", "1"),
                TableChange.setProperty("b", "0.1"),
                TableChange.setProperty("c", "true")))
            case _ => fail("Expect AlterTable, but got:\n" + parsed.treeString)
          }
        }
    }
  }

  test("alter table: set location") {
    Seq("v1Table" -> true, "v2Table" -> false, "testcat.tab" -> false).foreach {
      case (tblName, useV1Command) =>
        val sql = s"ALTER TABLE $tblName SET LOCATION 'new location'"
        val parsed = parseAndResolve(sql)
        if (useV1Command) {
          val expected = AlterTableSetLocationCommand(
            TableIdentifier(tblName, Some("default")),
            None,
            "new location")
          comparePlans(parsed, expected)
        } else {
          parsed match {
            case AlterTable(_, _, _: DataSourceV2Relation, changes) =>
              assert(changes == Seq(TableChange.setProperty("location", "new location")))
            case _ => fail("Expect AlterTable, but got:\n" + parsed.treeString)
          }
        }
    }
  }

  test("DESCRIBE relation") {
    Seq("v1Table" -> true, "v2Table" -> false, "testcat.tab" -> false).foreach {
      case (tblName, useV1Command) =>
        val sql1 = s"DESC TABLE $tblName"
        val sql2 = s"DESC TABLE EXTENDED $tblName"
        val parsed1 = parseAndResolve(sql1)
        val parsed2 = parseAndResolve(sql2)
        if (useV1Command) {
          val expected1 = DescribeTableCommand(
            TableIdentifier(tblName, Some("default")), Map.empty, false)
          val expected2 = DescribeTableCommand(
            TableIdentifier(tblName, Some("default")), Map.empty, true)

          comparePlans(parsed1, expected1)
          comparePlans(parsed2, expected2)
        } else {
          parsed1 match {
            case DescribeRelation(_: ResolvedTable, _, isExtended) =>
              assert(!isExtended)
            case _ => fail("Expect DescribeTable, but got:\n" + parsed1.treeString)
          }

          parsed2 match {
            case DescribeRelation(_: ResolvedTable, _, isExtended) =>
              assert(isExtended)
            case _ => fail("Expect DescribeTable, but got:\n" + parsed2.treeString)
          }
        }

        val sql3 = s"DESC TABLE $tblName PARTITION(a=1)"
        val parsed3 = parseAndResolve(sql3)
        if (useV1Command) {
          val expected3 = DescribeTableCommand(
            TableIdentifier(tblName, Some("default")), Map("a" -> "1"), false)
          comparePlans(parsed3, expected3)
        } else {
          parsed3 match {
            case DescribeRelation(_: ResolvedTable, partitionSpec, isExtended) =>
              assert(!isExtended)
              assert(partitionSpec == Map("a" -> "1"))
            case _ => fail("Expect DescribeTable, but got:\n" + parsed2.treeString)
          }
        }
    }

    // use v1 command to describe views.
    val sql4 = "DESC TABLE v"
    val parsed4 = parseAndResolve(sql4)
    assert(parsed4.isInstanceOf[DescribeTableCommand])
  }

  test("DELETE FROM") {
    Seq("v2Table", "testcat.tab").foreach { tblName =>
      val sql1 = s"DELETE FROM $tblName"
      val sql2 = s"DELETE FROM $tblName where name='Robert'"
      val sql3 = s"DELETE FROM $tblName AS t where t.name='Robert'"
      val sql4 =
        s"""
           |WITH s(name) AS (SELECT 'Robert')
           |DELETE FROM $tblName AS t WHERE t.name IN (SELECT s.name FROM s)
         """.stripMargin

      val parsed1 = parseAndResolve(sql1)
      val parsed2 = parseAndResolve(sql2)
      val parsed3 = parseAndResolve(sql3)
      val parsed4 = parseAndResolve(sql4)

      parsed1 match {
        case DeleteFromTable(AsDataSourceV2Relation(_), None) =>
        case _ => fail("Expect DeleteFromTable, but got:\n" + parsed1.treeString)
      }

      parsed2 match {
        case DeleteFromTable(
          AsDataSourceV2Relation(_),
          Some(EqualTo(name: UnresolvedAttribute, StringLiteral("Robert")))) =>
          assert(name.name == "name")
        case _ => fail("Expect DeleteFromTable, but got:\n" + parsed2.treeString)
      }

      parsed3 match {
        case DeleteFromTable(
          SubqueryAlias(AliasIdentifier("t", Seq()), AsDataSourceV2Relation(_)),
          Some(EqualTo(name: UnresolvedAttribute, StringLiteral("Robert")))) =>
          assert(name.name == "t.name")
        case _ => fail("Expect DeleteFromTable, but got:\n" + parsed3.treeString)
      }

      parsed4 match {
        case DeleteFromTable(
            SubqueryAlias(AliasIdentifier("t", Seq()), AsDataSourceV2Relation(_)),
            Some(InSubquery(values, query))) =>
          assert(values.size == 1 && values.head.isInstanceOf[UnresolvedAttribute])
          assert(values.head.asInstanceOf[UnresolvedAttribute].name == "t.name")
          query match {
            case ListQuery(Project(projects, SubqueryAlias(AliasIdentifier("s", Seq()),
                UnresolvedSubqueryColumnAliases(outputColumnNames, Project(_, _: OneRowRelation)))),
                _, _, _) =>
              assert(projects.size == 1 && projects.head.name == "s.name")
              assert(outputColumnNames.size == 1 && outputColumnNames.head == "name")
            case o => fail("Unexpected subquery: \n" + o.treeString)
          }

        case _ => fail("Expect DeleteFromTable, bug got:\n" + parsed4.treeString)
      }
    }
  }

  test("UPDATE TABLE") {
    Seq("v2Table", "testcat.tab").foreach { tblName =>
      val sql1 = s"UPDATE $tblName SET name='Robert', age=32"
      val sql2 = s"UPDATE $tblName AS t SET name='Robert', age=32"
      val sql3 = s"UPDATE $tblName AS t SET name='Robert', age=32 WHERE p=1"
      val sql4 =
        s"""
           |WITH s(name) AS (SELECT 'Robert')
           |UPDATE $tblName AS t
           |SET t.age=32
           |WHERE t.name IN (SELECT s.name FROM s)
         """.stripMargin

      val parsed1 = parseAndResolve(sql1)
      val parsed2 = parseAndResolve(sql2)
      val parsed3 = parseAndResolve(sql3)
      val parsed4 = parseAndResolve(sql4)

      parsed1 match {
        case UpdateTable(
            AsDataSourceV2Relation(_),
            Seq(Assignment(name: UnresolvedAttribute, StringLiteral("Robert")),
              Assignment(age: UnresolvedAttribute, IntegerLiteral(32))),
            None) =>
          assert(name.name == "name")
          assert(age.name == "age")

        case _ => fail("Expect UpdateTable, but got:\n" + parsed1.treeString)
      }

      parsed2 match {
        case UpdateTable(
            SubqueryAlias(AliasIdentifier("t", Seq()), AsDataSourceV2Relation(_)),
            Seq(Assignment(name: UnresolvedAttribute, StringLiteral("Robert")),
              Assignment(age: UnresolvedAttribute, IntegerLiteral(32))),
            None) =>
          assert(name.name == "name")
          assert(age.name == "age")

        case _ => fail("Expect UpdateTable, but got:\n" + parsed2.treeString)
      }

      parsed3 match {
        case UpdateTable(
            SubqueryAlias(AliasIdentifier("t", Seq()), AsDataSourceV2Relation(_)),
            Seq(Assignment(name: UnresolvedAttribute, StringLiteral("Robert")),
              Assignment(age: UnresolvedAttribute, IntegerLiteral(32))),
            Some(EqualTo(p: UnresolvedAttribute, IntegerLiteral(1)))) =>
          assert(name.name == "name")
          assert(age.name == "age")
          assert(p.name == "p")

        case _ => fail("Expect UpdateTable, but got:\n" + parsed3.treeString)
      }

      parsed4 match {
        case UpdateTable(SubqueryAlias(AliasIdentifier("t", Seq()), AsDataSourceV2Relation(_)),
          Seq(Assignment(key: UnresolvedAttribute, IntegerLiteral(32))),
          Some(InSubquery(values, query))) =>
          assert(key.name == "t.age")
          assert(values.size == 1 && values.head.isInstanceOf[UnresolvedAttribute])
          assert(values.head.asInstanceOf[UnresolvedAttribute].name == "t.name")
          query match {
            case ListQuery(Project(projects, SubqueryAlias(AliasIdentifier("s", Seq()),
                UnresolvedSubqueryColumnAliases(outputColumnNames, Project(_, _: OneRowRelation)))),
                _, _, _) =>
              assert(projects.size == 1 && projects.head.name == "s.name")
              assert(outputColumnNames.size == 1 && outputColumnNames.head == "name")
            case o => fail("Unexpected subquery: \n" + o.treeString)
          }

        case _ => fail("Expect UpdateTable, but got:\n" + parsed4.treeString)
      }
    }

    val sql = "UPDATE non_existing SET id=1"
    val parsed = parseAndResolve(sql)
    parsed match {
      case u: UpdateTable =>
        assert(u.table.isInstanceOf[UnresolvedRelation])
      case _ => fail("Expect UpdateTable, but got:\n" + parsed.treeString)
    }
  }

  test("alter table: alter column") {
    Seq("v1Table" -> true, "v2Table" -> false, "testcat.tab" -> false).foreach {
      case (tblName, useV1Command) =>
        val sql1 = s"ALTER TABLE $tblName ALTER COLUMN i TYPE bigint"
        val sql2 = s"ALTER TABLE $tblName ALTER COLUMN i COMMENT 'new comment'"

        val parsed1 = parseAndResolve(sql1)
        val parsed2 = parseAndResolve(sql2)

        if (useV1Command) {
          val tableIdent = TableIdentifier(tblName, Some("default"))
          val oldColumn = StructField("i", IntegerType)
          val newColumn = StructField("i", LongType)
          val expected1 = AlterTableChangeColumnCommand(
            tableIdent, "i", newColumn)
          val expected2 = AlterTableChangeColumnCommand(
            tableIdent, "i", oldColumn.withComment("new comment"))

          comparePlans(parsed1, expected1)
          comparePlans(parsed2, expected2)

          val sql3 = s"ALTER TABLE $tblName ALTER COLUMN j COMMENT 'new comment'"
          val e1 = intercept[AnalysisException] {
            parseAndResolve(sql3)
          }
          assert(e1.getMessage.contains(
            "ALTER COLUMN cannot find column j in v1 table. Available: i, s"))

          val sql4 = s"ALTER TABLE $tblName ALTER COLUMN a.b.c TYPE bigint"
          val e2 = intercept[AnalysisException] {
            parseAndResolve(sql4)
          }
          assert(e2.getMessage.contains(
            "ALTER COLUMN with qualified column is only supported with v2 tables"))
        } else {
          parsed1 match {
            case AlterTable(_, _, _: DataSourceV2Relation, changes) =>
              assert(changes == Seq(
                TableChange.updateColumnType(Array("i"), LongType)))
            case _ => fail("expect AlterTable")
          }

          parsed2 match {
            case AlterTable(_, _, _: DataSourceV2Relation, changes) =>
              assert(changes == Seq(
                TableChange.updateColumnComment(Array("i"), "new comment")))
            case _ => fail("expect AlterTable")
          }
        }
    }

    val sql = s"ALTER TABLE v1HiveTable ALTER COLUMN i TYPE char(1)"
    val newColumnWithCleanedType = StructField("i", CharType(1), true)
    val expected = AlterTableChangeColumnCommand(
      TableIdentifier("v1HiveTable", Some("default")), "i", newColumnWithCleanedType)
    val parsed = parseAndResolve(sql)
    comparePlans(parsed, expected)
  }

  test("alter table: alter column action is not specified") {
    val e = intercept[AnalysisException] {
      parseAndResolve("ALTER TABLE v1Table ALTER COLUMN i")
    }
    assert(e.getMessage.contains(
      "ALTER TABLE table ALTER COLUMN requires a TYPE, a SET/DROP, a COMMENT, or a FIRST/AFTER"))
  }

  test("alter table: alter column case sensitivity for v1 table") {
    val tblName = "v1Table"
    Seq(true, false).foreach { caseSensitive =>
      withSQLConf(SQLConf.CASE_SENSITIVE.key -> caseSensitive.toString) {
        val sql = s"ALTER TABLE $tblName ALTER COLUMN I COMMENT 'new comment'"
        if (caseSensitive) {
          val e = intercept[AnalysisException] {
            parseAndResolve(sql)
          }
          assert(e.getMessage.contains(
            "ALTER COLUMN cannot find column I in v1 table. Available: i, s"))
        } else {
          val actual = parseAndResolve(sql)
          val expected = AlterTableChangeColumnCommand(
            TableIdentifier(tblName, Some("default")),
            "I",
            StructField("I", IntegerType).withComment("new comment"))
          comparePlans(actual, expected)
        }
      }
    }
  }

  test("alter table: hive style change column") {
    Seq("v2Table", "testcat.tab").foreach { tblName =>
      parseAndResolve(s"ALTER TABLE $tblName CHANGE COLUMN i i int COMMENT 'an index'") match {
        case AlterTable(_, _, _: DataSourceV2Relation, changes) =>
          assert(changes.length == 1, "Should only have a comment change")
          assert(changes.head.isInstanceOf[UpdateColumnComment],
            s"Expected only a UpdateColumnComment change but got: ${changes.head}")
        case _ => fail("expect AlterTable")
      }

      parseAndResolve(s"ALTER TABLE $tblName CHANGE COLUMN i i long COMMENT 'an index'") match {
        case AlterTable(_, _, _: DataSourceV2Relation, changes) =>
          assert(changes.length == 2, "Should have a comment change and type change")
          assert(changes.exists(_.isInstanceOf[UpdateColumnComment]),
            s"Expected UpdateColumnComment change but got: ${changes}")
          assert(changes.exists(_.isInstanceOf[UpdateColumnType]),
            s"Expected UpdateColumnType change but got: ${changes}")
        case _ => fail("expect AlterTable")
      }
    }
  }

  val DSV2ResolutionTests = {
    val v2SessionCatalogTable = s"${CatalogManager.SESSION_CATALOG_NAME}.default.v2Table"
    Seq(
      ("ALTER TABLE testcat.tab ALTER COLUMN i TYPE bigint", false),
      ("ALTER TABLE tab ALTER COLUMN i TYPE bigint", false),
      (s"ALTER TABLE $v2SessionCatalogTable ALTER COLUMN i TYPE bigint", true),
      ("INSERT INTO TABLE tab VALUES (1)", false),
      ("INSERT INTO TABLE testcat.tab VALUES (1)", false),
      (s"INSERT INTO TABLE $v2SessionCatalogTable VALUES (1)", true),
      ("DESC TABLE tab", false),
      ("DESC TABLE testcat.tab", false),
      (s"DESC TABLE $v2SessionCatalogTable", true),
      ("SHOW TBLPROPERTIES tab", false),
      ("SHOW TBLPROPERTIES testcat.tab", false),
      (s"SHOW TBLPROPERTIES $v2SessionCatalogTable", true),
      ("SELECT * from tab", false),
      ("SELECT * from testcat.tab", false),
      (s"SELECT * from $v2SessionCatalogTable", true)
    )
  }

  DSV2ResolutionTests.foreach { case (sql, isSessionCatlog) =>
    test(s"Data source V2 relation resolution '$sql'") {
      val parsed = parseAndResolve(sql, withDefault = true)
      val catlogIdent = if (isSessionCatlog) v2SessionCatalog else testCat
      val tableIdent = if (isSessionCatlog) "v2Table" else "tab"
      parsed match {
        case AlterTable(_, _, r: DataSourceV2Relation, _) =>
          assert(r.catalog.exists(_ == catlogIdent))
          assert(r.identifier.exists(_.name() == tableIdent))
        case Project(_, AsDataSourceV2Relation(r)) =>
          assert(r.catalog.exists(_ == catlogIdent))
          assert(r.identifier.exists(_.name() == tableIdent))
        case InsertIntoStatement(r: DataSourceV2Relation, _, _, _, _) =>
          assert(r.catalog.exists(_ == catlogIdent))
          assert(r.identifier.exists(_.name() == tableIdent))
        case DescribeRelation(r: ResolvedTable, _, _) =>
          assert(r.catalog == catlogIdent)
          assert(r.identifier.name() == tableIdent)
        case ShowTableProperties(r: ResolvedTable, _) =>
          assert(r.catalog == catlogIdent)
          assert(r.identifier.name() == tableIdent)
        case ShowTablePropertiesCommand(t: TableIdentifier, _) =>
          assert(t.identifier == tableIdent)
      }
    }
  }

  test("MERGE INTO TABLE") {
    def checkResolution(
        target: LogicalPlan,
        source: LogicalPlan,
        mergeCondition: Expression,
        deleteCondAttr: Option[AttributeReference],
        updateCondAttr: Option[AttributeReference],
        insertCondAttr: Option[AttributeReference],
        updateAssigns: Seq[Assignment],
        insertAssigns: Seq[Assignment],
        starInUpdate: Boolean = false): Unit = {
      val ti = target.output.find(_.name == "i").get.asInstanceOf[AttributeReference]
      val ts = target.output.find(_.name == "s").get.asInstanceOf[AttributeReference]
      val si = source.output.find(_.name == "i").get.asInstanceOf[AttributeReference]
      val ss = source.output.find(_.name == "s").get.asInstanceOf[AttributeReference]

      mergeCondition match {
        case EqualTo(l: AttributeReference, r: AttributeReference) =>
          assert(l.sameRef(ti) && r.sameRef(si))
        case other => fail("unexpected merge condition " + other)
      }

      deleteCondAttr.foreach(a => assert(a.sameRef(ts)))
      updateCondAttr.foreach(a => assert(a.sameRef(ts)))
      insertCondAttr.foreach(a => assert(a.sameRef(ss)))

      if (starInUpdate) {
        assert(updateAssigns.size == 2)
        assert(updateAssigns(0).key.asInstanceOf[AttributeReference].sameRef(ti))
        assert(updateAssigns(0).value.asInstanceOf[AttributeReference].sameRef(si))
        assert(updateAssigns(1).key.asInstanceOf[AttributeReference].sameRef(ts))
        assert(updateAssigns(1).value.asInstanceOf[AttributeReference].sameRef(ss))
      } else {
        assert(updateAssigns.size == 1)
        assert(updateAssigns.head.key.asInstanceOf[AttributeReference].sameRef(ts))
        assert(updateAssigns.head.value.asInstanceOf[AttributeReference].sameRef(ss))
      }
      assert(insertAssigns.size == 2)
      assert(insertAssigns(0).key.asInstanceOf[AttributeReference].sameRef(ti))
      assert(insertAssigns(0).value.asInstanceOf[AttributeReference].sameRef(si))
      assert(insertAssigns(1).key.asInstanceOf[AttributeReference].sameRef(ts))
      assert(insertAssigns(1).value.asInstanceOf[AttributeReference].sameRef(ss))
    }

    Seq(("v2Table", "v2Table1"), ("testcat.tab", "testcat.tab1")).foreach {
      case(target, source) =>
        // basic
        val sql1 =
          s"""
             |MERGE INTO $target AS target
             |USING $source AS source
             |ON target.i = source.i
             |WHEN MATCHED AND (target.s='delete') THEN DELETE
             |WHEN MATCHED AND (target.s='update') THEN UPDATE SET target.s = source.s
             |WHEN NOT MATCHED AND (source.s='insert')
             |  THEN INSERT (target.i, target.s) values (source.i, source.s)
           """.stripMargin
        parseAndResolve(sql1) match {
          case MergeIntoTable(
              SubqueryAlias(AliasIdentifier("target", Seq()), AsDataSourceV2Relation(target)),
              SubqueryAlias(AliasIdentifier("source", Seq()), AsDataSourceV2Relation(source)),
              mergeCondition,
              Seq(DeleteAction(Some(EqualTo(dl: AttributeReference, StringLiteral("delete")))),
                UpdateAction(Some(EqualTo(ul: AttributeReference, StringLiteral("update"))),
                  updateAssigns)),
              Seq(InsertAction(Some(EqualTo(il: AttributeReference, StringLiteral("insert"))),
                insertAssigns))) =>
            checkResolution(target, source, mergeCondition, Some(dl), Some(ul), Some(il),
              updateAssigns, insertAssigns)

          case other => fail("Expect MergeIntoTable, but got:\n" + other.treeString)
        }

        // star
        val sql2 =
          s"""
             |MERGE INTO $target AS target
             |USING $source AS source
             |ON target.i = source.i
             |WHEN MATCHED AND (target.s='delete') THEN DELETE
             |WHEN MATCHED AND (target.s='update') THEN UPDATE SET *
             |WHEN NOT MATCHED AND (source.s='insert') THEN INSERT *
           """.stripMargin
        parseAndResolve(sql2) match {
          case MergeIntoTable(
              SubqueryAlias(AliasIdentifier("target", Seq()), AsDataSourceV2Relation(target)),
              SubqueryAlias(AliasIdentifier("source", Seq()), AsDataSourceV2Relation(source)),
              mergeCondition,
              Seq(DeleteAction(Some(EqualTo(dl: AttributeReference, StringLiteral("delete")))),
                UpdateAction(Some(EqualTo(ul: AttributeReference,
                  StringLiteral("update"))), updateAssigns)),
              Seq(InsertAction(Some(EqualTo(il: AttributeReference, StringLiteral("insert"))),
                insertAssigns))) =>
            checkResolution(target, source, mergeCondition, Some(dl), Some(ul), Some(il),
              updateAssigns, insertAssigns, starInUpdate = true)

          case other => fail("Expect MergeIntoTable, but got:\n" + other.treeString)
        }

        // no additional conditions
        val sql3 =
          s"""
             |MERGE INTO $target AS target
             |USING $source AS source
             |ON target.i = source.i
             |WHEN MATCHED AND (target.s='delete') THEN DELETE
             |WHEN MATCHED THEN UPDATE SET target.s = source.s
             |WHEN NOT MATCHED THEN INSERT (target.i, target.s) values (source.i, source.s)
           """.stripMargin
        parseAndResolve(sql3) match {
          case MergeIntoTable(
              SubqueryAlias(AliasIdentifier("target", Seq()), AsDataSourceV2Relation(target)),
              SubqueryAlias(AliasIdentifier("source", Seq()), AsDataSourceV2Relation(source)),
              mergeCondition,
              Seq(DeleteAction(Some(_)), UpdateAction(None, updateAssigns)),
              Seq(InsertAction(None, insertAssigns))) =>
            checkResolution(target, source, mergeCondition, None, None, None,
              updateAssigns, insertAssigns)

          case other => fail("Expect MergeIntoTable, but got:\n" + other.treeString)
        }

        // using subquery
        val sql4 =
          s"""
             |MERGE INTO $target AS target
             |USING (SELECT * FROM $source) AS source
             |ON target.i = source.i
             |WHEN MATCHED AND (target.s='delete') THEN DELETE
             |WHEN MATCHED AND (target.s='update') THEN UPDATE SET target.s = source.s
             |WHEN NOT MATCHED AND (source.s='insert')
             |  THEN INSERT (target.i, target.s) values (source.i, source.s)
           """.stripMargin
        parseAndResolve(sql4) match {
          case MergeIntoTable(
              SubqueryAlias(AliasIdentifier("target", Seq()), AsDataSourceV2Relation(target)),
              SubqueryAlias(AliasIdentifier("source", Seq()), source: Project),
              mergeCondition,
              Seq(DeleteAction(Some(EqualTo(dl: AttributeReference, StringLiteral("delete")))),
                UpdateAction(Some(EqualTo(ul: AttributeReference, StringLiteral("update"))),
                  updateAssigns)),
              Seq(InsertAction(Some(EqualTo(il: AttributeReference, StringLiteral("insert"))),
                insertAssigns))) =>
            checkResolution(target, source, mergeCondition, Some(dl), Some(ul), Some(il),
              updateAssigns, insertAssigns)

          case other => fail("Expect MergeIntoTable, but got:\n" + other.treeString)
        }

        // cte
        val sql5 =
          s"""
             |WITH source(i, s) AS
             | (SELECT * FROM $source)
             |MERGE INTO $target AS target
             |USING source
             |ON target.i = source.i
             |WHEN MATCHED AND (target.s='delete') THEN DELETE
             |WHEN MATCHED AND (target.s='update') THEN UPDATE SET target.s = source.s
             |WHEN NOT MATCHED AND (source.s='insert')
             |THEN INSERT (target.i, target.s) values (source.i, source.s)
           """.stripMargin
        parseAndResolve(sql5) match {
          case MergeIntoTable(
              SubqueryAlias(AliasIdentifier("target", Seq()), AsDataSourceV2Relation(target)),
              SubqueryAlias(AliasIdentifier("source", Seq()), source: Project),
              mergeCondition,
              Seq(DeleteAction(Some(EqualTo(dl: AttributeReference, StringLiteral("delete")))),
                UpdateAction(Some(EqualTo(ul: AttributeReference, StringLiteral("update"))),
                  updateAssigns)),
              Seq(InsertAction(Some(EqualTo(il: AttributeReference, StringLiteral("insert"))),
                insertAssigns))) =>
            assert(source.output.map(_.name) == Seq("i", "s"))
            checkResolution(target, source, mergeCondition, Some(dl), Some(ul), Some(il),
              updateAssigns, insertAssigns)

          case other => fail("Expect MergeIntoTable, but got:\n" + other.treeString)
        }
    }

    // no aliases
    Seq(("v2Table", "v2Table1"),
      ("testcat.tab", "testcat.tab1")).foreach { pair =>

      val target = pair._1
      val source = pair._2

      val sql1 =
        s"""
           |MERGE INTO $target
           |USING $source
           |ON 1 = 1
           |WHEN MATCHED AND (${target}.s='delete') THEN DELETE
           |WHEN MATCHED THEN UPDATE SET s = 1
           |WHEN NOT MATCHED AND (s = 'a') THEN INSERT (i) values (i)
         """.stripMargin

      parseAndResolve(sql1) match {
        case MergeIntoTable(
            AsDataSourceV2Relation(target),
            AsDataSourceV2Relation(source),
            _,
            Seq(DeleteAction(Some(_)), UpdateAction(None, updateAssigns)),
            Seq(InsertAction(
              Some(EqualTo(il: AttributeReference, StringLiteral("a"))),
              insertAssigns))) =>
          val ti = target.output.find(_.name == "i").get
          val ts = target.output.find(_.name == "s").get
          val si = source.output.find(_.name == "i").get
          val ss = source.output.find(_.name == "s").get

          // INSERT condition is resolved with source table only, so column `s` is not ambiguous.
          assert(il.sameRef(ss))
          assert(updateAssigns.size == 1)
          // UPDATE key is resolved with target table only, so column `s` is not ambiguous.
          assert(updateAssigns.head.key.asInstanceOf[AttributeReference].sameRef(ts))
          assert(insertAssigns.size == 1)
          // INSERT key is resolved with target table only, so column `i` is not ambiguous.
          assert(insertAssigns.head.key.asInstanceOf[AttributeReference].sameRef(ti))
          // INSERT value is resolved with source table only, so column `i` is not ambiguous.
          assert(insertAssigns.head.value.asInstanceOf[AttributeReference].sameRef(si))

        case p => fail("Expect MergeIntoTable, but got:\n" + p.treeString)
      }

      val sql2 =
        s"""
           |MERGE INTO $target
           |USING $source
           |ON i = 1
           |WHEN MATCHED THEN DELETE
         """.stripMargin
      // merge condition is resolved with both target and source tables, and we can't
      // resolve column `i` as it's ambiguous.
      val e2 = intercept[AnalysisException](parseAndResolve(sql2))
      assert(e2.message.contains("Reference 'i' is ambiguous"))

      val sql3 =
        s"""
           |MERGE INTO $target
           |USING $source
           |ON 1 = 1
           |WHEN MATCHED AND (s='delete') THEN DELETE
         """.stripMargin
      // delete condition is resolved with both target and source tables, and we can't
      // resolve column `s` as it's ambiguous.
      val e3 = intercept[AnalysisException](parseAndResolve(sql3))
      assert(e3.message.contains("Reference 's' is ambiguous"))

      val sql4 =
        s"""
           |MERGE INTO $target
           |USING $source
           |ON 1 = 1
           |WHEN MATCHED AND (s = 'a') THEN UPDATE SET i = 1
         """.stripMargin
      // update condition is resolved with both target and source tables, and we can't
      // resolve column `s` as it's ambiguous.
      val e4 = intercept[AnalysisException](parseAndResolve(sql4))
      assert(e4.message.contains("Reference 's' is ambiguous"))

      val sql5 =
        s"""
           |MERGE INTO $target
           |USING $source
           |ON 1 = 1
           |WHEN MATCHED THEN UPDATE SET s = s
         """.stripMargin
      // update value is resolved with both target and source tables, and we can't
      // resolve column `s` as it's ambiguous.
      val e5 = intercept[AnalysisException](parseAndResolve(sql5))
      assert(e5.message.contains("Reference 's' is ambiguous"))
    }

    val sql6 =
      s"""
         |MERGE INTO non_exist_target
         |USING non_exist_source
         |ON target.i = source.i
         |WHEN MATCHED AND (non_exist_target.s='delete') THEN DELETE
         |WHEN MATCHED THEN UPDATE SET *
         |WHEN NOT MATCHED THEN INSERT *
       """.stripMargin
    val parsed = parseAndResolve(sql6)
    parsed match {
      case u: MergeIntoTable =>
        assert(u.targetTable.isInstanceOf[UnresolvedRelation])
        assert(u.sourceTable.isInstanceOf[UnresolvedRelation])
      case _ => fail("Expect MergeIntoTable, but got:\n" + parsed.treeString)
    }
  }

  test("MERGE INTO TABLE - skip resolution on v2 tables that accept any schema") {
    val sql =
      s"""
         |MERGE INTO v2TableWithAcceptAnySchemaCapability AS target
         |USING v2Table AS source
         |ON target.i = source.i
         |WHEN MATCHED AND (target.s='delete') THEN DELETE
         |WHEN MATCHED AND (target.s='update') THEN UPDATE SET target.s = source.s
         |WHEN NOT MATCHED AND (target.s='insert')
         |  THEN INSERT (target.i, target.s) values (source.i, source.s)
       """.stripMargin

    parseAndResolve(sql) match {
      case MergeIntoTable(
          SubqueryAlias(AliasIdentifier("target", Seq()), AsDataSourceV2Relation(_)),
          SubqueryAlias(AliasIdentifier("source", Seq()), AsDataSourceV2Relation(_)),
          EqualTo(l: UnresolvedAttribute, r: UnresolvedAttribute),
          Seq(
            DeleteAction(Some(EqualTo(dl: UnresolvedAttribute, StringLiteral("delete")))),
            UpdateAction(
              Some(EqualTo(ul: UnresolvedAttribute, StringLiteral("update"))),
              updateAssigns)),
          Seq(
            InsertAction(
              Some(EqualTo(il: UnresolvedAttribute, StringLiteral("insert"))),
              insertAssigns))) =>
        assert(l.name == "target.i" && r.name == "source.i")
        assert(dl.name == "target.s")
        assert(ul.name == "target.s")
        assert(il.name == "target.s")
        assert(updateAssigns.size == 1)
        assert(updateAssigns.head.key.asInstanceOf[UnresolvedAttribute].name == "target.s")
        assert(updateAssigns.head.value.asInstanceOf[UnresolvedAttribute].name == "source.s")
        assert(insertAssigns.size == 2)
        assert(insertAssigns.head.key.asInstanceOf[UnresolvedAttribute].name == "target.i")
        assert(insertAssigns.head.value.asInstanceOf[UnresolvedAttribute].name == "source.i")

      case l => fail("Expected unresolved MergeIntoTable, but got:\n" + l.treeString)
    }
  }

<<<<<<< HEAD
=======
  test("SPARK-31147: forbid CHAR type in non-Hive tables") {
    def checkFailure(t: String, provider: String): Unit = {
      val types = Seq(
        "CHAR(2)",
        "ARRAY<CHAR(2)>",
        "MAP<INT, CHAR(2)>",
        "MAP<CHAR(2), INT>",
        "STRUCT<s: CHAR(2)>")
      types.foreach { tpe =>
        intercept[AnalysisException] {
          parseAndResolve(s"CREATE TABLE $t(col $tpe) USING $provider")
        }
        intercept[AnalysisException] {
          parseAndResolve(s"REPLACE TABLE $t(col $tpe) USING $provider")
        }
        intercept[AnalysisException] {
          parseAndResolve(s"CREATE OR REPLACE TABLE $t(col $tpe) USING $provider")
        }
        intercept[AnalysisException] {
          parseAndResolve(s"ALTER TABLE $t ADD COLUMN col $tpe")
        }
        intercept[AnalysisException] {
          parseAndResolve(s"ALTER TABLE $t ADD COLUMN col $tpe")
        }
        intercept[AnalysisException] {
          parseAndResolve(s"ALTER TABLE $t ALTER COLUMN col TYPE $tpe")
        }
        intercept[AnalysisException] {
          parseAndResolve(s"ALTER TABLE $t REPLACE COLUMNS (col $tpe)")
        }
      }
    }

    checkFailure("v1Table", v1Format)
    checkFailure("v2Table", v2Format)
    checkFailure("testcat.tab", "foo")
  }

  private def compareNormalized(plan1: LogicalPlan, plan2: LogicalPlan): Unit = {
    /**
     * Normalizes plans:
     * - CreateTable the createTime in tableDesc will replaced by -1L.
     */
    def normalizePlan(plan: LogicalPlan): LogicalPlan = {
      plan match {
        case CreateTable(tableDesc, mode, query) =>
          val newTableDesc = tableDesc.copy(createTime = -1L)
          CreateTable(newTableDesc, mode, query)
        case _ => plan // Don't transform
      }
    }
    comparePlans(normalizePlan(plan1), normalizePlan(plan2))
  }

  test("create table - schema") {
    def createTable(
        table: String,
        database: Option[String] = None,
        tableType: CatalogTableType = CatalogTableType.MANAGED,
        storage: CatalogStorageFormat = CatalogStorageFormat.empty.copy(
          inputFormat = HiveSerDe.sourceToSerDe("textfile").get.inputFormat,
          outputFormat = HiveSerDe.sourceToSerDe("textfile").get.outputFormat,
          serde = Some("org.apache.hadoop.hive.serde2.lazy.LazySimpleSerDe")),
        schema: StructType = new StructType,
        provider: Option[String] = Some("hive"),
        partitionColumnNames: Seq[String] = Seq.empty,
        comment: Option[String] = None,
        mode: SaveMode = SaveMode.ErrorIfExists,
        query: Option[LogicalPlan] = None): CreateTable = {
      CreateTable(
        CatalogTable(
          identifier = TableIdentifier(table, database),
          tableType = tableType,
          storage = storage,
          schema = schema,
          provider = provider,
          partitionColumnNames = partitionColumnNames,
          comment = comment
        ), mode, query
      )
    }

    def compare(sql: String, plan: LogicalPlan): Unit = {
      compareNormalized(parseAndResolve(sql), plan)
    }

    compare("CREATE TABLE my_tab(a INT COMMENT 'test', b STRING) STORED AS textfile",
      createTable(
        table = "my_tab",
        database = Some("default"),
        schema = (new StructType)
            .add("a", IntegerType, nullable = true, "test")
            .add("b", StringType)
      )
    )
    compare("CREATE TABLE my_tab(a INT COMMENT 'test', b STRING) " +
        "PARTITIONED BY (c INT, d STRING COMMENT 'test2')",
      createTable(
        table = "my_tab",
        database = Some("default"),
        schema = (new StructType)
            .add("a", IntegerType, nullable = true, "test")
            .add("b", StringType)
            .add("c", IntegerType)
            .add("d", StringType, nullable = true, "test2"),
        partitionColumnNames = Seq("c", "d")
      )
    )
    compare("CREATE TABLE my_tab(id BIGINT, nested STRUCT<col1: STRING,col2: INT>) " +
        "STORED AS textfile",
      createTable(
        table = "my_tab",
        database = Some("default"),
        schema = (new StructType)
            .add("id", LongType)
            .add("nested", (new StructType)
                .add("col1", StringType)
                .add("col2", IntegerType)
            )
      )
    )
    // Partitioned by a StructType should be accepted by `SparkSqlParser` but will fail an analyze
    // rule in `AnalyzeCreateTable`.
    compare("CREATE TABLE my_tab(a INT COMMENT 'test', b STRING) " +
        "PARTITIONED BY (nested STRUCT<col1: STRING,col2: INT>)",
      createTable(
        table = "my_tab",
        database = Some("default"),
        schema = (new StructType)
            .add("a", IntegerType, nullable = true, "test")
            .add("b", StringType)
            .add("nested", (new StructType)
                .add("col1", StringType)
                .add("col2", IntegerType)
            ),
        partitionColumnNames = Seq("nested")
      )
    )

    interceptParseException(parsePlan)(
      "CREATE TABLE my_tab(a: INT COMMENT 'test', b: STRING)",
      "extraneous input ':'")
  }

  test("create hive table - table file format") {
    val allSources = Seq("parquet", "parquetfile", "orc", "orcfile", "avro", "avrofile",
      "sequencefile", "rcfile", "textfile")

    allSources.foreach { s =>
      val query = s"CREATE TABLE my_tab STORED AS $s"
      parseAndResolve(query) match {
        case ct: CreateTable =>
          val hiveSerde = HiveSerDe.sourceToSerDe(s)
          assert(hiveSerde.isDefined)
          assert(ct.tableDesc.storage.serde ==
            hiveSerde.get.serde.orElse(Some("org.apache.hadoop.hive.serde2.lazy.LazySimpleSerDe")))
          assert(ct.tableDesc.storage.inputFormat == hiveSerde.get.inputFormat)
          assert(ct.tableDesc.storage.outputFormat == hiveSerde.get.outputFormat)
      }
    }
  }

  test("create hive table - row format and table file format") {
    val createTableStart = "CREATE TABLE my_tab ROW FORMAT"
    val fileFormat = s"STORED AS INPUTFORMAT 'inputfmt' OUTPUTFORMAT 'outputfmt'"
    val query1 = s"$createTableStart SERDE 'anything' $fileFormat"
    val query2 = s"$createTableStart DELIMITED FIELDS TERMINATED BY ' ' $fileFormat"

    // No conflicting serdes here, OK
    parseAndResolve(query1) match {
      case parsed1: CreateTable =>
        assert(parsed1.tableDesc.storage.serde == Some("anything"))
        assert(parsed1.tableDesc.storage.inputFormat == Some("inputfmt"))
        assert(parsed1.tableDesc.storage.outputFormat == Some("outputfmt"))
    }

    parseAndResolve(query2) match {
      case parsed2: CreateTable =>
        assert(parsed2.tableDesc.storage.serde ==
            Some("org.apache.hadoop.hive.serde2.lazy.LazySimpleSerDe"))
        assert(parsed2.tableDesc.storage.inputFormat == Some("inputfmt"))
        assert(parsed2.tableDesc.storage.outputFormat == Some("outputfmt"))
    }
  }

  test("create hive table - row format serde and generic file format") {
    val allSources = Seq("parquet", "orc", "avro", "sequencefile", "rcfile", "textfile")
    val supportedSources = Set("sequencefile", "rcfile", "textfile")

    allSources.foreach { s =>
      val query = s"CREATE TABLE my_tab ROW FORMAT SERDE 'anything' STORED AS $s"
      if (supportedSources.contains(s)) {
        parseAndResolve(query) match {
          case ct: CreateTable =>
            val hiveSerde = HiveSerDe.sourceToSerDe(s)
            assert(hiveSerde.isDefined)
            assert(ct.tableDesc.storage.serde == Some("anything"))
            assert(ct.tableDesc.storage.inputFormat == hiveSerde.get.inputFormat)
            assert(ct.tableDesc.storage.outputFormat == hiveSerde.get.outputFormat)
        }
      } else {
        assertUnsupported(query, Seq("row format serde", "incompatible", s))
      }
    }
  }

  test("create hive table - row format delimited and generic file format") {
    val allSources = Seq("parquet", "orc", "avro", "sequencefile", "rcfile", "textfile")
    val supportedSources = Set("textfile")

    allSources.foreach { s =>
      val query = s"CREATE TABLE my_tab ROW FORMAT DELIMITED FIELDS TERMINATED BY ' ' STORED AS $s"
      if (supportedSources.contains(s)) {
        parseAndResolve(query) match {
          case ct: CreateTable =>
            val hiveSerde = HiveSerDe.sourceToSerDe(s)
            assert(hiveSerde.isDefined)
            assert(ct.tableDesc.storage.serde == hiveSerde.get.serde
                .orElse(Some("org.apache.hadoop.hive.serde2.lazy.LazySimpleSerDe")))
            assert(ct.tableDesc.storage.inputFormat == hiveSerde.get.inputFormat)
            assert(ct.tableDesc.storage.outputFormat == hiveSerde.get.outputFormat)
        }
      } else {
        assertUnsupported(query, Seq("row format delimited", "only compatible with 'textfile'", s))
      }
    }
  }

  test("create hive external table - location must be specified") {
    val exc = intercept[AnalysisException] {
      parseAndResolve("CREATE EXTERNAL TABLE my_tab STORED AS parquet")
    }
    assert(exc.getMessage.contains("CREATE EXTERNAL TABLE must be accompanied by LOCATION"))

    val query = "CREATE EXTERNAL TABLE my_tab STORED AS parquet LOCATION '/something/anything'"
    parseAndResolve(query) match {
      case ct: CreateTable =>
        assert(ct.tableDesc.tableType == CatalogTableType.EXTERNAL)
        assert(ct.tableDesc.storage.locationUri == Some(new URI("/something/anything")))
    }
  }

  test("create hive table - property values must be set") {
    assertUnsupported(
      sql = "CREATE TABLE my_tab STORED AS parquet " +
          "TBLPROPERTIES('key_without_value', 'key_with_value'='x')",
      containsThesePhrases = Seq("key_without_value"))
    assertUnsupported(
      sql = "CREATE TABLE my_tab ROW FORMAT SERDE 'serde' " +
          "WITH SERDEPROPERTIES('key_without_value', 'key_with_value'='x')",
      containsThesePhrases = Seq("key_without_value"))
  }

  test("create hive table - location implies external") {
    val query = "CREATE TABLE my_tab STORED AS parquet LOCATION '/something/anything'"
    parseAndResolve(query) match {
      case ct: CreateTable =>
        assert(ct.tableDesc.tableType == CatalogTableType.EXTERNAL)
        assert(ct.tableDesc.storage.locationUri == Some(new URI("/something/anything")))
    }
  }

  test("Duplicate clauses - create hive table") {
    def intercept(sqlCommand: String, messages: String*): Unit =
      interceptParseException(parsePlan)(sqlCommand, messages: _*)

    def createTableHeader(duplicateClause: String): String = {
      s"CREATE TABLE my_tab(a INT, b STRING) STORED AS parquet $duplicateClause $duplicateClause"
    }

    intercept(createTableHeader("TBLPROPERTIES('test' = 'test2')"),
      "Found duplicate clauses: TBLPROPERTIES")
    intercept(createTableHeader("LOCATION '/tmp/file'"),
      "Found duplicate clauses: LOCATION")
    intercept(createTableHeader("COMMENT 'a table'"),
      "Found duplicate clauses: COMMENT")
    intercept(createTableHeader("CLUSTERED BY(b) INTO 256 BUCKETS"),
      "Found duplicate clauses: CLUSTERED BY")
    intercept(createTableHeader("PARTITIONED BY (k int)"),
      "Found duplicate clauses: PARTITIONED BY")
    intercept(createTableHeader("STORED AS parquet"),
      "Found duplicate clauses: STORED AS/BY")
    intercept(
      createTableHeader("ROW FORMAT SERDE 'parquet.hive.serde.ParquetHiveSerDe'"),
      "Found duplicate clauses: ROW FORMAT")
  }

  test("Test CTAS #1") {
    val s1 =
      """
        |CREATE EXTERNAL TABLE IF NOT EXISTS mydb.page_view
        |COMMENT 'This is the staging page view table'
        |STORED AS RCFILE
        |LOCATION '/user/external/page_view'
        |TBLPROPERTIES ('p1'='v1', 'p2'='v2')
        |AS SELECT * FROM src
      """.stripMargin

    val s2 =
      """
        |CREATE EXTERNAL TABLE IF NOT EXISTS mydb.page_view
        |STORED AS RCFILE
        |COMMENT 'This is the staging page view table'
        |TBLPROPERTIES ('p1'='v1', 'p2'='v2')
        |LOCATION '/user/external/page_view'
        |AS SELECT * FROM src
      """.stripMargin

    val s3 =
      """
        |CREATE EXTERNAL TABLE IF NOT EXISTS mydb.page_view
        |TBLPROPERTIES ('p1'='v1', 'p2'='v2')
        |LOCATION '/user/external/page_view'
        |STORED AS RCFILE
        |COMMENT 'This is the staging page view table'
        |AS SELECT * FROM src
      """.stripMargin

    checkParsing(s1)
    checkParsing(s2)
    checkParsing(s3)

    def checkParsing(sql: String): Unit = {
      val (desc, exists) = extractTableDesc(sql)
      assert(exists)
      assert(desc.identifier.database == Some("mydb"))
      assert(desc.identifier.table == "page_view")
      assert(desc.tableType == CatalogTableType.EXTERNAL)
      assert(desc.storage.locationUri == Some(new URI("/user/external/page_view")))
      assert(desc.schema.isEmpty) // will be populated later when the table is actually created
      assert(desc.comment == Some("This is the staging page view table"))
      // TODO will be SQLText
      assert(desc.viewText.isEmpty)
      assert(desc.viewCatalogAndNamespace.isEmpty)
      assert(desc.viewQueryColumnNames.isEmpty)
      assert(desc.partitionColumnNames.isEmpty)
      assert(desc.storage.inputFormat == Some("org.apache.hadoop.hive.ql.io.RCFileInputFormat"))
      assert(desc.storage.outputFormat == Some("org.apache.hadoop.hive.ql.io.RCFileOutputFormat"))
      assert(desc.storage.serde ==
          Some("org.apache.hadoop.hive.serde2.columnar.LazyBinaryColumnarSerDe"))
      assert(desc.properties == Map("p1" -> "v1", "p2" -> "v2"))
    }
  }

  test("Test CTAS #2") {
    val s1 =
      """
        |CREATE EXTERNAL TABLE IF NOT EXISTS mydb.page_view
        |COMMENT 'This is the staging page view table'
        |ROW FORMAT SERDE 'parquet.hive.serde.ParquetHiveSerDe'
        | STORED AS
        | INPUTFORMAT 'parquet.hive.DeprecatedParquetInputFormat'
        | OUTPUTFORMAT 'parquet.hive.DeprecatedParquetOutputFormat'
        |LOCATION '/user/external/page_view'
        |TBLPROPERTIES ('p1'='v1', 'p2'='v2')
        |AS SELECT * FROM src
      """.stripMargin

    val s2 =
      """
        |CREATE EXTERNAL TABLE IF NOT EXISTS mydb.page_view
        |LOCATION '/user/external/page_view'
        |TBLPROPERTIES ('p1'='v1', 'p2'='v2')
        |ROW FORMAT SERDE 'parquet.hive.serde.ParquetHiveSerDe'
        | STORED AS
        | INPUTFORMAT 'parquet.hive.DeprecatedParquetInputFormat'
        | OUTPUTFORMAT 'parquet.hive.DeprecatedParquetOutputFormat'
        |COMMENT 'This is the staging page view table'
        |AS SELECT * FROM src
      """.stripMargin

    checkParsing(s1)
    checkParsing(s2)

    def checkParsing(sql: String): Unit = {
      val (desc, exists) = extractTableDesc(sql)
      assert(exists)
      assert(desc.identifier.database == Some("mydb"))
      assert(desc.identifier.table == "page_view")
      assert(desc.tableType == CatalogTableType.EXTERNAL)
      assert(desc.storage.locationUri == Some(new URI("/user/external/page_view")))
      assert(desc.schema.isEmpty) // will be populated later when the table is actually created
      // TODO will be SQLText
      assert(desc.comment == Some("This is the staging page view table"))
      assert(desc.viewText.isEmpty)
      assert(desc.viewCatalogAndNamespace.isEmpty)
      assert(desc.viewQueryColumnNames.isEmpty)
      assert(desc.partitionColumnNames.isEmpty)
      assert(desc.storage.properties == Map())
      assert(desc.storage.inputFormat == Some("parquet.hive.DeprecatedParquetInputFormat"))
      assert(desc.storage.outputFormat == Some("parquet.hive.DeprecatedParquetOutputFormat"))
      assert(desc.storage.serde == Some("parquet.hive.serde.ParquetHiveSerDe"))
      assert(desc.properties == Map("p1" -> "v1", "p2" -> "v2"))
    }
  }

  test("Test CTAS #3") {
    val s3 = """CREATE TABLE page_view AS SELECT * FROM src"""
    val (desc, exists) = extractTableDesc(s3)
    assert(exists == false)
    assert(desc.identifier.database == Some("default"))
    assert(desc.identifier.table == "page_view")
    assert(desc.tableType == CatalogTableType.MANAGED)
    assert(desc.storage.locationUri == None)
    assert(desc.schema.isEmpty)
    assert(desc.viewText == None) // TODO will be SQLText
    assert(desc.viewQueryColumnNames.isEmpty)
    assert(desc.storage.properties == Map())
    assert(desc.storage.inputFormat == Some("org.apache.hadoop.mapred.TextInputFormat"))
    assert(desc.storage.outputFormat ==
        Some("org.apache.hadoop.hive.ql.io.HiveIgnoreKeyTextOutputFormat"))
    assert(desc.storage.serde == Some("org.apache.hadoop.hive.serde2.lazy.LazySimpleSerDe"))
    assert(desc.properties == Map())
  }

  test("Test CTAS #4") {
    val s4 =
      """CREATE TABLE page_view
        |STORED BY 'storage.handler.class.name' AS SELECT * FROM src""".stripMargin
    intercept[AnalysisException] {
      extractTableDesc(s4)
    }
  }

  test("Test CTAS #5") {
    val s5 = """CREATE TABLE ctas2
               | ROW FORMAT SERDE "org.apache.hadoop.hive.serde2.columnar.ColumnarSerDe"
               | WITH SERDEPROPERTIES("serde_p1"="p1","serde_p2"="p2")
               | STORED AS RCFile
               | TBLPROPERTIES("tbl_p1"="p11", "tbl_p2"="p22")
               | AS
               |   SELECT key, value
               |   FROM src
               |   ORDER BY key, value""".stripMargin
    val (desc, exists) = extractTableDesc(s5)
    assert(exists == false)
    assert(desc.identifier.database == Some("default"))
    assert(desc.identifier.table == "ctas2")
    assert(desc.tableType == CatalogTableType.MANAGED)
    assert(desc.storage.locationUri == None)
    assert(desc.schema.isEmpty)
    assert(desc.viewText == None) // TODO will be SQLText
    assert(desc.viewCatalogAndNamespace.isEmpty)
    assert(desc.viewQueryColumnNames.isEmpty)
    assert(desc.storage.properties == Map(("serde_p1" -> "p1"), ("serde_p2" -> "p2")))
    assert(desc.storage.inputFormat == Some("org.apache.hadoop.hive.ql.io.RCFileInputFormat"))
    assert(desc.storage.outputFormat == Some("org.apache.hadoop.hive.ql.io.RCFileOutputFormat"))
    assert(desc.storage.serde == Some("org.apache.hadoop.hive.serde2.columnar.ColumnarSerDe"))
    assert(desc.properties == Map(("tbl_p1" -> "p11"), ("tbl_p2" -> "p22")))
  }

  test("CTAS statement with a PARTITIONED BY clause is not allowed") {
    assertUnsupported(s"CREATE TABLE ctas1 PARTITIONED BY (k int)" +
        " AS SELECT key, value FROM (SELECT 1 as key, 2 as value) tmp")
  }

  test("CTAS statement with schema") {
    assertUnsupported(s"CREATE TABLE ctas1 (age INT, name STRING) AS SELECT * FROM src")
    assertUnsupported(s"CREATE TABLE ctas1 (age INT, name STRING) AS SELECT 1, 'hello'")
  }

  test("create table - basic") {
    val query = "CREATE TABLE my_table (id int, name string)"
    val (desc, allowExisting) = extractTableDesc(query)
    assert(!allowExisting)
    assert(desc.identifier.database == Some("default"))
    assert(desc.identifier.table == "my_table")
    assert(desc.tableType == CatalogTableType.MANAGED)
    assert(desc.schema == new StructType().add("id", "int").add("name", "string"))
    assert(desc.partitionColumnNames.isEmpty)
    assert(desc.bucketSpec.isEmpty)
    assert(desc.viewText.isEmpty)
    assert(desc.viewQueryColumnNames.isEmpty)
    assert(desc.storage.locationUri.isEmpty)
    assert(desc.storage.inputFormat ==
        Some("org.apache.hadoop.mapred.TextInputFormat"))
    assert(desc.storage.outputFormat ==
        Some("org.apache.hadoop.hive.ql.io.HiveIgnoreKeyTextOutputFormat"))
    assert(desc.storage.serde == Some("org.apache.hadoop.hive.serde2.lazy.LazySimpleSerDe"))
    assert(desc.storage.properties.isEmpty)
    assert(desc.properties.isEmpty)
    assert(desc.comment.isEmpty)
  }

  test("create table - with database name") {
    val query = "CREATE TABLE dbx.my_table (id int, name string)"
    val (desc, _) = extractTableDesc(query)
    assert(desc.identifier.database == Some("dbx"))
    assert(desc.identifier.table == "my_table")
  }

  test("create table - temporary") {
    val query = "CREATE TEMPORARY TABLE tab1 (id int, name string)"
    val e = intercept[ParseException] { parsePlan(query) }
    assert(e.message.contains("Operation not allowed: CREATE TEMPORARY TABLE"))
  }

  test("create table - external") {
    val query = "CREATE EXTERNAL TABLE tab1 (id int, name string) LOCATION '/path/to/nowhere'"
    val (desc, _) = extractTableDesc(query)
    assert(desc.tableType == CatalogTableType.EXTERNAL)
    assert(desc.storage.locationUri == Some(new URI("/path/to/nowhere")))
  }

  test("create table - if not exists") {
    val query = "CREATE TABLE IF NOT EXISTS tab1 (id int, name string)"
    val (_, allowExisting) = extractTableDesc(query)
    assert(allowExisting)
  }

  test("create table - comment") {
    val query = "CREATE TABLE my_table (id int, name string) COMMENT 'its hot as hell below'"
    val (desc, _) = extractTableDesc(query)
    assert(desc.comment == Some("its hot as hell below"))
  }

  test("create table - partitioned columns") {
    val query = "CREATE TABLE my_table (id int, name string) PARTITIONED BY (month int)"
    val (desc, _) = extractTableDesc(query)
    assert(desc.schema == new StructType()
        .add("id", "int")
        .add("name", "string")
        .add("month", "int"))
    assert(desc.partitionColumnNames == Seq("month"))
  }

  test("create table - clustered by") {
    val numBuckets = 10
    val bucketedColumn = "id"
    val sortColumn = "id"
    val baseQuery =
      s"""
         CREATE TABLE my_table (
           $bucketedColumn int,
           name string)
         CLUSTERED BY($bucketedColumn)
       """

    val query1 = s"$baseQuery INTO $numBuckets BUCKETS"
    val (desc1, _) = extractTableDesc(query1)
    assert(desc1.bucketSpec.isDefined)
    val bucketSpec1 = desc1.bucketSpec.get
    assert(bucketSpec1.numBuckets == numBuckets)
    assert(bucketSpec1.bucketColumnNames.head.equals(bucketedColumn))
    assert(bucketSpec1.sortColumnNames.isEmpty)

    val query2 = s"$baseQuery SORTED BY($sortColumn) INTO $numBuckets BUCKETS"
    val (desc2, _) = extractTableDesc(query2)
    assert(desc2.bucketSpec.isDefined)
    val bucketSpec2 = desc2.bucketSpec.get
    assert(bucketSpec2.numBuckets == numBuckets)
    assert(bucketSpec2.bucketColumnNames.head.equals(bucketedColumn))
    assert(bucketSpec2.sortColumnNames.head.equals(sortColumn))
  }

  test("create table(hive) - skewed by") {
    val baseQuery = "CREATE TABLE my_table (id int, name string) SKEWED BY"
    val query1 = s"$baseQuery(id) ON (1, 10, 100)"
    val query2 = s"$baseQuery(id, name) ON ((1, 'x'), (2, 'y'), (3, 'z'))"
    val query3 = s"$baseQuery(id, name) ON ((1, 'x'), (2, 'y'), (3, 'z')) STORED AS DIRECTORIES"
    val e1 = intercept[ParseException] { parsePlan(query1) }
    val e2 = intercept[ParseException] { parsePlan(query2) }
    val e3 = intercept[ParseException] { parsePlan(query3) }
    assert(e1.getMessage.contains("Operation not allowed"))
    assert(e2.getMessage.contains("Operation not allowed"))
    assert(e3.getMessage.contains("Operation not allowed"))
  }

  test("create table(hive) - row format") {
    val baseQuery = "CREATE TABLE my_table (id int, name string) ROW FORMAT"
    val query1 = s"$baseQuery SERDE 'org.apache.poof.serde.Baff'"
    val query2 = s"$baseQuery SERDE 'org.apache.poof.serde.Baff' WITH SERDEPROPERTIES ('k1'='v1')"
    val query3 =
      s"""
         |$baseQuery DELIMITED FIELDS TERMINATED BY 'x' ESCAPED BY 'y'
         |COLLECTION ITEMS TERMINATED BY 'a'
         |MAP KEYS TERMINATED BY 'b'
         |LINES TERMINATED BY '\n'
         |NULL DEFINED AS 'c'
      """.stripMargin
    val (desc1, _) = extractTableDesc(query1)
    val (desc2, _) = extractTableDesc(query2)
    val (desc3, _) = extractTableDesc(query3)
    assert(desc1.storage.serde == Some("org.apache.poof.serde.Baff"))
    assert(desc1.storage.properties.isEmpty)
    assert(desc2.storage.serde == Some("org.apache.poof.serde.Baff"))
    assert(desc2.storage.properties == Map("k1" -> "v1"))
    assert(desc3.storage.properties == Map(
      "field.delim" -> "x",
      "escape.delim" -> "y",
      "serialization.format" -> "x",
      "line.delim" -> "\n",
      "colelction.delim" -> "a", // yes, it's a typo from Hive :)
      "mapkey.delim" -> "b"))
  }

  test("create table(hive) - file format") {
    val baseQuery = "CREATE TABLE my_table (id int, name string) STORED AS"
    val query1 = s"$baseQuery INPUTFORMAT 'winput' OUTPUTFORMAT 'wowput'"
    val query2 = s"$baseQuery ORC"
    val (desc1, _) = extractTableDesc(query1)
    val (desc2, _) = extractTableDesc(query2)
    assert(desc1.storage.inputFormat == Some("winput"))
    assert(desc1.storage.outputFormat == Some("wowput"))
    assert(desc1.storage.serde == Some("org.apache.hadoop.hive.serde2.lazy.LazySimpleSerDe"))
    assert(desc2.storage.inputFormat == Some("org.apache.hadoop.hive.ql.io.orc.OrcInputFormat"))
    assert(desc2.storage.outputFormat == Some("org.apache.hadoop.hive.ql.io.orc.OrcOutputFormat"))
    assert(desc2.storage.serde == Some("org.apache.hadoop.hive.ql.io.orc.OrcSerde"))
  }

  test("create table(hive) - storage handler") {
    val baseQuery = "CREATE TABLE my_table (id int, name string) STORED BY"
    val query1 = s"$baseQuery 'org.papachi.StorageHandler'"
    val query2 = s"$baseQuery 'org.mamachi.StorageHandler' WITH SERDEPROPERTIES ('k1'='v1')"
    val e1 = intercept[ParseException] { parsePlan(query1) }
    val e2 = intercept[ParseException] { parsePlan(query2) }
    assert(e1.getMessage.contains("Operation not allowed"))
    assert(e2.getMessage.contains("Operation not allowed"))
  }

  test("create table - properties") {
    val query = "CREATE TABLE my_table (id int, name string) TBLPROPERTIES ('k1'='v1', 'k2'='v2')"
    parsePlan(query) match {
      case state: CreateTableStatement =>
        assert(state.properties == Map("k1" -> "v1", "k2" -> "v2"))
    }
  }

  test("create table(hive) - everything!") {
    val query =
      """
        |CREATE EXTERNAL TABLE IF NOT EXISTS dbx.my_table (id int, name string)
        |COMMENT 'no comment'
        |PARTITIONED BY (month int)
        |ROW FORMAT SERDE 'org.apache.poof.serde.Baff' WITH SERDEPROPERTIES ('k1'='v1')
        |STORED AS INPUTFORMAT 'winput' OUTPUTFORMAT 'wowput'
        |LOCATION '/path/to/mercury'
        |TBLPROPERTIES ('k1'='v1', 'k2'='v2')
      """.stripMargin
    val (desc, allowExisting) = extractTableDesc(query)
    assert(allowExisting)
    assert(desc.identifier.database == Some("dbx"))
    assert(desc.identifier.table == "my_table")
    assert(desc.tableType == CatalogTableType.EXTERNAL)
    assert(desc.schema == new StructType()
        .add("id", "int")
        .add("name", "string")
        .add("month", "int"))
    assert(desc.partitionColumnNames == Seq("month"))
    assert(desc.bucketSpec.isEmpty)
    assert(desc.viewText.isEmpty)
    assert(desc.viewCatalogAndNamespace.isEmpty)
    assert(desc.viewQueryColumnNames.isEmpty)
    assert(desc.storage.locationUri == Some(new URI("/path/to/mercury")))
    assert(desc.storage.inputFormat == Some("winput"))
    assert(desc.storage.outputFormat == Some("wowput"))
    assert(desc.storage.serde == Some("org.apache.poof.serde.Baff"))
    assert(desc.storage.properties == Map("k1" -> "v1"))
    assert(desc.properties == Map("k1" -> "v1", "k2" -> "v2"))
    assert(desc.comment == Some("no comment"))
  }

>>>>>>> 6f68ccf5
  // TODO: add tests for more commands.
}

object AsDataSourceV2Relation {
  def unapply(plan: LogicalPlan): Option[DataSourceV2Relation] = plan match {
    case SubqueryAlias(_, r: DataSourceV2Relation) => Some(r)
    case _ => None
  }
}<|MERGE_RESOLUTION|>--- conflicted
+++ resolved
@@ -1529,46 +1529,6 @@
 
       case l => fail("Expected unresolved MergeIntoTable, but got:\n" + l.treeString)
     }
-  }
-
-<<<<<<< HEAD
-=======
-  test("SPARK-31147: forbid CHAR type in non-Hive tables") {
-    def checkFailure(t: String, provider: String): Unit = {
-      val types = Seq(
-        "CHAR(2)",
-        "ARRAY<CHAR(2)>",
-        "MAP<INT, CHAR(2)>",
-        "MAP<CHAR(2), INT>",
-        "STRUCT<s: CHAR(2)>")
-      types.foreach { tpe =>
-        intercept[AnalysisException] {
-          parseAndResolve(s"CREATE TABLE $t(col $tpe) USING $provider")
-        }
-        intercept[AnalysisException] {
-          parseAndResolve(s"REPLACE TABLE $t(col $tpe) USING $provider")
-        }
-        intercept[AnalysisException] {
-          parseAndResolve(s"CREATE OR REPLACE TABLE $t(col $tpe) USING $provider")
-        }
-        intercept[AnalysisException] {
-          parseAndResolve(s"ALTER TABLE $t ADD COLUMN col $tpe")
-        }
-        intercept[AnalysisException] {
-          parseAndResolve(s"ALTER TABLE $t ADD COLUMN col $tpe")
-        }
-        intercept[AnalysisException] {
-          parseAndResolve(s"ALTER TABLE $t ALTER COLUMN col TYPE $tpe")
-        }
-        intercept[AnalysisException] {
-          parseAndResolve(s"ALTER TABLE $t REPLACE COLUMNS (col $tpe)")
-        }
-      }
-    }
-
-    checkFailure("v1Table", v1Format)
-    checkFailure("v2Table", v2Format)
-    checkFailure("testcat.tab", "foo")
   }
 
   private def compareNormalized(plan1: LogicalPlan, plan2: LogicalPlan): Unit = {
@@ -2195,7 +2155,6 @@
     assert(desc.comment == Some("no comment"))
   }
 
->>>>>>> 6f68ccf5
   // TODO: add tests for more commands.
 }
 
