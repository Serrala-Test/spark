--- conflicted
+++ resolved
@@ -2316,7 +2316,6 @@
     }
   }
 
-<<<<<<< HEAD
   test("SPARK-41290: No generated columns with V1") {
     checkError(
       exception = intercept[AnalysisException] {
@@ -2324,10 +2323,11 @@
       },
       errorClass = "UNSUPPORTED_FEATURE.TABLE_OPERATION",
       parameters = Map("tableName" -> "`spark_catalog`.`default`.`t`",
-      "operation" ->
-        s"creating generated columns with GENERATED ALWAYS AS expressions")
+        "operation" ->
+          s"creating generated columns with GENERATED ALWAYS AS expressions")
     )
-=======
+  }
+
   test("SPARK-42286: Insert into a table select from case when with cast, positive test") {
     withTable("t1", "t2") {
       sql("create table t1 (x int) using parquet")
@@ -2336,7 +2336,6 @@
       sql("insert into t2 select 0 - (case when x = 1 then 1 else x end) from t1 where x = 1")
       checkAnswer(spark.table("t2"), Row(-1))
     }
->>>>>>> 3e40b38b
   }
 }
 
