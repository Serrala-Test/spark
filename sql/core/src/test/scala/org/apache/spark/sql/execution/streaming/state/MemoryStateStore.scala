/*
 * Licensed to the Apache Software Foundation (ASF) under one or more
 * contributor license agreements.  See the NOTICE file distributed with
 * this work for additional information regarding copyright ownership.
 * The ASF licenses this file to You under the Apache License, Version 2.0
 * (the "License"); you may not use this file except in compliance with
 * the License.  You may obtain a copy of the License at
 *
 *    http://www.apache.org/licenses/LICENSE-2.0
 *
 * Unless required by applicable law or agreed to in writing, software
 * distributed under the License is distributed on an "AS IS" BASIS,
 * WITHOUT WARRANTIES OR CONDITIONS OF ANY KIND, either express or implied.
 * See the License for the specific language governing permissions and
 * limitations under the License.
 */

package org.apache.spark.sql.execution.streaming.state

import java.util.concurrent.ConcurrentHashMap

import org.apache.spark.sql.catalyst.expressions.UnsafeRow

class MemoryStateStore extends StateStore() {
  import scala.jdk.CollectionConverters._
  private val map = new ConcurrentHashMap[UnsafeRow, UnsafeRow]

  override def iterator(colFamilyName: String): Iterator[UnsafeRowPair] = {
    map.entrySet.iterator.asScala.map { case e => new UnsafeRowPair(e.getKey, e.getValue) }
  }

<<<<<<< HEAD
  override def createColFamilyIfAbsent(
      colFamilyName: String,
      isInternal: Boolean = false): Unit = {
    throw new UnsupportedOperationException("Creating multiple column families is not supported")
=======
  override def createColFamilyIfAbsent(colFamilyName: String): Unit = {
    throw StateStoreErrors.multipleColumnFamiliesNotSupported("MemoryStateStoreProvider")
  }

  override def removeColFamilyIfExists(colFamilyName: String): Unit = {
    throw StateStoreErrors.removingColumnFamiliesNotSupported("MemoryStateStoreProvider")
>>>>>>> 006c2dca
  }

  override def get(key: UnsafeRow, colFamilyName: String): UnsafeRow = map.get(key)

  override def put(key: UnsafeRow, newValue: UnsafeRow, colFamilyName: String): Unit =
    map.put(key.copy(), newValue.copy())

  override def remove(key: UnsafeRow, colFamilyName: String): Unit = map.remove(key)

  override def commit(): Long = version + 1

  override def abort(): Unit = {}

  override def id: StateStoreId = null

  override def version: Long = 0

  override def metrics: StateStoreMetrics = new StateStoreMetrics(map.size, 0, Map.empty)

  override def hasCommitted: Boolean = true

  override def prefixScan(prefixKey: UnsafeRow, colFamilyName: String): Iterator[UnsafeRowPair] = {
    throw new UnsupportedOperationException("Doesn't support prefix scan!")
  }
}<|MERGE_RESOLUTION|>--- conflicted
+++ resolved
@@ -29,19 +29,14 @@
     map.entrySet.iterator.asScala.map { case e => new UnsafeRowPair(e.getKey, e.getValue) }
   }
 
-<<<<<<< HEAD
   override def createColFamilyIfAbsent(
       colFamilyName: String,
       isInternal: Boolean = false): Unit = {
-    throw new UnsupportedOperationException("Creating multiple column families is not supported")
-=======
-  override def createColFamilyIfAbsent(colFamilyName: String): Unit = {
     throw StateStoreErrors.multipleColumnFamiliesNotSupported("MemoryStateStoreProvider")
   }
 
   override def removeColFamilyIfExists(colFamilyName: String): Unit = {
     throw StateStoreErrors.removingColumnFamiliesNotSupported("MemoryStateStoreProvider")
->>>>>>> 006c2dca
   }
 
   override def get(key: UnsafeRow, colFamilyName: String): UnsafeRow = map.get(key)
