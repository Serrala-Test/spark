--- conflicted
+++ resolved
@@ -566,7 +566,6 @@
     testWithFlag(false)
   }
 
-<<<<<<< HEAD
   private def checkEventStats(
     min: Long,
     max: Long,
@@ -578,7 +577,8 @@
     assert(e.get("max") === formatTimestamp(max), s"[$name]: max value")
     assert(e.get("avg") === formatTimestamp(avg), s"[$name]: avg value")
     assert(e.get("watermark") === formatTimestamp(watermark), s"[$name]: watermark value")
-=======
+  }
+
   test("MultipleWatermarkPolicy: max") {
     val input1 = MemoryStream[Int]
     val input2 = MemoryStream[Int]
@@ -707,7 +707,6 @@
     input.addData(1)
     q.processAllAvailable()
     assert(q.lastProgress.eventTime.get("watermark") == formatTimestamp(watermark))
->>>>>>> ebf4bfb9
   }
 
   private def assertNumStateRows(numTotalRows: Long): AssertOnQuery = AssertOnQuery { q =>
