/*
 * Licensed to the Apache Software Foundation (ASF) under one or more
 * contributor license agreements.  See the NOTICE file distributed with
 * this work for additional information regarding copyright ownership.
 * The ASF licenses this file to You under the Apache License, Version 2.0
 * (the "License"); you may not use this file except in compliance with
 * the License.  You may obtain a copy of the License at
 *
 *    http://www.apache.org/licenses/LICENSE-2.0
 *
 * Unless required by applicable law or agreed to in writing, software
 * distributed under the License is distributed on an "AS IS" BASIS,
 * WITHOUT WARRANTIES OR CONDITIONS OF ANY KIND, either express or implied.
 * See the License for the specific language governing permissions and
 * limitations under the License.
 */

package org.apache.spark.sql.execution.command.v2

import org.scalatest.Ignore

import org.apache.spark.sql.Row
import org.apache.spark.sql.execution.command
import org.apache.spark.tags.ExtendedSQLCommandTest

/**
 * The class contains tests for the `ALTER TABLE .. RENAME PARTITION` command
 * to check V2 table catalogs.
 */
<<<<<<< HEAD
@ExtendedSQLCommandTest
=======
@Ignore
>>>>>>> 37ab190d
class AlterTableRenamePartitionSuite
  extends command.AlterTableRenamePartitionSuiteBase
  with CommandSuiteBase {

  test("with location") {
    withNamespaceAndTable("ns", "tbl") { t =>
      createSinglePartTable(t)
      val loc = "location1"
      sql(s"ALTER TABLE $t ADD PARTITION (id = 2) LOCATION '$loc'")
      sql(s"INSERT INTO $t PARTITION (id = 2) SELECT 'def'")
      checkPartitions(t, Map("id" -> "1"), Map("id" -> "2"))
      checkLocation(t, Map("id" -> "2"), loc)

      sql(s"ALTER TABLE $t PARTITION (id = 2) RENAME TO PARTITION (id = 3)")
      checkPartitions(t, Map("id" -> "1"), Map("id" -> "3"))
      // `InMemoryPartitionTableCatalog` should keep the original location
      checkLocation(t, Map("id" -> "3"), loc)
      checkAnswer(sql(s"SELECT id, data FROM $t WHERE id = 3"), Row(3, "def"))
    }
  }
}<|MERGE_RESOLUTION|>--- conflicted
+++ resolved
@@ -27,11 +27,7 @@
  * The class contains tests for the `ALTER TABLE .. RENAME PARTITION` command
  * to check V2 table catalogs.
  */
-<<<<<<< HEAD
 @ExtendedSQLCommandTest
-=======
-@Ignore
->>>>>>> 37ab190d
 class AlterTableRenamePartitionSuite
   extends command.AlterTableRenamePartitionSuiteBase
   with CommandSuiteBase {
