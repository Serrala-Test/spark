/*
 * Licensed to the Apache Software Foundation (ASF) under one or more
 * contributor license agreements.  See the NOTICE file distributed with
 * this work for additional information regarding copyright ownership.
 * The ASF licenses this file to You under the Apache License, Version 2.0
 * (the "License"); you may not use this file except in compliance with
 * the License.  You may obtain a copy of the License at
 *
 *    http://www.apache.org/licenses/LICENSE-2.0
 *
 * Unless required by applicable law or agreed to in writing, software
 * distributed under the License is distributed on an "AS IS" BASIS,
 * WITHOUT WARRANTIES OR CONDITIONS OF ANY KIND, either express or implied.
 * See the License for the specific language governing permissions and
 * limitations under the License.
 */

package org.apache.spark.sql.errors

import org.apache.spark.sql.{AnalysisException, IntegratedUDFTestUtils, QueryTest, Row}
import org.apache.spark.sql.api.java.{UDF1, UDF2, UDF23Test}
import org.apache.spark.sql.expressions.SparkUserDefinedFunction
import org.apache.spark.sql.functions.{grouping, grouping_id, sum, udf}
import org.apache.spark.sql.internal.SQLConf
import org.apache.spark.sql.test.SharedSparkSession
import org.apache.spark.sql.types.{IntegerType, StringType}

case class StringLongClass(a: String, b: Long)

case class StringIntClass(a: String, b: Int)

case class ComplexClass(a: Long, b: StringLongClass)

class QueryCompilationErrorsSuite extends QueryTest with SharedSparkSession {
  import testImplicits._

  test("CANNOT_UP_CAST_DATATYPE: invalid upcast data type") {
    val msg1 = intercept[AnalysisException] {
      sql("select 'value1' as a, 1L as b").as[StringIntClass]
    }.message
    assert(msg1 ===
      s"""
         |Cannot up cast b from bigint to int.
         |The type path of the target object is:
         |- field (class: "scala.Int", name: "b")
         |- root class: "org.apache.spark.sql.errors.StringIntClass"
         |You can either add an explicit cast to the input data or choose a higher precision type
       """.stripMargin.trim + " of the field in the target object")

    val msg2 = intercept[AnalysisException] {
      sql("select 1L as a," +
        " named_struct('a', 'value1', 'b', cast(1.0 as decimal(38,18))) as b")
        .as[ComplexClass]
    }.message
    assert(msg2 ===
      s"""
         |Cannot up cast b.`b` from decimal(38,18) to bigint.
         |The type path of the target object is:
         |- field (class: "scala.Long", name: "b")
         |- field (class: "org.apache.spark.sql.errors.StringLongClass", name: "b")
         |- root class: "org.apache.spark.sql.errors.ComplexClass"
         |You can either add an explicit cast to the input data or choose a higher precision type
       """.stripMargin.trim + " of the field in the target object")
  }

  test("UNSUPPORTED_GROUPING_EXPRESSION: filter with grouping/grouping_Id expression") {
    val df = Seq(
      (536361, "85123A", 2, 17850),
      (536362, "85123B", 4, 17850),
      (536363, "86123A", 6, 17851)
    ).toDF("InvoiceNo", "StockCode", "Quantity", "CustomerID")
    Seq("grouping", "grouping_id").foreach { grouping =>
      val errMsg = intercept[AnalysisException] {
        df.groupBy("CustomerId").agg(Map("Quantity" -> "max"))
          .filter(s"$grouping(CustomerId)=17850")
      }
      assert(errMsg.message ===
        "grouping()/grouping_id() can only be used with GroupingSets/Cube/Rollup")
      assert(errMsg.errorClass === Some("UNSUPPORTED_GROUPING_EXPRESSION"))
    }
  }

  test("UNSUPPORTED_GROUPING_EXPRESSION: Sort with grouping/grouping_Id expression") {
    val df = Seq(
      (536361, "85123A", 2, 17850),
      (536362, "85123B", 4, 17850),
      (536363, "86123A", 6, 17851)
    ).toDF("InvoiceNo", "StockCode", "Quantity", "CustomerID")
    Seq(grouping("CustomerId"), grouping_id("CustomerId")).foreach { grouping =>
      val errMsg = intercept[AnalysisException] {
        df.groupBy("CustomerId").agg(Map("Quantity" -> "max")).
          sort(grouping)
      }
      assert(errMsg.errorClass === Some("UNSUPPORTED_GROUPING_EXPRESSION"))
      assert(errMsg.message ===
        "grouping()/grouping_id() can only be used with GroupingSets/Cube/Rollup")
    }
  }

  test("ILLEGAL_SUBSTRING: the argument_index of string format is invalid") {
    withSQLConf(SQLConf.ALLOW_ZERO_INDEX_IN_FORMAT_STRING.key -> "false") {
      val e = intercept[AnalysisException] {
        sql("select format_string('%0$s', 'Hello')")
      }
      assert(e.errorClass === Some("ILLEGAL_SUBSTRING"))
      assert(e.message ===
        "The argument_index of string format cannot contain position 0$.")
    }
  }

  test("CANNOT_USE_MIXTURE: Using aggregate function with grouped aggregate pandas UDF") {
    import IntegratedUDFTestUtils._

    val df = Seq(
      (536361, "85123A", 2, 17850),
      (536362, "85123B", 4, 17850),
      (536363, "86123A", 6, 17851)
    ).toDF("InvoiceNo", "StockCode", "Quantity", "CustomerID")
    val e = intercept[AnalysisException] {
      val pandasTestUDF = TestGroupedAggPandasUDF(name = "pandas_udf")
      df.groupBy("CustomerId")
        .agg(pandasTestUDF(df("Quantity")), sum(df("Quantity"))).collect()
    }

    assert(e.errorClass === Some("CANNOT_USE_MIXTURE"))
    assert(e.message ===
      "Cannot use a mixture of aggregate function and group aggregate pandas UDF")
  }

  test("UNSUPPORTED_FEATURE: Using Python UDF with unsupported join condition") {
    import IntegratedUDFTestUtils._

    val df1 = Seq(
      (536361, "85123A", 2, 17850),
      (536362, "85123B", 4, 17850),
      (536363, "86123A", 6, 17851)
    ).toDF("InvoiceNo", "StockCode", "Quantity", "CustomerID")
    val df2 = Seq(
      ("Bob", 17850),
      ("Alice", 17850),
      ("Tom", 17851)
    ).toDF("CustomerName", "CustomerID")

    val e = intercept[AnalysisException] {
      val pythonTestUDF = TestPythonUDF(name = "python_udf")
      df1.join(
        df2, pythonTestUDF(df1("CustomerID") === df2("CustomerID")), "leftouter").collect()
    }

    assert(e.errorClass === Some("UNSUPPORTED_FEATURE"))
    assert(e.getSqlState === "0A000")
    assert(e.message ===
      "The feature is not supported: " +
      "Using PythonUDF in join condition of join type LeftOuter is not supported")
  }

  test("UNSUPPORTED_FEATURE: Using pandas UDF aggregate expression with pivot") {
    import IntegratedUDFTestUtils._

    val df = Seq(
      (536361, "85123A", 2, 17850),
      (536362, "85123B", 4, 17850),
      (536363, "86123A", 6, 17851)
    ).toDF("InvoiceNo", "StockCode", "Quantity", "CustomerID")

    val e = intercept[AnalysisException] {
      val pandasTestUDF = TestGroupedAggPandasUDF(name = "pandas_udf")
      df.groupBy(df("CustomerID")).pivot(df("CustomerID")).agg(pandasTestUDF(df("Quantity")))
    }

    assert(e.errorClass === Some("UNSUPPORTED_FEATURE"))
    assert(e.getSqlState === "0A000")
    assert(e.message ===
      "The feature is not supported: " +
      "Pandas UDF aggregate expressions don't support pivot.")
  }

  test("NO_HANDLER_FOR_UDAF: No handler for UDAF error") {
    val functionName = "myCast"
    withUserDefinedFunction(functionName -> true) {
      sql(
        s"""
          |CREATE TEMPORARY FUNCTION $functionName
          |AS 'org.apache.spark.sql.errors.MyCastToString'
          |""".stripMargin)

      val e = intercept[AnalysisException] (
        sql(s"SELECT $functionName(123) as value")
      )

      assert(e.errorClass === Some("NO_HANDLER_FOR_UDAF"))
      assert(e.message ===
        "No handler for UDAF 'org.apache.spark.sql.errors.MyCastToString'. " +
        "Use sparkSession.udf.register(...) instead.")
    }
  }

  test("UNTYPED_SCALA_UDF: use untyped Scala UDF should fail by default") {
    val e = intercept[AnalysisException](udf((x: Int) => x, IntegerType))

    assert(e.errorClass === Some("UNTYPED_SCALA_UDF"))
    assert(e.message ===
      "You're using untyped Scala UDF, which does not have the input type " +
      "information. Spark may blindly pass null to the Scala closure with primitive-type " +
      "argument, and the closure will see the default value of the Java type for the null " +
      "argument, e.g. `udf((x: Int) => x, IntegerType)`, the result is 0 for null input. " +
      "To get rid of this error, you could:\n" +
      "1. use typed Scala UDF APIs(without return type parameter), e.g. `udf((x: Int) => x)`\n" +
      "2. use Java UDF APIs, e.g. `udf(new UDF1[String, Integer] { " +
      "override def call(s: String): Integer = s.length() }, IntegerType)`, " +
      "if input types are all non primitive\n" +
      s"3. set ${SQLConf.LEGACY_ALLOW_UNTYPED_SCALA_UDF.key} to true and " +
      s"use this API with caution")
  }

  test("NO_UDF_INTERFACE_ERROR: java udf class does not implement any udf interface") {
    val className = "org.apache.spark.sql.errors.MyCastToString"
    val e = intercept[AnalysisException](
      spark.udf.registerJava(
        "myCast",
        className,
        StringType)
    )

    assert(e.errorClass === Some("NO_UDF_INTERFACE_ERROR"))
    assert(e.message ===
      s"UDF class $className doesn't implement any UDF interface")
  }

  test("MULTI_UDF_INTERFACE_ERROR: java udf implement multi UDF interface") {
    val className = "org.apache.spark.sql.errors.MySum"
    val e = intercept[AnalysisException](
      spark.udf.registerJava(
        "mySum",
        className,
        StringType)
    )

    assert(e.errorClass === Some("MULTI_UDF_INTERFACE_ERROR"))
    assert(e.message ===
      s"Not allowed to implement multiple UDF interfaces, UDF class $className")
  }

  test("UNSUPPORTED_FEATURE: java udf with too many type arguments") {
    val className = "org.apache.spark.sql.errors.MultiIntSum"
    val e = intercept[AnalysisException](
      spark.udf.registerJava(
        "mySum",
        className,
        StringType)
    )

    assert(e.errorClass === Some("UNSUPPORTED_FEATURE"))
    assert(e.getSqlState === "0A000")
    assert(e.message === "The feature is not supported: UDF class with 24 type arguments")
  }

<<<<<<< HEAD
  test("INVALID_OPERATION_ON_TEMP_VIEW: desc partition on a temporary view") {
    val tableName: String = "t"
    val tempViewName: String = "tempView"

    withTable(tableName) {
      sql(
        s"""
          |CREATE TABLE $tableName (a STRING, b INT, c STRING, d STRING)
          |USING parquet
          |PARTITIONED BY (c, d)
          |""".stripMargin)

      withTempView(tempViewName) {
        sql(s"CREATE TEMPORARY VIEW $tempViewName as SELECT * FROM $tableName")

        val e = intercept[AnalysisException](
          sql(s"DESC TABLE $tempViewName PARTITION (c='Us', d=1)")
        )
        assert(e.errorClass === Some("INVALID_OPERATION_ON_TEMP_VIEW"))
        assert(e.message ===
          s"Operation 'DESC PARTITION' is not allowed on a temporary view: '$tempViewName'")
      }
    }
  }

  test("INVALID_OPERATION_ON_VIEW: desc partition on a view") {
    val tableName: String = "t"
    val viewName: String = "view"

    withTable(tableName) {
      sql(
        s"""
           |CREATE TABLE $tableName (a STRING, b INT, c STRING, d STRING)
           |USING parquet
           |PARTITIONED BY (c, d)
           |""".stripMargin)

      withView(viewName) {
        sql(s"CREATE VIEW $viewName as SELECT * FROM $tableName")

        val e = intercept[AnalysisException](
          sql(s"DESC TABLE $viewName PARTITION (c='Us', d=1)")
        )
        assert(e.errorClass === Some("INVALID_OPERATION_ON_VIEW"))
        assert(e.message ===
          s"Operation 'DESC PARTITION' is not allowed on a view: '$viewName'")
=======
  test("GROUPING_COLUMN_MISMATCH: not found the grouping column") {
    val groupingColMismatchEx = intercept[AnalysisException] {
      courseSales.cube("course", "year").agg(grouping("earnings")).explain()
    }
    assert(groupingColMismatchEx.getErrorClass === "GROUPING_COLUMN_MISMATCH")
    assert(groupingColMismatchEx.getSqlState === "42000")
    assert(groupingColMismatchEx.getMessage.matches(
      "Column of grouping \\(earnings.*\\) can't be found in grouping columns course.*,year.*"))
  }

  test("GROUPING_ID_COLUMN_MISMATCH: columns of grouping_id does not match") {
    val groupingIdColMismatchEx = intercept[AnalysisException] {
      courseSales.cube("course", "year").agg(grouping_id("earnings")).explain()
    }
    assert(groupingIdColMismatchEx.getErrorClass === "GROUPING_ID_COLUMN_MISMATCH")
    assert(groupingIdColMismatchEx.getSqlState === "42000")
    assert(groupingIdColMismatchEx.getMessage.matches(
      "Columns of grouping_id \\(earnings.*\\) does not match " +
        "grouping columns \\(course.*,year.*\\)"),
      groupingIdColMismatchEx.getMessage)
  }

  test("GROUPING_SIZE_LIMIT_EXCEEDED: max size of grouping set") {
    withTempView("t") {
      sql("CREATE TEMPORARY VIEW t AS SELECT * FROM " +
        s"VALUES(${(0 until 65).map { _ => 1 }.mkString(", ")}, 3) AS " +
        s"t(${(0 until 65).map { i => s"k$i" }.mkString(", ")}, v)")

      def testGroupingIDs(numGroupingSet: Int, expectedIds: Seq[Any] = Nil): Unit = {
        val groupingCols = (0 until numGroupingSet).map { i => s"k$i" }
        val df = sql("SELECT GROUPING_ID(), SUM(v) FROM t GROUP BY " +
          s"GROUPING SETS ((${groupingCols.mkString(",")}), (${groupingCols.init.mkString(",")}))")
        checkAnswer(df, expectedIds.map { id => Row(id, 3) })
      }

      withSQLConf(SQLConf.LEGACY_INTEGER_GROUPING_ID.key -> "true") {
        val ex = intercept[AnalysisException] {
          testGroupingIDs(33)
        }
        assert(ex.getMessage.contains("Grouping sets size cannot be greater than 32"))
        assert(ex.getErrorClass == "GROUPING_SIZE_LIMIT_EXCEEDED")
      }

      withSQLConf(SQLConf.LEGACY_INTEGER_GROUPING_ID.key -> "false") {
        val ex = intercept[AnalysisException] {
          testGroupingIDs(65)
        }
        assert(ex.getMessage.contains("Grouping sets size cannot be greater than 64"))
        assert(ex.getErrorClass == "GROUPING_SIZE_LIMIT_EXCEEDED")
>>>>>>> 61aa65d9
      }
    }
  }
}

class MyCastToString extends SparkUserDefinedFunction(
  (input: Any) => if (input == null) {
    null
  } else {
    input.toString
  },
  StringType,
  inputEncoders = Seq.fill(1)(None))

class MySum extends UDF1[Int, Int] with UDF2[Int, Int, Int] {
  override def call(t1: Int): Int = t1

  override def call(t1: Int, t2: Int): Int = t1 + t2
}

class MultiIntSum extends
  UDF23Test[Int, Int, Int, Int, Int, Int, Int, Int, Int, Int, Int, Int,
    Int, Int, Int, Int, Int, Int, Int, Int, Int, Int, Int, Int] {
  // scalastyle:off argcount
  override def call(
      t1: Int, t2: Int, t3: Int, t4: Int, t5: Int, t6: Int, t7: Int, t8: Int,
      t9: Int, t10: Int, t11: Int, t12: Int, t13: Int, t14: Int, t15: Int, t16: Int,
      t17: Int, t18: Int, t19: Int, t20: Int, t21: Int, t22: Int, t23: Int): Int = {
    t1 + t2 + t3 + t4 + t5 + t6 + t7 + t8 + t9 + t10 +
      t11 + t12 + t13 + t14 + t15 + t16 + t17 + t18 + t19 + t20 + t21 + t22 + t23
  }
  // scalastyle:on argcount
}<|MERGE_RESOLUTION|>--- conflicted
+++ resolved
@@ -255,7 +255,59 @@
     assert(e.message === "The feature is not supported: UDF class with 24 type arguments")
   }
 
-<<<<<<< HEAD
+  test("GROUPING_COLUMN_MISMATCH: not found the grouping column") {
+    val groupingColMismatchEx = intercept[AnalysisException] {
+      courseSales.cube("course", "year").agg(grouping("earnings")).explain()
+    }
+    assert(groupingColMismatchEx.getErrorClass === "GROUPING_COLUMN_MISMATCH")
+    assert(groupingColMismatchEx.getSqlState === "42000")
+    assert(groupingColMismatchEx.getMessage.matches(
+      "Column of grouping \\(earnings.*\\) can't be found in grouping columns course.*,year.*"))
+  }
+
+  test("GROUPING_ID_COLUMN_MISMATCH: columns of grouping_id does not match") {
+    val groupingIdColMismatchEx = intercept[AnalysisException] {
+      courseSales.cube("course", "year").agg(grouping_id("earnings")).explain()
+    }
+    assert(groupingIdColMismatchEx.getErrorClass === "GROUPING_ID_COLUMN_MISMATCH")
+    assert(groupingIdColMismatchEx.getSqlState === "42000")
+    assert(groupingIdColMismatchEx.getMessage.matches(
+      "Columns of grouping_id \\(earnings.*\\) does not match " +
+        "grouping columns \\(course.*,year.*\\)"),
+      groupingIdColMismatchEx.getMessage)
+  }
+
+  test("GROUPING_SIZE_LIMIT_EXCEEDED: max size of grouping set") {
+    withTempView("t") {
+      sql("CREATE TEMPORARY VIEW t AS SELECT * FROM " +
+        s"VALUES(${(0 until 65).map { _ => 1 }.mkString(", ")}, 3) AS " +
+        s"t(${(0 until 65).map { i => s"k$i" }.mkString(", ")}, v)")
+
+      def testGroupingIDs(numGroupingSet: Int, expectedIds: Seq[Any] = Nil): Unit = {
+        val groupingCols = (0 until numGroupingSet).map { i => s"k$i" }
+        val df = sql("SELECT GROUPING_ID(), SUM(v) FROM t GROUP BY " +
+          s"GROUPING SETS ((${groupingCols.mkString(",")}), (${groupingCols.init.mkString(",")}))")
+        checkAnswer(df, expectedIds.map { id => Row(id, 3) })
+      }
+
+      withSQLConf(SQLConf.LEGACY_INTEGER_GROUPING_ID.key -> "true") {
+        val ex = intercept[AnalysisException] {
+          testGroupingIDs(33)
+        }
+        assert(ex.getMessage.contains("Grouping sets size cannot be greater than 32"))
+        assert(ex.getErrorClass == "GROUPING_SIZE_LIMIT_EXCEEDED")
+      }
+
+      withSQLConf(SQLConf.LEGACY_INTEGER_GROUPING_ID.key -> "false") {
+        val ex = intercept[AnalysisException] {
+          testGroupingIDs(65)
+        }
+        assert(ex.getMessage.contains("Grouping sets size cannot be greater than 64"))
+        assert(ex.getErrorClass == "GROUPING_SIZE_LIMIT_EXCEEDED")
+      }
+    }
+  }
+
   test("INVALID_OPERATION_ON_TEMP_VIEW: desc partition on a temporary view") {
     val tableName: String = "t"
     val tempViewName: String = "tempView"
@@ -302,57 +354,6 @@
         assert(e.errorClass === Some("INVALID_OPERATION_ON_VIEW"))
         assert(e.message ===
           s"Operation 'DESC PARTITION' is not allowed on a view: '$viewName'")
-=======
-  test("GROUPING_COLUMN_MISMATCH: not found the grouping column") {
-    val groupingColMismatchEx = intercept[AnalysisException] {
-      courseSales.cube("course", "year").agg(grouping("earnings")).explain()
-    }
-    assert(groupingColMismatchEx.getErrorClass === "GROUPING_COLUMN_MISMATCH")
-    assert(groupingColMismatchEx.getSqlState === "42000")
-    assert(groupingColMismatchEx.getMessage.matches(
-      "Column of grouping \\(earnings.*\\) can't be found in grouping columns course.*,year.*"))
-  }
-
-  test("GROUPING_ID_COLUMN_MISMATCH: columns of grouping_id does not match") {
-    val groupingIdColMismatchEx = intercept[AnalysisException] {
-      courseSales.cube("course", "year").agg(grouping_id("earnings")).explain()
-    }
-    assert(groupingIdColMismatchEx.getErrorClass === "GROUPING_ID_COLUMN_MISMATCH")
-    assert(groupingIdColMismatchEx.getSqlState === "42000")
-    assert(groupingIdColMismatchEx.getMessage.matches(
-      "Columns of grouping_id \\(earnings.*\\) does not match " +
-        "grouping columns \\(course.*,year.*\\)"),
-      groupingIdColMismatchEx.getMessage)
-  }
-
-  test("GROUPING_SIZE_LIMIT_EXCEEDED: max size of grouping set") {
-    withTempView("t") {
-      sql("CREATE TEMPORARY VIEW t AS SELECT * FROM " +
-        s"VALUES(${(0 until 65).map { _ => 1 }.mkString(", ")}, 3) AS " +
-        s"t(${(0 until 65).map { i => s"k$i" }.mkString(", ")}, v)")
-
-      def testGroupingIDs(numGroupingSet: Int, expectedIds: Seq[Any] = Nil): Unit = {
-        val groupingCols = (0 until numGroupingSet).map { i => s"k$i" }
-        val df = sql("SELECT GROUPING_ID(), SUM(v) FROM t GROUP BY " +
-          s"GROUPING SETS ((${groupingCols.mkString(",")}), (${groupingCols.init.mkString(",")}))")
-        checkAnswer(df, expectedIds.map { id => Row(id, 3) })
-      }
-
-      withSQLConf(SQLConf.LEGACY_INTEGER_GROUPING_ID.key -> "true") {
-        val ex = intercept[AnalysisException] {
-          testGroupingIDs(33)
-        }
-        assert(ex.getMessage.contains("Grouping sets size cannot be greater than 32"))
-        assert(ex.getErrorClass == "GROUPING_SIZE_LIMIT_EXCEEDED")
-      }
-
-      withSQLConf(SQLConf.LEGACY_INTEGER_GROUPING_ID.key -> "false") {
-        val ex = intercept[AnalysisException] {
-          testGroupingIDs(65)
-        }
-        assert(ex.getMessage.contains("Grouping sets size cannot be greater than 64"))
-        assert(ex.getErrorClass == "GROUPING_SIZE_LIMIT_EXCEEDED")
->>>>>>> 61aa65d9
       }
     }
   }
