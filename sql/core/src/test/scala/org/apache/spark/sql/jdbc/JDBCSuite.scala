/*
 * Licensed to the Apache Software Foundation (ASF) under one or more
 * contributor license agreements.  See the NOTICE file distributed with
 * this work for additional information regarding copyright ownership.
 * The ASF licenses this file to You under the Apache License, Version 2.0
 * (the "License"); you may not use this file except in compliance with
 * the License.  You may obtain a copy of the License at
 *
 *    http://www.apache.org/licenses/LICENSE-2.0
 *
 * Unless required by applicable law or agreed to in writing, software
 * distributed under the License is distributed on an "AS IS" BASIS,
 * WITHOUT WARRANTIES OR CONDITIONS OF ANY KIND, either express or implied.
 * See the License for the specific language governing permissions and
 * limitations under the License.
 */

package org.apache.spark.sql.jdbc

import java.math.BigDecimal
import java.sql.DriverManager
import java.util.{Calendar, GregorianCalendar, Properties}

import org.h2.jdbc.JdbcSQLException
import org.scalatest.BeforeAndAfter

import org.apache.spark.SparkFunSuite
<<<<<<< HEAD
import org.apache.spark.sql.execution.PhysicalRDD
import org.apache.spark.sql.execution.datasources.jdbc.JDBCRDD
import org.apache.spark.sql.test.SharedSQLContext
=======
>>>>>>> d0b18919
import org.apache.spark.sql.types._
import org.apache.spark.util.Utils

class JDBCSuite extends SparkFunSuite with BeforeAndAfter with SharedSQLContext {
  import testImplicits._

  val url = "jdbc:h2:mem:testdb0"
  val urlWithUserAndPass = "jdbc:h2:mem:testdb0;user=testUser;password=testPass"
  var conn: java.sql.Connection = null

  val testBytes = Array[Byte](99.toByte, 134.toByte, 135.toByte, 200.toByte, 205.toByte)

  val testH2Dialect = new JdbcDialect {
    override def canHandle(url: String) : Boolean = url.startsWith("jdbc:h2")
    override def getCatalystType(
        sqlType: Int, typeName: String, size: Int, md: MetadataBuilder): Option[DataType] =
      Some(StringType)
  }

  before {
    Utils.classForName("org.h2.Driver")
    // Extra properties that will be specified for our database. We need these to test
    // usage of parameters from OPTIONS clause in queries.
    val properties = new Properties()
    properties.setProperty("user", "testUser")
    properties.setProperty("password", "testPass")
    properties.setProperty("rowId", "false")

    conn = DriverManager.getConnection(url, properties)
    conn.prepareStatement("create schema test").executeUpdate()
    conn.prepareStatement(
      "create table test.people (name TEXT(32) NOT NULL, theid INTEGER NOT NULL)").executeUpdate()
    conn.prepareStatement("insert into test.people values ('fred', 1)").executeUpdate()
    conn.prepareStatement("insert into test.people values ('mary', 2)").executeUpdate()
    conn.prepareStatement(
      "insert into test.people values ('joe ''foo'' \"bar\"', 3)").executeUpdate()
    conn.commit()

    ctx.sql(
      s"""
        |CREATE TEMPORARY TABLE foobar
        |USING org.apache.spark.sql.jdbc
        |OPTIONS (url '$url', dbtable 'TEST.PEOPLE', user 'testUser', password 'testPass')
      """.stripMargin.replaceAll("\n", " "))

    ctx.sql(
      s"""
        |CREATE TEMPORARY TABLE fetchtwo
        |USING org.apache.spark.sql.jdbc
        |OPTIONS (url '$url', dbtable 'TEST.PEOPLE', user 'testUser', password 'testPass',
        |         fetchSize '2')
      """.stripMargin.replaceAll("\n", " "))

    ctx.sql(
      s"""
        |CREATE TEMPORARY TABLE parts
        |USING org.apache.spark.sql.jdbc
        |OPTIONS (url '$url', dbtable 'TEST.PEOPLE', user 'testUser', password 'testPass',
        |         partitionColumn 'THEID', lowerBound '1', upperBound '4', numPartitions '3')
      """.stripMargin.replaceAll("\n", " "))

    conn.prepareStatement("create table test.inttypes (a INT, b BOOLEAN, c TINYINT, "
      + "d SMALLINT, e BIGINT)").executeUpdate()
    conn.prepareStatement("insert into test.inttypes values (1, false, 3, 4, 1234567890123)"
        ).executeUpdate()
    conn.prepareStatement("insert into test.inttypes values (null, null, null, null, null)"
        ).executeUpdate()
    conn.commit()
    ctx.sql(
      s"""
        |CREATE TEMPORARY TABLE inttypes
        |USING org.apache.spark.sql.jdbc
        |OPTIONS (url '$url', dbtable 'TEST.INTTYPES', user 'testUser', password 'testPass')
      """.stripMargin.replaceAll("\n", " "))

    conn.prepareStatement("create table test.strtypes (a BINARY(20), b VARCHAR(20), "
      + "c VARCHAR_IGNORECASE(20), d CHAR(20), e BLOB, f CLOB)").executeUpdate()
    val stmt = conn.prepareStatement("insert into test.strtypes values (?, ?, ?, ?, ?, ?)")
    stmt.setBytes(1, testBytes)
    stmt.setString(2, "Sensitive")
    stmt.setString(3, "Insensitive")
    stmt.setString(4, "Twenty-byte CHAR")
    stmt.setBytes(5, testBytes)
    stmt.setString(6, "I am a clob!")
    stmt.executeUpdate()
    ctx.sql(
      s"""
        |CREATE TEMPORARY TABLE strtypes
        |USING org.apache.spark.sql.jdbc
        |OPTIONS (url '$url', dbtable 'TEST.STRTYPES', user 'testUser', password 'testPass')
      """.stripMargin.replaceAll("\n", " "))

    conn.prepareStatement("create table test.timetypes (a TIME, b DATE, c TIMESTAMP)"
        ).executeUpdate()
    conn.prepareStatement("insert into test.timetypes values ('12:34:56', "
      + "'1996-01-01', '2002-02-20 11:22:33.543543543')").executeUpdate()
    conn.prepareStatement("insert into test.timetypes values ('12:34:56', "
      + "null, '2002-02-20 11:22:33.543543543')").executeUpdate()
    conn.commit()
    ctx.sql(
      s"""
        |CREATE TEMPORARY TABLE timetypes
        |USING org.apache.spark.sql.jdbc
        |OPTIONS (url '$url', dbtable 'TEST.TIMETYPES', user 'testUser', password 'testPass')
      """.stripMargin.replaceAll("\n", " "))


    conn.prepareStatement("create table test.flttypes (a DOUBLE, b REAL, c DECIMAL(38, 18))"
        ).executeUpdate()
    conn.prepareStatement("insert into test.flttypes values ("
      + "1.0000000000000002220446049250313080847263336181640625, "
      + "1.00000011920928955078125, "
      + "123456789012345.543215432154321)").executeUpdate()
    conn.commit()
    ctx.sql(
      s"""
        |CREATE TEMPORARY TABLE flttypes
        |USING org.apache.spark.sql.jdbc
        |OPTIONS (url '$url', dbtable 'TEST.FLTTYPES', user 'testUser', password 'testPass')
      """.stripMargin.replaceAll("\n", " "))

<<<<<<< HEAD
    conn.prepareStatement("create table test.decimals (a DECIMAL(7, 2), b DECIMAL(4, 0))").
      executeUpdate()
    conn.prepareStatement("insert into test.decimals values (12345.67, 1234)").executeUpdate()
    conn.prepareStatement("insert into test.decimals values (34567.89, 1428)").executeUpdate()
    conn.commit()
    ctx.sql(
      s"""
         |CREATE TEMPORARY TABLE decimals
         |USING org.apache.spark.sql.jdbc
         |OPTIONS (url '$url', dbtable 'TEST.DECIMALS', user 'testUser', password 'testPass')
      """.stripMargin.replaceAll("\n", " "))

=======
>>>>>>> d0b18919
    conn.prepareStatement(
      s"""
        |create table test.nulltypes (a INT, b BOOLEAN, c TINYINT, d BINARY(20), e VARCHAR(20),
        |f VARCHAR_IGNORECASE(20), g CHAR(20), h BLOB, i CLOB, j TIME, k DATE, l TIMESTAMP,
        |m DOUBLE, n REAL, o DECIMAL(38, 18))
      """.stripMargin.replaceAll("\n", " ")).executeUpdate()
    conn.prepareStatement("insert into test.nulltypes values ("
      + "null, null, null, null, null, null, null, null, null, "
      + "null, null, null, null, null, null)").executeUpdate()
    conn.commit()
    ctx.sql(
      s"""
         |CREATE TEMPORARY TABLE nulltypes
         |USING org.apache.spark.sql.jdbc
         |OPTIONS (url '$url', dbtable 'TEST.NULLTYPES', user 'testUser', password 'testPass')
      """.stripMargin.replaceAll("\n", " "))

    // Untested: IDENTITY, OTHER, UUID, ARRAY, and GEOMETRY types.
  }

  after {
    conn.close()
  }

  test("SELECT *") {
    assert(ctx.sql("SELECT * FROM foobar").collect().size === 3)
  }

  test("SELECT * WHERE (simple predicates)") {
    assert(ctx.sql("SELECT * FROM foobar WHERE THEID < 1").collect().size === 0)
    assert(ctx.sql("SELECT * FROM foobar WHERE THEID != 2").collect().size === 2)
    assert(ctx.sql("SELECT * FROM foobar WHERE THEID = 1").collect().size === 1)
    assert(ctx.sql("SELECT * FROM foobar WHERE NAME = 'fred'").collect().size === 1)
    assert(ctx.sql("SELECT * FROM foobar WHERE NAME > 'fred'").collect().size === 2)
    assert(ctx.sql("SELECT * FROM foobar WHERE NAME != 'fred'").collect().size === 2)
  }

  test("SELECT * WHERE (quoted strings)") {
    assert(
      ctx.sql("select * from foobar").where('NAME === "joe 'foo' \"bar\"").collect().size === 1)
  }

  test("SELECT first field") {
    val names =
      ctx.sql("SELECT NAME FROM foobar").collect().map(x => x.getString(0)).sortWith(_ < _)
    assert(names.size === 3)
    assert(names(0).equals("fred"))
    assert(names(1).equals("joe 'foo' \"bar\""))
    assert(names(2).equals("mary"))
  }

  test("SELECT first field when fetchSize is two") {
    val names =
      ctx.sql("SELECT NAME FROM fetchtwo").collect().map(x => x.getString(0)).sortWith(_ < _)
    assert(names.size === 3)
    assert(names(0).equals("fred"))
    assert(names(1).equals("joe 'foo' \"bar\""))
    assert(names(2).equals("mary"))
  }

  test("SELECT second field") {
    val ids = ctx.sql("SELECT THEID FROM foobar").collect().map(x => x.getInt(0)).sortWith(_ < _)
    assert(ids.size === 3)
    assert(ids(0) === 1)
    assert(ids(1) === 2)
    assert(ids(2) === 3)
  }

  test("SELECT second field when fetchSize is two") {
    val ids = ctx.sql("SELECT THEID FROM fetchtwo").collect().map(x => x.getInt(0)).sortWith(_ < _)
    assert(ids.size === 3)
    assert(ids(0) === 1)
    assert(ids(1) === 2)
    assert(ids(2) === 3)
  }

  test("SELECT * partitioned") {
    assert(ctx.sql("SELECT * FROM parts").collect().size == 3)
  }

  test("SELECT WHERE (simple predicates) partitioned") {
    assert(ctx.sql("SELECT * FROM parts WHERE THEID < 1").collect().size === 0)
    assert(ctx.sql("SELECT * FROM parts WHERE THEID != 2").collect().size === 2)
    assert(ctx.sql("SELECT THEID FROM parts WHERE THEID = 1").collect().size === 1)
  }

  test("SELECT second field partitioned") {
    val ids = ctx.sql("SELECT THEID FROM parts").collect().map(x => x.getInt(0)).sortWith(_ < _)
    assert(ids.size === 3)
    assert(ids(0) === 1)
    assert(ids(1) === 2)
    assert(ids(2) === 3)
  }

  test("Register JDBC query with renamed fields") {
    // Regression test for bug SPARK-7345
    ctx.sql(
      s"""
        |CREATE TEMPORARY TABLE renamed
        |USING org.apache.spark.sql.jdbc
        |OPTIONS (url '$url', dbtable '(select NAME as NAME1, NAME as NAME2 from TEST.PEOPLE)',
        |user 'testUser', password 'testPass')
      """.stripMargin.replaceAll("\n", " "))

    val df = ctx.sql("SELECT * FROM renamed")
    assert(df.schema.fields.size == 2)
    assert(df.schema.fields(0).name == "NAME1")
    assert(df.schema.fields(1).name == "NAME2")
  }

  test("Basic API") {
    assert(ctx.read.jdbc(
      urlWithUserAndPass, "TEST.PEOPLE", new Properties).collect().length === 3)
  }

  test("Basic API with FetchSize") {
    val properties = new Properties
    properties.setProperty("fetchSize", "2")
    assert(ctx.read.jdbc(
      urlWithUserAndPass, "TEST.PEOPLE", properties).collect().length === 3)
  }

  test("Partitioning via JDBCPartitioningInfo API") {
    assert(
      ctx.read.jdbc(urlWithUserAndPass, "TEST.PEOPLE", "THEID", 0, 4, 3, new Properties)
      .collect().length === 3)
  }

  test("Partitioning via list-of-where-clauses API") {
    val parts = Array[String]("THEID < 2", "THEID >= 2")
    assert(ctx.read.jdbc(urlWithUserAndPass, "TEST.PEOPLE", parts, new Properties)
      .collect().length === 3)
  }

  test("H2 integral types") {
    val rows = ctx.sql("SELECT * FROM inttypes WHERE A IS NOT NULL").collect()
    assert(rows.length === 1)
    assert(rows(0).getInt(0) === 1)
    assert(rows(0).getBoolean(1) === false)
    assert(rows(0).getInt(2) === 3)
    assert(rows(0).getInt(3) === 4)
    assert(rows(0).getLong(4) === 1234567890123L)
  }

  test("H2 null entries") {
    val rows = ctx.sql("SELECT * FROM inttypes WHERE A IS NULL").collect()
    assert(rows.length === 1)
    assert(rows(0).isNullAt(0))
    assert(rows(0).isNullAt(1))
    assert(rows(0).isNullAt(2))
    assert(rows(0).isNullAt(3))
    assert(rows(0).isNullAt(4))
  }

  test("H2 string types") {
    val rows = ctx.sql("SELECT * FROM strtypes").collect()
    assert(rows(0).getAs[Array[Byte]](0).sameElements(testBytes))
    assert(rows(0).getString(1).equals("Sensitive"))
    assert(rows(0).getString(2).equals("Insensitive"))
    assert(rows(0).getString(3).equals("Twenty-byte CHAR"))
    assert(rows(0).getAs[Array[Byte]](4).sameElements(testBytes))
    assert(rows(0).getString(5).equals("I am a clob!"))
  }

  test("H2 time types") {
    val rows = ctx.sql("SELECT * FROM timetypes").collect()
    val cal = new GregorianCalendar(java.util.Locale.ROOT)
    cal.setTime(rows(0).getAs[java.sql.Timestamp](0))
    assert(cal.get(Calendar.HOUR_OF_DAY) === 12)
    assert(cal.get(Calendar.MINUTE) === 34)
    assert(cal.get(Calendar.SECOND) === 56)
    cal.setTime(rows(0).getAs[java.sql.Timestamp](1))
    assert(cal.get(Calendar.YEAR) === 1996)
    assert(cal.get(Calendar.MONTH) === 0)
    assert(cal.get(Calendar.DAY_OF_MONTH) === 1)
    cal.setTime(rows(0).getAs[java.sql.Timestamp](2))
    assert(cal.get(Calendar.YEAR) === 2002)
    assert(cal.get(Calendar.MONTH) === 1)
    assert(cal.get(Calendar.DAY_OF_MONTH) === 20)
    assert(cal.get(Calendar.HOUR) === 11)
    assert(cal.get(Calendar.MINUTE) === 22)
    assert(cal.get(Calendar.SECOND) === 33)
    assert(rows(0).getAs[java.sql.Timestamp](2).getNanos === 543543000)
  }

  test("test DATE types") {
    val rows = ctx.read.jdbc(
      urlWithUserAndPass, "TEST.TIMETYPES", new Properties).collect()
    val cachedRows = ctx.read.jdbc(urlWithUserAndPass, "TEST.TIMETYPES", new Properties)
      .cache().collect()
    assert(rows(0).getAs[java.sql.Date](1) === java.sql.Date.valueOf("1996-01-01"))
    assert(rows(1).getAs[java.sql.Date](1) === null)
    assert(cachedRows(0).getAs[java.sql.Date](1) === java.sql.Date.valueOf("1996-01-01"))
  }

  test("test DATE types in cache") {
    val rows = ctx.read.jdbc(urlWithUserAndPass, "TEST.TIMETYPES", new Properties).collect()
    ctx.read.jdbc(urlWithUserAndPass, "TEST.TIMETYPES", new Properties)
      .cache().registerTempTable("mycached_date")
    val cachedRows = ctx.sql("select * from mycached_date").collect()
    assert(rows(0).getAs[java.sql.Date](1) === java.sql.Date.valueOf("1996-01-01"))
    assert(cachedRows(0).getAs[java.sql.Date](1) === java.sql.Date.valueOf("1996-01-01"))
  }

  test("test types for null value") {
    val rows = ctx.read.jdbc(
      urlWithUserAndPass, "TEST.NULLTYPES", new Properties).collect()
    assert((0 to 14).forall(i => rows(0).isNullAt(i)))
  }

  test("H2 floating-point types") {
    val rows = ctx.sql("SELECT * FROM flttypes").collect()
    assert(rows(0).getDouble(0) === 1.00000000000000022)
    assert(rows(0).getDouble(1) === 1.00000011920928955)
    assert(rows(0).getAs[BigDecimal](2) ===
      new BigDecimal("123456789012345.543215432154321000"))
    assert(rows(0).schema.fields(2).dataType === DecimalType(38, 18))
    val result = ctx.sql("SELECT C FROM flttypes where C > C - 1").collect()
    assert(result(0).getAs[BigDecimal](0) ===
      new BigDecimal("123456789012345.543215432154321000"))
  }

  test("SQL query as table name") {
    ctx.sql(
      s"""
        |CREATE TEMPORARY TABLE hack
        |USING org.apache.spark.sql.jdbc
        |OPTIONS (url '$url', dbtable '(SELECT B, B*B FROM TEST.FLTTYPES)',
        |         user 'testUser', password 'testPass')
      """.stripMargin.replaceAll("\n", " "))
    val rows = ctx.sql("SELECT * FROM hack").collect()
    assert(rows(0).getDouble(0) === 1.00000011920928955) // Yes, I meant ==.
    // For some reason, H2 computes this square incorrectly...
    assert(math.abs(rows(0).getDouble(1) - 1.00000023841859331) < 1e-12)
  }

  test("Pass extra properties via OPTIONS") {
    // We set rowId to false during setup, which means that _ROWID_ column should be absent from
    // all tables. If rowId is true (default), the query below doesn't throw an exception.
    intercept[JdbcSQLException] {
      ctx.sql(
        s"""
          |CREATE TEMPORARY TABLE abc
          |USING org.apache.spark.sql.jdbc
          |OPTIONS (url '$url', dbtable '(SELECT _ROWID_ FROM test.people)',
          |         user 'testUser', password 'testPass')
        """.stripMargin.replaceAll("\n", " "))
    }
  }

  test("Remap types via JdbcDialects") {
    JdbcDialects.registerDialect(testH2Dialect)
    val df = ctx.read.jdbc(urlWithUserAndPass, "TEST.PEOPLE", new Properties)
    assert(df.schema.filter(_.dataType != org.apache.spark.sql.types.StringType).isEmpty)
    val rows = df.collect()
    assert(rows(0).get(0).isInstanceOf[String])
    assert(rows(0).get(1).isInstanceOf[String])
    JdbcDialects.unregisterDialect(testH2Dialect)
  }

  test("Default jdbc dialect registration") {
    assert(JdbcDialects.get("jdbc:mysql://127.0.0.1/db") == MySQLDialect)
    assert(JdbcDialects.get("jdbc:postgresql://127.0.0.1/db") == PostgresDialect)
    assert(JdbcDialects.get("test.invalid") == NoopDialect)
  }

  test("quote column names by jdbc dialect") {
    val MySQL = JdbcDialects.get("jdbc:mysql://127.0.0.1/db")
    val Postgres = JdbcDialects.get("jdbc:postgresql://127.0.0.1/db")

    val columns = Seq("abc", "key")
    val MySQLColumns = columns.map(MySQL.quoteIdentifier(_))
    val PostgresColumns = columns.map(Postgres.quoteIdentifier(_))
    assert(MySQLColumns === Seq("`abc`", "`key`"))
    assert(PostgresColumns === Seq(""""abc"""", """"key""""))
  }

  test("Dialect unregister") {
    JdbcDialects.registerDialect(testH2Dialect)
    JdbcDialects.unregisterDialect(testH2Dialect)
    assert(JdbcDialects.get(urlWithUserAndPass) == NoopDialect)
  }

  test("Aggregated dialects") {
    val agg = new AggregatedDialect(List(new JdbcDialect {
      override def canHandle(url: String) : Boolean = url.startsWith("jdbc:h2:")
      override def getCatalystType(
          sqlType: Int, typeName: String, size: Int, md: MetadataBuilder): Option[DataType] =
        if (sqlType % 2 == 0) {
          Some(LongType)
        } else {
          None
        }
    }, testH2Dialect))
    assert(agg.canHandle("jdbc:h2:xxx"))
    assert(!agg.canHandle("jdbc:h2"))
    assert(agg.getCatalystType(0, "", 1, null) === Some(LongType))
    assert(agg.getCatalystType(1, "", 1, null) === Some(StringType))
  }
<<<<<<< HEAD

  test("SPARK-9182: filters are not passed through to jdbc source") {
    def checkPushedFilter(query: String, filterStr: String): Unit = {
      val rddOpt = ctx.sql(query).queryExecution.executedPlan.collectFirst {
        case PhysicalRDD(_, rdd: JDBCRDD, _) => rdd
      }
      assert(rddOpt.isDefined)
      val pushedFilterStr = rddOpt.get.filterWhereClause
      assert(pushedFilterStr.contains(filterStr),
        s"Expected to push [$filterStr], actually we pushed [$pushedFilterStr]")
    }

    checkPushedFilter("select * from foobar where NAME = 'fred'", "NAME = 'fred'")
    checkPushedFilter("select * from inttypes where A > '15'", "A > 15")
    checkPushedFilter("select * from inttypes where C <= 20", "C <= 20")
    checkPushedFilter("select * from decimals where A > 1000", "A > 1000.00")
    checkPushedFilter("select * from decimals where A > 1000 AND A < 2000",
      "A > 1000.00 AND A < 2000.00")
    checkPushedFilter("select * from decimals where A = 2000 AND B > 20", "A = 2000.00 AND B > 20")
    checkPushedFilter("select * from timetypes where B > '1998-09-10'", "B > 1998-09-10")
  }
=======
>>>>>>> d0b18919
}<|MERGE_RESOLUTION|>--- conflicted
+++ resolved
@@ -25,12 +25,7 @@
 import org.scalatest.BeforeAndAfter
 
 import org.apache.spark.SparkFunSuite
-<<<<<<< HEAD
-import org.apache.spark.sql.execution.PhysicalRDD
-import org.apache.spark.sql.execution.datasources.jdbc.JDBCRDD
 import org.apache.spark.sql.test.SharedSQLContext
-=======
->>>>>>> d0b18919
 import org.apache.spark.sql.types._
 import org.apache.spark.util.Utils
 
@@ -152,21 +147,6 @@
         |OPTIONS (url '$url', dbtable 'TEST.FLTTYPES', user 'testUser', password 'testPass')
       """.stripMargin.replaceAll("\n", " "))
 
-<<<<<<< HEAD
-    conn.prepareStatement("create table test.decimals (a DECIMAL(7, 2), b DECIMAL(4, 0))").
-      executeUpdate()
-    conn.prepareStatement("insert into test.decimals values (12345.67, 1234)").executeUpdate()
-    conn.prepareStatement("insert into test.decimals values (34567.89, 1428)").executeUpdate()
-    conn.commit()
-    ctx.sql(
-      s"""
-         |CREATE TEMPORARY TABLE decimals
-         |USING org.apache.spark.sql.jdbc
-         |OPTIONS (url '$url', dbtable 'TEST.DECIMALS', user 'testUser', password 'testPass')
-      """.stripMargin.replaceAll("\n", " "))
-
-=======
->>>>>>> d0b18919
     conn.prepareStatement(
       s"""
         |create table test.nulltypes (a INT, b BOOLEAN, c TINYINT, d BINARY(20), e VARCHAR(20),
@@ -466,28 +446,4 @@
     assert(agg.getCatalystType(0, "", 1, null) === Some(LongType))
     assert(agg.getCatalystType(1, "", 1, null) === Some(StringType))
   }
-<<<<<<< HEAD
-
-  test("SPARK-9182: filters are not passed through to jdbc source") {
-    def checkPushedFilter(query: String, filterStr: String): Unit = {
-      val rddOpt = ctx.sql(query).queryExecution.executedPlan.collectFirst {
-        case PhysicalRDD(_, rdd: JDBCRDD, _) => rdd
-      }
-      assert(rddOpt.isDefined)
-      val pushedFilterStr = rddOpt.get.filterWhereClause
-      assert(pushedFilterStr.contains(filterStr),
-        s"Expected to push [$filterStr], actually we pushed [$pushedFilterStr]")
-    }
-
-    checkPushedFilter("select * from foobar where NAME = 'fred'", "NAME = 'fred'")
-    checkPushedFilter("select * from inttypes where A > '15'", "A > 15")
-    checkPushedFilter("select * from inttypes where C <= 20", "C <= 20")
-    checkPushedFilter("select * from decimals where A > 1000", "A > 1000.00")
-    checkPushedFilter("select * from decimals where A > 1000 AND A < 2000",
-      "A > 1000.00 AND A < 2000.00")
-    checkPushedFilter("select * from decimals where A = 2000 AND B > 20", "A = 2000.00 AND B > 20")
-    checkPushedFilter("select * from timetypes where B > '1998-09-10'", "B > 1998-09-10")
-  }
-=======
->>>>>>> d0b18919
 }