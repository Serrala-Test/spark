/*
 * Licensed to the Apache Software Foundation (ASF) under one or more
 * contributor license agreements.  See the NOTICE file distributed with
 * this work for additional information regarding copyright ownership.
 * The ASF licenses this file to You under the Apache License, Version 2.0
 * (the "License"); you may not use this file except in compliance with
 * the License.  You may obtain a copy of the License at
 *
 *    http://www.apache.org/licenses/LICENSE-2.0
 *
 * Unless required by applicable law or agreed to in writing, software
 * distributed under the License is distributed on an "AS IS" BASIS,
 * WITHOUT WARRANTIES OR CONDITIONS OF ANY KIND, either express or implied.
 * See the License for the specific language governing permissions and
 * limitations under the License.
 */

package org.apache.spark.sql.jdbc

import java.math.BigDecimal
import java.sql.{Date, DriverManager, Timestamp}
import java.util.{Calendar, GregorianCalendar, Properties}

import org.h2.jdbc.JdbcSQLException
import org.scalatest.{BeforeAndAfter, PrivateMethodTester}

import org.apache.spark.SparkFunSuite
import org.apache.spark.sql.{AnalysisException, DataFrame, Row}
import org.apache.spark.sql.catalyst.util.CaseInsensitiveMap
import org.apache.spark.sql.execution.DataSourceScanExec
import org.apache.spark.sql.execution.command.ExplainCommand
import org.apache.spark.sql.execution.datasources.LogicalRelation
import org.apache.spark.sql.execution.datasources.jdbc.{JDBCOptions, JDBCRDD, JDBCRelation, JdbcUtils}
import org.apache.spark.sql.execution.MetricsTestHelper
import org.apache.spark.sql.sources._
import org.apache.spark.sql.test.SharedSQLContext
import org.apache.spark.sql.types._
import org.apache.spark.util.Utils

class JDBCSuite extends SparkFunSuite
  with BeforeAndAfter with PrivateMethodTester with SharedSQLContext {
  import testImplicits._

  val url = "jdbc:h2:mem:testdb0"
  val urlWithUserAndPass = "jdbc:h2:mem:testdb0;user=testUser;password=testPass"
  var conn: java.sql.Connection = null

  val testBytes = Array[Byte](99.toByte, 134.toByte, 135.toByte, 200.toByte, 205.toByte)

  val testH2Dialect = new JdbcDialect {
    override def canHandle(url: String) : Boolean = url.startsWith("jdbc:h2")
    override def getCatalystType(
        sqlType: Int, typeName: String, size: Int, md: MetadataBuilder): Option[DataType] =
      Some(StringType)
  }

  before {
    Utils.classForName("org.h2.Driver")
    // Extra properties that will be specified for our database. We need these to test
    // usage of parameters from OPTIONS clause in queries.
    val properties = new Properties()
    properties.setProperty("user", "testUser")
    properties.setProperty("password", "testPass")
    properties.setProperty("rowId", "false")

    conn = DriverManager.getConnection(url, properties)
    conn.prepareStatement("create schema test").executeUpdate()
    conn.prepareStatement(
      "create table test.people (name TEXT(32) NOT NULL, theid INTEGER NOT NULL)").executeUpdate()
    conn.prepareStatement("insert into test.people values ('fred', 1)").executeUpdate()
    conn.prepareStatement("insert into test.people values ('mary', 2)").executeUpdate()
    conn.prepareStatement(
      "insert into test.people values ('joe ''foo'' \"bar\"', 3)").executeUpdate()
    conn.commit()

    sql(
      s"""
        |CREATE TEMPORARY TABLE foobar
        |USING org.apache.spark.sql.jdbc
        |OPTIONS (url '$url', dbtable 'TEST.PEOPLE', user 'testUser', password 'testPass')
      """.stripMargin.replaceAll("\n", " "))

    sql(
      s"""
        |CREATE TEMPORARY TABLE fetchtwo
        |USING org.apache.spark.sql.jdbc
        |OPTIONS (url '$url', dbtable 'TEST.PEOPLE', user 'testUser', password 'testPass',
        |         ${JDBCOptions.JDBC_BATCH_FETCH_SIZE} '2')
      """.stripMargin.replaceAll("\n", " "))

    sql(
      s"""
        |CREATE TEMPORARY TABLE parts
        |USING org.apache.spark.sql.jdbc
        |OPTIONS (url '$url', dbtable 'TEST.PEOPLE', user 'testUser', password 'testPass',
        |         partitionColumn 'THEID', lowerBound '1', upperBound '4', numPartitions '3')
      """.stripMargin.replaceAll("\n", " "))

    conn.prepareStatement("create table test.inttypes (a INT, b BOOLEAN, c TINYINT, "
      + "d SMALLINT, e BIGINT)").executeUpdate()
    conn.prepareStatement("insert into test.inttypes values (1, false, 3, 4, 1234567890123)"
        ).executeUpdate()
    conn.prepareStatement("insert into test.inttypes values (null, null, null, null, null)"
        ).executeUpdate()
    conn.commit()
    sql(
      s"""
        |CREATE TEMPORARY TABLE inttypes
        |USING org.apache.spark.sql.jdbc
        |OPTIONS (url '$url', dbtable 'TEST.INTTYPES', user 'testUser', password 'testPass')
      """.stripMargin.replaceAll("\n", " "))

    conn.prepareStatement("create table test.strtypes (a BINARY(20), b VARCHAR(20), "
      + "c VARCHAR_IGNORECASE(20), d CHAR(20), e BLOB, f CLOB)").executeUpdate()
    val stmt = conn.prepareStatement("insert into test.strtypes values (?, ?, ?, ?, ?, ?)")
    stmt.setBytes(1, testBytes)
    stmt.setString(2, "Sensitive")
    stmt.setString(3, "Insensitive")
    stmt.setString(4, "Twenty-byte CHAR")
    stmt.setBytes(5, testBytes)
    stmt.setString(6, "I am a clob!")
    stmt.executeUpdate()
    sql(
      s"""
        |CREATE TEMPORARY TABLE strtypes
        |USING org.apache.spark.sql.jdbc
        |OPTIONS (url '$url', dbtable 'TEST.STRTYPES', user 'testUser', password 'testPass')
      """.stripMargin.replaceAll("\n", " "))

    conn.prepareStatement("create table test.timetypes (a TIME, b DATE, c TIMESTAMP)"
        ).executeUpdate()
    conn.prepareStatement("insert into test.timetypes values ('12:34:56', "
      + "'1996-01-01', '2002-02-20 11:22:33.543543543')").executeUpdate()
    conn.prepareStatement("insert into test.timetypes values ('12:34:56', "
      + "null, '2002-02-20 11:22:33.543543543')").executeUpdate()
    conn.commit()
    sql(
      s"""
        |CREATE TEMPORARY TABLE timetypes
        |USING org.apache.spark.sql.jdbc
        |OPTIONS (url '$url', dbtable 'TEST.TIMETYPES', user 'testUser', password 'testPass')
      """.stripMargin.replaceAll("\n", " "))


    conn.prepareStatement("create table test.flttypes (a DOUBLE, b REAL, c DECIMAL(38, 18))"
        ).executeUpdate()
    conn.prepareStatement("insert into test.flttypes values ("
      + "1.0000000000000002220446049250313080847263336181640625, "
      + "1.00000011920928955078125, "
      + "123456789012345.543215432154321)").executeUpdate()
    conn.commit()
    sql(
      s"""
        |CREATE TEMPORARY TABLE flttypes
        |USING org.apache.spark.sql.jdbc
        |OPTIONS (url '$url', dbtable 'TEST.FLTTYPES', user 'testUser', password 'testPass')
      """.stripMargin.replaceAll("\n", " "))

    conn.prepareStatement(
      s"""
        |create table test.nulltypes (a INT, b BOOLEAN, c TINYINT, d BINARY(20), e VARCHAR(20),
        |f VARCHAR_IGNORECASE(20), g CHAR(20), h BLOB, i CLOB, j TIME, k DATE, l TIMESTAMP,
        |m DOUBLE, n REAL, o DECIMAL(38, 18))
      """.stripMargin.replaceAll("\n", " ")).executeUpdate()
    conn.prepareStatement("insert into test.nulltypes values ("
      + "null, null, null, null, null, null, null, null, null, "
      + "null, null, null, null, null, null)").executeUpdate()
    conn.commit()
    sql(
      s"""
         |CREATE TEMPORARY TABLE nulltypes
         |USING org.apache.spark.sql.jdbc
         |OPTIONS (url '$url', dbtable 'TEST.NULLTYPES', user 'testUser', password 'testPass')
      """.stripMargin.replaceAll("\n", " "))

    conn.prepareStatement(
      "create table test.emp(name TEXT(32) NOT NULL," +
        " theid INTEGER, \"Dept\" INTEGER)").executeUpdate()
    conn.prepareStatement(
      "insert into test.emp values ('fred', 1, 10)").executeUpdate()
    conn.prepareStatement(
      "insert into test.emp values ('mary', 2, null)").executeUpdate()
    conn.prepareStatement(
      "insert into test.emp values ('joe ''foo'' \"bar\"', 3, 30)").executeUpdate()
    conn.prepareStatement(
      "insert into test.emp values ('kathy', null, null)").executeUpdate()
    conn.commit()

    conn.prepareStatement(
      "create table test.seq(id INTEGER)").executeUpdate()
    (0 to 6).foreach { value =>
      conn.prepareStatement(
        s"insert into test.seq values ($value)").executeUpdate()
    }
    conn.prepareStatement(
      "insert into test.seq values (null)").executeUpdate()
    conn.commit()

    sql(
      s"""
         |CREATE TEMPORARY TABLE nullparts
         |USING org.apache.spark.sql.jdbc
         |OPTIONS (url '$url', dbtable 'TEST.EMP', user 'testUser', password 'testPass',
         |partitionColumn '"Dept"', lowerBound '1', upperBound '4', numPartitions '3')
      """.stripMargin.replaceAll("\n", " "))

    conn.prepareStatement(
      """create table test."mixedCaseCols" ("Name" TEXT(32), "Id" INTEGER NOT NULL)""")
      .executeUpdate()
    conn.prepareStatement("""insert into test."mixedCaseCols" values ('fred', 1)""").executeUpdate()
    conn.prepareStatement("""insert into test."mixedCaseCols" values ('mary', 2)""").executeUpdate()
    conn.prepareStatement("""insert into test."mixedCaseCols" values (null, 3)""").executeUpdate()
    conn.commit()

    sql(
      s"""
         |CREATE TEMPORARY TABLE mixedCaseCols
         |USING org.apache.spark.sql.jdbc
         |OPTIONS (url '$url', dbtable 'TEST."mixedCaseCols"', user 'testUser', password 'testPass')
      """.stripMargin.replaceAll("\n", " "))

    // Untested: IDENTITY, OTHER, UUID, ARRAY, and GEOMETRY types.
  }

  after {
    conn.close()
  }

  // Check whether the tables are fetched in the expected degree of parallelism
  def checkNumPartitions(df: DataFrame, expectedNumPartitions: Int): Unit = {
    val jdbcRelations = df.queryExecution.analyzed.collect {
      case LogicalRelation(r: JDBCRelation, _, _) => r
    }
    assert(jdbcRelations.length == 1)
    assert(jdbcRelations.head.parts.length == expectedNumPartitions,
      s"Expecting a JDBCRelation with $expectedNumPartitions partitions, but got:`$jdbcRelations`")
  }

  test("SELECT *") {
    assert(sql("SELECT * FROM foobar").collect().size === 3)
  }

  test("SELECT * WHERE (simple predicates)") {
    def checkPushdown(df: DataFrame): DataFrame = {
      val parentPlan = df.queryExecution.executedPlan
      // Check if SparkPlan Filter is removed in a physical plan and
      // the plan only has PhysicalRDD to scan JDBCRelation.
      assert(parentPlan.isInstanceOf[org.apache.spark.sql.execution.WholeStageCodegenExec])
      val node = parentPlan.asInstanceOf[org.apache.spark.sql.execution.WholeStageCodegenExec]
      assert(node.child.isInstanceOf[org.apache.spark.sql.execution.DataSourceScanExec])
      assert(node.child.asInstanceOf[DataSourceScanExec].nodeName.contains("JDBCRelation"))
      df
    }
    assert(checkPushdown(sql("SELECT * FROM foobar WHERE THEID < 1")).collect().size == 0)
    assert(checkPushdown(sql("SELECT * FROM foobar WHERE THEID != 2")).collect().size == 2)
    assert(checkPushdown(sql("SELECT * FROM foobar WHERE THEID = 1")).collect().size == 1)
    assert(checkPushdown(sql("SELECT * FROM foobar WHERE NAME = 'fred'")).collect().size == 1)
    assert(checkPushdown(sql("SELECT * FROM foobar WHERE NAME <=> 'fred'")).collect().size == 1)
    assert(checkPushdown(sql("SELECT * FROM foobar WHERE NAME > 'fred'")).collect().size == 2)
    assert(checkPushdown(sql("SELECT * FROM foobar WHERE NAME != 'fred'")).collect().size == 2)

    assert(checkPushdown(sql("SELECT * FROM foobar WHERE NAME IN ('mary', 'fred')"))
      .collect().size == 2)
    assert(checkPushdown(sql("SELECT * FROM foobar WHERE NAME NOT IN ('fred')"))
      .collect().size == 2)
    assert(checkPushdown(sql("SELECT * FROM foobar WHERE THEID = 1 OR NAME = 'mary'"))
      .collect().size == 2)
    assert(checkPushdown(sql("SELECT * FROM foobar WHERE THEID = 1 OR NAME = 'mary' "
      + "AND THEID = 2")).collect().size == 2)
    assert(checkPushdown(sql("SELECT * FROM foobar WHERE NAME LIKE 'fr%'")).collect().size == 1)
    assert(checkPushdown(sql("SELECT * FROM foobar WHERE NAME LIKE '%ed'")).collect().size == 1)
    assert(checkPushdown(sql("SELECT * FROM foobar WHERE NAME LIKE '%re%'")).collect().size == 1)
    assert(checkPushdown(sql("SELECT * FROM nulltypes WHERE A IS NULL")).collect().size == 1)
    assert(checkPushdown(sql("SELECT * FROM nulltypes WHERE A IS NOT NULL")).collect().size == 0)

    // This is a test to reflect discussion in SPARK-12218.
    // The older versions of spark have this kind of bugs in parquet data source.
    val df1 = sql("SELECT * FROM foobar WHERE NOT (THEID != 2 AND NAME != 'mary')")
    val df2 = sql("SELECT * FROM foobar WHERE NOT (THEID != 2) OR NOT (NAME != 'mary')")
    assert(df1.collect.toSet === Set(Row("mary", 2)))
    assert(df2.collect.toSet === Set(Row("mary", 2)))

    def checkNotPushdown(df: DataFrame): DataFrame = {
      val parentPlan = df.queryExecution.executedPlan
      // Check if SparkPlan Filter is not removed in a physical plan because JDBCRDD
      // cannot compile given predicates.
      assert(parentPlan.isInstanceOf[org.apache.spark.sql.execution.WholeStageCodegenExec])
      val node = parentPlan.asInstanceOf[org.apache.spark.sql.execution.WholeStageCodegenExec]
      assert(node.child.isInstanceOf[org.apache.spark.sql.execution.FilterExec])
      df
    }
    assert(checkNotPushdown(sql("SELECT * FROM foobar WHERE (THEID + 1) < 2")).collect().size == 0)
    assert(checkNotPushdown(sql("SELECT * FROM foobar WHERE (THEID + 2) != 4")).collect().size == 2)
  }

  test("SELECT COUNT(1) WHERE (predicates)") {
    // Check if an answer is correct when Filter is removed from operations such as count() which
    // does not require any columns. In some data sources, e.g., Parquet, `requiredColumns` in
    // org.apache.spark.sql.sources.interfaces is not given in logical plans, but some filters
    // are applied for columns with Filter producing wrong results. On the other hand, JDBCRDD
    // correctly handles this case by assigning `requiredColumns` properly. See PR 10427 for more
    // discussions.
    assert(sql("SELECT COUNT(1) FROM foobar WHERE NAME = 'mary'").collect.toSet === Set(Row(1)))
  }

  test("SELECT * WHERE (quoted strings)") {
    assert(sql("select * from foobar").where('NAME === "joe 'foo' \"bar\"").collect().size === 1)
  }

  test("SELECT first field") {
    val names = sql("SELECT NAME FROM foobar").collect().map(x => x.getString(0)).sortWith(_ < _)
    assert(names.size === 3)
    assert(names(0).equals("fred"))
    assert(names(1).equals("joe 'foo' \"bar\""))
    assert(names(2).equals("mary"))
  }

  test("SELECT first field when fetchsize is two") {
    val names = sql("SELECT NAME FROM fetchtwo").collect().map(x => x.getString(0)).sortWith(_ < _)
    assert(names.size === 3)
    assert(names(0).equals("fred"))
    assert(names(1).equals("joe 'foo' \"bar\""))
    assert(names(2).equals("mary"))
  }

  test("SELECT second field") {
    val ids = sql("SELECT THEID FROM foobar").collect().map(x => x.getInt(0)).sortWith(_ < _)
    assert(ids.size === 3)
    assert(ids(0) === 1)
    assert(ids(1) === 2)
    assert(ids(2) === 3)
  }

  test("SELECT second field when fetchsize is two") {
    val ids = sql("SELECT THEID FROM fetchtwo").collect().map(x => x.getInt(0)).sortWith(_ < _)
    assert(ids.size === 3)
    assert(ids(0) === 1)
    assert(ids(1) === 2)
    assert(ids(2) === 3)
  }

  test("SELECT * partitioned") {
    val df = sql("SELECT * FROM parts")
    checkNumPartitions(df, expectedNumPartitions = 3)
    assert(df.collect().length == 3)
  }

  test("SELECT WHERE (simple predicates) partitioned") {
    val df1 = sql("SELECT * FROM parts WHERE THEID < 1")
    checkNumPartitions(df1, expectedNumPartitions = 3)
    assert(df1.collect().length === 0)

    val df2 = sql("SELECT * FROM parts WHERE THEID != 2")
    checkNumPartitions(df2, expectedNumPartitions = 3)
    assert(df2.collect().length === 2)

    val df3 = sql("SELECT THEID FROM parts WHERE THEID = 1")
    checkNumPartitions(df3, expectedNumPartitions = 3)
    assert(df3.collect().length === 1)
  }

  test("SELECT second field partitioned") {
    val ids = sql("SELECT THEID FROM parts").collect().map(x => x.getInt(0)).sortWith(_ < _)
    assert(ids.size === 3)
    assert(ids(0) === 1)
    assert(ids(1) === 2)
    assert(ids(2) === 3)
  }

  test("Register JDBC query with renamed fields") {
    // Regression test for bug SPARK-7345
    sql(
      s"""
        |CREATE TEMPORARY TABLE renamed
        |USING org.apache.spark.sql.jdbc
        |OPTIONS (url '$url', dbtable '(select NAME as NAME1, NAME as NAME2 from TEST.PEOPLE)',
        |user 'testUser', password 'testPass')
      """.stripMargin.replaceAll("\n", " "))

    val df = sql("SELECT * FROM renamed")
    assert(df.schema.fields.size == 2)
    assert(df.schema.fields(0).name == "NAME1")
    assert(df.schema.fields(1).name == "NAME2")
  }

  test("Basic API") {
    assert(spark.read.jdbc(
      urlWithUserAndPass, "TEST.PEOPLE", new Properties()).collect().length === 3)
  }

  test("Basic API with illegal fetchsize") {
    val properties = new Properties()
    properties.setProperty(JDBCOptions.JDBC_BATCH_FETCH_SIZE, "-1")
    val e = intercept[IllegalArgumentException] {
      spark.read.jdbc(urlWithUserAndPass, "TEST.PEOPLE", properties).collect()
    }.getMessage
    assert(e.contains("Invalid value `-1` for parameter `fetchsize`"))
  }

  test("Basic API with FetchSize") {
    (0 to 4).foreach { size =>
      val properties = new Properties()
      properties.setProperty(JDBCOptions.JDBC_BATCH_FETCH_SIZE, size.toString)
      assert(spark.read.jdbc(
        urlWithUserAndPass, "TEST.PEOPLE", properties).collect().length === 3)
    }
  }

  test("Partitioning via JDBCPartitioningInfo API") {
    val df = spark.read.jdbc(urlWithUserAndPass, "TEST.PEOPLE", "THEID", 0, 4, 3, new Properties())
    checkNumPartitions(df, expectedNumPartitions = 3)
    assert(df.collect().length === 3)
  }

  test("Partitioning via list-of-where-clauses API") {
    val parts = Array[String]("THEID < 2", "THEID >= 2")
    val df = spark.read.jdbc(urlWithUserAndPass, "TEST.PEOPLE", parts, new Properties())
    checkNumPartitions(df, expectedNumPartitions = 2)
    assert(df.collect().length === 3)
  }

  test("Partitioning on column that might have null values.") {
    val df = spark.read.jdbc(urlWithUserAndPass, "TEST.EMP", "theid", 0, 4, 3, new Properties())
    checkNumPartitions(df, expectedNumPartitions = 3)
    assert(df.collect().length === 4)

    val df2 = spark.read.jdbc(urlWithUserAndPass, "TEST.EMP", "THEID", 0, 4, 3, new Properties())
    checkNumPartitions(df2, expectedNumPartitions = 3)
    assert(df2.collect().length === 4)

    // partitioning on a nullable quoted column
    assert(
      spark.read.jdbc(urlWithUserAndPass, "TEST.EMP", """"Dept"""", 0, 4, 3, new Properties())
        .collect().length === 4)
  }

  test("Partitioning on column where numPartitions is zero") {
    val res = spark.read.jdbc(
      url = urlWithUserAndPass,
      table = "TEST.seq",
      columnName = "id",
      lowerBound = 0,
      upperBound = 4,
      numPartitions = 0,
      connectionProperties = new Properties()
    )
    checkNumPartitions(res, expectedNumPartitions = 1)
    assert(res.count() === 8)
  }

  test("Partitioning on column where numPartitions are more than the number of total rows") {
    val res = spark.read.jdbc(
      url = urlWithUserAndPass,
      table = "TEST.seq",
      columnName = "id",
      lowerBound = 1,
      upperBound = 5,
      numPartitions = 10,
      connectionProperties = new Properties()
    )
    checkNumPartitions(res, expectedNumPartitions = 4)
    assert(res.count() === 8)
  }

  test("Partitioning on column where lowerBound is equal to upperBound") {
    val res = spark.read.jdbc(
      url = urlWithUserAndPass,
      table = "TEST.seq",
      columnName = "id",
      lowerBound = 5,
      upperBound = 5,
      numPartitions = 4,
      connectionProperties = new Properties()
    )
    checkNumPartitions(res, expectedNumPartitions = 1)
    assert(res.count() === 8)
  }

  test("Partitioning on column where lowerBound is larger than upperBound") {
    val e = intercept[IllegalArgumentException] {
      spark.read.jdbc(
        url = urlWithUserAndPass,
        table = "TEST.seq",
        columnName = "id",
        lowerBound = 5,
        upperBound = 1,
        numPartitions = 3,
        connectionProperties = new Properties()
      )
    }.getMessage
    assert(e.contains("Operation not allowed: the lower bound of partitioning column " +
      "is larger than the upper bound. Lower bound: 5; Upper bound: 1"))
  }

  test("SELECT * on partitioned table with a nullable partition column") {
    val df = sql("SELECT * FROM nullparts")
    checkNumPartitions(df, expectedNumPartitions = 3)
    assert(df.collect().length == 4)
  }

  test("H2 integral types") {
    val rows = sql("SELECT * FROM inttypes WHERE A IS NOT NULL").collect()
    assert(rows.length === 1)
    assert(rows(0).getInt(0) === 1)
    assert(rows(0).getBoolean(1) === false)
    assert(rows(0).getInt(2) === 3)
    assert(rows(0).getInt(3) === 4)
    assert(rows(0).getLong(4) === 1234567890123L)
  }

  test("H2 null entries") {
    val rows = sql("SELECT * FROM inttypes WHERE A IS NULL").collect()
    assert(rows.length === 1)
    assert(rows(0).isNullAt(0))
    assert(rows(0).isNullAt(1))
    assert(rows(0).isNullAt(2))
    assert(rows(0).isNullAt(3))
    assert(rows(0).isNullAt(4))
  }

  test("H2 string types") {
    val rows = sql("SELECT * FROM strtypes").collect()
    assert(rows(0).getAs[Array[Byte]](0).sameElements(testBytes))
    assert(rows(0).getString(1).equals("Sensitive"))
    assert(rows(0).getString(2).equals("Insensitive"))
    assert(rows(0).getString(3).equals("Twenty-byte CHAR"))
    assert(rows(0).getAs[Array[Byte]](4).sameElements(testBytes))
    assert(rows(0).getString(5).equals("I am a clob!"))
  }

  test("H2 time types") {
    val rows = sql("SELECT * FROM timetypes").collect()
    val cal = new GregorianCalendar(java.util.Locale.ROOT)
    cal.setTime(rows(0).getAs[java.sql.Timestamp](0))
    assert(cal.get(Calendar.HOUR_OF_DAY) === 12)
    assert(cal.get(Calendar.MINUTE) === 34)
    assert(cal.get(Calendar.SECOND) === 56)
    cal.setTime(rows(0).getAs[java.sql.Timestamp](1))
    assert(cal.get(Calendar.YEAR) === 1996)
    assert(cal.get(Calendar.MONTH) === 0)
    assert(cal.get(Calendar.DAY_OF_MONTH) === 1)
    cal.setTime(rows(0).getAs[java.sql.Timestamp](2))
    assert(cal.get(Calendar.YEAR) === 2002)
    assert(cal.get(Calendar.MONTH) === 1)
    assert(cal.get(Calendar.DAY_OF_MONTH) === 20)
    assert(cal.get(Calendar.HOUR) === 11)
    assert(cal.get(Calendar.MINUTE) === 22)
    assert(cal.get(Calendar.SECOND) === 33)
    assert(rows(0).getAs[java.sql.Timestamp](2).getNanos === 543543000)
  }

  test("test DATE types") {
    val rows = spark.read.jdbc(
      urlWithUserAndPass, "TEST.TIMETYPES", new Properties()).collect()
    val cachedRows = spark.read.jdbc(urlWithUserAndPass, "TEST.TIMETYPES", new Properties())
      .cache().collect()
    assert(rows(0).getAs[java.sql.Date](1) === java.sql.Date.valueOf("1996-01-01"))
    assert(rows(1).getAs[java.sql.Date](1) === null)
    assert(cachedRows(0).getAs[java.sql.Date](1) === java.sql.Date.valueOf("1996-01-01"))
  }

  test("test DATE types in cache") {
    val rows = spark.read.jdbc(urlWithUserAndPass, "TEST.TIMETYPES", new Properties()).collect()
    spark.read.jdbc(urlWithUserAndPass, "TEST.TIMETYPES", new Properties())
      .cache().createOrReplaceTempView("mycached_date")
    val cachedRows = sql("select * from mycached_date").collect()
    assert(rows(0).getAs[java.sql.Date](1) === java.sql.Date.valueOf("1996-01-01"))
    assert(cachedRows(0).getAs[java.sql.Date](1) === java.sql.Date.valueOf("1996-01-01"))
  }

  test("test types for null value") {
    val rows = spark.read.jdbc(
      urlWithUserAndPass, "TEST.NULLTYPES", new Properties()).collect()
    assert((0 to 14).forall(i => rows(0).isNullAt(i)))
  }

  test("H2 floating-point types") {
    val rows = sql("SELECT * FROM flttypes").collect()
    assert(rows(0).getDouble(0) === 1.00000000000000022)
    assert(rows(0).getDouble(1) === 1.00000011920928955)
    assert(rows(0).getAs[BigDecimal](2) ===
      new BigDecimal("123456789012345.543215432154321000"))
    assert(rows(0).schema.fields(2).dataType === DecimalType(38, 18))
    val result = sql("SELECT C FROM flttypes where C > C - 1").collect()
    assert(result(0).getAs[BigDecimal](0) ===
      new BigDecimal("123456789012345.543215432154321000"))
  }

  test("SQL query as table name") {
    sql(
      s"""
        |CREATE TEMPORARY TABLE hack
        |USING org.apache.spark.sql.jdbc
        |OPTIONS (url '$url', dbtable '(SELECT B, B*B FROM TEST.FLTTYPES)',
        |         user 'testUser', password 'testPass')
      """.stripMargin.replaceAll("\n", " "))
    val rows = sql("SELECT * FROM hack").collect()
    assert(rows(0).getDouble(0) === 1.00000011920928955) // Yes, I meant ==.
    // For some reason, H2 computes this square incorrectly...
    assert(math.abs(rows(0).getDouble(1) - 1.00000023841859331) < 1e-12)
  }

  test("Pass extra properties via OPTIONS") {
    // We set rowId to false during setup, which means that _ROWID_ column should be absent from
    // all tables. If rowId is true (default), the query below doesn't throw an exception.
    intercept[JdbcSQLException] {
      sql(
        s"""
          |CREATE TEMPORARY TABLE abc
          |USING org.apache.spark.sql.jdbc
          |OPTIONS (url '$url', dbtable '(SELECT _ROWID_ FROM test.people)',
          |         user 'testUser', password 'testPass')
        """.stripMargin.replaceAll("\n", " "))
    }
  }

  test("Remap types via JdbcDialects") {
    JdbcDialects.registerDialect(testH2Dialect)
    val df = spark.read.jdbc(urlWithUserAndPass, "TEST.PEOPLE", new Properties())
    assert(df.schema.filter(_.dataType != org.apache.spark.sql.types.StringType).isEmpty)
    val rows = df.collect()
    assert(rows(0).get(0).isInstanceOf[String])
    assert(rows(0).get(1).isInstanceOf[String])
    JdbcDialects.unregisterDialect(testH2Dialect)
  }

  test("Default jdbc dialect registration") {
    assert(JdbcDialects.get("jdbc:mysql://127.0.0.1/db") == MySQLDialect)
    assert(JdbcDialects.get("jdbc:postgresql://127.0.0.1/db") == PostgresDialect)
    assert(JdbcDialects.get("jdbc:db2://127.0.0.1/db") == DB2Dialect)
    assert(JdbcDialects.get("jdbc:sqlserver://127.0.0.1/db") == MsSqlServerDialect)
    assert(JdbcDialects.get("jdbc:derby:db") == DerbyDialect)
    assert(JdbcDialects.get("test.invalid") == NoopDialect)
  }

  test("quote column names by jdbc dialect") {
    val MySQL = JdbcDialects.get("jdbc:mysql://127.0.0.1/db")
    val Postgres = JdbcDialects.get("jdbc:postgresql://127.0.0.1/db")
    val Derby = JdbcDialects.get("jdbc:derby:db")

    val columns = Seq("abc", "key")
    val MySQLColumns = columns.map(MySQL.quoteIdentifier(_))
    val PostgresColumns = columns.map(Postgres.quoteIdentifier(_))
    val DerbyColumns = columns.map(Derby.quoteIdentifier(_))
    assert(MySQLColumns === Seq("`abc`", "`key`"))
    assert(PostgresColumns === Seq(""""abc"""", """"key""""))
    assert(DerbyColumns === Seq(""""abc"""", """"key""""))
  }

  test("compile filters") {
    val compileFilter = PrivateMethod[Option[String]]('compileFilter)
    def doCompileFilter(f: Filter): String =
      JDBCRDD invokePrivate compileFilter(f, JdbcDialects.get("jdbc:")) getOrElse("")
    assert(doCompileFilter(EqualTo("col0", 3)) === """"col0" = 3""")
    assert(doCompileFilter(Not(EqualTo("col1", "abc"))) === """(NOT ("col1" = 'abc'))""")
    assert(doCompileFilter(And(EqualTo("col0", 0), EqualTo("col1", "def")))
      === """("col0" = 0) AND ("col1" = 'def')""")
    assert(doCompileFilter(Or(EqualTo("col0", 2), EqualTo("col1", "ghi")))
      === """("col0" = 2) OR ("col1" = 'ghi')""")
    assert(doCompileFilter(LessThan("col0", 5)) === """"col0" < 5""")
    assert(doCompileFilter(LessThan("col3",
      Timestamp.valueOf("1995-11-21 00:00:00.0"))) === """"col3" < '1995-11-21 00:00:00.0'""")
    assert(doCompileFilter(LessThan("col4", Date.valueOf("1983-08-04")))
      === """"col4" < '1983-08-04'""")
    assert(doCompileFilter(LessThanOrEqual("col0", 5)) === """"col0" <= 5""")
    assert(doCompileFilter(GreaterThan("col0", 3)) === """"col0" > 3""")
    assert(doCompileFilter(GreaterThanOrEqual("col0", 3)) === """"col0" >= 3""")
    assert(doCompileFilter(In("col1", Array("jkl"))) === """"col1" IN ('jkl')""")
    assert(doCompileFilter(In("col1", Array.empty)) ===
      """CASE WHEN "col1" IS NULL THEN NULL ELSE FALSE END""")
    assert(doCompileFilter(Not(In("col1", Array("mno", "pqr"))))
      === """(NOT ("col1" IN ('mno', 'pqr')))""")
    assert(doCompileFilter(IsNull("col1")) === """"col1" IS NULL""")
    assert(doCompileFilter(IsNotNull("col1")) === """"col1" IS NOT NULL""")
    assert(doCompileFilter(And(EqualNullSafe("col0", "abc"), EqualTo("col1", "def")))
      === """((NOT ("col0" != 'abc' OR "col0" IS NULL OR 'abc' IS NULL) """
        + """OR ("col0" IS NULL AND 'abc' IS NULL))) AND ("col1" = 'def')""")
  }

  test("Dialect unregister") {
    JdbcDialects.registerDialect(testH2Dialect)
    JdbcDialects.unregisterDialect(testH2Dialect)
    assert(JdbcDialects.get(urlWithUserAndPass) == NoopDialect)
  }

  test("Aggregated dialects") {
    val agg = new AggregatedDialect(List(new JdbcDialect {
      override def canHandle(url: String) : Boolean = url.startsWith("jdbc:h2:")
      override def getCatalystType(
          sqlType: Int, typeName: String, size: Int, md: MetadataBuilder): Option[DataType] =
        if (sqlType % 2 == 0) {
          Some(LongType)
        } else {
          None
        }
    }, testH2Dialect))
    assert(agg.canHandle("jdbc:h2:xxx"))
    assert(!agg.canHandle("jdbc:h2"))
    assert(agg.getCatalystType(0, "", 1, null) === Some(LongType))
    assert(agg.getCatalystType(1, "", 1, null) === Some(StringType))
  }

  test("DB2Dialect type mapping") {
    val db2Dialect = JdbcDialects.get("jdbc:db2://127.0.0.1/db")
    assert(db2Dialect.getJDBCType(StringType).map(_.databaseTypeDefinition).get == "CLOB")
    assert(db2Dialect.getJDBCType(BooleanType).map(_.databaseTypeDefinition).get == "CHAR(1)")
  }

  test("PostgresDialect type mapping") {
    val Postgres = JdbcDialects.get("jdbc:postgresql://127.0.0.1/db")
    assert(Postgres.getCatalystType(java.sql.Types.OTHER, "json", 1, null) === Some(StringType))
    assert(Postgres.getCatalystType(java.sql.Types.OTHER, "jsonb", 1, null) === Some(StringType))
    assert(Postgres.getJDBCType(FloatType).map(_.databaseTypeDefinition).get == "FLOAT4")
    assert(Postgres.getJDBCType(DoubleType).map(_.databaseTypeDefinition).get == "FLOAT8")
    val errMsg = intercept[IllegalArgumentException] {
      Postgres.getJDBCType(ByteType)
    }
    assert(errMsg.getMessage contains "Unsupported type in postgresql: ByteType")
  }

  test("DerbyDialect jdbc type mapping") {
    val derbyDialect = JdbcDialects.get("jdbc:derby:db")
    assert(derbyDialect.getJDBCType(StringType).map(_.databaseTypeDefinition).get == "CLOB")
    assert(derbyDialect.getJDBCType(ByteType).map(_.databaseTypeDefinition).get == "SMALLINT")
    assert(derbyDialect.getJDBCType(BooleanType).map(_.databaseTypeDefinition).get == "BOOLEAN")
  }

  test("OracleDialect jdbc type mapping") {
    val oracleDialect = JdbcDialects.get("jdbc:oracle")
    val metadata = new MetadataBuilder().putString("name", "test_column").putLong("scale", -127)
    assert(oracleDialect.getCatalystType(java.sql.Types.NUMERIC, "float", 1, metadata) ==
      Some(DecimalType(DecimalType.MAX_PRECISION, 10)))
    assert(oracleDialect.getCatalystType(java.sql.Types.NUMERIC, "numeric", 0, null) ==
      Some(DecimalType(DecimalType.MAX_PRECISION, 10)))
  }

  test("table exists query by jdbc dialect") {
    val MySQL = JdbcDialects.get("jdbc:mysql://127.0.0.1/db")
    val Postgres = JdbcDialects.get("jdbc:postgresql://127.0.0.1/db")
    val db2 = JdbcDialects.get("jdbc:db2://127.0.0.1/db")
    val h2 = JdbcDialects.get(url)
    val derby = JdbcDialects.get("jdbc:derby:db")
    val table = "weblogs"
    val defaultQuery = s"SELECT * FROM $table WHERE 1=0"
    val limitQuery = s"SELECT 1 FROM $table LIMIT 1"
    assert(MySQL.getTableExistsQuery(table) == limitQuery)
    assert(Postgres.getTableExistsQuery(table) == limitQuery)
    assert(db2.getTableExistsQuery(table) == defaultQuery)
    assert(h2.getTableExistsQuery(table) == defaultQuery)
    assert(derby.getTableExistsQuery(table) == defaultQuery)
  }

  test("Test DataFrame.where for Date and Timestamp") {
    // Regression test for bug SPARK-11788
    val timestamp = java.sql.Timestamp.valueOf("2001-02-20 11:22:33.543543");
    val date = java.sql.Date.valueOf("1995-01-01")
    val jdbcDf = spark.read.jdbc(urlWithUserAndPass, "TEST.TIMETYPES", new Properties())
    val rows = jdbcDf.where($"B" > date && $"C" > timestamp).collect()
    assert(rows(0).getAs[java.sql.Date](1) === java.sql.Date.valueOf("1996-01-01"))
    assert(rows(0).getAs[java.sql.Timestamp](2)
      === java.sql.Timestamp.valueOf("2002-02-20 11:22:33.543543"))
  }

  test("test credentials in the properties are not in plan output") {
    val df = sql("SELECT * FROM parts")
    val explain = ExplainCommand(df.queryExecution.logical, extended = true)
    spark.sessionState.executePlan(explain).executedPlan.executeCollect().foreach {
      r => assert(!List("testPass", "testUser").exists(r.toString.contains))
    }
    // test the JdbcRelation toString output
    df.queryExecution.analyzed.collect {
      case r: LogicalRelation =>
        assert(r.relation.toString == "JDBCRelation(TEST.PEOPLE) [numPartitions=3]")
    }
  }

  test("test credentials in the connection url are not in the plan output") {
    val df = spark.read.jdbc(urlWithUserAndPass, "TEST.PEOPLE", new Properties())
    val explain = ExplainCommand(df.queryExecution.logical, extended = true)
    spark.sessionState.executePlan(explain).executedPlan.executeCollect().foreach {
      r => assert(!List("testPass", "testUser").exists(r.toString.contains))
    }
  }

  test("hide credentials in create and describe a persistent/temp table") {
    val password = "testPass"
    val tableName = "tab1"
    Seq("TABLE", "TEMPORARY VIEW").foreach { tableType =>
      withTable(tableName) {
        val df = sql(
          s"""
             |CREATE $tableType $tableName
             |USING org.apache.spark.sql.jdbc
             |OPTIONS (
             | url '$urlWithUserAndPass',
             | dbtable 'TEST.PEOPLE',
             | user 'testUser',
             | password '$password')
           """.stripMargin)

        val explain = ExplainCommand(df.queryExecution.logical, extended = true)
        spark.sessionState.executePlan(explain).executedPlan.executeCollect().foreach { r =>
          assert(!r.toString.contains(password))
        }

        sql(s"DESC FORMATTED $tableName").collect().foreach { r =>
          assert(!r.toString().contains(password))
        }

        sql(s"DESC EXTENDED $tableName").collect().foreach { r =>
          assert(!r.toString().contains(password))
        }
      }
    }
  }

  test("SPARK 12941: The data type mapping for StringType to Oracle") {
    val oracleDialect = JdbcDialects.get("jdbc:oracle://127.0.0.1/db")
    assert(oracleDialect.getJDBCType(StringType).
      map(_.databaseTypeDefinition).get == "VARCHAR2(255)")
  }

  test("SPARK-16625: General data types to be mapped to Oracle") {

    def getJdbcType(dialect: JdbcDialect, dt: DataType): String = {
      dialect.getJDBCType(dt).orElse(JdbcUtils.getCommonJDBCType(dt)).
        map(_.databaseTypeDefinition).get
    }

    val oracleDialect = JdbcDialects.get("jdbc:oracle://127.0.0.1/db")
    assert(getJdbcType(oracleDialect, BooleanType) == "NUMBER(1)")
    assert(getJdbcType(oracleDialect, IntegerType) == "NUMBER(10)")
    assert(getJdbcType(oracleDialect, LongType) == "NUMBER(19)")
    assert(getJdbcType(oracleDialect, FloatType) == "NUMBER(19, 4)")
    assert(getJdbcType(oracleDialect, DoubleType) == "NUMBER(19, 4)")
    assert(getJdbcType(oracleDialect, ByteType) == "NUMBER(3)")
    assert(getJdbcType(oracleDialect, ShortType) == "NUMBER(5)")
    assert(getJdbcType(oracleDialect, StringType) == "VARCHAR2(255)")
    assert(getJdbcType(oracleDialect, BinaryType) == "BLOB")
    assert(getJdbcType(oracleDialect, DateType) == "DATE")
    assert(getJdbcType(oracleDialect, TimestampType) == "TIMESTAMP")
  }

  private def assertEmptyQuery(sqlString: String): Unit = {
    assert(sql(sqlString).collect().isEmpty)
  }

  test("SPARK-15916: JDBC filter operator push down should respect operator precedence") {
    val TRUE = "NAME != 'non_exists'"
    val FALSE1 = "THEID > 1000000000"
    val FALSE2 = "THEID < -1000000000"

    assertEmptyQuery(s"SELECT * FROM foobar WHERE ($TRUE OR $FALSE1) AND $FALSE2")
    assertEmptyQuery(s"SELECT * FROM foobar WHERE $FALSE1 AND ($FALSE2 OR $TRUE)")

    // Tests JDBCPartition whereClause clause push down.
    withTempView("tempFrame") {
      val jdbcPartitionWhereClause = s"$FALSE1 OR $TRUE"
      val df = spark.read.jdbc(
        urlWithUserAndPass,
        "TEST.PEOPLE",
        predicates = Array[String](jdbcPartitionWhereClause),
        new Properties())

      df.createOrReplaceTempView("tempFrame")
      assertEmptyQuery(s"SELECT * FROM tempFrame where $FALSE2")
    }
  }

  test("SPARK-16387: Reserved SQL words are not escaped by JDBC writer") {
    val df = spark.createDataset(Seq("a", "b", "c")).toDF("order")
    val schema = JdbcUtils.schemaString(df.schema, "jdbc:mysql://localhost:3306/temp")
    assert(schema.contains("`order` TEXT"))
  }

  test("SPARK-18141: Predicates on quoted column names in the jdbc data source") {
    assert(sql("SELECT * FROM mixedCaseCols WHERE Id < 1").collect().size == 0)
    assert(sql("SELECT * FROM mixedCaseCols WHERE Id <= 1").collect().size == 1)
    assert(sql("SELECT * FROM mixedCaseCols WHERE Id > 1").collect().size == 2)
    assert(sql("SELECT * FROM mixedCaseCols WHERE Id >= 1").collect().size == 3)
    assert(sql("SELECT * FROM mixedCaseCols WHERE Id = 1").collect().size == 1)
    assert(sql("SELECT * FROM mixedCaseCols WHERE Id != 2").collect().size == 2)
    assert(sql("SELECT * FROM mixedCaseCols WHERE Id <=> 2").collect().size == 1)
    assert(sql("SELECT * FROM mixedCaseCols WHERE Name LIKE 'fr%'").collect().size == 1)
    assert(sql("SELECT * FROM mixedCaseCols WHERE Name LIKE '%ed'").collect().size == 1)
    assert(sql("SELECT * FROM mixedCaseCols WHERE Name LIKE '%re%'").collect().size == 1)
    assert(sql("SELECT * FROM mixedCaseCols WHERE Name IS NULL").collect().size == 1)
    assert(sql("SELECT * FROM mixedCaseCols WHERE Name IS NOT NULL").collect().size == 2)
    assert(sql("SELECT * FROM mixedCaseCols").filter($"Name".isin()).collect().size == 0)
    assert(sql("SELECT * FROM mixedCaseCols WHERE Name IN ('mary', 'fred')").collect().size == 2)
    assert(sql("SELECT * FROM mixedCaseCols WHERE Name NOT IN ('fred')").collect().size == 1)
    assert(sql("SELECT * FROM mixedCaseCols WHERE Id = 1 OR Name = 'mary'").collect().size == 2)
    assert(sql("SELECT * FROM mixedCaseCols WHERE Name = 'mary' AND Id = 2").collect().size == 1)
  }

  test("SPARK-18419: Fix `asConnectionProperties` to filter case-insensitively") {
    val parameters = Map(
      "url" -> "jdbc:mysql://localhost:3306/temp",
      "dbtable" -> "t1",
      "numPartitions" -> "10")
    assert(new JDBCOptions(parameters).asConnectionProperties.isEmpty)
    assert(new JDBCOptions(new CaseInsensitiveMap(parameters)).asConnectionProperties.isEmpty)
  }

<<<<<<< HEAD
  test("Input/generated/output metrics on JDBC") {
    val FoobarCnt = sql("SELECT * FROM foobar").count()
    val res = MetricsTestHelper.runAndGetMetrics(sql("SELECT * FROM foobar").toDF())
    assert(res.recordsRead === FoobarCnt :: Nil)
    assert(res.shuffleRecordsRead.sum === 0)
    assert(res.generatedRows.isEmpty)
    assert(res.outputRows === FoobarCnt :: Nil)
=======
  test("SPARK-16848: jdbc API throws an exception for user specified schema") {
    val schema = StructType(Seq(
      StructField("name", StringType, false), StructField("theid", IntegerType, false)))
    val parts = Array[String]("THEID < 2", "THEID >= 2")
    val e1 = intercept[AnalysisException] {
      spark.read.schema(schema).jdbc(urlWithUserAndPass, "TEST.PEOPLE", parts, new Properties())
    }.getMessage
    assert(e1.contains("User specified schema not supported with `jdbc`"))

    val e2 = intercept[AnalysisException] {
      spark.read.schema(schema).jdbc(urlWithUserAndPass, "TEST.PEOPLE", new Properties())
    }.getMessage
    assert(e2.contains("User specified schema not supported with `jdbc`"))
>>>>>>> 9f523d31
  }
}<|MERGE_RESOLUTION|>--- conflicted
+++ resolved
@@ -902,7 +902,6 @@
     assert(new JDBCOptions(new CaseInsensitiveMap(parameters)).asConnectionProperties.isEmpty)
   }
 
-<<<<<<< HEAD
   test("Input/generated/output metrics on JDBC") {
     val FoobarCnt = sql("SELECT * FROM foobar").count()
     val res = MetricsTestHelper.runAndGetMetrics(sql("SELECT * FROM foobar").toDF())
@@ -910,7 +909,7 @@
     assert(res.shuffleRecordsRead.sum === 0)
     assert(res.generatedRows.isEmpty)
     assert(res.outputRows === FoobarCnt :: Nil)
-=======
+
   test("SPARK-16848: jdbc API throws an exception for user specified schema") {
     val schema = StructType(Seq(
       StructField("name", StringType, false), StructField("theid", IntegerType, false)))
@@ -924,6 +923,5 @@
       spark.read.schema(schema).jdbc(urlWithUserAndPass, "TEST.PEOPLE", new Properties())
     }.getMessage
     assert(e2.contains("User specified schema not supported with `jdbc`"))
->>>>>>> 9f523d31
   }
 }