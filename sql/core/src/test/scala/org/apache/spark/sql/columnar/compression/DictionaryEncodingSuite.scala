--- conflicted
+++ resolved
@@ -25,15 +25,9 @@
 import org.apache.spark.sql.columnar.ColumnarTestUtils._
 import org.apache.spark.sql.types.AtomicType
 
-<<<<<<< HEAD
 class DictionaryEncodingSuite extends SparkFunSuite {
-  testDictionaryEncoding(new IntColumnStats,    INT)
-  testDictionaryEncoding(new LongColumnStats,   LONG)
-=======
-class DictionaryEncodingSuite extends FunSuite {
   testDictionaryEncoding(new IntColumnStats, INT)
   testDictionaryEncoding(new LongColumnStats, LONG)
->>>>>>> e7b61775
   testDictionaryEncoding(new StringColumnStats, STRING)
 
   def testDictionaryEncoding[T <: AtomicType](
