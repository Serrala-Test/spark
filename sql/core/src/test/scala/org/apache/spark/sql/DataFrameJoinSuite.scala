--- conflicted
+++ resolved
@@ -17,13 +17,8 @@
 
 package org.apache.spark.sql
 
-<<<<<<< HEAD
-import org.apache.spark.sql.catalyst.plans.{Inner, LeftOuter, RightOuter}
-import org.apache.spark.sql.catalyst.plans.logical.Join
-=======
 import org.apache.spark.sql.catalyst.plans._
 import org.apache.spark.sql.catalyst.plans.logical.{Project, Join}
->>>>>>> d6a6e9cc
 import org.apache.spark.sql.execution.joins.BroadcastHashJoin
 import org.apache.spark.sql.functions._
 import org.apache.spark.sql.test.SharedSQLContext
@@ -164,7 +159,6 @@
     }
   }
 
-<<<<<<< HEAD
   test("join - outer join conversion") {
     val df = Seq((1, 2, "1"), (3, 4, "3")).toDF("int", "int2", "str").as("a")
     val df2 = Seq((1, 3, "1"), (5, 6, "5")).toDF("int", "int2", "str").as("b")
@@ -209,7 +203,8 @@
     checkAnswer(
       leftJoin2Inner,
       Row(1, 2, "1", 1, 3, "1") :: Nil)
-=======
+  }
+
   test("join - left outer to inner by the parent join's join condition") {
     val df = Seq((1, 2, "1"), (3, 4, "3")).toDF("int", "int2", "str").as("a")
     val df2 = Seq((1, 3, "1"), (5, 6, "5")).toDF("int", "int2", "str").as("b")
@@ -224,12 +219,12 @@
 
     // The order before conversion: Left Then Inner
     assert(left2Inner.queryExecution.analyzed.collect {
-      case j@Join(_, Join(_, _, LeftOuter, _), Inner, _) => j
+      case j @ Join(_, Join(_, _, LeftOuter, _), Inner, _) => j
     }.size === 1)
 
     // The order after conversion: Inner Then Inner
     assert(left2Inner.queryExecution.optimizedPlan.collect {
-      case j@Join(_, Join(_, _, Inner, _), Inner, _) => j
+      case j @ Join(_, Join(_, _, Inner, _), Inner, _) => j
     }.size === 1)
 
     checkAnswer(
@@ -248,12 +243,12 @@
 
     // The order before conversion: Left Then Inner
     assert(right2Inner.queryExecution.analyzed.collect {
-      case j@Join(Join(_, _, RightOuter, _), _, Inner, _) => j
+      case j @ Join(Join(_, _, RightOuter, _), _, Inner, _) => j
     }.size === 1)
 
     // The order after conversion: Inner Then Inner
     assert(right2Inner.queryExecution.optimizedPlan.collect {
-      case j@Join(Join(_, _, Inner, _), _, Inner, _) => j
+      case j @ Join(Join(_, _, Inner, _), _, Inner, _) => j
     }.size === 1)
 
     checkAnswer(
@@ -274,12 +269,12 @@
 
     // The order before conversion: Left Then Inner
     assert(full2Inner.queryExecution.analyzed.collect {
-      case j@Join(_, Join(_, _, FullOuter, _), Inner, _) => j
+      case j @ Join(_, Join(_, _, FullOuter, _), Inner, _) => j
     }.size === 1)
 
     // The order after conversion: Inner Then Inner
     assert(full2Inner.queryExecution.optimizedPlan.collect {
-      case j@Join(_, Join(_, _, Inner, _), Inner, _) => j
+      case j @ Join(_, Join(_, _, Inner, _), Inner, _) => j
     }.size === 1)
 
     checkAnswer(
@@ -298,12 +293,12 @@
 
     // The order before conversion: Left Then Inner
     assert(full2Right.queryExecution.analyzed.collect {
-      case j@Join(_, Join(_, _, FullOuter, _), LeftSemi, _) => j
+      case j @ Join(_, Join(_, _, FullOuter, _), LeftSemi, _) => j
     }.size === 1)
 
     // The order after conversion: Inner Then Inner
     assert(full2Right.queryExecution.optimizedPlan.collect {
-      case j@Join(_, Project(_, Join(_, _, RightOuter, _)), LeftSemi, _) => j
+      case j @ Join(_, Project(_, Join(_, _, RightOuter, _)), LeftSemi, _) => j
     }.size === 1)
 
     checkAnswer(
@@ -319,23 +314,23 @@
 
     // Full -> Left
     val right = df.join(df2, $"a.int" === $"b.int", "full")
-    val full2Left = df3.join(right, $"c.int" === $"a.int", "left")
+    val full2Left = df3.join(right, lit(3) === $"a.int", "left")
       .select($"a.*", $"b.*", $"c.*")
 
     // The order before conversion: Full Then Left
     assert(full2Left.queryExecution.analyzed.collect {
-      case j@Join(_, Join(_, _, FullOuter, _), LeftOuter, _) => j
+      case j @ Join(_, Join(_, _, FullOuter, _), LeftOuter, _) => j
     }.size === 1)
 
     // The order after conversion: Left Then Left
     assert(full2Left.queryExecution.optimizedPlan.collect {
-      case j@Join(_, Join(_, _, LeftOuter, _), LeftOuter, _) => j
+      case j @ Join(_, Join(_, _, LeftOuter, _), LeftOuter, _) => j
     }.size === 1)
 
     checkAnswer(
       full2Left,
-      Row(1, 2, "1", 1, 2, "1", 1, 3, "1") ::
-      Row(null, null, null, null, null, null, 4, 6, "5") :: Nil)
+      Row(3, 4, "3", null, null, null, 1, 3, "1") ::
+      Row(3, 4, "3", null, null, null, 4, 6, "5") :: Nil)
   }
 
   test("join - full outer to left by the parent join's join condition #2") {
@@ -345,22 +340,21 @@
 
     // Full -> Left
     val full2Left = df.join(df2, $"a.int" === $"b.int", "full")
-      .join(df3, $"c.int" === $"a.int", "right").select($"a.*", $"b.*", $"c.*")
+      .join(df3, lit(3) === $"a.int", "right").select($"a.*", $"b.*", $"c.*")
 
     // The order before conversion: Full Then Right
     assert(full2Left.queryExecution.analyzed.collect {
-      case j@Join(Join(_, _, FullOuter, _), _, RightOuter, _) => j
+      case j @ Join(Join(_, _, FullOuter, _), _, RightOuter, _) => j
     }.size === 1)
 
     // The order after conversion: Left Then Right
     assert(full2Left.queryExecution.optimizedPlan.collect {
-      case j@Join(Join(_, _, LeftOuter, _), _, RightOuter, _) => j
+      case j @ Join(Join(_, _, LeftOuter, _), _, RightOuter, _) => j
     }.size === 1)
 
     checkAnswer(
       full2Left,
-      Row(1, 2, "1", 1, 2, "1", 1, 3, "1") ::
-      Row(null, null, null, null, null, null, 4, 6, "5") :: Nil)
->>>>>>> d6a6e9cc
+      Row(3, 4, "3", null, null, null, 1, 3, "1") ::
+      Row(3, 4, "3", null, null, null, 4, 6, "5") :: Nil)
   }
 }