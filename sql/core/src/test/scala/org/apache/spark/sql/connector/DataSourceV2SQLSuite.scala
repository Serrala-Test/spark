--- conflicted
+++ resolved
@@ -2547,12 +2547,6 @@
     }
   }
 
-<<<<<<< HEAD
-  private def testNotSupportedV2Command(
-      sqlCommand: String,
-      sqlParams: String,
-      sqlCommandInMessage: Option[String] = None): Unit = {
-=======
   test("SPARK-33505: insert into partitioned table") {
     val t = "testpart.ns1.ns2.tbl"
     withTable(t) {
@@ -2572,8 +2566,10 @@
     }
   }
 
-  private def testNotSupportedV2Command(sqlCommand: String, sqlParams: String): Unit = {
->>>>>>> cf749011
+  private def testNotSupportedV2Command(
+      sqlCommand: String,
+      sqlParams: String,
+      sqlCommandInMessage: Option[String] = None): Unit = {
     val e = intercept[AnalysisException] {
       sql(s"$sqlCommand $sqlParams")
     }
