/*
 * Licensed to the Apache Software Foundation (ASF) under one or more
 * contributor license agreements.  See the NOTICE file distributed with
 * this work for additional information regarding copyright ownership.
 * The ASF licenses this file to You under the Apache License, Version 2.0
 * (the "License"); you may not use this file except in compliance with
 * the License.  You may obtain a copy of the License at
 *
 *    http://www.apache.org/licenses/LICENSE-2.0
 *
 * Unless required by applicable law or agreed to in writing, software
 * distributed under the License is distributed on an "AS IS" BASIS,
 * WITHOUT WARRANTIES OR CONDITIONS OF ANY KIND, either express or implied.
 * See the License for the specific language governing permissions and
 * limitations under the License.
 */

package org.apache.spark.sql.streaming.continuous

import org.apache.spark.{SparkContext, SparkException}
import org.apache.spark.scheduler.{SparkListener, SparkListenerTaskStart}
import org.apache.spark.sql._
import org.apache.spark.sql.execution.datasources.v2.ContinuousScanExec
import org.apache.spark.sql.execution.streaming._
import org.apache.spark.sql.execution.streaming.continuous._
import org.apache.spark.sql.execution.streaming.sources.ContinuousMemoryStream
import org.apache.spark.sql.functions._
import org.apache.spark.sql.streaming.{StreamTest, Trigger}
import org.apache.spark.sql.test.TestSparkSession

class ContinuousSuiteBase extends StreamTest {
  // We need more than the default local[2] to be able to schedule all partitions simultaneously.
  override protected def createSparkSession = new TestSparkSession(
    new SparkContext(
      "local[10]",
      "continuous-stream-test-sql-context",
      sparkConf.set("spark.sql.testkey", "true")))

  protected def waitForRateSourceTriggers(query: StreamExecution, numTriggers: Int): Unit = {
    query match {
      case s: ContinuousExecution =>
        assert(numTriggers >= 2, "must wait for at least 2 triggers to ensure query is initialized")
        val reader = s.lastExecution.executedPlan.collectFirst {
          case ContinuousScanExec(_, _, r: RateStreamContinuousStream, _) => r
        }.get

        val deltaMs = numTriggers * 1000 + 300
        while (System.currentTimeMillis < reader.creationTime + deltaMs) {
          Thread.sleep(reader.creationTime + deltaMs - System.currentTimeMillis)
        }
    }
  }

  // A continuous trigger that will only fire the initial time for the duration of a test.
  // This allows clean testing with manual epoch advancement.
  protected val longContinuousTrigger = Trigger.Continuous("1 hour")

  override protected val defaultTrigger = Trigger.Continuous(100)
}

class ContinuousSuite extends ContinuousSuiteBase {
  import testImplicits._

  test("basic") {
    val input = ContinuousMemoryStream[Int]

    testStream(input.toDF())(
      AddData(input, 0, 1, 2),
      CheckAnswer(0, 1, 2),
      StopStream,
      AddData(input, 3, 4, 5),
      StartStream(),
      CheckAnswer(0, 1, 2, 3, 4, 5))
  }

  test("map") {
    val input = ContinuousMemoryStream[Int]
    val df = input.toDF().map(_.getInt(0) * 2)

    testStream(df)(
      AddData(input, 0, 1),
      CheckAnswer(0, 2),
      StopStream,
      AddData(input, 2, 3, 4),
      StartStream(),
      CheckAnswer(0, 2, 4, 6, 8))
  }

  test("flatMap") {
    val input = ContinuousMemoryStream[Int]
    val df = input.toDF().flatMap(r => Seq(0, r.getInt(0), r.getInt(0) * 2))

    testStream(df)(
      AddData(input, 0, 1),
      CheckAnswer((0 to 1).flatMap(n => Seq(0, n, n * 2)): _*),
      StopStream,
      AddData(input, 2, 3, 4),
      StartStream(),
      CheckAnswer((0 to 4).flatMap(n => Seq(0, n, n * 2)): _*))
  }

  test("filter") {
    val input = ContinuousMemoryStream[Int]
    val df = input.toDF().where('value > 2)

    testStream(df)(
      AddData(input, 0, 1),
      CheckAnswer(),
      StopStream,
      AddData(input, 2, 3, 4),
      StartStream(),
      CheckAnswer(3, 4))
  }

  test("deduplicate") {
    val input = ContinuousMemoryStream[Int]
    val df = input.toDF().dropDuplicates()

    val except = intercept[AnalysisException] {
      testStream(df)(StartStream())
    }

    assert(except.message.contains(
      "Continuous processing does not support Deduplicate operations."))
  }

  test("timestamp") {
    val input = ContinuousMemoryStream[Int]
    val df = input.toDF().select(current_timestamp())

    val except = intercept[AnalysisException] {
      testStream(df)(StartStream())
    }

    assert(except.message.contains(
      "Continuous processing does not support current time operations."))
  }

  test("subquery alias") {
    val input = ContinuousMemoryStream[Int]
    input.toDF().createOrReplaceTempView("memory")
    val test = spark.sql("select value from memory where value > 2")

    testStream(test)(
      AddData(input, 0, 1),
      CheckAnswer(),
      StopStream,
      AddData(input, 2, 3, 4),
      StartStream(),
      CheckAnswer(3, 4))
  }

  test("repeatedly restart") {
    val input = ContinuousMemoryStream[Int]
    val df = input.toDF()

    testStream(df)(
      StartStream(),
      AddData(input, 0, 1),
      CheckAnswer(0, 1),
      StopStream,
      StartStream(),
      StopStream,
      StartStream(),
      StopStream,
      StartStream(),
      StopStream,
      AddData(input, 2, 3),
      StartStream(),
      CheckAnswer(0, 1, 2, 3),
      StopStream)
  }

  test("task failure kills the query") {
    val input = ContinuousMemoryStream[Int]
    val df = input.toDF()

    // Get an arbitrary task from this query to kill. It doesn't matter which one.
    var taskId: Long = -1
    val listener = new SparkListener() {
      override def onTaskStart(start: SparkListenerTaskStart): Unit = {
        taskId = start.taskInfo.taskId
      }
    }
    spark.sparkContext.addSparkListener(listener)
    try {
      testStream(df)(
        StartStream(Trigger.Continuous(100)),
        AddData(input, 0, 1, 2, 3),
        Execute { _ =>
          // Wait until a task is started, then kill its first attempt.
          eventually(timeout(streamingTimeout)) {
            assert(taskId != -1)
          }
          spark.sparkContext.killTaskAttempt(taskId)
        },
        ExpectFailure[SparkException] { e =>
          e.getCause != null && e.getCause.getCause.isInstanceOf[ContinuousTaskRetryException]
        })
    } finally {
      spark.sparkContext.removeSparkListener(listener)
    }
  }

  test("query without test harness") {
    val df = spark.readStream
      .format("rate")
      .option("numPartitions", "2")
      .option("rowsPerSecond", "2")
      .load()
      .select('value)

    val query = df.writeStream
      .format("memory")
      .queryName("noharness")
      .trigger(Trigger.Continuous(100))
      .start()
    val continuousExecution =
      query.asInstanceOf[StreamingQueryWrapper].streamingQuery.asInstanceOf[ContinuousExecution]
    continuousExecution.awaitEpoch(0)
    waitForRateSourceTriggers(continuousExecution, 2)
    query.stop()

    val results = spark.read.table("noharness").collect()
    assert(Set(0, 1, 2, 3).map(Row(_)).subsetOf(results.toSet))
  }
}

class ContinuousStressSuite extends ContinuousSuiteBase {
  import testImplicits._

  test("only one epoch") {
    val df = spark.readStream
      .format("rate")
      .option("numPartitions", "5")
      .option("rowsPerSecond", "500")
      .load()
      .select('value)

    testStream(df)(
      StartStream(longContinuousTrigger),
      AwaitEpoch(0),
      Execute(waitForRateSourceTriggers(_, 10)),
      IncrementEpoch(),
      StopStream,
      CheckAnswerRowsContains(scala.Range(0, 2500).map(Row(_)))
    )
  }

  test("automatic epoch advancement") {
    val df = spark.readStream
      .format("rate")
      .option("numPartitions", "5")
      .option("rowsPerSecond", "500")
      .load()
      .select('value)

    testStream(df)(
      StartStream(Trigger.Continuous(2012)),
      AwaitEpoch(0),
      Execute(waitForRateSourceTriggers(_, 10)),
      IncrementEpoch(),
      StopStream,
      CheckAnswerRowsContains(scala.Range(0, 2500).map(Row(_))))
  }

  test("restarts") {
    val df = spark.readStream
      .format("rate")
      .option("numPartitions", "5")
      .option("rowsPerSecond", "500")
      .load()
      .select('value)

    testStream(df)(
      StartStream(Trigger.Continuous(1012)),
      AwaitEpoch(2),
      StopStream,
      StartStream(Trigger.Continuous(1012)),
      AwaitEpoch(4),
      StopStream,
      StartStream(Trigger.Continuous(1012)),
      AwaitEpoch(5),
      StopStream,
      StartStream(Trigger.Continuous(1012)),
      AwaitEpoch(6),
      StopStream,
      StartStream(Trigger.Continuous(1012)),
      AwaitEpoch(8),
      StopStream,
      StartStream(Trigger.Continuous(1012)),
      StopStream,
      StartStream(Trigger.Continuous(1012)),
      AwaitEpoch(15),
      StopStream,
      CheckAnswerRowsContains(scala.Range(0, 2500).map(Row(_))))
  }
}

class ContinuousMetaSuite extends ContinuousSuiteBase {
  import testImplicits._

  // We need to specify spark.sql.streaming.minBatchesToRetain to do the following test.
  override protected def createSparkSession = new TestSparkSession(
    new SparkContext(
      "local[10]",
      "continuous-stream-test-sql-context",
      sparkConf.set("spark.sql.testkey", "true")
        .set("spark.sql.streaming.minBatchesToRetain", "2")))

  test("SPARK-24351: check offsetLog/commitLog retained in the checkpoint directory") {
    withTempDir { checkpointDir =>
      val input = ContinuousMemoryStream[Int]
      val df = input.toDF().mapPartitions(iter => {
        // Sleep the task thread for 300 ms to make sure epoch processing time 3 times
        // longer than epoch creating interval. So the gap between last committed
        // epoch and currentBatchId grows over time.
        Thread.sleep(300)
        iter.map(row => row.getInt(0) * 2)
      })

      testStream(df)(
        StartStream(trigger = Trigger.Continuous(100),
          checkpointLocation = checkpointDir.getAbsolutePath),
        AddData(input, 1),
        CheckAnswer(2),
        // Make sure epoch 2 has been committed before the following validation.
        AwaitEpoch(2),
        StopStream,
        AssertOnQuery(q => {
          q.commitLog.getLatest() match {
            case Some((latestEpochId, _)) =>
              val commitLogValidateResult = q.commitLog.get(latestEpochId - 1).isDefined &&
                q.commitLog.get(latestEpochId - 2).isEmpty
              val offsetLogValidateResult = q.offsetLog.get(latestEpochId - 1).isDefined &&
                q.offsetLog.get(latestEpochId - 2).isEmpty
              commitLogValidateResult && offsetLogValidateResult
            case None => false
          }
        })
      )
    }
  }
<<<<<<< HEAD
=======
}

class ContinuousEpochBacklogSuite extends ContinuousSuiteBase {
  import testImplicits._

  override protected def createSparkSession = new TestSparkSession(
    new SparkContext(
      "local[1]",
      "continuous-stream-test-sql-context",
      sparkConf.set("spark.sql.testkey", "true")))

  // This test forces the backlog to overflow by not standing up enough executors for the query
  // to make progress.
  test("epoch backlog overflow") {
    withSQLConf((CONTINUOUS_STREAMING_EPOCH_BACKLOG_QUEUE_SIZE.key, "10")) {
      val df = spark.readStream
        .format("rate")
        .option("numPartitions", "2")
        .option("rowsPerSecond", "500")
        .load()
        .select('value)

      testStream(df)(
        StartStream(Trigger.Continuous(1)),
        ExpectFailure[IllegalStateException] { e =>
          e.getMessage.contains("queue has exceeded its maximum")
        }
      )
    }
  }
>>>>>>> eec1a3c2
}<|MERGE_RESOLUTION|>--- conflicted
+++ resolved
@@ -341,37 +341,4 @@
       )
     }
   }
-<<<<<<< HEAD
-=======
-}
-
-class ContinuousEpochBacklogSuite extends ContinuousSuiteBase {
-  import testImplicits._
-
-  override protected def createSparkSession = new TestSparkSession(
-    new SparkContext(
-      "local[1]",
-      "continuous-stream-test-sql-context",
-      sparkConf.set("spark.sql.testkey", "true")))
-
-  // This test forces the backlog to overflow by not standing up enough executors for the query
-  // to make progress.
-  test("epoch backlog overflow") {
-    withSQLConf((CONTINUOUS_STREAMING_EPOCH_BACKLOG_QUEUE_SIZE.key, "10")) {
-      val df = spark.readStream
-        .format("rate")
-        .option("numPartitions", "2")
-        .option("rowsPerSecond", "500")
-        .load()
-        .select('value)
-
-      testStream(df)(
-        StartStream(Trigger.Continuous(1)),
-        ExpectFailure[IllegalStateException] { e =>
-          e.getMessage.contains("queue has exceeded its maximum")
-        }
-      )
-    }
-  }
->>>>>>> eec1a3c2
 }