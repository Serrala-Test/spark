--- conflicted
+++ resolved
@@ -444,7 +444,7 @@
   }
 
   metadataColumnsTest("prune metadata schema in filters", schema) { (df, f0, f1) =>
-    val prunedDF = df.select("name", "age", "info.id")
+    val prunedDF = df.select("namFileMetadataStructSuite.scalae", "age", "info.id")
       .where(col(METADATA_FILE_PATH).contains("data/f0"))
 
     val fileSourceScanMetaCols = prunedDF.queryExecution.sparkPlan.collectFirst {
@@ -475,8 +475,43 @@
     )
   }
 
-<<<<<<< HEAD
-  metadataColumnsTest("file metadata in streaming", schema) { (df, f0, f1) =>
+  metadataColumnsTest("write _metadata in parquet and read back", schema) { (df, f0, f1) =>
+    // SPARK-38314: Selecting and then writing df containing hidden file
+    // metadata column `_metadata` into parquet files will still keep the internal `Attribute`
+    // metadata information of the column. It will then fail when read again.
+    withTempDir { dir =>
+      df.select("*", "_metadata")
+        .write.format("parquet").save(dir.getCanonicalPath + "/new-data")
+
+      val newDF = spark.read.format("parquet").load(dir.getCanonicalPath + "/new-data")
+
+      // SELECT * will have: name, age, info, _metadata of f0 and f1
+      checkAnswer(
+        newDF.select("*"),
+        Seq(
+          Row("jack", 24, Row(12345L, "uom"),
+            Row(f0(METADATA_FILE_PATH), f0(METADATA_FILE_NAME),
+              f0(METADATA_FILE_SIZE), f0(METADATA_FILE_MODIFICATION_TIME))),
+          Row("lily", 31, Row(54321L, "ucb"),
+            Row(f1(METADATA_FILE_PATH), f1(METADATA_FILE_NAME),
+              f1(METADATA_FILE_SIZE), f1(METADATA_FILE_MODIFICATION_TIME)))
+        )
+      )
+
+      // SELECT _metadata won't override the existing user data (_metadata of f0 and f1)
+      checkAnswer(
+        newDF.select("_metadata"),
+        Seq(
+          Row(Row(f0(METADATA_FILE_PATH), f0(METADATA_FILE_NAME),
+            f0(METADATA_FILE_SIZE), f0(METADATA_FILE_MODIFICATION_TIME))),
+          Row(Row(f1(METADATA_FILE_PATH), f1(METADATA_FILE_NAME),
+            f1(METADATA_FILE_SIZE), f1(METADATA_FILE_MODIFICATION_TIME)))
+        )
+      )
+    }
+  }
+
+  metadataColumnsTest("file metadata in streaming", schema) { (df, _, _) =>
     withTempDir { dir =>
       df.coalesce(1).write.format("json").save(dir.getCanonicalPath + "/source/new-streaming-data")
 
@@ -525,39 +560,6 @@
             sourceFileMetadata(METADATA_FILE_NAME),
             sourceFileMetadata(METADATA_FILE_SIZE),
             sourceFileMetadata(METADATA_FILE_MODIFICATION_TIME))
-=======
-  metadataColumnsTest("write _metadata in parquet and read back", schema) { (df, f0, f1) =>
-    // SPARK-38314: Selecting and then writing df containing hidden file
-    // metadata column `_metadata` into parquet files will still keep the internal `Attribute`
-    // metadata information of the column. It will then fail when read again.
-    withTempDir { dir =>
-      df.select("*", "_metadata")
-        .write.format("parquet").save(dir.getCanonicalPath + "/new-data")
-
-      val newDF = spark.read.format("parquet").load(dir.getCanonicalPath + "/new-data")
-
-      // SELECT * will have: name, age, info, _metadata of f0 and f1
-      checkAnswer(
-        newDF.select("*"),
-        Seq(
-          Row("jack", 24, Row(12345L, "uom"),
-            Row(f0(METADATA_FILE_PATH), f0(METADATA_FILE_NAME),
-              f0(METADATA_FILE_SIZE), f0(METADATA_FILE_MODIFICATION_TIME))),
-          Row("lily", 31, Row(54321L, "ucb"),
-            Row(f1(METADATA_FILE_PATH), f1(METADATA_FILE_NAME),
-              f1(METADATA_FILE_SIZE), f1(METADATA_FILE_MODIFICATION_TIME)))
-        )
-      )
-
-      // SELECT _metadata won't override the existing user data (_metadata of f0 and f1)
-      checkAnswer(
-        newDF.select("_metadata"),
-        Seq(
-          Row(Row(f0(METADATA_FILE_PATH), f0(METADATA_FILE_NAME),
-            f0(METADATA_FILE_SIZE), f0(METADATA_FILE_MODIFICATION_TIME))),
-          Row(Row(f1(METADATA_FILE_PATH), f1(METADATA_FILE_NAME),
-            f1(METADATA_FILE_SIZE), f1(METADATA_FILE_MODIFICATION_TIME)))
->>>>>>> 02aa6a07
         )
       )
     }
