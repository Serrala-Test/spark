--- conflicted
+++ resolved
@@ -199,7 +199,6 @@
     }
   }
 
-<<<<<<< HEAD
   test("Value state operations for unsupported type name should fail") {
     tryWithProviderResource(newStoreProviderWithValueState(true)) { provider =>
       val store = provider.getStore(0)
@@ -213,7 +212,8 @@
       assert(ex.isInstanceOf[UnsupportedOperationException])
       assert(ex.getMessage.contains("reserved for internal use"))
     }
-=======
+  }
+
   test("colFamily with HDFSBackedStateStoreProvider should fail") {
     val storeId = StateStoreId(newDir(), Random.nextInt(), 0)
     val provider = new HDFSBackedStateStoreProvider()
@@ -231,6 +231,5 @@
       ),
       matchPVals = true
     )
->>>>>>> 006c2dca
   }
 }