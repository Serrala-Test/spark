--- conflicted
+++ resolved
@@ -632,11 +632,7 @@
 
   /**
    * Returns the desired file path for results, given the input file. This is implemented as a
-<<<<<<< HEAD
-   * function because different Suites extending this class may want their results files with
-=======
    * function because differente Suites extending this class may want their results files with
->>>>>>> 2723bb11
    * different names or in different locations.
    */
   protected def resultFileForInputFile(file: File): String = {
