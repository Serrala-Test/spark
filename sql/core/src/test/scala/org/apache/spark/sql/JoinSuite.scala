/*
 * Licensed to the Apache Software Foundation (ASF) under one or more
 * contributor license agreements.  See the NOTICE file distributed with
 * this work for additional information regarding copyright ownership.
 * The ASF licenses this file to You under the Apache License, Version 2.0
 * (the "License"); you may not use this file except in compliance with
 * the License.  You may obtain a copy of the License at
 *
 *    http://www.apache.org/licenses/LICENSE-2.0
 *
 * Unless required by applicable law or agreed to in writing, software
 * distributed under the License is distributed on an "AS IS" BASIS,
 * WITHOUT WARRANTIES OR CONDITIONS OF ANY KIND, either express or implied.
 * See the License for the specific language governing permissions and
 * limitations under the License.
 */

package org.apache.spark.sql

import org.apache.spark.sql.catalyst.analysis.UnresolvedRelation
import org.apache.spark.sql.catalyst.TableIdentifier
import org.apache.spark.sql.execution.joins._
import org.apache.spark.sql.test.SharedSQLContext


class JoinSuite extends QueryTest with SharedSQLContext {
  import testImplicits._

  setupTestData()

  def statisticSizeInByte(df: DataFrame): BigInt = {
    df.queryExecution.optimizedPlan.statistics.sizeInBytes
  }

  test("equi-join is hash-join") {
    val x = testData2.as("x")
    val y = testData2.as("y")
    val join = x.join(y, $"x.a" === $"y.a", "inner").queryExecution.optimizedPlan
    val planned = sqlContext.planner.EquiJoinSelection(join)
    assert(planned.size === 1)
  }

  def assertJoin(sqlString: String, c: Class[_]): Any = {
    val df = sql(sqlString)
    val physical = df.queryExecution.sparkPlan
    val operators = physical.collect {
      case j: LeftSemiJoinHash => j
      case j: BroadcastHashJoin => j
      case j: LeftSemiJoinBNL => j
      case j: CartesianProduct => j
      case j: BroadcastNestedLoopJoin => j
      case j: BroadcastLeftSemiJoinHash => j
      case j: SortMergeJoin => j
      case j: SortMergeOuterJoin => j
    }

    assert(operators.size === 1)
    if (operators(0).getClass() != c) {
      fail(s"$sqlString expected operator: $c, but got ${operators(0)}\n physical: \n$physical")
    }
  }

  test("join operator selection") {
    sqlContext.cacheManager.clearCache()

<<<<<<< HEAD
    withSQLConf("spark.sql.autoBroadcastJoinThreshold" -> "0") {
      Seq(
        ("SELECT * FROM testData LEFT SEMI JOIN testData2 ON key = a", classOf[LeftSemiJoinHash]),
        ("SELECT * FROM testData LEFT SEMI JOIN testData2", classOf[LeftSemiJoinBNL]),
        ("SELECT * FROM testData JOIN testData2", classOf[CartesianProduct]),
        ("SELECT * FROM testData JOIN testData2 WHERE key = 2", classOf[CartesianProduct]),
        ("SELECT * FROM testData LEFT JOIN testData2", classOf[CartesianProduct]),
        ("SELECT * FROM testData RIGHT JOIN testData2", classOf[CartesianProduct]),
        ("SELECT * FROM testData FULL OUTER JOIN testData2", classOf[CartesianProduct]),
        ("SELECT * FROM testData LEFT JOIN testData2 WHERE key = 2", classOf[CartesianProduct]),
        ("SELECT * FROM testData RIGHT JOIN testData2 WHERE key = 2", classOf[CartesianProduct]),
        ("SELECT * FROM testData FULL OUTER JOIN testData2 WHERE key = 2",
          classOf[CartesianProduct]),
        ("SELECT * FROM testData JOIN testData2 WHERE key > a", classOf[CartesianProduct]),
        ("SELECT * FROM testData FULL OUTER JOIN testData2 WHERE key > a",
          classOf[CartesianProduct]),
        ("SELECT * FROM testData JOIN testData2 ON key = a", classOf[SortMergeJoin]),
        ("SELECT * FROM testData JOIN testData2 ON key = a and key = 2", classOf[SortMergeJoin]),
        ("SELECT * FROM testData JOIN testData2 ON key = a where key = 2", classOf[SortMergeJoin]),
        ("SELECT * FROM testData LEFT JOIN testData2 ON key = a", classOf[SortMergeOuterJoin]),
        ("SELECT * FROM testData RIGHT JOIN testData2 ON key = a where key = 2",
          classOf[SortMergeOuterJoin]),
        ("SELECT * FROM testData right join testData2 ON key = a and key = 2",
          classOf[SortMergeOuterJoin]),
        ("SELECT * FROM testData full outer join testData2 ON key = a",
          classOf[SortMergeOuterJoin]),
        ("SELECT * FROM testData left JOIN testData2 ON (key * a != key + a)",
          classOf[BroadcastNestedLoopJoin]),
        ("SELECT * FROM testData right JOIN testData2 ON (key * a != key + a)",
          classOf[BroadcastNestedLoopJoin]),
        ("SELECT * FROM testData full JOIN testData2 ON (key * a != key + a)",
          classOf[BroadcastNestedLoopJoin])
      ).foreach { case (query, joinClass) => assertJoin(query, joinClass) }
    }
=======
    Seq(
      ("SELECT * FROM testData LEFT SEMI JOIN testData2 ON key = a", classOf[LeftSemiJoinHash]),
      ("SELECT * FROM testData LEFT SEMI JOIN testData2", classOf[LeftSemiJoinBNL]),
      ("SELECT * FROM testData JOIN testData2", classOf[CartesianProduct]),
      ("SELECT * FROM testData JOIN testData2 WHERE key = 2", classOf[CartesianProduct]),
      ("SELECT * FROM testData LEFT JOIN testData2", classOf[CartesianProduct]),
      ("SELECT * FROM testData RIGHT JOIN testData2", classOf[CartesianProduct]),
      ("SELECT * FROM testData FULL OUTER JOIN testData2", classOf[CartesianProduct]),
      ("SELECT * FROM testData LEFT JOIN testData2 WHERE key = 2", classOf[CartesianProduct]),
      ("SELECT * FROM testData RIGHT JOIN testData2 WHERE key = 2", classOf[CartesianProduct]),
      ("SELECT * FROM testData FULL OUTER JOIN testData2 WHERE key = 2", classOf[CartesianProduct]),
      ("SELECT * FROM testData JOIN testData2 WHERE key > a", classOf[CartesianProduct]),
      ("SELECT * FROM testData FULL OUTER JOIN testData2 WHERE key > a", classOf[CartesianProduct]),
      ("SELECT * FROM testData JOIN testData2 ON key = a", classOf[SortMergeJoin]),
      ("SELECT * FROM testData JOIN testData2 ON key = a and key = 2", classOf[SortMergeJoin]),
      ("SELECT * FROM testData JOIN testData2 ON key = a where key = 2", classOf[SortMergeJoin]),
      ("SELECT * FROM testData LEFT JOIN testData2 ON key = a", classOf[SortMergeOuterJoin]),
      ("SELECT * FROM testData RIGHT JOIN testData2 ON key = a where key = 2",
        classOf[SortMergeJoin]), // converted from Right Outer to Inner
      ("SELECT * FROM testData right join testData2 ON key = a and key = 2",
        classOf[SortMergeOuterJoin]),
      ("SELECT * FROM testData full outer join testData2 ON key = a",
        classOf[SortMergeOuterJoin]),
      ("SELECT * FROM testData left JOIN testData2 ON (key * a != key + a)",
        classOf[BroadcastNestedLoopJoin]),
      ("SELECT * FROM testData right JOIN testData2 ON (key * a != key + a)",
        classOf[BroadcastNestedLoopJoin]),
      ("SELECT * FROM testData full JOIN testData2 ON (key * a != key + a)",
        classOf[BroadcastNestedLoopJoin])
    ).foreach { case (query, joinClass) => assertJoin(query, joinClass) }
>>>>>>> 00461bb9
  }

//  ignore("SortMergeJoin shouldn't work on unsortable columns") {
//    Seq(
//      ("SELECT * FROM arrayData JOIN complexData ON data = a", classOf[ShuffledHashJoin])
//    ).foreach { case (query, joinClass) => assertJoin(query, joinClass) }
//  }

  test("broadcasted hash join operator selection") {
    sqlContext.cacheManager.clearCache()
    sql("CACHE TABLE testData")
    Seq(
      ("SELECT * FROM testData join testData2 ON key = a",
        classOf[BroadcastHashJoin]),
      ("SELECT * FROM testData join testData2 ON key = a and key = 2",
        classOf[BroadcastHashJoin]),
      ("SELECT * FROM testData join testData2 ON key = a where key = 2",
        classOf[BroadcastHashJoin])
    ).foreach { case (query, joinClass) => assertJoin(query, joinClass) }
    sql("UNCACHE TABLE testData")
  }

  test("broadcasted hash outer join operator selection") {
    sqlContext.cacheManager.clearCache()
    sql("CACHE TABLE testData")
    sql("CACHE TABLE testData2")
    Seq(
      ("SELECT * FROM testData LEFT JOIN testData2 ON key = a",
        classOf[BroadcastHashJoin]),
      ("SELECT * FROM testData RIGHT JOIN testData2 ON key = a where key = 2",
        classOf[BroadcastHashJoin]),
      ("SELECT * FROM testData right join testData2 ON key = a and key = 2",
        classOf[BroadcastHashJoin])
    ).foreach { case (query, joinClass) => assertJoin(query, joinClass) }
    sql("UNCACHE TABLE testData")
  }

  test("multiple-key equi-join is hash-join") {
    val x = testData2.as("x")
    val y = testData2.as("y")
    val join = x.join(y, ($"x.a" === $"y.a") && ($"x.b" === $"y.b")).queryExecution.optimizedPlan
    val planned = sqlContext.planner.EquiJoinSelection(join)
    assert(planned.size === 1)
  }

  test("inner join where, one match per row") {
    checkAnswer(
      upperCaseData.join(lowerCaseData).where('n === 'N),
      Seq(
        Row(1, "A", 1, "a"),
        Row(2, "B", 2, "b"),
        Row(3, "C", 3, "c"),
        Row(4, "D", 4, "d")
      ))
  }

  test("inner join ON, one match per row") {
    checkAnswer(
      upperCaseData.join(lowerCaseData, $"n" === $"N"),
      Seq(
        Row(1, "A", 1, "a"),
        Row(2, "B", 2, "b"),
        Row(3, "C", 3, "c"),
        Row(4, "D", 4, "d")
      ))
  }

  test("inner join, where, multiple matches") {
    val x = testData2.where($"a" === 1).as("x")
    val y = testData2.where($"a" === 1).as("y")
    checkAnswer(
      x.join(y).where($"x.a" === $"y.a"),
      Row(1, 1, 1, 1) ::
      Row(1, 1, 1, 2) ::
      Row(1, 2, 1, 1) ::
      Row(1, 2, 1, 2) :: Nil
    )
  }

  test("inner join, no matches") {
    val x = testData2.where($"a" === 1).as("x")
    val y = testData2.where($"a" === 2).as("y")
    checkAnswer(
      x.join(y).where($"x.a" === $"y.a"),
      Nil)
  }

  test("big inner join, 4 matches per row") {
    val bigData = testData.unionAll(testData).unionAll(testData).unionAll(testData)
    val bigDataX = bigData.as("x")
    val bigDataY = bigData.as("y")

    checkAnswer(
      bigDataX.join(bigDataY).where($"x.key" === $"y.key"),
      testData.rdd.flatMap(row => Seq.fill(16)(Row.merge(row, row))).collect().toSeq)
  }

  test("cartisian product join") {
    checkAnswer(
      testData3.join(testData3),
      Row(1, null, 1, null) ::
        Row(1, null, 2, 2) ::
        Row(2, 2, 1, null) ::
        Row(2, 2, 2, 2) :: Nil)
  }

  test("left outer join") {
    checkAnswer(
      upperCaseData.join(lowerCaseData, $"n" === $"N", "left"),
      Row(1, "A", 1, "a") ::
        Row(2, "B", 2, "b") ::
        Row(3, "C", 3, "c") ::
        Row(4, "D", 4, "d") ::
        Row(5, "E", null, null) ::
        Row(6, "F", null, null) :: Nil)

    checkAnswer(
      upperCaseData.join(lowerCaseData, $"n" === $"N" && $"n" > 1, "left"),
      Row(1, "A", null, null) ::
        Row(2, "B", 2, "b") ::
        Row(3, "C", 3, "c") ::
        Row(4, "D", 4, "d") ::
        Row(5, "E", null, null) ::
        Row(6, "F", null, null) :: Nil)

    checkAnswer(
      upperCaseData.join(lowerCaseData, $"n" === $"N" && $"N" > 1, "left"),
      Row(1, "A", null, null) ::
        Row(2, "B", 2, "b") ::
        Row(3, "C", 3, "c") ::
        Row(4, "D", 4, "d") ::
        Row(5, "E", null, null) ::
        Row(6, "F", null, null) :: Nil)

    checkAnswer(
      upperCaseData.join(lowerCaseData, $"n" === $"N" && $"l" > $"L", "left"),
      Row(1, "A", 1, "a") ::
        Row(2, "B", 2, "b") ::
        Row(3, "C", 3, "c") ::
        Row(4, "D", 4, "d") ::
        Row(5, "E", null, null) ::
        Row(6, "F", null, null) :: Nil)

    // Make sure we are choosing left.outputPartitioning as the
    // outputPartitioning for the outer join operator.
    checkAnswer(
      sql(
        """
        |SELECT l.N, count(*)
        |FROM upperCaseData l LEFT OUTER JOIN allNulls r ON (l.N = r.a)
        |GROUP BY l.N
      """.
          stripMargin),
    Row(1, 1) ::
      Row(2, 1) ::
      Row(3, 1) ::
      Row(4, 1) ::
      Row(5, 1) ::
      Row(6, 1) :: Nil)

    checkAnswer(
      sql(
        """
          |SELECT r.a, count(*)
          |FROM upperCaseData l LEFT OUTER JOIN allNulls r ON (l.N = r.a)
          |GROUP BY r.a
        """.stripMargin),
      Row(null, 6) :: Nil)
  }

  test("right outer join") {
    checkAnswer(
      lowerCaseData.join(upperCaseData, $"n" === $"N", "right"),
      Row(1, "a", 1, "A") ::
        Row(2, "b", 2, "B") ::
        Row(3, "c", 3, "C") ::
        Row(4, "d", 4, "D") ::
        Row(null, null, 5, "E") ::
        Row(null, null, 6, "F") :: Nil)
    checkAnswer(
      lowerCaseData.join(upperCaseData, $"n" === $"N" && $"n" > 1, "right"),
      Row(null, null, 1, "A") ::
        Row(2, "b", 2, "B") ::
        Row(3, "c", 3, "C") ::
        Row(4, "d", 4, "D") ::
        Row(null, null, 5, "E") ::
        Row(null, null, 6, "F") :: Nil)
    checkAnswer(
      lowerCaseData.join(upperCaseData, $"n" === $"N" && $"N" > 1, "right"),
      Row(null, null, 1, "A") ::
        Row(2, "b", 2, "B") ::
        Row(3, "c", 3, "C") ::
        Row(4, "d", 4, "D") ::
        Row(null, null, 5, "E") ::
        Row(null, null, 6, "F") :: Nil)
    checkAnswer(
      lowerCaseData.join(upperCaseData, $"n" === $"N" && $"l" > $"L", "right"),
      Row(1, "a", 1, "A") ::
        Row(2, "b", 2, "B") ::
        Row(3, "c", 3, "C") ::
        Row(4, "d", 4, "D") ::
        Row(null, null, 5, "E") ::
        Row(null, null, 6, "F") :: Nil)

    // Make sure we are choosing right.outputPartitioning as the
    // outputPartitioning for the outer join operator.
    checkAnswer(
      sql(
        """
          |SELECT l.a, count(*)
          |FROM allNulls l RIGHT OUTER JOIN upperCaseData r ON (l.a = r.N)
          |GROUP BY l.a
        """.stripMargin),
      Row(null,
        6))

    checkAnswer(
      sql(
        """
          |SELECT r.N, count(*)
          |FROM allNulls l RIGHT OUTER JOIN upperCaseData r ON (l.a = r.N)
          |GROUP BY r.N
        """.stripMargin),
      Row(1
        , 1) ::
        Row(2, 1) ::
        Row(3, 1) ::
        Row(4, 1) ::
        Row(5, 1) ::
        Row(6, 1) :: Nil)
  }

  test("full outer join") {
    upperCaseData.where('N <= 4).registerTempTable("left")
    upperCaseData.where('N >= 3).registerTempTable("right")

    val left = UnresolvedRelation(TableIdentifier("left"), None)
    val right = UnresolvedRelation(TableIdentifier("right"), None)

    checkAnswer(
      left.join(right, $"left.N" === $"right.N", "full"),
      Row(1, "A", null, null) ::
        Row(2, "B", null, null) ::
        Row(3, "C", 3, "C") ::
        Row(4, "D", 4, "D") ::
        Row(null, null, 5, "E") ::
        Row(null, null, 6, "F") :: Nil)

    checkAnswer(
      left.join(right, ($"left.N" === $"right.N") && ($"left.N" !== 3), "full"),
      Row(1, "A", null, null) ::
        Row(2, "B", null, null) ::
        Row(3, "C", null, null) ::
        Row(null, null, 3, "C") ::
        Row(4, "D", 4, "D") ::
        Row(null, null, 5, "E") ::
        Row(null, null, 6, "F") :: Nil)

    checkAnswer(
      left.join(right, ($"left.N" === $"right.N") && ($"right.N" !== 3), "full"),
      Row(1, "A", null, null) ::
        Row(2, "B", null, null) ::
        Row(3, "C", null, null) ::
        Row(null, null, 3, "C") ::
        Row(4, "D", 4, "D") ::
        Row(null, null, 5, "E") ::
        Row(null, null, 6, "F") :: Nil)

    // Make sure we are UnknownPartitioning as the outputPartitioning for the outer join
    // operator.
    checkAnswer(
      sql(
        """
        |SELECT l.a, count(*)
        |FROM allNulls l FULL OUTER JOIN upperCaseData r ON (l.a = r.N)
        |GROUP BY l.a
      """.
          stripMargin),
      Row(null, 10))

    checkAnswer(
      sql(
        """
          |SELECT r.N, count(*)
          |FROM allNulls l FULL OUTER JOIN upperCaseData r ON (l.a = r.N)
          |GROUP BY r.N
        """.stripMargin),
      Row
        (1, 1) ::
        Row(2, 1) ::
        Row(3, 1) ::
        Row(4, 1) ::
        Row(5, 1) ::
        Row(6, 1) ::
        Row(null, 4) :: Nil)

    checkAnswer(
      sql(
        """
          |SELECT l.N, count(*)
          |FROM upperCaseData l FULL OUTER JOIN allNulls r ON (l.N = r.a)
          |GROUP BY l.N
        """.stripMargin),
      Row(1
        , 1) ::
        Row(2, 1) ::
        Row(3, 1) ::
        Row(4, 1) ::
        Row(5, 1) ::
        Row(6, 1) ::
        Row(null, 4) :: Nil)

    checkAnswer(
      sql(
        """
        |SELECT r.a, count(*)
        |FROM upperCaseData l FULL OUTER JOIN allNulls r ON (l.N = r.a)
        |GROUP BY r.a
      """.
          stripMargin),
      Row(null, 10))
  }

  test("broadcasted left semi join operator selection") {
    sqlContext.cacheManager.clearCache()
    sql("CACHE TABLE testData")

    withSQLConf(SQLConf.AUTO_BROADCASTJOIN_THRESHOLD.key -> "1000000000") {
      Seq(
        ("SELECT * FROM testData LEFT SEMI JOIN testData2 ON key = a",
          classOf[BroadcastLeftSemiJoinHash])
      ).foreach {
        case (query, joinClass) => assertJoin(query, joinClass)
      }
    }

    withSQLConf(SQLConf.AUTO_BROADCASTJOIN_THRESHOLD.key -> "-1") {
      Seq(
        ("SELECT * FROM testData LEFT SEMI JOIN testData2 ON key = a", classOf[LeftSemiJoinHash])
      ).foreach {
        case (query, joinClass) => assertJoin(query, joinClass)
      }
    }

    sql("UNCACHE TABLE testData")
  }

  test("cross join with broadcast") {
    sql("CACHE TABLE testData")

    val sizeInByteOfTestData = statisticSizeInByte(sqlContext.table("testData"))

    // we set the threshold is greater than statistic of the cached table testData
    withSQLConf(
      SQLConf.AUTO_BROADCASTJOIN_THRESHOLD.key -> (sizeInByteOfTestData + 1).toString()) {

      assert(statisticSizeInByte(sqlContext.table("testData2")) >
        sqlContext.conf.autoBroadcastJoinThreshold)

      assert(statisticSizeInByte(sqlContext.table("testData")) <
        sqlContext.conf.autoBroadcastJoinThreshold)

      Seq(
        ("SELECT * FROM testData LEFT SEMI JOIN testData2 ON key = a",
          classOf[LeftSemiJoinHash]),
        ("SELECT * FROM testData LEFT SEMI JOIN testData2",
          classOf[LeftSemiJoinBNL]),
        ("SELECT * FROM testData JOIN testData2",
          classOf[BroadcastNestedLoopJoin]),
        ("SELECT * FROM testData JOIN testData2 WHERE key = 2",
          classOf[BroadcastNestedLoopJoin]),
        ("SELECT * FROM testData LEFT JOIN testData2",
          classOf[BroadcastNestedLoopJoin]),
        ("SELECT * FROM testData RIGHT JOIN testData2",
          classOf[BroadcastNestedLoopJoin]),
        ("SELECT * FROM testData FULL OUTER JOIN testData2",
          classOf[BroadcastNestedLoopJoin]),
        ("SELECT * FROM testData LEFT JOIN testData2 WHERE key = 2",
          classOf[BroadcastNestedLoopJoin]),
        ("SELECT * FROM testData RIGHT JOIN testData2 WHERE key = 2",
          classOf[BroadcastNestedLoopJoin]),
        ("SELECT * FROM testData FULL OUTER JOIN testData2 WHERE key = 2",
          classOf[BroadcastNestedLoopJoin]),
        ("SELECT * FROM testData JOIN testData2 WHERE key > a",
          classOf[BroadcastNestedLoopJoin]),
        ("SELECT * FROM testData FULL OUTER JOIN testData2 WHERE key > a",
          classOf[BroadcastNestedLoopJoin]),
        ("SELECT * FROM testData left JOIN testData2 WHERE (key * a != key + a)",
          classOf[BroadcastNestedLoopJoin]),
        ("SELECT * FROM testData right JOIN testData2 WHERE (key * a != key + a)",
          classOf[BroadcastNestedLoopJoin]),
        ("SELECT * FROM testData full JOIN testData2 WHERE (key * a != key + a)",
          classOf[BroadcastNestedLoopJoin])
      ).foreach { case (query, joinClass) => assertJoin(query, joinClass) }

      checkAnswer(
        sql(
          """
            SELECT x.value, y.a, y.b FROM testData x JOIN testData2 y WHERE x.key = 2
          """.stripMargin),
        Row("2", 1, 1) ::
        Row("2", 1, 2) ::
        Row("2", 2, 1) ::
        Row("2", 2, 2) ::
        Row("2", 3, 1) ::
        Row("2", 3, 2) :: Nil)

      checkAnswer(
        sql(
          """
            SELECT x.value, y.a, y.b FROM testData x JOIN testData2 y WHERE x.key < y.a
          """.stripMargin),
        Row("1", 2, 1) ::
        Row("1", 2, 2) ::
        Row("1", 3, 1) ::
        Row("1", 3, 2) ::
        Row("2", 3, 1) ::
        Row("2", 3, 2) :: Nil)

      checkAnswer(
        sql(
          """
            SELECT x.value, y.a, y.b FROM testData x JOIN testData2 y ON x.key < y.a
          """.stripMargin),
        Row("1", 2, 1) ::
          Row("1", 2, 2) ::
          Row("1", 3, 1) ::
          Row("1", 3, 2) ::
          Row("2", 3, 1) ::
          Row("2", 3, 2) :: Nil)
    }

    sql("UNCACHE TABLE testData")
  }

  test("left semi join") {
    val df = sql("SELECT * FROM testData2 LEFT SEMI JOIN testData ON key = a")
    checkAnswer(df,
      Row(1, 1) ::
        Row(1, 2) ::
        Row(2, 1) ::
        Row(2, 2) ::
        Row(3, 1) ::
        Row(3, 2) :: Nil)
  }
}<|MERGE_RESOLUTION|>--- conflicted
+++ resolved
@@ -63,7 +63,6 @@
   test("join operator selection") {
     sqlContext.cacheManager.clearCache()
 
-<<<<<<< HEAD
     withSQLConf("spark.sql.autoBroadcastJoinThreshold" -> "0") {
       Seq(
         ("SELECT * FROM testData LEFT SEMI JOIN testData2 ON key = a", classOf[LeftSemiJoinHash]),
@@ -85,7 +84,7 @@
         ("SELECT * FROM testData JOIN testData2 ON key = a where key = 2", classOf[SortMergeJoin]),
         ("SELECT * FROM testData LEFT JOIN testData2 ON key = a", classOf[SortMergeOuterJoin]),
         ("SELECT * FROM testData RIGHT JOIN testData2 ON key = a where key = 2",
-          classOf[SortMergeOuterJoin]),
+          classOf[SortMergeJoin]),
         ("SELECT * FROM testData right join testData2 ON key = a and key = 2",
           classOf[SortMergeOuterJoin]),
         ("SELECT * FROM testData full outer join testData2 ON key = a",
@@ -98,38 +97,6 @@
           classOf[BroadcastNestedLoopJoin])
       ).foreach { case (query, joinClass) => assertJoin(query, joinClass) }
     }
-=======
-    Seq(
-      ("SELECT * FROM testData LEFT SEMI JOIN testData2 ON key = a", classOf[LeftSemiJoinHash]),
-      ("SELECT * FROM testData LEFT SEMI JOIN testData2", classOf[LeftSemiJoinBNL]),
-      ("SELECT * FROM testData JOIN testData2", classOf[CartesianProduct]),
-      ("SELECT * FROM testData JOIN testData2 WHERE key = 2", classOf[CartesianProduct]),
-      ("SELECT * FROM testData LEFT JOIN testData2", classOf[CartesianProduct]),
-      ("SELECT * FROM testData RIGHT JOIN testData2", classOf[CartesianProduct]),
-      ("SELECT * FROM testData FULL OUTER JOIN testData2", classOf[CartesianProduct]),
-      ("SELECT * FROM testData LEFT JOIN testData2 WHERE key = 2", classOf[CartesianProduct]),
-      ("SELECT * FROM testData RIGHT JOIN testData2 WHERE key = 2", classOf[CartesianProduct]),
-      ("SELECT * FROM testData FULL OUTER JOIN testData2 WHERE key = 2", classOf[CartesianProduct]),
-      ("SELECT * FROM testData JOIN testData2 WHERE key > a", classOf[CartesianProduct]),
-      ("SELECT * FROM testData FULL OUTER JOIN testData2 WHERE key > a", classOf[CartesianProduct]),
-      ("SELECT * FROM testData JOIN testData2 ON key = a", classOf[SortMergeJoin]),
-      ("SELECT * FROM testData JOIN testData2 ON key = a and key = 2", classOf[SortMergeJoin]),
-      ("SELECT * FROM testData JOIN testData2 ON key = a where key = 2", classOf[SortMergeJoin]),
-      ("SELECT * FROM testData LEFT JOIN testData2 ON key = a", classOf[SortMergeOuterJoin]),
-      ("SELECT * FROM testData RIGHT JOIN testData2 ON key = a where key = 2",
-        classOf[SortMergeJoin]), // converted from Right Outer to Inner
-      ("SELECT * FROM testData right join testData2 ON key = a and key = 2",
-        classOf[SortMergeOuterJoin]),
-      ("SELECT * FROM testData full outer join testData2 ON key = a",
-        classOf[SortMergeOuterJoin]),
-      ("SELECT * FROM testData left JOIN testData2 ON (key * a != key + a)",
-        classOf[BroadcastNestedLoopJoin]),
-      ("SELECT * FROM testData right JOIN testData2 ON (key * a != key + a)",
-        classOf[BroadcastNestedLoopJoin]),
-      ("SELECT * FROM testData full JOIN testData2 ON (key * a != key + a)",
-        classOf[BroadcastNestedLoopJoin])
-    ).foreach { case (query, joinClass) => assertJoin(query, joinClass) }
->>>>>>> 00461bb9
   }
 
 //  ignore("SortMergeJoin shouldn't work on unsortable columns") {
