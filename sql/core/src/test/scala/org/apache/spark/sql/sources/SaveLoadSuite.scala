/*
 * Licensed to the Apache Software Foundation (ASF) under one or more
 * contributor license agreements.  See the NOTICE file distributed with
 * this work for additional information regarding copyright ownership.
 * The ASF licenses this file to You under the Apache License, Version 2.0
 * (the "License"); you may not use this file except in compliance with
 * the License.  You may obtain a copy of the License at
 *
 *    http://www.apache.org/licenses/LICENSE-2.0
 *
 * Unless required by applicable law or agreed to in writing, software
 * distributed under the License is distributed on an "AS IS" BASIS,
 * WITHOUT WARRANTIES OR CONDITIONS OF ANY KIND, either express or implied.
 * See the License for the specific language governing permissions and
 * limitations under the License.
 */

package org.apache.spark.sql.sources

import java.io.File

<<<<<<< HEAD
import org.apache.spark.sql.{SaveMode, SQLConf, DataFrame}
=======
import org.scalatest.BeforeAndAfterAll

import org.apache.spark.sql.{AnalysisException, SaveMode, SQLConf, DataFrame}
>>>>>>> 3c9802d9
import org.apache.spark.sql.types._
import org.apache.spark.util.Utils

class SaveLoadSuite extends DataSourceTest {
  private lazy val sparkContext = caseInsensitiveContext.sparkContext
  private var originalDefaultSource: String = null
  private var path: File = null
  private var df: DataFrame = null

  override def beforeAll(): Unit = {
    super.beforeAll()
    originalDefaultSource = caseInsensitiveContext.conf.defaultDataSourceName

    path = Utils.createTempDir()
    path.delete()

    val rdd = sparkContext.parallelize((1 to 10).map(i => s"""{"a":$i, "b":"str${i}"}"""))
    df = caseInsensitiveContext.read.json(rdd)
    df.registerTempTable("jsonTable")
  }

  override def afterAll(): Unit = {
    caseInsensitiveContext.conf.setConf(SQLConf.DEFAULT_DATA_SOURCE_NAME, originalDefaultSource)
    super.afterAll()
  }

  after {
    caseInsensitiveContext.conf.setConf(SQLConf.DEFAULT_DATA_SOURCE_NAME, originalDefaultSource)
    Utils.deleteRecursively(path)
  }

  def checkLoad(expectedDF: DataFrame = df, tbl: String = "jsonTable"): Unit = {
    caseInsensitiveContext.conf.setConf(
      SQLConf.DEFAULT_DATA_SOURCE_NAME, "org.apache.spark.sql.json")
    checkAnswer(caseInsensitiveContext.read.load(path.toString), expectedDF.collect())

    // Test if we can pick up the data source name passed in load.
    caseInsensitiveContext.conf.setConf(SQLConf.DEFAULT_DATA_SOURCE_NAME, "not a source name")
    checkAnswer(caseInsensitiveContext.read.format("json").load(path.toString),
      expectedDF.collect())
    checkAnswer(caseInsensitiveContext.read.format("json").load(path.toString),
      expectedDF.collect())
    val schema = StructType(StructField("b", StringType, true) :: Nil)
    checkAnswer(
      caseInsensitiveContext.read.format("json").schema(schema).load(path.toString),
<<<<<<< HEAD
      caseInsensitiveContext.sql("SELECT b FROM jsonTable").collect())
=======
      sql(s"SELECT b FROM $tbl").collect())
>>>>>>> 3c9802d9
  }

  test("save with path and load") {
    caseInsensitiveContext.conf.setConf(
      SQLConf.DEFAULT_DATA_SOURCE_NAME, "org.apache.spark.sql.json")
    df.write.save(path.toString)
    checkLoad()
  }

  test("save with string mode and path, and load") {
    caseInsensitiveContext.conf.setConf(
      SQLConf.DEFAULT_DATA_SOURCE_NAME, "org.apache.spark.sql.json")
    path.createNewFile()
    df.write.mode("overwrite").save(path.toString)
    checkLoad()
  }

  test("save with path and datasource, and load") {
    caseInsensitiveContext.conf.setConf(SQLConf.DEFAULT_DATA_SOURCE_NAME, "not a source name")
    df.write.json(path.toString)
    checkLoad()
  }

  test("save with data source and options, and load") {
    caseInsensitiveContext.conf.setConf(SQLConf.DEFAULT_DATA_SOURCE_NAME, "not a source name")
    df.write.mode(SaveMode.ErrorIfExists).json(path.toString)
    checkLoad()
  }

  test("save and save again") {
    df.write.json(path.toString)

    val message = intercept[AnalysisException] {
      df.write.json(path.toString)
    }.getMessage

    assert(
      message.contains("already exists"),
      "We should complain that the path already exists.")

    if (path.exists()) Utils.deleteRecursively(path)

    df.write.json(path.toString)
    checkLoad()

    df.write.mode(SaveMode.Overwrite).json(path.toString)
    checkLoad()

    // verify the append mode
    df.write.mode(SaveMode.Append).json(path.toString)
    val df2 = df.unionAll(df)
    df2.registerTempTable("jsonTable2")

    checkLoad(df2, "jsonTable2")
  }
}<|MERGE_RESOLUTION|>--- conflicted
+++ resolved
@@ -19,13 +19,7 @@
 
 import java.io.File
 
-<<<<<<< HEAD
-import org.apache.spark.sql.{SaveMode, SQLConf, DataFrame}
-=======
-import org.scalatest.BeforeAndAfterAll
-
 import org.apache.spark.sql.{AnalysisException, SaveMode, SQLConf, DataFrame}
->>>>>>> 3c9802d9
 import org.apache.spark.sql.types._
 import org.apache.spark.util.Utils
 
@@ -71,11 +65,7 @@
     val schema = StructType(StructField("b", StringType, true) :: Nil)
     checkAnswer(
       caseInsensitiveContext.read.format("json").schema(schema).load(path.toString),
-<<<<<<< HEAD
-      caseInsensitiveContext.sql("SELECT b FROM jsonTable").collect())
-=======
-      sql(s"SELECT b FROM $tbl").collect())
->>>>>>> 3c9802d9
+      caseInsensitiveContext.sql(s"SELECT b FROM $tbl").collect())
   }
 
   test("save with path and load") {
