/*
 * Licensed to the Apache Software Foundation (ASF) under one or more
 * contributor license agreements.  See the NOTICE file distributed with
 * this work for additional information regarding copyright ownership.
 * The ASF licenses this file to You under the Apache License, Version 2.0
 * (the "License"); you may not use this file except in compliance with
 * the License.  You may obtain a copy of the License at
 *
 *    http://www.apache.org/licenses/LICENSE-2.0
 *
 * Unless required by applicable law or agreed to in writing, software
 * distributed under the License is distributed on an "AS IS" BASIS,
 * WITHOUT WARRANTIES OR CONDITIONS OF ANY KIND, either express or implied.
 * See the License for the specific language governing permissions and
 * limitations under the License.
 */

package org.apache.spark.sql.execution.command.v2

import org.apache.spark.sql.Row
import org.apache.spark.sql.catalyst.analysis.{NoSuchNamespaceException, NoSuchPartitionException}
import org.apache.spark.sql.execution.command
import org.apache.spark.util.Utils

/**
 * The class contains tests for the `SHOW TABLES` command to check V2 table catalogs.
 */
class ShowTablesSuite extends command.ShowTablesSuiteBase with CommandSuiteBase {
  override def defaultNamespace: Seq[String] = Nil

  // The test fails for V1 catalog with the error:
  // org.apache.spark.sql.AnalysisException:
  //   The namespace in session catalog must have exactly one name part: spark_catalog.n1.n2.db
  test("show tables in nested namespaces") {
    withTable(s"$catalog.n1.n2.db") {
      spark.sql(s"CREATE TABLE $catalog.n1.n2.db.table_name (id bigint, data string) $defaultUsing")
      runShowTablesSql(
        s"SHOW TABLES FROM $catalog.n1.n2.db",
        Seq(Row("n1.n2.db", "table_name", false)))
    }
  }

  // The test fails for V1 catalog with the error:
  // org.apache.spark.sql.AnalysisException:
  //   The namespace in session catalog must have exactly one name part: spark_catalog.table
  test("using v2 catalog with empty namespace") {
    withTable(s"$catalog.table") {
      spark.sql(s"CREATE TABLE $catalog.table (id bigint, data string) $defaultUsing")
      runShowTablesSql(s"SHOW TABLES FROM $catalog", Seq(Row("", "table", false)))
    }
  }

  test("show table in a not existing namespace") {
    val msg = intercept[NoSuchNamespaceException] {
      runShowTablesSql(s"SHOW TABLES IN $catalog.unknown", Seq())
    }.getMessage
    assert(msg.matches("(Database|Namespace) 'unknown' not found"))
  }

  test("SHOW TABLE EXTENDED for v2 tables") {
    val namespace = "ns1.ns2"
    val table = "tbl"
    withNamespaceAndTable(s"$namespace", s"$table", s"$catalog") { tbl =>
      sql(s"CREATE TABLE $tbl (id bigint, data string) " +
        s"$defaultUsing PARTITIONED BY (id)")
      sql(s"ALTER TABLE $tbl ADD PARTITION (id=1)")

      val result1 = sql(s"SHOW TABLE EXTENDED FROM $catalog.$namespace LIKE 'tb*'")
      assert(result1.schema.fieldNames ===
        Seq("namespace", "tableName", "isTemporary", "information"))
      assert(result1.collect()(0).length == 4)
      assert(result1.collect()(0)(3) ==
        s"""Namespace: ns1.ns2
           |Table: tbl
           |Type: MANAGED
           |Provider: _
           |Owner: ${Utils.getCurrentUserName()}
           |Partition Provider: Catalog
           |Partition Columns: `id`
           |Schema: root
           | |-- id: long (nullable = true)
           | |-- data: string (nullable = true)
           |""".stripMargin)

      val result2 = sql(s"SHOW TABLE EXTENDED IN $catalog.$namespace LIKE 'tb*'")
      assert(result2.schema.fieldNames ===
        Seq("namespace", "tableName", "isTemporary", "information"))
      assert(result2.collect()(0).length == 4)
      assert(result2.collect()(0)(3) ===
        s"""Namespace: ns1.ns2
           |Table: tbl
           |Type: MANAGED
           |Provider: _
           |Owner: ${Utils.getCurrentUserName()}
           |Partition Provider: Catalog
           |Partition Columns: `id`
           |Schema: root
           | |-- id: long (nullable = true)
           | |-- data: string (nullable = true)
           |""".stripMargin)

      val result3 = sql(s"SHOW TABLE EXTENDED FROM $catalog.$namespace " +
        s"LIKE 'tb*' PARTITION(id = 1)")
      assert(result3.schema.fieldNames ===
        Seq("namespace", "tableName", "isTemporary", "information"))
      assert(result3.collect()(0).length == 4)
      assert(result3.collect()(0)(3) ===
        """Partition Values: [id=1]
          |""".stripMargin)

      val result4 = sql(s"SHOW TABLE EXTENDED IN $catalog.$namespace LIKE 'tb*' PARTITION(id = 1)")
      assert(result4.schema.fieldNames ===
        Seq("namespace", "tableName", "isTemporary", "information"))
      assert(result4.collect()(0).length == 4)
      assert(result4.collect()(0)(3) ===
        """Partition Values: [id=1]
          |""".stripMargin)

      sql(s"ALTER TABLE $tbl SET LOCATION 's3://bucket/path'")
      val result5 = sql(s"SHOW TABLE EXTENDED IN $catalog.$namespace LIKE 'tb*'")
      assert(result5.schema.fieldNames ===
        Seq("namespace", "tableName", "isTemporary", "information"))
      assert(result5.collect()(0).length == 4)
      assert(result5.collect()(0)(1) === "tbl")
      assert(result5.collect()(0)(3) ===
        s"""Namespace: ns1.ns2
           |Table: tbl
           |Type: MANAGED
           |Location: s3://bucket/path
           |Provider: _
           |Owner: ${Utils.getCurrentUserName()}
           |Schema: root
           | |-- id: long (nullable = true)
           | |-- data: string (nullable = true)
           |""".stripMargin)
    }
  }

  test("SHOW TABLE EXTENDED in a not existing partition") {
    val namespace = "ns1.ns2"
    val table = "tbl"
    withNamespaceAndTable(s"$namespace", s"$table", s"$catalog") { tbl =>
      sql(s"CREATE TABLE $tbl (id bigint, data string) " +
        s"$defaultUsing PARTITIONED BY (id)")
      sql(s"ALTER TABLE $tbl ADD PARTITION (id=1)")
      val errMsg = intercept[NoSuchPartitionException] {
        sql(s"SHOW TABLE EXTENDED IN $catalog.$namespace LIKE 'tb*' PARTITION(id = 2)")
      }.getMessage
      assert(errMsg === "Partition not found in table ns1.ns2.tbl: 2 -> id")
    }
  }

<<<<<<< HEAD
  test("SHOW TABLE EXTENDED in a not existing table") {
    val table = "people"
    withTable(s"$catalog.$table") {
      val result = sql(s"SHOW TABLE EXTENDED FROM $catalog LIKE '*$table*'")
      assert(result.schema.fieldNames ===
          Seq("namespace", "tableName", "isTemporary", "information"))
      assert(result.collect().isEmpty)
    }
=======
  test("show table in a not existing namespace") {
    val e = intercept[NoSuchNamespaceException] {
      runShowTablesSql(s"SHOW TABLES IN $catalog.unknown", Seq())
    }
    checkError(e,
      errorClass = "SCHEMA_NOT_FOUND",
      parameters = Map("schemaName" -> "`unknown`"))
>>>>>>> 4d26c0ad
  }
}<|MERGE_RESOLUTION|>--- conflicted
+++ resolved
@@ -51,10 +51,12 @@
   }
 
   test("show table in a not existing namespace") {
-    val msg = intercept[NoSuchNamespaceException] {
+    val e = intercept[NoSuchNamespaceException] {
       runShowTablesSql(s"SHOW TABLES IN $catalog.unknown", Seq())
-    }.getMessage
-    assert(msg.matches("(Database|Namespace) 'unknown' not found"))
+    }
+    checkError(e,
+      errorClass = "SCHEMA_NOT_FOUND",
+      parameters = Map("schemaName" -> "`unknown`"))
   }
 
   test("SHOW TABLE EXTENDED for v2 tables") {
@@ -150,7 +152,6 @@
     }
   }
 
-<<<<<<< HEAD
   test("SHOW TABLE EXTENDED in a not existing table") {
     val table = "people"
     withTable(s"$catalog.$table") {
@@ -159,14 +160,5 @@
           Seq("namespace", "tableName", "isTemporary", "information"))
       assert(result.collect().isEmpty)
     }
-=======
-  test("show table in a not existing namespace") {
-    val e = intercept[NoSuchNamespaceException] {
-      runShowTablesSql(s"SHOW TABLES IN $catalog.unknown", Seq())
-    }
-    checkError(e,
-      errorClass = "SCHEMA_NOT_FOUND",
-      parameters = Map("schemaName" -> "`unknown`"))
->>>>>>> 4d26c0ad
   }
 }