--- conflicted
+++ resolved
@@ -20,16 +20,9 @@
 import java.sql.{Connection, Driver}
 import javax.security.auth.login.Configuration
 
-<<<<<<< HEAD
-import org.mockito.Mockito._
-import org.scalatestplus.mockito.MockitoSugar
-
-import org.apache.spark.sql.internal.SQLConf
-import org.apache.spark.sql.jdbc.JdbcConnectionProvider
-=======
 import org.apache.spark.SparkConf
 import org.apache.spark.sql.internal.StaticSQLConf
->>>>>>> c1b3f86c
+import org.apache.spark.sql.jdbc.JdbcConnectionProvider
 import org.apache.spark.sql.test.SharedSparkSession
 
 class ConnectionProviderSuite
@@ -51,7 +44,6 @@
     assert(providers.size === 6)
   }
 
-<<<<<<< HEAD
   test("Disabled provider must not be loaded") {
     withSQLConf(SQLConf.DISABLED_JDBC_CONN_PROVIDER_LIST.key -> "db2") {
       val providers = ConnectionProvider.loadProviders()
@@ -138,8 +130,6 @@
     assert(err.getMessage.contains("Could not find a JDBC connection provider with name 'test'"))
   }
 
-=======
->>>>>>> c1b3f86c
   test("Multiple security configs must be reachable") {
     Configuration.setConfiguration(null)
     val postgresProvider = new PostgresConnectionProvider()
