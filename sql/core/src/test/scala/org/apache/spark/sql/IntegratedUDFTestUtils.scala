--- conflicted
+++ resolved
@@ -404,12 +404,8 @@
         pythonVer = pythonVer,
         broadcastVars = List.empty[Broadcast[PythonBroadcast]].asJava,
         accumulator = null),
-<<<<<<< HEAD
       returnType = Some(returnType),
-=======
-      returnType = returnType,
       pythonEvalType = evalType,
->>>>>>> 4771853c
       udfDeterministic = deterministic)
   }
 
