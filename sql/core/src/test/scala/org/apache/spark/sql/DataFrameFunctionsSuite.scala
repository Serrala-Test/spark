--- conflicted
+++ resolved
@@ -2302,59 +2302,6 @@
     assert(ex5.getMessage.contains("function map_zip_with does not support ordering on type map"))
   }
 
-<<<<<<< HEAD
-  test("arrays zip_with function - for primitive types") {
-    val df1 = Seq[(Seq[Integer], Seq[Integer])](
-      (Seq(9001, 9002, 9003), Seq(4, 5, 6)),
-      (Seq(1, 2), Seq(3, 4)),
-      (Seq.empty, Seq.empty),
-      (null, null)
-    ).toDF("val1", "val2")
-    val df2 = Seq[(Seq[Integer], Seq[Long])](
-      (Seq(1, null, 3), Seq(1L, 2L)),
-      (Seq(1, 2, 3), Seq(4L, 11L))
-    ).toDF("val1", "val2")
-
-    val expectedValue1 = Seq(
-      Row(Seq(9005, 9007, 9009)),
-      Row(Seq(4, 6)),
-      Row(Seq.empty),
-      Row(null))
-    checkAnswer(df1.selectExpr("zip_with(val1, val2, (x, y) -> x + y)"), expectedValue1)
-
-    val expectedValue2 = Seq(
-      Row(Seq(Row(1L, 1), Row(2L, null), Row(null, 3))),
-      Row(Seq(Row(4L, 1), Row(11L, 2), Row(null, 3))))
-    checkAnswer(df2.selectExpr("zip_with(val1, val2, (x, y) -> (y, x))"), expectedValue2)
-  }
-
-  test("arrays zip_with function - for non-primitive types") {
-    val df = Seq(
-      (Seq("a"), Seq("x", "y", "z")),
-      (Seq("a", null), Seq("x", "y")),
-      (Seq.empty[String], Seq.empty[String]),
-      (Seq("a", "b", "c"), null)
-    ).toDF("val1", "val2")
-
-    val expectedValue1 = Seq(
-      Row(Seq(Row("x", "a"), Row("y", null), Row("z", null))),
-      Row(Seq(Row("x", "a"), Row("y", null))),
-      Row(Seq.empty),
-      Row(null))
-    checkAnswer(df.selectExpr("zip_with(val1, val2, (x, y) -> (y, x))"), expectedValue1)
-  }
-
-  test("arrays zip_with function - invalid") {
-    val df = Seq(
-      (Seq("c", "a", "b"), Seq("x", "y", "z"), 1),
-      (Seq("b", null, "c", null), Seq("x"), 2),
-      (Seq.empty, Seq("x", "z"), 3),
-      (null, Seq("x", "z"), 4)
-    ).toDF("a1", "a2", "i")
-
-    val ex1 = intercept[AnalysisException] {
-      df.selectExpr("zip_with(a1, a2, x -> x)")
-=======
   test("transform keys function - primitive data types") {
     val dfExample1 = Seq(
       Map[Int, Int](1 -> 1, 9 -> 9, 8 -> 8, 7 -> 7)
@@ -2421,26 +2368,10 @@
 
     val ex1 = intercept[AnalysisException] {
       dfExample1.selectExpr("transform_keys(i, k -> k)")
->>>>>>> 5b4a38d8
     }
     assert(ex1.getMessage.contains("The number of lambda function arguments '1' does not match"))
 
     val ex2 = intercept[AnalysisException] {
-<<<<<<< HEAD
-      df.selectExpr("zip_with(a1, a2, (acc, x) -> x, (acc, x) -> x)")
-    }
-    assert(ex2.getMessage.contains("Invalid number of arguments for function zip_with"))
-
-    val ex3 = intercept[AnalysisException] {
-      df.selectExpr("zip_with(i, a2, (acc, x) -> x)")
-    }
-    assert(ex3.getMessage.contains("data type mismatch: argument 1 requires array type"))
-
-    val ex4 = intercept[AnalysisException] {
-      df.selectExpr("zip_with(a1, a, (acc, x) -> x)")
-    }
-    assert(ex4.getMessage.contains("cannot resolve '`a`'"))
-=======
       dfExample1.selectExpr("transform_keys(i, (k, v, x) -> k + 1)")
     }
     assert(ex2.getMessage.contains(
@@ -2456,7 +2387,6 @@
     }
     assert(ex4.getMessage.contains(
       "data type mismatch: argument 1 requires map type"))
->>>>>>> 5b4a38d8
   }
 
   private def assertValuesDoNotChangeAfterCoalesceOrUnion(v: Column): Unit = {
