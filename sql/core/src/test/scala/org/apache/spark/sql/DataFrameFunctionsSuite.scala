/*
 * Licensed to the Apache Software Foundation (ASF) under one or more
 * contributor license agreements.  See the NOTICE file distributed with
 * this work for additional information regarding copyright ownership.
 * The ASF licenses this file to You under the Apache License, Version 2.0
 * (the "License"); you may not use this file except in compliance with
 * the License.  You may obtain a copy of the License at
 *
 *    http://www.apache.org/licenses/LICENSE-2.0
 *
 * Unless required by applicable law or agreed to in writing, software
 * distributed under the License is distributed on an "AS IS" BASIS,
 * WITHOUT WARRANTIES OR CONDITIONS OF ANY KIND, either express or implied.
 * See the License for the specific language governing permissions and
 * limitations under the License.
 */

package org.apache.spark.sql

import org.apache.spark.sql.TestData._
import org.apache.spark.sql.functions._
import org.apache.spark.sql.types._

/**
 * Test suite for functions in [[org.apache.spark.sql.functions]].
 */
class DataFrameFunctionsSuite extends QueryTest {

  private lazy val ctx = org.apache.spark.sql.test.TestSQLContext
  import ctx.implicits._

  test("array with column name") {
    val df = Seq((0, 1)).toDF("a", "b")
    val row = df.select(array("a", "b")).first()

    val expectedType = ArrayType(IntegerType, containsNull = false)
    assert(row.schema(0).dataType === expectedType)
    assert(row.getAs[Seq[Int]](0) === Seq(0, 1))
  }

  test("array with column expression") {
    val df = Seq((0, 1)).toDF("a", "b")
    val row = df.select(array(col("a"), col("b") + col("b"))).first()

    val expectedType = ArrayType(IntegerType, containsNull = false)
    assert(row.schema(0).dataType === expectedType)
    assert(row.getAs[Seq[Int]](0) === Seq(0, 2))
  }

  // Turn this on once we add a rule to the analyzer to throw a friendly exception
  ignore("array: throw exception if putting columns of different types into an array") {
    val df = Seq((0, "str")).toDF("a", "b")
    intercept[AnalysisException] {
      df.select(array("a", "b"))
    }
  }

  test("struct with column name") {
    val df = Seq((1, "str")).toDF("a", "b")
    val row = df.select(struct("a", "b")).first()

    val expectedType = StructType(Seq(
      StructField("a", IntegerType, nullable = false),
      StructField("b", StringType)
    ))
    assert(row.schema(0).dataType === expectedType)
    assert(row.getAs[Row](0) === Row(1, "str"))
  }

  test("struct with column expression") {
    val df = Seq((1, "str")).toDF("a", "b")
    val row = df.select(struct((col("a") * 2).as("c"), col("b"))).first()

    val expectedType = StructType(Seq(
      StructField("c", IntegerType, nullable = false),
      StructField("b", StringType)
    ))
    assert(row.schema(0).dataType === expectedType)
    assert(row.getAs[Row](0) === Row(2, "str"))
  }

  test("struct: must use named column expression") {
    intercept[IllegalArgumentException] {
      struct(col("a") * 2)
    }
  }

  test("constant functions") {
    checkAnswer(
      testData2.select(e()).limit(1),
      Row(scala.math.E)
    )
    checkAnswer(
      testData2.select(pi()).limit(1),
      Row(scala.math.Pi)
    )
    checkAnswer(
      ctx.sql("SELECT E()"),
      Row(scala.math.E)
    )
    checkAnswer(
      ctx.sql("SELECT PI()"),
      Row(scala.math.Pi)
    )
  }

  test("bitwiseNOT") {
    checkAnswer(
      testData2.select(bitwiseNOT($"a")),
      testData2.collect().toSeq.map(r => Row(~r.getInt(0))))
  }

<<<<<<< HEAD
  test("log") {
    val df = Seq[(Integer, Integer)]((123, null)).toDF("a", "b")
    checkAnswer(
      df.select(org.apache.spark.sql.functions.log("a"),
      org.apache.spark.sql.functions.log(2.0, "a"),
      org.apache.spark.sql.functions.log("b")),
      Row(math.log(123), math.log(123) / math.log(2), null))

    checkAnswer(
      df.selectExpr("log(a)", "log(2.0, a)", "log(b)"),
      Row(math.log(123), math.log(123) / math.log(2), null))
  }

  test("length") {
=======
  test("if function") {
    val df = Seq((1, 2)).toDF("a", "b")
    checkAnswer(
      df.selectExpr("if(a = 1, 'one', 'not_one')", "if(b = 1, 'one', 'not_one')"),
      Row("one", "not_one"))
  }

  test("nvl function") {
    checkAnswer(
      ctx.sql("SELECT nvl(null, 'x'), nvl('y', 'x'), nvl(null, null)"),
      Row("x", "y", null))
  }

  test("string length function") {
>>>>>>> 767cc94c
    checkAnswer(
      nullStrings.select(strlen($"s"), strlen("s")),
      nullStrings.collect().toSeq.map { r =>
        val v = r.getString(1)
        val l = if (v == null) null else v.length
        Row(l, l)
      })

    checkAnswer(
      nullStrings.selectExpr("length(s)"),
      nullStrings.collect().toSeq.map { r =>
        val v = r.getString(1)
        val l = if (v == null) null else v.length
        Row(l)
      })
  }
}<|MERGE_RESOLUTION|>--- conflicted
+++ resolved
@@ -110,22 +110,6 @@
       testData2.collect().toSeq.map(r => Row(~r.getInt(0))))
   }
 
-<<<<<<< HEAD
-  test("log") {
-    val df = Seq[(Integer, Integer)]((123, null)).toDF("a", "b")
-    checkAnswer(
-      df.select(org.apache.spark.sql.functions.log("a"),
-      org.apache.spark.sql.functions.log(2.0, "a"),
-      org.apache.spark.sql.functions.log("b")),
-      Row(math.log(123), math.log(123) / math.log(2), null))
-
-    checkAnswer(
-      df.selectExpr("log(a)", "log(2.0, a)", "log(b)"),
-      Row(math.log(123), math.log(123) / math.log(2), null))
-  }
-
-  test("length") {
-=======
   test("if function") {
     val df = Seq((1, 2)).toDF("a", "b")
     checkAnswer(
@@ -140,7 +124,6 @@
   }
 
   test("string length function") {
->>>>>>> 767cc94c
     checkAnswer(
       nullStrings.select(strlen($"s"), strlen("s")),
       nullStrings.collect().toSeq.map { r =>
