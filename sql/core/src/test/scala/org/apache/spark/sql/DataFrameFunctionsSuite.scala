--- conflicted
+++ resolved
@@ -1147,22 +1147,6 @@
     sdf.cache()
     testNonPrimitiveType()
 
-<<<<<<< HEAD
-    checkError(
-      exception = intercept[AnalysisException] {
-        OneRowRelation().selectExpr("map_from_entries(array(struct(1, 'a', 'b')))")
-      },
-      errorClass = "DATATYPE_MISMATCH.UNEXPECTED_INPUT_TYPE",
-      parameters = Map(
-        "sqlExpr" -> "\"map_from_entries(array(struct(1, a, b)))\"",
-        "paramIndex" -> "1",
-        "inputSql" -> "\"array(struct(1, a, b))\"",
-        "inputType" -> "\"ARRAY<STRUCT<col1: INT, col2: STRING, col3: STRING>>\"",
-        "requiredType" -> "\"ARRAY\" of pair \"STRUCT\""
-      ),
-      queryContext = Array(ExpectedContext("", "", 0, 43,
-        "map_from_entries(array(struct(1, 'a', 'b')))"))
-=======
     val wrongTypeDF = Seq(1, 2).toDF("a")
     checkError(
       exception = intercept[AnalysisException] {
@@ -1175,7 +1159,6 @@
         "childExpr" -> "\"a\"",
         "childType" -> "\"INT\""
       )
->>>>>>> 57d49255
     )
   }
 
