--- conflicted
+++ resolved
@@ -2302,17 +2302,99 @@
     assert(ex5.getMessage.contains("function map_zip_with does not support ordering on type map"))
   }
 
-<<<<<<< HEAD
-  test("transform values function - test primitive data types") {
-=======
   test("transform keys function - primitive data types") {
->>>>>>> ea63a7a1
     val dfExample1 = Seq(
       Map[Int, Int](1 -> 1, 9 -> 9, 8 -> 8, 7 -> 7)
     ).toDF("i")
 
     val dfExample2 = Seq(
-<<<<<<< HEAD
+      Map[Int, Double](1 -> 1.0, 2 -> 1.40, 3 -> 1.70)
+    ).toDF("j")
+
+    val dfExample3 = Seq(
+      Map[Int, Boolean](25 -> true, 26 -> false)
+    ).toDF("x")
+
+    val dfExample4 = Seq(
+      Map[Array[Int], Boolean](Array(1, 2) -> false)
+    ).toDF("y")
+
+
+    def testMapOfPrimitiveTypesCombination(): Unit = {
+      checkAnswer(dfExample1.selectExpr("transform_keys(i, (k, v) -> k + v)"),
+        Seq(Row(Map(2 -> 1, 18 -> 9, 16 -> 8, 14 -> 7))))
+
+      checkAnswer(dfExample2.selectExpr("transform_keys(j, " +
+        "(k, v) -> map_from_arrays(ARRAY(1, 2, 3), ARRAY('one', 'two', 'three'))[k])"),
+        Seq(Row(Map("one" -> 1.0, "two" -> 1.4, "three" -> 1.7))))
+
+      checkAnswer(dfExample2.selectExpr("transform_keys(j, (k, v) -> CAST(v * 2 AS BIGINT) + k)"),
+        Seq(Row(Map(3 -> 1.0, 4 -> 1.4, 6 -> 1.7))))
+
+      checkAnswer(dfExample2.selectExpr("transform_keys(j, (k, v) -> k + v)"),
+        Seq(Row(Map(2.0 -> 1.0, 3.4 -> 1.4, 4.7 -> 1.7))))
+
+      checkAnswer(dfExample3.selectExpr("transform_keys(x, (k, v) ->  k % 2 = 0 OR v)"),
+        Seq(Row(Map(true -> true, true -> false))))
+
+      checkAnswer(dfExample3.selectExpr("transform_keys(x, (k, v) -> if(v, 2 * k, 3 * k))"),
+        Seq(Row(Map(50 -> true, 78 -> false))))
+
+      checkAnswer(dfExample3.selectExpr("transform_keys(x, (k, v) -> if(v, 2 * k, 3 * k))"),
+        Seq(Row(Map(50 -> true, 78 -> false))))
+
+      checkAnswer(dfExample4.selectExpr("transform_keys(y, (k, v) -> array_contains(k, 3) AND v)"),
+        Seq(Row(Map(false -> false))))
+    }
+
+    // Test with local relation, the Project will be evaluated without codegen
+    testMapOfPrimitiveTypesCombination()
+    dfExample1.cache()
+    dfExample2.cache()
+    dfExample3.cache()
+    dfExample4.cache()
+    // Test with cached relation, the Project will be evaluated with codegen
+    testMapOfPrimitiveTypesCombination()
+  }
+
+  test("transform keys function - Invalid lambda functions and exceptions") {
+    val dfExample1 = Seq(
+      Map[String, String]("a" -> null)
+    ).toDF("i")
+
+    val dfExample2 = Seq(
+      Seq(1, 2, 3, 4)
+    ).toDF("j")
+
+    val ex1 = intercept[AnalysisException] {
+      dfExample1.selectExpr("transform_keys(i, k -> k)")
+    }
+    assert(ex1.getMessage.contains("The number of lambda function arguments '1' does not match"))
+
+    val ex2 = intercept[AnalysisException] {
+      dfExample1.selectExpr("transform_keys(i, (k, v, x) -> k + 1)")
+    }
+    assert(ex2.getMessage.contains(
+      "The number of lambda function arguments '3' does not match"))
+
+    val ex3 = intercept[RuntimeException] {
+      dfExample1.selectExpr("transform_keys(i, (k, v) -> v)").show()
+    }
+    assert(ex3.getMessage.contains("Cannot use null as map key!"))
+
+    val ex4 = intercept[AnalysisException] {
+      dfExample2.selectExpr("transform_keys(j, (k, v) -> k + 1)")
+    }
+    assert(ex4.getMessage.contains(
+      "data type mismatch: argument 1 requires map type"))
+  }
+
+  test("transform values function - test primitive data types") {
+    val dfExample1 = Seq(
+      Map[Int, Int](1 -> 1, 9 -> 9, 8 -> 8, 7 -> 7)
+    ).toDF("i")
+
+    val dfExample2 = Seq(
       Map[Boolean, String](false -> "abc", true -> "def")
     ).toDF("x")
 
@@ -2366,61 +2448,17 @@
         Seq(Row(Map(1 -> 3))))
     }
 
-=======
-      Map[Int, Double](1 -> 1.0, 2 -> 1.40, 3 -> 1.70)
-    ).toDF("j")
-
-    val dfExample3 = Seq(
-      Map[Int, Boolean](25 -> true, 26 -> false)
-    ).toDF("x")
-
-    val dfExample4 = Seq(
-      Map[Array[Int], Boolean](Array(1, 2) -> false)
-    ).toDF("y")
-
-
-    def testMapOfPrimitiveTypesCombination(): Unit = {
-      checkAnswer(dfExample1.selectExpr("transform_keys(i, (k, v) -> k + v)"),
-        Seq(Row(Map(2 -> 1, 18 -> 9, 16 -> 8, 14 -> 7))))
-
-      checkAnswer(dfExample2.selectExpr("transform_keys(j, " +
-        "(k, v) -> map_from_arrays(ARRAY(1, 2, 3), ARRAY('one', 'two', 'three'))[k])"),
-        Seq(Row(Map("one" -> 1.0, "two" -> 1.4, "three" -> 1.7))))
-
-      checkAnswer(dfExample2.selectExpr("transform_keys(j, (k, v) -> CAST(v * 2 AS BIGINT) + k)"),
-        Seq(Row(Map(3 -> 1.0, 4 -> 1.4, 6 -> 1.7))))
-
-      checkAnswer(dfExample2.selectExpr("transform_keys(j, (k, v) -> k + v)"),
-        Seq(Row(Map(2.0 -> 1.0, 3.4 -> 1.4, 4.7 -> 1.7))))
-
-      checkAnswer(dfExample3.selectExpr("transform_keys(x, (k, v) ->  k % 2 = 0 OR v)"),
-        Seq(Row(Map(true -> true, true -> false))))
-
-      checkAnswer(dfExample3.selectExpr("transform_keys(x, (k, v) -> if(v, 2 * k, 3 * k))"),
-        Seq(Row(Map(50 -> true, 78 -> false))))
-
-      checkAnswer(dfExample3.selectExpr("transform_keys(x, (k, v) -> if(v, 2 * k, 3 * k))"),
-        Seq(Row(Map(50 -> true, 78 -> false))))
-
-      checkAnswer(dfExample4.selectExpr("transform_keys(y, (k, v) -> array_contains(k, 3) AND v)"),
-        Seq(Row(Map(false -> false))))
-    }
->>>>>>> ea63a7a1
     // Test with local relation, the Project will be evaluated without codegen
     testMapOfPrimitiveTypesCombination()
     dfExample1.cache()
     dfExample2.cache()
     dfExample3.cache()
     dfExample4.cache()
-<<<<<<< HEAD
     dfExample5.cache()
-=======
->>>>>>> ea63a7a1
     // Test with cached relation, the Project will be evaluated with codegen
     testMapOfPrimitiveTypesCombination()
   }
 
-<<<<<<< HEAD
   test("transform values function - test empty") {
     val dfExample1 = Seq(
       Map.empty[Integer, Integer]
@@ -2520,38 +2558,6 @@
     dfExample2.cache()
     dfExample3.cache()
     testInvalidLambdaFunctions()
-=======
-  test("transform keys function - Invalid lambda functions and exceptions") {
-
-    val dfExample1 = Seq(
-      Map[String, String]("a" -> null)
-    ).toDF("i")
-
-    val dfExample2 = Seq(
-      Seq(1, 2, 3, 4)
-    ).toDF("j")
-
-    val ex1 = intercept[AnalysisException] {
-      dfExample1.selectExpr("transform_keys(i, k -> k)")
-    }
-    assert(ex1.getMessage.contains("The number of lambda function arguments '1' does not match"))
-
-    val ex2 = intercept[AnalysisException] {
-      dfExample1.selectExpr("transform_keys(i, (k, v, x) -> k + 1)")
-    }
-    assert(ex2.getMessage.contains(
-      "The number of lambda function arguments '3' does not match"))
-
-    val ex3 = intercept[RuntimeException] {
-      dfExample1.selectExpr("transform_keys(i, (k, v) -> v)").show()
-    }
-    assert(ex3.getMessage.contains("Cannot use null as map key!"))
-
-    val ex4 = intercept[AnalysisException] {
-      dfExample2.selectExpr("transform_keys(j, (k, v) -> k + 1)")
-    }
-    assert(ex4.getMessage.contains(
-      "data type mismatch: argument 1 requires map type"))
   }
 
   test("arrays zip_with function - for primitive types") {
@@ -2615,7 +2621,6 @@
       df.selectExpr("zip_with(a1, a, (acc, x) -> x)")
     }
     assert(ex4.getMessage.contains("cannot resolve '`a`'"))
->>>>>>> ea63a7a1
   }
 
   private def assertValuesDoNotChangeAfterCoalesceOrUnion(v: Column): Unit = {
