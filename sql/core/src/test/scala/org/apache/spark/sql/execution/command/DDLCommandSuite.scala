/*
 * Licensed to the Apache Software Foundation (ASF) under one or more
 * contributor license agreements.  See the NOTICE file distributed with
 * this work for additional information regarding copyright ownership.
 * The ASF licenses this file to You under the Apache License, Version 2.0
 * (the "License"); you may not use this file except in compliance with
 * the License.  You may obtain a copy of the License at
 *
 *    http://www.apache.org/licenses/LICENSE-2.0
 *
 * Unless required by applicable law or agreed to in writing, software
 * distributed under the License is distributed on an "AS IS" BASIS,
 * WITHOUT WARRANTIES OR CONDITIONS OF ANY KIND, either express or implied.
 * See the License for the specific language governing permissions and
 * limitations under the License.
 */

package org.apache.spark.sql.execution.command

import scala.reflect.{classTag, ClassTag}

import org.apache.spark.sql.catalyst.TableIdentifier
import org.apache.spark.sql.catalyst.catalog._
import org.apache.spark.sql.catalyst.parser.ParseException
import org.apache.spark.sql.catalyst.plans.PlanTest
import org.apache.spark.sql.catalyst.plans.logical.Project
import org.apache.spark.sql.execution.SparkSqlParser
import org.apache.spark.sql.execution.datasources.CreateTable
import org.apache.spark.sql.internal.{HiveSerDe, SQLConf}
import org.apache.spark.sql.types.{IntegerType, StringType, StructType}


// TODO: merge this with DDLSuite (SPARK-14441)
class DDLCommandSuite extends PlanTest {
  private lazy val parser = new SparkSqlParser(new SQLConf)

  private def assertUnsupported(sql: String, containsThesePhrases: Seq[String] = Seq()): Unit = {
    val e = intercept[ParseException] {
      parser.parsePlan(sql)
    }
    assert(e.getMessage.toLowerCase.contains("operation not allowed"))
    containsThesePhrases.foreach { p => assert(e.getMessage.toLowerCase.contains(p.toLowerCase)) }
  }

  private def parseAs[T: ClassTag](query: String): T = {
    parser.parsePlan(query) match {
      case t: T => t
      case other =>
        fail(s"Expected to parse ${classTag[T].runtimeClass} from query," +
          s"got ${other.getClass.getName}: $query")
    }
  }

  test("create database") {
    val sql =
      """
       |CREATE DATABASE IF NOT EXISTS database_name
       |COMMENT 'database_comment' LOCATION '/home/user/db'
       |WITH DBPROPERTIES ('a'='a', 'b'='b', 'c'='c')
      """.stripMargin
    val parsed = parser.parsePlan(sql)
    val expected = CreateDatabaseCommand(
      "database_name",
      ifNotExists = true,
      Some("/home/user/db"),
      Some("database_comment"),
      Map("a" -> "a", "b" -> "b", "c" -> "c"))
    comparePlans(parsed, expected)
  }

  test("create database - property values must be set") {
    assertUnsupported(
      sql = "CREATE DATABASE my_db WITH DBPROPERTIES('key_without_value', 'key_with_value'='x')",
      containsThesePhrases = Seq("key_without_value"))
  }

  test("drop database") {
    val sql1 = "DROP DATABASE IF EXISTS database_name RESTRICT"
    val sql2 = "DROP DATABASE IF EXISTS database_name CASCADE"
    val sql3 = "DROP SCHEMA IF EXISTS database_name RESTRICT"
    val sql4 = "DROP SCHEMA IF EXISTS database_name CASCADE"
    // The default is restrict=true
    val sql5 = "DROP DATABASE IF EXISTS database_name"
    // The default is ifExists=false
    val sql6 = "DROP DATABASE database_name"
    val sql7 = "DROP DATABASE database_name CASCADE"

    val parsed1 = parser.parsePlan(sql1)
    val parsed2 = parser.parsePlan(sql2)
    val parsed3 = parser.parsePlan(sql3)
    val parsed4 = parser.parsePlan(sql4)
    val parsed5 = parser.parsePlan(sql5)
    val parsed6 = parser.parsePlan(sql6)
    val parsed7 = parser.parsePlan(sql7)

    val expected1 = DropDatabaseCommand(
      "database_name",
      ifExists = true,
      cascade = false)
    val expected2 = DropDatabaseCommand(
      "database_name",
      ifExists = true,
      cascade = true)
    val expected3 = DropDatabaseCommand(
      "database_name",
      ifExists = false,
      cascade = false)
    val expected4 = DropDatabaseCommand(
      "database_name",
      ifExists = false,
      cascade = true)

    comparePlans(parsed1, expected1)
    comparePlans(parsed2, expected2)
    comparePlans(parsed3, expected1)
    comparePlans(parsed4, expected2)
    comparePlans(parsed5, expected1)
    comparePlans(parsed6, expected3)
    comparePlans(parsed7, expected4)
  }

  test("alter database set dbproperties") {
    // ALTER (DATABASE|SCHEMA) database_name SET DBPROPERTIES (property_name=property_value, ...)
    val sql1 = "ALTER DATABASE database_name SET DBPROPERTIES ('a'='a', 'b'='b', 'c'='c')"
    val sql2 = "ALTER SCHEMA database_name SET DBPROPERTIES ('a'='a')"

    val parsed1 = parser.parsePlan(sql1)
    val parsed2 = parser.parsePlan(sql2)

    val expected1 = AlterDatabasePropertiesCommand(
      "database_name",
      Map("a" -> "a", "b" -> "b", "c" -> "c"))
    val expected2 = AlterDatabasePropertiesCommand(
      "database_name",
      Map("a" -> "a"))

    comparePlans(parsed1, expected1)
    comparePlans(parsed2, expected2)
  }

  test("alter database - property values must be set") {
    assertUnsupported(
      sql = "ALTER DATABASE my_db SET DBPROPERTIES('key_without_value', 'key_with_value'='x')",
      containsThesePhrases = Seq("key_without_value"))
  }

  test("describe database") {
    // DESCRIBE DATABASE [EXTENDED] db_name;
    val sql1 = "DESCRIBE DATABASE EXTENDED db_name"
    val sql2 = "DESCRIBE DATABASE db_name"

    val parsed1 = parser.parsePlan(sql1)
    val parsed2 = parser.parsePlan(sql2)

    val expected1 = DescribeDatabaseCommand(
      "db_name",
      extended = true)
    val expected2 = DescribeDatabaseCommand(
      "db_name",
      extended = false)

    comparePlans(parsed1, expected1)
    comparePlans(parsed2, expected2)
  }

  test("create function") {
    val sql1 =
      """
       |CREATE TEMPORARY FUNCTION helloworld as
       |'com.matthewrathbone.example.SimpleUDFExample' USING JAR '/path/to/jar1',
       |JAR '/path/to/jar2'
     """.stripMargin
    val sql2 =
      """
        |CREATE FUNCTION hello.world as
        |'com.matthewrathbone.example.SimpleUDFExample' USING ARCHIVE '/path/to/archive',
        |FILE '/path/to/file'
      """.stripMargin
    val parsed1 = parser.parsePlan(sql1)
    val parsed2 = parser.parsePlan(sql2)
    val expected1 = CreateFunctionCommand(
      None,
      "helloworld",
      "com.matthewrathbone.example.SimpleUDFExample",
      Seq(
        FunctionResource(FunctionResourceType.fromString("jar"), "/path/to/jar1"),
        FunctionResource(FunctionResourceType.fromString("jar"), "/path/to/jar2")),
      isTemp = true)
    val expected2 = CreateFunctionCommand(
      Some("hello"),
      "world",
      "com.matthewrathbone.example.SimpleUDFExample",
      Seq(
        FunctionResource(FunctionResourceType.fromString("archive"), "/path/to/archive"),
        FunctionResource(FunctionResourceType.fromString("file"), "/path/to/file")),
      isTemp = false)
    comparePlans(parsed1, expected1)
    comparePlans(parsed2, expected2)
  }

  test("drop function") {
    val sql1 = "DROP TEMPORARY FUNCTION helloworld"
    val sql2 = "DROP TEMPORARY FUNCTION IF EXISTS helloworld"
    val sql3 = "DROP FUNCTION hello.world"
    val sql4 = "DROP FUNCTION IF EXISTS hello.world"

    val parsed1 = parser.parsePlan(sql1)
    val parsed2 = parser.parsePlan(sql2)
    val parsed3 = parser.parsePlan(sql3)
    val parsed4 = parser.parsePlan(sql4)

    val expected1 = DropFunctionCommand(
      None,
      "helloworld",
      ifExists = false,
      isTemp = true)
    val expected2 = DropFunctionCommand(
      None,
      "helloworld",
      ifExists = true,
      isTemp = true)
    val expected3 = DropFunctionCommand(
      Some("hello"),
      "world",
      ifExists = false,
      isTemp = false)
    val expected4 = DropFunctionCommand(
      Some("hello"),
      "world",
      ifExists = true,
      isTemp = false)

    comparePlans(parsed1, expected1)
    comparePlans(parsed2, expected2)
    comparePlans(parsed3, expected3)
    comparePlans(parsed4, expected4)
  }

  test("create table - table file format") {
    val allSources = Seq("parquet", "parquetfile", "orc", "orcfile", "avro", "avrofile",
      "sequencefile", "rcfile", "textfile")

    allSources.foreach { s =>
      val query = s"CREATE TABLE my_tab STORED AS $s"
<<<<<<< HEAD
      val ct = parseAs[CreateTableCommand](query)
      val hiveSerde = HiveSerDe.sourceToSerDe(s)
=======
      val ct = parseAs[CreateTable](query)
      val hiveSerde = HiveSerDe.sourceToSerDe(s, new SQLConf)
>>>>>>> 5effc016
      assert(hiveSerde.isDefined)
      assert(ct.tableDesc.storage.serde == hiveSerde.get.serde)
      assert(ct.tableDesc.storage.inputFormat == hiveSerde.get.inputFormat)
      assert(ct.tableDesc.storage.outputFormat == hiveSerde.get.outputFormat)
    }
  }

  test("create table - row format and table file format") {
    val createTableStart = "CREATE TABLE my_tab ROW FORMAT"
    val fileFormat = s"STORED AS INPUTFORMAT 'inputfmt' OUTPUTFORMAT 'outputfmt'"
    val query1 = s"$createTableStart SERDE 'anything' $fileFormat"
    val query2 = s"$createTableStart DELIMITED FIELDS TERMINATED BY ' ' $fileFormat"

    // No conflicting serdes here, OK
    val parsed1 = parseAs[CreateTable](query1)
    assert(parsed1.tableDesc.storage.serde == Some("anything"))
    assert(parsed1.tableDesc.storage.inputFormat == Some("inputfmt"))
    assert(parsed1.tableDesc.storage.outputFormat == Some("outputfmt"))
    val parsed2 = parseAs[CreateTable](query2)
    assert(parsed2.tableDesc.storage.serde.isEmpty)
    assert(parsed2.tableDesc.storage.inputFormat == Some("inputfmt"))
    assert(parsed2.tableDesc.storage.outputFormat == Some("outputfmt"))
  }

  test("create table - row format serde and generic file format") {
    val allSources = Seq("parquet", "orc", "avro", "sequencefile", "rcfile", "textfile")
    val supportedSources = Set("sequencefile", "rcfile", "textfile")

    allSources.foreach { s =>
      val query = s"CREATE TABLE my_tab ROW FORMAT SERDE 'anything' STORED AS $s"
      if (supportedSources.contains(s)) {
<<<<<<< HEAD
        val ct = parseAs[CreateTableCommand](query)
        val hiveSerde = HiveSerDe.sourceToSerDe(s)
=======
        val ct = parseAs[CreateTable](query)
        val hiveSerde = HiveSerDe.sourceToSerDe(s, new SQLConf)
>>>>>>> 5effc016
        assert(hiveSerde.isDefined)
        assert(ct.tableDesc.storage.serde == Some("anything"))
        assert(ct.tableDesc.storage.inputFormat == hiveSerde.get.inputFormat)
        assert(ct.tableDesc.storage.outputFormat == hiveSerde.get.outputFormat)
      } else {
        assertUnsupported(query, Seq("row format serde", "incompatible", s))
      }
    }
  }

  test("create table - row format delimited and generic file format") {
    val allSources = Seq("parquet", "orc", "avro", "sequencefile", "rcfile", "textfile")
    val supportedSources = Set("textfile")

    allSources.foreach { s =>
      val query = s"CREATE TABLE my_tab ROW FORMAT DELIMITED FIELDS TERMINATED BY ' ' STORED AS $s"
      if (supportedSources.contains(s)) {
<<<<<<< HEAD
        val ct = parseAs[CreateTableCommand](query)
        val hiveSerde = HiveSerDe.sourceToSerDe(s)
=======
        val ct = parseAs[CreateTable](query)
        val hiveSerde = HiveSerDe.sourceToSerDe(s, new SQLConf)
>>>>>>> 5effc016
        assert(hiveSerde.isDefined)
        assert(ct.tableDesc.storage.serde == hiveSerde.get.serde)
        assert(ct.tableDesc.storage.inputFormat == hiveSerde.get.inputFormat)
        assert(ct.tableDesc.storage.outputFormat == hiveSerde.get.outputFormat)
      } else {
        assertUnsupported(query, Seq("row format delimited", "only compatible with 'textfile'", s))
      }
    }
  }

  test("create external table - location must be specified") {
    assertUnsupported(
      sql = "CREATE EXTERNAL TABLE my_tab",
      containsThesePhrases = Seq("create external table", "location"))
    val query = "CREATE EXTERNAL TABLE my_tab LOCATION '/something/anything'"
    val ct = parseAs[CreateTable](query)
    assert(ct.tableDesc.tableType == CatalogTableType.EXTERNAL)
    assert(ct.tableDesc.storage.locationUri == Some("/something/anything"))
  }

  test("create table - property values must be set") {
    assertUnsupported(
      sql = "CREATE TABLE my_tab TBLPROPERTIES('key_without_value', 'key_with_value'='x')",
      containsThesePhrases = Seq("key_without_value"))
    assertUnsupported(
      sql = "CREATE TABLE my_tab ROW FORMAT SERDE 'serde' " +
        "WITH SERDEPROPERTIES('key_without_value', 'key_with_value'='x')",
      containsThesePhrases = Seq("key_without_value"))
  }

  test("create table - location implies external") {
    val query = "CREATE TABLE my_tab LOCATION '/something/anything'"
    val ct = parseAs[CreateTable](query)
    assert(ct.tableDesc.tableType == CatalogTableType.EXTERNAL)
    assert(ct.tableDesc.storage.locationUri == Some("/something/anything"))
  }

  test("create table using - with partitioned by") {
    val query = "CREATE TABLE my_tab(a INT comment 'test', b STRING) " +
      "USING parquet PARTITIONED BY (a)"

    val expectedTableDesc = CatalogTable(
      identifier = TableIdentifier("my_tab"),
      tableType = CatalogTableType.MANAGED,
      storage = CatalogStorageFormat.empty,
      schema = new StructType()
        .add("a", IntegerType, nullable = true, "test")
        .add("b", StringType),
      provider = Some("parquet"),
      partitionColumnNames = Seq("a")
    )

    parser.parsePlan(query) match {
      case CreateTable(tableDesc, _, None) =>
        assert(tableDesc == expectedTableDesc.copy(createTime = tableDesc.createTime))
      case other =>
        fail(s"Expected to parse ${classOf[CreateTableCommand].getClass.getName} from query," +
          s"got ${other.getClass.getName}: $query")
    }
  }

  test("create table using - with bucket") {
    val query = "CREATE TABLE my_tab(a INT, b STRING) USING parquet " +
      "CLUSTERED BY (a) SORTED BY (b) INTO 5 BUCKETS"

    val expectedTableDesc = CatalogTable(
      identifier = TableIdentifier("my_tab"),
      tableType = CatalogTableType.MANAGED,
      storage = CatalogStorageFormat.empty,
      schema = new StructType().add("a", IntegerType).add("b", StringType),
      provider = Some("parquet"),
      bucketSpec = Some(BucketSpec(5, Seq("a"), Seq("b")))
    )

    parser.parsePlan(query) match {
      case CreateTable(tableDesc, _, None) =>
        assert(tableDesc == expectedTableDesc.copy(createTime = tableDesc.createTime))
      case other =>
        fail(s"Expected to parse ${classOf[CreateTableCommand].getClass.getName} from query," +
          s"got ${other.getClass.getName}: $query")
    }
  }

  // ALTER TABLE table_name RENAME TO new_table_name;
  // ALTER VIEW view_name RENAME TO new_view_name;
  test("alter table/view: rename table/view") {
    val sql_table = "ALTER TABLE table_name RENAME TO new_table_name"
    val sql_view = sql_table.replace("TABLE", "VIEW")
    val parsed_table = parser.parsePlan(sql_table)
    val parsed_view = parser.parsePlan(sql_view)
    val expected_table = AlterTableRenameCommand(
      TableIdentifier("table_name", None),
      TableIdentifier("new_table_name", None),
      isView = false)
    val expected_view = AlterTableRenameCommand(
      TableIdentifier("table_name", None),
      TableIdentifier("new_table_name", None),
      isView = true)
    comparePlans(parsed_table, expected_table)
    comparePlans(parsed_view, expected_view)
  }

  // ALTER TABLE table_name SET TBLPROPERTIES ('comment' = new_comment);
  // ALTER TABLE table_name UNSET TBLPROPERTIES [IF EXISTS] ('comment', 'key');
  // ALTER VIEW view_name SET TBLPROPERTIES ('comment' = new_comment);
  // ALTER VIEW view_name UNSET TBLPROPERTIES [IF EXISTS] ('comment', 'key');
  test("alter table/view: alter table/view properties") {
    val sql1_table = "ALTER TABLE table_name SET TBLPROPERTIES ('test' = 'test', " +
      "'comment' = 'new_comment')"
    val sql2_table = "ALTER TABLE table_name UNSET TBLPROPERTIES ('comment', 'test')"
    val sql3_table = "ALTER TABLE table_name UNSET TBLPROPERTIES IF EXISTS ('comment', 'test')"
    val sql1_view = sql1_table.replace("TABLE", "VIEW")
    val sql2_view = sql2_table.replace("TABLE", "VIEW")
    val sql3_view = sql3_table.replace("TABLE", "VIEW")

    val parsed1_table = parser.parsePlan(sql1_table)
    val parsed2_table = parser.parsePlan(sql2_table)
    val parsed3_table = parser.parsePlan(sql3_table)
    val parsed1_view = parser.parsePlan(sql1_view)
    val parsed2_view = parser.parsePlan(sql2_view)
    val parsed3_view = parser.parsePlan(sql3_view)

    val tableIdent = TableIdentifier("table_name", None)
    val expected1_table = AlterTableSetPropertiesCommand(
      tableIdent, Map("test" -> "test", "comment" -> "new_comment"), isView = false)
    val expected2_table = AlterTableUnsetPropertiesCommand(
      tableIdent, Seq("comment", "test"), ifExists = false, isView = false)
    val expected3_table = AlterTableUnsetPropertiesCommand(
      tableIdent, Seq("comment", "test"), ifExists = true, isView = false)
    val expected1_view = expected1_table.copy(isView = true)
    val expected2_view = expected2_table.copy(isView = true)
    val expected3_view = expected3_table.copy(isView = true)

    comparePlans(parsed1_table, expected1_table)
    comparePlans(parsed2_table, expected2_table)
    comparePlans(parsed3_table, expected3_table)
    comparePlans(parsed1_view, expected1_view)
    comparePlans(parsed2_view, expected2_view)
    comparePlans(parsed3_view, expected3_view)
  }

  test("alter table - property values must be set") {
    assertUnsupported(
      sql = "ALTER TABLE my_tab SET TBLPROPERTIES('key_without_value', 'key_with_value'='x')",
      containsThesePhrases = Seq("key_without_value"))
  }

  test("alter table unset properties - property values must NOT be set") {
    assertUnsupported(
      sql = "ALTER TABLE my_tab UNSET TBLPROPERTIES('key_without_value', 'key_with_value'='x')",
      containsThesePhrases = Seq("key_with_value"))
  }

  test("alter table: SerDe properties") {
    val sql1 = "ALTER TABLE table_name SET SERDE 'org.apache.class'"
    val sql2 =
      """
       |ALTER TABLE table_name SET SERDE 'org.apache.class'
       |WITH SERDEPROPERTIES ('columns'='foo,bar', 'field.delim' = ',')
      """.stripMargin
    val sql3 =
      """
       |ALTER TABLE table_name SET SERDEPROPERTIES ('columns'='foo,bar',
       |'field.delim' = ',')
      """.stripMargin
    val sql4 =
      """
       |ALTER TABLE table_name PARTITION (test, dt='2008-08-08',
       |country='us') SET SERDE 'org.apache.class' WITH SERDEPROPERTIES ('columns'='foo,bar',
       |'field.delim' = ',')
      """.stripMargin
    val sql5 =
      """
       |ALTER TABLE table_name PARTITION (test, dt='2008-08-08',
       |country='us') SET SERDEPROPERTIES ('columns'='foo,bar', 'field.delim' = ',')
      """.stripMargin
    val parsed1 = parser.parsePlan(sql1)
    val parsed2 = parser.parsePlan(sql2)
    val parsed3 = parser.parsePlan(sql3)
    val parsed4 = parser.parsePlan(sql4)
    val parsed5 = parser.parsePlan(sql5)
    val tableIdent = TableIdentifier("table_name", None)
    val expected1 = AlterTableSerDePropertiesCommand(
      tableIdent, Some("org.apache.class"), None, None)
    val expected2 = AlterTableSerDePropertiesCommand(
      tableIdent,
      Some("org.apache.class"),
      Some(Map("columns" -> "foo,bar", "field.delim" -> ",")),
      None)
    val expected3 = AlterTableSerDePropertiesCommand(
      tableIdent, None, Some(Map("columns" -> "foo,bar", "field.delim" -> ",")), None)
    val expected4 = AlterTableSerDePropertiesCommand(
      tableIdent,
      Some("org.apache.class"),
      Some(Map("columns" -> "foo,bar", "field.delim" -> ",")),
      Some(Map("test" -> null, "dt" -> "2008-08-08", "country" -> "us")))
    val expected5 = AlterTableSerDePropertiesCommand(
      tableIdent,
      None,
      Some(Map("columns" -> "foo,bar", "field.delim" -> ",")),
      Some(Map("test" -> null, "dt" -> "2008-08-08", "country" -> "us")))
    comparePlans(parsed1, expected1)
    comparePlans(parsed2, expected2)
    comparePlans(parsed3, expected3)
    comparePlans(parsed4, expected4)
    comparePlans(parsed5, expected5)
  }

  test("alter table - SerDe property values must be set") {
    assertUnsupported(
      sql = "ALTER TABLE my_tab SET SERDE 'serde' " +
        "WITH SERDEPROPERTIES('key_without_value', 'key_with_value'='x')",
      containsThesePhrases = Seq("key_without_value"))
  }

  // ALTER TABLE table_name ADD [IF NOT EXISTS] PARTITION partition_spec
  // [LOCATION 'location1'] partition_spec [LOCATION 'location2'] ...;
  test("alter table: add partition") {
    val sql1 =
      """
       |ALTER TABLE table_name ADD IF NOT EXISTS PARTITION
       |(dt='2008-08-08', country='us') LOCATION 'location1' PARTITION
       |(dt='2009-09-09', country='uk')
      """.stripMargin
    val sql2 = "ALTER TABLE table_name ADD PARTITION (dt='2008-08-08') LOCATION 'loc'"

    val parsed1 = parser.parsePlan(sql1)
    val parsed2 = parser.parsePlan(sql2)

    val expected1 = AlterTableAddPartitionCommand(
      TableIdentifier("table_name", None),
      Seq(
        (Map("dt" -> "2008-08-08", "country" -> "us"), Some("location1")),
        (Map("dt" -> "2009-09-09", "country" -> "uk"), None)),
      ifNotExists = true)
    val expected2 = AlterTableAddPartitionCommand(
      TableIdentifier("table_name", None),
      Seq((Map("dt" -> "2008-08-08"), Some("loc"))),
      ifNotExists = false)

    comparePlans(parsed1, expected1)
    comparePlans(parsed2, expected2)
  }

  test("alter view: add partition (not supported)") {
    assertUnsupported(
      """
        |ALTER VIEW view_name ADD IF NOT EXISTS PARTITION
        |(dt='2008-08-08', country='us') PARTITION
        |(dt='2009-09-09', country='uk')
      """.stripMargin)
  }

  test("alter table: rename partition") {
    val sql =
      """
       |ALTER TABLE table_name PARTITION (dt='2008-08-08', country='us')
       |RENAME TO PARTITION (dt='2008-09-09', country='uk')
      """.stripMargin
    val parsed = parser.parsePlan(sql)
    val expected = AlterTableRenamePartitionCommand(
      TableIdentifier("table_name", None),
      Map("dt" -> "2008-08-08", "country" -> "us"),
      Map("dt" -> "2008-09-09", "country" -> "uk"))
    comparePlans(parsed, expected)
  }

  test("alter table: exchange partition (not supported)") {
    assertUnsupported(
      """
       |ALTER TABLE table_name_1 EXCHANGE PARTITION
       |(dt='2008-08-08', country='us') WITH TABLE table_name_2
      """.stripMargin)
  }

  // ALTER TABLE table_name DROP [IF EXISTS] PARTITION spec1[, PARTITION spec2, ...]
  // ALTER VIEW table_name DROP [IF EXISTS] PARTITION spec1[, PARTITION spec2, ...]
  test("alter table/view: drop partitions") {
    val sql1_table =
      """
       |ALTER TABLE table_name DROP IF EXISTS PARTITION
       |(dt='2008-08-08', country='us'), PARTITION (dt='2009-09-09', country='uk')
      """.stripMargin
    val sql2_table =
      """
       |ALTER TABLE table_name DROP PARTITION
       |(dt='2008-08-08', country='us'), PARTITION (dt='2009-09-09', country='uk')
      """.stripMargin
    val sql1_view = sql1_table.replace("TABLE", "VIEW")
    val sql2_view = sql2_table.replace("TABLE", "VIEW")

    val parsed1_table = parser.parsePlan(sql1_table)
    val parsed2_table = parser.parsePlan(sql2_table)
    val parsed1_purge = parser.parsePlan(sql1_table + " PURGE")
    assertUnsupported(sql1_view)
    assertUnsupported(sql2_view)

    val tableIdent = TableIdentifier("table_name", None)
    val expected1_table = AlterTableDropPartitionCommand(
      tableIdent,
      Seq(
        Map("dt" -> "2008-08-08", "country" -> "us"),
        Map("dt" -> "2009-09-09", "country" -> "uk")),
      ifExists = true,
      purge = false)
    val expected2_table = expected1_table.copy(ifExists = false)
    val expected1_purge = expected1_table.copy(purge = true)

    comparePlans(parsed1_table, expected1_table)
    comparePlans(parsed2_table, expected2_table)
    comparePlans(parsed1_purge, expected1_purge)
  }

  test("alter table: archive partition (not supported)") {
    assertUnsupported("ALTER TABLE table_name ARCHIVE PARTITION (dt='2008-08-08', country='us')")
  }

  test("alter table: unarchive partition (not supported)") {
    assertUnsupported("ALTER TABLE table_name UNARCHIVE PARTITION (dt='2008-08-08', country='us')")
  }

  test("alter table: set file format (not allowed)") {
    assertUnsupported(
      "ALTER TABLE table_name SET FILEFORMAT INPUTFORMAT 'test' OUTPUTFORMAT 'test'")
    assertUnsupported(
      "ALTER TABLE table_name PARTITION (dt='2008-08-08', country='us') " +
        "SET FILEFORMAT PARQUET")
  }

  test("alter table: set location") {
    val sql1 = "ALTER TABLE table_name SET LOCATION 'new location'"
    val sql2 = "ALTER TABLE table_name PARTITION (dt='2008-08-08', country='us') " +
      "SET LOCATION 'new location'"
    val parsed1 = parser.parsePlan(sql1)
    val parsed2 = parser.parsePlan(sql2)
    val tableIdent = TableIdentifier("table_name", None)
    val expected1 = AlterTableSetLocationCommand(
      tableIdent,
      None,
      "new location")
    val expected2 = AlterTableSetLocationCommand(
      tableIdent,
      Some(Map("dt" -> "2008-08-08", "country" -> "us")),
      "new location")
    comparePlans(parsed1, expected1)
    comparePlans(parsed2, expected2)
  }

  test("alter table: touch (not supported)") {
    assertUnsupported("ALTER TABLE table_name TOUCH")
    assertUnsupported("ALTER TABLE table_name TOUCH PARTITION (dt='2008-08-08', country='us')")
  }

  test("alter table: compact (not supported)") {
    assertUnsupported("ALTER TABLE table_name COMPACT 'compaction_type'")
    assertUnsupported(
      """
        |ALTER TABLE table_name PARTITION (dt='2008-08-08', country='us')
        |COMPACT 'MAJOR'
      """.stripMargin)
  }

  test("alter table: concatenate (not supported)") {
    assertUnsupported("ALTER TABLE table_name CONCATENATE")
    assertUnsupported(
      "ALTER TABLE table_name PARTITION (dt='2008-08-08', country='us') CONCATENATE")
  }

  test("alter table: cluster by (not supported)") {
    assertUnsupported(
      "ALTER TABLE table_name CLUSTERED BY (col_name) SORTED BY (col2_name) INTO 3 BUCKETS")
    assertUnsupported("ALTER TABLE table_name CLUSTERED BY (col_name) INTO 3 BUCKETS")
    assertUnsupported("ALTER TABLE table_name NOT CLUSTERED")
    assertUnsupported("ALTER TABLE table_name NOT SORTED")
  }

  test("alter table: skewed by (not supported)") {
    assertUnsupported("ALTER TABLE table_name NOT SKEWED")
    assertUnsupported("ALTER TABLE table_name NOT STORED AS DIRECTORIES")
    assertUnsupported("ALTER TABLE table_name SET SKEWED LOCATION (col_name1=\"location1\"")
    assertUnsupported("ALTER TABLE table_name SKEWED BY (key) ON (1,5,6) STORED AS DIRECTORIES")
  }

  test("alter table: change column name/type/position/comment (not allowed)") {
    assertUnsupported("ALTER TABLE table_name CHANGE col_old_name col_new_name INT")
    assertUnsupported(
      """
       |ALTER TABLE table_name CHANGE COLUMN col_old_name col_new_name INT
       |COMMENT 'col_comment' FIRST CASCADE
      """.stripMargin)
    assertUnsupported("""
       |ALTER TABLE table_name CHANGE COLUMN col_old_name col_new_name INT
       |COMMENT 'col_comment' AFTER column_name RESTRICT
      """.stripMargin)
  }

  test("alter table: add/replace columns (not allowed)") {
    assertUnsupported(
      """
       |ALTER TABLE table_name PARTITION (dt='2008-08-08', country='us')
       |ADD COLUMNS (new_col1 INT COMMENT 'test_comment', new_col2 LONG
       |COMMENT 'test_comment2') CASCADE
      """.stripMargin)
    assertUnsupported(
      """
       |ALTER TABLE table_name REPLACE COLUMNS (new_col1 INT
       |COMMENT 'test_comment', new_col2 LONG COMMENT 'test_comment2') RESTRICT
      """.stripMargin)
  }

  test("show databases") {
    val sql1 = "SHOW DATABASES"
    val sql2 = "SHOW DATABASES LIKE 'defau*'"
    val parsed1 = parser.parsePlan(sql1)
    val expected1 = ShowDatabasesCommand(None)
    val parsed2 = parser.parsePlan(sql2)
    val expected2 = ShowDatabasesCommand(Some("defau*"))
    comparePlans(parsed1, expected1)
    comparePlans(parsed2, expected2)
  }

  test("show tblproperties") {
    val parsed1 = parser.parsePlan("SHOW TBLPROPERTIES tab1")
    val expected1 = ShowTablePropertiesCommand(TableIdentifier("tab1", None), None)
    val parsed2 = parser.parsePlan("SHOW TBLPROPERTIES tab1('propKey1')")
    val expected2 = ShowTablePropertiesCommand(TableIdentifier("tab1", None), Some("propKey1"))
    comparePlans(parsed1, expected1)
    comparePlans(parsed2, expected2)
  }

  test("SPARK-14383: DISTRIBUTE and UNSET as non-keywords") {
    val sql = "SELECT distribute, unset FROM x"
    val parsed = parser.parsePlan(sql)
    assert(parsed.isInstanceOf[Project])
  }

  test("duplicate keys in table properties") {
    val e = intercept[ParseException] {
      parser.parsePlan("ALTER TABLE dbx.tab1 SET TBLPROPERTIES ('key1' = '1', 'key1' = '2')")
    }.getMessage
    assert(e.contains("Found duplicate keys 'key1'"))
  }

  test("duplicate columns in partition specs") {
    val e = intercept[ParseException] {
      parser.parsePlan(
        "ALTER TABLE dbx.tab1 PARTITION (a='1', a='2') RENAME TO PARTITION (a='100', a='200')")
    }.getMessage
    assert(e.contains("Found duplicate keys 'a'"))
  }

  test("drop table") {
    val tableName1 = "db.tab"
    val tableName2 = "tab"

    val parsed = Seq(
        s"DROP TABLE $tableName1",
        s"DROP TABLE IF EXISTS $tableName1",
        s"DROP TABLE $tableName2",
        s"DROP TABLE IF EXISTS $tableName2",
        s"DROP TABLE $tableName2 PURGE",
        s"DROP TABLE IF EXISTS $tableName2 PURGE"
      ).map(parser.parsePlan)

    val expected = Seq(
      DropTableCommand(TableIdentifier("tab", Option("db")), ifExists = false, isView = false,
        purge = false),
      DropTableCommand(TableIdentifier("tab", Option("db")), ifExists = true, isView = false,
        purge = false),
      DropTableCommand(TableIdentifier("tab", None), ifExists = false, isView = false,
        purge = false),
      DropTableCommand(TableIdentifier("tab", None), ifExists = true, isView = false,
        purge = false),
      DropTableCommand(TableIdentifier("tab", None), ifExists = false, isView = false,
        purge = true),
      DropTableCommand(TableIdentifier("tab", None), ifExists = true, isView = false,
        purge = true))

    parsed.zip(expected).foreach { case (p, e) => comparePlans(p, e) }
  }

  test("drop view") {
    val viewName1 = "db.view"
    val viewName2 = "view"

    val parsed1 = parser.parsePlan(s"DROP VIEW $viewName1")
    val parsed2 = parser.parsePlan(s"DROP VIEW IF EXISTS $viewName1")
    val parsed3 = parser.parsePlan(s"DROP VIEW $viewName2")
    val parsed4 = parser.parsePlan(s"DROP VIEW IF EXISTS $viewName2")

    val expected1 =
      DropTableCommand(TableIdentifier("view", Option("db")), ifExists = false, isView = true,
        purge = false)
    val expected2 =
      DropTableCommand(TableIdentifier("view", Option("db")), ifExists = true, isView = true,
        purge = false)
    val expected3 =
      DropTableCommand(TableIdentifier("view", None), ifExists = false, isView = true,
        purge = false)
    val expected4 =
      DropTableCommand(TableIdentifier("view", None), ifExists = true, isView = true,
        purge = false)

    comparePlans(parsed1, expected1)
    comparePlans(parsed2, expected2)
    comparePlans(parsed3, expected3)
    comparePlans(parsed4, expected4)
  }

  test("show columns") {
    val sql1 = "SHOW COLUMNS FROM t1"
    val sql2 = "SHOW COLUMNS IN db1.t1"
    val sql3 = "SHOW COLUMNS FROM t1 IN db1"
    val sql4 = "SHOW COLUMNS FROM db1.t1 IN db1"
    val sql5 = "SHOW COLUMNS FROM db1.t1 IN db2"

    val parsed1 = parser.parsePlan(sql1)
    val expected1 = ShowColumnsCommand(TableIdentifier("t1", None))
    val parsed2 = parser.parsePlan(sql2)
    val expected2 = ShowColumnsCommand(TableIdentifier("t1", Some("db1")))
    val parsed3 = parser.parsePlan(sql3)
    val parsed4 = parser.parsePlan(sql3)
    comparePlans(parsed1, expected1)
    comparePlans(parsed2, expected2)
    comparePlans(parsed3, expected2)
    comparePlans(parsed4, expected2)
    assertUnsupported(sql5)
  }

  test("show partitions") {
    val sql1 = "SHOW PARTITIONS t1"
    val sql2 = "SHOW PARTITIONS db1.t1"
    val sql3 = "SHOW PARTITIONS t1 PARTITION(partcol1='partvalue', partcol2='partvalue')"

    val parsed1 = parser.parsePlan(sql1)
    val expected1 =
      ShowPartitionsCommand(TableIdentifier("t1", None), None)
    val parsed2 = parser.parsePlan(sql2)
    val expected2 =
      ShowPartitionsCommand(TableIdentifier("t1", Some("db1")), None)
    val expected3 =
      ShowPartitionsCommand(TableIdentifier("t1", None),
        Some(Map("partcol1" -> "partvalue", "partcol2" -> "partvalue")))
    val parsed3 = parser.parsePlan(sql3)
    comparePlans(parsed1, expected1)
    comparePlans(parsed2, expected2)
    comparePlans(parsed3, expected3)
  }

  test("support for other types in DBPROPERTIES") {
    val sql =
      """
        |CREATE DATABASE database_name
        |LOCATION '/home/user/db'
        |WITH DBPROPERTIES ('a'=1, 'b'=0.1, 'c'=TRUE)
      """.stripMargin
    val parsed = parser.parsePlan(sql)
    val expected = CreateDatabaseCommand(
      "database_name",
      ifNotExists = false,
      Some("/home/user/db"),
      None,
      Map("a" -> "1", "b" -> "0.1", "c" -> "true"))

    comparePlans(parsed, expected)
  }

  test("support for other types in TBLPROPERTIES") {
    val sql =
      """
        |ALTER TABLE table_name
        |SET TBLPROPERTIES ('a' = 1, 'b' = 0.1, 'c' = TRUE)
      """.stripMargin
    val parsed = parser.parsePlan(sql)
    val expected = AlterTableSetPropertiesCommand(
      TableIdentifier("table_name"),
      Map("a" -> "1", "b" -> "0.1", "c" -> "true"),
      isView = false)

    comparePlans(parsed, expected)
  }

  test("support for other types in OPTIONS") {
    val sql =
      """
        |CREATE TABLE table_name USING json
        |OPTIONS (a 1, b 0.1, c TRUE)
      """.stripMargin

    val expectedTableDesc = CatalogTable(
      identifier = TableIdentifier("table_name"),
      tableType = CatalogTableType.MANAGED,
      storage = CatalogStorageFormat.empty.copy(
        properties = Map("a" -> "1", "b" -> "0.1", "c" -> "true")
      ),
      schema = new StructType,
      provider = Some("json")
    )

    parser.parsePlan(sql) match {
      case CreateTable(tableDesc, _, None) =>
        assert(tableDesc == expectedTableDesc.copy(createTime = tableDesc.createTime))
      case other =>
        fail(s"Expected to parse ${classOf[CreateTableCommand].getClass.getName} from query," +
          s"got ${other.getClass.getName}: $sql")
    }
  }
}<|MERGE_RESOLUTION|>--- conflicted
+++ resolved
@@ -242,13 +242,8 @@
 
     allSources.foreach { s =>
       val query = s"CREATE TABLE my_tab STORED AS $s"
-<<<<<<< HEAD
-      val ct = parseAs[CreateTableCommand](query)
+      val ct = parseAs[CreateTable](query)
       val hiveSerde = HiveSerDe.sourceToSerDe(s)
-=======
-      val ct = parseAs[CreateTable](query)
-      val hiveSerde = HiveSerDe.sourceToSerDe(s, new SQLConf)
->>>>>>> 5effc016
       assert(hiveSerde.isDefined)
       assert(ct.tableDesc.storage.serde == hiveSerde.get.serde)
       assert(ct.tableDesc.storage.inputFormat == hiveSerde.get.inputFormat)
@@ -280,13 +275,8 @@
     allSources.foreach { s =>
       val query = s"CREATE TABLE my_tab ROW FORMAT SERDE 'anything' STORED AS $s"
       if (supportedSources.contains(s)) {
-<<<<<<< HEAD
-        val ct = parseAs[CreateTableCommand](query)
+        val ct = parseAs[CreateTable](query)
         val hiveSerde = HiveSerDe.sourceToSerDe(s)
-=======
-        val ct = parseAs[CreateTable](query)
-        val hiveSerde = HiveSerDe.sourceToSerDe(s, new SQLConf)
->>>>>>> 5effc016
         assert(hiveSerde.isDefined)
         assert(ct.tableDesc.storage.serde == Some("anything"))
         assert(ct.tableDesc.storage.inputFormat == hiveSerde.get.inputFormat)
@@ -304,13 +294,8 @@
     allSources.foreach { s =>
       val query = s"CREATE TABLE my_tab ROW FORMAT DELIMITED FIELDS TERMINATED BY ' ' STORED AS $s"
       if (supportedSources.contains(s)) {
-<<<<<<< HEAD
-        val ct = parseAs[CreateTableCommand](query)
+        val ct = parseAs[CreateTable](query)
         val hiveSerde = HiveSerDe.sourceToSerDe(s)
-=======
-        val ct = parseAs[CreateTable](query)
-        val hiveSerde = HiveSerDe.sourceToSerDe(s, new SQLConf)
->>>>>>> 5effc016
         assert(hiveSerde.isDefined)
         assert(ct.tableDesc.storage.serde == hiveSerde.get.serde)
         assert(ct.tableDesc.storage.inputFormat == hiveSerde.get.inputFormat)
