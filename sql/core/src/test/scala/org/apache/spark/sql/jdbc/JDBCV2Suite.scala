--- conflicted
+++ resolved
@@ -121,7 +121,6 @@
     checkAnswer(sql("SELECT name, id FROM h2.test.people"), Seq(Row("fred", 1), Row("mary", 2)))
   }
 
-<<<<<<< HEAD
   test("SPARK-39527: rename a table") {
     val e1 = intercept[AnalysisException] {
       sql("ALTER TABLE h2.test.empty_table RENAME TO h3.test.empty_table2")
@@ -140,10 +139,7 @@
     sql("ALTER TABLE h2.test.empty_table3 RENAME TO h2.test.empty_table")
   }
 
-  private def checkPushedInfo(df: DataFrame, expectedPlanFragment: String): Unit = {
-=======
   private def checkPushedInfo(df: DataFrame, expectedPlanFragment: String*): Unit = {
->>>>>>> 3ed55ffc
     df.queryExecution.optimizedPlan.collect {
       case _: DataSourceV2ScanRelation =>
         checkKeywordsExistsInExplain(df, expectedPlanFragment: _*)
