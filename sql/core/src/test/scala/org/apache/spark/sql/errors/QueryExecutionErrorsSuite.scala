/*
 * Licensed to the Apache Software Foundation (ASF) under one or more
 * contributor license agreements.  See the NOTICE file distributed with
 * this work for additional information regarding copyright ownership.
 * The ASF licenses this file to You under the Apache License, Version 2.0
 * (the "License"); you may not use this file except in compliance with
 * the License.  You may obtain a copy of the License at
 *
 *    http://www.apache.org/licenses/LICENSE-2.0
 *
 * Unless required by applicable law or agreed to in writing, software
 * distributed under the License is distributed on an "AS IS" BASIS,
 * WITHOUT WARRANTIES OR CONDITIONS OF ANY KIND, either express or implied.
 * See the License for the specific language governing permissions and
 * limitations under the License.
 */

package org.apache.spark.sql.errors

import java.util.Locale

import test.org.apache.spark.sql.connector.JavaSimpleWritableDataSource

import org.apache.spark.{SparkArithmeticException, SparkException, SparkIllegalStateException, SparkRuntimeException, SparkUnsupportedOperationException, SparkUpgradeException}
import org.apache.spark.sql.{DataFrame, QueryTest}
import org.apache.spark.sql.catalyst.util.BadRecordException
import org.apache.spark.sql.connector.SimpleWritableDataSource
import org.apache.spark.sql.execution.QueryExecutionException
import org.apache.spark.sql.execution.datasources.orc.OrcTest
import org.apache.spark.sql.execution.datasources.parquet.ParquetTest
import org.apache.spark.sql.functions.{lit, lower, struct, sum}
import org.apache.spark.sql.internal.SQLConf
import org.apache.spark.sql.internal.SQLConf.LegacyBehaviorPolicy.EXCEPTION
import org.apache.spark.sql.test.SharedSparkSession
import org.apache.spark.sql.types.{DecimalType, StructType, TimestampType}
import org.apache.spark.sql.util.ArrowUtils

class QueryExecutionErrorsSuite extends QueryTest
  with ParquetTest with OrcTest with SharedSparkSession {

  import testImplicits._

  private def getAesInputs(): (DataFrame, DataFrame) = {
    val encryptedText16 = "4Hv0UKCx6nfUeAoPZo1z+w=="
    val encryptedText24 = "NeTYNgA+PCQBN50DA//O2w=="
    val encryptedText32 = "9J3iZbIxnmaG+OIA9Amd+A=="
    val encryptedEmptyText16 = "jmTOhz8XTbskI/zYFFgOFQ=="
    val encryptedEmptyText24 = "9RDK70sHNzqAFRcpfGM5gQ=="
    val encryptedEmptyText32 = "j9IDsCvlYXtcVJUf4FAjQQ=="

    val df1 = Seq("Spark", "").toDF
    val df2 = Seq(
      (encryptedText16, encryptedText24, encryptedText32),
      (encryptedEmptyText16, encryptedEmptyText24, encryptedEmptyText32)
    ).toDF("value16", "value24", "value32")

    (df1, df2)
  }

  test("INVALID_PARAMETER_VALUE: invalid key lengths in AES functions") {
    val (df1, df2) = getAesInputs()
    def checkInvalidKeyLength(df: => DataFrame): Unit = {
      val e = intercept[SparkException] {
        df.collect
      }.getCause.asInstanceOf[SparkRuntimeException]
      assert(e.getErrorClass === "INVALID_PARAMETER_VALUE")
      assert(e.getSqlState === "22023")
      assert(e.getMessage.matches(
        "The value of parameter\\(s\\) 'key' in the aes_encrypt/aes_decrypt function is invalid: " +
        "expects a binary value with 16, 24 or 32 bytes, but got \\d+ bytes."))
    }

    // Encryption failure - invalid key length
    checkInvalidKeyLength(df1.selectExpr("aes_encrypt(value, '12345678901234567')"))
    checkInvalidKeyLength(df1.selectExpr("aes_encrypt(value, binary('123456789012345'))"))
    checkInvalidKeyLength(df1.selectExpr("aes_encrypt(value, binary(''))"))

    // Decryption failure - invalid key length
    Seq("value16", "value24", "value32").foreach { colName =>
      checkInvalidKeyLength(df2.selectExpr(
        s"aes_decrypt(unbase64($colName), '12345678901234567')"))
      checkInvalidKeyLength(df2.selectExpr(
        s"aes_decrypt(unbase64($colName), binary('123456789012345'))"))
      checkInvalidKeyLength(df2.selectExpr(
        s"aes_decrypt(unbase64($colName), '')"))
      checkInvalidKeyLength(df2.selectExpr(
        s"aes_decrypt(unbase64($colName), binary(''))"))
    }
  }

  test("INVALID_PARAMETER_VALUE: AES decrypt failure - key mismatch") {
    val (_, df2) = getAesInputs()
    Seq(
      ("value16", "1234567812345678"),
      ("value24", "123456781234567812345678"),
      ("value32", "12345678123456781234567812345678")).foreach { case (colName, key) =>
      val e = intercept[SparkException] {
        df2.selectExpr(s"aes_decrypt(unbase64($colName), binary('$key'), 'ECB')").collect
      }.getCause.asInstanceOf[SparkRuntimeException]
      assert(e.getErrorClass === "INVALID_PARAMETER_VALUE")
      assert(e.getSqlState === "22023")
      assert(e.getMessage ===
        "The value of parameter(s) 'expr, key' in the aes_encrypt/aes_decrypt function " +
        "is invalid: Detail message: " +
        "Given final block not properly padded. " +
        "Such issues can arise if a bad key is used during decryption.")
    }
  }

  test("UNSUPPORTED_FEATURE: unsupported combinations of AES modes and padding") {
    val key16 = "abcdefghijklmnop"
    val key32 = "abcdefghijklmnop12345678ABCDEFGH"
    val (df1, df2) = getAesInputs()
    def checkUnsupportedMode(df: => DataFrame): Unit = {
      val e = intercept[SparkException] {
        df.collect
      }.getCause.asInstanceOf[SparkRuntimeException]
      assert(e.getErrorClass === "UNSUPPORTED_FEATURE")
      assert(e.getSqlState === "0A000")
      assert(e.getMessage.matches("""The feature is not supported: AES-\w+ with the padding \w+""" +
        " by the aes_encrypt/aes_decrypt function."))
    }

    // Unsupported AES mode and padding in encrypt
    checkUnsupportedMode(df1.selectExpr(s"aes_encrypt(value, '$key16', 'CBC')"))
    checkUnsupportedMode(df1.selectExpr(s"aes_encrypt(value, '$key16', 'ECB', 'NoPadding')"))

    // Unsupported AES mode and padding in decrypt
    checkUnsupportedMode(df2.selectExpr(s"aes_decrypt(value16, '$key16', 'GSM')"))
    checkUnsupportedMode(df2.selectExpr(s"aes_decrypt(value16, '$key16', 'GCM', 'PKCS')"))
    checkUnsupportedMode(df2.selectExpr(s"aes_decrypt(value32, '$key32', 'ECB', 'None')"))
  }

  test("UNSUPPORTED_FEATURE: unsupported types (map and struct) in lit()") {
    def checkUnsupportedTypeInLiteral(v: Any): Unit = {
      val e1 = intercept[SparkRuntimeException] { lit(v) }
      assert(e1.getErrorClass === "UNSUPPORTED_FEATURE")
      assert(e1.getSqlState === "0A000")
      assert(e1.getMessage.matches("""The feature is not supported: literal for '.+' of .+\."""))
    }
    checkUnsupportedTypeInLiteral(Map("key1" -> 1, "key2" -> 2))
    checkUnsupportedTypeInLiteral(("mike", 29, 1.0))

    val e2 = intercept[SparkRuntimeException] {
      trainingSales
        .groupBy($"sales.year")
        .pivot(struct(lower(trainingSales("sales.course")), trainingSales("training")))
        .agg(sum($"sales.earnings"))
        .collect()
    }
    assert(e2.getMessage === "The feature is not supported: pivoting by the value" +
      """ '[dotnet,Dummies]' of the column data type 'struct<col1:string,training:string>'.""")
  }

  test("UNSUPPORTED_FEATURE: unsupported pivot operations") {
    val e1 = intercept[SparkUnsupportedOperationException] {
      trainingSales
        .groupBy($"sales.year")
        .pivot($"sales.course")
        .pivot($"training")
        .agg(sum($"sales.earnings"))
        .collect()
    }
    assert(e1.getErrorClass === "UNSUPPORTED_FEATURE")
    assert(e1.getSqlState === "0A000")
    assert(e1.getMessage === "The feature is not supported: Repeated pivots.")

    val e2 = intercept[SparkUnsupportedOperationException] {
      trainingSales
        .rollup($"sales.year")
        .pivot($"training")
        .agg(sum($"sales.earnings"))
        .collect()
    }
    assert(e2.getErrorClass === "UNSUPPORTED_FEATURE")
    assert(e2.getSqlState === "0A000")
    assert(e2.getMessage === "The feature is not supported: Pivot not after a groupBy.")
  }

  test("INCONSISTENT_BEHAVIOR_CROSS_VERSION: " +
    "compatibility with Spark 2.4/3.2 in reading/writing dates") {

    // Fail to read ancient datetime values.
    withSQLConf(SQLConf.PARQUET_REBASE_MODE_IN_READ.key -> EXCEPTION.toString) {
      val fileName = "before_1582_date_v2_4_5.snappy.parquet"
      val filePath = getResourceParquetFilePath("test-data/" + fileName)
      val e = intercept[SparkException] {
        spark.read.parquet(filePath).collect()
      }.getCause.asInstanceOf[SparkUpgradeException]

      val format = "Parquet"
      val config = SQLConf.PARQUET_REBASE_MODE_IN_READ.key
      val option = "datetimeRebaseMode"
      assert(e.getErrorClass === "INCONSISTENT_BEHAVIOR_CROSS_VERSION")
      assert(e.getMessage ===
        "You may get a different result due to the upgrading to Spark >= 3.0: " +
          s"""
             |reading dates before 1582-10-15 or timestamps before 1900-01-01T00:00:00Z
             |from $format files can be ambiguous, as the files may be written by
             |Spark 2.x or legacy versions of Hive, which uses a legacy hybrid calendar
             |that is different from Spark 3.0+'s Proleptic Gregorian calendar.
             |See more details in SPARK-31404. You can set the SQL config '$config' or
             |the datasource option '$option' to 'LEGACY' to rebase the datetime values
             |w.r.t. the calendar difference during reading. To read the datetime values
             |as it is, set the SQL config '$config' or the datasource option '$option'
             |to 'CORRECTED'.
             |""".stripMargin)
    }

    // Fail to write ancient datetime values.
    withSQLConf(SQLConf.PARQUET_REBASE_MODE_IN_WRITE.key -> EXCEPTION.toString) {
      withTempPath { dir =>
        val df = Seq(java.sql.Date.valueOf("1001-01-01")).toDF("dt")
        val e = intercept[SparkException] {
          df.write.parquet(dir.getCanonicalPath)
        }.getCause.getCause.getCause.asInstanceOf[SparkUpgradeException]

        val format = "Parquet"
        val config = SQLConf.PARQUET_REBASE_MODE_IN_WRITE.key
        assert(e.getErrorClass === "INCONSISTENT_BEHAVIOR_CROSS_VERSION")
        assert(e.getMessage ===
          "You may get a different result due to the upgrading to Spark >= 3.0: " +
            s"""
               |writing dates before 1582-10-15 or timestamps before 1900-01-01T00:00:00Z
               |into $format files can be dangerous, as the files may be read by Spark 2.x
               |or legacy versions of Hive later, which uses a legacy hybrid calendar that
               |is different from Spark 3.0+'s Proleptic Gregorian calendar. See more
               |details in SPARK-31404. You can set $config to 'LEGACY' to rebase the
               |datetime values w.r.t. the calendar difference during writing, to get maximum
               |interoperability. Or set $config to 'CORRECTED' to write the datetime values
               |as it is, if you are 100% sure that the written files will only be read by
               |Spark 3.0+ or other systems that use Proleptic Gregorian calendar.
               |""".stripMargin)
      }
    }
  }

  test("UNSUPPORTED_OPERATION: timeZoneId not specified while converting TimestampType to Arrow") {
    val schema = new StructType().add("value", TimestampType)
    val e = intercept[SparkUnsupportedOperationException] {
      ArrowUtils.toArrowSchema(schema, null)
    }

    assert(e.getErrorClass === "UNSUPPORTED_OPERATION")
    assert(e.getMessage === "The operation is not supported: " +
      "timestamp must supply timeZoneId parameter while converting to ArrowType")
  }

  test("UNSUPPORTED_OPERATION - SPARK-36346: can't read Timestamp as TimestampNTZ") {
    withTempPath { file =>
      sql("select timestamp_ltz'2019-03-21 00:02:03'").write.orc(file.getCanonicalPath)
      withAllNativeOrcReaders {
        val e = intercept[SparkException] {
          spark.read.schema("time timestamp_ntz").orc(file.getCanonicalPath).collect()
        }.getCause.asInstanceOf[SparkUnsupportedOperationException]

        assert(e.getErrorClass === "UNSUPPORTED_OPERATION")
        assert(e.getMessage === "The operation is not supported: " +
          "Unable to convert timestamp of Orc to data type 'timestamp_ntz'")
      }
    }
  }

  test("UNSUPPORTED_OPERATION - SPARK-38504: can't read TimestampNTZ as TimestampLTZ") {
    withTempPath { file =>
      sql("select timestamp_ntz'2019-03-21 00:02:03'").write.orc(file.getCanonicalPath)
      withAllNativeOrcReaders {
        val e = intercept[SparkException] {
          spark.read.schema("time timestamp_ltz").orc(file.getCanonicalPath).collect()
        }.getCause.asInstanceOf[SparkUnsupportedOperationException]

        assert(e.getErrorClass === "UNSUPPORTED_OPERATION")
        assert(e.getMessage === "The operation is not supported: " +
          "Unable to convert timestamp ntz of Orc to data type 'timestamp_ltz'")
      }
    }
  }

  test("DATETIME_OVERFLOW: timestampadd() overflows its input timestamp") {
    val e = intercept[SparkArithmeticException] {
      sql("select timestampadd(YEAR, 1000000, timestamp'2022-03-09 01:02:03')").collect()
    }
    assert(e.getErrorClass === "DATETIME_OVERFLOW")
    assert(e.getSqlState === "22008")
    assert(e.getMessage ===
      "Datetime operation overflow: add 1000000 YEAR to TIMESTAMP '2022-03-09 01:02:03'.")
  }

  test("CANNOT_PARSE_DECIMAL: unparseable decimal") {
    val e1 = intercept[SparkException] {
      withTempPath { path =>

        // original text
        val df1 = Seq(
          "money",
          "\"$92,807.99\""
        ).toDF()

        df1.coalesce(1).write.text(path.getAbsolutePath)

        val schema = new StructType().add("money", DecimalType.DoubleDecimal)
        spark
          .read
          .schema(schema)
          .format("csv")
          .option("header", "true")
          .option("locale", Locale.ROOT.toLanguageTag)
          .option("multiLine", "true")
          .option("inferSchema", "false")
          .option("mode", "FAILFAST")
          .load(path.getAbsolutePath).select($"money").collect()
      }
    }
    assert(e1.getCause.isInstanceOf[QueryExecutionException])

    val e2 = e1.getCause.asInstanceOf[QueryExecutionException]
    assert(e2.getCause.isInstanceOf[SparkException])

    val e3 = e2.getCause.asInstanceOf[SparkException]
    assert(e3.getCause.isInstanceOf[BadRecordException])

    val e4 = e3.getCause.asInstanceOf[BadRecordException]
    assert(e4.getCause.isInstanceOf[SparkIllegalStateException])

    val e5 = e4.getCause.asInstanceOf[SparkIllegalStateException]
    assert(e5.getErrorClass === "CANNOT_PARSE_DECIMAL")
    assert(e5.getSqlState === "42000")
    assert(e5.getMessage === "Cannot parse decimal")
  }

  test("WRITING_JOB_ABORTED: read of input data fails in the middle") {
    Seq(classOf[SimpleWritableDataSource], classOf[JavaSimpleWritableDataSource]).foreach { cls =>
      withTempPath { file =>
        val path = file.getCanonicalPath
        assert(spark.read.format(cls.getName).option("path", path).load().collect().isEmpty)
        // test transaction
        val failingUdf = org.apache.spark.sql.functions.udf {
          var count = 0
          (id: Long) => {
            if (count > 5) {
              throw new RuntimeException("testing error")
            }
            count += 1
            id
          }
        }
        val input = spark.range(15).select(failingUdf($"id").as(Symbol("i")))
          .select($"i", -$"i" as Symbol("j"))
        val e = intercept[SparkException] {
          input.write.format(cls.getName).option("path", path).mode("overwrite").save()
        }
        assert(e.getMessage === "Writing job aborted")
        assert(e.getErrorClass === "WRITING_JOB_ABORTED")
        assert(e.getSqlState === "40000")
        // make sure we don't have partial data.
        assert(spark.read.format(cls.getName).option("path", path).load().collect().isEmpty)
      }
    }
  }

<<<<<<< HEAD
  test("DIVIDE_BY_ZERO - SPARK-38724: can't divide by zero") {
    withSQLConf(SQLConf.ANSI_ENABLED.key -> "true") {
      val e = intercept[SparkArithmeticException] {
        sql("select 6/0").collect()
      }
      assert(e.getErrorClass === "DIVIDE_BY_ZERO")
      assert(e.getSqlState === "22012")
      assert(e.getMessage ===
        "divide by zero. To return NULL instead, use 'try_divide'. If necessary set " +
          "spark.sql.ansi.enabled to false (except for ANSI interval type) to bypass this error." +
          """
            |== SQL(line 1, position 7) ==
            |select 6/0
            |       ^^^
            |""".stripMargin)
=======
  test("CAST_CAUSES_OVERFLOW: from timestamp to int") {
    withSQLConf(SQLConf.ANSI_ENABLED.key -> "true") {
      val e = intercept[SparkArithmeticException] {
        sql("select CAST(TIMESTAMP '9999-12-31T12:13:14.56789Z' AS INT)").collect()
      }
      assert(e.getErrorClass === "CAST_CAUSES_OVERFLOW")
      assert(e.getSqlState === "22005")
      assert(e.getMessage === "Casting 253402258394567890L to int causes overflow. " +
        "To return NULL instead, use 'try_cast'. " +
        "If necessary set spark.sql.ansi.enabled to false to bypass this error.")
>>>>>>> 65d6ee5e
    }
  }
}<|MERGE_RESOLUTION|>--- conflicted
+++ resolved
@@ -358,7 +358,19 @@
     }
   }
 
-<<<<<<< HEAD
+  test("CAST_CAUSES_OVERFLOW: from timestamp to int") {
+    withSQLConf(SQLConf.ANSI_ENABLED.key -> "true") {
+      val e = intercept[SparkArithmeticException] {
+        sql("select CAST(TIMESTAMP '9999-12-31T12:13:14.56789Z' AS INT)").collect()
+      }
+      assert(e.getErrorClass === "CAST_CAUSES_OVERFLOW")
+      assert(e.getSqlState === "22005")
+      assert(e.getMessage === "Casting 253402258394567890L to int causes overflow. " +
+        "To return NULL instead, use 'try_cast'. " +
+        "If necessary set spark.sql.ansi.enabled to false to bypass this error.")
+    }
+  }
+
   test("DIVIDE_BY_ZERO - SPARK-38724: can't divide by zero") {
     withSQLConf(SQLConf.ANSI_ENABLED.key -> "true") {
       val e = intercept[SparkArithmeticException] {
@@ -374,18 +386,6 @@
             |select 6/0
             |       ^^^
             |""".stripMargin)
-=======
-  test("CAST_CAUSES_OVERFLOW: from timestamp to int") {
-    withSQLConf(SQLConf.ANSI_ENABLED.key -> "true") {
-      val e = intercept[SparkArithmeticException] {
-        sql("select CAST(TIMESTAMP '9999-12-31T12:13:14.56789Z' AS INT)").collect()
-      }
-      assert(e.getErrorClass === "CAST_CAUSES_OVERFLOW")
-      assert(e.getSqlState === "22005")
-      assert(e.getMessage === "Casting 253402258394567890L to int causes overflow. " +
-        "To return NULL instead, use 'try_cast'. " +
-        "If necessary set spark.sql.ansi.enabled to false to bypass this error.")
->>>>>>> 65d6ee5e
     }
   }
 }