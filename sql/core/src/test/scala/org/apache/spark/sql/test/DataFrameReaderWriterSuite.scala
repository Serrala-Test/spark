/*
 * Licensed to the Apache Software Foundation (ASF) under one or more
 * contributor license agreements.  See the NOTICE file distributed with
 * this work for additional information regarding copyright ownership.
 * The ASF licenses this file to You under the Apache License, Version 2.0
 * (the "License"); you may not use this file except in compliance with
 * the License.  You may obtain a copy of the License at
 *
 *    http://www.apache.org/licenses/LICENSE-2.0
 *
 * Unless required by applicable law or agreed to in writing, software
 * distributed under the License is distributed on an "AS IS" BASIS,
 * WITHOUT WARRANTIES OR CONDITIONS OF ANY KIND, either express or implied.
 * See the License for the specific language governing permissions and
 * limitations under the License.
 */

package org.apache.spark.sql.test

import java.io.File

import org.scalatest.BeforeAndAfter

import org.apache.spark.sql._
import org.apache.spark.sql.sources._
import org.apache.spark.sql.types.{StringType, StructField, StructType}
import org.apache.spark.util.Utils


object LastOptions {

  var parameters: Map[String, String] = null
  var schema: Option[StructType] = null
  var saveMode: SaveMode = null

  def clear(): Unit = {
    parameters = null
    schema = null
    saveMode = null
  }
}


/** Dummy provider. */
class DefaultSource
  extends RelationProvider
  with SchemaRelationProvider
  with CreatableRelationProvider {

  case class FakeRelation(sqlContext: SQLContext) extends BaseRelation {
    override def schema: StructType = StructType(Seq(StructField("a", StringType)))
  }

  override def createRelation(
      sqlContext: SQLContext,
      parameters: Map[String, String],
      schema: StructType
    ): BaseRelation = {
    LastOptions.parameters = parameters
    LastOptions.schema = Some(schema)
    FakeRelation(sqlContext)
  }

  override def createRelation(
      sqlContext: SQLContext,
      parameters: Map[String, String]
    ): BaseRelation = {
    LastOptions.parameters = parameters
    LastOptions.schema = None
    FakeRelation(sqlContext)
  }

  override def createRelation(
      sqlContext: SQLContext,
      mode: SaveMode,
      parameters: Map[String, String],
      data: DataFrame): BaseRelation = {
    LastOptions.parameters = parameters
    LastOptions.schema = None
    LastOptions.saveMode = mode
    FakeRelation(sqlContext)
  }
}


<<<<<<< HEAD
class DataFrameReaderWriterSuite extends QueryTest with SharedSQLContext {
  import testImplicits._
=======
class DataFrameReaderWriterSuite extends QueryTest with SharedSQLContext with BeforeAndAfter {

>>>>>>> f3a768b7

  private val userSchema = new StructType().add("s", StringType)
  private val textSchema = new StructType().add("value", StringType)
  private val data = Seq("1", "2", "3")
  private val dir = Utils.createTempDir(namePrefix = "input").getCanonicalPath
  private implicit var enc: Encoder[String] = _

  before {
    enc = spark.implicits.newStringEncoder
    Utils.deleteRecursively(new File(dir))
  }

  test("writeStream cannot be called on non-streaming datasets") {
    val e = intercept[AnalysisException] {
      spark.read
        .format("org.apache.spark.sql.test")
        .load()
        .writeStream
        .start()
    }
    Seq("'writeStream'", "only", "streaming Dataset/DataFrame").foreach { s =>
      assert(e.getMessage.toLowerCase.contains(s.toLowerCase))
    }
  }

  test("duplicate columns in bucketBy") {
    val df = (0 until 5).map(i => (i % 5, i % 13, i.toString)).toDF("i", "j", "k")
    val e = intercept[AnalysisException] {
      df.write.format("json").bucketBy(8, "j", "j").saveAsTable("tab")
    }.getMessage
    assert(e.contains("Duplicate column(s): `j` found in Bucketing columns"))
  }

  test("duplicate columns in sortBy") {
    val df = (0 until 5).map(i => (i % 5, i % 13, i.toString)).toDF("i", "j", "k")
    val e = intercept[AnalysisException] {
      df.write.format("json").bucketBy(8, "j", "k").sortBy("k", "k").saveAsTable("tab")
    }.getMessage
    assert(e.contains("Duplicate column(s): `k` found in Sorting columns"))
  }

  test("duplicate columns in partitionBy") {
    val df = (0 until 5).map(i => (i % 5, i % 13, i.toString)).toDF("i", "j", "k")
    val e = intercept[AnalysisException] {
      df.write.format("json").partitionBy("i", "i").saveAsTable("tab")
    }.getMessage
    assert(e.contains("Duplicate column(s): `i` found in Partition columns"))
  }

  test("resolve default source") {
    spark.read
      .format("org.apache.spark.sql.test")
      .load()
      .write
      .format("org.apache.spark.sql.test")
      .save()
  }

  test("resolve full class") {
    spark.read
      .format("org.apache.spark.sql.test.DefaultSource")
      .load()
      .write
      .format("org.apache.spark.sql.test")
      .save()
  }

  test("options") {
    val map = new java.util.HashMap[String, String]
    map.put("opt3", "3")

    val df = spark.read
        .format("org.apache.spark.sql.test")
        .option("opt1", "1")
        .options(Map("opt2" -> "2"))
        .options(map)
        .load()

    assert(LastOptions.parameters("opt1") == "1")
    assert(LastOptions.parameters("opt2") == "2")
    assert(LastOptions.parameters("opt3") == "3")

    LastOptions.clear()

    df.write
      .format("org.apache.spark.sql.test")
      .option("opt1", "1")
      .options(Map("opt2" -> "2"))
      .options(map)
      .save()

    assert(LastOptions.parameters("opt1") == "1")
    assert(LastOptions.parameters("opt2") == "2")
    assert(LastOptions.parameters("opt3") == "3")
  }

  test("save mode") {
    val df = spark.read
      .format("org.apache.spark.sql.test")
      .load()

    df.write
      .format("org.apache.spark.sql.test")
      .mode(SaveMode.ErrorIfExists)
      .save()
    assert(LastOptions.saveMode === SaveMode.ErrorIfExists)
  }

  test("test different data types for options") {
    val df = spark.read
      .format("org.apache.spark.sql.test")
      .option("intOpt", 56)
      .option("boolOpt", false)
      .option("doubleOpt", 6.7)
      .load("/test")

    assert(LastOptions.parameters("intOpt") == "56")
    assert(LastOptions.parameters("boolOpt") == "false")
    assert(LastOptions.parameters("doubleOpt") == "6.7")

    LastOptions.clear()
    df.write
      .format("org.apache.spark.sql.test")
      .option("intOpt", 56)
      .option("boolOpt", false)
      .option("doubleOpt", 6.7)
      .save("/test")

    assert(LastOptions.parameters("intOpt") == "56")
    assert(LastOptions.parameters("boolOpt") == "false")
    assert(LastOptions.parameters("doubleOpt") == "6.7")
  }

  test("check jdbc() does not support partitioning or bucketing") {
    val df = spark.read.text(Utils.createTempDir(namePrefix = "text").getCanonicalPath)

    var w = df.write.partitionBy("value")
    var e = intercept[AnalysisException](w.jdbc(null, null, null))
    Seq("jdbc", "partitioning").foreach { s =>
      assert(e.getMessage.toLowerCase.contains(s.toLowerCase))
    }

    w = df.write.bucketBy(2, "value")
    e = intercept[AnalysisException](w.jdbc(null, null, null))
    Seq("jdbc", "bucketing").foreach { s =>
      assert(e.getMessage.toLowerCase.contains(s.toLowerCase))
    }
  }

  test("prevent all column partitioning") {
    withTempDir { dir =>
      val path = dir.getCanonicalPath
      intercept[AnalysisException] {
        spark.range(10).write.format("parquet").mode("overwrite").partitionBy("id").save(path)
      }
      intercept[AnalysisException] {
        spark.range(10).write.format("orc").mode("overwrite").partitionBy("id").save(path)
      }
    }
  }

  test("load API") {
    spark.read.format("org.apache.spark.sql.test").load()
    spark.read.format("org.apache.spark.sql.test").load(dir)
    spark.read.format("org.apache.spark.sql.test").load(dir, dir, dir)
    spark.read.format("org.apache.spark.sql.test").load(Seq(dir, dir): _*)
    Option(dir).map(spark.read.format("org.apache.spark.sql.test").load)
  }

  test("text - API and behavior regarding schema") {
    // Writer
    spark.createDataset(data).write.mode(SaveMode.Overwrite).text(dir)
    testRead(spark.read.text(dir), data, textSchema)

    // Reader, without user specified schema
    testRead(spark.read.text(), Seq.empty, textSchema)
    testRead(spark.read.text(dir, dir, dir), data ++ data ++ data, textSchema)
    testRead(spark.read.text(Seq(dir, dir): _*), data ++ data, textSchema)
    // Test explicit calls to single arg method - SPARK-16009
    testRead(Option(dir).map(spark.read.text).get, data, textSchema)

    // Reader, with user specified schema, should just apply user schema on the file data
    testRead(spark.read.schema(userSchema).text(), Seq.empty, userSchema)
    testRead(spark.read.schema(userSchema).text(dir), data, userSchema)
    testRead(spark.read.schema(userSchema).text(dir, dir), data ++ data, userSchema)
    testRead(spark.read.schema(userSchema).text(Seq(dir, dir): _*), data ++ data, userSchema)
  }

  test("textFile - API and behavior regarding schema") {
    spark.createDataset(data).write.mode(SaveMode.Overwrite).text(dir)

    // Reader, without user specified schema
    testRead(spark.read.textFile().toDF(), Seq.empty, textSchema)
    testRead(spark.read.textFile(dir).toDF(), data, textSchema)
    testRead(spark.read.textFile(dir, dir).toDF(), data ++ data, textSchema)
    testRead(spark.read.textFile(Seq(dir, dir): _*).toDF(), data ++ data, textSchema)
    // Test explicit calls to single arg method - SPARK-16009
    testRead(Option(dir).map(spark.read.text).get, data, textSchema)

    // Reader, with user specified schema, should just apply user schema on the file data
    val e = intercept[AnalysisException] { spark.read.schema(userSchema).textFile() }
    assert(e.getMessage.toLowerCase.contains("user specified schema not supported"))
    intercept[AnalysisException] { spark.read.schema(userSchema).textFile(dir) }
    intercept[AnalysisException] { spark.read.schema(userSchema).textFile(dir, dir) }
    intercept[AnalysisException] { spark.read.schema(userSchema).textFile(Seq(dir, dir): _*) }
  }

  test("csv - API and behavior regarding schema") {
    // Writer
    spark.createDataset(data).toDF("str").write.mode(SaveMode.Overwrite).csv(dir)
    val df = spark.read.csv(dir)
    checkAnswer(df, spark.createDataset(data).toDF())
    val schema = df.schema

    // Reader, without user specified schema
    intercept[IllegalArgumentException] {
      testRead(spark.read.csv(), Seq.empty, schema)
    }
    testRead(spark.read.csv(dir), data, schema)
    testRead(spark.read.csv(dir, dir), data ++ data, schema)
    testRead(spark.read.csv(Seq(dir, dir): _*), data ++ data, schema)
    // Test explicit calls to single arg method - SPARK-16009
    testRead(Option(dir).map(spark.read.csv).get, data, schema)

    // Reader, with user specified schema, should just apply user schema on the file data
    testRead(spark.read.schema(userSchema).csv(), Seq.empty, userSchema)
    testRead(spark.read.schema(userSchema).csv(dir), data, userSchema)
    testRead(spark.read.schema(userSchema).csv(dir, dir), data ++ data, userSchema)
    testRead(spark.read.schema(userSchema).csv(Seq(dir, dir): _*), data ++ data, userSchema)
  }

  test("json - API and behavior regarding schema") {
    // Writer
    spark.createDataset(data).toDF("str").write.mode(SaveMode.Overwrite).json(dir)
    val df = spark.read.json(dir)
    checkAnswer(df, spark.createDataset(data).toDF())
    val schema = df.schema

    // Reader, without user specified schema
    intercept[AnalysisException] {
      testRead(spark.read.json(), Seq.empty, schema)
    }
    testRead(spark.read.json(dir), data, schema)
    testRead(spark.read.json(dir, dir), data ++ data, schema)
    testRead(spark.read.json(Seq(dir, dir): _*), data ++ data, schema)
    // Test explicit calls to single arg method - SPARK-16009
    testRead(Option(dir).map(spark.read.json).get, data, schema)

    // Reader, with user specified schema, data should be nulls as schema in file different
    // from user schema
    val expData = Seq[String](null, null, null)
    testRead(spark.read.schema(userSchema).json(), Seq.empty, userSchema)
    testRead(spark.read.schema(userSchema).json(dir), expData, userSchema)
    testRead(spark.read.schema(userSchema).json(dir, dir), expData ++ expData, userSchema)
    testRead(spark.read.schema(userSchema).json(Seq(dir, dir): _*), expData ++ expData, userSchema)
  }

  test("parquet - API and behavior regarding schema") {
    // Writer
    spark.createDataset(data).toDF("str").write.mode(SaveMode.Overwrite).parquet(dir)
    val df = spark.read.parquet(dir)
    checkAnswer(df, spark.createDataset(data).toDF())
    val schema = df.schema

    // Reader, without user specified schema
    intercept[AnalysisException] {
      testRead(spark.read.parquet(), Seq.empty, schema)
    }
    testRead(spark.read.parquet(dir), data, schema)
    testRead(spark.read.parquet(dir, dir), data ++ data, schema)
    testRead(spark.read.parquet(Seq(dir, dir): _*), data ++ data, schema)
    // Test explicit calls to single arg method - SPARK-16009
    testRead(Option(dir).map(spark.read.parquet).get, data, schema)

    // Reader, with user specified schema, data should be nulls as schema in file different
    // from user schema
    val expData = Seq[String](null, null, null)
    testRead(spark.read.schema(userSchema).parquet(), Seq.empty, userSchema)
    testRead(spark.read.schema(userSchema).parquet(dir), expData, userSchema)
    testRead(spark.read.schema(userSchema).parquet(dir, dir), expData ++ expData, userSchema)
    testRead(
      spark.read.schema(userSchema).parquet(Seq(dir, dir): _*), expData ++ expData, userSchema)
  }

  /**
   * This only tests whether API compiles, but does not run it as orc()
   * cannot be run without Hive classes.
   */
  ignore("orc - API") {
    // Reader, with user specified schema
    // Refer to csv-specific test suites for behavior without user specified schema
    spark.read.schema(userSchema).orc()
    spark.read.schema(userSchema).orc(dir)
    spark.read.schema(userSchema).orc(dir, dir, dir)
    spark.read.schema(userSchema).orc(Seq(dir, dir): _*)
    Option(dir).map(spark.read.schema(userSchema).orc)

    // Writer
    spark.range(10).write.orc(dir)
  }

  private def testRead(
      df: => DataFrame,
      expectedResult: Seq[String],
      expectedSchema: StructType): Unit = {
    checkAnswer(df, spark.createDataset(expectedResult).toDF())
    assert(df.schema === expectedSchema)
  }
}<|MERGE_RESOLUTION|>--- conflicted
+++ resolved
@@ -83,13 +83,7 @@
 }
 
 
-<<<<<<< HEAD
-class DataFrameReaderWriterSuite extends QueryTest with SharedSQLContext {
-  import testImplicits._
-=======
 class DataFrameReaderWriterSuite extends QueryTest with SharedSQLContext with BeforeAndAfter {
-
->>>>>>> f3a768b7
 
   private val userSchema = new StructType().add("s", StringType)
   private val textSchema = new StructType().add("value", StringType)
@@ -116,6 +110,7 @@
   }
 
   test("duplicate columns in bucketBy") {
+    import testImplicits._
     val df = (0 until 5).map(i => (i % 5, i % 13, i.toString)).toDF("i", "j", "k")
     val e = intercept[AnalysisException] {
       df.write.format("json").bucketBy(8, "j", "j").saveAsTable("tab")
@@ -124,6 +119,7 @@
   }
 
   test("duplicate columns in sortBy") {
+    import testImplicits._
     val df = (0 until 5).map(i => (i % 5, i % 13, i.toString)).toDF("i", "j", "k")
     val e = intercept[AnalysisException] {
       df.write.format("json").bucketBy(8, "j", "k").sortBy("k", "k").saveAsTable("tab")
@@ -132,6 +128,7 @@
   }
 
   test("duplicate columns in partitionBy") {
+    import testImplicits._
     val df = (0 until 5).map(i => (i % 5, i % 13, i.toString)).toDF("i", "j", "k")
     val e = intercept[AnalysisException] {
       df.write.format("json").partitionBy("i", "i").saveAsTable("tab")
