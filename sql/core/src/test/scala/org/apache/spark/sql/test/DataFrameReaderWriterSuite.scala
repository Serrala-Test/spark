--- conflicted
+++ resolved
@@ -572,10 +572,6 @@
 
   test("SPARK-18510: use user specified types for partition columns in file sources") {
     import org.apache.spark.sql.functions.udf
-<<<<<<< HEAD
-    import testImplicits._
-=======
->>>>>>> 0ef1421a
     withTempDir { src =>
       val createArray = udf { (length: Long) =>
         for (i <- 1 to length.toInt) yield i.toString
@@ -608,8 +604,6 @@
       )
     }
   }
-<<<<<<< HEAD
-=======
 
   test("SPARK-18899: append to a bucketed table using DataFrameWriter with mismatched bucketing") {
     withTable("t") {
@@ -651,5 +645,4 @@
       assert(e.contains("User specified schema not supported with `table`"))
     }
   }
->>>>>>> 0ef1421a
 }