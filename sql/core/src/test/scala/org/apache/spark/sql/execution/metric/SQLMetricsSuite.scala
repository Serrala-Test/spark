--- conflicted
+++ resolved
@@ -205,14 +205,7 @@
     val df = df1.join(broadcast(df2), "key")
     testSparkPlanMetrics(df, 2, Map(
       1L -> ("BroadcastHashJoin", Map(
-<<<<<<< HEAD
-        "number of left rows" -> 2L,
-        "number of output rows" -> 2L)),
-      3L -> ("Broadcast", Map(
-        "number of rows" -> 4L)))
-=======
         "number of output rows" -> 2L)))
->>>>>>> a2c7dcf6
     )
   }
 
@@ -224,27 +217,13 @@
     val df = df1.join(broadcast(df2), $"key" === $"key2", "left_outer")
     testSparkPlanMetrics(df, 2, Map(
       0L -> ("BroadcastHashOuterJoin", Map(
-<<<<<<< HEAD
-        "number of left rows" -> 3L,
-        "number of output rows" -> 5L)),
-      2L -> ("Broadcast", Map(
-        "number of rows" -> 4L)))
-=======
         "number of output rows" -> 5L)))
->>>>>>> a2c7dcf6
     )
 
     val df3 = df1.join(broadcast(df2), $"key" === $"key2", "right_outer")
     testSparkPlanMetrics(df3, 2, Map(
       0L -> ("BroadcastHashOuterJoin", Map(
-<<<<<<< HEAD
-        "number of right rows" -> 4L,
-        "number of output rows" -> 6L)),
-      1L -> ("Broadcast", Map(
-        "number of rows" -> 3L)))
-=======
         "number of output rows" -> 6L)))
->>>>>>> a2c7dcf6
     )
   }
 
@@ -259,14 +238,7 @@
           "testData2.a * testDataForJoin.a != testData2.a + testDataForJoin.a")
       testSparkPlanMetrics(df, 3, Map(
         1L -> ("BroadcastNestedLoopJoin", Map(
-<<<<<<< HEAD
-          "number of left rows" -> 12L, // left needs to be scanned twice
-          "number of output rows" -> 12L)),
-        3L -> ("Broadcast", Map(
-          "number of rows" -> 2L)))
-=======
           "number of output rows" -> 12L)))
->>>>>>> a2c7dcf6
       )
     }
   }
@@ -279,14 +251,7 @@
     val df = df1.join(broadcast(df2), $"key" === $"key2", "leftsemi")
     testSparkPlanMetrics(df, 2, Map(
       0L -> ("BroadcastLeftSemiJoinHash", Map(
-<<<<<<< HEAD
-        "number of left rows" -> 2L,
-        "number of output rows" -> 2L)),
-      2L -> ("Broadcast", Map(
-        "number of rows" -> 4L)))
-=======
         "number of output rows" -> 2L)))
->>>>>>> a2c7dcf6
     )
   }
 
@@ -312,14 +277,7 @@
     val df = df1.join(df2, $"key" < $"key2", "leftsemi")
     testSparkPlanMetrics(df, 2, Map(
       0L -> ("LeftSemiJoinBNL", Map(
-<<<<<<< HEAD
-        "number of left rows" -> 2L,
-        "number of output rows" -> 2L)),
-      2L -> ("Broadcast", Map(
-        "number of rows" -> 4L)))
-=======
         "number of output rows" -> 2L)))
->>>>>>> a2c7dcf6
     )
   }
 
