--- conflicted
+++ resolved
@@ -216,25 +216,13 @@
     // ... -> BroadcastHashJoin(nodeId = 0)
     val df = df1.join(broadcast(df2), $"key" === $"key2", "left_outer")
     testSparkPlanMetrics(df, 2, Map(
-<<<<<<< HEAD
       0L -> ("BroadcastHashJoin", Map(
-        "number of left rows" -> 3L,
-        "number of right rows" -> 4L,
-=======
-      0L -> ("BroadcastHashOuterJoin", Map(
->>>>>>> 5b805df2
         "number of output rows" -> 5L)))
     )
 
     val df3 = df1.join(broadcast(df2), $"key" === $"key2", "right_outer")
     testSparkPlanMetrics(df3, 2, Map(
-<<<<<<< HEAD
       0L -> ("BroadcastHashJoin", Map(
-        "number of left rows" -> 3L,
-        "number of right rows" -> 4L,
-=======
-      0L -> ("BroadcastHashOuterJoin", Map(
->>>>>>> 5b805df2
         "number of output rows" -> 6L)))
     )
   }
