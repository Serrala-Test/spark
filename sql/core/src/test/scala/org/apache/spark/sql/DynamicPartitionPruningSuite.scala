/*
 * Licensed to the Apache Software Foundation (ASF) under one or more
 * contributor license agreements.  See the NOTICE file distributed with
 * this work for additional information regarding copyright ownership.
 * The ASF licenses this file to You under the Apache License, Version 2.0
 * (the "License"); you may not use this file except in compliance with
 * the License.  You may obtain a copy of the License at
 *
 *    http://www.apache.org/licenses/LICENSE-2.0
 *
 * Unless required by applicable law or agreed to in writing, software
 * distributed under the License is distributed on an "AS IS" BASIS,
 * WITHOUT WARRANTIES OR CONDITIONS OF ANY KIND, either express or implied.
 * See the License for the specific language governing permissions and
 * limitations under the License.
 */

package org.apache.spark.sql

import org.scalatest.GivenWhenThen

import org.apache.spark.sql.catalyst.expressions.{DynamicPruningExpression, Expression}
import org.apache.spark.sql.catalyst.plans.ExistenceJoin
import org.apache.spark.sql.execution._
import org.apache.spark.sql.execution.adaptive.{AdaptiveSparkPlanExec, AdaptiveSparkPlanHelper}
import org.apache.spark.sql.execution.exchange.{BroadcastExchangeExec, ReusedExchangeExec}
import org.apache.spark.sql.execution.joins.BroadcastHashJoinExec
import org.apache.spark.sql.execution.streaming.{MemoryStream, StreamingQueryWrapper}
import org.apache.spark.sql.functions._
import org.apache.spark.sql.internal.SQLConf
import org.apache.spark.sql.test.SharedSparkSession

/**
 * Test suite for the filtering ratio policy used to trigger dynamic partition pruning (DPP).
 */
abstract class DynamicPartitionPruningSuiteBase
    extends QueryTest
    with SharedSparkSession
    with GivenWhenThen
    with AdaptiveSparkPlanHelper {

  val tableFormat: String = "parquet"

  import testImplicits._

  val adaptiveExecutionOn: Boolean

  override def beforeAll(): Unit = {
    super.beforeAll()

    spark.sessionState.conf.setConf(SQLConf.ADAPTIVE_EXECUTION_ENABLED, adaptiveExecutionOn)
    spark.sessionState.conf.setConf(SQLConf.ADAPTIVE_EXECUTION_FORCE_APPLY, true)

    val factData = Seq[(Int, Int, Int, Int)](
      (1000, 1, 1, 10),
      (1010, 2, 1, 10),
      (1020, 2, 1, 10),
      (1030, 3, 2, 10),
      (1040, 3, 2, 50),
      (1050, 3, 2, 50),
      (1060, 3, 2, 50),
      (1070, 4, 2, 10),
      (1080, 4, 3, 20),
      (1090, 4, 3, 10),
      (1100, 4, 3, 10),
      (1110, 5, 3, 10),
      (1120, 6, 4, 10),
      (1130, 7, 4, 50),
      (1140, 8, 4, 50),
      (1150, 9, 1, 20),
      (1160, 10, 1, 20),
      (1170, 11, 1, 30),
      (1180, 12, 2, 20),
      (1190, 13, 2, 20),
      (1200, 14, 3, 40),
      (1200, 15, 3, 70),
      (1210, 16, 4, 10),
      (1220, 17, 4, 20),
      (1230, 18, 4, 20),
      (1240, 19, 5, 40),
      (1250, 20, 5, 40),
      (1260, 21, 5, 40),
      (1270, 22, 5, 50),
      (1280, 23, 1, 50),
      (1290, 24, 1, 50),
      (1300, 25, 1, 50)
    )

    val storeData = Seq[(Int, String, String)](
      (1, "North-Holland", "NL"),
      (2, "South-Holland", "NL"),
      (3, "Bavaria", "DE"),
      (4, "California", "US"),
      (5, "Texas", "US"),
      (6, "Texas", "US")
    )

    val storeCode = Seq[(Int, Int)](
      (1, 10),
      (2, 20),
      (3, 30),
      (4, 40),
      (5, 50),
      (6, 60)
    )

    spark.range(1000)
      .select($"id" as "product_id", ($"id" % 10) as "store_id", ($"id" + 1) as "code")
      .write
      .format(tableFormat)
      .mode("overwrite")
      .saveAsTable("product")

    factData.toDF("date_id", "store_id", "product_id", "units_sold")
      .write
      .format(tableFormat)
      .saveAsTable("fact_np")

    factData.toDF("date_id", "store_id", "product_id", "units_sold")
      .write
      .partitionBy("store_id")
      .format(tableFormat)
      .saveAsTable("fact_sk")

    factData.toDF("date_id", "store_id", "product_id", "units_sold")
      .write
      .partitionBy("store_id")
      .format(tableFormat)
      .saveAsTable("fact_stats")

    storeData.toDF("store_id", "state_province", "country")
      .write
      .format(tableFormat)
      .saveAsTable("dim_store")

    storeData.toDF("store_id", "state_province", "country")
      .write
      .format(tableFormat)
      .saveAsTable("dim_stats")

    storeCode.toDF("store_id", "code")
      .write
      .partitionBy("store_id")
      .format(tableFormat)
      .saveAsTable("code_stats")

    sql("ANALYZE TABLE fact_stats COMPUTE STATISTICS FOR COLUMNS store_id")
    sql("ANALYZE TABLE dim_stats COMPUTE STATISTICS FOR COLUMNS store_id")
    sql("ANALYZE TABLE code_stats COMPUTE STATISTICS FOR COLUMNS store_id")
  }

  override def afterAll(): Unit = {
    try {
      sql("DROP TABLE IF EXISTS fact_np")
      sql("DROP TABLE IF EXISTS fact_sk")
      sql("DROP TABLE IF EXISTS product")
      sql("DROP TABLE IF EXISTS dim_store")
      sql("DROP TABLE IF EXISTS fact_stats")
      sql("DROP TABLE IF EXISTS dim_stats")
    } finally {
      spark.sessionState.conf.unsetConf(SQLConf.ADAPTIVE_EXECUTION_ENABLED)
      spark.sessionState.conf.unsetConf(SQLConf.ADAPTIVE_EXECUTION_FORCE_APPLY)
      super.afterAll()
    }
  }

  /**
   * Check if the query plan has a partition pruning filter inserted as
   * a subquery duplicate or as a custom broadcast exchange.
   */
  def checkPartitionPruningPredicate(
      df: DataFrame,
      withSubquery: Boolean,
      withBroadcast: Boolean): Unit = {
    val plan = df.queryExecution.executedPlan
    val dpExprs = collectDynamicPruningExpressions(plan)
    val hasSubquery = dpExprs.exists {
      case InSubqueryExec(_, _: SubqueryExec, _, _) => true
      case _ => false
    }
    val subqueryBroadcast = dpExprs.collect {
      case InSubqueryExec(_, b: SubqueryBroadcastExec, _, _) => b
    }

    val hasFilter = if (withSubquery) "Should" else "Shouldn't"
    assert(hasSubquery == withSubquery,
      s"$hasFilter trigger DPP with a subquery duplicate:\n${df.queryExecution}")
    val hasBroadcast = if (withBroadcast) "Should" else "Shouldn't"
    assert(subqueryBroadcast.nonEmpty == withBroadcast,
      s"$hasBroadcast trigger DPP with a reused broadcast exchange:\n${df.queryExecution}")

    subqueryBroadcast.foreach { s =>
      s.child match {
        case _: ReusedExchangeExec => // reuse check ok.
        case b: BroadcastExchangeExec =>
          val hasReuse = plan.find {
            case ReusedExchangeExec(_, e) => e eq b
            case _ => false
          }.isDefined
          assert(hasReuse, s"$s\nshould have been reused in\n$plan")
        case _ =>
          fail(s"Invalid child node found in\n$s")
      }
    }

    val isMainQueryAdaptive = plan.isInstanceOf[AdaptiveSparkPlanExec]
    subqueriesAll(plan).filterNot(subqueryBroadcast.contains).foreach { s =>
      assert(s.find(_.isInstanceOf[AdaptiveSparkPlanExec]).isDefined == isMainQueryAdaptive)
    }
  }

  /**
   * Check if the plan has the given number of distinct broadcast exchange subqueries.
   */
  def checkDistinctSubqueries(df: DataFrame, n: Int): Unit = {
    val buf = collectDynamicPruningExpressions(df.queryExecution.executedPlan).collect {
      case InSubqueryExec(_, b: SubqueryBroadcastExec, _, _) =>
        b.index
    }
    assert(buf.distinct.size == n)
  }

  /**
   * Collect the children of all correctly pushed down dynamic pruning expressions in a spark plan.
   */
  private def collectDynamicPruningExpressions(plan: SparkPlan): Seq[Expression] = {
    plan.flatMap {
      case s: FileSourceScanExec => s.partitionFilters.collect {
        case d: DynamicPruningExpression => d.child
      }
      case _ => Nil
    }
  }

  /**
   * Check if the plan contains unpushed dynamic pruning filters.
   */
  def checkUnpushedFilters(df: DataFrame): Boolean = {
    df.queryExecution.executedPlan.find {
      case FilterExec(condition, _) =>
        splitConjunctivePredicates(condition).exists {
          case _: DynamicPruningExpression => true
          case _ => false
        }
      case _ => false
    }.isDefined
  }

  /**
   * Test the result of a simple join on mock-up tables
   */
  test("simple inner join triggers DPP with mock-up tables") {
    withSQLConf(SQLConf.DYNAMIC_PARTITION_PRUNING_ENABLED.key -> "true",
      SQLConf.DYNAMIC_PARTITION_PRUNING_REUSE_BROADCAST_ONLY.key -> "false",
      SQLConf.EXCHANGE_REUSE_ENABLED.key -> "false") {
      withTable("df1", "df2") {
        spark.range(1000)
          .select(col("id"), col("id").as("k"))
          .write
          .partitionBy("k")
          .format(tableFormat)
          .mode("overwrite")
          .saveAsTable("df1")

        spark.range(100)
          .select(col("id"), col("id").as("k"))
          .write
          .partitionBy("k")
          .format(tableFormat)
          .mode("overwrite")
          .saveAsTable("df2")

        val df = sql("SELECT df1.id, df2.k FROM df1 JOIN df2 ON df1.k = df2.k AND df2.id < 2")

        checkPartitionPruningPredicate(df, true, false)

        checkAnswer(df, Row(0, 0) :: Row(1, 1) :: Nil)
      }
    }
  }

  /**
   * Test DPP is triggered by a self-join on a partitioned table
   */
  test("self-join on a partitioned table should not trigger DPP") {
    withSQLConf(SQLConf.DYNAMIC_PARTITION_PRUNING_ENABLED.key -> "true",
      SQLConf.DYNAMIC_PARTITION_PRUNING_REUSE_BROADCAST_ONLY.key -> "false",
      SQLConf.EXCHANGE_REUSE_ENABLED.key -> "false") {
      withTable("fact") {
        sql(
          s"""
             |CREATE TABLE fact (
             |  col1 varchar(14), col2 bigint, col3 bigint, col4 decimal(18,8), partCol1 varchar(1)
             |) USING $tableFormat PARTITIONED BY (partCol1)
        """.stripMargin)

        val df = sql(
          """
            |SELECT b.col1 FROM fact a
            |JOIN
            |(SELECT * FROM (
            |    SELECT *, Lag(col4) OVER (PARTITION BY partCol1, col1 ORDER BY col2) prev_col4
            |    FROM (SELECT partCol1, col1, col2, col3, col4 FROM fact) subquery) subquery2
            |  WHERE  col3 = 0 AND col4 = prev_col4
            |) b
            |ON a.partCol1 = b.partCol1
          """.stripMargin)

        checkPartitionPruningPredicate(df, false, false)
      }
    }
  }

  /**
   * Check the static scan metrics with and without DPP
   */
  test("static scan metrics") {
    withSQLConf(SQLConf.DYNAMIC_PARTITION_PRUNING_ENABLED.key -> "true",
      SQLConf.DYNAMIC_PARTITION_PRUNING_REUSE_BROADCAST_ONLY.key -> "false",
      SQLConf.EXCHANGE_REUSE_ENABLED.key -> "false") {
      withTable("fact", "dim") {
        spark.range(10)
          .map { x => Tuple3(x, x + 1, 0) }
          .toDF("did", "d1", "d2")
          .write
          .format(tableFormat)
          .mode("overwrite")
          .saveAsTable("dim")

        spark.range(100)
          .map { x => Tuple2(x, x % 10) }
          .toDF("f1", "fid")
          .write.partitionBy("fid")
          .format(tableFormat)
          .mode("overwrite")
          .saveAsTable("fact")

        def getFactScan(plan: SparkPlan): SparkPlan = {
          val scanOption =
            find(plan) {
              case s: FileSourceScanExec =>
                s.output.exists(_.find(_.argString(maxFields = 100).contains("fid")).isDefined)
              case _ => false
            }
          assert(scanOption.isDefined)
          scanOption.get
        }

        // No dynamic partition pruning, so no static metrics
        // All files in fact table are scanned
        val df1 = sql("SELECT sum(f1) FROM fact")
        df1.collect()
        val scan1 = getFactScan(df1.queryExecution.executedPlan)
        assert(!scan1.metrics.contains("staticFilesNum"))
        assert(!scan1.metrics.contains("staticFilesSize"))
        val allFilesNum = scan1.metrics("numFiles").value
        val allFilesSize = scan1.metrics("filesSize").value

        // No dynamic partition pruning, so no static metrics
        // Only files from fid = 5 partition are scanned
        val df2 = sql("SELECT sum(f1) FROM fact WHERE fid = 5")
        df2.collect()
        val scan2 = getFactScan(df2.queryExecution.executedPlan)
        assert(!scan2.metrics.contains("staticFilesNum"))
        assert(!scan2.metrics.contains("staticFilesSize"))
        val partFilesNum = scan2.metrics("numFiles").value
        val partFilesSize = scan2.metrics("filesSize").value
        assert(0 < partFilesNum && partFilesNum < allFilesNum)
        assert(0 < partFilesSize && partFilesSize < allFilesSize)

        // Dynamic partition pruning is used
        // Static metrics are as-if reading the whole fact table
        // "Regular" metrics are as-if reading only the "fid = 5" partition
        val df3 = sql("SELECT sum(f1) FROM fact, dim WHERE fid = did AND d1 = 6")
        df3.collect()
        val scan3 = getFactScan(df3.queryExecution.executedPlan)
        assert(scan3.metrics("staticFilesNum").value == allFilesNum)
        assert(scan3.metrics("staticFilesSize").value == allFilesSize)
        assert(scan3.metrics("numFiles").value == partFilesNum)
        assert(scan3.metrics("filesSize").value == partFilesSize)
      }
    }
  }

  test("DPP should not be rewritten as an existential join") {
    withSQLConf(SQLConf.DYNAMIC_PARTITION_PRUNING_ENABLED.key -> "true",
      SQLConf.DYNAMIC_PARTITION_PRUNING_FALLBACK_FILTER_RATIO.key -> "1.5",
      SQLConf.DYNAMIC_PARTITION_PRUNING_REUSE_BROADCAST_ONLY.key -> "false",
      SQLConf.EXCHANGE_REUSE_ENABLED.key -> "false") {
      val df = sql(
        s"""
           |SELECT * FROM product p WHERE p.store_id NOT IN
           | (SELECT f.store_id FROM fact_sk f JOIN dim_store d ON f.store_id = d.store_id
           |    WHERE d.state_province = 'NL'
           | )
       """.stripMargin)

      val found = df.queryExecution.executedPlan.find {
        case BroadcastHashJoinExec(_, _, p: ExistenceJoin, _, _, _, _) => true
        case _ => false
      }

      assert(found.isEmpty)
    }
  }

  /**
   * (1) DPP should be disabled when the large (fact) table isn't partitioned by the join key
   * (2) DPP should be triggered only for certain join types
   * (3) DPP should trigger only when we have attributes on both sides of the join condition
   */
  test("DPP triggers only for certain types of query") {
    withSQLConf(
      SQLConf.DYNAMIC_PARTITION_PRUNING_REUSE_BROADCAST_ONLY.key -> "false") {
      Given("dynamic partition pruning disabled")
      withSQLConf(SQLConf.DYNAMIC_PARTITION_PRUNING_ENABLED.key -> "false") {
        val df = sql(
          """
            |SELECT * FROM fact_sk f
            |LEFT SEMI JOIN dim_store s
            |ON f.store_id = s.store_id AND s.country = 'NL'
          """.stripMargin)

        checkPartitionPruningPredicate(df, false, false)
      }

      Given("not a partition column")
      withSQLConf(SQLConf.DYNAMIC_PARTITION_PRUNING_ENABLED.key -> "true") {
        val df = sql(
          """
            |SELECT * FROM fact_np f
            |JOIN dim_store s
            |ON f.date_id = s.store_id WHERE s.country = 'NL'
          """.stripMargin)

        checkPartitionPruningPredicate(df, false, false)
      }

      Given("no predicate on the dimension table")
      withSQLConf(SQLConf.DYNAMIC_PARTITION_PRUNING_ENABLED.key -> "true") {
        val df = sql(
          """
            |SELECT * FROM fact_sk f
            |JOIN dim_store s
            |ON f.store_id = s.store_id
          """.stripMargin)

        checkPartitionPruningPredicate(df, false, false)
      }

      Given("left-semi join with partition column on the left side")
      withSQLConf(SQLConf.DYNAMIC_PARTITION_PRUNING_ENABLED.key -> "true",
        SQLConf.EXCHANGE_REUSE_ENABLED.key -> "false") {
        val df = sql(
          """
            |SELECT * FROM fact_sk f
            |LEFT SEMI JOIN dim_store s
            |ON f.store_id = s.store_id AND s.country = 'NL'
          """.stripMargin)

        checkPartitionPruningPredicate(df, true, false)
      }

      Given("left outer with partition column on the left side")
      withSQLConf(SQLConf.DYNAMIC_PARTITION_PRUNING_ENABLED.key -> "true") {
        val df = sql(
          """
            |SELECT * FROM fact_sk f
            |LEFT OUTER JOIN dim_store s
            |ON f.store_id = s.store_id WHERE f.units_sold = 10
          """.stripMargin)

        checkPartitionPruningPredicate(df, false, false)
      }

      Given("right outer join with partition column on the left side")
      withSQLConf(SQLConf.DYNAMIC_PARTITION_PRUNING_ENABLED.key -> "true",
        SQLConf.EXCHANGE_REUSE_ENABLED.key -> "false") {
        val df = sql(
          """
            |SELECT * FROM fact_sk f RIGHT OUTER JOIN dim_store s
            |ON f.store_id = s.store_id WHERE s.country = 'NL'
          """.stripMargin)

        checkPartitionPruningPredicate(df, true, false)
      }
    }
  }

  /**
   * The filtering policy has a fallback when the stats are unavailable
   */
  test("filtering ratio policy fallback") {
    withSQLConf(
      SQLConf.DYNAMIC_PARTITION_PRUNING_REUSE_BROADCAST_ONLY.key -> "false",
      SQLConf.EXCHANGE_REUSE_ENABLED.key -> "false") {
      Given("no stats and selective predicate")
      withSQLConf(SQLConf.DYNAMIC_PARTITION_PRUNING_ENABLED.key -> "true",
        SQLConf.DYNAMIC_PARTITION_PRUNING_USE_STATS.key -> "true") {
        val df = sql(
          """
            |SELECT f.date_id, f.product_id, f.units_sold, f.store_id FROM fact_sk f
            |JOIN dim_store s
            |ON f.store_id = s.store_id WHERE s.country LIKE '%C_%'
          """.stripMargin)

        checkPartitionPruningPredicate(df, true, false)
      }

      Given("no stats and selective predicate with the size of dim too large")
      withSQLConf(SQLConf.DYNAMIC_PARTITION_PRUNING_ENABLED.key -> "true",
        SQLConf.DYNAMIC_PARTITION_PRUNING_USE_STATS.key -> "true") {
        sql(
          """
            |SELECT f.date_id, f.product_id, f.units_sold, f.store_id
            |FROM fact_sk f WHERE store_id < 5
          """.stripMargin)
          .write
          .partitionBy("store_id")
          .saveAsTable("fact_aux")

        val df = sql(
          """
            |SELECT f.date_id, f.product_id, f.units_sold, f.store_id
            |FROM fact_aux f JOIN dim_store s
            |ON f.store_id = s.store_id WHERE s.country = 'US'
          """.stripMargin)

        checkPartitionPruningPredicate(df, false, false)

        checkAnswer(df,
          Row(1070, 2, 10, 4) ::
          Row(1080, 3, 20, 4) ::
          Row(1090, 3, 10, 4) ::
          Row(1100, 3, 10, 4) :: Nil
        )
      }

      Given("no stats and selective predicate with the size of dim small")
      withSQLConf(SQLConf.DYNAMIC_PARTITION_PRUNING_ENABLED.key -> "true",
        SQLConf.DYNAMIC_PARTITION_PRUNING_USE_STATS.key -> "true") {
        val df = sql(
          """
            |SELECT f.date_id, f.product_id, f.units_sold, f.store_id FROM fact_sk f
            |JOIN dim_store s
            |ON f.store_id = s.store_id WHERE s.country = 'NL'
          """.stripMargin)

        checkPartitionPruningPredicate(df, true, false)

        checkAnswer(df,
          Row(1010, 1, 10, 2) ::
          Row(1020, 1, 10, 2) ::
          Row(1000, 1, 10, 1) :: Nil
        )
      }
    }
  }

  /**
   *  The filtering ratio policy performs best when it uses cardinality estimates
   */
  test("filtering ratio policy with stats when the broadcast pruning is disabled") {
    withSQLConf(
      SQLConf.DYNAMIC_PARTITION_PRUNING_REUSE_BROADCAST_ONLY.key -> "false",
      SQLConf.EXCHANGE_REUSE_ENABLED.key -> "false") {
      Given("disabling the use of stats in the DPP heuristic")
      withSQLConf(SQLConf.DYNAMIC_PARTITION_PRUNING_ENABLED.key -> "true",
        SQLConf.DYNAMIC_PARTITION_PRUNING_USE_STATS.key -> "false") {
        val df = sql(
          """
            |SELECT f.date_id, f.product_id, f.units_sold, f.store_id FROM fact_stats f
            |JOIN dim_stats s
            |ON f.store_id = s.store_id WHERE s.country = 'DE'
          """.stripMargin)

        checkPartitionPruningPredicate(df, true, false)
      }

      Given("filtering ratio with stats disables pruning")
      withSQLConf(SQLConf.DYNAMIC_PARTITION_PRUNING_ENABLED.key -> "true",
        SQLConf.DYNAMIC_PARTITION_PRUNING_USE_STATS.key -> "true") {
        val df = sql(
          """
            |SELECT f.date_id, f.product_id, f.units_sold, f.store_id FROM fact_stats f
            |JOIN dim_stats s
            |ON (f.store_id = s.store_id) WHERE s.store_id > 0 AND s.store_id IN
            |(SELECT p.store_id FROM product p)
          """.stripMargin)

        checkPartitionPruningPredicate(df, false, false)
      }

      Given("filtering ratio with stats enables pruning")
      withSQLConf(SQLConf.DYNAMIC_PARTITION_PRUNING_ENABLED.key -> "true",
        SQLConf.DYNAMIC_PARTITION_PRUNING_USE_STATS.key -> "true") {
        val df = sql(
          """
            |SELECT f.date_id, f.product_id, f.units_sold, f.store_id FROM fact_stats f
            |JOIN dim_stats s
            |ON f.store_id = s.store_id WHERE s.country = 'DE'
          """.stripMargin)

        checkPartitionPruningPredicate(df, true, false)

        checkAnswer(df,
          Row(1030, 2, 10, 3) ::
          Row(1040, 2, 50, 3) ::
          Row(1050, 2, 50, 3) ::
          Row(1060, 2, 50, 3) :: Nil
        )
      }

      Given("join condition more complex than fact.attr = dim.attr")
      withSQLConf(SQLConf.DYNAMIC_PARTITION_PRUNING_ENABLED.key -> "true",
        SQLConf.DYNAMIC_PARTITION_PRUNING_USE_STATS.key -> "true") {
        val df = sql(
          """
            |SELECT f.date_id, f.product_id, f.units_sold, f.store_id
            |FROM fact_stats f JOIN dim_stats s
            |ON f.store_id + 1 = s.store_id WHERE s.country = 'DE'
          """.stripMargin)

        checkPartitionPruningPredicate(df, true, false)

        checkAnswer(df,
          Row(1010, 1, 10, 2) ::
          Row(1020, 1, 10, 2) :: Nil
        )
      }
    }
  }

  test("partition pruning in broadcast hash joins with non-deterministic probe part") {
    Given("alias with simple join condition, and non-deterministic query")
    withSQLConf(SQLConf.DYNAMIC_PARTITION_PRUNING_REUSE_BROADCAST_ONLY.key -> "true") {
      val df = sql(
        """
          |SELECT f.date_id, f.pid, f.sid FROM
          |(SELECT date_id, product_id AS pid, store_id AS sid
          |   FROM fact_stats WHERE RAND() > 0.5) AS f
          |JOIN dim_stats s
          |ON f.sid = s.store_id WHERE s.country = 'DE'
        """.stripMargin)

      checkPartitionPruningPredicate(df, false, false)
    }

    Given("alias over multiple sub-queries with simple join condition")
    withSQLConf(SQLConf.DYNAMIC_PARTITION_PRUNING_REUSE_BROADCAST_ONLY.key -> "true") {
      val df = sql(
        """
          |SELECT f.date_id, f.pid, f.sid FROM
          |(SELECT date_id, pid_d AS pid, sid_d AS sid FROM
          |  (SELECT date_id, product_id AS pid_d, store_id AS sid_d FROM fact_stats
          |  WHERE RAND() > 0.5) fs
          |  JOIN dim_store ds ON fs.sid_d = ds.store_id) f
          |JOIN dim_stats s
          |ON f.sid  = s.store_id  WHERE s.country = 'DE'
        """.stripMargin)

      checkPartitionPruningPredicate(df, false, false)
    }
  }

  test("partition pruning in broadcast hash joins with aliases") {
    Given("alias with simple join condition, using attribute names only")
    withSQLConf(SQLConf.DYNAMIC_PARTITION_PRUNING_REUSE_BROADCAST_ONLY.key -> "true") {
      val df = sql(
        """
          |SELECT f.date_id, f.pid, f.sid FROM
          |(select date_id, product_id as pid, store_id as sid from fact_stats) as f
          |JOIN dim_stats s
          |ON f.sid = s.store_id WHERE s.country = 'DE'
        """.stripMargin)

      checkPartitionPruningPredicate(df, false, true)

      checkAnswer(df,
        Row(1030, 2, 3) ::
        Row(1040, 2, 3) ::
        Row(1050, 2, 3) ::
        Row(1060, 2, 3) :: Nil
      )
    }

    Given("alias with expr as join condition")
    withSQLConf(SQLConf.DYNAMIC_PARTITION_PRUNING_REUSE_BROADCAST_ONLY.key -> "true") {
      val df = sql(
        """
          |SELECT f.date_id, f.pid, f.sid FROM
          |(SELECT date_id, product_id AS pid, store_id AS sid FROM fact_stats) AS f
          |JOIN dim_stats s
          |ON f.sid + 1 = s.store_id + 1 WHERE s.country = 'DE'
        """.stripMargin)

      checkPartitionPruningPredicate(df, false, true)

      checkAnswer(df,
        Row(1030, 2, 3) ::
        Row(1040, 2, 3) ::
        Row(1050, 2, 3) ::
        Row(1060, 2, 3) :: Nil
      )
    }

    Given("alias over multiple sub-queries with simple join condition")
    withSQLConf(SQLConf.DYNAMIC_PARTITION_PRUNING_REUSE_BROADCAST_ONLY.key -> "true") {
      val df = sql(
        """
          |SELECT f.date_id, f.pid, f.sid FROM
          |(SELECT date_id, pid_d AS pid, sid_d AS sid FROM
          |  (select date_id, product_id AS pid_d, store_id AS sid_d FROM fact_stats) fs
          |  JOIN dim_store ds ON fs.sid_d = ds.store_id) f
          |JOIN dim_stats s
          |ON f.sid  = s.store_id  WHERE s.country = 'DE'
        """.stripMargin)

      checkPartitionPruningPredicate(df, false, true)

      checkAnswer(df,
        Row(1030, 2, 3) ::
          Row(1040, 2, 3) ::
          Row(1050, 2, 3) ::
          Row(1060, 2, 3) :: Nil
      )
    }

    Given("alias over multiple sub-queries with simple join condition")
    withSQLConf(SQLConf.DYNAMIC_PARTITION_PRUNING_REUSE_BROADCAST_ONLY.key -> "true") {
      val df = sql(
        """
          |SELECT f.date_id, f.pid_d as pid, f.sid_d as sid FROM
          | (SELECT date_id, pid_dd AS pid_d, sid_dd AS sid_d FROM
          |  (
          |   (select date_id, product_id AS pid_dd, store_id AS sid_dd FROM fact_stats) fss
          |     JOIN dim_store ds ON fss.sid_dd = ds.store_id
          |   ) fs
          |  JOIN dim_store ds ON fs.sid_dd = ds.store_id
          | ) f
          |JOIN dim_stats s
          |ON f.sid_d  = s.store_id  WHERE s.country = 'DE'
        """.stripMargin)

      checkPartitionPruningPredicate(df, false, true)

      checkAnswer(df,
        Row(1030, 2, 3) ::
          Row(1040, 2, 3) ::
          Row(1050, 2, 3) ::
          Row(1060, 2, 3) :: Nil
      )
    }
  }

  test("partition pruning in broadcast hash joins") {
    Given("disable broadcast pruning and disable subquery duplication")
    withSQLConf(
      SQLConf.DYNAMIC_PARTITION_PRUNING_REUSE_BROADCAST_ONLY.key -> "true",
      SQLConf.EXCHANGE_REUSE_ENABLED.key -> "false") {
      val df = sql(
        """
          |SELECT f.date_id, f.product_id, f.units_sold, f.store_id FROM fact_stats f
          |JOIN dim_stats s
          |ON f.store_id = s.store_id WHERE s.country = 'DE'
        """.stripMargin)

      checkPartitionPruningPredicate(df, false, false)

      checkAnswer(df,
        Row(1030, 2, 10, 3) ::
        Row(1040, 2, 50, 3) ::
        Row(1050, 2, 50, 3) ::
        Row(1060, 2, 50, 3) :: Nil
      )
    }

    Given("disable reuse broadcast results and enable subquery duplication")
    withSQLConf(
      SQLConf.DYNAMIC_PARTITION_PRUNING_REUSE_BROADCAST_ONLY.key -> "false",
      SQLConf.DYNAMIC_PARTITION_PRUNING_USE_STATS.key -> "true",
      SQLConf.DYNAMIC_PARTITION_PRUNING_FALLBACK_FILTER_RATIO.key -> "0.5",
      SQLConf.EXCHANGE_REUSE_ENABLED.key -> "false") {
      val df = sql(
        """
          |SELECT f.date_id, f.product_id, f.units_sold, f.store_id FROM fact_stats f
          |JOIN dim_stats s
          |ON f.store_id = s.store_id WHERE s.country = 'DE'
        """.stripMargin)

      checkPartitionPruningPredicate(df, true, false)

      checkAnswer(df,
        Row(1030, 2, 10, 3) ::
        Row(1040, 2, 50, 3) ::
        Row(1050, 2, 50, 3) ::
        Row(1060, 2, 50, 3) :: Nil
      )
    }

    Given("enable reuse broadcast results and disable query duplication")
    withSQLConf(SQLConf.DYNAMIC_PARTITION_PRUNING_REUSE_BROADCAST_ONLY.key -> "true") {
      val df = sql(
        """
          |SELECT f.date_id, f.product_id, f.units_sold, f.store_id FROM fact_stats f
          |JOIN dim_stats s
          |ON f.store_id = s.store_id WHERE s.country = 'DE'
        """.stripMargin)

      checkPartitionPruningPredicate(df, false, true)

      checkAnswer(df,
        Row(1030, 2, 10, 3) ::
        Row(1040, 2, 50, 3) ::
        Row(1050, 2, 50, 3) ::
        Row(1060, 2, 50, 3) :: Nil
      )
    }

    Given("disable broadcast hash join and disable query duplication")
    withSQLConf(
      SQLConf.DYNAMIC_PARTITION_PRUNING_REUSE_BROADCAST_ONLY.key -> "true",
      SQLConf.AUTO_BROADCASTJOIN_THRESHOLD.key -> "-1") {
      val df = sql(
        """
          |SELECT f.date_id, f.product_id, f.units_sold, f.store_id FROM fact_stats f
          |JOIN dim_stats s
          |ON f.store_id = s.store_id WHERE s.country = 'DE'
        """.stripMargin)

      checkPartitionPruningPredicate(df, false, false)

      checkAnswer(df,
        Row(1030, 2, 10, 3) ::
        Row(1040, 2, 50, 3) ::
        Row(1050, 2, 50, 3) ::
        Row(1060, 2, 50, 3) :: Nil
      )
    }

    Given("disable broadcast hash join and enable query duplication")
    withSQLConf(SQLConf.DYNAMIC_PARTITION_PRUNING_REUSE_BROADCAST_ONLY.key -> "false",
      SQLConf.AUTO_BROADCASTJOIN_THRESHOLD.key -> "-1",
      SQLConf.DYNAMIC_PARTITION_PRUNING_USE_STATS.key -> "true") {
      val df = sql(
        """
          |SELECT f.date_id, f.product_id, f.units_sold, f.store_id FROM fact_stats f
          |JOIN dim_stats s
          |ON f.store_id = s.store_id WHERE s.country = 'DE'
        """.stripMargin)

      checkPartitionPruningPredicate(df, true, false)

      checkAnswer(df,
        Row(1030, 2, 10, 3) ::
        Row(1040, 2, 50, 3) ::
        Row(1050, 2, 50, 3) ::
        Row(1060, 2, 50, 3) :: Nil
      )
    }
  }

  test("broadcast a single key in a HashedRelation") {
    withSQLConf(SQLConf.DYNAMIC_PARTITION_PRUNING_REUSE_BROADCAST_ONLY.key -> "true") {
      withTable("fact", "dim") {
        spark.range(100).select(
          $"id",
          ($"id" + 1).cast("int").as("one"),
          ($"id" + 2).cast("byte").as("two"),
          ($"id" + 3).cast("short").as("three"),
          (($"id" * 20) % 100).as("mod"),
          ($"id" + 1).cast("string").as("str"))
          .write.partitionBy("one", "two", "three", "str")
          .format(tableFormat).mode("overwrite").saveAsTable("fact")

        spark.range(10).select(
          $"id",
          ($"id" + 1).cast("int").as("one"),
          ($"id" + 2).cast("byte").as("two"),
          ($"id" + 3).cast("short").as("three"),
          ($"id" * 10).as("prod"),
          ($"id" + 1).cast("string").as("str"))
          .write.format(tableFormat).mode("overwrite").saveAsTable("dim")

        // broadcast a single Long key
        val dfLong = sql(
          """
            |SELECT f.id, f.one, f.two, f.str FROM fact f
            |JOIN dim d
            |ON (f.one = d.one)
            |WHERE d.prod > 80
          """.stripMargin)

        checkAnswer(dfLong, Row(9, 10, 11, "10") :: Nil)

        // reuse a single Byte key
        val dfByte = sql(
          """
            |SELECT f.id, f.one, f.two, f.str FROM fact f
            |JOIN dim d
            |ON (f.two = d.two)
            |WHERE d.prod > 80
          """.stripMargin)

        checkAnswer(dfByte, Row(9, 10, 11, "10") :: Nil)

        // reuse a single String key
        val dfStr = sql(
          """
            |SELECT f.id, f.one, f.two, f.str FROM fact f
            |JOIN dim d
            |ON (f.str = d.str)
            |WHERE d.prod > 80
          """.stripMargin)

        checkAnswer(dfStr, Row(9, 10, 11, "10") :: Nil)
      }
    }
  }

  test("broadcast multiple keys in a LongHashedRelation") {
    withSQLConf(SQLConf.DYNAMIC_PARTITION_PRUNING_REUSE_BROADCAST_ONLY.key -> "true") {
      withTable("fact", "dim") {
        spark.range(100).select(
          $"id",
          ($"id" + 1).cast("int").as("one"),
          ($"id" + 2).cast("byte").as("two"),
          ($"id" + 3).cast("short").as("three"),
          (($"id" * 20) % 100).as("mod"),
          ($"id" % 10).cast("string").as("str"))
          .write.partitionBy("one", "two", "three")
          .format(tableFormat).mode("overwrite").saveAsTable("fact")

        spark.range(10).select(
          $"id",
          ($"id" + 1).cast("int").as("one"),
          ($"id" + 2).cast("byte").as("two"),
          ($"id" + 3).cast("short").as("three"),
          ($"id" * 10).as("prod"))
          .write.format(tableFormat).mode("overwrite").saveAsTable("dim")

        // broadcast multiple keys
        val dfLong = sql(
          """
            |SELECT f.id, f.one, f.two, f.str FROM fact f
            |JOIN dim d
            |ON (f.one = d.one and f.two = d.two and f.three = d.three)
            |WHERE d.prod > 80
          """.stripMargin)

        checkAnswer(dfLong, Row(9, 10, 11, "9") :: Nil)
      }
    }
  }

  test("broadcast multiple keys in an UnsafeHashedRelation") {
    withSQLConf(SQLConf.DYNAMIC_PARTITION_PRUNING_REUSE_BROADCAST_ONLY.key -> "true") {
      withTable("fact", "dim") {
        spark.range(100).select(
          $"id",
          ($"id" + 1).cast("string").as("one"),
          ($"id" + 2).cast("string").as("two"),
          ($"id" + 3).cast("string").as("three"),
          (($"id" * 20) % 100).as("mod"),
          ($"id" % 10).cast("string").as("str"))
          .write.partitionBy("one", "two", "three")
          .format(tableFormat).mode("overwrite").saveAsTable("fact")

        spark.range(10).select(
          $"id",
          ($"id" + 1).cast("string").as("one"),
          ($"id" + 2).cast("string").as("two"),
          ($"id" + 3).cast("string").as("three"),
          ($"id" * 10).as("prod"))
          .write.format(tableFormat).mode("overwrite").saveAsTable("dim")

        // broadcast multiple keys
        val df = sql(
          """
            |SELECT f.id, f.one, f.two, f.str FROM fact f
            |JOIN dim d
            |ON (f.one = d.one and f.two = d.two and f.three = d.three)
            |WHERE d.prod > 80
          """.stripMargin)

        checkAnswer(df, Row(9, "10", "11", "9") :: Nil)
      }
    }
  }

  test("different broadcast subqueries with identical children") {
    withSQLConf(SQLConf.DYNAMIC_PARTITION_PRUNING_REUSE_BROADCAST_ONLY.key -> "true") {
      withTable("fact", "dim") {
        spark.range(100).select(
          $"id",
          ($"id" + 1).cast("string").as("one"),
          ($"id" + 2).cast("string").as("two"),
          ($"id" + 3).cast("string").as("three"),
          (($"id" * 20) % 100).as("mod"),
          ($"id" % 10).cast("string").as("str"))
          .write.partitionBy("one", "two", "three")
          .format(tableFormat).mode("overwrite").saveAsTable("fact")

        spark.range(10).select(
          $"id",
          ($"id" + 1).cast("string").as("one"),
          ($"id" + 2).cast("string").as("two"),
          ($"id" + 3).cast("string").as("three"),
          ($"id" * 10).as("prod"))
          .write.partitionBy("one", "two", "three", "prod")
          .format(tableFormat).mode("overwrite").saveAsTable("dim")

        // we are expecting three filters on different keys to be pushed down
        val df = sql(
          """
            |SELECT f.id, f.one, f.two, f.str FROM fact f
            |JOIN dim d
            |ON (f.one = d.one and f.two = d.two and f.three = d.three)
            |WHERE d.prod > 80
          """.stripMargin)

        checkDistinctSubqueries(df, 3)
        checkAnswer(df, Row(9, "10", "11", "9") :: Nil)
      }
    }
  }

  test("no partition pruning when the build side is a stream") {
    withTable("fact") {
      val input = MemoryStream[Int]
      val stream = input.toDF.select($"value" as "one", ($"value" * 3) as "code")
      spark.range(100).select(
        $"id",
        ($"id" + 1).as("one"),
        ($"id" + 2).as("two"),
        ($"id" + 3).as("three"))
        .write.partitionBy("one")
        .format(tableFormat).mode("overwrite").saveAsTable("fact")
      val table = sql("SELECT * from fact f")

      // join a partitioned table with a stream
      val joined = table.join(stream, Seq("one")).where("code > 40")
      val query = joined.writeStream.format("memory").queryName("test").start()
      input.addData(1, 10, 20, 40, 50)
      try {
        query.processAllAvailable()
      } finally {
        query.stop()
      }
      // search dynamic pruning predicates on the executed plan
      val plan = query.asInstanceOf[StreamingQueryWrapper].streamingQuery.lastExecution.executedPlan
      val ret = plan.find {
        case s: FileSourceScanExec => s.partitionFilters.exists {
          case _: DynamicPruningExpression => true
          case _ => false
        }
        case _ => false
      }
      assert(ret.isDefined == false)
    }
  }

  test("avoid reordering broadcast join keys to match input hash partitioning") {
    withSQLConf(SQLConf.DYNAMIC_PARTITION_PRUNING_REUSE_BROADCAST_ONLY.key -> "false",
      SQLConf.AUTO_BROADCASTJOIN_THRESHOLD.key -> "-1") {
      withTable("large", "dimTwo", "dimThree") {
        spark.range(100).select(
          $"id",
          ($"id" + 1).as("A"),
          ($"id" + 2).as("B"))
          .write.partitionBy("A")
          .format(tableFormat).mode("overwrite").saveAsTable("large")

        spark.range(10).select(
          $"id",
          ($"id" + 1).as("C"),
          ($"id" + 2).as("D"))
          .write.format(tableFormat).mode("overwrite").saveAsTable("dimTwo")

        spark.range(10).select(
          $"id",
          ($"id" + 1).as("E"),
          ($"id" + 2).as("F"),
          ($"id" + 3).as("G"))
          .write.format(tableFormat).mode("overwrite").saveAsTable("dimThree")

        val fact = sql("SELECT * from large")
        val dim = sql("SELECT * from dimTwo")
        val prod = sql("SELECT * from dimThree")

        // The query below first joins table fact with table dim on keys (A, B), and then joins
        // table fact with table prod on keys (B, A). The join key reordering in EnsureRequirements
        // ensured that the order of the keys stays the same (A, B) in both joins. The keys in a
        // broadcast shuffle should not be reordered in order to trigger broadcast reuse.
        val df = fact.join(dim,
          fact.col("A") === dim.col("C") && fact.col("B") === dim.col("D"), "LEFT")
          .join(broadcast(prod),
            fact.col("B") === prod.col("F") && fact.col("A") === prod.col("E"))
          .where(prod.col("G") > 5)

        checkPartitionPruningPredicate(df, false, true)
      }
    }
  }

  /**
   * This test is a small reproduction of the Query-23 of the TPCDS benchmark.
   * The query employs an aggregation on the result of a join between a store table and a
   * date dimension table which is further joined with item, date, and store tables using
   * a disjoint filter. The outcome of this query is a sequence of nested joins that have
   * duplicated partitioning keys, also used to uniquely identify the dynamic pruning filters.
   */
  test("dynamic partition pruning ambiguity issue across nested joins") {
    withSQLConf(SQLConf.DYNAMIC_PARTITION_PRUNING_REUSE_BROADCAST_ONLY.key -> "true") {
      withTable("store", "date", "item") {
        spark.range(500)
          .select((($"id" + 30) % 50).as("ss_item_sk"),
            ($"id" % 20).as("ss_sold_date_sk"), ($"id" * 3).as("price"))
          .write.partitionBy("ss_sold_date_sk")
          .format("parquet").mode("overwrite").saveAsTable("store")

        spark.range(20)
          .select($"id".as("d_date_sk"), ($"id").as("d_year"))
          .write.format("parquet").mode("overwrite").saveAsTable("date")

        spark.range(20)
          .select(($"id" + 30).as("i_item_sk"))
          .write.format("parquet").mode("overwrite").saveAsTable("item")

        val df = sql(
          """
            |WITH aux AS
            |(SELECT i_item_sk as frequent_item_sk FROM store, item, date
            |WHERE ss_sold_date_sk = d_date_sk
            |AND ss_item_sk = i_item_sk
            |AND d_year IN (2, 4, 6, 8, 10, 11, 12, 13, 14, 15, 16, 17, 18, 19)
            |GROUP BY i_item_sk HAVING count(*) > 0)
            |SELECT sum(sales) a
            |    FROM (SELECT price sales FROM item, date, aux, store
            |    WHERE d_year IN (1, 3, 5, 7)
            |      AND ss_sold_date_sk = d_date_sk
            |      AND ss_item_sk = i_item_sk
            |      AND i_item_sk = frequent_item_sk) x
          """.stripMargin)

        checkAnswer(df, Row(28080) :: Nil)
      }
    }
  }

  test("cleanup any DPP filter that isn't pushed down due to expression id clashes") {
    withSQLConf(SQLConf.DYNAMIC_PARTITION_PRUNING_REUSE_BROADCAST_ONLY.key -> "true") {
      withTable("fact", "dim") {
        spark.range(1000).select($"id".as("A"), $"id".as("AA"))
          .write.partitionBy("A").format(tableFormat).mode("overwrite").saveAsTable("fact")
        spark.range(10).select($"id".as("B"), $"id".as("BB"))
          .write.format(tableFormat).mode("overwrite").saveAsTable("dim")
        val df = sql(
          """
            |SELECT A, AA FROM
            | (SELECT A, AA from fact
            | JOIN dim ON (A = B AND AA = BB) WHERE BB > 1)
            | JOIN dim ON (AA = BB AND A = B)
            |WHERE BB < 5
          """.stripMargin)

        assert(!checkUnpushedFilters(df))
      }
    }
  }

  test("cleanup any DPP filter that isn't pushed down due to non-determinism") {
    withSQLConf(SQLConf.DYNAMIC_PARTITION_PRUNING_REUSE_BROADCAST_ONLY.key -> "true") {
      val df = sql(
        """
          |SELECT f.date_id, f.pid, f.sid FROM
          |(SELECT date_id, product_id AS pid, store_id AS sid
          |   FROM fact_stats WHERE RAND() > 0.5) AS f
          |JOIN dim_stats s
          |ON f.sid = s.store_id WHERE s.country = 'DE'
        """.stripMargin)

      assert(!checkUnpushedFilters(df))
    }
  }

  test("join key with multiple references on the filtering plan") {
<<<<<<< HEAD
    withSQLConf(SQLConf.DYNAMIC_PARTITION_PRUNING_REUSE_BROADCAST.key -> "true",
      SQLConf.DYNAMIC_PARTITION_PRUNING_USE_STATS.key -> "false",
      SQLConf.DYNAMIC_PARTITION_PRUNING_FALLBACK_FILTER_RATIO.key -> "0") {
=======
    withSQLConf(SQLConf.DYNAMIC_PARTITION_PRUNING_REUSE_BROADCAST_ONLY.key -> "true",
      SQLConf.ADAPTIVE_EXECUTION_ENABLED.key -> "false") {
>>>>>>> 04604b98
      // when enable AQE, the reusedExchange is inserted when executed.
      withTable("fact", "dim") {
        spark.range(100).select(
          $"id",
          ($"id" + 1).cast("string").as("a"),
          ($"id" + 2).cast("string").as("b"))
          .write.partitionBy("a", "b")
          .format(tableFormat).mode("overwrite").saveAsTable("fact")

        spark.range(10).select(
          $"id",
          ($"id" + 1).cast("string").as("x"),
          ($"id" + 2).cast("string").as("y"),
          ($"id" + 2).cast("string").as("z"),
          ($"id" + 2).cast("string").as("w"))
          .write
          .format(tableFormat).mode("overwrite").saveAsTable("dim")

        val df = sql(
          """
            |SELECT f.id, f.a, f.b FROM fact f
            |JOIN dim d
            |ON f.b + f.a = d.y + d.z
            |WHERE d.x = (SELECT avg(p.w) FROM dim p)
          """.stripMargin)

        checkPartitionPruningPredicate(df, false, true)
      }
    }
  }

  test("Make sure dynamic pruning works on uncorrelated queries") {
    withSQLConf(SQLConf.DYNAMIC_PARTITION_PRUNING_REUSE_BROADCAST_ONLY.key -> "true") {
      val df = sql(
        """
          |SELECT d.store_id,
          |       SUM(f.units_sold),
          |       (SELECT SUM(f.units_sold)
          |        FROM fact_stats f JOIN dim_stats d ON d.store_id = f.store_id
          |        WHERE d.country = 'US') AS total_prod
          |FROM fact_stats f JOIN dim_stats d ON d.store_id = f.store_id
          |WHERE d.country = 'US'
          |GROUP BY 1
        """.stripMargin)
      checkAnswer(df, Row(4, 50, 70) :: Row(5, 10, 70) :: Row(6, 10, 70) :: Nil)

      val plan = df.queryExecution.executedPlan
      val countSubqueryBroadcasts =
        plan.collectInPlanAndSubqueries({ case _: SubqueryBroadcastExec => 1 }).sum

      assert(countSubqueryBroadcasts == 2)
    }
  }

  test("Plan broadcast pruning only when the broadcast can be reused") {
    Given("dynamic pruning filter on the build side")
    withSQLConf(SQLConf.DYNAMIC_PARTITION_PRUNING_REUSE_BROADCAST_ONLY.key -> "true") {
      val df = sql(
        """
          |SELECT f.date_id, f.store_id, f.product_id, f.units_sold FROM fact_np f
          |JOIN code_stats s
          |ON f.store_id = s.store_id WHERE f.date_id <= 1030
        """.stripMargin)

      checkPartitionPruningPredicate(df, false, false)

      checkAnswer(df,
        Row(1000, 1, 1, 10) ::
        Row(1010, 2, 1, 10) ::
        Row(1020, 2, 1, 10) ::
        Row(1030, 3, 2, 10) :: Nil
      )
    }

    Given("dynamic pruning filter on the probe side")
    withSQLConf(SQLConf.DYNAMIC_PARTITION_PRUNING_REUSE_BROADCAST_ONLY.key -> "true") {
      val df = sql(
        """
          |SELECT /*+ BROADCAST(f)*/
          |f.date_id, f.store_id, f.product_id, f.units_sold FROM fact_np f
          |JOIN code_stats s
          |ON f.store_id = s.store_id WHERE f.date_id <= 1030
        """.stripMargin)

      checkPartitionPruningPredicate(df, false, true)

      checkAnswer(df,
        Row(1000, 1, 1, 10) ::
        Row(1010, 2, 1, 10) ::
        Row(1020, 2, 1, 10) ::
        Row(1030, 3, 2, 10) :: Nil
      )
    }
  }
}

class DynamicPartitionPruningSuiteAEOff extends DynamicPartitionPruningSuiteBase {
  override val adaptiveExecutionOn: Boolean = false
}

class DynamicPartitionPruningSuiteAEOn extends DynamicPartitionPruningSuiteBase {
  override val adaptiveExecutionOn: Boolean = true
}<|MERGE_RESOLUTION|>--- conflicted
+++ resolved
@@ -1185,14 +1185,7 @@
   }
 
   test("join key with multiple references on the filtering plan") {
-<<<<<<< HEAD
-    withSQLConf(SQLConf.DYNAMIC_PARTITION_PRUNING_REUSE_BROADCAST.key -> "true",
-      SQLConf.DYNAMIC_PARTITION_PRUNING_USE_STATS.key -> "false",
-      SQLConf.DYNAMIC_PARTITION_PRUNING_FALLBACK_FILTER_RATIO.key -> "0") {
-=======
-    withSQLConf(SQLConf.DYNAMIC_PARTITION_PRUNING_REUSE_BROADCAST_ONLY.key -> "true",
-      SQLConf.ADAPTIVE_EXECUTION_ENABLED.key -> "false") {
->>>>>>> 04604b98
+    withSQLConf(SQLConf.DYNAMIC_PARTITION_PRUNING_REUSE_BROADCAST_ONLY.key -> "true") {
       // when enable AQE, the reusedExchange is inserted when executed.
       withTable("fact", "dim") {
         spark.range(100).select(
