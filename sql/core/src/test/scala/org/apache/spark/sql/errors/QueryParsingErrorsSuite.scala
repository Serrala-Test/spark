--- conflicted
+++ resolved
@@ -417,46 +417,6 @@
           |""".stripMargin)
   }
 
-<<<<<<< HEAD
-  test("PARSE_EMPTY_STATEMENT: empty input") {
-    validateParsingError(
-      sqlText = "",
-      errorClass = "PARSE_EMPTY_STATEMENT",
-      sqlState = "42000",
-      message =
-        """
-          |Syntax error, unexpected empty statement(line 1, pos 0)
-          |
-          |== SQL ==
-          |
-          |^^^
-          |""".stripMargin)
-
-    validateParsingError(
-      sqlText = "   ",
-      errorClass = "PARSE_EMPTY_STATEMENT",
-      sqlState = "42000",
-      message =
-        s"""
-          |Syntax error, unexpected empty statement(line 1, pos 3)
-          |
-          |== SQL ==
-          |${"   "}
-          |---^^^
-          |""".stripMargin)
-
-    validateParsingError(
-      sqlText = " \n",
-      errorClass = "PARSE_EMPTY_STATEMENT",
-      sqlState = "42000",
-      message =
-        s"""
-          |Syntax error, unexpected empty statement(line 2, pos 0)
-          |
-          |== SQL ==
-          |${" "}
-          |^^^
-=======
   test("DUPLICATE_KEY: in table properties") {
     validateParsingError(
       sqlText = "ALTER TABLE dbx.tab1 SET TBLPROPERTIES ('key1' = '1', 'key1' = '2')",
@@ -469,7 +429,47 @@
           |== SQL ==
           |ALTER TABLE dbx.tab1 SET TBLPROPERTIES ('key1' = '1', 'key1' = '2')
           |---------------------------------------^^^
->>>>>>> b2b350b1
-          |""".stripMargin)
+          |""".stripMargin)
+  }
+
+  test("PARSE_EMPTY_STATEMENT: empty input") {
+    validateParsingError(
+      sqlText = "",
+      errorClass = "PARSE_EMPTY_STATEMENT",
+      sqlState = "42000",
+      message =
+        """
+          |Syntax error, unexpected empty statement(line 1, pos 0)
+          |
+          |== SQL ==
+          |
+          |^^^
+          |""".stripMargin)
+
+    validateParsingError(
+      sqlText = "   ",
+      errorClass = "PARSE_EMPTY_STATEMENT",
+      sqlState = "42000",
+      message =
+        s"""
+           |Syntax error, unexpected empty statement(line 1, pos 3)
+           |
+           |== SQL ==
+           |${"   "}
+           |---^^^
+           |""".stripMargin)
+
+    validateParsingError(
+      sqlText = " \n",
+      errorClass = "PARSE_EMPTY_STATEMENT",
+      sqlState = "42000",
+      message =
+        s"""
+           |Syntax error, unexpected empty statement(line 2, pos 0)
+           |
+           |== SQL ==
+           |${" "}
+           |^^^
+           |""".stripMargin)
   }
 }