--- conflicted
+++ resolved
@@ -1903,7 +1903,48 @@
     }
   }
 
-<<<<<<< HEAD
+  test("SPARK-36747: should not combine Project with Aggregate") {
+    withTempView("t") {
+      Seq((0, 1), (1, 2)).toDF("c1", "c2").createOrReplaceTempView("t")
+      checkAnswer(
+        sql("""
+              |SELECT m, (SELECT SUM(c2) FROM t WHERE c1 = m)
+              |FROM (SELECT MIN(c2) AS m FROM t)
+              |""".stripMargin),
+        Row(1, 2) :: Nil)
+      checkAnswer(
+        sql("""
+              |SELECT c, (SELECT SUM(c2) FROM t WHERE c1 = c)
+              |FROM (SELECT c1 AS c FROM t GROUP BY c1)
+              |""".stripMargin),
+        Row(0, 1) :: Row(1, 2) :: Nil)
+    }
+  }
+
+  test("SPARK-36656: Do not collapse projects with correlate scalar subqueries") {
+    withTempView("t1", "t2") {
+      Seq((0, 1), (1, 2)).toDF("c1", "c2").createOrReplaceTempView("t1")
+      Seq((0, 2), (0, 3)).toDF("c1", "c2").createOrReplaceTempView("t2")
+      val correctAnswer = Row(0, 2, 20) :: Row(1, null, null) :: Nil
+      checkAnswer(
+        sql(
+          """
+            |SELECT c1, s, s * 10 FROM (
+            |  SELECT c1, (SELECT FIRST(c2) FROM t2 WHERE t1.c1 = t2.c1) s FROM t1)
+            |""".stripMargin),
+        correctAnswer)
+      checkAnswer(
+        sql(
+          """
+            |SELECT c1, s, s * 10 FROM (
+            |  SELECT c1, SUM((SELECT FIRST(c2) FROM t2 WHERE t1.c1 = t2.c1)) s
+            |  FROM t1 GROUP BY c1
+            |)
+            |""".stripMargin),
+        correctAnswer)
+    }
+  }
+
   test("Merge non-correlated scalar subqueries",
     DisableAdaptiveExecution("reuse is dynamic in AQE")) {
     Seq(true, false).foreach { reuse =>
@@ -1938,47 +1979,6 @@
           assert(countReuseSubqueryExec == 0, "Unexpected reused ReusedSubqueryExec in the plan")
         }
       }
-=======
-  test("SPARK-36747: should not combine Project with Aggregate") {
-    withTempView("t") {
-      Seq((0, 1), (1, 2)).toDF("c1", "c2").createOrReplaceTempView("t")
-      checkAnswer(
-        sql("""
-              |SELECT m, (SELECT SUM(c2) FROM t WHERE c1 = m)
-              |FROM (SELECT MIN(c2) AS m FROM t)
-              |""".stripMargin),
-        Row(1, 2) :: Nil)
-      checkAnswer(
-        sql("""
-              |SELECT c, (SELECT SUM(c2) FROM t WHERE c1 = c)
-              |FROM (SELECT c1 AS c FROM t GROUP BY c1)
-              |""".stripMargin),
-        Row(0, 1) :: Row(1, 2) :: Nil)
-    }
-  }
-
-  test("SPARK-36656: Do not collapse projects with correlate scalar subqueries") {
-    withTempView("t1", "t2") {
-      Seq((0, 1), (1, 2)).toDF("c1", "c2").createOrReplaceTempView("t1")
-      Seq((0, 2), (0, 3)).toDF("c1", "c2").createOrReplaceTempView("t2")
-      val correctAnswer = Row(0, 2, 20) :: Row(1, null, null) :: Nil
-      checkAnswer(
-        sql(
-          """
-            |SELECT c1, s, s * 10 FROM (
-            |  SELECT c1, (SELECT FIRST(c2) FROM t2 WHERE t1.c1 = t2.c1) s FROM t1)
-            |""".stripMargin),
-        correctAnswer)
-      checkAnswer(
-        sql(
-          """
-            |SELECT c1, s, s * 10 FROM (
-            |  SELECT c1, SUM((SELECT FIRST(c2) FROM t2 WHERE t1.c1 = t2.c1)) s
-            |  FROM t1 GROUP BY c1
-            |)
-            |""".stripMargin),
-        correctAnswer)
->>>>>>> 6e8a4626
     }
   }
 }