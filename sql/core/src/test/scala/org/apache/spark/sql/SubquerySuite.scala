/*
 * Licensed to the Apache Software Foundation (ASF) under one or more
 * contributor license agreements.  See the NOTICE file distributed with
 * this work for additional information regarding copyright ownership.
 * The ASF licenses this file to You under the Apache License, Version 2.0
 * (the "License"); you may not use this file except in compliance with
 * the License.  You may obtain a copy of the License at
 *
 *    http://www.apache.org/licenses/LICENSE-2.0
 *
 * Unless required by applicable law or agreed to in writing, software
 * distributed under the License is distributed on an "AS IS" BASIS,
 * WITHOUT WARRANTIES OR CONDITIONS OF ANY KIND, either express or implied.
 * See the License for the specific language governing permissions and
 * limitations under the License.
 */

package org.apache.spark.sql

import scala.collection.mutable.ArrayBuffer

import org.apache.spark.sql.catalyst.expressions.SubqueryExpression
import org.apache.spark.sql.catalyst.plans.logical.{Join, LogicalPlan, Sort}
import org.apache.spark.sql.execution.{ColumnarToRowExec, ExecSubqueryExpression, FileSourceScanExec, InputAdapter, ReusedSubqueryExec, ScalarSubquery, SubqueryExec, WholeStageCodegenExec}
import org.apache.spark.sql.execution.adaptive.{AdaptiveSparkPlanHelper, DisableAdaptiveExecution}
import org.apache.spark.sql.execution.datasources.FileScanRDD
import org.apache.spark.sql.execution.exchange.ShuffleExchangeExec
import org.apache.spark.sql.execution.joins.{BaseJoinExec, BroadcastHashJoinExec, BroadcastNestedLoopJoinExec}
import org.apache.spark.sql.internal.SQLConf
import org.apache.spark.sql.test.SharedSparkSession

class SubquerySuite extends QueryTest with SharedSparkSession with AdaptiveSparkPlanHelper {
  import testImplicits._

  setupTestData()

  val row = identity[(java.lang.Integer, java.lang.Double)](_)

  lazy val l = Seq(
    row((1, 2.0)),
    row((1, 2.0)),
    row((2, 1.0)),
    row((2, 1.0)),
    row((3, 3.0)),
    row((null, null)),
    row((null, 5.0)),
    row((6, null))).toDF("a", "b")

  lazy val r = Seq(
    row((2, 3.0)),
    row((2, 3.0)),
    row((3, 2.0)),
    row((4, 1.0)),
    row((null, null)),
    row((null, 5.0)),
    row((6, null))).toDF("c", "d")

  lazy val t = r.filter($"c".isNotNull && $"d".isNotNull)

  protected override def beforeAll(): Unit = {
    super.beforeAll()
    l.createOrReplaceTempView("l")
    r.createOrReplaceTempView("r")
    t.createOrReplaceTempView("t")
  }

  test("SPARK-18854 numberedTreeString for subquery") {
    val df = sql("select * from range(10) where id not in " +
      "(select id from range(2) union all select id from range(2))")

    // The depth first traversal of the plan tree
    val dfs = Seq("Project", "Filter", "Union", "Project", "Range", "Project", "Range", "Range")
    val numbered = df.queryExecution.analyzed.numberedTreeString.split("\n")

    // There should be 8 plan nodes in total
    assert(numbered.size == dfs.size)

    for (i <- dfs.indices) {
      val node = df.queryExecution.analyzed(i)
      assert(node.nodeName == dfs(i))
      assert(numbered(i).contains(node.nodeName))
    }
  }

  test("SPARK-15791: rdd deserialization does not crash") {
    sql("select (select 1 as b) as b").rdd.count()
  }

  test("simple uncorrelated scalar subquery") {
    checkAnswer(
      sql("select (select 1 as b) as b"),
      Array(Row(1))
    )

    checkAnswer(
      sql("select (select (select 1) + 1) + 1"),
      Array(Row(3))
    )

    // string type
    checkAnswer(
      sql("select (select 's' as s) as b"),
      Array(Row("s"))
    )
  }

  test("define CTE in CTE subquery") {
    checkAnswer(
      sql(
        """
          | with t2 as (with t1 as (select 1 as b, 2 as c) select b, c from t1)
          | select a from (select 1 as a union all select 2 as a) t
          | where a = (select max(b) from t2)
        """.stripMargin),
      Array(Row(1))
    )
    checkAnswer(
      sql(
        """
          | with t2 as (with t1 as (select 1 as b, 2 as c) select b, c from t1),
          | t3 as (
          |   with t4 as (select 1 as d, 3 as e)
          |   select * from t4 cross join t2 where t2.b = t4.d
          | )
          | select a from (select 1 as a union all select 2 as a)
          | where a = (select max(d) from t3)
        """.stripMargin),
      Array(Row(1))
    )
  }

  test("uncorrelated scalar subquery in CTE") {
    checkAnswer(
      sql("with t2 as (select 1 as b, 2 as c) " +
        "select a from (select 1 as a union all select 2 as a) t " +
        "where a = (select max(b) from t2) "),
      Array(Row(1))
    )
  }

  test("uncorrelated scalar subquery should return null if there is 0 rows") {
    checkAnswer(
      sql("select (select 's' as s limit 0) as b"),
      Array(Row(null))
    )
  }

  test("runtime error when the number of rows is greater than 1") {
    val error2 = intercept[RuntimeException] {
      sql("select (select a from (select 1 as a union all select 2 as a) t) as b").collect()
    }
    assert(error2.getMessage.contains(
      "more than one row returned by a subquery used as an expression")
    )
  }

  test("uncorrelated scalar subquery on a DataFrame generated query") {
    withTempView("subqueryData") {
      val df = Seq((1, "one"), (2, "two"), (3, "three")).toDF("key", "value")
      df.createOrReplaceTempView("subqueryData")

      checkAnswer(
        sql("select (select key from subqueryData where key > 2 order by key limit 1) + 1"),
        Array(Row(4))
      )

      checkAnswer(
        sql("select -(select max(key) from subqueryData)"),
        Array(Row(-3))
      )

      checkAnswer(
        sql("select (select value from subqueryData limit 0)"),
        Array(Row(null))
      )

      checkAnswer(
        sql("select (select min(value) from subqueryData" +
          " where key = (select max(key) from subqueryData) - 1)"),
        Array(Row("two"))
      )
    }
  }

  test("SPARK-15677: Queries against local relations with scalar subquery in Select list") {
    withTempView("t1", "t2") {
      Seq((1, 1), (2, 2)).toDF("c1", "c2").createOrReplaceTempView("t1")
      Seq((1, 1), (2, 2)).toDF("c1", "c2").createOrReplaceTempView("t2")

      checkAnswer(
        sql("SELECT (select 1 as col) from t1"),
        Row(1) :: Row(1) :: Nil)

      checkAnswer(
        sql("SELECT (select max(c1) from t2) from t1"),
        Row(2) :: Row(2) :: Nil)

      checkAnswer(
        sql("SELECT 1 + (select 1 as col) from t1"),
        Row(2) :: Row(2) :: Nil)

      checkAnswer(
        sql("SELECT c1, (select max(c1) from t2) + c2 from t1"),
        Row(1, 3) :: Row(2, 4) :: Nil)

      checkAnswer(
        sql("SELECT c1, (select max(c1) from t2 where t1.c2 = t2.c2) from t1"),
        Row(1, 1) :: Row(2, 2) :: Nil)
    }
  }

  test("SPARK-14791: scalar subquery inside broadcast join") {
    val df = sql("select a, sum(b) as s from l group by a having a > (select avg(a) from l)")
    val expected = Row(3, 2.0, 3, 3.0) :: Row(6, null, 6, null) :: Nil
    (1 to 10).foreach { _ =>
      checkAnswer(r.join(df, $"c" === $"a"), expected)
    }
  }

  test("EXISTS predicate subquery") {
    checkAnswer(
      sql("select * from l where exists (select * from r where l.a = r.c)"),
      Row(2, 1.0) :: Row(2, 1.0) :: Row(3, 3.0) :: Row(6, null) :: Nil)

    checkAnswer(
      sql("select * from l where exists (select * from r where l.a = r.c) and l.a <= 2"),
      Row(2, 1.0) :: Row(2, 1.0) :: Nil)
  }

  test("NOT EXISTS predicate subquery") {
    checkAnswer(
      sql("select * from l where not exists (select * from r where l.a = r.c)"),
      Row(1, 2.0) :: Row(1, 2.0) :: Row(null, null) :: Row(null, 5.0) :: Nil)

    checkAnswer(
      sql("select * from l where not exists (select * from r where l.a = r.c and l.b < r.d)"),
      Row(1, 2.0) :: Row(1, 2.0) :: Row(3, 3.0) ::
      Row(null, null) :: Row(null, 5.0) :: Row(6, null) :: Nil)
  }

  test("EXISTS predicate subquery within OR") {
    checkAnswer(
      sql("select * from l where exists (select * from r where l.a = r.c)" +
        " or exists (select * from r where l.a = r.c)"),
      Row(2, 1.0) :: Row(2, 1.0) :: Row(3, 3.0) :: Row(6, null) :: Nil)

    checkAnswer(
      sql("select * from l where not exists (select * from r where l.a = r.c and l.b < r.d)" +
        " or not exists (select * from r where l.a = r.c)"),
      Row(1, 2.0) :: Row(1, 2.0) :: Row(3, 3.0) ::
        Row(null, null) :: Row(null, 5.0) :: Row(6, null) :: Nil)
  }

  test("IN predicate subquery") {
    checkAnswer(
      sql("select * from l where l.a in (select c from r)"),
      Row(2, 1.0) :: Row(2, 1.0) :: Row(3, 3.0) :: Row(6, null) :: Nil)

    checkAnswer(
      sql("select * from l where l.a in (select c from r where l.b < r.d)"),
      Row(2, 1.0) :: Row(2, 1.0) :: Nil)

    checkAnswer(
      sql("select * from l where l.a in (select c from r) and l.a > 2 and l.b is not null"),
      Row(3, 3.0) :: Nil)
  }

  test("NOT IN predicate subquery") {
    checkAnswer(
      sql("select * from l where a not in (select c from r)"),
      Nil)

    checkAnswer(
      sql("select * from l where a not in (select c from r where c is not null)"),
      Row(1, 2.0) :: Row(1, 2.0) :: Nil)

    checkAnswer(
      sql("select * from l where (a, b) not in (select c, d from t) and a < 4"),
      Row(1, 2.0) :: Row(1, 2.0) :: Row(2, 1.0) :: Row(2, 1.0) :: Row(3, 3.0) :: Nil)

    // Empty sub-query
    checkAnswer(
      sql("select * from l where (a, b) not in (select c, d from r where c > 10)"),
      Row(1, 2.0) :: Row(1, 2.0) :: Row(2, 1.0) :: Row(2, 1.0) ::
      Row(3, 3.0) :: Row(null, null) :: Row(null, 5.0) :: Row(6, null) :: Nil)

  }

  test("IN predicate subquery within OR") {
    checkAnswer(
      sql("select * from l where l.a in (select c from r)" +
        " or l.a in (select c from r where l.b < r.d)"),
      Row(2, 1.0) :: Row(2, 1.0) :: Row(3, 3.0) :: Row(6, null) :: Nil)

    checkAnswer(
      sql("select * from l where a not in (select c from r)" +
        " or a not in (select c from r where c is not null)"),
      Row(1, 2.0) :: Row(1, 2.0) :: Nil)
  }

  test("complex IN predicate subquery") {
    checkAnswer(
      sql("select * from l where (a, b) not in (select c, d from r)"),
      Nil)

    checkAnswer(
      sql("select * from l where (a, b) not in (select c, d from t) and (a + b) is not null"),
      Row(1, 2.0) :: Row(1, 2.0) :: Row(2, 1.0) :: Row(2, 1.0) :: Row(3, 3.0) :: Nil)
  }

  test("same column in subquery and outer table") {
    checkAnswer(
      sql("select a from l l1 where a in (select a from l where a < 3 group by a)"),
      Row(1) :: Row(1) :: Row(2) :: Row(2) :: Nil
    )
  }

  test("having with function in subquery") {
    checkAnswer(
      sql("select a from l group by 1 having exists (select 1 from r where d < min(b))"),
      Row(null) :: Row(1) :: Row(3) :: Nil)
  }

  test("SPARK-15832: Test embedded existential predicate sub-queries") {
    withTempView("t1", "t2", "t3", "t4", "t5") {
      Seq((1, 1), (2, 2)).toDF("c1", "c2").createOrReplaceTempView("t1")
      Seq((1, 1), (2, 2)).toDF("c1", "c2").createOrReplaceTempView("t2")
      Seq((1, 1), (2, 2), (1, 2)).toDF("c1", "c2").createOrReplaceTempView("t3")

      checkAnswer(
        sql(
          """
            | select c1 from t1
            | where c2 IN (select c2 from t2)
            |
          """.stripMargin),
        Row(1) :: Row(2) :: Nil)

      checkAnswer(
        sql(
          """
            | select c1 from t1
            | where c2 NOT IN (select c2 from t2)
            |
          """.stripMargin),
       Nil)

      checkAnswer(
        sql(
          """
            | select c1 from t1
            | where EXISTS (select c2 from t2)
            |
          """.stripMargin),
        Row(1) :: Row(2) :: Nil)

       checkAnswer(
        sql(
          """
            | select c1 from t1
            | where NOT EXISTS (select c2 from t2)
            |
          """.stripMargin),
      Nil)

      checkAnswer(
        sql(
          """
            | select c1 from t1
            | where NOT EXISTS (select c2 from t2) and
            |       c2 IN (select c2 from t3)
            |
          """.stripMargin),
        Nil)

      checkAnswer(
        sql(
          """
            | select c1 from t1
            | where (case when c2 IN (select 1 as one) then 1
            |             else 2 end) = c1
            |
          """.stripMargin),
        Row(1) :: Row(2) :: Nil)

      checkAnswer(
        sql(
          """
            | select c1 from t1
            | where (case when c2 IN (select 1 as one) then 1
            |             else 2 end)
            |        IN (select c2 from t2)
            |
          """.stripMargin),
        Row(1) :: Row(2) :: Nil)

      checkAnswer(
        sql(
          """
            | select c1 from t1
            | where (case when c2 IN (select c2 from t2) then 1
            |             else 2 end)
            |       IN (select c2 from t3)
            |
          """.stripMargin),
        Row(1) :: Row(2) :: Nil)

      checkAnswer(
        sql(
          """
            | select c1 from t1
            | where (case when c2 IN (select c2 from t2) then 1
            |             when c2 IN (select c2 from t3) then 2
            |             else 3 end)
            |       IN (select c2 from t1)
            |
          """.stripMargin),
        Row(1) :: Row(2) :: Nil)

      checkAnswer(
        sql(
          """
            | select c1 from t1
            | where (c1, (case when c2 IN (select c2 from t2) then 1
            |                  when c2 IN (select c2 from t3) then 2
            |                  else 3 end))
            |       IN (select c1, c2 from t1)
            |
          """.stripMargin),
        Row(1) :: Nil)

      checkAnswer(
        sql(
          """
            | select c1 from t3
            | where ((case when c2 IN (select c2 from t2) then 1 else 2 end),
            |        (case when c2 IN (select c2 from t3) then 2 else 3 end))
            |     IN (select c1, c2 from t3)
            |
          """.stripMargin),
        Row(1) :: Row(2) :: Row(1) :: Nil)

      checkAnswer(
        sql(
          """
            | select c1 from t1
            | where ((case when EXISTS (select c2 from t2) then 1 else 2 end),
            |        (case when c2 IN (select c2 from t3) then 2 else 3 end))
            |     IN (select c1, c2 from t3)
            |
          """.stripMargin),
        Row(1) :: Row(2) :: Nil)

      checkAnswer(
        sql(
          """
            | select c1 from t1
            | where (case when c2 IN (select c2 from t2) then 3
            |             else 2 end)
            |       NOT IN (select c2 from t3)
            |
          """.stripMargin),
        Row(1) :: Row(2) :: Nil)

      checkAnswer(
        sql(
          """
            | select c1 from t1
            | where ((case when c2 IN (select c2 from t2) then 1 else 2 end),
            |        (case when NOT EXISTS (select c2 from t3) then 2
            |              when EXISTS (select c2 from t2) then 3
            |              else 3 end))
            |     NOT IN (select c1, c2 from t3)
            |
          """.stripMargin),
        Row(1) :: Row(2) :: Nil)

      checkAnswer(
        sql(
          """
            | select c1 from t1
            | where (select max(c1) from t2 where c2 IN (select c2 from t3))
            |       IN (select c2 from t2)
            |
          """.stripMargin),
        Row(1) :: Row(2) :: Nil)
    }
  }

  test("correlated scalar subquery in where") {
    checkAnswer(
      sql("select * from l where b < (select max(d) from r where a = c)"),
      Row(2, 1.0) :: Row(2, 1.0) :: Nil)
  }

  test("correlated scalar subquery in select") {
    checkAnswer(
      sql("select a, (select sum(b) from l l2 where l2.a = l1.a) sum_b from l l1"),
      Row(1, 4.0) :: Row(1, 4.0) :: Row(2, 2.0) :: Row(2, 2.0) :: Row(3, 3.0) ::
      Row(null, null) :: Row(null, null) :: Row(6, null) :: Nil)
  }

  test("correlated scalar subquery in select (null safe)") {
    checkAnswer(
      sql("select a, (select sum(b) from l l2 where l2.a <=> l1.a) sum_b from l l1"),
      Row(1, 4.0) :: Row(1, 4.0) :: Row(2, 2.0) :: Row(2, 2.0) :: Row(3, 3.0) ::
        Row(null, 5.0) :: Row(null, 5.0) :: Row(6, null) :: Nil)
  }

  test("correlated scalar subquery in aggregate") {
    checkAnswer(
      sql("select a, (select sum(d) from r where a = c) sum_d from l l1 group by 1, 2"),
      Row(1, null) :: Row(2, 6.0) :: Row(3, 2.0) :: Row(null, null) :: Row(6, null) :: Nil)
  }

  test("SPARK-34269: correlated subquery with view in aggregate's grouping expression") {
    withTable("tr") {
      withView("vr") {
        r.write.saveAsTable("tr")
        sql("create view vr as select * from tr")
        checkAnswer(
          sql("select a, (select sum(d) from vr where a = c) sum_d from l l1 group by 1, 2"),
          Row(1, null) :: Row(2, 6.0) :: Row(3, 2.0) :: Row(null, null) :: Row(6, null) :: Nil)
      }
    }
  }

  test("SPARK-18504 extra GROUP BY column in correlated scalar subquery is not permitted") {
    withTempView("t") {
      Seq((1, 1), (1, 2)).toDF("c1", "c2").createOrReplaceTempView("t")

      val errMsg = intercept[AnalysisException] {
        sql("select (select sum(-1) from t t2 where t1.c2 = t2.c1 group by t2.c2) sum from t t1")
      }
      assert(errMsg.getMessage.contains(
        "A GROUP BY clause in a scalar correlated subquery cannot contain non-correlated columns:"))
    }
  }

  test("non-aggregated correlated scalar subquery") {
    val msg1 = intercept[AnalysisException] {
      sql("select a, (select b from l l2 where l2.a = l1.a) sum_b from l l1")
    }
    assert(msg1.getMessage.contains("Correlated scalar subqueries must be aggregated"))

    val msg2 = intercept[AnalysisException] {
      sql("select a, (select b from l l2 where l2.a = l1.a group by 1) sum_b from l l1")
    }
    assert(msg2.getMessage.contains(
      "The output of a correlated scalar subquery must be aggregated"))
  }

  test("non-equal correlated scalar subquery") {
    val msg1 = intercept[AnalysisException] {
      sql("select a, (select sum(b) from l l2 where l2.a < l1.a) sum_b from l l1")
    }
    assert(msg1.getMessage.contains(
      "Correlated column is not allowed in predicate (l2.a < outer(l1.a))"))
  }

  test("disjunctive correlated scalar subquery") {
    checkAnswer(
      sql("""
        |select a
        |from   l
        |where  (select count(*)
        |        from   r
        |        where (a = c and d = 2.0) or (a = c and d = 1.0)) > 0
        """.stripMargin),
      Row(3) :: Nil)
  }

  test("SPARK-15370: COUNT bug in WHERE clause (Filter)") {
    // Case 1: Canonical example of the COUNT bug
    checkAnswer(
      sql("select l.a from l where (select count(*) from r where l.a = r.c) < l.a"),
      Row(1) :: Row(1) :: Row(3) :: Row(6) :: Nil)
    // Case 2: count(*) = 0; could be rewritten to NOT EXISTS but currently uses
    // a rewrite that is vulnerable to the COUNT bug
    checkAnswer(
      sql("select l.a from l where (select count(*) from r where l.a = r.c) = 0"),
      Row(1) :: Row(1) :: Row(null) :: Row(null) :: Nil)
    // Case 3: COUNT bug without a COUNT aggregate
    checkAnswer(
      sql("select l.a from l where (select sum(r.d) is null from r where l.a = r.c)"),
      Row(1) :: Row(1) ::Row(null) :: Row(null) :: Row(6) :: Nil)
  }

  test("SPARK-15370: COUNT bug in SELECT clause (Project)") {
    checkAnswer(
      sql("select a, (select count(*) from r where l.a = r.c) as cnt from l"),
      Row(1, 0) :: Row(1, 0) :: Row(2, 2) :: Row(2, 2) :: Row(3, 1) :: Row(null, 0)
        :: Row(null, 0) :: Row(6, 1) :: Nil)
  }

  test("SPARK-15370: COUNT bug in HAVING clause (Filter)") {
    checkAnswer(
      sql("select l.a as grp_a from l group by l.a " +
        "having (select count(*) from r where grp_a = r.c) = 0 " +
        "order by grp_a"),
      Row(null) :: Row(1) :: Nil)
  }

  test("SPARK-15370: COUNT bug in Aggregate") {
    checkAnswer(
      sql("select l.a as aval, sum((select count(*) from r where l.a = r.c)) as cnt " +
        "from l group by l.a order by aval"),
      Row(null, 0) :: Row(1, 0) :: Row(2, 4) :: Row(3, 1) :: Row(6, 1)  :: Nil)
  }

  test("SPARK-15370: COUNT bug negative examples") {
    // Case 1: Potential COUNT bug case that was working correctly prior to the fix
    checkAnswer(
      sql("select l.a from l where (select sum(r.d) from r where l.a = r.c) is null"),
      Row(1) :: Row(1) :: Row(null) :: Row(null) :: Row(6) :: Nil)
    // Case 2: COUNT aggregate but no COUNT bug due to > 0 test.
    checkAnswer(
      sql("select l.a from l where (select count(*) from r where l.a = r.c) > 0"),
      Row(2) :: Row(2) :: Row(3) :: Row(6) :: Nil)
    // Case 3: COUNT inside aggregate expression but no COUNT bug.
    checkAnswer(
      sql("select l.a from l where (select count(*) + sum(r.d) from r where l.a = r.c) = 0"),
      Nil)
  }

  test("SPARK-15370: COUNT bug in subquery in subquery in subquery") {
    checkAnswer(
      sql("""select l.a from l
            |where (
            |    select cntPlusOne + 1 as cntPlusTwo from (
            |        select cnt + 1 as cntPlusOne from (
            |            select sum(r.c) s, count(*) cnt from r where l.a = r.c having cnt = 0
            |        )
            |    )
            |) = 2""".stripMargin),
      Row(1) :: Row(1) :: Row(null) :: Row(null) :: Nil)
  }

  test("SPARK-15370: COUNT bug with nasty predicate expr") {
    checkAnswer(
      sql("select l.a from l where " +
        "(select case when count(*) = 1 then null else count(*) end as cnt " +
        "from r where l.a = r.c) = 0"),
      Row(1) :: Row(1) :: Row(null) :: Row(null) :: Nil)
  }

  test("SPARK-15370: COUNT bug with attribute ref in subquery input and output ") {
    checkAnswer(
      sql(
        """
          |select l.b, (select (r.c + count(*)) is null
          |from r
          |where l.a = r.c group by r.c) from l
        """.stripMargin),
      Row(1.0, false) :: Row(1.0, false) :: Row(2.0, true) :: Row(2.0, true) ::
        Row(3.0, false) :: Row(5.0, true) :: Row(null, false) :: Row(null, true) :: Nil)
  }

  test("SPARK-16804: Correlated subqueries containing LIMIT - 1") {
    withTempView("onerow") {
      Seq(1).toDF("c1").createOrReplaceTempView("onerow")

      checkAnswer(
        sql(
          """
            | select c1 from onerow t1
            | where exists (select 1 from onerow t2 where t1.c1=t2.c1)
            | and   exists (select 1 from onerow LIMIT 1)""".stripMargin),
        Row(1) :: Nil)
    }
  }

  test("SPARK-16804: Correlated subqueries containing LIMIT - 2") {
    withTempView("onerow") {
      Seq(1).toDF("c1").createOrReplaceTempView("onerow")

      checkAnswer(
        sql(
          """
            | select c1 from onerow t1
            | where exists (select 1
            |               from   (select c1 from onerow t2 LIMIT 1) t2
            |               where  t1.c1=t2.c1)""".stripMargin),
        Row(1) :: Nil)
    }
  }

  test("SPARK-17337: Incorrect column resolution leads to incorrect results") {
    withTempView("t1", "t2") {
      Seq(1, 2).toDF("c1").createOrReplaceTempView("t1")
      Seq(1).toDF("c2").createOrReplaceTempView("t2")

      checkAnswer(
        sql(
          """
            | select *
            | from   (select t2.c2+1 as c3
            |         from   t1 left join t2 on t1.c1=t2.c2) t3
            | where  c3 not in (select c2 from t2)""".stripMargin),
        Row(2) :: Nil)
     }
   }

   test("SPARK-17348: Correlated subqueries with non-equality predicate (good case)") {
     withTempView("t1", "t2") {
       Seq((1, 1)).toDF("c1", "c2").createOrReplaceTempView("t1")
       Seq((1, 1), (2, 0)).toDF("c1", "c2").createOrReplaceTempView("t2")

       // Simple case
       checkAnswer(
         sql(
           """
             | select c1
             | from   t1
             | where  c1 in (select t2.c1
             |               from   t2
             |               where  t1.c2 >= t2.c2)""".stripMargin),
         Row(1) :: Nil)

       // More complex case with OR predicate
       checkAnswer(
         sql(
           """
             | select t1.c1
             | from   t1, t1 as t3
             | where  t1.c1 = t3.c1
             | and    (t1.c1 in (select t2.c1
             |                   from   t2
             |                   where  t1.c2 >= t2.c2
             |                          or t3.c2 < t2.c2)
             |         or t1.c2 >= 0)""".stripMargin),
         Row(1) :: Nil)
    }
  }

  test("SPARK-17348: Correlated subqueries with non-equality predicate (error case)") {
    withTempView("t1", "t2", "t3", "t4") {
      Seq((1, 1)).toDF("c1", "c2").createOrReplaceTempView("t1")
      Seq((1, 1), (2, 0)).toDF("c1", "c2").createOrReplaceTempView("t2")
      Seq((2, 1)).toDF("c1", "c2").createOrReplaceTempView("t3")
      Seq((1, 1), (2, 2)).toDF("c1", "c2").createOrReplaceTempView("t4")

      // Simplest case
      intercept[AnalysisException] {
        sql(
          """
            | select t1.c1
            | from   t1
            | where  t1.c1 in (select max(t2.c1)
            |                  from   t2
            |                  where  t1.c2 >= t2.c2)""".stripMargin).collect()
      }

      // Add a HAVING on top and augmented within an OR predicate
      intercept[AnalysisException] {
        sql(
          """
            | select t1.c1
            | from   t1
            | where  t1.c1 in (select max(t2.c1)
            |                  from   t2
            |                  where  t1.c2 >= t2.c2
            |                  having count(*) > 0 )
            |         or t1.c2 >= 0""".stripMargin).collect()
      }

      // Add a HAVING on top and augmented within an OR predicate
      intercept[AnalysisException] {
        sql(
          """
            | select t1.c1
            | from   t1, t1 as t3
            | where  t1.c1 = t3.c1
            | and    (t1.c1 in (select max(t2.c1)
            |                   from   t2
            |                   where  t1.c2 = t2.c2
            |                          or t3.c2 = t2.c2)
            |        )""".stripMargin).collect()
      }

      // In Window expression: changing the data set to
      // demonstrate if this query ran, it would return incorrect result.
      intercept[AnalysisException] {
        sql(
          """
          | select c1
          | from   t3
          | where  c1 in (select max(t4.c1) over ()
          |               from   t4
          |               where t3.c2 >= t4.c2)""".stripMargin).collect()
      }
    }
  }
  // This restriction applies to
  // the permutation of { LOJ, ROJ, FOJ } x { EXISTS, IN, scalar subquery }
  // where correlated predicates appears in right operand of LOJ,
  // or in left operand of ROJ, or in either operand of FOJ.
  // The test cases below cover the representatives of the patterns
  test("Correlated subqueries in outer joins") {
    withTempView("t1", "t2", "t3") {
      Seq(1).toDF("c1").createOrReplaceTempView("t1")
      Seq(2).toDF("c1").createOrReplaceTempView("t2")
      Seq(1).toDF("c1").createOrReplaceTempView("t3")

      // Left outer join (LOJ) in IN subquery context
      intercept[AnalysisException] {
        sql(
          """
            | select t1.c1
            | from   t1
            | where  1 IN (select 1
            |              from   t3 left outer join
            |                     (select c1 from t2 where t1.c1 = 2) t2
            |                     on t2.c1 = t3.c1)""".stripMargin).collect()
      }
      // Right outer join (ROJ) in EXISTS subquery context
      intercept[AnalysisException] {
        sql(
          """
            | select t1.c1
            | from   t1
            | where  exists (select 1
            |                from   (select c1 from t2 where t1.c1 = 2) t2
            |                       right outer join t3
            |                       on t2.c1 = t3.c1)""".stripMargin).collect()
      }
      // SPARK-18578: Full outer join (FOJ) in scalar subquery context
      intercept[AnalysisException] {
        sql(
          """
            | select (select max(1)
            |         from   (select c1 from  t2 where t1.c1 = 2 and t1.c1=t2.c1) t2
            |                full join t3
            |                on t2.c1=t3.c1)
            | from   t1""".stripMargin).collect()
      }
    }
  }

  // Generate operator
  test("Correlated subqueries in LATERAL VIEW") {
    withTempView("t1", "t2") {
      Seq((1, 1), (2, 0)).toDF("c1", "c2").createOrReplaceTempView("t1")
      Seq[(Int, Array[Int])]((1, Array(1, 2)), (2, Array(-1, -3)))
        .toDF("c1", "arr_c2").createTempView("t2")
      checkAnswer(
        sql(
          """
          | SELECT c2
          | FROM t1
          | WHERE EXISTS (SELECT *
          |               FROM t2 LATERAL VIEW explode(arr_c2) q AS c2
                          WHERE t1.c1 = t2.c1)""".stripMargin),
        Row(1) :: Row(0) :: Nil)

      val msg1 = intercept[AnalysisException] {
        sql(
          """
            | SELECT c1
            | FROM t2
            | WHERE EXISTS (SELECT *
            |               FROM t1 LATERAL VIEW explode(t2.arr_c2) q AS c2
            |               WHERE t1.c1 = t2.c1)
          """.stripMargin)
      }
      assert(msg1.getMessage.contains(
        "Expressions referencing the outer query are not supported outside of WHERE/HAVING"))
    }
  }

  test("SPARK-19933 Do not eliminate top-level aliases in sub-queries") {
    withTempView("t1", "t2") {
      spark.range(4).createOrReplaceTempView("t1")
      checkAnswer(
        sql("select * from t1 where id in (select id as id from t1)"),
        Row(0) :: Row(1) :: Row(2) :: Row(3) :: Nil)

      spark.range(2).createOrReplaceTempView("t2")
      checkAnswer(
        sql("select * from t1 where id in (select id as id from t2)"),
        Row(0) :: Row(1) :: Nil)
    }
  }

  test("ListQuery and Exists should work even no correlated references") {
    checkAnswer(
      sql("select * from l, r where l.a = r.c AND (r.d in (select d from r) OR l.a >= 1)"),
      Row(2, 1.0, 2, 3.0) :: Row(2, 1.0, 2, 3.0) :: Row(2, 1.0, 2, 3.0) ::
        Row(2, 1.0, 2, 3.0) :: Row(3.0, 3.0, 3, 2.0) :: Row(6, null, 6, null) :: Nil)
    checkAnswer(
      sql("select * from l, r where l.a = r.c + 1 AND (exists (select * from r) OR l.a = r.c)"),
      Row(3, 3.0, 2, 3.0) :: Row(3, 3.0, 2, 3.0) :: Nil)
  }

  test("SPARK-20688: correctly check analysis for scalar sub-queries") {
    withTempView("t") {
      Seq(1 -> "a").toDF("i", "j").createOrReplaceTempView("t")
      val e = intercept[AnalysisException](sql("SELECT (SELECT count(*) FROM t WHERE a = 1)"))
      assert(e.getErrorClass == "MISSING_COLUMN")
      assert(e.messageParameters.sameElements(Array("a", "t.i, t.j")))
    }
  }

  test("SPARK-21835: Join in correlated subquery should be duplicateResolved: case 1") {
    withTable("t1") {
      withTempPath { path =>
        Seq(1 -> "a").toDF("i", "j").write.parquet(path.getCanonicalPath)
        sql(s"CREATE TABLE t1 USING parquet LOCATION '${path.toURI}'")

        val sqlText =
          """
            |SELECT * FROM t1 a
            |WHERE
            |NOT EXISTS (SELECT * FROM t1 b WHERE a.i = b.i)
          """.stripMargin
        val optimizedPlan = sql(sqlText).queryExecution.optimizedPlan
        val join = optimizedPlan.collectFirst { case j: Join => j }.get
        assert(join.duplicateResolved)
        assert(optimizedPlan.resolved)
      }
    }
  }

  test("SPARK-21835: Join in correlated subquery should be duplicateResolved: case 2") {
    withTable("t1", "t2", "t3") {
      withTempPath { path =>
        val data = Seq((1, 1, 1), (2, 0, 2))

        data.toDF("t1a", "t1b", "t1c").write.parquet(path.getCanonicalPath + "/t1")
        data.toDF("t2a", "t2b", "t2c").write.parquet(path.getCanonicalPath + "/t2")
        data.toDF("t3a", "t3b", "t3c").write.parquet(path.getCanonicalPath + "/t3")

        sql(s"CREATE TABLE t1 USING parquet LOCATION '${path.toURI}/t1'")
        sql(s"CREATE TABLE t2 USING parquet LOCATION '${path.toURI}/t2'")
        sql(s"CREATE TABLE t3 USING parquet LOCATION '${path.toURI}/t3'")

        val sqlText =
          s"""
             |SELECT *
             |FROM   (SELECT *
             |        FROM   t2
             |        WHERE  t2c IN (SELECT t1c
             |                       FROM   t1
             |                       WHERE  t1a = t2a)
             |        UNION
             |        SELECT *
             |        FROM   t3
             |        WHERE  t3a IN (SELECT t2a
             |                       FROM   t2
             |                       UNION ALL
             |                       SELECT t1a
             |                       FROM   t1
             |                       WHERE  t1b > 0)) t4
             |WHERE  t4.t2b IN (SELECT Min(t3b)
             |                          FROM   t3
             |                          WHERE  t4.t2a = t3a)
           """.stripMargin
        val optimizedPlan = sql(sqlText).queryExecution.optimizedPlan
        val joinNodes = optimizedPlan.collect { case j: Join => j }
        joinNodes.foreach(j => assert(j.duplicateResolved))
        assert(optimizedPlan.resolved)
      }
    }
  }

  test("SPARK-21835: Join in correlated subquery should be duplicateResolved: case 3") {
    val sqlText =
      """
        |SELECT * FROM l, r WHERE l.a = r.c + 1 AND
        |(EXISTS (SELECT * FROM r) OR l.a = r.c)
      """.stripMargin
    val optimizedPlan = sql(sqlText).queryExecution.optimizedPlan
    val join = optimizedPlan.collectFirst { case j: Join => j }.get
    assert(join.duplicateResolved)
    assert(optimizedPlan.resolved)
  }

  test("SPARK-23316: AnalysisException after max iteration reached for IN query") {
    // before the fix this would throw AnalysisException
    spark.range(10).where("(id,id) in (select id, null from range(3))").count
  }

  test("SPARK-24085 scalar subquery in partitioning expression") {
    withTable("parquet_part") {
      Seq("1" -> "a", "2" -> "a", "3" -> "b", "4" -> "b")
        .toDF("id_value", "id_type")
        .write
        .mode(SaveMode.Overwrite)
        .partitionBy("id_type")
        .format("parquet")
        .saveAsTable("parquet_part")
      checkAnswer(
        sql("SELECT * FROM parquet_part WHERE id_type = (SELECT 'b')"),
        Row("3", "b") :: Row("4", "b") :: Nil)
    }
  }

  private def getNumSortsInQuery(query: String): Int = {
    val plan = sql(query).queryExecution.optimizedPlan
    getNumSorts(plan) + getSubqueryExpressions(plan).map{s => getNumSorts(s.plan)}.sum
  }

  private def getSubqueryExpressions(plan: LogicalPlan): Seq[SubqueryExpression] = {
    val subqueryExpressions = ArrayBuffer.empty[SubqueryExpression]
    plan transformAllExpressions {
      case s: SubqueryExpression =>
        subqueryExpressions ++= (getSubqueryExpressions(s.plan) :+ s)
        s
    }
    subqueryExpressions.toSeq
  }

  private def getNumSorts(plan: LogicalPlan): Int = {
    plan.collect { case s: Sort => s }.size
  }

  test("SPARK-23957 Remove redundant sort from subquery plan(in subquery)") {
    withTempView("t1", "t2", "t3") {
      Seq((1, 1), (2, 2)).toDF("c1", "c2").createOrReplaceTempView("t1")
      Seq((1, 1), (2, 2)).toDF("c1", "c2").createOrReplaceTempView("t2")
      Seq((1, 1, 1), (2, 2, 2)).toDF("c1", "c2", "c3").createOrReplaceTempView("t3")

      // Simple order by
      val query1 =
        """
           |SELECT c1 FROM t1
           |WHERE
           |c1 IN (SELECT c1 FROM t2 ORDER BY c1)
        """.stripMargin
      assert(getNumSortsInQuery(query1) == 0)

      // Nested order bys
      val query2 =
        """
           |SELECT c1
           |FROM   t1
           |WHERE  c1 IN (SELECT c1
           |              FROM   (SELECT *
           |                      FROM   t2
           |                      ORDER  BY c2)
           |              ORDER  BY c1)
        """.stripMargin
      assert(getNumSortsInQuery(query2) == 0)


      // nested IN
      val query3 =
        """
           |SELECT c1
           |FROM   t1
           |WHERE  c1 IN (SELECT c1
           |              FROM   t2
           |              WHERE  c1 IN (SELECT c1
           |                            FROM   t3
           |                            WHERE  c1 = 1
           |                            ORDER  BY c3)
           |              ORDER  BY c2)
        """.stripMargin
      assert(getNumSortsInQuery(query3) == 0)

      // Complex subplan and multiple sorts
      val query4 =
        """
           |SELECT c1
           |FROM   t1
           |WHERE  c1 IN (SELECT c1
           |              FROM   (SELECT c1, c2, count(*)
           |                      FROM   t2
           |                      GROUP BY c1, c2
           |                      HAVING count(*) > 0
           |                      ORDER BY c2)
           |              ORDER  BY c1)
        """.stripMargin
      assert(getNumSortsInQuery(query4) == 0)

      // Join in subplan
      val query5 =
        """
           |SELECT c1 FROM t1
           |WHERE
           |c1 IN (SELECT t2.c1 FROM t2, t3
           |       WHERE t2.c1 = t3.c1
           |       ORDER BY t2.c1)
        """.stripMargin
      assert(getNumSortsInQuery(query5) == 0)

      val query6 =
        """
           |SELECT c1
           |FROM   t1
           |WHERE  (c1, c2) IN (SELECT c1, max(c2)
           |                    FROM   (SELECT c1, c2, count(*)
           |                            FROM   t2
           |                            GROUP BY c1, c2
           |                            HAVING count(*) > 0
           |                            ORDER BY c2)
           |                    GROUP BY c1
           |                    HAVING max(c2) > 0
           |                    ORDER  BY c1)
        """.stripMargin

      assert(getNumSortsInQuery(query6) == 0)

      // Cases when sort is not removed from the plan
      // Limit on top of sort
      val query7 =
        """
           |SELECT c1 FROM t1
           |WHERE
           |c1 IN (SELECT c1 FROM t2 ORDER BY c1 limit 1)
        """.stripMargin
      assert(getNumSortsInQuery(query7) == 1)

      // Sort below a set operations (intersect, union)
      val query8 =
        """
           |SELECT c1 FROM t1
           |WHERE
           |c1 IN ((
           |        SELECT c1 + 1 AS c1 FROM t2
           |        ORDER BY c1
           |       )
           |       UNION
           |       (
           |         SELECT c1 + 2 AS c1 FROM t2
           |         ORDER BY c1
           |       ))
        """.stripMargin
      assert(getNumSortsInQuery(query8) == 2)
    }
  }

  test("SPARK-23957 Remove redundant sort from subquery plan(exists subquery)") {
    withTempView("t1", "t2", "t3") {
      Seq((1, 1), (2, 2)).toDF("c1", "c2").createOrReplaceTempView("t1")
      Seq((1, 1), (2, 2)).toDF("c1", "c2").createOrReplaceTempView("t2")
      Seq((1, 1, 1), (2, 2, 2)).toDF("c1", "c2", "c3").createOrReplaceTempView("t3")

      // Simple order by exists correlated
      val query1 =
        """
           |SELECT c1 FROM t1
           |WHERE
           |EXISTS (SELECT t2.c1 FROM t2 WHERE t1.c1 = t2.c1 ORDER BY t2.c1)
        """.stripMargin
      assert(getNumSortsInQuery(query1) == 0)

      // Nested order by and correlated.
      val query2 =
        """
           |SELECT c1
           |FROM   t1
           |WHERE  EXISTS (SELECT c1
           |               FROM (SELECT *
           |                     FROM   t2
           |                     WHERE t2.c1 = t1.c1
           |                     ORDER  BY t2.c2) t2
           |               ORDER BY t2.c1)
        """.stripMargin
      assert(getNumSortsInQuery(query2) == 0)

      // nested EXISTS
      val query3 =
        """
           |SELECT c1
           |FROM   t1
           |WHERE  EXISTS (SELECT c1
           |               FROM t2
           |               WHERE EXISTS (SELECT c1
           |                             FROM   t3
           |                             WHERE  t3.c1 = t2.c1
           |                             ORDER  BY c3)
           |               AND t2.c1 = t1.c1
           |               ORDER BY c2)
        """.stripMargin
      assert(getNumSortsInQuery(query3) == 0)

      // Cases when sort is not removed from the plan
      // Limit on top of sort
      val query4 =
        """
           |SELECT c1 FROM t1
           |WHERE
           |EXISTS (SELECT t2.c1 FROM t2 WHERE t2.c1 = 1 ORDER BY t2.c1 limit 1)
        """.stripMargin
      assert(getNumSortsInQuery(query4) == 1)

      // Sort below a set operations (intersect, union)
      val query5 =
        """
           |SELECT c1 FROM t1
           |WHERE
           |EXISTS ((
           |        SELECT c1 FROM t2
           |        WHERE t2.c1 = 1
           |        ORDER BY t2.c1
           |        )
           |        UNION
           |        (
           |         SELECT c1 FROM t2
           |         WHERE t2.c1 = 2
           |         ORDER BY t2.c1
           |        ))
        """.stripMargin
      assert(getNumSortsInQuery(query5) == 2)
    }
  }

  ignore("SPARK-23957 Remove redundant sort from subquery plan(scalar subquery)") {
    withTempView("t1", "t2", "t3") {
      Seq((1, 1), (2, 2)).toDF("c1", "c2").createOrReplaceTempView("t1")
      Seq((1, 1), (2, 2)).toDF("c1", "c2").createOrReplaceTempView("t2")
      Seq((1, 1, 1), (2, 2, 2)).toDF("c1", "c2", "c3").createOrReplaceTempView("t3")

      // Two scalar subqueries in OR
      val query1 =
        """
          |SELECT * FROM t1
          |WHERE  c1 = (SELECT max(t2.c1)
          |             FROM   t2
          |             ORDER BY max(t2.c1))
          |OR     c2 = (SELECT min(t3.c2)
          |             FROM   t3
          |             WHERE  t3.c1 = 1
          |             ORDER BY min(t3.c2))
        """.stripMargin
      assert(getNumSortsInQuery(query1) == 0)

      // scalar subquery - groupby and having
      val query2 =
        """
          |SELECT *
          |FROM   t1
          |WHERE  c1 = (SELECT   max(t2.c1)
          |             FROM     t2
          |             GROUP BY t2.c1
          |             HAVING   count(*) >= 1
          |             ORDER BY max(t2.c1))
        """.stripMargin
      assert(getNumSortsInQuery(query2) == 0)

      // nested scalar subquery
      val query3 =
        """
          |SELECT *
          |FROM   t1
          |WHERE  c1 = (SELECT   max(t2.c1)
          |             FROM     t2
          |             WHERE c1 = (SELECT max(t3.c1)
          |                         FROM t3
          |                         WHERE t3.c1 = 1
          |                         GROUP BY t3.c1
          |                         ORDER BY max(t3.c1)
          |                        )
          |              GROUP BY t2.c1
          |              HAVING   count(*) >= 1
          |              ORDER BY max(t2.c1))
        """.stripMargin
      assert(getNumSortsInQuery(query3) == 0)

      // Scalar subquery in projection
      val query4 =
        """
          |SELECT (SELECT min(c1) from t1 group by c1 order by c1)
          |FROM t1
          |WHERE t1.c1 = 1
        """.stripMargin
      assert(getNumSortsInQuery(query4) == 0)

      // Limit on top of sort prevents it from being pruned.
      val query5 =
        """
          |SELECT *
          |FROM   t1
          |WHERE  c1 = (SELECT   max(t2.c1)
          |             FROM     t2
          |             WHERE c1 = (SELECT max(t3.c1)
          |                         FROM t3
          |                         WHERE t3.c1 = 1
          |                         GROUP BY t3.c1
          |                         ORDER BY max(t3.c1)
          |                         )
          |             GROUP BY t2.c1
          |             HAVING   count(*) >= 1
          |             ORDER BY max(t2.c1)
          |             LIMIT 1)
        """.stripMargin
      assert(getNumSortsInQuery(query5) == 1)
    }
  }

  test("Cannot remove sort for floating-point order-sensitive aggregates from subquery") {
    Seq("float", "double").foreach { typeName =>
      Seq("SUM", "AVG", "KURTOSIS", "SKEWNESS", "STDDEV_POP", "STDDEV_SAMP",
          "VAR_POP", "VAR_SAMP").foreach { aggName =>
        val query =
          s"""
            |SELECT k, $aggName(v) FROM (
            |  SELECT k, v
            |  FROM VALUES (1, $typeName(2.0)), (2, $typeName(1.0)) t(k, v)
            |  ORDER BY v)
            |GROUP BY k
          """.stripMargin
        assert(getNumSortsInQuery(query) == 1)
      }
    }
  }

  test("SPARK-25482: Forbid pushdown to datasources of filters containing subqueries") {
    withTempView("t1", "t2") {
      sql("create temporary view t1(a int) using parquet")
      sql("create temporary view t2(b int) using parquet")
      val plan = sql("select * from t2 where b > (select max(a) from t1)")
      val subqueries = stripAQEPlan(plan.queryExecution.executedPlan).collect {
        case p => p.subqueries
      }.flatten
      assert(subqueries.length == 1)
    }
  }

  test("SPARK-26893: Allow pushdown of partition pruning subquery filters to file source") {
    withTable("a", "b") {
      spark.range(4).selectExpr("id", "id % 2 AS p").write.partitionBy("p").saveAsTable("a")
      spark.range(2).write.saveAsTable("b")

      val df = sql("SELECT * FROM a WHERE p <= (SELECT MIN(id) FROM b)")
      checkAnswer(df, Seq(Row(0, 0), Row(2, 0)))
      // need to execute the query before we can examine fs.inputRDDs()
      assert(stripAQEPlan(df.queryExecution.executedPlan) match {
        case WholeStageCodegenExec(ColumnarToRowExec(InputAdapter(
            fs @ FileSourceScanExec(_, _, _, partitionFilters, _, _, _, _, _)))) =>
          partitionFilters.exists(ExecSubqueryExpression.hasSubquery) &&
            fs.inputRDDs().forall(
              _.asInstanceOf[FileScanRDD].filePartitions.forall(
                _.files.forall(_.filePath.contains("p=0"))))
        case _ => false
      })
    }
  }

  test("SPARK-26078: deduplicate fake self joins for IN subqueries") {
    withTempView("a", "b") {
      Seq("a" -> 2, "b" -> 1).toDF("id", "num").createTempView("a")
      Seq("a" -> 2, "b" -> 1).toDF("id", "num").createTempView("b")

      val df1 = spark.sql(
        """
          |SELECT id,num,source FROM (
          |  SELECT id, num, 'a' as source FROM a
          |  UNION ALL
          |  SELECT id, num, 'b' as source FROM b
          |) AS c WHERE c.id IN (SELECT id FROM b WHERE num = 2)
        """.stripMargin)
      checkAnswer(df1, Seq(Row("a", 2, "a"), Row("a", 2, "b")))
      val df2 = spark.sql(
        """
          |SELECT id,num,source FROM (
          |  SELECT id, num, 'a' as source FROM a
          |  UNION ALL
          |  SELECT id, num, 'b' as source FROM b
          |) AS c WHERE c.id NOT IN (SELECT id FROM b WHERE num = 2)
        """.stripMargin)
      checkAnswer(df2, Seq(Row("b", 1, "a"), Row("b", 1, "b")))
      val df3 = spark.sql(
        """
          |SELECT id,num,source FROM (
          |  SELECT id, num, 'a' as source FROM a
          |  UNION ALL
          |  SELECT id, num, 'b' as source FROM b
          |) AS c WHERE c.id IN (SELECT id FROM b WHERE num = 2) OR
          |c.id IN (SELECT id FROM b WHERE num = 3)
        """.stripMargin)
      checkAnswer(df3, Seq(Row("a", 2, "a"), Row("a", 2, "b")))
    }
  }

  test("SPARK-27279: Reuse Subquery", DisableAdaptiveExecution("reuse is dynamic in AQE")) {
    Seq(true, false).foreach { reuse =>
      withSQLConf(SQLConf.SUBQUERY_REUSE_ENABLED.key -> reuse.toString) {
        val df = sql(
          """
            |SELECT (SELECT avg(key) FROM testData) + (SELECT avg(key) FROM testData)
            |FROM testData
            |LIMIT 1
          """.stripMargin)

        var countSubqueryExec = 0
        var countReuseSubqueryExec = 0
        df.queryExecution.executedPlan.transformAllExpressions {
          case s @ ScalarSubquery(_: SubqueryExec, _) =>
            countSubqueryExec = countSubqueryExec + 1
            s
          case s @ ScalarSubquery(_: ReusedSubqueryExec, _) =>
            countReuseSubqueryExec = countReuseSubqueryExec + 1
            s
        }

        if (reuse) {
          assert(countSubqueryExec == 1, "Subquery reusing not working correctly")
          assert(countReuseSubqueryExec == 1, "Subquery reusing not working correctly")
        } else {
          assert(countSubqueryExec == 2, "expect 2 SubqueryExec when not reusing")
          assert(countReuseSubqueryExec == 0,
            "expect 0 ReusedSubqueryExec when not reusing")
        }
      }
    }
  }

  test("Scalar subquery name should start with scalar-subquery#") {
    val df = sql("SELECT a FROM l WHERE a = (SELECT max(c) FROM r WHERE c = 1)".stripMargin)
    val subqueryExecs: ArrayBuffer[SubqueryExec] = ArrayBuffer.empty
    df.queryExecution.executedPlan.transformAllExpressions {
      case s @ ScalarSubquery(p: SubqueryExec, _) =>
        subqueryExecs += p
        s
    }
    assert(subqueryExecs.forall(_.name.startsWith("scalar-subquery#")),
          "SubqueryExec name should start with scalar-subquery#")
  }

  test("SPARK-28441: COUNT bug in WHERE clause (Filter) with PythonUDF") {
    import IntegratedUDFTestUtils._

    assume(shouldTestPythonUDFs)

    val pythonTestUDF = TestPythonUDF(name = "udf")
    registerTestUDF(pythonTestUDF, spark)

    // Case 1: Canonical example of the COUNT bug
    checkAnswer(
      sql("SELECT l.a FROM l WHERE (SELECT udf(count(*)) FROM r WHERE l.a = r.c) < l.a"),
      Row(1) :: Row(1) :: Row(3) :: Row(6) :: Nil)
    // Case 2: count(*) = 0; could be rewritten to NOT EXISTS but currently uses
    // a rewrite that is vulnerable to the COUNT bug
    checkAnswer(
      sql("SELECT l.a FROM l WHERE (SELECT udf(count(*)) FROM r WHERE l.a = r.c) = 0"),
      Row(1) :: Row(1) :: Row(null) :: Row(null) :: Nil)
    // Case 3: COUNT bug without a COUNT aggregate
    checkAnswer(
      sql("SELECT l.a FROM l WHERE (SELECT udf(sum(r.d)) is null FROM r WHERE l.a = r.c)"),
      Row(1) :: Row(1) ::Row(null) :: Row(null) :: Row(6) :: Nil)
  }

  test("SPARK-28441: COUNT bug in SELECT clause (Project) with PythonUDF") {
    import IntegratedUDFTestUtils._

    assume(shouldTestPythonUDFs)

    val pythonTestUDF = TestPythonUDF(name = "udf")
    registerTestUDF(pythonTestUDF, spark)

    checkAnswer(
      sql("SELECT a, (SELECT udf(count(*)) FROM r WHERE l.a = r.c) AS cnt FROM l"),
      Row(1, 0) :: Row(1, 0) :: Row(2, 2) :: Row(2, 2) :: Row(3, 1) :: Row(null, 0)
        :: Row(null, 0) :: Row(6, 1) :: Nil)
  }

  test("SPARK-28441: COUNT bug in HAVING clause (Filter) with PythonUDF") {
    import IntegratedUDFTestUtils._

    assume(shouldTestPythonUDFs)

    val pythonTestUDF = TestPythonUDF(name = "udf")
    registerTestUDF(pythonTestUDF, spark)

    checkAnswer(
      sql("""
            |SELECT
            |  l.a AS grp_a
            |FROM l GROUP BY l.a
            |HAVING
            |  (
            |    SELECT udf(count(*)) FROM r WHERE grp_a = r.c
            |  ) = 0
            |ORDER BY grp_a""".stripMargin),
      Row(null) :: Row(1) :: Nil)
  }

  test("SPARK-28441: COUNT bug in Aggregate with PythonUDF") {
    import IntegratedUDFTestUtils._

    assume(shouldTestPythonUDFs)

    val pythonTestUDF = TestPythonUDF(name = "udf")
    registerTestUDF(pythonTestUDF, spark)

    checkAnswer(
      sql("""
            |SELECT
            |  l.a AS aval,
            |  sum(
            |    (
            |      SELECT udf(count(*)) FROM r WHERE l.a = r.c
            |    )
            |  ) AS cnt
            |FROM l GROUP BY l.a ORDER BY aval""".stripMargin),
      Row(null, 0) :: Row(1, 0) :: Row(2, 4) :: Row(3, 1) :: Row(6, 1)  :: Nil)
  }

  test("SPARK-28441: COUNT bug negative examples with PythonUDF") {
    import IntegratedUDFTestUtils._

    assume(shouldTestPythonUDFs)

    val pythonTestUDF = TestPythonUDF(name = "udf")
    registerTestUDF(pythonTestUDF, spark)

    // Case 1: Potential COUNT bug case that was working correctly prior to the fix
    checkAnswer(
      sql("SELECT l.a FROM l WHERE (SELECT udf(sum(r.d)) FROM r WHERE l.a = r.c) is null"),
      Row(1) :: Row(1) :: Row(null) :: Row(null) :: Row(6) :: Nil)
    // Case 2: COUNT aggregate but no COUNT bug due to > 0 test.
    checkAnswer(
      sql("SELECT l.a FROM l WHERE (SELECT udf(count(*)) FROM r WHERE l.a = r.c) > 0"),
      Row(2) :: Row(2) :: Row(3) :: Row(6) :: Nil)
    // Case 3: COUNT inside aggregate expression but no COUNT bug.
    checkAnswer(
      sql("""
            |SELECT
            |  l.a
            |FROM l
            |WHERE
            |  (
            |    SELECT udf(count(*)) + udf(sum(r.d))
            |    FROM r WHERE l.a = r.c
            |  ) = 0""".stripMargin),
      Nil)
  }

  test("SPARK-28441: COUNT bug in nested subquery with PythonUDF") {
    import IntegratedUDFTestUtils._

    assume(shouldTestPythonUDFs)

    val pythonTestUDF = TestPythonUDF(name = "udf")
    registerTestUDF(pythonTestUDF, spark)

    checkAnswer(
      sql("""
            |SELECT l.a FROM l
            |WHERE (
            |    SELECT cntPlusOne + 1 AS cntPlusTwo FROM (
            |        SELECT cnt + 1 AS cntPlusOne FROM (
            |            SELECT udf(sum(r.c)) s, udf(count(*)) cnt FROM r WHERE l.a = r.c
            |                   HAVING cnt = 0
            |        )
            |    )
            |) = 2""".stripMargin),
      Row(1) :: Row(1) :: Row(null) :: Row(null) :: Nil)
  }

  test("SPARK-28441: COUNT bug with nasty predicate expr with PythonUDF") {
    import IntegratedUDFTestUtils._

    assume(shouldTestPythonUDFs)

    val pythonTestUDF = TestPythonUDF(name = "udf")
    registerTestUDF(pythonTestUDF, spark)

    checkAnswer(
      sql("""
            |SELECT
            |  l.a
            |FROM l WHERE
            |  (
            |    SELECT CASE WHEN udf(count(*)) = 1 THEN null ELSE udf(count(*)) END AS cnt
            |    FROM r WHERE l.a = r.c
            |  ) = 0""".stripMargin),
      Row(1) :: Row(1) :: Row(null) :: Row(null) :: Nil)
  }

  test("SPARK-28441: COUNT bug with attribute ref in subquery input and output with PythonUDF") {
    import IntegratedUDFTestUtils._

    assume(shouldTestPythonUDFs)

    val pythonTestUDF = TestPythonUDF(name = "udf")
    registerTestUDF(pythonTestUDF, spark)

    checkAnswer(
      sql(
        """
          |SELECT
          |  l.b,
          |  (
          |    SELECT (r.c + udf(count(*))) is null
          |    FROM r
          |    WHERE l.a = r.c GROUP BY r.c
          |  )
          |FROM l
        """.stripMargin),
      Row(1.0, false) :: Row(1.0, false) :: Row(2.0, true) :: Row(2.0, true) ::
        Row(3.0, false) :: Row(5.0, true) :: Row(null, false) :: Row(null, true) :: Nil)
  }

  test("SPARK-28441: COUNT bug with non-foldable expression") {
    // Case 1: Canonical example of the COUNT bug
    checkAnswer(
      sql("SELECT l.a FROM l WHERE (SELECT count(*) + cast(rand() as int) FROM r " +
        "WHERE l.a = r.c) < l.a"),
      Row(1) :: Row(1) :: Row(3) :: Row(6) :: Nil)
    // Case 2: count(*) = 0; could be rewritten to NOT EXISTS but currently uses
    // a rewrite that is vulnerable to the COUNT bug
    checkAnswer(
      sql("SELECT l.a FROM l WHERE (SELECT count(*) + cast(rand() as int) FROM r " +
        "WHERE l.a = r.c) = 0"),
      Row(1) :: Row(1) :: Row(null) :: Row(null) :: Nil)
    // Case 3: COUNT bug without a COUNT aggregate
    checkAnswer(
      sql("SELECT l.a FROM l WHERE (SELECT sum(r.d) is null from r " +
        "WHERE l.a = r.c)"),
      Row(1) :: Row(1) ::Row(null) :: Row(null) :: Row(6) :: Nil)
  }

  test("SPARK-28441: COUNT bug in nested subquery with non-foldable expr") {
    checkAnswer(
      sql("""
            |SELECT l.a FROM l
            |WHERE (
            |  SELECT cntPlusOne + 1 AS cntPlusTwo FROM (
            |    SELECT cnt + 1 AS cntPlusOne FROM (
            |      SELECT sum(r.c) s, (count(*) + cast(rand() as int)) cnt FROM r
            |        WHERE l.a = r.c HAVING cnt = 0
            |      )
            |  )
            |) = 2""".stripMargin),
      Row(1) :: Row(1) :: Row(null) :: Row(null) :: Nil)
  }

  test("SPARK-28441: COUNT bug with non-foldable expression in Filter condition") {
    val df = sql("""
                   |SELECT
                   |  l.a
                   |FROM l WHERE
                   |  (
                   |    SELECT cntPlusOne + 1 as cntPlusTwo FROM
                   |    (
                   |      SELECT cnt + 1 as cntPlusOne FROM
                   |      (
                   |        SELECT sum(r.c) s, count(*) cnt FROM r WHERE l.a = r.c HAVING cnt > 0
                   |      )
                   |    )
                   |  ) = 2""".stripMargin)
    val df2 = sql("""
                    |SELECT
                    |  l.a
                    |FROM l WHERE
                    |  (
                    |    SELECT cntPlusOne + 1 AS cntPlusTwo
                    |    FROM
                    |      (
                    |        SELECT cnt + 1 AS cntPlusOne
                    |        FROM
                    |          (
                    |            SELECT sum(r.c) s, count(*) cnt FROM r
                    |            WHERE l.a = r.c HAVING (cnt + cast(rand() as int)) > 0
                    |          )
                    |       )
                    |   ) = 2""".stripMargin)
    checkAnswer(df, df2)
    checkAnswer(df, Nil)
  }

  test("SPARK-32290: SingleColumn Null Aware Anti Join Optimize") {
    Seq(true, false).foreach { enableNAAJ =>
      Seq(true, false).foreach { enableAQE =>
        Seq(true, false).foreach { enableCodegen =>
          withSQLConf(
            SQLConf.OPTIMIZE_NULL_AWARE_ANTI_JOIN.key -> enableNAAJ.toString,
            SQLConf.ADAPTIVE_EXECUTION_ENABLED.key -> enableAQE.toString,
            SQLConf.WHOLESTAGE_CODEGEN_ENABLED.key -> enableCodegen.toString) {

            def findJoinExec(df: DataFrame): BaseJoinExec = {
              df.queryExecution.sparkPlan.collectFirst {
                case j: BaseJoinExec => j
              }.get
            }

            var df: DataFrame = null
            var joinExec: BaseJoinExec = null

            // single column not in subquery -- empty sub-query
            df = sql("select * from l where a not in (select c from r where c > 10)")
            checkAnswer(df, spark.table("l"))
            if (enableNAAJ) {
              joinExec = findJoinExec(df)
              assert(joinExec.isInstanceOf[BroadcastHashJoinExec])
              assert(joinExec.asInstanceOf[BroadcastHashJoinExec].isNullAwareAntiJoin)
            } else {
              assert(findJoinExec(df).isInstanceOf[BroadcastNestedLoopJoinExec])
            }

            // single column not in subquery -- sub-query include null
            df = sql("select * from l where a not in (select c from r where d < 6.0)")
            checkAnswer(df, Seq.empty)
            if (enableNAAJ) {
              joinExec = findJoinExec(df)
              assert(joinExec.isInstanceOf[BroadcastHashJoinExec])
              assert(joinExec.asInstanceOf[BroadcastHashJoinExec].isNullAwareAntiJoin)
            } else {
              assert(findJoinExec(df).isInstanceOf[BroadcastNestedLoopJoinExec])
            }

            // single column not in subquery -- streamedSide row is null
            df =
              sql("select * from l where b = 5.0 and a not in(select c from r where c is not null)")
            checkAnswer(df, Seq.empty)
            if (enableNAAJ) {
              joinExec = findJoinExec(df)
              assert(joinExec.isInstanceOf[BroadcastHashJoinExec])
              assert(joinExec.asInstanceOf[BroadcastHashJoinExec].isNullAwareAntiJoin)
            } else {
              assert(findJoinExec(df).isInstanceOf[BroadcastNestedLoopJoinExec])
            }

            // single column not in subquery -- streamedSide row is not null, match found
            df =
              sql("select * from l where a = 6 and a not in (select c from r where c is not null)")
            checkAnswer(df, Seq.empty)
            if (enableNAAJ) {
              joinExec = findJoinExec(df)
              assert(joinExec.isInstanceOf[BroadcastHashJoinExec])
              assert(joinExec.asInstanceOf[BroadcastHashJoinExec].isNullAwareAntiJoin)
            } else {
              assert(findJoinExec(df).isInstanceOf[BroadcastNestedLoopJoinExec])
            }

            // single column not in subquery -- streamedSide row is not null, match not found
            df =
              sql("select * from l where a = 1 and a not in (select c from r where c is not null)")
            checkAnswer(df, Row(1, 2.0) :: Row(1, 2.0) :: Nil)
            if (enableNAAJ) {
              joinExec = findJoinExec(df)
              assert(joinExec.isInstanceOf[BroadcastHashJoinExec])
              assert(joinExec.asInstanceOf[BroadcastHashJoinExec].isNullAwareAntiJoin)
            } else {
              assert(findJoinExec(df).isInstanceOf[BroadcastNestedLoopJoinExec])
            }

            // single column not in subquery -- d = b + 10 joinKey found, match ExtractEquiJoinKeys
            df = sql("select * from l where a not in (select c from r where d = b + 10)")
            checkAnswer(df, spark.table("l"))
            joinExec = findJoinExec(df)
            assert(joinExec.isInstanceOf[BroadcastHashJoinExec])
            assert(!joinExec.asInstanceOf[BroadcastHashJoinExec].isNullAwareAntiJoin)

            // single column not in subquery -- d = b + 10 and b = 5.0 => d = 15, joinKey not found
            // match ExtractSingleColumnNullAwareAntiJoin
            df =
              sql("select * from l where b = 5.0 and a not in (select c from r where d = b + 10)")
            checkAnswer(df, Row(null, 5.0) :: Nil)
            if (enableNAAJ) {
              joinExec = findJoinExec(df)
              assert(joinExec.isInstanceOf[BroadcastHashJoinExec])
              assert(joinExec.asInstanceOf[BroadcastHashJoinExec].isNullAwareAntiJoin)
            } else {
              assert(findJoinExec(df).isInstanceOf[BroadcastNestedLoopJoinExec])
            }

            // multi column not in subquery
            df = sql("select * from l where (a, b) not in (select c, d from r where c > 10)")
            checkAnswer(df, spark.table("l"))
            assert(findJoinExec(df).isInstanceOf[BroadcastNestedLoopJoinExec])
          }
        }
      }
    }
  }

  test("SPARK-28379: non-aggregated zero row scalar subquery") {
    checkAnswer(
      sql("select a, (select id from range(0) where id = a) from l where a = 3"),
      Row(3, null))
    checkAnswer(
      sql("select a, (select c from (select * from r limit 0) where c = a) from l where a = 3"),
      Row(3, null))
  }

  test("SPARK-28379: non-aggregated single row correlated scalar subquery") {
    withTempView("t") {
      Seq((0, 1), (1, 2)).toDF("c1", "c2").createOrReplaceTempView("t")
      // inline table
      checkAnswer(
        sql("select c1, c2, (select col1 from values (0, 1) where col2 = c2) from t"),
        Row(0, 1, 0) :: Row(1, 2, null) :: Nil)
      // one row relation
      checkAnswer(
        sql("select c1, c2, (select a from (select 1 as a) where a = c2) from t"),
        Row(0, 1, 1) :: Row(1, 2, null) :: Nil)
      // limit 1 with order by
      checkAnswer(
        sql(
          """
            |select c1, c2, (
            |  select b from (select * from l order by a asc nulls last limit 1) where a = c2
            |) from t
            |""".stripMargin),
        Row(0, 1, 2.0) :: Row(1, 2, null) :: Nil)
      // limit 1 with window
      checkAnswer(
        sql(
          """
            |select c1, c2, (
            |  select w from (
            |    select a, sum(b) over (partition by a) w from l order by a asc nulls last limit 1
            |  ) where a = c1 + c2
            |) from t
            |""".stripMargin),
        Row(0, 1, 4.0) :: Row(1, 2, null) :: Nil)
      // set operations
      checkAnswer(
        sql(
          """
            |select c1, c2, (
            |  select a from ((select 1 as a) intersect (select 1 as a)) where a = c2
            |) from t
            |""".stripMargin),
        Row(0, 1, 1) :: Row(1, 2, null) :: Nil)
      // join
      checkAnswer(
        sql(
          """
            |select c1, c2, (
            |  select a from (select * from (select 1 as a) join (select 1 as b) on a = b)
            |  where a = c2
            |) from t
            |""".stripMargin),
        Row(0, 1, 1) :: Row(1, 2, null) :: Nil)
    }
  }

  test("SPARK-35080: correlated equality predicates contain only outer references") {
    withTempView("t") {
      Seq((0, 1), (1, 1)).toDF("c1", "c2").createOrReplaceTempView("t")
      checkAnswer(
        sql("select c1, c2, (select count(*) from l where c1 = c2) from t"),
        Row(0, 1, 0) :: Row(1, 1, 8) :: Nil)
    }
  }

  test("Subquery reuse across the whole plan") {
    withSQLConf(SQLConf.ADAPTIVE_EXECUTION_ENABLED.key -> "false",
      SQLConf.OPTIMIZE_ONE_ROW_RELATION_SUBQUERY.key -> "false") {
      val df = sql(
        """
          |SELECT (SELECT avg(key) FROM testData), (SELECT (SELECT avg(key) FROM testData))
          |FROM testData
          |LIMIT 1
      """.stripMargin)

      // scalastyle:off
      // CollectLimit 1
      // +- *(1) Project [Subquery scalar-subquery#240, [id=#112] AS scalarsubquery()#248, Subquery scalar-subquery#242, [id=#183] AS scalarsubquery()#249]
      //    :  :- Subquery scalar-subquery#240, [id=#112]
      //    :  :  +- *(2) HashAggregate(keys=[], functions=[avg(cast(key#13 as bigint))])
      //    :  :     +- Exchange SinglePartition, true, [id=#108]
      //    :  :        +- *(1) HashAggregate(keys=[], functions=[partial_avg(cast(key#13 as bigint))])
      //    :  :           +- *(1) SerializeFromObject [knownnotnull(assertnotnull(input[0, org.apache.spark.sql.test.SQLTestData$TestData, true])).key AS key#13]
      //    :  :              +- Scan[obj#12]
      //    :  +- Subquery scalar-subquery#242, [id=#183]
      //    :     +- *(1) Project [ReusedSubquery Subquery scalar-subquery#240, [id=#112] AS scalarsubquery()#247]
      //    :        :  +- ReusedSubquery Subquery scalar-subquery#240, [id=#112]
      //    :        +- *(1) Scan OneRowRelation[]
      //    +- *(1) SerializeFromObject
      //      +- Scan[obj#12]
      // scalastyle:on

      val plan = df.queryExecution.executedPlan

      val subqueryIds = plan.collectWithSubqueries { case s: SubqueryExec => s.id }
      val reusedSubqueryIds = plan.collectWithSubqueries {
        case rs: ReusedSubqueryExec => rs.child.id
      }

      assert(subqueryIds.size == 2, "Whole plan subquery reusing not working correctly")
      assert(reusedSubqueryIds.size == 1, "Whole plan subquery reusing not working correctly")
      assert(reusedSubqueryIds.forall(subqueryIds.contains(_)),
        "ReusedSubqueryExec should reuse an existing subquery")
    }
  }

  test("SPARK-36280: Remove redundant aliases after RewritePredicateSubquery") {
    withTable("t1", "t2") {
      sql("CREATE TABLE t1 USING parquet AS SELECT id AS a, id AS b, id AS c FROM range(10)")
      sql("CREATE TABLE t2 USING parquet AS SELECT id AS x, id AS y FROM range(8)")
      val df = sql(
        """
          |SELECT *
          |FROM   t1
          |WHERE  a IN (SELECT x
          |             FROM   (SELECT x AS x,
          |                            RANK() OVER (PARTITION BY x ORDER BY SUM(y) DESC) AS ranking
          |                     FROM   t2
          |                     GROUP  BY x) tmp1
          |             WHERE  ranking <= 5)
          |""".stripMargin)

      df.collect()
      val exchanges = collect(df.queryExecution.executedPlan) {
        case s: ShuffleExchangeExec => s
      }
      assert(exchanges.size === 1)
    }
  }

  test("SPARK-36747: should not combine Project with Aggregate") {
    withTempView("t") {
      Seq((0, 1), (1, 2)).toDF("c1", "c2").createOrReplaceTempView("t")
      checkAnswer(
        sql("""
              |SELECT m, (SELECT SUM(c2) FROM t WHERE c1 = m)
              |FROM (SELECT MIN(c2) AS m FROM t)
              |""".stripMargin),
        Row(1, 2) :: Nil)
      checkAnswer(
        sql("""
              |SELECT c, (SELECT SUM(c2) FROM t WHERE c1 = c)
              |FROM (SELECT c1 AS c FROM t GROUP BY c1)
              |""".stripMargin),
        Row(0, 1) :: Row(1, 2) :: Nil)
    }
  }

  test("SPARK-36656: Do not collapse projects with correlate scalar subqueries") {
    withTempView("t1", "t2") {
      Seq((0, 1), (1, 2)).toDF("c1", "c2").createOrReplaceTempView("t1")
      Seq((0, 2), (0, 3)).toDF("c1", "c2").createOrReplaceTempView("t2")
      val correctAnswer = Row(0, 2, 20) :: Row(1, null, null) :: Nil
      checkAnswer(
        sql(
          """
            |SELECT c1, s, s * 10 FROM (
            |  SELECT c1, (SELECT FIRST(c2) FROM t2 WHERE t1.c1 = t2.c1) s FROM t1)
            |""".stripMargin),
        correctAnswer)
      checkAnswer(
        sql(
          """
            |SELECT c1, s, s * 10 FROM (
            |  SELECT c1, SUM((SELECT FIRST(c2) FROM t2 WHERE t1.c1 = t2.c1)) s
            |  FROM t1 GROUP BY c1
            |)
            |""".stripMargin),
        correctAnswer)
    }
  }

  test("SPARK-37199: deterministic in QueryPlan considers subquery") {
    val deterministicQueryPlan = sql("select (select 1 as b) as b")
      .queryExecution.executedPlan
    assert(deterministicQueryPlan.deterministic)

    val nonDeterministicQueryPlan = sql("select (select rand(1) as b) as b")
      .queryExecution.executedPlan
    assert(!nonDeterministicQueryPlan.deterministic)
  }

<<<<<<< HEAD
  test("Merge non-correlated scalar subqueries") {
    Seq(true, false).foreach { enableAQE =>
      Seq(true, false).foreach { enableReuse =>
        withSQLConf(
          SQLConf.ADAPTIVE_EXECUTION_ENABLED.key -> enableAQE.toString,
          SQLConf.SUBQUERY_REUSE_ENABLED.key -> enableReuse.toString) {
          val df = sql(
            """
              |SELECT
              |  (SELECT avg(key) FROM testData),
              |  (SELECT sum(key) FROM testData),
              |  (SELECT count(distinct key) FROM testData)
          """.stripMargin)

          checkAnswer(df, Row(50.5, 5050, 100) :: Nil)

          val plan = df.queryExecution.executedPlan
          val subqueryIds = collectWithSubqueries(plan) { case s: SubqueryExec => s.id }
          val reusedSubqueryIds = collectWithSubqueries(plan) {
            case rs: ReusedSubqueryExec => rs.child.id
          }

          // We expect `ReusedSubqueryExec` wrappers if subquery reuse is enabled
          if (enableReuse) {
            assert(subqueryIds.size == 1, "Missing or unexpected SubqueryExec in the plan")
            assert(reusedSubqueryIds.size == 2,
              "Missing or unexpected reused ReusedSubqueryExec in the plan")
          } else {
            assert(subqueryIds.size == 3, "Missing or unexpected SubqueryExec in the plan")
            assert(reusedSubqueryIds.size == 0, "Unexpected reused ReusedSubqueryExec in the plan")
          }

          // But, even if subquery reuse is not enabled, all subqueries should be the same instance
          assert((subqueryIds ++ reusedSubqueryIds).toSet.size == 1, "Subqueries are not merged")
        }
      }
=======
  test("SPARK-38132: Not IN subquery correctness checks") {
    val t = "test_table"
    withTable(t) {
      Seq[(Integer, Integer)](
        (1, 1),
        (2, 2),
        (3, 3),
        (4, null),
        (null, 0))
        .toDF("c1", "c2").write.saveAsTable(t)
      val df = spark.table(t)

      checkAnswer(df.where(s"(c1 NOT IN (SELECT c2 FROM $t)) = true"), Seq.empty)
      checkAnswer(df.where(s"(c1 NOT IN (SELECT c2 FROM $t WHERE c2 IS NOT NULL)) = true"),
        Row(4, null) :: Nil)
      checkAnswer(df.where(s"(c1 NOT IN (SELECT c2 FROM $t)) <=> true"), Seq.empty)
      checkAnswer(df.where(s"(c1 NOT IN (SELECT c2 FROM $t WHERE c2 IS NOT NULL)) <=> true"),
        Row(4, null) :: Nil)
      checkAnswer(df.where(s"(c1 NOT IN (SELECT c2 FROM $t)) != false"), Seq.empty)
      checkAnswer(df.where(s"(c1 NOT IN (SELECT c2 FROM $t WHERE c2 IS NOT NULL)) != false"),
        Row(4, null) :: Nil)
      checkAnswer(df.where(s"NOT((c1 NOT IN (SELECT c2 FROM $t)) <=> false)"), Seq.empty)
      checkAnswer(df.where(s"NOT((c1 NOT IN (SELECT c2 FROM $t WHERE c2 IS NOT NULL)) <=> false)"),
        Row(4, null) :: Nil)
    }
  }

  test("SPARK-38155: disallow distinct aggregate in lateral subqueries") {
    withTempView("t1", "t2") {
      Seq((0, 1)).toDF("c1", "c2").createOrReplaceTempView("t1")
      Seq((1, 2), (2, 2)).toDF("c1", "c2").createOrReplaceTempView("t2")
      assert(intercept[AnalysisException] {
        sql("SELECT * FROM t1 JOIN LATERAL (SELECT DISTINCT c2 FROM t2 WHERE c1 > t1.c1)")
      }.getMessage.contains("Correlated column is not allowed in predicate"))
    }
  }

  test("SPARK-38180: allow safe cast expressions in correlated equality conditions") {
    withTempView("t1", "t2") {
      Seq((0, 1), (1, 2)).toDF("c1", "c2").createOrReplaceTempView("t1")
      Seq((0, 2), (0, 3)).toDF("c1", "c2").createOrReplaceTempView("t2")
      checkAnswer(sql(
        """
          |SELECT (SELECT SUM(c2) FROM t2 WHERE c1 = a)
          |FROM (SELECT CAST(c1 AS DOUBLE) a FROM t1)
          |""".stripMargin),
        Row(5) :: Row(null) :: Nil)
      checkAnswer(sql(
        """
          |SELECT (SELECT SUM(c2) FROM t2 WHERE CAST(c1 AS STRING) = a)
          |FROM (SELECT CAST(c1 AS STRING) a FROM t1)
          |""".stripMargin),
        Row(5) :: Row(null) :: Nil)
      assert(intercept[AnalysisException] {
        sql(
          """
            |SELECT (SELECT SUM(c2) FROM t2 WHERE CAST(c1 AS SHORT) = a)
            |FROM (SELECT CAST(c1 AS SHORT) a FROM t1)
            |""".stripMargin)
      }.getMessage.contains("Correlated column is not allowed in predicate"))
>>>>>>> 42db298f
    }
  }
}<|MERGE_RESOLUTION|>--- conflicted
+++ resolved
@@ -1956,7 +1956,69 @@
     assert(!nonDeterministicQueryPlan.deterministic)
   }
 
-<<<<<<< HEAD
+  test("SPARK-38132: Not IN subquery correctness checks") {
+    val t = "test_table"
+    withTable(t) {
+      Seq[(Integer, Integer)](
+        (1, 1),
+        (2, 2),
+        (3, 3),
+        (4, null),
+        (null, 0))
+        .toDF("c1", "c2").write.saveAsTable(t)
+      val df = spark.table(t)
+
+      checkAnswer(df.where(s"(c1 NOT IN (SELECT c2 FROM $t)) = true"), Seq.empty)
+      checkAnswer(df.where(s"(c1 NOT IN (SELECT c2 FROM $t WHERE c2 IS NOT NULL)) = true"),
+        Row(4, null) :: Nil)
+      checkAnswer(df.where(s"(c1 NOT IN (SELECT c2 FROM $t)) <=> true"), Seq.empty)
+      checkAnswer(df.where(s"(c1 NOT IN (SELECT c2 FROM $t WHERE c2 IS NOT NULL)) <=> true"),
+        Row(4, null) :: Nil)
+      checkAnswer(df.where(s"(c1 NOT IN (SELECT c2 FROM $t)) != false"), Seq.empty)
+      checkAnswer(df.where(s"(c1 NOT IN (SELECT c2 FROM $t WHERE c2 IS NOT NULL)) != false"),
+        Row(4, null) :: Nil)
+      checkAnswer(df.where(s"NOT((c1 NOT IN (SELECT c2 FROM $t)) <=> false)"), Seq.empty)
+      checkAnswer(df.where(s"NOT((c1 NOT IN (SELECT c2 FROM $t WHERE c2 IS NOT NULL)) <=> false)"),
+        Row(4, null) :: Nil)
+    }
+  }
+
+  test("SPARK-38155: disallow distinct aggregate in lateral subqueries") {
+    withTempView("t1", "t2") {
+      Seq((0, 1)).toDF("c1", "c2").createOrReplaceTempView("t1")
+      Seq((1, 2), (2, 2)).toDF("c1", "c2").createOrReplaceTempView("t2")
+      assert(intercept[AnalysisException] {
+        sql("SELECT * FROM t1 JOIN LATERAL (SELECT DISTINCT c2 FROM t2 WHERE c1 > t1.c1)")
+      }.getMessage.contains("Correlated column is not allowed in predicate"))
+    }
+  }
+
+  test("SPARK-38180: allow safe cast expressions in correlated equality conditions") {
+    withTempView("t1", "t2") {
+      Seq((0, 1), (1, 2)).toDF("c1", "c2").createOrReplaceTempView("t1")
+      Seq((0, 2), (0, 3)).toDF("c1", "c2").createOrReplaceTempView("t2")
+      checkAnswer(sql(
+        """
+          |SELECT (SELECT SUM(c2) FROM t2 WHERE c1 = a)
+          |FROM (SELECT CAST(c1 AS DOUBLE) a FROM t1)
+          |""".stripMargin),
+        Row(5) :: Row(null) :: Nil)
+      checkAnswer(sql(
+        """
+          |SELECT (SELECT SUM(c2) FROM t2 WHERE CAST(c1 AS STRING) = a)
+          |FROM (SELECT CAST(c1 AS STRING) a FROM t1)
+          |""".stripMargin),
+        Row(5) :: Row(null) :: Nil)
+      assert(intercept[AnalysisException] {
+        sql(
+          """
+            |SELECT (SELECT SUM(c2) FROM t2 WHERE CAST(c1 AS SHORT) = a)
+            |FROM (SELECT CAST(c1 AS SHORT) a FROM t1)
+            |""".stripMargin)
+      }.getMessage.contains("Correlated column is not allowed in predicate"))
+    }
+  }
+
   test("Merge non-correlated scalar subqueries") {
     Seq(true, false).foreach { enableAQE =>
       Seq(true, false).foreach { enableReuse =>
@@ -1993,68 +2055,6 @@
           assert((subqueryIds ++ reusedSubqueryIds).toSet.size == 1, "Subqueries are not merged")
         }
       }
-=======
-  test("SPARK-38132: Not IN subquery correctness checks") {
-    val t = "test_table"
-    withTable(t) {
-      Seq[(Integer, Integer)](
-        (1, 1),
-        (2, 2),
-        (3, 3),
-        (4, null),
-        (null, 0))
-        .toDF("c1", "c2").write.saveAsTable(t)
-      val df = spark.table(t)
-
-      checkAnswer(df.where(s"(c1 NOT IN (SELECT c2 FROM $t)) = true"), Seq.empty)
-      checkAnswer(df.where(s"(c1 NOT IN (SELECT c2 FROM $t WHERE c2 IS NOT NULL)) = true"),
-        Row(4, null) :: Nil)
-      checkAnswer(df.where(s"(c1 NOT IN (SELECT c2 FROM $t)) <=> true"), Seq.empty)
-      checkAnswer(df.where(s"(c1 NOT IN (SELECT c2 FROM $t WHERE c2 IS NOT NULL)) <=> true"),
-        Row(4, null) :: Nil)
-      checkAnswer(df.where(s"(c1 NOT IN (SELECT c2 FROM $t)) != false"), Seq.empty)
-      checkAnswer(df.where(s"(c1 NOT IN (SELECT c2 FROM $t WHERE c2 IS NOT NULL)) != false"),
-        Row(4, null) :: Nil)
-      checkAnswer(df.where(s"NOT((c1 NOT IN (SELECT c2 FROM $t)) <=> false)"), Seq.empty)
-      checkAnswer(df.where(s"NOT((c1 NOT IN (SELECT c2 FROM $t WHERE c2 IS NOT NULL)) <=> false)"),
-        Row(4, null) :: Nil)
-    }
-  }
-
-  test("SPARK-38155: disallow distinct aggregate in lateral subqueries") {
-    withTempView("t1", "t2") {
-      Seq((0, 1)).toDF("c1", "c2").createOrReplaceTempView("t1")
-      Seq((1, 2), (2, 2)).toDF("c1", "c2").createOrReplaceTempView("t2")
-      assert(intercept[AnalysisException] {
-        sql("SELECT * FROM t1 JOIN LATERAL (SELECT DISTINCT c2 FROM t2 WHERE c1 > t1.c1)")
-      }.getMessage.contains("Correlated column is not allowed in predicate"))
-    }
-  }
-
-  test("SPARK-38180: allow safe cast expressions in correlated equality conditions") {
-    withTempView("t1", "t2") {
-      Seq((0, 1), (1, 2)).toDF("c1", "c2").createOrReplaceTempView("t1")
-      Seq((0, 2), (0, 3)).toDF("c1", "c2").createOrReplaceTempView("t2")
-      checkAnswer(sql(
-        """
-          |SELECT (SELECT SUM(c2) FROM t2 WHERE c1 = a)
-          |FROM (SELECT CAST(c1 AS DOUBLE) a FROM t1)
-          |""".stripMargin),
-        Row(5) :: Row(null) :: Nil)
-      checkAnswer(sql(
-        """
-          |SELECT (SELECT SUM(c2) FROM t2 WHERE CAST(c1 AS STRING) = a)
-          |FROM (SELECT CAST(c1 AS STRING) a FROM t1)
-          |""".stripMargin),
-        Row(5) :: Row(null) :: Nil)
-      assert(intercept[AnalysisException] {
-        sql(
-          """
-            |SELECT (SELECT SUM(c2) FROM t2 WHERE CAST(c1 AS SHORT) = a)
-            |FROM (SELECT CAST(c1 AS SHORT) a FROM t1)
-            |""".stripMargin)
-      }.getMessage.contains("Correlated column is not allowed in predicate"))
->>>>>>> 42db298f
     }
   }
 }