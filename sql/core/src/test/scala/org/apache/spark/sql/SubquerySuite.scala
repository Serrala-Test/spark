--- conflicted
+++ resolved
@@ -574,7 +574,6 @@
         Row(3.0, false) :: Row(5.0, true) :: Row(null, false) :: Row(null, true) :: Nil)
   }
 
-<<<<<<< HEAD
   test("Dedup subqueries") {
     spark.range(10).createOrReplaceTempView("t")
     val df = sql("WITH s AS (SELECT 1 FROM t) SELECT * FROM s s1 join s s2")
@@ -600,7 +599,7 @@
     }.distinct
     assert(commonSubqueries3.length == 1)
   }
-=======
+
   test("SPARK-16804: Correlated subqueries containing LIMIT - 1") {
     withTempView("onerow") {
       Seq(1).toDF("c1").createOrReplaceTempView("onerow")
@@ -612,8 +611,8 @@
             | where exists (select 1 from onerow t2 where t1.c1=t2.c1)
             | and   exists (select 1 from onerow LIMIT 1)""".stripMargin),
         Row(1) :: Nil)
-     }
-   }
+    }
+  }
 
   test("SPARK-16804: Correlated subqueries containing LIMIT - 2") {
     withTempView("onerow") {
@@ -627,7 +626,6 @@
             |               from   (select 1 from onerow t2 LIMIT 1)
             |               where  t1.c1=t2.c1)""".stripMargin),
         Row(1) :: Nil)
-     }
-   }
->>>>>>> bb2b9d0a
+    }
+  }
 }