/*
 * Licensed to the Apache Software Foundation (ASF) under one or more
 * contributor license agreements.  See the NOTICE file distributed with
 * this work for additional information regarding copyright ownership.
 * The ASF licenses this file to You under the Apache License, Version 2.0
 * (the "License"); you may not use this file except in compliance with
 * the License.  You may obtain a copy of the License at
 *
 *    http://www.apache.org/licenses/LICENSE-2.0
 *
 * Unless required by applicable law or agreed to in writing, software
 * distributed under the License is distributed on an "AS IS" BASIS,
 * WITHOUT WARRANTIES OR CONDITIONS OF ANY KIND, either express or implied.
 * See the License for the specific language governing permissions and
 * limitations under the License.
 */

package org.apache.spark.sql

import java.io.{ByteArrayOutputStream, File}
import java.nio.charset.StandardCharsets
import java.sql.{Date, Timestamp}
import java.util.UUID
import java.util.concurrent.atomic.AtomicLong

import scala.util.Random

import org.scalatest.Matchers._

import org.apache.spark.SparkException
import org.apache.spark.scheduler.{SparkListener, SparkListenerJobEnd}
import org.apache.spark.sql.catalyst.TableIdentifier
import org.apache.spark.sql.catalyst.expressions.Uuid
import org.apache.spark.sql.catalyst.optimizer.ConvertToLocalRelation
import org.apache.spark.sql.catalyst.plans.logical.{OneRowRelation, Union}
import org.apache.spark.sql.execution.{FilterExec, QueryExecution, WholeStageCodegenExec}
import org.apache.spark.sql.execution.aggregate.HashAggregateExec
import org.apache.spark.sql.execution.exchange.{BroadcastExchangeExec, ReusedExchangeExec, ShuffleExchangeExec}
import org.apache.spark.sql.functions._
import org.apache.spark.sql.internal.SQLConf
import org.apache.spark.sql.test.{ExamplePoint, ExamplePointUDT, SharedSparkSession}
import org.apache.spark.sql.test.SQLTestData.{DecimalData, NullStrings, TestData2}
import org.apache.spark.sql.types._
import org.apache.spark.util.Utils
import org.apache.spark.util.random.XORShiftRandom

class DataFrameSuite extends QueryTest with SharedSparkSession {
  import testImplicits._

  test("analysis error should be eagerly reported") {
    intercept[Exception] { testData.select('nonExistentName) }
    intercept[Exception] {
      testData.groupBy('key).agg(Map("nonExistentName" -> "sum"))
    }
    intercept[Exception] {
      testData.groupBy("nonExistentName").agg(Map("key" -> "sum"))
    }
    intercept[Exception] {
      testData.groupBy($"abcd").agg(Map("key" -> "sum"))
    }
  }

  test("dataframe toString") {
    assert(testData.toString === "[key: int, value: string]")
    assert(testData("key").toString === "key")
    assert($"test".toString === "test")
  }

  test("rename nested groupby") {
    val df = Seq((1, (1, 1))).toDF()

    checkAnswer(
      df.groupBy("_1").agg(sum("_2._1")).toDF("key", "total"),
      Row(1, 1) :: Nil)
  }

  test("access complex data") {
    assert(complexData.filter(complexData("a").getItem(0) === 2).count() == 1)
    assert(complexData.filter(complexData("m").getItem("1") === 1).count() == 1)
    assert(complexData.filter(complexData("s").getField("key") === 1).count() == 1)
  }

  test("table scan") {
    checkAnswer(
      testData,
      testData.collect().toSeq)
  }

  test("empty data frame") {
    assert(spark.emptyDataFrame.columns.toSeq === Seq.empty[String])
    assert(spark.emptyDataFrame.count() === 0)
  }

  test("head and take") {
    assert(testData.take(2) === testData.collect().take(2))
    assert(testData.head(2) === testData.collect().take(2))
    assert(testData.head(2).head.schema === testData.schema)
  }

  test("dataframe alias") {
    val df = Seq(Tuple1(1)).toDF("c").as("t")
    val dfAlias = df.alias("t2")
    df.col("t.c")
    dfAlias.col("t2.c")
  }

  test("Star Expansion - CreateStruct and CreateArray") {
    val structDf = testData2.select("a", "b").as("record")
    // CreateStruct and CreateArray in aggregateExpressions
    assert(structDf.groupBy($"a").agg(min(struct($"record.*"))).first() == Row(3, Row(3, 1)))
    assert(structDf.groupBy($"a").agg(min(array($"record.*"))).first() == Row(3, Seq(3, 1)))

    // CreateStruct and CreateArray in project list (unresolved alias)
    assert(structDf.select(struct($"record.*")).first() == Row(Row(1, 1)))
    assert(structDf.select(array($"record.*")).first().getAs[Seq[Int]](0) === Seq(1, 1))

    // CreateStruct and CreateArray in project list (alias)
    assert(structDf.select(struct($"record.*").as("a")).first() == Row(Row(1, 1)))
    assert(structDf.select(array($"record.*").as("a")).first().getAs[Seq[Int]](0) === Seq(1, 1))
  }

  test("Star Expansion - hash") {
    val structDf = testData2.select("a", "b").as("record")
    checkAnswer(
      structDf.groupBy($"a", $"b").agg(min(hash($"a", $"*"))),
      structDf.groupBy($"a", $"b").agg(min(hash($"a", $"a", $"b"))))

    checkAnswer(
      structDf.groupBy($"a", $"b").agg(hash($"a", $"*")),
      structDf.groupBy($"a", $"b").agg(hash($"a", $"a", $"b")))

    checkAnswer(
      structDf.select(hash($"*")),
      structDf.select(hash($"record.*")))

    checkAnswer(
      structDf.select(hash($"a", $"*")),
      structDf.select(hash($"a", $"record.*")))
  }

  test("Star Expansion - xxhash64") {
    val structDf = testData2.select("a", "b").as("record")
    checkAnswer(
      structDf.groupBy($"a", $"b").agg(min(xxhash64($"a", $"*"))),
      structDf.groupBy($"a", $"b").agg(min(xxhash64($"a", $"a", $"b"))))

    checkAnswer(
      structDf.groupBy($"a", $"b").agg(xxhash64($"a", $"*")),
      structDf.groupBy($"a", $"b").agg(xxhash64($"a", $"a", $"b")))

    checkAnswer(
      structDf.select(xxhash64($"*")),
      structDf.select(xxhash64($"record.*")))

    checkAnswer(
      structDf.select(xxhash64($"a", $"*")),
      structDf.select(xxhash64($"a", $"record.*")))
  }

  test("SPARK-28224: Aggregate sum big decimal overflow") {
    val largeDecimals = spark.sparkContext.parallelize(
      DecimalData(BigDecimal("1"* 20 + ".123"), BigDecimal("1"* 20 + ".123")) ::
        DecimalData(BigDecimal("9"* 20 + ".123"), BigDecimal("9"* 20 + ".123")) :: Nil).toDF()

    Seq(true, false).foreach { ansiEnabled =>
      withSQLConf((SQLConf.ANSI_ENABLED.key, ansiEnabled.toString)) {
        val structDf = largeDecimals.select("a").agg(sum("a"))
        if (!ansiEnabled) {
          checkAnswer(structDf, Row(null))
        } else {
          val e = intercept[SparkException] {
            structDf.collect
          }
          assert(e.getCause.getClass.equals(classOf[ArithmeticException]))
          assert(e.getCause.getMessage.contains("cannot be represented as Decimal"))
        }
      }
    }
  }

  test("Star Expansion - explode should fail with a meaningful message if it takes a star") {
    val df = Seq(("1,2"), ("4"), ("7,8,9")).toDF("csv")
    val e = intercept[AnalysisException] {
      df.select(explode($"*"))
    }
    assert(e.getMessage.contains("Invalid usage of '*' in expression 'explode'"))
  }

  test("explode on output of array-valued function") {
    val df = Seq(("1,2"), ("4"), ("7,8,9")).toDF("csv")
    checkAnswer(
      df.select(explode(split($"csv", ","))),
      Row("1") :: Row("2") :: Row("4") :: Row("7") :: Row("8") :: Row("9") :: Nil)
  }

  test("Star Expansion - explode alias and star") {
    val df = Seq((Array("a"), 1)).toDF("a", "b")

    checkAnswer(
      df.select(explode($"a").as("a"), $"*"),
      Row("a", Seq("a"), 1) :: Nil)
  }

  test("sort after generate with join=true") {
    val df = Seq((Array("a"), 1)).toDF("a", "b")

    checkAnswer(
      df.select($"*", explode($"a").as("c")).sortWithinPartitions("b", "c"),
      Row(Seq("a"), 1, "a") :: Nil)
  }

  test("selectExpr") {
    checkAnswer(
      testData.selectExpr("abs(key)", "value"),
      testData.collect().map(row => Row(math.abs(row.getInt(0)), row.getString(1))).toSeq)
  }

  test("selectExpr with alias") {
    checkAnswer(
      testData.selectExpr("key as k").select("k"),
      testData.select("key").collect().toSeq)
  }

  test("selectExpr with udtf") {
    val df = Seq((Map("1" -> 1), 1)).toDF("a", "b")
    checkAnswer(
      df.selectExpr("explode(a)"),
      Row("1", 1) :: Nil)
  }

  test("filterExpr") {
    val res = testData.collect().filter(_.getInt(0) > 90).toSeq
    checkAnswer(testData.filter("key > 90"), res)
    checkAnswer(testData.filter("key > 9.0e1"), res)
    checkAnswer(testData.filter("key > .9e+2"), res)
    checkAnswer(testData.filter("key > 0.9e+2"), res)
    checkAnswer(testData.filter("key > 900e-1"), res)
    checkAnswer(testData.filter("key > 900.0E-1"), res)
    checkAnswer(testData.filter("key > 9.e+1"), res)
  }

  test("filterExpr using where") {
    checkAnswer(
      testData.where("key > 50"),
      testData.collect().filter(_.getInt(0) > 50).toSeq)
  }

  test("repartition") {
    intercept[IllegalArgumentException] {
      testData.select('key).repartition(0)
    }

    checkAnswer(
      testData.select('key).repartition(10).select('key),
      testData.select('key).collect().toSeq)
  }

  test("repartition with SortOrder") {
    // passing SortOrder expressions to .repartition() should result in an informative error

    def checkSortOrderErrorMsg[T](data: => Dataset[T]): Unit = {
      val ex = intercept[IllegalArgumentException](data)
      assert(ex.getMessage.contains("repartitionByRange"))
    }

    checkSortOrderErrorMsg {
      Seq(0).toDF("a").repartition(2, $"a".asc)
    }

    checkSortOrderErrorMsg {
      Seq((0, 0)).toDF("a", "b").repartition(2, $"a".asc, $"b")
    }
  }

  test("repartitionByRange") {
    val data1d = Random.shuffle(0.to(9))
    val data2d = data1d.map(i => (i, data1d.size - i))

    checkAnswer(
      data1d.toDF("val").repartitionByRange(data1d.size, $"val".asc)
        .select(spark_partition_id().as("id"), $"val"),
      data1d.map(i => Row(i, i)))

    checkAnswer(
      data1d.toDF("val").repartitionByRange(data1d.size, $"val".desc)
        .select(spark_partition_id().as("id"), $"val"),
      data1d.map(i => Row(i, data1d.size - 1 - i)))

    checkAnswer(
      data1d.toDF("val").repartitionByRange(data1d.size, lit(42))
        .select(spark_partition_id().as("id"), $"val"),
      data1d.map(i => Row(0, i)))

    checkAnswer(
      data1d.toDF("val").repartitionByRange(data1d.size, lit(null), $"val".asc, rand())
        .select(spark_partition_id().as("id"), $"val"),
      data1d.map(i => Row(i, i)))

    // .repartitionByRange() assumes .asc by default if no explicit sort order is specified
    checkAnswer(
      data2d.toDF("a", "b").repartitionByRange(data2d.size, $"a".desc, $"b")
        .select(spark_partition_id().as("id"), $"a", $"b"),
      data2d.toDF("a", "b").repartitionByRange(data2d.size, $"a".desc, $"b".asc)
        .select(spark_partition_id().as("id"), $"a", $"b"))

    // at least one partition-by expression must be specified
    intercept[IllegalArgumentException] {
      data1d.toDF("val").repartitionByRange(data1d.size)
    }
    intercept[IllegalArgumentException] {
      data1d.toDF("val").repartitionByRange(data1d.size, Seq.empty: _*)
    }
  }

  test("coalesce") {
    intercept[IllegalArgumentException] {
      testData.select('key).coalesce(0)
    }

    assert(testData.select('key).coalesce(1).rdd.partitions.size === 1)

    checkAnswer(
      testData.select('key).coalesce(1).select('key),
      testData.select('key).collect().toSeq)

    assert(spark.emptyDataFrame.coalesce(1).rdd.partitions.size === 1)
  }

  test("convert $\"attribute name\" into unresolved attribute") {
    checkAnswer(
      testData.where($"key" === lit(1)).select($"value"),
      Row("1"))
  }

  test("convert Scala Symbol 'attrname into unresolved attribute") {
    checkAnswer(
      testData.where('key === lit(1)).select('value),
      Row("1"))
  }

  test("select *") {
    checkAnswer(
      testData.select($"*"),
      testData.collect().toSeq)
  }

  test("simple select") {
    checkAnswer(
      testData.where('key === lit(1)).select('value),
      Row("1"))
  }

  test("select with functions") {
    checkAnswer(
      testData.select(sum('value), avg('value), count(lit(1))),
      Row(5050.0, 50.5, 100))

    checkAnswer(
      testData2.select('a + 'b, 'a < 'b),
      Seq(
        Row(2, false),
        Row(3, true),
        Row(3, false),
        Row(4, false),
        Row(4, false),
        Row(5, false)))

    checkAnswer(
      testData2.select(sumDistinct('a)),
      Row(6))
  }

  test("sorting with null ordering") {
    val data = Seq[java.lang.Integer](2, 1, null).toDF("key")

    checkAnswer(data.orderBy('key.asc), Row(null) :: Row(1) :: Row(2) :: Nil)
    checkAnswer(data.orderBy(asc("key")), Row(null) :: Row(1) :: Row(2) :: Nil)
    checkAnswer(data.orderBy('key.asc_nulls_first), Row(null) :: Row(1) :: Row(2) :: Nil)
    checkAnswer(data.orderBy(asc_nulls_first("key")), Row(null) :: Row(1) :: Row(2) :: Nil)
    checkAnswer(data.orderBy('key.asc_nulls_last), Row(1) :: Row(2) :: Row(null) :: Nil)
    checkAnswer(data.orderBy(asc_nulls_last("key")), Row(1) :: Row(2) :: Row(null) :: Nil)

    checkAnswer(data.orderBy('key.desc), Row(2) :: Row(1) :: Row(null) :: Nil)
    checkAnswer(data.orderBy(desc("key")), Row(2) :: Row(1) :: Row(null) :: Nil)
    checkAnswer(data.orderBy('key.desc_nulls_first), Row(null) :: Row(2) :: Row(1) :: Nil)
    checkAnswer(data.orderBy(desc_nulls_first("key")), Row(null) :: Row(2) :: Row(1) :: Nil)
    checkAnswer(data.orderBy('key.desc_nulls_last), Row(2) :: Row(1) :: Row(null) :: Nil)
    checkAnswer(data.orderBy(desc_nulls_last("key")), Row(2) :: Row(1) :: Row(null) :: Nil)
  }

  test("global sorting") {
    checkAnswer(
      testData2.orderBy('a.asc, 'b.asc),
      Seq(Row(1, 1), Row(1, 2), Row(2, 1), Row(2, 2), Row(3, 1), Row(3, 2)))

    checkAnswer(
      testData2.orderBy(asc("a"), desc("b")),
      Seq(Row(1, 2), Row(1, 1), Row(2, 2), Row(2, 1), Row(3, 2), Row(3, 1)))

    checkAnswer(
      testData2.orderBy('a.asc, 'b.desc),
      Seq(Row(1, 2), Row(1, 1), Row(2, 2), Row(2, 1), Row(3, 2), Row(3, 1)))

    checkAnswer(
      testData2.orderBy('a.desc, 'b.desc),
      Seq(Row(3, 2), Row(3, 1), Row(2, 2), Row(2, 1), Row(1, 2), Row(1, 1)))

    checkAnswer(
      testData2.orderBy('a.desc, 'b.asc),
      Seq(Row(3, 1), Row(3, 2), Row(2, 1), Row(2, 2), Row(1, 1), Row(1, 2)))

    checkAnswer(
      arrayData.toDF().orderBy('data.getItem(0).asc),
      arrayData.toDF().collect().sortBy(_.getAs[Seq[Int]](0)(0)).toSeq)

    checkAnswer(
      arrayData.toDF().orderBy('data.getItem(0).desc),
      arrayData.toDF().collect().sortBy(_.getAs[Seq[Int]](0)(0)).reverse.toSeq)

    checkAnswer(
      arrayData.toDF().orderBy('data.getItem(1).asc),
      arrayData.toDF().collect().sortBy(_.getAs[Seq[Int]](0)(1)).toSeq)

    checkAnswer(
      arrayData.toDF().orderBy('data.getItem(1).desc),
      arrayData.toDF().collect().sortBy(_.getAs[Seq[Int]](0)(1)).reverse.toSeq)
  }

  test("limit") {
    checkAnswer(
      testData.limit(10),
      testData.take(10).toSeq)

    checkAnswer(
      arrayData.toDF().limit(1),
      arrayData.take(1).map(r => Row.fromSeq(r.productIterator.toSeq)))

    checkAnswer(
      mapData.toDF().limit(1),
      mapData.take(1).map(r => Row.fromSeq(r.productIterator.toSeq)))

    // SPARK-12340: overstep the bounds of Int in SparkPlan.executeTake
    checkAnswer(
      spark.range(2).toDF().limit(2147483638),
      Row(0) :: Row(1) :: Nil
    )
  }

  test("udf") {
    val foo = udf((a: Int, b: String) => a.toString + b)

    checkAnswer(
      // SELECT *, foo(key, value) FROM testData
      testData.select($"*", foo('key, 'value)).limit(3),
      Row(1, "1", "11") :: Row(2, "2", "22") :: Row(3, "3", "33") :: Nil
    )
  }

  test("callUDF without Hive Support") {
    val df = Seq(("id1", 1), ("id2", 4), ("id3", 5)).toDF("id", "value")
    df.sparkSession.udf.register("simpleUDF", (v: Int) => v * v)
    checkAnswer(
      df.select($"id", callUDF("simpleUDF", $"value")),
      Row("id1", 1) :: Row("id2", 16) :: Row("id3", 25) :: Nil)
  }

  test("withColumn") {
    val df = testData.toDF().withColumn("newCol", col("key") + 1)
    checkAnswer(
      df,
      testData.collect().map { case Row(key: Int, value: String) =>
        Row(key, value, key + 1)
      }.toSeq)
    assert(df.schema.map(_.name) === Seq("key", "value", "newCol"))
  }

  test("withColumns") {
    val df = testData.toDF().withColumns(Seq("newCol1", "newCol2"),
      Seq(col("key") + 1, col("key") + 2))
    checkAnswer(
      df,
      testData.collect().map { case Row(key: Int, value: String) =>
        Row(key, value, key + 1, key + 2)
      }.toSeq)
    assert(df.schema.map(_.name) === Seq("key", "value", "newCol1", "newCol2"))

    val err = intercept[IllegalArgumentException] {
      testData.toDF().withColumns(Seq("newCol1"),
        Seq(col("key") + 1, col("key") + 2))
    }
    assert(
      err.getMessage.contains("The size of column names: 1 isn't equal to the size of columns: 2"))

    val err2 = intercept[AnalysisException] {
      testData.toDF().withColumns(Seq("newCol1", "newCOL1"),
        Seq(col("key") + 1, col("key") + 2))
    }
    assert(err2.getMessage.contains("Found duplicate column(s)"))
  }

  test("withColumns: case sensitive") {
    withSQLConf(SQLConf.CASE_SENSITIVE.key -> "true") {
      val df = testData.toDF().withColumns(Seq("newCol1", "newCOL1"),
        Seq(col("key") + 1, col("key") + 2))
      checkAnswer(
        df,
        testData.collect().map { case Row(key: Int, value: String) =>
          Row(key, value, key + 1, key + 2)
        }.toSeq)
      assert(df.schema.map(_.name) === Seq("key", "value", "newCol1", "newCOL1"))

      val err = intercept[AnalysisException] {
        testData.toDF().withColumns(Seq("newCol1", "newCol1"),
          Seq(col("key") + 1, col("key") + 2))
      }
      assert(err.getMessage.contains("Found duplicate column(s)"))
    }
  }

  test("withColumns: given metadata") {
    def buildMetadata(num: Int): Seq[Metadata] = {
      (0 until num).map { n =>
        val builder = new MetadataBuilder
        builder.putLong("key", n.toLong)
        builder.build()
      }
    }

    val df = testData.toDF().withColumns(
      Seq("newCol1", "newCol2"),
      Seq(col("key") + 1, col("key") + 2),
      buildMetadata(2))

    df.select("newCol1", "newCol2").schema.zipWithIndex.foreach { case (col, idx) =>
      assert(col.metadata.getLong("key").toInt === idx)
    }

    val err = intercept[IllegalArgumentException] {
      testData.toDF().withColumns(
        Seq("newCol1", "newCol2"),
        Seq(col("key") + 1, col("key") + 2),
        buildMetadata(1))
    }
    assert(err.getMessage.contains(
      "The size of column names: 2 isn't equal to the size of metadata elements: 1"))
  }

  test("replace column using withColumn") {
    val df2 = sparkContext.parallelize(Array(1, 2, 3)).toDF("x")
    val df3 = df2.withColumn("x", df2("x") + 1)
    checkAnswer(
      df3.select("x"),
      Row(2) :: Row(3) :: Row(4) :: Nil)
  }

  test("replace column using withColumns") {
    val df2 = sparkContext.parallelize(Seq((1, 2), (2, 3), (3, 4))).toDF("x", "y")
    val df3 = df2.withColumns(Seq("x", "newCol1", "newCol2"),
      Seq(df2("x") + 1, df2("y"), df2("y") + 1))
    checkAnswer(
      df3.select("x", "newCol1", "newCol2"),
      Row(2, 2, 3) :: Row(3, 3, 4) :: Row(4, 4, 5) :: Nil)
  }

  test("drop column using drop") {
    val df = testData.drop("key")
    checkAnswer(
      df,
      testData.collect().map(x => Row(x.getString(1))).toSeq)
    assert(df.schema.map(_.name) === Seq("value"))
  }

  test("drop columns using drop") {
    val src = Seq((0, 2, 3)).toDF("a", "b", "c")
    val df = src.drop("a", "b")
    checkAnswer(df, Row(3))
    assert(df.schema.map(_.name) === Seq("c"))
  }

  test("drop unknown column (no-op)") {
    val df = testData.drop("random")
    checkAnswer(
      df,
      testData.collect().toSeq)
    assert(df.schema.map(_.name) === Seq("key", "value"))
  }

  test("drop column using drop with column reference") {
    val col = testData("key")
    val df = testData.drop(col)
    checkAnswer(
      df,
      testData.collect().map(x => Row(x.getString(1))).toSeq)
    assert(df.schema.map(_.name) === Seq("value"))
  }

  test("SPARK-28189 drop column using drop with column reference with case-insensitive names") {
    // With SQL config caseSensitive OFF, case insensitive column name should work
    withSQLConf(SQLConf.CASE_SENSITIVE.key -> "false") {
      val col1 = testData("KEY")
      val df1 = testData.drop(col1)
      checkAnswer(df1, testData.selectExpr("value"))
      assert(df1.schema.map(_.name) === Seq("value"))

      val col2 = testData("Key")
      val df2 = testData.drop(col2)
      checkAnswer(df2, testData.selectExpr("value"))
      assert(df2.schema.map(_.name) === Seq("value"))
    }
  }

  test("drop unknown column (no-op) with column reference") {
    val col = Column("random")
    val df = testData.drop(col)
    checkAnswer(
      df,
      testData.collect().toSeq)
    assert(df.schema.map(_.name) === Seq("key", "value"))
  }

  test("drop unknown column with same name with column reference") {
    val col = Column("key")
    val df = testData.drop(col)
    checkAnswer(
      df,
      testData.collect().map(x => Row(x.getString(1))).toSeq)
    assert(df.schema.map(_.name) === Seq("value"))
  }

  test("drop column after join with duplicate columns using column reference") {
    val newSalary = salary.withColumnRenamed("personId", "id")
    val col = newSalary("id")
    // this join will result in duplicate "id" columns
    val joinedDf = person.join(newSalary,
      person("id") === newSalary("id"), "inner")
    // remove only the "id" column that was associated with newSalary
    val df = joinedDf.drop(col)
    checkAnswer(
      df,
      joinedDf.collect().map {
        case Row(id: Int, name: String, age: Int, idToDrop: Int, salary: Double) =>
          Row(id, name, age, salary)
      }.toSeq)
    assert(df.schema.map(_.name) === Seq("id", "name", "age", "salary"))
    assert(df("id") == person("id"))
  }

  test("drop top level columns that contains dot") {
    val df1 = Seq((1, 2)).toDF("a.b", "a.c")
    checkAnswer(df1.drop("a.b"), Row(2))

    // Creates data set: {"a.b": 1, "a": {"b": 3}}
    val df2 = Seq((1)).toDF("a.b").withColumn("a", struct(lit(3) as "b"))
    // Not like select(), drop() parses the column name "a.b" literally without interpreting "."
    checkAnswer(df2.drop("a.b").select("a.b"), Row(3))

    // "`" is treated as a normal char here with no interpreting, "`a`b" is a valid column name.
    assert(df2.drop("`a.b`").columns.size == 2)
  }

  test("drop(name: String) search and drop all top level columns that matchs the name") {
    val df1 = Seq((1, 2)).toDF("a", "b")
    val df2 = Seq((3, 4)).toDF("a", "b")
    checkAnswer(df1.crossJoin(df2), Row(1, 2, 3, 4))
    // Finds and drops all columns that match the name (case insensitive).
    checkAnswer(df1.crossJoin(df2).drop("A"), Row(2, 4))
  }

  test("withColumnRenamed") {
    val df = testData.toDF().withColumn("newCol", col("key") + 1)
      .withColumnRenamed("value", "valueRenamed")
    checkAnswer(
      df,
      testData.collect().map { case Row(key: Int, value: String) =>
        Row(key, value, key + 1)
      }.toSeq)
    assert(df.schema.map(_.name) === Seq("key", "valueRenamed", "newCol"))
  }

  private lazy val person2: DataFrame = Seq(
    ("Bob", 16, 176),
    ("Alice", 32, 164),
    ("David", 60, 192),
    ("Amy", 24, 180)).toDF("name", "age", "height")

  test("describe") {
    val describeResult = Seq(
      Row("count", "4", "4", "4"),
      Row("mean", null, "33.0", "178.0"),
      Row("stddev", null, "19.148542155126762", "11.547005383792516"),
      Row("min", "Alice", "16", "164"),
      Row("max", "David", "60", "192"))

    val emptyDescribeResult = Seq(
      Row("count", "0", "0", "0"),
      Row("mean", null, null, null),
      Row("stddev", null, null, null),
      Row("min", null, null, null),
      Row("max", null, null, null))

    def getSchemaAsSeq(df: DataFrame): Seq[String] = df.schema.map(_.name)

    val describeAllCols = person2.describe()
    assert(getSchemaAsSeq(describeAllCols) === Seq("summary", "name", "age", "height"))
    checkAnswer(describeAllCols, describeResult)
    // All aggregate value should have been cast to string
    describeAllCols.collect().foreach { row =>
      row.toSeq.foreach { value =>
        if (value != null) {
          assert(value.isInstanceOf[String], "expected string but found " + value.getClass)
        }
      }
    }

    val describeOneCol = person2.describe("age")
    assert(getSchemaAsSeq(describeOneCol) === Seq("summary", "age"))
    checkAnswer(describeOneCol, describeResult.map { case Row(s, _, d, _) => Row(s, d)} )

    val describeNoCol = person2.select().describe()
    assert(getSchemaAsSeq(describeNoCol) === Seq("summary"))
    checkAnswer(describeNoCol, describeResult.map { case Row(s, _, _, _) => Row(s)} )

    val emptyDescription = person2.limit(0).describe()
    assert(getSchemaAsSeq(emptyDescription) === Seq("summary", "name", "age", "height"))
    checkAnswer(emptyDescription, emptyDescribeResult)
  }

  test("summary") {
    val summaryResult = Seq(
      Row("count", "4", "4", "4"),
      Row("mean", null, "33.0", "178.0"),
      Row("stddev", null, "19.148542155126762", "11.547005383792516"),
      Row("min", "Alice", "16", "164"),
      Row("25%", null, "16", "164"),
      Row("50%", null, "24", "176"),
      Row("75%", null, "32", "180"),
      Row("max", "David", "60", "192"))

    val emptySummaryResult = Seq(
      Row("count", "0", "0", "0"),
      Row("mean", null, null, null),
      Row("stddev", null, null, null),
      Row("min", null, null, null),
      Row("25%", null, null, null),
      Row("50%", null, null, null),
      Row("75%", null, null, null),
      Row("max", null, null, null))

    def getSchemaAsSeq(df: DataFrame): Seq[String] = df.schema.map(_.name)

    val summaryAllCols = person2.summary()

    assert(getSchemaAsSeq(summaryAllCols) === Seq("summary", "name", "age", "height"))
    checkAnswer(summaryAllCols, summaryResult)
    // All aggregate value should have been cast to string
    summaryAllCols.collect().foreach { row =>
      row.toSeq.foreach { value =>
        if (value != null) {
          assert(value.isInstanceOf[String], "expected string but found " + value.getClass)
        }
      }
    }

    val summaryOneCol = person2.select("age").summary()
    assert(getSchemaAsSeq(summaryOneCol) === Seq("summary", "age"))
    checkAnswer(summaryOneCol, summaryResult.map { case Row(s, _, d, _) => Row(s, d)} )

    val summaryNoCol = person2.select().summary()
    assert(getSchemaAsSeq(summaryNoCol) === Seq("summary"))
    checkAnswer(summaryNoCol, summaryResult.map { case Row(s, _, _, _) => Row(s)} )

    val emptyDescription = person2.limit(0).summary()
    assert(getSchemaAsSeq(emptyDescription) === Seq("summary", "name", "age", "height"))
    checkAnswer(emptyDescription, emptySummaryResult)
  }

  test("summary advanced") {
    val stats = Array("count", "50.01%", "max", "mean", "min", "25%")
    val orderMatters = person2.summary(stats: _*)
    assert(orderMatters.collect().map(_.getString(0)) === stats)

    val onlyPercentiles = person2.summary("0.1%", "99.9%")
    assert(onlyPercentiles.count() === 2)

    val fooE = intercept[IllegalArgumentException] {
      person2.summary("foo")
    }
    assert(fooE.getMessage === "foo is not a recognised statistic")

    val parseE = intercept[IllegalArgumentException] {
      person2.summary("foo%")
    }
    assert(parseE.getMessage === "Unable to parse foo% as a percentile")
  }

  test("apply on query results (SPARK-5462)") {
    val df = testData.sparkSession.sql("select key from testData")
    checkAnswer(df.select(df("key")), testData.select('key).collect().toSeq)
  }

  test("inputFiles") {
    Seq("csv", "").foreach { useV1List =>
      withSQLConf(SQLConf.USE_V1_SOURCE_LIST.key -> useV1List) {
        withTempDir { dir =>
          val df = Seq((1, 22)).toDF("a", "b")

          val parquetDir = new File(dir, "parquet").getCanonicalPath
          df.write.parquet(parquetDir)
          val parquetDF = spark.read.parquet(parquetDir)
          assert(parquetDF.inputFiles.nonEmpty)

          val csvDir = new File(dir, "csv").getCanonicalPath
          df.write.json(csvDir)
          val csvDF = spark.read.json(csvDir)
          assert(csvDF.inputFiles.nonEmpty)

          val unioned = csvDF.union(parquetDF).inputFiles.sorted
          val allFiles = (csvDF.inputFiles ++ parquetDF.inputFiles).distinct.sorted
          assert(unioned === allFiles)
        }
      }
    }
  }

  ignore("show") {
    // This test case is intended ignored, but to make sure it compiles correctly
    testData.select($"*").show()
    testData.select($"*").show(1000)
  }

  test("getRows: truncate = [0, 20]") {
    val longString = Array.fill(21)("1").mkString
    val df = sparkContext.parallelize(Seq("1", longString)).toDF()
    val expectedAnswerForFalse = Seq(
      Seq("value"),
      Seq("1"),
      Seq("111111111111111111111"))
    assert(df.getRows(10, 0) === expectedAnswerForFalse)
    val expectedAnswerForTrue = Seq(
      Seq("value"),
      Seq("1"),
      Seq("11111111111111111..."))
    assert(df.getRows(10, 20) === expectedAnswerForTrue)
  }

  test("getRows: truncate = [3, 17]") {
    val longString = Array.fill(21)("1").mkString
    val df = sparkContext.parallelize(Seq("1", longString)).toDF()
    val expectedAnswerForFalse = Seq(
      Seq("value"),
      Seq("1"),
      Seq("111"))
    assert(df.getRows(10, 3) === expectedAnswerForFalse)
    val expectedAnswerForTrue = Seq(
      Seq("value"),
      Seq("1"),
      Seq("11111111111111..."))
    assert(df.getRows(10, 17) === expectedAnswerForTrue)
  }

  test("getRows: numRows = 0") {
    val expectedAnswer = Seq(Seq("key", "value"), Seq("1", "1"))
    assert(testData.select($"*").getRows(0, 20) === expectedAnswer)
  }

  test("getRows: array") {
    val df = Seq(
      (Array(1, 2, 3), Array(1, 2, 3)),
      (Array(2, 3, 4), Array(2, 3, 4))
    ).toDF()
    val expectedAnswer = Seq(
      Seq("_1", "_2"),
      Seq("[1, 2, 3]", "[1, 2, 3]"),
      Seq("[2, 3, 4]", "[2, 3, 4]"))
    assert(df.getRows(10, 20) === expectedAnswer)
  }

  test("getRows: binary") {
    val df = Seq(
      ("12".getBytes(StandardCharsets.UTF_8), "ABC.".getBytes(StandardCharsets.UTF_8)),
      ("34".getBytes(StandardCharsets.UTF_8), "12346".getBytes(StandardCharsets.UTF_8))
    ).toDF()
    val expectedAnswer = Seq(
      Seq("_1", "_2"),
      Seq("[31 32]", "[41 42 43 2E]"),
      Seq("[33 34]", "[31 32 33 34 36]"))
    assert(df.getRows(10, 20) === expectedAnswer)
  }

  test("showString: truncate = [0, 20]") {
    val longString = Array.fill(21)("1").mkString
    val df = sparkContext.parallelize(Seq("1", longString)).toDF()
    val expectedAnswerForFalse = """+---------------------+
                                   ||value                |
                                   |+---------------------+
                                   ||1                    |
                                   ||111111111111111111111|
                                   |+---------------------+
                                   |""".stripMargin
    assert(df.showString(10, truncate = 0) === expectedAnswerForFalse)
    val expectedAnswerForTrue = """+--------------------+
                                  ||               value|
                                  |+--------------------+
                                  ||                   1|
                                  ||11111111111111111...|
                                  |+--------------------+
                                  |""".stripMargin
    assert(df.showString(10, truncate = 20) === expectedAnswerForTrue)
  }

  test("showString: truncate = [0, 20], vertical = true") {
    val longString = Array.fill(21)("1").mkString
    val df = sparkContext.parallelize(Seq("1", longString)).toDF()
    val expectedAnswerForFalse = "-RECORD 0----------------------\n" +
                                 " value | 1                     \n" +
                                 "-RECORD 1----------------------\n" +
                                 " value | 111111111111111111111 \n"
    assert(df.showString(10, truncate = 0, vertical = true) === expectedAnswerForFalse)
    val expectedAnswerForTrue = "-RECORD 0---------------------\n" +
                                " value | 1                    \n" +
                                "-RECORD 1---------------------\n" +
                                " value | 11111111111111111... \n"
    assert(df.showString(10, truncate = 20, vertical = true) === expectedAnswerForTrue)
  }

  test("showString: truncate = [3, 17]") {
    val longString = Array.fill(21)("1").mkString
    val df = sparkContext.parallelize(Seq("1", longString)).toDF()
    val expectedAnswerForFalse = """+-----+
                                   ||value|
                                   |+-----+
                                   ||    1|
                                   ||  111|
                                   |+-----+
                                   |""".stripMargin
    assert(df.showString(10, truncate = 3) === expectedAnswerForFalse)
    val expectedAnswerForTrue = """+-----------------+
                                  ||            value|
                                  |+-----------------+
                                  ||                1|
                                  ||11111111111111...|
                                  |+-----------------+
                                  |""".stripMargin
    assert(df.showString(10, truncate = 17) === expectedAnswerForTrue)
  }

  test("showString: truncate = [3, 17], vertical = true") {
    val longString = Array.fill(21)("1").mkString
    val df = sparkContext.parallelize(Seq("1", longString)).toDF()
    val expectedAnswerForFalse = "-RECORD 0----\n" +
                                 " value | 1   \n" +
                                 "-RECORD 1----\n" +
                                 " value | 111 \n"
    assert(df.showString(10, truncate = 3, vertical = true) === expectedAnswerForFalse)
    val expectedAnswerForTrue = "-RECORD 0------------------\n" +
                                " value | 1                 \n" +
                                "-RECORD 1------------------\n" +
                                " value | 11111111111111... \n"
    assert(df.showString(10, truncate = 17, vertical = true) === expectedAnswerForTrue)
  }

  test("showString(negative)") {
    val expectedAnswer = """+---+-----+
                           ||key|value|
                           |+---+-----+
                           |+---+-----+
                           |only showing top 0 rows
                           |""".stripMargin
    assert(testData.select($"*").showString(-1) === expectedAnswer)
  }

  test("showString(negative), vertical = true") {
    val expectedAnswer = "(0 rows)\n"
    assert(testData.select($"*").showString(-1, vertical = true) === expectedAnswer)
  }

  test("showString(0)") {
    val expectedAnswer = """+---+-----+
                           ||key|value|
                           |+---+-----+
                           |+---+-----+
                           |only showing top 0 rows
                           |""".stripMargin
    assert(testData.select($"*").showString(0) === expectedAnswer)
  }

  test("showString(Int.MaxValue)") {
    val df = Seq((1, 2), (3, 4)).toDF("a", "b")
    val expectedAnswer = """+---+---+
                           ||  a|  b|
                           |+---+---+
                           ||  1|  2|
                           ||  3|  4|
                           |+---+---+
                           |""".stripMargin
    assert(df.showString(Int.MaxValue) === expectedAnswer)
  }

  test("showString(0), vertical = true") {
    val expectedAnswer = "(0 rows)\n"
    assert(testData.select($"*").showString(0, vertical = true) === expectedAnswer)
  }

  test("showString: array") {
    val df = Seq(
      (Array(1, 2, 3), Array(1, 2, 3)),
      (Array(2, 3, 4), Array(2, 3, 4))
    ).toDF()
    val expectedAnswer = """+---------+---------+
                           ||       _1|       _2|
                           |+---------+---------+
                           ||[1, 2, 3]|[1, 2, 3]|
                           ||[2, 3, 4]|[2, 3, 4]|
                           |+---------+---------+
                           |""".stripMargin
    assert(df.showString(10) === expectedAnswer)
  }

  test("showString: array, vertical = true") {
    val df = Seq(
      (Array(1, 2, 3), Array(1, 2, 3)),
      (Array(2, 3, 4), Array(2, 3, 4))
    ).toDF()
    val expectedAnswer = "-RECORD 0--------\n" +
                         " _1  | [1, 2, 3] \n" +
                         " _2  | [1, 2, 3] \n" +
                         "-RECORD 1--------\n" +
                         " _1  | [2, 3, 4] \n" +
                         " _2  | [2, 3, 4] \n"
    assert(df.showString(10, vertical = true) === expectedAnswer)
  }

  test("showString: binary") {
    val df = Seq(
      ("12".getBytes(StandardCharsets.UTF_8), "ABC.".getBytes(StandardCharsets.UTF_8)),
      ("34".getBytes(StandardCharsets.UTF_8), "12346".getBytes(StandardCharsets.UTF_8))
    ).toDF()
    val expectedAnswer = """+-------+----------------+
                           ||     _1|              _2|
                           |+-------+----------------+
                           ||[31 32]|   [41 42 43 2E]|
                           ||[33 34]|[31 32 33 34 36]|
                           |+-------+----------------+
                           |""".stripMargin
    assert(df.showString(10) === expectedAnswer)
  }

  test("showString: binary, vertical = true") {
    val df = Seq(
      ("12".getBytes(StandardCharsets.UTF_8), "ABC.".getBytes(StandardCharsets.UTF_8)),
      ("34".getBytes(StandardCharsets.UTF_8), "12346".getBytes(StandardCharsets.UTF_8))
    ).toDF()
    val expectedAnswer = "-RECORD 0---------------\n" +
                         " _1  | [31 32]          \n" +
                         " _2  | [41 42 43 2E]    \n" +
                         "-RECORD 1---------------\n" +
                         " _1  | [33 34]          \n" +
                         " _2  | [31 32 33 34 36] \n"
    assert(df.showString(10, vertical = true) === expectedAnswer)
  }

  test("showString: minimum column width") {
    val df = Seq(
      (1, 1),
      (2, 2)
    ).toDF()
    val expectedAnswer = """+---+---+
                           || _1| _2|
                           |+---+---+
                           ||  1|  1|
                           ||  2|  2|
                           |+---+---+
                           |""".stripMargin
    assert(df.showString(10) === expectedAnswer)
  }

  test("showString: minimum column width, vertical = true") {
    val df = Seq(
      (1, 1),
      (2, 2)
    ).toDF()
    val expectedAnswer = "-RECORD 0--\n" +
                         " _1  | 1   \n" +
                         " _2  | 1   \n" +
                         "-RECORD 1--\n" +
                         " _1  | 2   \n" +
                         " _2  | 2   \n"
    assert(df.showString(10, vertical = true) === expectedAnswer)
  }

  test("SPARK-7319 showString") {
    val expectedAnswer = """+---+-----+
                           ||key|value|
                           |+---+-----+
                           ||  1|    1|
                           |+---+-----+
                           |only showing top 1 row
                           |""".stripMargin
    assert(testData.select($"*").showString(1) === expectedAnswer)
  }

  test("SPARK-7319 showString, vertical = true") {
    val expectedAnswer = "-RECORD 0----\n" +
                         " key   | 1   \n" +
                         " value | 1   \n" +
                         "only showing top 1 row\n"
    assert(testData.select($"*").showString(1, vertical = true) === expectedAnswer)
  }

  test("SPARK-23023 Cast rows to strings in showString") {
    val df1 = Seq(Seq(1, 2, 3, 4)).toDF("a")
    assert(df1.showString(10) ===
      s"""+------------+
         ||           a|
         |+------------+
         ||[1, 2, 3, 4]|
         |+------------+
         |""".stripMargin)
    val df2 = Seq(Map(1 -> "a", 2 -> "b")).toDF("a")
    assert(df2.showString(10) ===
      s"""+----------------+
         ||               a|
         |+----------------+
         ||[1 -> a, 2 -> b]|
         |+----------------+
         |""".stripMargin)
    val df3 = Seq(((1, "a"), 0), ((2, "b"), 0)).toDF("a", "b")
    assert(df3.showString(10) ===
      s"""+------+---+
         ||     a|  b|
         |+------+---+
         ||[1, a]|  0|
         ||[2, b]|  0|
         |+------+---+
         |""".stripMargin)
  }

  test("SPARK-7327 show with empty dataFrame") {
    val expectedAnswer = """+---+-----+
                           ||key|value|
                           |+---+-----+
                           |+---+-----+
                           |""".stripMargin
    assert(testData.select($"*").filter($"key" < 0).showString(1) === expectedAnswer)
  }

  test("SPARK-7327 show with empty dataFrame, vertical = true") {
    assert(testData.select($"*").filter($"key" < 0).showString(1, vertical = true) === "(0 rows)\n")
  }

  test("SPARK-18350 show with session local timezone") {
    val d = Date.valueOf("2016-12-01")
    val ts = Timestamp.valueOf("2016-12-01 00:00:00")
    val df = Seq((d, ts)).toDF("d", "ts")
    val expectedAnswer = """+----------+-------------------+
                           ||d         |ts                 |
                           |+----------+-------------------+
                           ||2016-12-01|2016-12-01 00:00:00|
                           |+----------+-------------------+
                           |""".stripMargin
    assert(df.showString(1, truncate = 0) === expectedAnswer)

    withSQLConf(SQLConf.SESSION_LOCAL_TIMEZONE.key -> "GMT") {

      val expectedAnswer = """+----------+-------------------+
                             ||d         |ts                 |
                             |+----------+-------------------+
                             ||2016-12-01|2016-12-01 08:00:00|
                             |+----------+-------------------+
                             |""".stripMargin
      assert(df.showString(1, truncate = 0) === expectedAnswer)
    }
  }

  test("SPARK-18350 show with session local timezone, vertical = true") {
    val d = Date.valueOf("2016-12-01")
    val ts = Timestamp.valueOf("2016-12-01 00:00:00")
    val df = Seq((d, ts)).toDF("d", "ts")
    val expectedAnswer = "-RECORD 0------------------\n" +
                         " d   | 2016-12-01          \n" +
                         " ts  | 2016-12-01 00:00:00 \n"
    assert(df.showString(1, truncate = 0, vertical = true) === expectedAnswer)

    withSQLConf(SQLConf.SESSION_LOCAL_TIMEZONE.key -> "GMT") {

      val expectedAnswer = "-RECORD 0------------------\n" +
                           " d   | 2016-12-01          \n" +
                           " ts  | 2016-12-01 08:00:00 \n"
      assert(df.showString(1, truncate = 0, vertical = true) === expectedAnswer)
    }
  }

  test("createDataFrame(RDD[Row], StructType) should convert UDTs (SPARK-6672)") {
    val rowRDD = sparkContext.parallelize(Seq(Row(new ExamplePoint(1.0, 2.0))))
    val schema = StructType(Array(StructField("point", new ExamplePointUDT(), false)))
    val df = spark.createDataFrame(rowRDD, schema)
    df.rdd.collect()
  }

  test("SPARK-6899: type should match when using codegen") {
    checkAnswer(decimalData.agg(avg('a)), Row(new java.math.BigDecimal(2)))
  }

  test("SPARK-7133: Implement struct, array, and map field accessor") {
    assert(complexData.filter(complexData("a")(0) === 2).count() == 1)
    assert(complexData.filter(complexData("m")("1") === 1).count() == 1)
    assert(complexData.filter(complexData("s")("key") === 1).count() == 1)
    assert(complexData.filter(complexData("m")(complexData("s")("value")) === 1).count() == 1)
    assert(complexData.filter(complexData("a")(complexData("s")("key")) === 1).count() == 1)
  }

  test("SPARK-7551: support backticks for DataFrame attribute resolution") {
    withSQLConf(SQLConf.SUPPORT_QUOTED_REGEX_COLUMN_NAME.key -> "false") {
      val df = spark.read.json(Seq("""{"a.b": {"c": {"d..e": {"f": 1}}}}""").toDS())
      checkAnswer(
        df.select(df("`a.b`.c.`d..e`.`f`")),
        Row(1)
      )

      val df2 = spark.read.json(Seq("""{"a  b": {"c": {"d  e": {"f": 1}}}}""").toDS())
      checkAnswer(
        df2.select(df2("`a  b`.c.d  e.f")),
        Row(1)
      )

      def checkError(testFun: => Unit): Unit = {
        val e = intercept[org.apache.spark.sql.AnalysisException] {
          testFun
        }
        assert(e.getMessage.contains("syntax error in attribute name:"))
      }

      checkError(df("`abc.`c`"))
      checkError(df("`abc`..d"))
      checkError(df("`a`.b."))
      checkError(df("`a.b`.c.`d"))
    }
  }

  test("SPARK-7324 dropDuplicates") {
    val testData = sparkContext.parallelize(
      (2, 1, 2) :: (1, 1, 1) ::
      (1, 2, 1) :: (2, 1, 2) ::
      (2, 2, 2) :: (2, 2, 1) ::
      (2, 1, 1) :: (1, 1, 2) ::
      (1, 2, 2) :: (1, 2, 1) :: Nil).toDF("key", "value1", "value2")

    checkAnswer(
      testData.dropDuplicates(),
      Seq(Row(2, 1, 2), Row(1, 1, 1), Row(1, 2, 1),
        Row(2, 2, 2), Row(2, 1, 1), Row(2, 2, 1),
        Row(1, 1, 2), Row(1, 2, 2)))

    checkAnswer(
      testData.dropDuplicates(Seq("key", "value1")),
      Seq(Row(2, 1, 2), Row(1, 2, 1), Row(1, 1, 1), Row(2, 2, 2)))

    checkAnswer(
      testData.dropDuplicates(Seq("value1", "value2")),
      Seq(Row(2, 1, 2), Row(1, 2, 1), Row(1, 1, 1), Row(2, 2, 2)))

    checkAnswer(
      testData.dropDuplicates(Seq("key")),
      Seq(Row(2, 1, 2), Row(1, 1, 1)))

    checkAnswer(
      testData.dropDuplicates(Seq("value1")),
      Seq(Row(2, 1, 2), Row(1, 2, 1)))

    checkAnswer(
      testData.dropDuplicates(Seq("value2")),
      Seq(Row(2, 1, 2), Row(1, 1, 1)))

    checkAnswer(
      testData.dropDuplicates("key", "value1"),
      Seq(Row(2, 1, 2), Row(1, 2, 1), Row(1, 1, 1), Row(2, 2, 2)))
  }

  test("SPARK-8621: support empty string column name") {
    val df = Seq(Tuple1(1)).toDF("").as("t")
    // We should allow empty string as column name
    df.col("")
    df.col("t.``")
  }

  test("SPARK-8797: sort by float column containing NaN should not crash") {
    val inputData = Seq.fill(10)(Tuple1(Float.NaN)) ++ (1 to 1000).map(x => Tuple1(x.toFloat))
    val df = Random.shuffle(inputData).toDF("a")
    df.orderBy("a").collect()
  }

  test("SPARK-8797: sort by double column containing NaN should not crash") {
    val inputData = Seq.fill(10)(Tuple1(Double.NaN)) ++ (1 to 1000).map(x => Tuple1(x.toDouble))
    val df = Random.shuffle(inputData).toDF("a")
    df.orderBy("a").collect()
  }

  test("NaN is greater than all other non-NaN numeric values") {
    val maxDouble = Seq(Double.NaN, Double.PositiveInfinity, Double.MaxValue)
      .map(Tuple1.apply).toDF("a").selectExpr("max(a)").first()
    assert(java.lang.Double.isNaN(maxDouble.getDouble(0)))
    val maxFloat = Seq(Float.NaN, Float.PositiveInfinity, Float.MaxValue)
      .map(Tuple1.apply).toDF("a").selectExpr("max(a)").first()
    assert(java.lang.Float.isNaN(maxFloat.getFloat(0)))
  }

  test("SPARK-8072: Better Exception for Duplicate Columns") {
    // only one duplicate column present
    val e = intercept[org.apache.spark.sql.AnalysisException] {
      Seq((1, 2, 3), (2, 3, 4), (3, 4, 5)).toDF("column1", "column2", "column1")
        .write.format("parquet").save("temp")
    }
    assert(e.getMessage.contains("Found duplicate column(s) when inserting into"))
    assert(e.getMessage.contains("column1"))
    assert(!e.getMessage.contains("column2"))

    // multiple duplicate columns present
    val f = intercept[org.apache.spark.sql.AnalysisException] {
      Seq((1, 2, 3, 4, 5), (2, 3, 4, 5, 6), (3, 4, 5, 6, 7))
        .toDF("column1", "column2", "column3", "column1", "column3")
        .write.format("json").save("temp")
    }
    assert(f.getMessage.contains("Found duplicate column(s) when inserting into"))
    assert(f.getMessage.contains("column1"))
    assert(f.getMessage.contains("column3"))
    assert(!f.getMessage.contains("column2"))
  }

  test("SPARK-6941: Better error message for inserting into RDD-based Table") {
    withTempDir { dir =>

      val tempParquetFile = new File(dir, "tmp_parquet")
      val tempJsonFile = new File(dir, "tmp_json")

      val df = Seq(Tuple1(1)).toDF()
      val insertion = Seq(Tuple1(2)).toDF("col")

      // pass case: parquet table (HadoopFsRelation)
      df.write.mode(SaveMode.Overwrite).parquet(tempParquetFile.getCanonicalPath)
      val pdf = spark.read.parquet(tempParquetFile.getCanonicalPath)
      pdf.createOrReplaceTempView("parquet_base")

      insertion.write.insertInto("parquet_base")

      // pass case: json table (InsertableRelation)
      df.write.mode(SaveMode.Overwrite).json(tempJsonFile.getCanonicalPath)
      val jdf = spark.read.json(tempJsonFile.getCanonicalPath)
      jdf.createOrReplaceTempView("json_base")
      insertion.write.mode(SaveMode.Overwrite).insertInto("json_base")

      // error cases: insert into an RDD
      df.createOrReplaceTempView("rdd_base")
      val e1 = intercept[AnalysisException] {
        insertion.write.insertInto("rdd_base")
      }
      assert(e1.getMessage.contains("Inserting into an RDD-based table is not allowed."))

      // error case: insert into a logical plan that is not a LeafNode
      val indirectDS = pdf.select("_1").filter($"_1" > 5)
      indirectDS.createOrReplaceTempView("indirect_ds")
      val e2 = intercept[AnalysisException] {
        insertion.write.insertInto("indirect_ds")
      }
      assert(e2.getMessage.contains("Inserting into an RDD-based table is not allowed."))

      // error case: insert into an OneRowRelation
      Dataset.ofRows(spark, OneRowRelation()).createOrReplaceTempView("one_row")
      val e3 = intercept[AnalysisException] {
        insertion.write.insertInto("one_row")
      }
      assert(e3.getMessage.contains("Inserting into an RDD-based table is not allowed."))
    }
  }

  test("SPARK-8608: call `show` on local DataFrame with random columns should return same value") {
    val df = testData.select(rand(33))
    assert(df.showString(5) == df.showString(5))

    // We will reuse the same Expression object for LocalRelation.
    val df1 = (1 to 10).map(Tuple1.apply).toDF().select(rand(33))
    assert(df1.showString(5) == df1.showString(5))
  }

  test("SPARK-8609: local DataFrame with random columns should return same value after sort") {
    checkAnswer(testData.sort(rand(33)), testData.sort(rand(33)))

    // We will reuse the same Expression object for LocalRelation.
    val df = (1 to 10).map(Tuple1.apply).toDF()
    checkAnswer(df.sort(rand(33)), df.sort(rand(33)))
  }

  test("SPARK-9083: sort with non-deterministic expressions") {
    val seed = 33
    val df = (1 to 100).map(Tuple1.apply).toDF("i").repartition(1)
    val random = new XORShiftRandom(seed)
    val expected = (1 to 100).map(_ -> random.nextDouble()).sortBy(_._2).map(_._1)
    val actual = df.sort(rand(seed)).collect().map(_.getInt(0))
    assert(expected === actual)
  }

  test("Sorting columns are not in Filter and Project") {
    checkAnswer(
      upperCaseData.filter('N > 1).select('N).filter('N < 6).orderBy('L.asc),
      Row(2) :: Row(3) :: Row(4) :: Row(5) :: Nil)
  }

  test("SPARK-9323: DataFrame.orderBy should support nested column name") {
    val df = spark.read.json(Seq("""{"a": {"b": 1}}""").toDS())
    checkAnswer(df.orderBy("a.b"), Row(Row(1)))
  }

  test("SPARK-9950: correctly analyze grouping/aggregating on struct fields") {
    val df = Seq(("x", (1, 1)), ("y", (2, 2))).toDF("a", "b")
    checkAnswer(df.groupBy("b._1").agg(sum("b._2")), Row(1, 1) :: Row(2, 2) :: Nil)
  }

  test("SPARK-10093: Avoid transformations on executors") {
    val df = Seq((1, 1)).toDF("a", "b")
    df.where($"a" === 1)
      .select($"a", $"b", struct($"b"))
      .orderBy("a")
      .select(struct($"b"))
      .collect()
  }

  test("SPARK-10185: Read multiple Hadoop Filesystem paths and paths with a comma in it") {
    withTempDir { dir =>
      val df1 = Seq((1, 22)).toDF("a", "b")
      val dir1 = new File(dir, "dir,1").getCanonicalPath
      df1.write.format("json").save(dir1)

      val df2 = Seq((2, 23)).toDF("a", "b")
      val dir2 = new File(dir, "dir2").getCanonicalPath
      df2.write.format("json").save(dir2)

      checkAnswer(spark.read.format("json").load(dir1, dir2),
        Row(1, 22) :: Row(2, 23) :: Nil)

      checkAnswer(spark.read.format("json").load(dir1),
        Row(1, 22) :: Nil)
    }
  }

  test("Alias uses internally generated names 'aggOrder' and 'havingCondition'") {
    val df = Seq(1 -> 2).toDF("i", "j")
    val query1 = df.groupBy('i)
      .agg(max('j).as("aggOrder"))
      .orderBy(sum('j))
    checkAnswer(query1, Row(1, 2))

    // In the plan, there are two attributes having the same name 'havingCondition'
    // One is a user-provided alias name; another is an internally generated one.
    val query2 = df.groupBy('i)
      .agg(max('j).as("havingCondition"))
      .where(sum('j) > 0)
      .orderBy('havingCondition.asc)
    checkAnswer(query2, Row(1, 2))
  }

  test("SPARK-10316: respect non-deterministic expressions in PhysicalOperation") {
    withTempDir { dir =>
      (1 to 10).toDF("id").write.mode(SaveMode.Overwrite).json(dir.getCanonicalPath)
      val input = spark.read.json(dir.getCanonicalPath)

      val df = input.select($"id", rand(0).as('r))
      df.as("a").join(df.filter($"r" < 0.5).as("b"), $"a.id" === $"b.id").collect().foreach { row =>
        assert(row.getDouble(1) - row.getDouble(3) === 0.0 +- 0.001)
      }
    }
  }

  test("SPARK-10743: keep the name of expression if possible when do cast") {
    val df = (1 to 10).map(Tuple1.apply).toDF("i").as("src")
    assert(df.select($"src.i".cast(StringType)).columns.head === "i")
    assert(df.select($"src.i".cast(StringType).cast(IntegerType)).columns.head === "i")
  }

  test("SPARK-11301: fix case sensitivity for filter on partitioned columns") {
    withSQLConf(SQLConf.CASE_SENSITIVE.key -> "false") {
      withTempPath { path =>
        Seq(2012 -> "a").toDF("year", "val").write.partitionBy("year").parquet(path.getAbsolutePath)
        val df = spark.read.parquet(path.getAbsolutePath)
        checkAnswer(df.filter($"yEAr" > 2000).select($"val"), Row("a"))
      }
    }
  }

  /**
   * Verifies that there is no Exchange between the Aggregations for `df`
   */
  private def verifyNonExchangingAgg(df: DataFrame) = {
    var atFirstAgg: Boolean = false
    df.queryExecution.executedPlan.foreach {
      case agg: HashAggregateExec =>
        atFirstAgg = !atFirstAgg
      case _ =>
        if (atFirstAgg) {
          fail("Should not have operators between the two aggregations")
        }
    }
  }

  /**
   * Verifies that there is an Exchange between the Aggregations for `df`
   */
  private def verifyExchangingAgg(df: DataFrame) = {
    var atFirstAgg: Boolean = false
    df.queryExecution.executedPlan.foreach {
      case agg: HashAggregateExec =>
        if (atFirstAgg) {
          fail("Should not have back to back Aggregates")
        }
        atFirstAgg = true
      case e: ShuffleExchangeExec => atFirstAgg = false
      case _ =>
    }
  }

  test("distributeBy and localSort") {
    val original = testData.repartition(1)
    assert(original.rdd.partitions.length == 1)
    val df = original.repartition(5, $"key")
    assert(df.rdd.partitions.length == 5)
    checkAnswer(original.select(), df.select())

    val df2 = original.repartition(10, $"key")
    assert(df2.rdd.partitions.length == 10)
    checkAnswer(original.select(), df2.select())

    // Group by the column we are distributed by. This should generate a plan with no exchange
    // between the aggregates
    val df3 = testData.repartition($"key").groupBy("key").count()
    verifyNonExchangingAgg(df3)
    verifyNonExchangingAgg(testData.repartition($"key", $"value")
      .groupBy("key", "value").count())

    // Grouping by just the first distributeBy expr, need to exchange.
    verifyExchangingAgg(testData.repartition($"key", $"value")
      .groupBy("key").count())

    val data = spark.sparkContext.parallelize(
      (1 to 100).map(i => TestData2(i % 10, i))).toDF()

    // Distribute and order by.
    val df4 = data.repartition($"a").sortWithinPartitions($"b".desc)
    // Walk each partition and verify that it is sorted descending and does not contain all
    // the values.
    df4.rdd.foreachPartition { p =>
      // Skip empty partition
      if (p.hasNext) {
        var previousValue: Int = -1
        var allSequential: Boolean = true
        p.foreach { r =>
          val v: Int = r.getInt(1)
          if (previousValue != -1) {
            if (previousValue < v) throw new SparkException("Partition is not ordered.")
            if (v + 1 != previousValue) allSequential = false
          }
          previousValue = v
        }
        if (allSequential) throw new SparkException("Partition should not be globally ordered")
      }
    }

    // Distribute and order by with multiple order bys
    val df5 = data.repartition(2, $"a").sortWithinPartitions($"b".asc, $"a".asc)
    // Walk each partition and verify that it is sorted ascending
    df5.rdd.foreachPartition { p =>
      var previousValue: Int = -1
      var allSequential: Boolean = true
      p.foreach { r =>
        val v: Int = r.getInt(1)
        if (previousValue != -1) {
          if (previousValue > v) throw new SparkException("Partition is not ordered.")
          if (v - 1 != previousValue) allSequential = false
        }
        previousValue = v
      }
      if (allSequential) throw new SparkException("Partition should not be all sequential")
    }

    // Distribute into one partition and order by. This partition should contain all the values.
    val df6 = data.repartition(1, $"a").sortWithinPartitions("b")
    // Walk each partition and verify that it is sorted ascending and not globally sorted.
    df6.rdd.foreachPartition { p =>
      var previousValue: Int = -1
      var allSequential: Boolean = true
      p.foreach { r =>
        val v: Int = r.getInt(1)
        if (previousValue != -1) {
          if (previousValue > v) throw new SparkException("Partition is not ordered.")
          if (v - 1 != previousValue) allSequential = false
        }
        previousValue = v
      }
      if (!allSequential) throw new SparkException("Partition should contain all sequential values")
    }
  }

  test("fix case sensitivity of partition by") {
    withSQLConf(SQLConf.CASE_SENSITIVE.key -> "false") {
      withTempPath { path =>
        val p = path.getAbsolutePath
        Seq(2012 -> "a").toDF("year", "val").write.partitionBy("yEAr").parquet(p)
        checkAnswer(spark.read.parquet(p).select("YeaR"), Row(2012))
      }
    }
  }

  // This test case is to verify a bug when making a new instance of LogicalRDD.
  test("SPARK-11633: LogicalRDD throws TreeNode Exception: Failed to Copy Node") {
    withSQLConf(SQLConf.CASE_SENSITIVE.key -> "false") {
      val rdd = sparkContext.makeRDD(Seq(Row(1, 3), Row(2, 1)))
      val df = spark.createDataFrame(
        rdd,
        new StructType().add("f1", IntegerType).add("f2", IntegerType))
        .select($"F1", $"f2".as("f2"))
      val df1 = df.as("a")
      val df2 = df.as("b")
      checkAnswer(df1.join(df2, $"a.f2" === $"b.f2"), Row(1, 3, 1, 3) :: Row(2, 1, 2, 1) :: Nil)
    }
  }

  test("SPARK-10656: completely support special chars") {
    val df = Seq(1 -> "a").toDF("i_$.a", "d^'a.")
    checkAnswer(df.select(df("*")), Row(1, "a"))
    checkAnswer(df.withColumnRenamed("d^'a.", "a"), Row(1, "a"))
  }

  test("SPARK-11725: correctly handle null inputs for ScalaUDF") {
    val df = sparkContext.parallelize(Seq(
      java.lang.Integer.valueOf(22) -> "John",
      null.asInstanceOf[java.lang.Integer] -> "Lucy")).toDF("age", "name")

    // passing null into the UDF that could handle it
    val boxedUDF = udf[java.lang.Integer, java.lang.Integer] {
      (i: java.lang.Integer) => if (i == null) -10 else null
    }
    checkAnswer(df.select(boxedUDF($"age")), Row(null) :: Row(-10) :: Nil)

    spark.udf.register("boxedUDF",
      (i: java.lang.Integer) => (if (i == null) -10 else null): java.lang.Integer)
    checkAnswer(sql("select boxedUDF(null), boxedUDF(-1)"), Row(-10, null) :: Nil)

    val primitiveUDF = udf((i: Int) => i * 2)
    checkAnswer(df.select(primitiveUDF($"age")), Row(44) :: Row(null) :: Nil)
  }

  test("SPARK-12398 truncated toString") {
    val df1 = Seq((1L, "row1")).toDF("id", "name")
    assert(df1.toString() === "[id: bigint, name: string]")

    val df2 = Seq((1L, "c2", false)).toDF("c1", "c2", "c3")
    assert(df2.toString === "[c1: bigint, c2: string ... 1 more field]")

    val df3 = Seq((1L, "c2", false, 10)).toDF("c1", "c2", "c3", "c4")
    assert(df3.toString === "[c1: bigint, c2: string ... 2 more fields]")

    val df4 = Seq((1L, Tuple2(1L, "val"))).toDF("c1", "c2")
    assert(df4.toString === "[c1: bigint, c2: struct<_1: bigint, _2: string>]")

    val df5 = Seq((1L, Tuple2(1L, "val"), 20.0)).toDF("c1", "c2", "c3")
    assert(df5.toString === "[c1: bigint, c2: struct<_1: bigint, _2: string> ... 1 more field]")

    val df6 = Seq((1L, Tuple2(1L, "val"), 20.0, 1)).toDF("c1", "c2", "c3", "c4")
    assert(df6.toString === "[c1: bigint, c2: struct<_1: bigint, _2: string> ... 2 more fields]")

    val df7 = Seq((1L, Tuple3(1L, "val", 2), 20.0, 1)).toDF("c1", "c2", "c3", "c4")
    assert(
      df7.toString ===
        "[c1: bigint, c2: struct<_1: bigint, _2: string ... 1 more field> ... 2 more fields]")

    val df8 = Seq((1L, Tuple7(1L, "val", 2, 3, 4, 5, 6), 20.0, 1)).toDF("c1", "c2", "c3", "c4")
    assert(
      df8.toString ===
        "[c1: bigint, c2: struct<_1: bigint, _2: string ... 5 more fields> ... 2 more fields]")

    val df9 =
      Seq((1L, Tuple4(1L, Tuple4(1L, 2L, 3L, 4L), 2L, 3L), 20.0, 1)).toDF("c1", "c2", "c3", "c4")
    assert(
      df9.toString ===
        "[c1: bigint, c2: struct<_1: bigint," +
          " _2: struct<_1: bigint," +
          " _2: bigint ... 2 more fields> ... 2 more fields> ... 2 more fields]")

  }

  test("reuse exchange") {
    withSQLConf(SQLConf.AUTO_BROADCASTJOIN_THRESHOLD.key -> "2") {
      val df = spark.range(100).toDF()
      val join = df.join(df, "id")
      val plan = join.queryExecution.executedPlan
      checkAnswer(join, df)
      assert(
        join.queryExecution.executedPlan.collect { case e: ShuffleExchangeExec => true }.size === 1)
      assert(
        join.queryExecution.executedPlan.collect { case e: ReusedExchangeExec => true }.size === 1)
      val broadcasted = broadcast(join)
      val join2 = join.join(broadcasted, "id").join(broadcasted, "id")
      checkAnswer(join2, df)
      assert(
        join2.queryExecution.executedPlan.collect { case e: ShuffleExchangeExec => true }.size == 1)
      assert(
        join2.queryExecution.executedPlan
          .collect { case e: BroadcastExchangeExec => true }.size === 1)
      assert(
        join2.queryExecution.executedPlan.collect { case e: ReusedExchangeExec => true }.size == 4)
    }
  }

  test("sameResult() on aggregate") {
    val df = spark.range(100)
    val agg1 = df.groupBy().count()
    val agg2 = df.groupBy().count()
    // two aggregates with different ExprId within them should have same result
    assert(agg1.queryExecution.executedPlan.sameResult(agg2.queryExecution.executedPlan))
    val agg3 = df.groupBy().sum()
    assert(!agg1.queryExecution.executedPlan.sameResult(agg3.queryExecution.executedPlan))
    val df2 = spark.range(101)
    val agg4 = df2.groupBy().count()
    assert(!agg1.queryExecution.executedPlan.sameResult(agg4.queryExecution.executedPlan))
  }

  test("SPARK-12512: support `.` in column name for withColumn()") {
    val df = Seq("a" -> "b").toDF("col.a", "col.b")
    checkAnswer(df.select(df("*")), Row("a", "b"))
    checkAnswer(df.withColumn("col.a", lit("c")), Row("c", "b"))
    checkAnswer(df.withColumn("col.c", lit("c")), Row("a", "b", "c"))
  }

  test("SPARK-12841: cast in filter") {
    checkAnswer(
      Seq(1 -> "a").toDF("i", "j").filter($"i".cast(StringType) === "1"),
      Row(1, "a"))
  }

  test("SPARK-12982: Add table name validation in temp table registration") {
    val df = Seq("foo", "bar").map(Tuple1.apply).toDF("col")
    // invalid table names
    Seq("11111", "t~", "#$@sum", "table!#").foreach { name =>
      val m = intercept[AnalysisException](df.createOrReplaceTempView(name)).getMessage
      assert(m.contains(s"Invalid view name: $name"))
    }

    // valid table names
    Seq("table1", "`11111`", "`t~`", "`#$@sum`", "`table!#`").foreach { name =>
      df.createOrReplaceTempView(name)
    }
  }

  test("assertAnalyzed shouldn't replace original stack trace") {
    val e = intercept[AnalysisException] {
      spark.range(1).select('id as 'a, 'id as 'b).groupBy('a).agg('b)
    }

    assert(e.getStackTrace.head.getClassName != classOf[QueryExecution].getName)
  }

  test("SPARK-13774: Check error message for non existent path without globbed paths") {
    val uuid = UUID.randomUUID().toString
    val baseDir = Utils.createTempDir()
    try {
      val e = intercept[AnalysisException] {
        spark.read.format("csv").load(
          new File(baseDir, "file").getAbsolutePath,
          new File(baseDir, "file2").getAbsolutePath,
          new File(uuid, "file3").getAbsolutePath,
          uuid).rdd
      }
      assert(e.getMessage.startsWith("Path does not exist"))
    } finally {

    }

   }

  test("SPARK-13774: Check error message for not existent globbed paths") {
    // Non-existent initial path component:
    val nonExistentBasePath = "/" + UUID.randomUUID().toString
    assert(!new File(nonExistentBasePath).exists())
    val e = intercept[AnalysisException] {
      spark.read.format("text").load(s"$nonExistentBasePath/*")
    }
    assert(e.getMessage.startsWith("Path does not exist"))

    // Existent initial path component, but no matching files:
    val baseDir = Utils.createTempDir()
    val childDir = Utils.createTempDir(baseDir.getAbsolutePath)
    assert(childDir.exists())
    try {
      val e1 = intercept[AnalysisException] {
        spark.read.json(s"${baseDir.getAbsolutePath}/*/*-xyz.json").rdd
      }
      assert(e1.getMessage.startsWith("Path does not exist"))
    } finally {
      Utils.deleteRecursively(baseDir)
    }
  }

  test("SPARK-15230: distinct() does not handle column name with dot properly") {
    val df = Seq(1, 1, 2).toDF("column.with.dot")
    checkAnswer(df.distinct(), Row(1) :: Row(2) :: Nil)
  }

  test("SPARK-16181: outer join with isNull filter") {
    val left = Seq("x").toDF("col")
    val right = Seq("y").toDF("col").withColumn("new", lit(true))
    val joined = left.join(right, left("col") === right("col"), "left_outer")

    checkAnswer(joined, Row("x", null, null))
    checkAnswer(joined.filter($"new".isNull), Row("x", null, null))
  }

  test("SPARK-16664: persist with more than 200 columns") {
    val size = 201L
    val rdd = sparkContext.makeRDD(Seq(Row.fromSeq(Seq.range(0, size))))
    val schemas = List.range(0, size).map(a => StructField("name" + a, LongType, true))
    val df = spark.createDataFrame(rdd, StructType(schemas))
    assert(df.persist.take(1).apply(0).toSeq(100).asInstanceOf[Long] == 100)
  }

  test("SPARK-17409: Do Not Optimize Query in CTAS (Data source tables) More Than Once") {
    withTable("bar") {
      withTempView("foo") {
        withSQLConf(SQLConf.DEFAULT_DATA_SOURCE_NAME.key -> "json") {
          sql("select 0 as id").createOrReplaceTempView("foo")
          val df = sql("select * from foo group by id")
          // If we optimize the query in CTAS more than once, the following saveAsTable will fail
          // with the error: `GROUP BY position 0 is not in select list (valid range is [1, 1])`
          df.write.mode("overwrite").saveAsTable("bar")
          checkAnswer(spark.table("bar"), Row(0) :: Nil)
          val tableMetadata = spark.sessionState.catalog.getTableMetadata(TableIdentifier("bar"))
          assert(tableMetadata.provider == Some("json"),
            "the expected table is a data source table using json")
        }
      }
    }
  }

  test("copy results for sampling with replacement") {
    val df = Seq((1, 0), (2, 0), (3, 0)).toDF("a", "b")
    val sampleDf = df.sample(true, 2.00)
    val d = sampleDf.withColumn("c", monotonically_increasing_id).select($"c").collect
    assert(d.size == d.distinct.size)
  }

  private def verifyNullabilityInFilterExec(
      df: DataFrame,
      expr: String,
      expectedNonNullableColumns: Seq[String]): Unit = {
    val dfWithFilter = df.where(s"isnotnull($expr)").selectExpr(expr)
    dfWithFilter.queryExecution.executedPlan.collect {
      // When the child expression in isnotnull is null-intolerant (i.e. any null input will
      // result in null output), the involved columns are converted to not nullable;
      // otherwise, no change should be made.
      case e: FilterExec =>
        assert(e.output.forall { o =>
          if (expectedNonNullableColumns.contains(o.name)) !o.nullable else o.nullable
        })
    }
  }

  test("SPARK-17957: no change on nullability in FilterExec output") {
    val df = sparkContext.parallelize(Seq(
      null.asInstanceOf[java.lang.Integer] -> java.lang.Integer.valueOf(3),
      java.lang.Integer.valueOf(1) -> null.asInstanceOf[java.lang.Integer],
      java.lang.Integer.valueOf(2) -> java.lang.Integer.valueOf(4))).toDF()

    verifyNullabilityInFilterExec(df,
      expr = "Rand()", expectedNonNullableColumns = Seq.empty[String])
    verifyNullabilityInFilterExec(df,
      expr = "coalesce(_1, _2)", expectedNonNullableColumns = Seq.empty[String])
    verifyNullabilityInFilterExec(df,
      expr = "coalesce(_1, 0) + Rand()", expectedNonNullableColumns = Seq.empty[String])
    verifyNullabilityInFilterExec(df,
      expr = "cast(coalesce(cast(coalesce(_1, _2) as double), 0.0) as int)",
      expectedNonNullableColumns = Seq.empty[String])
  }

  test("SPARK-17957: set nullability to false in FilterExec output") {
    val df = sparkContext.parallelize(Seq(
      null.asInstanceOf[java.lang.Integer] -> java.lang.Integer.valueOf(3),
      java.lang.Integer.valueOf(1) -> null.asInstanceOf[java.lang.Integer],
      java.lang.Integer.valueOf(2) -> java.lang.Integer.valueOf(4))).toDF()

    verifyNullabilityInFilterExec(df,
      expr = "_1 + _2 * 3", expectedNonNullableColumns = Seq("_1", "_2"))
    verifyNullabilityInFilterExec(df,
      expr = "_1 + _2", expectedNonNullableColumns = Seq("_1", "_2"))
    verifyNullabilityInFilterExec(df,
      expr = "_1", expectedNonNullableColumns = Seq("_1"))
    // `constructIsNotNullConstraints` infers the IsNotNull(_2) from IsNotNull(_2 + Rand())
    // Thus, we are able to set nullability of _2 to false.
    // If IsNotNull(_2) is not given from `constructIsNotNullConstraints`, the impl of
    // isNullIntolerant in `FilterExec` needs an update for more advanced inference.
    verifyNullabilityInFilterExec(df,
      expr = "_2 + Rand()", expectedNonNullableColumns = Seq("_2"))
    verifyNullabilityInFilterExec(df,
      expr = "_2 * 3 + coalesce(_1, 0)", expectedNonNullableColumns = Seq("_2"))
    verifyNullabilityInFilterExec(df,
      expr = "cast((_1 + _2) as boolean)", expectedNonNullableColumns = Seq("_1", "_2"))
  }

  test("SPARK-17897: Fixed IsNotNull Constraint Inference Rule") {
    val data = Seq[java.lang.Integer](1, null).toDF("key")
    checkAnswer(data.filter(!$"key".isNotNull), Row(null))
    checkAnswer(data.filter(!(- $"key").isNotNull), Row(null))
  }

  test("SPARK-17957: outer join + na.fill") {
    withSQLConf(SQLConf.SUPPORT_QUOTED_REGEX_COLUMN_NAME.key -> "false") {
      val df1 = Seq((1, 2), (2, 3)).toDF("a", "b")
      val df2 = Seq((2, 5), (3, 4)).toDF("a", "c")
      val joinedDf = df1.join(df2, Seq("a"), "outer").na.fill(0)
      val df3 = Seq((3, 1)).toDF("a", "d")
      checkAnswer(joinedDf.join(df3, "a"), Row(3, 0, 4, 1))
    }
  }

  test("SPARK-18070 binary operator should not consider nullability when comparing input types") {
    val rows = Seq(Row(Seq(1), Seq(1)))
    val schema = new StructType()
      .add("array1", ArrayType(IntegerType))
      .add("array2", ArrayType(IntegerType, containsNull = false))
    val df = spark.createDataFrame(spark.sparkContext.makeRDD(rows), schema)
    assert(df.filter($"array1" === $"array2").count() == 1)
  }

  test("SPARK-17913: compare long and string type column may return confusing result") {
    val df = Seq(123L -> "123", 19157170390056973L -> "19157170390056971").toDF("i", "j")
    checkAnswer(df.select($"i" === $"j"), Row(true) :: Row(false) :: Nil)
  }

  test("SPARK-19691 Calculating percentile of decimal column fails with ClassCastException") {
    val df = spark.range(1).selectExpr("CAST(id as DECIMAL) as x").selectExpr("percentile(x, 0.5)")
    checkAnswer(df, Row(BigDecimal(0)) :: Nil)
  }

  test("SPARK-20359: catalyst outer join optimization should not throw npe") {
    val df1 = Seq("a", "b", "c").toDF("x")
      .withColumn("y", udf{ (x: String) => x.substring(0, 1) + "!" }.apply($"x"))
    val df2 = Seq("a", "b").toDF("x1")
    df1
      .join(df2, df1("x") === df2("x1"), "left_outer")
      .filter($"x1".isNotNull || !$"y".isin("a!"))
      .count
  }

  // The fix of SPARK-21720 avoid an exception regarding JVM code size limit
  // TODO: When we make a threshold of splitting statements (1024) configurable,
  // we will re-enable this with max threshold to cause an exception
  // See https://github.com/apache/spark/pull/18972/files#r150223463
  ignore("SPARK-19372: Filter can be executed w/o generated code due to JVM code size limit") {
    val N = 400
    val rows = Seq(Row.fromSeq(Seq.fill(N)("string")))
    val schema = StructType(Seq.tabulate(N)(i => StructField(s"_c$i", StringType)))
    val df = spark.createDataFrame(spark.sparkContext.makeRDD(rows), schema)

    val filter = (0 until N)
      .foldLeft(lit(false))((e, index) => e.or(df.col(df.columns(index)) =!= "string"))

    withSQLConf(SQLConf.CODEGEN_FALLBACK.key -> "true") {
      df.filter(filter).count()
    }

    withSQLConf(SQLConf.CODEGEN_FALLBACK.key -> "false") {
      val e = intercept[SparkException] {
        df.filter(filter).count()
      }.getMessage
      assert(e.contains("grows beyond 64 KiB"))
    }
  }

  test("SPARK-20897: cached self-join should not fail") {
    // force to plan sort merge join
    withSQLConf(SQLConf.AUTO_BROADCASTJOIN_THRESHOLD.key -> "0") {
      val df = Seq(1 -> "a").toDF("i", "j")
      val df1 = df.as("t1")
      val df2 = df.as("t2")
      assert(df1.join(df2, $"t1.i" === $"t2.i").cache().count() == 1)
    }
  }

  test("order-by ordinal.") {
    checkAnswer(
      testData2.select(lit(7), 'a, 'b).orderBy(lit(1), lit(2), lit(3)),
      Seq(Row(7, 1, 1), Row(7, 1, 2), Row(7, 2, 1), Row(7, 2, 2), Row(7, 3, 1), Row(7, 3, 2)))
  }

  test("SPARK-22271: mean overflows and returns null for some decimal variables") {
    val d = 0.034567890
    val df = Seq(d, d, d, d, d, d, d, d, d, d).toDF("DecimalCol")
    val result = df.select('DecimalCol cast DecimalType(38, 33))
      .select(col("DecimalCol")).describe()
    val mean = result.select("DecimalCol").where($"summary" === "mean")
    assert(mean.collect().toSet === Set(Row("0.0345678900000000000000000000000000000")))
  }

  test("SPARK-22520: support code generation for large CaseWhen") {
    val N = 30
    var expr1 = when($"id" === lit(0), 0)
    var expr2 = when($"id" === lit(0), 10)
    (1 to N).foreach { i =>
      expr1 = expr1.when($"id" === lit(i), -i)
      expr2 = expr2.when($"id" === lit(i + 10), i)
    }
    val df = spark.range(1).select(expr1, expr2.otherwise(0))
    checkAnswer(df, Row(0, 10) :: Nil)
    assert(df.queryExecution.executedPlan.isInstanceOf[WholeStageCodegenExec])
  }

  test("SPARK-24165: CaseWhen/If - nullability of nested types") {
    val rows = new java.util.ArrayList[Row]()
    rows.add(Row(true, ("x", 1), Seq("x", "y"), Map(0 -> "x")))
    rows.add(Row(false, (null, 2), Seq(null, "z"), Map(0 -> null)))
    val schema = StructType(Seq(
      StructField("cond", BooleanType, true),
      StructField("s", StructType(Seq(
        StructField("val1", StringType, true),
        StructField("val2", IntegerType, false)
      )), false),
      StructField("a", ArrayType(StringType, true)),
      StructField("m", MapType(IntegerType, StringType, true))
    ))

    val sourceDF = spark.createDataFrame(rows, schema)

    def structWhenDF: DataFrame = sourceDF
      .select(when('cond, struct(lit("a").as("val1"), lit(10).as("val2"))).otherwise('s) as "res")
      .select('res.getField("val1"))
    def arrayWhenDF: DataFrame = sourceDF
      .select(when('cond, array(lit("a"), lit("b"))).otherwise('a) as "res")
      .select('res.getItem(0))
    def mapWhenDF: DataFrame = sourceDF
      .select(when('cond, map(lit(0), lit("a"))).otherwise('m) as "res")
      .select('res.getItem(0))

    def structIfDF: DataFrame = sourceDF
      .select(expr("if(cond, struct('a' as val1, 10 as val2), s)") as "res")
      .select('res.getField("val1"))
    def arrayIfDF: DataFrame = sourceDF
      .select(expr("if(cond, array('a', 'b'), a)") as "res")
      .select('res.getItem(0))
    def mapIfDF: DataFrame = sourceDF
      .select(expr("if(cond, map(0, 'a'), m)") as "res")
      .select('res.getItem(0))

    def checkResult(): Unit = {
      checkAnswer(structWhenDF, Seq(Row("a"), Row(null)))
      checkAnswer(arrayWhenDF, Seq(Row("a"), Row(null)))
      checkAnswer(mapWhenDF, Seq(Row("a"), Row(null)))
      checkAnswer(structIfDF, Seq(Row("a"), Row(null)))
      checkAnswer(arrayIfDF, Seq(Row("a"), Row(null)))
      checkAnswer(mapIfDF, Seq(Row("a"), Row(null)))
    }

    // Test with local relation, the Project will be evaluated without codegen
    checkResult()
    // Test with cached relation, the Project will be evaluated with codegen
    sourceDF.cache()
    checkResult()
  }

  test("Uuid expressions should produce same results at retries in the same DataFrame") {
    val df = spark.range(1).select($"id", new Column(Uuid()))
    checkAnswer(df, df.collect())
  }

  test("SPARK-24313: access map with binary keys") {
    val mapWithBinaryKey = map(lit(Array[Byte](1.toByte)), lit(1))
    checkAnswer(spark.range(1).select(mapWithBinaryKey.getItem(Array[Byte](1.toByte))), Row(1))
  }

  test("SPARK-24781: Using a reference from Dataset in Filter/Sort") {
    val df = Seq(("test1", 0), ("test2", 1)).toDF("name", "id")
    val filter1 = df.select(df("name")).filter(df("id") === 0)
    val filter2 = df.select(col("name")).filter(col("id") === 0)
    checkAnswer(filter1, filter2.collect())

    val sort1 = df.select(df("name")).orderBy(df("id"))
    val sort2 = df.select(col("name")).orderBy(col("id"))
    checkAnswer(sort1, sort2.collect())
  }

  test("SPARK-24781: Using a reference not in aggregation in Filter/Sort") {
     withSQLConf(SQLConf.DATAFRAME_RETAIN_GROUP_COLUMNS.key -> "false") {
      val df = Seq(("test1", 0), ("test2", 1)).toDF("name", "id")

      val aggPlusSort1 = df.groupBy(df("name")).agg(count(df("name"))).orderBy(df("name"))
      val aggPlusSort2 = df.groupBy(col("name")).agg(count(col("name"))).orderBy(col("name"))
      checkAnswer(aggPlusSort1, aggPlusSort2.collect())

      val aggPlusFilter1 = df.groupBy(df("name")).agg(count(df("name"))).filter(df("name") === 0)
      val aggPlusFilter2 = df.groupBy(col("name")).agg(count(col("name"))).filter(col("name") === 0)
      checkAnswer(aggPlusFilter1, aggPlusFilter2.collect())
    }
  }

  test("SPARK-25159: json schema inference should only trigger one job") {
    withTempPath { path =>
      // This test is to prove that the `JsonInferSchema` does not use `RDD#toLocalIterator` which
      // triggers one Spark job per RDD partition.
      Seq(1 -> "a", 2 -> "b").toDF("i", "p")
        // The data set has 2 partitions, so Spark will write at least 2 json files.
        // Use a non-splittable compression (gzip), to make sure the json scan RDD has at least 2
        // partitions.
        .write.partitionBy("p").option("compression", "gzip").json(path.getCanonicalPath)

      val numJobs = new AtomicLong(0)
      sparkContext.addSparkListener(new SparkListener {
        override def onJobEnd(jobEnd: SparkListenerJobEnd): Unit = {
          numJobs.incrementAndGet()
        }
      })

      val df = spark.read.json(path.getCanonicalPath)
      assert(df.columns === Array("i", "p"))
      spark.sparkContext.listenerBus.waitUntilEmpty()
      assert(numJobs.get() == 1L)
    }
  }

  test("SPARK-25402 Null handling in BooleanSimplification") {
    val schema = StructType.fromDDL("a boolean, b int")
    val rows = Seq(Row(null, 1))

    val rdd = sparkContext.parallelize(rows)
    val df = spark.createDataFrame(rdd, schema)

    checkAnswer(df.where("(NOT a) OR a"), Seq.empty)
  }

  test("SPARK-25714 Null handling in BooleanSimplification") {
    withSQLConf(SQLConf.OPTIMIZER_EXCLUDED_RULES.key -> ConvertToLocalRelation.ruleName) {
      val df = Seq(("abc", 1), (null, 3)).toDF("col1", "col2")
      checkAnswer(
        df.filter("col1 = 'abc' OR (col1 != 'abc' AND col2 == 3)"),
        Row ("abc", 1))
    }
  }

  test("SPARK-25816 ResolveReferences works with nested extractors") {
    val df = Seq((1, Map(1 -> "a")), (2, Map(2 -> "b"))).toDF("key", "map")
    val swappedDf = df.select($"key".as("map"), $"map".as("key"))

    checkAnswer(swappedDf.filter($"key"($"map") > "a"), Row(2, Map(2 -> "b")))
  }

  test("SPARK-26057: attribute deduplication on already analyzed plans") {
    withTempView("a", "b", "v") {
      val df1 = Seq(("1-1", 6)).toDF("id", "n")
      df1.createOrReplaceTempView("a")
      val df3 = Seq("1-1").toDF("id")
      df3.createOrReplaceTempView("b")
      spark.sql(
        """
          |SELECT a.id, n as m
          |FROM a
          |WHERE EXISTS(
          |  SELECT 1
          |  FROM b
          |  WHERE b.id = a.id)
        """.stripMargin).createOrReplaceTempView("v")
      val res = spark.sql(
        """
          |SELECT a.id, n, m
          |  FROM a
          |  LEFT OUTER JOIN v ON v.id = a.id
        """.stripMargin)
      checkAnswer(res, Row("1-1", 6, 6))
    }
  }

  test("SPARK-27671: Fix analysis exception when casting null in nested field in struct") {
    val df = sql("SELECT * FROM VALUES (('a', (10, null))), (('b', (10, 50))), " +
      "(('c', null)) AS tab(x, y)")
    checkAnswer(df, Row("a", Row(10, null)) :: Row("b", Row(10, 50)) :: Row("c", null) :: Nil)

    val cast = sql("SELECT cast(struct(1, null) AS struct<a:int,b:int>)")
    checkAnswer(cast, Row(Row(1, null)) :: Nil)
  }

  test("SPARK-27439: Explain result should match collected result after view change") {
    withTempView("test", "test2", "tmp") {
      spark.range(10).createOrReplaceTempView("test")
      spark.range(5).createOrReplaceTempView("test2")
      spark.sql("select * from test").createOrReplaceTempView("tmp")
      val df = spark.sql("select * from tmp")
      spark.sql("select * from test2").createOrReplaceTempView("tmp")

      val captured = new ByteArrayOutputStream()
      Console.withOut(captured) {
        df.explain(extended = true)
      }
      checkAnswer(df, spark.range(10).toDF)
      val output = captured.toString
      assert(output.contains(
        """== Parsed Logical Plan ==
          |'Project [*]
          |+- 'UnresolvedRelation [tmp]""".stripMargin))
      assert(output.contains(
        """== Physical Plan ==
          |*(1) Range (0, 10, step=1, splits=2)""".stripMargin))
    }
  }

<<<<<<< HEAD
  test("groupByRelationKey") {
    val df1 = Seq((1, 2, 3), (2, 3, 4)).toDF("a", "b", "c")
      .repartition($"a", $"b").sortWithinPartitions("a", "b")
    val df2 = Seq((1, 2, 4), (2, 3, 5)).toDF("a", "b", "c")
      .repartition($"a", $"b").sortWithinPartitions("a", "b")

    val df3 = df1.groupByRelationKey("a", "b")
      .cogroup(df2.groupByRelationKey("a", "b")) { case (key, data1, data2) =>
         data1.zip(data2).map { p =>
           p._1.getInt(2) + p._2.getInt(2)
         }
      }.toDF

    checkAnswer(df3, Row(7) :: Row(9) :: Nil)

    // Assert that no extra shuffle introduced by cogroup.
    val exchanges = df3.queryExecution.executedPlan.collect {
      case h: ShuffleExchangeExec => h
    }
    assert(exchanges.size == 2)
=======
  test("SPARK-29442 Set `default` mode should override the existing mode") {
    val df = Seq(Tuple1(1)).toDF()
    val writer = df.write.mode("overwrite").mode("default")
    val modeField = classOf[DataFrameWriter[Tuple1[Int]]].getDeclaredField("mode")
    modeField.setAccessible(true)
    assert(SaveMode.ErrorIfExists === modeField.get(writer).asInstanceOf[SaveMode])
>>>>>>> 2036a8cc
  }
}<|MERGE_RESOLUTION|>--- conflicted
+++ resolved
@@ -2204,7 +2204,6 @@
     }
   }
 
-<<<<<<< HEAD
   test("groupByRelationKey") {
     val df1 = Seq((1, 2, 3), (2, 3, 4)).toDF("a", "b", "c")
       .repartition($"a", $"b").sortWithinPartitions("a", "b")
@@ -2213,9 +2212,9 @@
 
     val df3 = df1.groupByRelationKey("a", "b")
       .cogroup(df2.groupByRelationKey("a", "b")) { case (key, data1, data2) =>
-         data1.zip(data2).map { p =>
-           p._1.getInt(2) + p._2.getInt(2)
-         }
+        data1.zip(data2).map { p =>
+          p._1.getInt(2) + p._2.getInt(2)
+        }
       }.toDF
 
     checkAnswer(df3, Row(7) :: Row(9) :: Nil)
@@ -2225,13 +2224,13 @@
       case h: ShuffleExchangeExec => h
     }
     assert(exchanges.size == 2)
-=======
+  }
+
   test("SPARK-29442 Set `default` mode should override the existing mode") {
     val df = Seq(Tuple1(1)).toDF()
     val writer = df.write.mode("overwrite").mode("default")
     val modeField = classOf[DataFrameWriter[Tuple1[Int]]].getDeclaredField("mode")
     modeField.setAccessible(true)
     assert(SaveMode.ErrorIfExists === modeField.get(writer).asInstanceOf[SaveMode])
->>>>>>> 2036a8cc
   }
 }