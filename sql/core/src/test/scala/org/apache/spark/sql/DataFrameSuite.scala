/*
 * Licensed to the Apache Software Foundation (ASF) under one or more
 * contributor license agreements.  See the NOTICE file distributed with
 * this work for additional information regarding copyright ownership.
 * The ASF licenses this file to You under the Apache License, Version 2.0
 * (the "License"); you may not use this file except in compliance with
 * the License.  You may obtain a copy of the License at
 *
 *    http://www.apache.org/licenses/LICENSE-2.0
 *
 * Unless required by applicable law or agreed to in writing, software
 * distributed under the License is distributed on an "AS IS" BASIS,
 * WITHOUT WARRANTIES OR CONDITIONS OF ANY KIND, either express or implied.
 * See the License for the specific language governing permissions and
 * limitations under the License.
 */

package org.apache.spark.sql

import java.io.File
import java.nio.charset.StandardCharsets
import java.sql.{Date, Timestamp}
import java.util.UUID

import scala.util.Random

import org.scalatest.Matchers._

import org.apache.spark.SparkException
import org.apache.spark.sql.catalyst.TableIdentifier
import org.apache.spark.sql.catalyst.plans.logical.{OneRowRelation, Project, Union}
import org.apache.spark.sql.execution.QueryExecution
import org.apache.spark.sql.execution.aggregate.HashAggregateExec
import org.apache.spark.sql.execution.exchange.{BroadcastExchangeExec, ReusedExchangeExec, ShuffleExchange}
import org.apache.spark.sql.functions._
import org.apache.spark.sql.internal.SQLConf
import org.apache.spark.sql.test.{ExamplePoint, ExamplePointUDT, SharedSQLContext}
import org.apache.spark.sql.test.SQLTestData.TestData2
import org.apache.spark.sql.types._
import org.apache.spark.util.Utils

class DataFrameSuite extends QueryTest with SharedSQLContext {
  import testImplicits._

  test("analysis error should be eagerly reported") {
    intercept[Exception] { testData.select('nonExistentName) }
    intercept[Exception] {
      testData.groupBy('key).agg(Map("nonExistentName" -> "sum"))
    }
    intercept[Exception] {
      testData.groupBy("nonExistentName").agg(Map("key" -> "sum"))
    }
    intercept[Exception] {
      testData.groupBy($"abcd").agg(Map("key" -> "sum"))
    }
  }

  test("dataframe toString") {
    assert(testData.toString === "[key: int, value: string]")
    assert(testData("key").toString === "key")
    assert($"test".toString === "test")
  }

  test("rename nested groupby") {
    val df = Seq((1, (1, 1))).toDF()

    checkAnswer(
      df.groupBy("_1").agg(sum("_2._1")).toDF("key", "total"),
      Row(1, 1) :: Nil)
  }

  test("access complex data") {
    assert(complexData.filter(complexData("a").getItem(0) === 2).count() == 1)
    assert(complexData.filter(complexData("m").getItem("1") === 1).count() == 1)
    assert(complexData.filter(complexData("s").getField("key") === 1).count() == 1)
  }

  test("table scan") {
    checkAnswer(
      testData,
      testData.collect().toSeq)
  }

  test("union all") {
    val unionDF = testData.union(testData).union(testData)
      .union(testData).union(testData)

    // Before optimizer, Union should be combined.
    assert(unionDF.queryExecution.analyzed.collect {
      case j: Union if j.children.size == 5 => j }.size === 1)

    checkAnswer(
      unionDF.agg(avg('key), max('key), min('key), sum('key)),
      Row(50.5, 100, 1, 25250) :: Nil
    )
  }

  test("union should union DataFrames with UDTs (SPARK-13410)") {
    val rowRDD1 = sparkContext.parallelize(Seq(Row(1, new ExamplePoint(1.0, 2.0))))
    val schema1 = StructType(Array(StructField("label", IntegerType, false),
                    StructField("point", new ExamplePointUDT(), false)))
    val rowRDD2 = sparkContext.parallelize(Seq(Row(2, new ExamplePoint(3.0, 4.0))))
    val schema2 = StructType(Array(StructField("label", IntegerType, false),
                    StructField("point", new ExamplePointUDT(), false)))
    val df1 = spark.createDataFrame(rowRDD1, schema1)
    val df2 = spark.createDataFrame(rowRDD2, schema2)

    checkAnswer(
      df1.union(df2).orderBy("label"),
      Seq(Row(1, new ExamplePoint(1.0, 2.0)), Row(2, new ExamplePoint(3.0, 4.0)))
    )
  }

  test("empty data frame") {
    assert(spark.emptyDataFrame.columns.toSeq === Seq.empty[String])
    assert(spark.emptyDataFrame.count() === 0)
  }

  test("head and take") {
    assert(testData.take(2) === testData.collect().take(2))
    assert(testData.head(2) === testData.collect().take(2))
    assert(testData.head(2).head.schema === testData.schema)
  }

  test("dataframe alias") {
    val df = Seq(Tuple1(1)).toDF("c").as("t")
    val dfAlias = df.alias("t2")
    df.col("t.c")
    dfAlias.col("t2.c")
  }

  test("simple explode") {
    val df = Seq(Tuple1("a b c"), Tuple1("d e")).toDF("words")

    checkAnswer(
      df.explode("words", "word") { word: String => word.split(" ").toSeq }.select('word),
      Row("a") :: Row("b") :: Row("c") :: Row("d") ::Row("e") :: Nil
    )
  }

  test("explode") {
    val df = Seq((1, "a b c"), (2, "a b"), (3, "a")).toDF("number", "letters")
    val df2 =
      df.explode('letters) {
        case Row(letters: String) => letters.split(" ").map(Tuple1(_)).toSeq
      }

    checkAnswer(
      df2
        .select('_1 as 'letter, 'number)
        .groupBy('letter)
        .agg(countDistinct('number)),
      Row("a", 3) :: Row("b", 2) :: Row("c", 1) :: Nil
    )
  }

  test("Star Expansion - CreateStruct and CreateArray") {
    val structDf = testData2.select("a", "b").as("record")
    // CreateStruct and CreateArray in aggregateExpressions
    assert(structDf.groupBy($"a").agg(min(struct($"record.*"))).first() == Row(3, Row(3, 1)))
    assert(structDf.groupBy($"a").agg(min(array($"record.*"))).first() == Row(3, Seq(3, 1)))

    // CreateStruct and CreateArray in project list (unresolved alias)
    assert(structDf.select(struct($"record.*")).first() == Row(Row(1, 1)))
    assert(structDf.select(array($"record.*")).first().getAs[Seq[Int]](0) === Seq(1, 1))

    // CreateStruct and CreateArray in project list (alias)
    assert(structDf.select(struct($"record.*").as("a")).first() == Row(Row(1, 1)))
    assert(structDf.select(array($"record.*").as("a")).first().getAs[Seq[Int]](0) === Seq(1, 1))
  }

  test("Star Expansion - hash") {
    val structDf = testData2.select("a", "b").as("record")
    checkAnswer(
      structDf.groupBy($"a", $"b").agg(min(hash($"a", $"*"))),
      structDf.groupBy($"a", $"b").agg(min(hash($"a", $"a", $"b"))))

    checkAnswer(
      structDf.groupBy($"a", $"b").agg(hash($"a", $"*")),
      structDf.groupBy($"a", $"b").agg(hash($"a", $"a", $"b")))

    checkAnswer(
      structDf.select(hash($"*")),
      structDf.select(hash($"record.*")))

    checkAnswer(
      structDf.select(hash($"a", $"*")),
      structDf.select(hash($"a", $"record.*")))
  }

  test("Star Expansion - explode should fail with a meaningful message if it takes a star") {
    val df = Seq(("1", "1,2"), ("2", "4"), ("3", "7,8,9")).toDF("prefix", "csv")
    val e = intercept[AnalysisException] {
      df.explode($"*") { case Row(prefix: String, csv: String) =>
        csv.split(",").map(v => Tuple1(prefix + ":" + v)).toSeq
      }.queryExecution.assertAnalyzed()
    }
    assert(e.getMessage.contains("Invalid usage of '*' in explode/json_tuple/UDTF"))

    checkAnswer(
      df.explode('prefix, 'csv) { case Row(prefix: String, csv: String) =>
        csv.split(",").map(v => Tuple1(prefix + ":" + v)).toSeq
      },
      Row("1", "1,2", "1:1") ::
        Row("1", "1,2", "1:2") ::
        Row("2", "4", "2:4") ::
        Row("3", "7,8,9", "3:7") ::
        Row("3", "7,8,9", "3:8") ::
        Row("3", "7,8,9", "3:9") :: Nil)
  }

  test("Star Expansion - explode alias and star") {
    val df = Seq((Array("a"), 1)).toDF("a", "b")

    checkAnswer(
      df.select(explode($"a").as("a"), $"*"),
      Row("a", Seq("a"), 1) :: Nil)
  }

  test("sort after generate with join=true") {
    val df = Seq((Array("a"), 1)).toDF("a", "b")

    checkAnswer(
      df.select($"*", explode($"a").as("c")).sortWithinPartitions("b", "c"),
      Row(Seq("a"), 1, "a") :: Nil)
  }

  test("selectExpr") {
    checkAnswer(
      testData.selectExpr("abs(key)", "value"),
      testData.collect().map(row => Row(math.abs(row.getInt(0)), row.getString(1))).toSeq)
  }

  test("selectExpr with alias") {
    checkAnswer(
      testData.selectExpr("key as k").select("k"),
      testData.select("key").collect().toSeq)
  }

  test("selectExpr with udtf") {
    val df = Seq((Map("1" -> 1), 1)).toDF("a", "b")
    checkAnswer(
      df.selectExpr("explode(a)"),
      Row("1", 1) :: Nil)
  }

  test("filterExpr") {
    val res = testData.collect().filter(_.getInt(0) > 90).toSeq
    checkAnswer(testData.filter("key > 90"), res)
    checkAnswer(testData.filter("key > 9.0e1"), res)
    checkAnswer(testData.filter("key > .9e+2"), res)
    checkAnswer(testData.filter("key > 0.9e+2"), res)
    checkAnswer(testData.filter("key > 900e-1"), res)
    checkAnswer(testData.filter("key > 900.0E-1"), res)
    checkAnswer(testData.filter("key > 9.e+1"), res)
  }

  test("filterExpr using where") {
    checkAnswer(
      testData.where("key > 50"),
      testData.collect().filter(_.getInt(0) > 50).toSeq)
  }

  test("repartition") {
    intercept[IllegalArgumentException] {
      testData.select('key).repartition(0)
    }

    checkAnswer(
      testData.select('key).repartition(10).select('key),
      testData.select('key).collect().toSeq)
  }

  test("coalesce") {
    intercept[IllegalArgumentException] {
      testData.select('key).coalesce(0)
    }

    assert(testData.select('key).coalesce(1).rdd.partitions.size === 1)

    checkAnswer(
      testData.select('key).coalesce(1).select('key),
      testData.select('key).collect().toSeq)
  }

  test("convert $\"attribute name\" into unresolved attribute") {
    checkAnswer(
      testData.where($"key" === lit(1)).select($"value"),
      Row("1"))
  }

  test("convert Scala Symbol 'attrname into unresolved attribute") {
    checkAnswer(
      testData.where('key === lit(1)).select('value),
      Row("1"))
  }

  test("select *") {
    checkAnswer(
      testData.select($"*"),
      testData.collect().toSeq)
  }

  test("simple select") {
    checkAnswer(
      testData.where('key === lit(1)).select('value),
      Row("1"))
  }

  test("select with functions") {
    checkAnswer(
      testData.select(sum('value), avg('value), count(lit(1))),
      Row(5050.0, 50.5, 100))

    checkAnswer(
      testData2.select('a + 'b, 'a < 'b),
      Seq(
        Row(2, false),
        Row(3, true),
        Row(3, false),
        Row(4, false),
        Row(4, false),
        Row(5, false)))

    checkAnswer(
      testData2.select(sumDistinct('a)),
      Row(6))
  }

  test("sorting with null ordering") {
    val data = Seq[java.lang.Integer](2, 1, null).toDF("key")

    checkAnswer(data.orderBy('key.asc), Row(null) :: Row(1) :: Row(2) :: Nil)
    checkAnswer(data.orderBy(asc("key")), Row(null) :: Row(1) :: Row(2) :: Nil)
    checkAnswer(data.orderBy('key.asc_nulls_first), Row(null) :: Row(1) :: Row(2) :: Nil)
    checkAnswer(data.orderBy(asc_nulls_first("key")), Row(null) :: Row(1) :: Row(2) :: Nil)
    checkAnswer(data.orderBy('key.asc_nulls_last), Row(1) :: Row(2) :: Row(null) :: Nil)
    checkAnswer(data.orderBy(asc_nulls_last("key")), Row(1) :: Row(2) :: Row(null) :: Nil)

    checkAnswer(data.orderBy('key.desc), Row(2) :: Row(1) :: Row(null) :: Nil)
    checkAnswer(data.orderBy(desc("key")), Row(2) :: Row(1) :: Row(null) :: Nil)
    checkAnswer(data.orderBy('key.desc_nulls_first), Row(null) :: Row(2) :: Row(1) :: Nil)
    checkAnswer(data.orderBy(desc_nulls_first("key")), Row(null) :: Row(2) :: Row(1) :: Nil)
    checkAnswer(data.orderBy('key.desc_nulls_last), Row(2) :: Row(1) :: Row(null) :: Nil)
    checkAnswer(data.orderBy(desc_nulls_last("key")), Row(2) :: Row(1) :: Row(null) :: Nil)
  }

  test("global sorting") {
    checkAnswer(
      testData2.orderBy('a.asc, 'b.asc),
      Seq(Row(1, 1), Row(1, 2), Row(2, 1), Row(2, 2), Row(3, 1), Row(3, 2)))

    checkAnswer(
      testData2.orderBy(asc("a"), desc("b")),
      Seq(Row(1, 2), Row(1, 1), Row(2, 2), Row(2, 1), Row(3, 2), Row(3, 1)))

    checkAnswer(
      testData2.orderBy('a.asc, 'b.desc),
      Seq(Row(1, 2), Row(1, 1), Row(2, 2), Row(2, 1), Row(3, 2), Row(3, 1)))

    checkAnswer(
      testData2.orderBy('a.desc, 'b.desc),
      Seq(Row(3, 2), Row(3, 1), Row(2, 2), Row(2, 1), Row(1, 2), Row(1, 1)))

    checkAnswer(
      testData2.orderBy('a.desc, 'b.asc),
      Seq(Row(3, 1), Row(3, 2), Row(2, 1), Row(2, 2), Row(1, 1), Row(1, 2)))

    checkAnswer(
      arrayData.toDF().orderBy('data.getItem(0).asc),
      arrayData.toDF().collect().sortBy(_.getAs[Seq[Int]](0)(0)).toSeq)

    checkAnswer(
      arrayData.toDF().orderBy('data.getItem(0).desc),
      arrayData.toDF().collect().sortBy(_.getAs[Seq[Int]](0)(0)).reverse.toSeq)

    checkAnswer(
      arrayData.toDF().orderBy('data.getItem(1).asc),
      arrayData.toDF().collect().sortBy(_.getAs[Seq[Int]](0)(1)).toSeq)

    checkAnswer(
      arrayData.toDF().orderBy('data.getItem(1).desc),
      arrayData.toDF().collect().sortBy(_.getAs[Seq[Int]](0)(1)).reverse.toSeq)
  }

  test("limit") {
    checkAnswer(
      testData.limit(10),
      testData.take(10).toSeq)

    checkAnswer(
      arrayData.toDF().limit(1),
      arrayData.take(1).map(r => Row.fromSeq(r.productIterator.toSeq)))

    checkAnswer(
      mapData.toDF().limit(1),
      mapData.take(1).map(r => Row.fromSeq(r.productIterator.toSeq)))

    // SPARK-12340: overstep the bounds of Int in SparkPlan.executeTake
    checkAnswer(
      spark.range(2).toDF().limit(2147483638),
      Row(0) :: Row(1) :: Nil
    )
  }

  test("except") {
    checkAnswer(
      lowerCaseData.except(upperCaseData),
      Row(1, "a") ::
      Row(2, "b") ::
      Row(3, "c") ::
      Row(4, "d") :: Nil)
    checkAnswer(lowerCaseData.except(lowerCaseData), Nil)
    checkAnswer(upperCaseData.except(upperCaseData), Nil)

    // check null equality
    checkAnswer(
      nullInts.except(nullInts.filter("0 = 1")),
      nullInts)
    checkAnswer(
      nullInts.except(nullInts),
      Nil)

    // check if values are de-duplicated
    checkAnswer(
      allNulls.except(allNulls.filter("0 = 1")),
      Row(null) :: Nil)
    checkAnswer(
      allNulls.except(allNulls),
      Nil)

    // check if values are de-duplicated
    val df = Seq(("id1", 1), ("id1", 1), ("id", 1), ("id1", 2)).toDF("id", "value")
    checkAnswer(
      df.except(df.filter("0 = 1")),
      Row("id1", 1) ::
      Row("id", 1) ::
      Row("id1", 2) :: Nil)

    // check if the empty set on the left side works
    checkAnswer(
      allNulls.filter("0 = 1").except(allNulls),
      Nil)
  }

  test("except distinct - SQL compliance") {
    val df_left = Seq(1, 2, 2, 3, 3, 4).toDF("id")
    val df_right = Seq(1, 3).toDF("id")

    checkAnswer(
      df_left.except(df_right),
      Row(2) :: Row(4) :: Nil
    )
  }

  test("except - nullability") {
    val nonNullableInts = Seq(Tuple1(11), Tuple1(3)).toDF()
    assert(nonNullableInts.schema.forall(!_.nullable))

    val df1 = nonNullableInts.except(nullInts)
    checkAnswer(df1, Row(11) :: Nil)
    assert(df1.schema.forall(!_.nullable))

    val df2 = nullInts.except(nonNullableInts)
    checkAnswer(df2, Row(1) :: Row(2) :: Row(null) :: Nil)
    assert(df2.schema.forall(_.nullable))

    val df3 = nullInts.except(nullInts)
    checkAnswer(df3, Nil)
    assert(df3.schema.forall(_.nullable))

    val df4 = nonNullableInts.except(nonNullableInts)
    checkAnswer(df4, Nil)
    assert(df4.schema.forall(!_.nullable))
  }

  test("intersect") {
    checkAnswer(
      lowerCaseData.intersect(lowerCaseData),
      Row(1, "a") ::
      Row(2, "b") ::
      Row(3, "c") ::
      Row(4, "d") :: Nil)
    checkAnswer(lowerCaseData.intersect(upperCaseData), Nil)

    // check null equality
    checkAnswer(
      nullInts.intersect(nullInts),
      Row(1) ::
      Row(2) ::
      Row(3) ::
      Row(null) :: Nil)

    // check if values are de-duplicated
    checkAnswer(
      allNulls.intersect(allNulls),
      Row(null) :: Nil)

    // check if values are de-duplicated
    val df = Seq(("id1", 1), ("id1", 1), ("id", 1), ("id1", 2)).toDF("id", "value")
    checkAnswer(
      df.intersect(df),
      Row("id1", 1) ::
      Row("id", 1) ::
      Row("id1", 2) :: Nil)
  }

  test("intersect - nullability") {
    val nonNullableInts = Seq(Tuple1(1), Tuple1(3)).toDF()
    assert(nonNullableInts.schema.forall(!_.nullable))

    val df1 = nonNullableInts.intersect(nullInts)
    checkAnswer(df1, Row(1) :: Row(3) :: Nil)
    assert(df1.schema.forall(!_.nullable))

    val df2 = nullInts.intersect(nonNullableInts)
    checkAnswer(df2, Row(1) :: Row(3) :: Nil)
    assert(df2.schema.forall(!_.nullable))

    val df3 = nullInts.intersect(nullInts)
    checkAnswer(df3, Row(1) :: Row(2) :: Row(3) :: Row(null) :: Nil)
    assert(df3.schema.forall(_.nullable))

    val df4 = nonNullableInts.intersect(nonNullableInts)
    checkAnswer(df4, Row(1) :: Row(3) :: Nil)
    assert(df4.schema.forall(!_.nullable))
  }

  test("udf") {
    val foo = udf((a: Int, b: String) => a.toString + b)

    checkAnswer(
      // SELECT *, foo(key, value) FROM testData
      testData.select($"*", foo('key, 'value)).limit(3),
      Row(1, "1", "11") :: Row(2, "2", "22") :: Row(3, "3", "33") :: Nil
    )
  }

  test("callUDF without Hive Support") {
    val df = Seq(("id1", 1), ("id2", 4), ("id3", 5)).toDF("id", "value")
    df.sparkSession.udf.register("simpleUDF", (v: Int) => v * v)
    checkAnswer(
      df.select($"id", callUDF("simpleUDF", $"value")),
      Row("id1", 1) :: Row("id2", 16) :: Row("id3", 25) :: Nil)
  }

  test("withColumn") {
    val df = testData.toDF().withColumn("newCol", col("key") + 1)
    checkAnswer(
      df,
      testData.collect().map { case Row(key: Int, value: String) =>
        Row(key, value, key + 1)
      }.toSeq)
    assert(df.schema.map(_.name) === Seq("key", "value", "newCol"))
  }

  test("replace column using withColumn") {
    val df2 = sparkContext.parallelize(Array(1, 2, 3)).toDF("x")
    val df3 = df2.withColumn("x", df2("x") + 1)
    checkAnswer(
      df3.select("x"),
      Row(2) :: Row(3) :: Row(4) :: Nil)
  }

  test("drop column using drop") {
    val df = testData.drop("key")
    checkAnswer(
      df,
      testData.collect().map(x => Row(x.getString(1))).toSeq)
    assert(df.schema.map(_.name) === Seq("value"))
  }

  test("drop columns using drop") {
    val src = Seq((0, 2, 3)).toDF("a", "b", "c")
    val df = src.drop("a", "b")
    checkAnswer(df, Row(3))
    assert(df.schema.map(_.name) === Seq("c"))
  }

  test("drop unknown column (no-op)") {
    val df = testData.drop("random")
    checkAnswer(
      df,
      testData.collect().toSeq)
    assert(df.schema.map(_.name) === Seq("key", "value"))
  }

  test("drop column using drop with column reference") {
    val col = testData("key")
    val df = testData.drop(col)
    checkAnswer(
      df,
      testData.collect().map(x => Row(x.getString(1))).toSeq)
    assert(df.schema.map(_.name) === Seq("value"))
  }

  test("drop unknown column (no-op) with column reference") {
    val col = Column("random")
    val df = testData.drop(col)
    checkAnswer(
      df,
      testData.collect().toSeq)
    assert(df.schema.map(_.name) === Seq("key", "value"))
  }

  test("drop unknown column with same name with column reference") {
    val col = Column("key")
    val df = testData.drop(col)
    checkAnswer(
      df,
      testData.collect().map(x => Row(x.getString(1))).toSeq)
    assert(df.schema.map(_.name) === Seq("value"))
  }

  test("drop column after join with duplicate columns using column reference") {
    val newSalary = salary.withColumnRenamed("personId", "id")
    val col = newSalary("id")
    // this join will result in duplicate "id" columns
    val joinedDf = person.join(newSalary,
      person("id") === newSalary("id"), "inner")
    // remove only the "id" column that was associated with newSalary
    val df = joinedDf.drop(col)
    checkAnswer(
      df,
      joinedDf.collect().map {
        case Row(id: Int, name: String, age: Int, idToDrop: Int, salary: Double) =>
          Row(id, name, age, salary)
      }.toSeq)
    assert(df.schema.map(_.name) === Seq("id", "name", "age", "salary"))
    val dfAnalyzer = df.sparkSession.sessionState.analyzer
    val personAnalyzer = person.sparkSession.sessionState.analyzer
    assert(dfAnalyzer.resolveExpression(df("id").expr, df.queryExecution.analyzed) ==
      personAnalyzer.resolveExpression(person("id").expr, person.queryExecution.analyzed))
  }

  test("drop top level columns that contains dot") {
    val df1 = Seq((1, 2)).toDF("a.b", "a.c")
    checkAnswer(df1.drop("a.b"), Row(2))

    // Creates data set: {"a.b": 1, "a": {"b": 3}}
    val df2 = Seq((1)).toDF("a.b").withColumn("a", struct(lit(3) as "b"))
    // Not like select(), drop() parses the column name "a.b" literally without interpreting "."
    checkAnswer(df2.drop("a.b").select("a.b"), Row(3))

    // "`" is treated as a normal char here with no interpreting, "`a`b" is a valid column name.
    assert(df2.drop("`a.b`").columns.size == 2)
  }

  test("drop(name: String) search and drop all top level columns that matchs the name") {
    val df1 = Seq((1, 2)).toDF("a", "b")
    val df2 = Seq((3, 4)).toDF("a", "b")
    checkAnswer(df1.crossJoin(df2), Row(1, 2, 3, 4))
    // Finds and drops all columns that match the name (case insensitive).
    checkAnswer(df1.crossJoin(df2).drop("A"), Row(2, 4))
  }

  test("withColumnRenamed") {
    val df = testData.toDF().withColumn("newCol", col("key") + 1)
      .withColumnRenamed("value", "valueRenamed")
    checkAnswer(
      df,
      testData.collect().map { case Row(key: Int, value: String) =>
        Row(key, value, key + 1)
      }.toSeq)
    assert(df.schema.map(_.name) === Seq("key", "valueRenamed", "newCol"))
  }

  test("describe") {
    val describeTestData = Seq(
      ("Bob", 16, 176),
      ("Alice", 32, 164),
      ("David", 60, 192),
      ("Amy", 24, 180)).toDF("name", "age", "height")

    val describeResult = Seq(
      Row("count", "4", "4", "4"),
      Row("mean", null, "33.0", "178.0"),
      Row("stddev", null, "19.148542155126762", "11.547005383792516"),
      Row("min", "Alice", "16", "164"),
      Row("max", "David", "60", "192"))

    val emptyDescribeResult = Seq(
      Row("count", "0", "0", "0"),
      Row("mean", null, null, null),
      Row("stddev", null, null, null),
      Row("min", null, null, null),
      Row("max", null, null, null))

    def getSchemaAsSeq(df: DataFrame): Seq[String] = df.schema.map(_.name)

    val describeTwoCols = describeTestData.describe("name", "age", "height")
    assert(getSchemaAsSeq(describeTwoCols) === Seq("summary", "name", "age", "height"))
    checkAnswer(describeTwoCols, describeResult)
    // All aggregate value should have been cast to string
    describeTwoCols.collect().foreach { row =>
      assert(row.get(2).isInstanceOf[String], "expected string but found " + row.get(2).getClass)
      assert(row.get(3).isInstanceOf[String], "expected string but found " + row.get(3).getClass)
    }

    val describeAllCols = describeTestData.describe()
    assert(getSchemaAsSeq(describeAllCols) === Seq("summary", "name", "age", "height"))
    checkAnswer(describeAllCols, describeResult)

    val describeOneCol = describeTestData.describe("age")
    assert(getSchemaAsSeq(describeOneCol) === Seq("summary", "age"))
    checkAnswer(describeOneCol, describeResult.map { case Row(s, _, d, _) => Row(s, d)} )

    val describeNoCol = describeTestData.select("name").describe()
    assert(getSchemaAsSeq(describeNoCol) === Seq("summary", "name"))
    checkAnswer(describeNoCol, describeResult.map { case Row(s, n, _, _) => Row(s, n)} )

    val emptyDescription = describeTestData.limit(0).describe()
    assert(getSchemaAsSeq(emptyDescription) === Seq("summary", "name", "age", "height"))
    checkAnswer(emptyDescription, emptyDescribeResult)
  }

  test("apply on query results (SPARK-5462)") {
    val df = testData.sparkSession.sql("select key from testData")
    checkAnswer(df.select(df("key")), testData.select('key).collect().toSeq)
  }

  test("inputFiles") {
    withTempDir { dir =>
      val df = Seq((1, 22)).toDF("a", "b")

      val parquetDir = new File(dir, "parquet").getCanonicalPath
      df.write.parquet(parquetDir)
      val parquetDF = spark.read.parquet(parquetDir)
      assert(parquetDF.inputFiles.nonEmpty)

      val jsonDir = new File(dir, "json").getCanonicalPath
      df.write.json(jsonDir)
      val jsonDF = spark.read.json(jsonDir)
      assert(parquetDF.inputFiles.nonEmpty)

      val unioned = jsonDF.union(parquetDF).inputFiles.sorted
      val allFiles = (jsonDF.inputFiles ++ parquetDF.inputFiles).distinct.sorted
      assert(unioned === allFiles)
    }
  }

  ignore("show") {
    // This test case is intended ignored, but to make sure it compiles correctly
    testData.select($"*").show()
    testData.select($"*").show(1000)
  }

  test("showString: truncate = [0, 20]") {
    val longString = Array.fill(21)("1").mkString
    val df = sparkContext.parallelize(Seq("1", longString)).toDF()
    val expectedAnswerForFalse = """+---------------------+
                                   ||value                |
                                   |+---------------------+
                                   ||1                    |
                                   ||111111111111111111111|
                                   |+---------------------+
                                   |""".stripMargin
    assert(df.showString(10, truncate = 0) === expectedAnswerForFalse)
    val expectedAnswerForTrue = """+--------------------+
                                  ||               value|
                                  |+--------------------+
                                  ||                   1|
                                  ||11111111111111111...|
                                  |+--------------------+
                                  |""".stripMargin
    assert(df.showString(10, truncate = 20) === expectedAnswerForTrue)
  }

  test("showString: truncate = [3, 17]") {
    val longString = Array.fill(21)("1").mkString
    val df = sparkContext.parallelize(Seq("1", longString)).toDF()
    val expectedAnswerForFalse = """+-----+
                                   ||value|
                                   |+-----+
                                   ||    1|
                                   ||  111|
                                   |+-----+
                                   |""".stripMargin
    assert(df.showString(10, truncate = 3) === expectedAnswerForFalse)
    val expectedAnswerForTrue = """+-----------------+
                                  ||            value|
                                  |+-----------------+
                                  ||                1|
                                  ||11111111111111...|
                                  |+-----------------+
                                  |""".stripMargin
    assert(df.showString(10, truncate = 17) === expectedAnswerForTrue)
  }

  test("showString(negative)") {
    val expectedAnswer = """+---+-----+
                           ||key|value|
                           |+---+-----+
                           |+---+-----+
                           |only showing top 0 rows
                           |""".stripMargin
    assert(testData.select($"*").showString(-1) === expectedAnswer)
  }

  test("showString(0)") {
    val expectedAnswer = """+---+-----+
                           ||key|value|
                           |+---+-----+
                           |+---+-----+
                           |only showing top 0 rows
                           |""".stripMargin
    assert(testData.select($"*").showString(0) === expectedAnswer)
  }

  test("showString: array") {
    val df = Seq(
      (Array(1, 2, 3), Array(1, 2, 3)),
      (Array(2, 3, 4), Array(2, 3, 4))
    ).toDF()
    val expectedAnswer = """+---------+---------+
                           ||       _1|       _2|
                           |+---------+---------+
                           ||[1, 2, 3]|[1, 2, 3]|
                           ||[2, 3, 4]|[2, 3, 4]|
                           |+---------+---------+
                           |""".stripMargin
    assert(df.showString(10) === expectedAnswer)
  }

  test("showString: binary") {
    val df = Seq(
      ("12".getBytes(StandardCharsets.UTF_8), "ABC.".getBytes(StandardCharsets.UTF_8)),
      ("34".getBytes(StandardCharsets.UTF_8), "12346".getBytes(StandardCharsets.UTF_8))
    ).toDF()
    val expectedAnswer = """+-------+----------------+
                           ||     _1|              _2|
                           |+-------+----------------+
                           ||[31 32]|   [41 42 43 2E]|
                           ||[33 34]|[31 32 33 34 36]|
                           |+-------+----------------+
                           |""".stripMargin
    assert(df.showString(10) === expectedAnswer)
  }

  test("showString: minimum column width") {
    val df = Seq(
      (1, 1),
      (2, 2)
    ).toDF()
    val expectedAnswer = """+---+---+
                           || _1| _2|
                           |+---+---+
                           ||  1|  1|
                           ||  2|  2|
                           |+---+---+
                           |""".stripMargin
    assert(df.showString(10) === expectedAnswer)
  }

  test("SPARK-7319 showString") {
    val expectedAnswer = """+---+-----+
                           ||key|value|
                           |+---+-----+
                           ||  1|    1|
                           |+---+-----+
                           |only showing top 1 row
                           |""".stripMargin
    assert(testData.select($"*").showString(1) === expectedAnswer)
  }

  test("SPARK-7327 show with empty dataFrame") {
    val expectedAnswer = """+---+-----+
                           ||key|value|
                           |+---+-----+
                           |+---+-----+
                           |""".stripMargin
    assert(testData.select($"*").filter($"key" < 0).showString(1) === expectedAnswer)
  }

  test("createDataFrame(RDD[Row], StructType) should convert UDTs (SPARK-6672)") {
    val rowRDD = sparkContext.parallelize(Seq(Row(new ExamplePoint(1.0, 2.0))))
    val schema = StructType(Array(StructField("point", new ExamplePointUDT(), false)))
    val df = spark.createDataFrame(rowRDD, schema)
    df.rdd.collect()
  }

  test("SPARK-6899: type should match when using codegen") {
    checkAnswer(decimalData.agg(avg('a)), Row(new java.math.BigDecimal(2.0)))
  }

  test("SPARK-7133: Implement struct, array, and map field accessor") {
    assert(complexData.filter(complexData("a")(0) === 2).count() == 1)
    assert(complexData.filter(complexData("m")("1") === 1).count() == 1)
    assert(complexData.filter(complexData("s")("key") === 1).count() == 1)
    assert(complexData.filter(complexData("m")(complexData("s")("value")) === 1).count() == 1)
    assert(complexData.filter(complexData("a")(complexData("s")("key")) === 1).count() == 1)
  }

  test("SPARK-7551: support backticks for DataFrame attribute resolution") {
    val df = spark.read.json(sparkContext.makeRDD(
      """{"a.b": {"c": {"d..e": {"f": 1}}}}""" :: Nil))
    checkAnswer(
      df.select(df("`a.b`.c.`d..e`.`f`")),
      Row(1)
    )

    val df2 = spark.read.json(sparkContext.makeRDD(
      """{"a  b": {"c": {"d  e": {"f": 1}}}}""" :: Nil))
    checkAnswer(
      df2.select(df2("`a  b`.c.d  e.f")),
      Row(1)
    )

    def checkError(testFun: => Unit): Unit = {
      val e = intercept[org.apache.spark.sql.AnalysisException] {
        testFun
      }
      assert(e.getMessage.contains("syntax error in attribute name:"))
    }
    checkError(df("`abc.`c`"))
    checkError(df("`abc`..d"))
    checkError(df("`a`.b."))
    checkError(df("`a.b`.c.`d"))
  }

  test("SPARK-7324 dropDuplicates") {
    val testData = sparkContext.parallelize(
      (2, 1, 2) :: (1, 1, 1) ::
      (1, 2, 1) :: (2, 1, 2) ::
      (2, 2, 2) :: (2, 2, 1) ::
      (2, 1, 1) :: (1, 1, 2) ::
      (1, 2, 2) :: (1, 2, 1) :: Nil).toDF("key", "value1", "value2")

    checkAnswer(
      testData.dropDuplicates(),
      Seq(Row(2, 1, 2), Row(1, 1, 1), Row(1, 2, 1),
        Row(2, 2, 2), Row(2, 1, 1), Row(2, 2, 1),
        Row(1, 1, 2), Row(1, 2, 2)))

    checkAnswer(
      testData.dropDuplicates(Seq("key", "value1")),
      Seq(Row(2, 1, 2), Row(1, 2, 1), Row(1, 1, 1), Row(2, 2, 2)))

    checkAnswer(
      testData.dropDuplicates(Seq("value1", "value2")),
      Seq(Row(2, 1, 2), Row(1, 2, 1), Row(1, 1, 1), Row(2, 2, 2)))

    checkAnswer(
      testData.dropDuplicates(Seq("key")),
      Seq(Row(2, 1, 2), Row(1, 1, 1)))

    checkAnswer(
      testData.dropDuplicates(Seq("value1")),
      Seq(Row(2, 1, 2), Row(1, 2, 1)))

    checkAnswer(
      testData.dropDuplicates(Seq("value2")),
      Seq(Row(2, 1, 2), Row(1, 1, 1)))

    checkAnswer(
      testData.dropDuplicates("key", "value1"),
      Seq(Row(2, 1, 2), Row(1, 2, 1), Row(1, 1, 1), Row(2, 2, 2)))
  }

  test("SPARK-7150 range api") {
    // numSlice is greater than length
    val res1 = spark.range(0, 10, 1, 15).select("id")
    assert(res1.count == 10)
    assert(res1.agg(sum("id")).as("sumid").collect() === Seq(Row(45)))

    val res2 = spark.range(3, 15, 3, 2).select("id")
    assert(res2.count == 4)
    assert(res2.agg(sum("id")).as("sumid").collect() === Seq(Row(30)))

    val res3 = spark.range(1, -2).select("id")
    assert(res3.count == 0)

    // start is positive, end is negative, step is negative
    val res4 = spark.range(1, -2, -2, 6).select("id")
    assert(res4.count == 2)
    assert(res4.agg(sum("id")).as("sumid").collect() === Seq(Row(0)))

    // start, end, step are negative
    val res5 = spark.range(-3, -8, -2, 1).select("id")
    assert(res5.count == 3)
    assert(res5.agg(sum("id")).as("sumid").collect() === Seq(Row(-15)))

    // start, end are negative, step is positive
    val res6 = spark.range(-8, -4, 2, 1).select("id")
    assert(res6.count == 2)
    assert(res6.agg(sum("id")).as("sumid").collect() === Seq(Row(-14)))

    val res7 = spark.range(-10, -9, -20, 1).select("id")
    assert(res7.count == 0)

    val res8 = spark.range(Long.MinValue, Long.MaxValue, Long.MaxValue, 100).select("id")
    assert(res8.count == 3)
    assert(res8.agg(sum("id")).as("sumid").collect() === Seq(Row(-3)))

    val res9 = spark.range(Long.MaxValue, Long.MinValue, Long.MinValue, 100).select("id")
    assert(res9.count == 2)
    assert(res9.agg(sum("id")).as("sumid").collect() === Seq(Row(Long.MaxValue - 1)))

    // only end provided as argument
    val res10 = spark.range(10).select("id")
    assert(res10.count == 10)
    assert(res10.agg(sum("id")).as("sumid").collect() === Seq(Row(45)))

    val res11 = spark.range(-1).select("id")
    assert(res11.count == 0)

    // using the default slice number
    val res12 = spark.range(3, 15, 3).select("id")
    assert(res12.count == 4)
    assert(res12.agg(sum("id")).as("sumid").collect() === Seq(Row(30)))
  }

  test("SPARK-8621: support empty string column name") {
    val df = Seq(Tuple1(1)).toDF("").as("t")
    // We should allow empty string as column name
    df.col("")
    df.col("t.``")
  }

  test("SPARK-8797: sort by float column containing NaN should not crash") {
    val inputData = Seq.fill(10)(Tuple1(Float.NaN)) ++ (1 to 1000).map(x => Tuple1(x.toFloat))
    val df = Random.shuffle(inputData).toDF("a")
    df.orderBy("a").collect()
  }

  test("SPARK-8797: sort by double column containing NaN should not crash") {
    val inputData = Seq.fill(10)(Tuple1(Double.NaN)) ++ (1 to 1000).map(x => Tuple1(x.toDouble))
    val df = Random.shuffle(inputData).toDF("a")
    df.orderBy("a").collect()
  }

  test("NaN is greater than all other non-NaN numeric values") {
    val maxDouble = Seq(Double.NaN, Double.PositiveInfinity, Double.MaxValue)
      .map(Tuple1.apply).toDF("a").selectExpr("max(a)").first()
    assert(java.lang.Double.isNaN(maxDouble.getDouble(0)))
    val maxFloat = Seq(Float.NaN, Float.PositiveInfinity, Float.MaxValue)
      .map(Tuple1.apply).toDF("a").selectExpr("max(a)").first()
    assert(java.lang.Float.isNaN(maxFloat.getFloat(0)))
  }

  test("SPARK-8072: Better Exception for Duplicate Columns") {
    // only one duplicate column present
    val e = intercept[org.apache.spark.sql.AnalysisException] {
      Seq((1, 2, 3), (2, 3, 4), (3, 4, 5)).toDF("column1", "column2", "column1")
        .write.format("parquet").save("temp")
    }
    assert(e.getMessage.contains("Duplicate column(s)"))
    assert(e.getMessage.contains("column1"))
    assert(!e.getMessage.contains("column2"))

    // multiple duplicate columns present
    val f = intercept[org.apache.spark.sql.AnalysisException] {
      Seq((1, 2, 3, 4, 5), (2, 3, 4, 5, 6), (3, 4, 5, 6, 7))
        .toDF("column1", "column2", "column3", "column1", "column3")
        .write.format("json").save("temp")
    }
    assert(f.getMessage.contains("Duplicate column(s)"))
    assert(f.getMessage.contains("column1"))
    assert(f.getMessage.contains("column3"))
    assert(!f.getMessage.contains("column2"))
  }

  test("SPARK-6941: Better error message for inserting into RDD-based Table") {
    withTempDir { dir =>

      val tempParquetFile = new File(dir, "tmp_parquet")
      val tempJsonFile = new File(dir, "tmp_json")

      val df = Seq(Tuple1(1)).toDF()
      val insertion = Seq(Tuple1(2)).toDF("col")

      // pass case: parquet table (HadoopFsRelation)
      df.write.mode(SaveMode.Overwrite).parquet(tempParquetFile.getCanonicalPath)
      val pdf = spark.read.parquet(tempParquetFile.getCanonicalPath)
      pdf.createOrReplaceTempView("parquet_base")

      insertion.write.insertInto("parquet_base")

      // pass case: json table (InsertableRelation)
      df.write.mode(SaveMode.Overwrite).json(tempJsonFile.getCanonicalPath)
      val jdf = spark.read.json(tempJsonFile.getCanonicalPath)
      jdf.createOrReplaceTempView("json_base")
      insertion.write.mode(SaveMode.Overwrite).insertInto("json_base")

      // error cases: insert into an RDD
      df.createOrReplaceTempView("rdd_base")
      val e1 = intercept[AnalysisException] {
        insertion.write.insertInto("rdd_base")
      }
      assert(e1.getMessage.contains("Inserting into an RDD-based table is not allowed."))

      // error case: insert into a logical plan that is not a LeafNode
      val indirectDS = pdf.select("_1").filter($"_1" > 5)
      indirectDS.createOrReplaceTempView("indirect_ds")
      val e2 = intercept[AnalysisException] {
        insertion.write.insertInto("indirect_ds")
      }
      assert(e2.getMessage.contains("Inserting into an RDD-based table is not allowed."))

      // error case: insert into an OneRowRelation
      Dataset.ofRows(spark, OneRowRelation).createOrReplaceTempView("one_row")
      val e3 = intercept[AnalysisException] {
        insertion.write.insertInto("one_row")
      }
      assert(e3.getMessage.contains("Inserting into an RDD-based table is not allowed."))
    }
  }

  test("SPARK-8608: call `show` on local DataFrame with random columns should return same value") {
    val df = testData.select(rand(33))
    assert(df.showString(5) == df.showString(5))

    // We will reuse the same Expression object for LocalRelation.
    val df1 = (1 to 10).map(Tuple1.apply).toDF().select(rand(33))
    assert(df1.showString(5) == df1.showString(5))
  }

  test("SPARK-8609: local DataFrame with random columns should return same value after sort") {
    checkAnswer(testData.sort(rand(33)), testData.sort(rand(33)))

    // We will reuse the same Expression object for LocalRelation.
    val df = (1 to 10).map(Tuple1.apply).toDF()
    checkAnswer(df.sort(rand(33)), df.sort(rand(33)))
  }

  test("SPARK-9083: sort with non-deterministic expressions") {
    import org.apache.spark.util.random.XORShiftRandom

    val seed = 33
    val df = (1 to 100).map(Tuple1.apply).toDF("i")
    val random = new XORShiftRandom(seed)
    val expected = (1 to 100).map(_ -> random.nextDouble()).sortBy(_._2).map(_._1)
    val actual = df.sort(rand(seed)).collect().map(_.getInt(0))
    assert(expected === actual)
  }

  test("Sorting columns are not in Filter and Project") {
    checkAnswer(
      upperCaseData.filter('N > 1).select('N).filter('N < 6).orderBy('L.asc),
      Row(2) :: Row(3) :: Row(4) :: Row(5) :: Nil)
  }

  test("SPARK-9323: DataFrame.orderBy should support nested column name") {
    val df = spark.read.json(sparkContext.makeRDD(
      """{"a": {"b": 1}}""" :: Nil))
    checkAnswer(df.orderBy("a.b"), Row(Row(1)))
  }

  test("SPARK-9950: correctly analyze grouping/aggregating on struct fields") {
    val df = Seq(("x", (1, 1)), ("y", (2, 2))).toDF("a", "b")
    checkAnswer(df.groupBy("b._1").agg(sum("b._2")), Row(1, 1) :: Row(2, 2) :: Nil)
  }

  test("SPARK-10093: Avoid transformations on executors") {
    val df = Seq((1, 1)).toDF("a", "b")
    df.where($"a" === 1)
      .select($"a", $"b", struct($"b"))
      .orderBy("a")
      .select(struct($"b"))
      .collect()
  }

  test("SPARK-10185: Read multiple Hadoop Filesystem paths and paths with a comma in it") {
    withTempDir { dir =>
      val df1 = Seq((1, 22)).toDF("a", "b")
      val dir1 = new File(dir, "dir,1").getCanonicalPath
      df1.write.format("json").save(dir1)

      val df2 = Seq((2, 23)).toDF("a", "b")
      val dir2 = new File(dir, "dir2").getCanonicalPath
      df2.write.format("json").save(dir2)

      checkAnswer(spark.read.format("json").load(dir1, dir2),
        Row(1, 22) :: Row(2, 23) :: Nil)

      checkAnswer(spark.read.format("json").load(dir1),
        Row(1, 22) :: Nil)
    }
  }

  test("Alias uses internally generated names 'aggOrder' and 'havingCondition'") {
    val df = Seq(1 -> 2).toDF("i", "j")
    val query1 = df.groupBy('i)
      .agg(max('j).as("aggOrder"))
      .orderBy(sum('j))
    checkAnswer(query1, Row(1, 2))

    // In the plan, there are two attributes having the same name 'havingCondition'
    // One is a user-provided alias name; another is an internally generated one.
    val query2 = df.groupBy('i)
      .agg(max('j).as("havingCondition"))
      .where(sum('j) > 0)
      .orderBy('havingCondition.asc)
    checkAnswer(query2, Row(1, 2))
  }

  test("SPARK-10316: respect non-deterministic expressions in PhysicalOperation") {
    val input = spark.read.json(spark.sparkContext.makeRDD(
      (1 to 10).map(i => s"""{"id": $i}""")))

    val df = input.select($"id", rand(0).as('r))
    df.as("a").join(df.filter($"r" < 0.5).as("b"), $"a.id" === $"b.id").collect().foreach { row =>
      assert(row.getDouble(1) - row.getDouble(3) === 0.0 +- 0.001)
    }
  }

  test("SPARK-10539: Project should not be pushed down through Intersect or Except") {
    val df1 = (1 to 100).map(Tuple1.apply).toDF("i")
    val df2 = (1 to 30).map(Tuple1.apply).toDF("i")
    val intersect = df1.intersect(df2)
    val except = df1.except(df2)
    assert(intersect.count() === 30)
    assert(except.count() === 70)
  }

  test("SPARK-10740: handle nondeterministic expressions correctly for set operations") {
    val df1 = (1 to 20).map(Tuple1.apply).toDF("i")
    val df2 = (1 to 10).map(Tuple1.apply).toDF("i")

    // When generating expected results at here, we need to follow the implementation of
    // Rand expression.
    def expected(df: DataFrame): Seq[Row] = {
      df.rdd.collectPartitions().zipWithIndex.flatMap {
        case (data, index) =>
          val rng = new org.apache.spark.util.random.XORShiftRandom(7 + index)
          data.filter(_.getInt(0) < rng.nextDouble() * 10)
      }
    }

    val union = df1.union(df2)
    checkAnswer(
      union.filter('i < rand(7) * 10),
      expected(union)
    )
    checkAnswer(
      union.select(rand(7)),
      union.rdd.collectPartitions().zipWithIndex.flatMap {
        case (data, index) =>
          val rng = new org.apache.spark.util.random.XORShiftRandom(7 + index)
          data.map(_ => rng.nextDouble()).map(i => Row(i))
      }
    )

    val intersect = df1.intersect(df2)
    checkAnswer(
      intersect.filter('i < rand(7) * 10),
      expected(intersect)
    )

    val except = df1.except(df2)
    checkAnswer(
      except.filter('i < rand(7) * 10),
      expected(except)
    )
  }

  test("SPARK-10743: keep the name of expression if possible when do cast") {
    val df = (1 to 10).map(Tuple1.apply).toDF("i").as("src")
    assert(df.select($"src.i".cast(StringType)).columns.head === "i")
    assert(df.select($"src.i".cast(StringType).cast(IntegerType)).columns.head === "i")
  }

  test("SPARK-11301: fix case sensitivity for filter on partitioned columns") {
    withSQLConf(SQLConf.CASE_SENSITIVE.key -> "false") {
      withTempPath { path =>
        Seq(2012 -> "a").toDF("year", "val").write.partitionBy("year").parquet(path.getAbsolutePath)
        val df = spark.read.parquet(path.getAbsolutePath)
        checkAnswer(df.filter($"yEAr" > 2000).select($"val"), Row("a"))
      }
    }
  }

  /**
   * Verifies that there is no Exchange between the Aggregations for `df`
   */
  private def verifyNonExchangingAgg(df: DataFrame) = {
    var atFirstAgg: Boolean = false
    df.queryExecution.executedPlan.foreach {
      case agg: HashAggregateExec =>
        atFirstAgg = !atFirstAgg
      case _ =>
        if (atFirstAgg) {
          fail("Should not have operators between the two aggregations")
        }
    }
  }

  /**
   * Verifies that there is an Exchange between the Aggregations for `df`
   */
  private def verifyExchangingAgg(df: DataFrame) = {
    var atFirstAgg: Boolean = false
    df.queryExecution.executedPlan.foreach {
      case agg: HashAggregateExec =>
        if (atFirstAgg) {
          fail("Should not have back to back Aggregates")
        }
        atFirstAgg = true
      case e: ShuffleExchange => atFirstAgg = false
      case _ =>
    }
  }

  test("distributeBy and localSort") {
    val original = testData.repartition(1)
    assert(original.rdd.partitions.length == 1)
    val df = original.repartition(5, $"key")
    assert(df.rdd.partitions.length == 5)
    checkAnswer(original.select(), df.select())

    val df2 = original.repartition(10, $"key")
    assert(df2.rdd.partitions.length == 10)
    checkAnswer(original.select(), df2.select())

    // Group by the column we are distributed by. This should generate a plan with no exchange
    // between the aggregates
    val df3 = testData.repartition($"key").groupBy("key").count()
    verifyNonExchangingAgg(df3)
    verifyNonExchangingAgg(testData.repartition($"key", $"value")
      .groupBy("key", "value").count())

    // Grouping by just the first distributeBy expr, need to exchange.
    verifyExchangingAgg(testData.repartition($"key", $"value")
      .groupBy("key").count())

    val data = spark.sparkContext.parallelize(
      (1 to 100).map(i => TestData2(i % 10, i))).toDF()

    // Distribute and order by.
    val df4 = data.repartition($"a").sortWithinPartitions($"b".desc)
    // Walk each partition and verify that it is sorted descending and does not contain all
    // the values.
    df4.rdd.foreachPartition { p =>
      // Skip empty partition
      if (p.hasNext) {
        var previousValue: Int = -1
        var allSequential: Boolean = true
        p.foreach { r =>
          val v: Int = r.getInt(1)
          if (previousValue != -1) {
            if (previousValue < v) throw new SparkException("Partition is not ordered.")
            if (v + 1 != previousValue) allSequential = false
          }
          previousValue = v
        }
        if (allSequential) throw new SparkException("Partition should not be globally ordered")
      }
    }

    // Distribute and order by with multiple order bys
    val df5 = data.repartition(2, $"a").sortWithinPartitions($"b".asc, $"a".asc)
    // Walk each partition and verify that it is sorted ascending
    df5.rdd.foreachPartition { p =>
      var previousValue: Int = -1
      var allSequential: Boolean = true
      p.foreach { r =>
        val v: Int = r.getInt(1)
        if (previousValue != -1) {
          if (previousValue > v) throw new SparkException("Partition is not ordered.")
          if (v - 1 != previousValue) allSequential = false
        }
        previousValue = v
      }
      if (allSequential) throw new SparkException("Partition should not be all sequential")
    }

    // Distribute into one partition and order by. This partition should contain all the values.
    val df6 = data.repartition(1, $"a").sortWithinPartitions("b")
    // Walk each partition and verify that it is sorted ascending and not globally sorted.
    df6.rdd.foreachPartition { p =>
      var previousValue: Int = -1
      var allSequential: Boolean = true
      p.foreach { r =>
        val v: Int = r.getInt(1)
        if (previousValue != -1) {
          if (previousValue > v) throw new SparkException("Partition is not ordered.")
          if (v - 1 != previousValue) allSequential = false
        }
        previousValue = v
      }
      if (!allSequential) throw new SparkException("Partition should contain all sequential values")
    }
  }

  test("fix case sensitivity of partition by") {
    withSQLConf(SQLConf.CASE_SENSITIVE.key -> "false") {
      withTempPath { path =>
        val p = path.getAbsolutePath
        Seq(2012 -> "a").toDF("year", "val").write.partitionBy("yEAr").parquet(p)
        checkAnswer(spark.read.parquet(p).select("YeaR"), Row(2012))
      }
    }
  }

  // This test case is to verify a bug when making a new instance of LogicalRDD.
  test("SPARK-11633: LogicalRDD throws TreeNode Exception: Failed to Copy Node") {
    withSQLConf(SQLConf.CASE_SENSITIVE.key -> "false") {
      val rdd = sparkContext.makeRDD(Seq(Row(1, 3), Row(2, 1)))
      val df = spark.createDataFrame(
        rdd,
        new StructType().add("f1", IntegerType).add("f2", IntegerType),
        needsConversion = false).select($"F1", $"f2".as("f2"))
      val df1 = df.as("a")
      val df2 = df.as("b")
      checkAnswer(df1.join(df2, $"a.f2" === $"b.f2"), Row(1, 3, 1, 3) :: Row(2, 1, 2, 1) :: Nil)
    }
  }

  test("SPARK-10656: completely support special chars") {
    val df = Seq(1 -> "a").toDF("i_$.a", "d^'a.")
    checkAnswer(df.select(df("*")), Row(1, "a"))
    checkAnswer(df.withColumnRenamed("d^'a.", "a"), Row(1, "a"))
  }

  test("SPARK-11725: correctly handle null inputs for ScalaUDF") {
    val df = sparkContext.parallelize(Seq(
      new java.lang.Integer(22) -> "John",
      null.asInstanceOf[java.lang.Integer] -> "Lucy")).toDF("age", "name")

    // passing null into the UDF that could handle it
    val boxedUDF = udf[java.lang.Integer, java.lang.Integer] {
      (i: java.lang.Integer) => if (i == null) -10 else null
    }
    checkAnswer(df.select(boxedUDF($"age")), Row(null) :: Row(-10) :: Nil)

    spark.udf.register("boxedUDF",
      (i: java.lang.Integer) => (if (i == null) -10 else null): java.lang.Integer)
    checkAnswer(sql("select boxedUDF(null), boxedUDF(-1)"), Row(-10, null) :: Nil)

    val primitiveUDF = udf((i: Int) => i * 2)
    checkAnswer(df.select(primitiveUDF($"age")), Row(44) :: Row(null) :: Nil)
  }

  test("SPARK-12398 truncated toString") {
    val df1 = Seq((1L, "row1")).toDF("id", "name")
    assert(df1.toString() === "[id: bigint, name: string]")

    val df2 = Seq((1L, "c2", false)).toDF("c1", "c2", "c3")
    assert(df2.toString === "[c1: bigint, c2: string ... 1 more field]")

    val df3 = Seq((1L, "c2", false, 10)).toDF("c1", "c2", "c3", "c4")
    assert(df3.toString === "[c1: bigint, c2: string ... 2 more fields]")

    val df4 = Seq((1L, Tuple2(1L, "val"))).toDF("c1", "c2")
    assert(df4.toString === "[c1: bigint, c2: struct<_1: bigint, _2: string>]")

    val df5 = Seq((1L, Tuple2(1L, "val"), 20.0)).toDF("c1", "c2", "c3")
    assert(df5.toString === "[c1: bigint, c2: struct<_1: bigint, _2: string> ... 1 more field]")

    val df6 = Seq((1L, Tuple2(1L, "val"), 20.0, 1)).toDF("c1", "c2", "c3", "c4")
    assert(df6.toString === "[c1: bigint, c2: struct<_1: bigint, _2: string> ... 2 more fields]")

    val df7 = Seq((1L, Tuple3(1L, "val", 2), 20.0, 1)).toDF("c1", "c2", "c3", "c4")
    assert(
      df7.toString ===
        "[c1: bigint, c2: struct<_1: bigint, _2: string ... 1 more field> ... 2 more fields]")

    val df8 = Seq((1L, Tuple7(1L, "val", 2, 3, 4, 5, 6), 20.0, 1)).toDF("c1", "c2", "c3", "c4")
    assert(
      df8.toString ===
        "[c1: bigint, c2: struct<_1: bigint, _2: string ... 5 more fields> ... 2 more fields]")

    val df9 =
      Seq((1L, Tuple4(1L, Tuple4(1L, 2L, 3L, 4L), 2L, 3L), 20.0, 1)).toDF("c1", "c2", "c3", "c4")
    assert(
      df9.toString ===
        "[c1: bigint, c2: struct<_1: bigint," +
          " _2: struct<_1: bigint," +
          " _2: bigint ... 2 more fields> ... 2 more fields> ... 2 more fields]")

  }

  test("reuse exchange") {
    withSQLConf("spark.sql.autoBroadcastJoinThreshold" -> "2") {
      val df = spark.range(100).toDF()
      val join = df.join(df, "id")
      val plan = join.queryExecution.executedPlan
      checkAnswer(join, df)
      assert(
        join.queryExecution.executedPlan.collect { case e: ShuffleExchange => true }.size === 1)
      assert(
        join.queryExecution.executedPlan.collect { case e: ReusedExchangeExec => true }.size === 1)
      val broadcasted = broadcast(join)
      val join2 = join.join(broadcasted, "id").join(broadcasted, "id")
      checkAnswer(join2, df)
      assert(
        join2.queryExecution.executedPlan.collect { case e: ShuffleExchange => true }.size === 1)
      assert(
        join2.queryExecution.executedPlan
          .collect { case e: BroadcastExchangeExec => true }.size === 1)
      assert(
        join2.queryExecution.executedPlan.collect { case e: ReusedExchangeExec => true }.size === 4)
    }
  }

  test("sameResult() on aggregate") {
    val df = spark.range(100)
    val agg1 = df.groupBy().count()
    val agg2 = df.groupBy().count()
    // two aggregates with different ExprId within them should have same result
    assert(agg1.queryExecution.executedPlan.sameResult(agg2.queryExecution.executedPlan))
    val agg3 = df.groupBy().sum()
    assert(!agg1.queryExecution.executedPlan.sameResult(agg3.queryExecution.executedPlan))
    val df2 = spark.range(101)
    val agg4 = df2.groupBy().count()
    assert(!agg1.queryExecution.executedPlan.sameResult(agg4.queryExecution.executedPlan))
  }

  test("SPARK-12512: support `.` in column name for withColumn()") {
    val df = Seq("a" -> "b").toDF("col.a", "col.b")
    checkAnswer(df.select(df("*")), Row("a", "b"))
    checkAnswer(df.withColumn("col.a", lit("c")), Row("c", "b"))
    checkAnswer(df.withColumn("col.c", lit("c")), Row("a", "b", "c"))
  }

  test("SPARK-12841: cast in filter") {
    checkAnswer(
      Seq(1 -> "a").toDF("i", "j").filter($"i".cast(StringType) === "1"),
      Row(1, "a"))
  }

  test("SPARK-12982: Add table name validation in temp table registration") {
    val df = Seq("foo", "bar").map(Tuple1.apply).toDF("col")
    // invalid table name test as below
    intercept[AnalysisException](df.createOrReplaceTempView("t~"))
    // valid table name test as below
    df.createOrReplaceTempView("table1")
    // another invalid table name test as below
    intercept[AnalysisException](df.createOrReplaceTempView("#$@sum"))
    // another invalid table name test as below
    intercept[AnalysisException](df.createOrReplaceTempView("table!#"))
  }

  test("assertAnalyzed shouldn't replace original stack trace") {
    val e = intercept[AnalysisException] {
      spark.range(1).select('id as 'a, 'id as 'b).groupBy('a).agg('b)
    }

    assert(e.getStackTrace.head.getClassName != classOf[QueryExecution].getName)
  }

  test("SPARK-13774: Check error message for non existent path without globbed paths") {
    val uuid = UUID.randomUUID().toString
    val baseDir = Utils.createTempDir()
    try {
      val e = intercept[AnalysisException] {
        spark.read.format("csv").load(
          new File(baseDir, "file").getAbsolutePath,
          new File(baseDir, "file2").getAbsolutePath,
          new File(uuid, "file3").getAbsolutePath,
          uuid).rdd
      }
      assert(e.getMessage.startsWith("Path does not exist"))
    } finally {

    }

   }

  test("SPARK-13774: Check error message for not existent globbed paths") {
    // Non-existent initial path component:
    val nonExistentBasePath = "/" + UUID.randomUUID().toString
    assert(!new File(nonExistentBasePath).exists())
    val e = intercept[AnalysisException] {
      spark.read.format("text").load(s"$nonExistentBasePath/*")
    }
    assert(e.getMessage.startsWith("Path does not exist"))

    // Existent initial path component, but no matching files:
    val baseDir = Utils.createTempDir()
    val childDir = Utils.createTempDir(baseDir.getAbsolutePath)
    assert(childDir.exists())
    try {
      val e1 = intercept[AnalysisException] {
        spark.read.json(s"${baseDir.getAbsolutePath}/*/*-xyz.json").rdd
      }
      assert(e1.getMessage.startsWith("Path does not exist"))
    } finally {
      Utils.deleteRecursively(baseDir)
    }
  }

  test("SPARK-15230: distinct() does not handle column name with dot properly") {
    val df = Seq(1, 1, 2).toDF("column.with.dot")
    checkAnswer(df.distinct(), Row(1) :: Row(2) :: Nil)
  }

  test("SPARK-16181: outer join with isNull filter") {
    val left = Seq("x").toDF("col")
    val right = Seq("y").toDF("col").withColumn("new", lit(true))
    val joined = left.join(right, left("col") === right("col"), "left_outer")

    checkAnswer(joined, Row("x", null, null))
    checkAnswer(joined.filter($"new".isNull), Row("x", null, null))
  }

  test("SPARK-16664: persist with more than 200 columns") {
    val size = 201L
    val rdd = sparkContext.makeRDD(Seq(Row.fromSeq(Seq.range(0, size))))
    val schemas = List.range(0, size).map(a => StructField("name" + a, LongType, true))
    val df = spark.createDataFrame(rdd, StructType(schemas), false)
    assert(df.persist.take(1).apply(0).toSeq(100).asInstanceOf[Long] == 100)
  }

<<<<<<< HEAD
  test("""SPARK-17154: df("column_name") should return correct result when we do self-join""") {
    val df = Seq(
      (1, "a", "A"),
      (2, "b", "B"),
      (3, "c", "C"),
      (4, "d", "D"),
      (5, "e", "E")).toDF("col1", "col2", "col3")
    val filtered = df.filter("col1 != 3").select("col1", "col2")
    val joined = filtered.join(df, filtered("col1") === df("col1"), "inner")
    val selected1 = joined.select(df("col3"))

    checkAnswer(selected1, Row("A") :: Row("B") :: Row("D") :: Row("E") :: Nil)

    val rightOuterJoined = filtered.join(df, filtered("col1") === df("col1"), "right")
    val selected2 = rightOuterJoined.select(df("col1"))

    checkAnswer(selected2, Row(1) :: Row(2) :: Row(3) :: Row(4) :: Row(5) :: Nil)

    val selected3 = rightOuterJoined.select(filtered("col1"))
    checkAnswer(selected3, Row(1) :: Row(2) :: Row(null) :: Row(4) :: Row(5) :: Nil)
=======
  test("SPARK-17409: Do Not Optimize Query in CTAS (Data source tables) More Than Once") {
    withTable("bar") {
      withTempView("foo") {
        withSQLConf(SQLConf.DEFAULT_DATA_SOURCE_NAME.key -> "json") {
          sql("select 0 as id").createOrReplaceTempView("foo")
          val df = sql("select * from foo group by id")
          // If we optimize the query in CTAS more than once, the following saveAsTable will fail
          // with the error: `GROUP BY position 0 is not in select list (valid range is [1, 1])`
          df.write.mode("overwrite").saveAsTable("bar")
          checkAnswer(spark.table("bar"), Row(0) :: Nil)
          val tableMetadata = spark.sessionState.catalog.getTableMetadata(TableIdentifier("bar"))
          assert(tableMetadata.provider == Some("json"),
            "the expected table is a data source table using json")
        }
      }
    }
>>>>>>> ab5f938b
  }

  test("copy results for sampling with replacement") {
    val df = Seq((1, 0), (2, 0), (3, 0)).toDF("a", "b")
    val sampleDf = df.sample(true, 2.00)
    val d = sampleDf.withColumn("c", monotonically_increasing_id).select($"c").collect
    assert(d.size == d.distinct.size)
  }

  test("SPARK-17625: data source table in InMemoryCatalog should guarantee output consistency") {
    val tableName = "tbl"
    withTable(tableName) {
      spark.range(10).select('id as 'i, 'id as 'j).write.saveAsTable(tableName)
      val relation = spark.sessionState.catalog.lookupRelation(TableIdentifier(tableName))
      val expr = relation.resolve("i")
      val qe = spark.sessionState.executePlan(Project(Seq(expr), relation))
      qe.assertAnalyzed()
    }
  }

  test("SPARK-17123: Performing set operations that combine non-scala native types") {
    val dates = Seq(
      (new Date(0), BigDecimal.valueOf(1), new Timestamp(2)),
      (new Date(3), BigDecimal.valueOf(4), new Timestamp(5))
    ).toDF("date", "timestamp", "decimal")

    val widenTypedRows = Seq(
      (new Timestamp(2), 10.5D, "string")
    ).toDF("date", "timestamp", "decimal")

    dates.union(widenTypedRows).collect()
    dates.except(widenTypedRows).collect()
    dates.intersect(widenTypedRows).collect()
  }

  test("SPARK-18070 binary operator should not consider nullability when comparing input types") {
    val rows = Seq(Row(Seq(1), Seq(1)))
    val schema = new StructType()
      .add("array1", ArrayType(IntegerType))
      .add("array2", ArrayType(IntegerType, containsNull = false))
    val df = spark.createDataFrame(spark.sparkContext.makeRDD(rows), schema)
    assert(df.filter($"array1" === $"array2").count() == 1)
  }
}<|MERGE_RESOLUTION|>--- conflicted
+++ resolved
@@ -1601,8 +1601,7 @@
     val df = spark.createDataFrame(rdd, StructType(schemas), false)
     assert(df.persist.take(1).apply(0).toSeq(100).asInstanceOf[Long] == 100)
   }
-
-<<<<<<< HEAD
+  
   test("""SPARK-17154: df("column_name") should return correct result when we do self-join""") {
     val df = Seq(
       (1, "a", "A"),
@@ -1623,7 +1622,8 @@
 
     val selected3 = rightOuterJoined.select(filtered("col1"))
     checkAnswer(selected3, Row(1) :: Row(2) :: Row(null) :: Row(4) :: Row(5) :: Nil)
-=======
+  }
+
   test("SPARK-17409: Do Not Optimize Query in CTAS (Data source tables) More Than Once") {
     withTable("bar") {
       withTempView("foo") {
@@ -1640,7 +1640,6 @@
         }
       }
     }
->>>>>>> ab5f938b
   }
 
   test("copy results for sampling with replacement") {
