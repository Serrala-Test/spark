/*
 * Licensed to the Apache Software Foundation (ASF) under one or more
 * contributor license agreements.  See the NOTICE file distributed with
 * this work for additional information regarding copyright ownership.
 * The ASF licenses this file to You under the Apache License, Version 2.0
 * (the "License"); you may not use this file except in compliance with
 * the License.  You may obtain a copy of the License at
 *
 *    http://www.apache.org/licenses/LICENSE-2.0
 *
 * Unless required by applicable law or agreed to in writing, software
 * distributed under the License is distributed on an "AS IS" BASIS,
 * WITHOUT WARRANTIES OR CONDITIONS OF ANY KIND, either express or implied.
 * See the License for the specific language governing permissions and
 * limitations under the License.
 */

package org.apache.spark.sql

import java.io.{ByteArrayOutputStream, File}
import java.lang.{Long => JLong}
import java.nio.charset.StandardCharsets
import java.sql.{Date, Timestamp}
import java.util.{Locale, UUID}
import java.util.concurrent.atomic.AtomicLong

import scala.reflect.runtime.universe.TypeTag
import scala.util.Random

import org.scalatest.matchers.should.Matchers._

import org.apache.spark.SparkException
import org.apache.spark.scheduler.{SparkListener, SparkListenerJobEnd}
import org.apache.spark.sql.catalyst.TableIdentifier
import org.apache.spark.sql.catalyst.encoders.{ExpressionEncoder, RowEncoder}
import org.apache.spark.sql.catalyst.expressions.Uuid
import org.apache.spark.sql.catalyst.optimizer.ConvertToLocalRelation
import org.apache.spark.sql.catalyst.plans.logical.{LocalRelation, OneRowRelation}
import org.apache.spark.sql.catalyst.util.DateTimeUtils
import org.apache.spark.sql.connector.FakeV2Provider
import org.apache.spark.sql.execution.{FilterExec, QueryExecution, WholeStageCodegenExec}
import org.apache.spark.sql.execution.adaptive.AdaptiveSparkPlanHelper
import org.apache.spark.sql.execution.aggregate.HashAggregateExec
import org.apache.spark.sql.execution.exchange.{BroadcastExchangeExec, ReusedExchangeExec, ShuffleExchangeExec}
import org.apache.spark.sql.expressions.{Aggregator, Window}
import org.apache.spark.sql.functions._
import org.apache.spark.sql.internal.SQLConf
import org.apache.spark.sql.test.{ExamplePoint, ExamplePointUDT, SharedSparkSession}
import org.apache.spark.sql.test.SQLTestData.{ArrayStringWrapper, ContainerStringWrapper, DecimalData, StringWrapper, TestData2}
import org.apache.spark.sql.types._
import org.apache.spark.unsafe.types.CalendarInterval
import org.apache.spark.util.Utils
import org.apache.spark.util.random.XORShiftRandom

class DataFrameSuite extends QueryTest
  with SharedSparkSession
  with AdaptiveSparkPlanHelper {
  import testImplicits._

  test("analysis error should be eagerly reported") {
    intercept[Exception] { testData.select("nonExistentName") }
    intercept[Exception] {
      testData.groupBy("key").agg(Map("nonExistentName" -> "sum"))
    }
    intercept[Exception] {
      testData.groupBy("nonExistentName").agg(Map("key" -> "sum"))
    }
    intercept[Exception] {
      testData.groupBy($"abcd").agg(Map("key" -> "sum"))
    }
  }

  test("dataframe toString") {
    assert(testData.toString === "[key: int, value: string]")
    assert(testData("key").toString === "key")
    assert($"test".toString === "test")
  }

  test("rename nested groupby") {
    val df = Seq((1, (1, 1))).toDF()

    checkAnswer(
      df.groupBy("_1").agg(sum("_2._1")).toDF("key", "total"),
      Row(1, 1) :: Nil)
  }

  test("access complex data") {
    assert(complexData.filter(complexData("a").getItem(0) === 2).count() == 1)
    assert(complexData.filter(complexData("m").getItem("1") === 1).count() == 1)
    assert(complexData.filter(complexData("s").getField("key") === 1).count() == 1)
  }

  test("table scan") {
    checkAnswer(
      testData,
      testData.collect().toSeq)
  }

  test("empty data frame") {
    assert(spark.emptyDataFrame.columns.toSeq === Seq.empty[String])
    assert(spark.emptyDataFrame.count() === 0)
  }

  test("head, take and tail") {
    assert(testData.take(2) === testData.collect().take(2))
    assert(testData.head(2) === testData.collect().take(2))
    assert(testData.tail(2) === testData.collect().takeRight(2))
    assert(testData.head(2).head.schema === testData.schema)
  }

  test("dataframe alias") {
    val df = Seq(Tuple1(1)).toDF("c").as("t")
    val dfAlias = df.alias("t2")
    df.col("t.c")
    dfAlias.col("t2.c")
  }

  test("simple explode") {
    val df = Seq(Tuple1("a b c"), Tuple1("d e")).toDF("words")

    checkAnswer(
      df.explode("words", "word") { word: String => word.split(" ").toSeq }.select('word),
      Row("a") :: Row("b") :: Row("c") :: Row("d") ::Row("e") :: Nil
    )
  }

  test("explode") {
    val df = Seq((1, "a b c"), (2, "a b"), (3, "a")).toDF("number", "letters")
    val df2 =
      df.explode('letters) {
        case Row(letters: String) => letters.split(" ").map(Tuple1(_)).toSeq
      }

    checkAnswer(
      df2
        .select('_1 as 'letter, 'number)
        .groupBy('letter)
        .agg(count_distinct('number)),
      Row("a", 3) :: Row("b", 2) :: Row("c", 1) :: Nil
    )
  }

  test("Star Expansion - CreateStruct and CreateArray") {
    val structDf = testData2.select("a", "b").as("record")
    // CreateStruct and CreateArray in aggregateExpressions
    assert(structDf.groupBy($"a").agg(min(struct($"record.*"))).
      sort("a").first() == Row(1, Row(1, 1)))
    assert(structDf.groupBy($"a").agg(min(array($"record.*"))).
      sort("a").first() == Row(1, Seq(1, 1)))

    // CreateStruct and CreateArray in project list (unresolved alias)
    assert(structDf.select(struct($"record.*")).first() == Row(Row(1, 1)))
    assert(structDf.select(array($"record.*")).first().getAs[Seq[Int]](0) === Seq(1, 1))

    // CreateStruct and CreateArray in project list (alias)
    assert(structDf.select(struct($"record.*").as("a")).first() == Row(Row(1, 1)))
    assert(structDf.select(array($"record.*").as("a")).first().getAs[Seq[Int]](0) === Seq(1, 1))
  }

  test("Star Expansion - hash") {
    val structDf = testData2.select("a", "b").as("record")
    checkAnswer(
      structDf.groupBy($"a", $"b").agg(min(hash($"a", $"*"))),
      structDf.groupBy($"a", $"b").agg(min(hash($"a", $"a", $"b"))))

    checkAnswer(
      structDf.groupBy($"a", $"b").agg(hash($"a", $"*")),
      structDf.groupBy($"a", $"b").agg(hash($"a", $"a", $"b")))

    checkAnswer(
      structDf.select(hash($"*")),
      structDf.select(hash($"record.*")))

    checkAnswer(
      structDf.select(hash($"a", $"*")),
      structDf.select(hash($"a", $"record.*")))
  }

  test("Star Expansion - xxhash64") {
    val structDf = testData2.select("a", "b").as("record")
    checkAnswer(
      structDf.groupBy($"a", $"b").agg(min(xxhash64($"a", $"*"))),
      structDf.groupBy($"a", $"b").agg(min(xxhash64($"a", $"a", $"b"))))

    checkAnswer(
      structDf.groupBy($"a", $"b").agg(xxhash64($"a", $"*")),
      structDf.groupBy($"a", $"b").agg(xxhash64($"a", $"a", $"b")))

    checkAnswer(
      structDf.select(xxhash64($"*")),
      structDf.select(xxhash64($"record.*")))

    checkAnswer(
      structDf.select(xxhash64($"a", $"*")),
      structDf.select(xxhash64($"a", $"record.*")))
  }

  private def assertDecimalSumOverflow(
      df: DataFrame, ansiEnabled: Boolean, expectedAnswer: Row): Unit = {
    if (!ansiEnabled) {
      checkAnswer(df, expectedAnswer)
    } else {
      val e = intercept[SparkException] {
        df.collect()
      }
      assert(e.getCause.isInstanceOf[ArithmeticException])
      assert(e.getCause.getMessage.contains("cannot be represented as Decimal") ||
        e.getCause.getMessage.contains("Overflow in sum of decimals"))
    }
  }

  test("SPARK-28224: Aggregate sum big decimal overflow") {
    val largeDecimals = spark.sparkContext.parallelize(
      DecimalData(BigDecimal("1"* 20 + ".123"), BigDecimal("1"* 20 + ".123")) ::
        DecimalData(BigDecimal("9"* 20 + ".123"), BigDecimal("9"* 20 + ".123")) :: Nil).toDF()

    Seq(true, false).foreach { ansiEnabled =>
      withSQLConf((SQLConf.ANSI_ENABLED.key, ansiEnabled.toString)) {
        val structDf = largeDecimals.select("a").agg(sum("a"))
        assertDecimalSumOverflow(structDf, ansiEnabled, Row(null))
      }
    }
  }

  test("SPARK-28067: sum of null decimal values") {
    Seq("true", "false").foreach { wholeStageEnabled =>
      withSQLConf((SQLConf.WHOLESTAGE_CODEGEN_ENABLED.key, wholeStageEnabled)) {
        Seq("true", "false").foreach { ansiEnabled =>
          withSQLConf((SQLConf.ANSI_ENABLED.key, ansiEnabled)) {
            val df = spark.range(1, 4, 1).select(expr(s"cast(null as decimal(38,18)) as d"))
            checkAnswer(df.agg(sum($"d")), Row(null))
          }
        }
      }
    }
  }

  def checkAggResultsForDecimalOverflow(aggFn: Column => Column): Unit = {
    Seq("true", "false").foreach { wholeStageEnabled =>
      withSQLConf((SQLConf.WHOLESTAGE_CODEGEN_ENABLED.key, wholeStageEnabled)) {
        Seq(true, false).foreach { ansiEnabled =>
          withSQLConf((SQLConf.ANSI_ENABLED.key, ansiEnabled.toString)) {
            val df0 = Seq(
              (BigDecimal("10000000000000000000"), 1),
              (BigDecimal("10000000000000000000"), 1),
              (BigDecimal("10000000000000000000"), 2)).toDF("decNum", "intNum")
            val df1 = Seq(
              (BigDecimal("10000000000000000000"), 2),
              (BigDecimal("10000000000000000000"), 2),
              (BigDecimal("10000000000000000000"), 2),
              (BigDecimal("10000000000000000000"), 2),
              (BigDecimal("10000000000000000000"), 2),
              (BigDecimal("10000000000000000000"), 2),
              (BigDecimal("10000000000000000000"), 2),
              (BigDecimal("10000000000000000000"), 2),
              (BigDecimal("10000000000000000000"), 2)).toDF("decNum", "intNum")
            val df = df0.union(df1)
            val df2 = df.withColumnRenamed("decNum", "decNum2").
              join(df, "intNum").agg(aggFn($"decNum"))

            val expectedAnswer = Row(null)
            assertDecimalSumOverflow(df2, ansiEnabled, expectedAnswer)

            val decStr = "1" + "0" * 19
            val d1 = spark.range(0, 12, 1, 1)
            val d2 = d1.select(expr(s"cast('$decStr' as decimal (38, 18)) as d")).agg(aggFn($"d"))
            assertDecimalSumOverflow(d2, ansiEnabled, expectedAnswer)

            val d3 = spark.range(0, 1, 1, 1).union(spark.range(0, 11, 1, 1))
            val d4 = d3.select(expr(s"cast('$decStr' as decimal (38, 18)) as d")).agg(aggFn($"d"))
            assertDecimalSumOverflow(d4, ansiEnabled, expectedAnswer)

            val d5 = d3.select(expr(s"cast('$decStr' as decimal (38, 18)) as d"),
              lit(1).as("key")).groupBy("key").agg(aggFn($"d").alias("aggd")).select($"aggd")
            assertDecimalSumOverflow(d5, ansiEnabled, expectedAnswer)

            val nullsDf = spark.range(1, 4, 1).select(expr(s"cast(null as decimal(38,18)) as d"))

            val largeDecimals = Seq(BigDecimal("1"* 20 + ".123"), BigDecimal("9"* 20 + ".123")).
              toDF("d")
            assertDecimalSumOverflow(
              nullsDf.union(largeDecimals).agg(aggFn($"d")), ansiEnabled, expectedAnswer)

            val df3 = Seq(
              (BigDecimal("10000000000000000000"), 1),
              (BigDecimal("50000000000000000000"), 1),
              (BigDecimal("10000000000000000000"), 2)).toDF("decNum", "intNum")

            val df4 = Seq(
              (BigDecimal("10000000000000000000"), 1),
              (BigDecimal("10000000000000000000"), 1),
              (BigDecimal("10000000000000000000"), 2)).toDF("decNum", "intNum")

            val df5 = Seq(
              (BigDecimal("10000000000000000000"), 1),
              (BigDecimal("10000000000000000000"), 1),
              (BigDecimal("20000000000000000000"), 2)).toDF("decNum", "intNum")

            val df6 = df3.union(df4).union(df5)
            val df7 = df6.groupBy("intNum").agg(sum("decNum"), countDistinct("decNum")).
              filter("intNum == 1")
            assertDecimalSumOverflow(df7, ansiEnabled, Row(1, null, 2))
          }
        }
      }
    }
  }

  test("SPARK-28067: Aggregate sum should not return wrong results for decimal overflow") {
    checkAggResultsForDecimalOverflow(c => sum(c))
  }

  test("SPARK-35955: Aggregate avg should not return wrong results for decimal overflow") {
    checkAggResultsForDecimalOverflow(c => avg(c))
  }

  test("Star Expansion - ds.explode should fail with a meaningful message if it takes a star") {
    val df = Seq(("1", "1,2"), ("2", "4"), ("3", "7,8,9")).toDF("prefix", "csv")
    val e = intercept[AnalysisException] {
      df.explode($"*") { case Row(prefix: String, csv: String) =>
        csv.split(",").map(v => Tuple1(prefix + ":" + v)).toSeq
      }.queryExecution.assertAnalyzed()
    }
    assert(e.getMessage.contains("Invalid usage of '*' in explode/json_tuple/UDTF"))

    checkAnswer(
      df.explode('prefix, 'csv) { case Row(prefix: String, csv: String) =>
        csv.split(",").map(v => Tuple1(prefix + ":" + v)).toSeq
      },
      Row("1", "1,2", "1:1") ::
        Row("1", "1,2", "1:2") ::
        Row("2", "4", "2:4") ::
        Row("3", "7,8,9", "3:7") ::
        Row("3", "7,8,9", "3:8") ::
        Row("3", "7,8,9", "3:9") :: Nil)
  }

  test("Star Expansion - explode should fail with a meaningful message if it takes a star") {
    val df = Seq(("1,2"), ("4"), ("7,8,9")).toDF("csv")
    val e = intercept[AnalysisException] {
      df.select(explode($"*"))
    }
    assert(e.getMessage.contains("Invalid usage of '*' in expression 'explode'"))
  }

  test("explode on output of array-valued function") {
    val df = Seq(("1,2"), ("4"), ("7,8,9")).toDF("csv")
    checkAnswer(
      df.select(explode(split($"csv", pattern = ","))),
      Row("1") :: Row("2") :: Row("4") :: Row("7") :: Row("8") :: Row("9") :: Nil)
  }

  test("Star Expansion - explode alias and star") {
    val df = Seq((Array("a"), 1)).toDF("a", "b")

    checkAnswer(
      df.select(explode($"a").as("a"), $"*"),
      Row("a", Seq("a"), 1) :: Nil)
  }

  test("sort after generate with join=true") {
    val df = Seq((Array("a"), 1)).toDF("a", "b")

    checkAnswer(
      df.select($"*", explode($"a").as("c")).sortWithinPartitions("b", "c"),
      Row(Seq("a"), 1, "a") :: Nil)
  }

  test("selectExpr") {
    checkAnswer(
      testData.selectExpr("abs(key)", "value"),
      testData.collect().map(row => Row(math.abs(row.getInt(0)), row.getString(1))).toSeq)
  }

  test("selectExpr with alias") {
    checkAnswer(
      testData.selectExpr("key as k").select("k"),
      testData.select("key").collect().toSeq)
  }

  test("selectExpr with udtf") {
    val df = Seq((Map("1" -> 1), 1)).toDF("a", "b")
    checkAnswer(
      df.selectExpr("explode(a)"),
      Row("1", 1) :: Nil)
  }

  test("filterExpr") {
    val res = testData.collect().filter(_.getInt(0) > 90).toSeq
    checkAnswer(testData.filter("key > 90"), res)
    checkAnswer(testData.filter("key > 9.0e1"), res)
    checkAnswer(testData.filter("key > .9e+2"), res)
    checkAnswer(testData.filter("key > 0.9e+2"), res)
    checkAnswer(testData.filter("key > 900e-1"), res)
    checkAnswer(testData.filter("key > 900.0E-1"), res)
    checkAnswer(testData.filter("key > 9.e+1"), res)
  }

  test("filterExpr using where") {
    checkAnswer(
      testData.where("key > 50"),
      testData.collect().filter(_.getInt(0) > 50).toSeq)
  }

  test("repartition") {
    intercept[IllegalArgumentException] {
      testData.select("key").repartition(0)
    }

    checkAnswer(
      testData.select("key").repartition(10).select("key"),
      testData.select("key").collect().toSeq)
  }

  test("repartition with SortOrder") {
    // passing SortOrder expressions to .repartition() should result in an informative error

    def checkSortOrderErrorMsg[T](data: => Dataset[T]): Unit = {
      val ex = intercept[IllegalArgumentException](data)
      assert(ex.getMessage.contains("repartitionByRange"))
    }

    checkSortOrderErrorMsg {
      Seq(0).toDF("a").repartition(2, $"a".asc)
    }

    checkSortOrderErrorMsg {
      Seq((0, 0)).toDF("a", "b").repartition(2, $"a".asc, $"b")
    }
  }

  test("repartitionByRange") {
    val data1d = Random.shuffle(0.to(9))
    val data2d = data1d.map(i => (i, data1d.size - i))

    checkAnswer(
      data1d.toDF("val").repartitionByRange(data1d.size, $"val".asc)
        .select(spark_partition_id().as("id"), $"val"),
      data1d.map(i => Row(i, i)))

    checkAnswer(
      data1d.toDF("val").repartitionByRange(data1d.size, $"val".desc)
        .select(spark_partition_id().as("id"), $"val"),
      data1d.map(i => Row(i, data1d.size - 1 - i)))

    checkAnswer(
      data1d.toDF("val").repartitionByRange(data1d.size, lit(42))
        .select(spark_partition_id().as("id"), $"val"),
      data1d.map(i => Row(0, i)))

    checkAnswer(
      data1d.toDF("val").repartitionByRange(data1d.size, lit(null), $"val".asc, rand())
        .select(spark_partition_id().as("id"), $"val"),
      data1d.map(i => Row(i, i)))

    // .repartitionByRange() assumes .asc by default if no explicit sort order is specified
    checkAnswer(
      data2d.toDF("a", "b").repartitionByRange(data2d.size, $"a".desc, $"b")
        .select(spark_partition_id().as("id"), $"a", $"b"),
      data2d.toDF("a", "b").repartitionByRange(data2d.size, $"a".desc, $"b".asc)
        .select(spark_partition_id().as("id"), $"a", $"b"))

    // at least one partition-by expression must be specified
    intercept[IllegalArgumentException] {
      data1d.toDF("val").repartitionByRange(data1d.size)
    }
    intercept[IllegalArgumentException] {
      data1d.toDF("val").repartitionByRange(data1d.size, Seq.empty: _*)
    }
  }

  test("coalesce") {
    intercept[IllegalArgumentException] {
      testData.select("key").coalesce(0)
    }

    assert(testData.select("key").coalesce(1).rdd.partitions.size === 1)

    checkAnswer(
      testData.select("key").coalesce(1).select("key"),
      testData.select("key").collect().toSeq)

    assert(spark.emptyDataFrame.coalesce(1).rdd.partitions.size === 0)
  }

  test("convert $\"attribute name\" into unresolved attribute") {
    checkAnswer(
      testData.where($"key" === lit(1)).select($"value"),
      Row("1"))
  }

  test("convert Scala Symbol 'attrname into unresolved attribute") {
    checkAnswer(
      testData.where($"key" === lit(1)).select("value"),
      Row("1"))
  }

  test("select *") {
    checkAnswer(
      testData.select($"*"),
      testData.collect().toSeq)
  }

  test("simple select") {
    checkAnswer(
      testData.where($"key" === lit(1)).select("value"),
      Row("1"))
  }

  test("select with functions") {
    checkAnswer(
      testData.select(sum("value"), avg("value"), count(lit(1))),
      Row(5050.0, 50.5, 100))

    checkAnswer(
      testData2.select($"a" + $"b", $"a" < $"b"),
      Seq(
        Row(2, false),
        Row(3, true),
        Row(3, false),
        Row(4, false),
        Row(4, false),
        Row(5, false)))

    checkAnswer(
      testData2.select(sum_distinct($"a")),
      Row(6))
  }

  test("sorting with null ordering") {
    val data = Seq[java.lang.Integer](2, 1, null).toDF("key")

    checkAnswer(data.orderBy($"key".asc), Row(null) :: Row(1) :: Row(2) :: Nil)
    checkAnswer(data.orderBy(asc("key")), Row(null) :: Row(1) :: Row(2) :: Nil)
    checkAnswer(data.orderBy($"key".asc_nulls_first), Row(null) :: Row(1) :: Row(2) :: Nil)
    checkAnswer(data.orderBy(asc_nulls_first("key")), Row(null) :: Row(1) :: Row(2) :: Nil)
    checkAnswer(data.orderBy($"key".asc_nulls_last), Row(1) :: Row(2) :: Row(null) :: Nil)
    checkAnswer(data.orderBy(asc_nulls_last("key")), Row(1) :: Row(2) :: Row(null) :: Nil)

    checkAnswer(data.orderBy($"key".desc), Row(2) :: Row(1) :: Row(null) :: Nil)
    checkAnswer(data.orderBy(desc("key")), Row(2) :: Row(1) :: Row(null) :: Nil)
    checkAnswer(data.orderBy($"key".desc_nulls_first), Row(null) :: Row(2) :: Row(1) :: Nil)
    checkAnswer(data.orderBy(desc_nulls_first("key")), Row(null) :: Row(2) :: Row(1) :: Nil)
    checkAnswer(data.orderBy($"key".desc_nulls_last), Row(2) :: Row(1) :: Row(null) :: Nil)
    checkAnswer(data.orderBy(desc_nulls_last("key")), Row(2) :: Row(1) :: Row(null) :: Nil)
  }

  test("global sorting") {
    checkAnswer(
      testData2.orderBy($"a".asc, $"b".asc),
      Seq(Row(1, 1), Row(1, 2), Row(2, 1), Row(2, 2), Row(3, 1), Row(3, 2)))

    checkAnswer(
      testData2.orderBy(asc("a"), desc("b")),
      Seq(Row(1, 2), Row(1, 1), Row(2, 2), Row(2, 1), Row(3, 2), Row(3, 1)))

    checkAnswer(
      testData2.orderBy($"a".asc, $"b".desc),
      Seq(Row(1, 2), Row(1, 1), Row(2, 2), Row(2, 1), Row(3, 2), Row(3, 1)))

    checkAnswer(
      testData2.orderBy($"a".desc, $"b".desc),
      Seq(Row(3, 2), Row(3, 1), Row(2, 2), Row(2, 1), Row(1, 2), Row(1, 1)))

    checkAnswer(
      testData2.orderBy($"a".desc, $"b".asc),
      Seq(Row(3, 1), Row(3, 2), Row(2, 1), Row(2, 2), Row(1, 1), Row(1, 2)))

    checkAnswer(
      arrayData.toDF().orderBy($"data".getItem(0).asc),
      arrayData.toDF().collect().sortBy(_.getAs[Seq[Int]](0)(0)).toSeq)

    checkAnswer(
      arrayData.toDF().orderBy($"data".getItem(0).desc),
      arrayData.toDF().collect().sortBy(_.getAs[Seq[Int]](0)(0)).reverse.toSeq)

    checkAnswer(
      arrayData.toDF().orderBy($"data".getItem(1).asc),
      arrayData.toDF().collect().sortBy(_.getAs[Seq[Int]](0)(1)).toSeq)

    checkAnswer(
      arrayData.toDF().orderBy($"data".getItem(1).desc),
      arrayData.toDF().collect().sortBy(_.getAs[Seq[Int]](0)(1)).reverse.toSeq)
  }

  test("limit") {
    checkAnswer(
      testData.limit(10),
      testData.take(10).toSeq)

    checkAnswer(
      arrayData.toDF().limit(1),
      arrayData.take(1).map(r => Row.fromSeq(r.productIterator.toSeq)))

    checkAnswer(
      mapData.toDF().limit(1),
      mapData.take(1).map(r => Row.fromSeq(r.productIterator.toSeq)))

    // SPARK-12340: overstep the bounds of Int in SparkPlan.executeTake
    checkAnswer(
      spark.range(2).toDF().limit(2147483638),
      Row(0) :: Row(1) :: Nil
    )
  }

  test("udf") {
    val foo = udf((a: Int, b: String) => a.toString + b)

    checkAnswer(
      // SELECT *, foo(key, value) FROM testData
      testData.select($"*", foo($"key", $"value")).limit(3),
      Row(1, "1", "11") :: Row(2, "2", "22") :: Row(3, "3", "33") :: Nil
    )
  }

  test("callUDF without Hive Support") {
    val df = Seq(("id1", 1), ("id2", 4), ("id3", 5)).toDF("id", "value")
    df.sparkSession.udf.register("simpleUDF", (v: Int) => v * v)
    checkAnswer(
      df.select($"id", callUDF("simpleUDF", $"value")), // test deprecated one
      Row("id1", 1) :: Row("id2", 16) :: Row("id3", 25) :: Nil)
  }

  test("withColumn") {
    val df = testData.toDF().withColumn("newCol", col("key") + 1)
    checkAnswer(
      df,
      testData.collect().map { case Row(key: Int, value: String) =>
        Row(key, value, key + 1)
      }.toSeq)
    assert(df.schema.map(_.name) === Seq("key", "value", "newCol"))
  }

  test("withColumns") {
    val df = testData.toDF().withColumns(Seq("newCol1", "newCol2"),
      Seq(col("key") + 1, col("key") + 2))
    checkAnswer(
      df,
      testData.collect().map { case Row(key: Int, value: String) =>
        Row(key, value, key + 1, key + 2)
      }.toSeq)
    assert(df.schema.map(_.name) === Seq("key", "value", "newCol1", "newCol2"))

    val err = intercept[IllegalArgumentException] {
      testData.toDF().withColumns(Seq("newCol1"),
        Seq(col("key") + 1, col("key") + 2))
    }
    assert(
      err.getMessage.contains("The size of column names: 1 isn't equal to the size of columns: 2"))

    val err2 = intercept[AnalysisException] {
      testData.toDF().withColumns(Seq("newCol1", "newCOL1"),
        Seq(col("key") + 1, col("key") + 2))
    }
    assert(err2.getMessage.contains("Found duplicate column(s)"))
  }

  test("withColumns: case sensitive") {
    withSQLConf(SQLConf.CASE_SENSITIVE.key -> "true") {
      val df = testData.toDF().withColumns(Seq("newCol1", "newCOL1"),
        Seq(col("key") + 1, col("key") + 2))
      checkAnswer(
        df,
        testData.collect().map { case Row(key: Int, value: String) =>
          Row(key, value, key + 1, key + 2)
        }.toSeq)
      assert(df.schema.map(_.name) === Seq("key", "value", "newCol1", "newCOL1"))

      val err = intercept[AnalysisException] {
        testData.toDF().withColumns(Seq("newCol1", "newCol1"),
          Seq(col("key") + 1, col("key") + 2))
      }
      assert(err.getMessage.contains("Found duplicate column(s)"))
    }
  }

  test("withColumns: given metadata") {
    def buildMetadata(num: Int): Seq[Metadata] = {
      (0 until num).map { n =>
        val builder = new MetadataBuilder
        builder.putLong("key", n.toLong)
        builder.build()
      }
    }

    val df = testData.toDF().withColumns(
      Seq("newCol1", "newCol2"),
      Seq(col("key") + 1, col("key") + 2),
      buildMetadata(2))

    df.select("newCol1", "newCol2").schema.zipWithIndex.foreach { case (col, idx) =>
      assert(col.metadata.getLong("key").toInt === idx)
    }

    val err = intercept[IllegalArgumentException] {
      testData.toDF().withColumns(
        Seq("newCol1", "newCol2"),
        Seq(col("key") + 1, col("key") + 2),
        buildMetadata(1))
    }
    assert(err.getMessage.contains(
      "The size of column names: 2 isn't equal to the size of metadata elements: 1"))
  }

  test("replace column using withColumn") {
    val df2 = sparkContext.parallelize(Array(1, 2, 3)).toDF("x")
    val df3 = df2.withColumn("x", df2("x") + 1)
    checkAnswer(
      df3.select("x"),
      Row(2) :: Row(3) :: Row(4) :: Nil)
  }

  test("replace column using withColumns") {
    val df2 = sparkContext.parallelize(Seq((1, 2), (2, 3), (3, 4))).toDF("x", "y")
    val df3 = df2.withColumns(Seq("x", "newCol1", "newCol2"),
      Seq(df2("x") + 1, df2("y"), df2("y") + 1))
    checkAnswer(
      df3.select("x", "newCol1", "newCol2"),
      Row(2, 2, 3) :: Row(3, 3, 4) :: Row(4, 4, 5) :: Nil)
  }

  test("drop column using drop") {
    val df = testData.drop("key")
    checkAnswer(
      df,
      testData.collect().map(x => Row(x.getString(1))).toSeq)
    assert(df.schema.map(_.name) === Seq("value"))
  }

  test("drop columns using drop") {
    val src = Seq((0, 2, 3)).toDF("a", "b", "c")
    val df = src.drop("a", "b")
    checkAnswer(df, Row(3))
    assert(df.schema.map(_.name) === Seq("c"))
  }

  test("drop unknown column (no-op)") {
    val df = testData.drop("random")
    checkAnswer(
      df,
      testData.collect().toSeq)
    assert(df.schema.map(_.name) === Seq("key", "value"))
  }

  test("drop column using drop with column reference") {
    val col = testData("key")
    val df = testData.drop(col)
    checkAnswer(
      df,
      testData.collect().map(x => Row(x.getString(1))).toSeq)
    assert(df.schema.map(_.name) === Seq("value"))
  }

  test("SPARK-28189 drop column using drop with column reference with case-insensitive names") {
    // With SQL config caseSensitive OFF, case insensitive column name should work
    withSQLConf(SQLConf.CASE_SENSITIVE.key -> "false") {
      val col1 = testData("KEY")
      val df1 = testData.drop(col1)
      checkAnswer(df1, testData.selectExpr("value"))
      assert(df1.schema.map(_.name) === Seq("value"))

      val col2 = testData("Key")
      val df2 = testData.drop(col2)
      checkAnswer(df2, testData.selectExpr("value"))
      assert(df2.schema.map(_.name) === Seq("value"))
    }
  }

  test("drop unknown column (no-op) with column reference") {
    val col = Column("random")
    val df = testData.drop(col)
    checkAnswer(
      df,
      testData.collect().toSeq)
    assert(df.schema.map(_.name) === Seq("key", "value"))
  }

  test("drop unknown column with same name with column reference") {
    val col = Column("key")
    val df = testData.drop(col)
    checkAnswer(
      df,
      testData.collect().map(x => Row(x.getString(1))).toSeq)
    assert(df.schema.map(_.name) === Seq("value"))
  }

  test("drop column after join with duplicate columns using column reference") {
    val newSalary = salary.withColumnRenamed("personId", "id")
    val col = newSalary("id")
    // this join will result in duplicate "id" columns
    val joinedDf = person.join(newSalary,
      person("id") === newSalary("id"), "inner")
    // remove only the "id" column that was associated with newSalary
    val df = joinedDf.drop(col)
    checkAnswer(
      df,
      joinedDf.collect().map {
        case Row(id: Int, name: String, age: Int, idToDrop: Int, salary: Double) =>
          Row(id, name, age, salary)
      }.toSeq)
    assert(df.schema.map(_.name) === Seq("id", "name", "age", "salary"))
    assert(df("id") == person("id"))
  }

  test("drop top level columns that contains dot") {
    val df1 = Seq((1, 2)).toDF("a.b", "a.c")
    checkAnswer(df1.drop("a.b"), Row(2))

    // Creates data set: {"a.b": 1, "a": {"b": 3}}
    val df2 = Seq((1)).toDF("a.b").withColumn("a", struct(lit(3) as "b"))
    // Not like select(), drop() parses the column name "a.b" literally without interpreting "."
    checkAnswer(df2.drop("a.b").select("a.b"), Row(3))

    // "`" is treated as a normal char here with no interpreting, "`a`b" is a valid column name.
    assert(df2.drop("`a.b`").columns.size == 2)
  }

  test("drop(name: String) search and drop all top level columns that matches the name") {
    val df1 = Seq((1, 2)).toDF("a", "b")
    val df2 = Seq((3, 4)).toDF("a", "b")
    checkAnswer(df1.crossJoin(df2), Row(1, 2, 3, 4))
    // Finds and drops all columns that match the name (case insensitive).
    checkAnswer(df1.crossJoin(df2).drop("A"), Row(2, 4))
  }

  test("withColumnRenamed") {
    val df = testData.toDF().withColumn("newCol", col("key") + 1)
      .withColumnRenamed("value", "valueRenamed")
    checkAnswer(
      df,
      testData.collect().map { case Row(key: Int, value: String) =>
        Row(key, value, key + 1)
      }.toSeq)
    assert(df.schema.map(_.name) === Seq("key", "valueRenamed", "newCol"))
  }

  test("SPARK-20384: Value class filter") {
    val df = spark.sparkContext
      .parallelize(Seq(StringWrapper("a"), StringWrapper("b"), StringWrapper("c")))
      .toDF()
    val filtered = df.where("s = \"a\"")
    checkAnswer(filtered, spark.sparkContext.parallelize(Seq(StringWrapper("a"))).toDF)
  }

  test("SPARK-20384: Tuple2 of value class filter") {
    val df = spark.sparkContext
      .parallelize(Seq(
        (StringWrapper("a1"), StringWrapper("a2")),
        (StringWrapper("b1"), StringWrapper("b2"))))
      .toDF()
    val filtered = df.where("_2.s = \"a2\"")
    checkAnswer(filtered,
      spark.sparkContext.parallelize(Seq((StringWrapper("a1"), StringWrapper("a2")))).toDF)
  }

  test("SPARK-20384: Tuple3 of value class filter") {
    val df = spark.sparkContext
      .parallelize(Seq(
        (StringWrapper("a1"), StringWrapper("a2"), StringWrapper("a3")),
        (StringWrapper("b1"), StringWrapper("b2"), StringWrapper("b3"))))
      .toDF()
    val filtered = df.where("_3.s = \"a3\"")
    checkAnswer(filtered,
      spark.sparkContext.parallelize(
        Seq((StringWrapper("a1"), StringWrapper("a2"), StringWrapper("a3")))).toDF)
  }

  test("SPARK-20384: Array value class filter") {
    val ab = ArrayStringWrapper(Seq(StringWrapper("a"), StringWrapper("b")))
    val cd = ArrayStringWrapper(Seq(StringWrapper("c"), StringWrapper("d")))

    val df = spark.sparkContext.parallelize(Seq(ab, cd)).toDF
    val filtered = df.where(array_contains(col("wrappers.s"), "b"))
    checkAnswer(filtered, spark.sparkContext.parallelize(Seq(ab)).toDF)
  }

  test("SPARK-20384: Nested value class filter") {
    val a = ContainerStringWrapper(StringWrapper("a"))
    val b = ContainerStringWrapper(StringWrapper("b"))

    val df = spark.sparkContext.parallelize(Seq(a, b)).toDF
    // flat value class, `s` field is not in schema
    val filtered = df.where("wrapper = \"a\"")
    checkAnswer(filtered, spark.sparkContext.parallelize(Seq(a)).toDF)
  }

  private lazy val person2: DataFrame = Seq(
    ("Bob", 16, 176),
    ("Alice", 32, 164),
    ("David", 60, 192),
    ("Amy", 24, 180)).toDF("name", "age", "height")

  private lazy val person3: DataFrame = Seq(
    ("Luis", 1, 99),
    ("Luis", 16, 99),
    ("Luis", 16, 176),
    ("Fernando", 32, 99),
    ("Fernando", 32, 164),
    ("David", 60, 99),
    ("Amy", 24, 99)).toDF("name", "age", "height")

  test("describe") {
    val describeResult = Seq(
      Row("count", "4", "4", "4"),
      Row("mean", null, "33.0", "178.0"),
      Row("stddev", null, "19.148542155126762", "11.547005383792516"),
      Row("min", "Alice", "16", "164"),
      Row("max", "David", "60", "192"))

    val emptyDescribeResult = Seq(
      Row("count", "0", "0", "0"),
      Row("mean", null, null, null),
      Row("stddev", null, null, null),
      Row("min", null, null, null),
      Row("max", null, null, null))

    def getSchemaAsSeq(df: DataFrame): Seq[String] = df.schema.map(_.name)

    val describeAllCols = person2.describe()
    assert(getSchemaAsSeq(describeAllCols) === Seq("summary", "name", "age", "height"))
    checkAnswer(describeAllCols, describeResult)
    // All aggregate value should have been cast to string
    describeAllCols.collect().foreach { row =>
      row.toSeq.foreach { value =>
        if (value != null) {
          assert(value.isInstanceOf[String], "expected string but found " + value.getClass)
        }
      }
    }

    val describeOneCol = person2.describe("age")
    assert(getSchemaAsSeq(describeOneCol) === Seq("summary", "age"))
    checkAnswer(describeOneCol, describeResult.map { case Row(s, _, d, _) => Row(s, d)} )

    val describeNoCol = person2.select().describe()
    assert(getSchemaAsSeq(describeNoCol) === Seq("summary"))
    checkAnswer(describeNoCol, describeResult.map { case Row(s, _, _, _) => Row(s)} )

    val emptyDescription = person2.limit(0).describe()
    assert(getSchemaAsSeq(emptyDescription) === Seq("summary", "name", "age", "height"))
    checkAnswer(emptyDescription, emptyDescribeResult)
  }

  test("summary") {
    val summaryResult = Seq(
      Row("count", "4", "4", "4"),
      Row("mean", null, "33.0", "178.0"),
      Row("stddev", null, "19.148542155126762", "11.547005383792516"),
      Row("min", "Alice", "16", "164"),
      Row("25%", null, "16", "164"),
      Row("50%", null, "24", "176"),
      Row("75%", null, "32", "180"),
      Row("max", "David", "60", "192"))

    val emptySummaryResult = Seq(
      Row("count", "0", "0", "0"),
      Row("mean", null, null, null),
      Row("stddev", null, null, null),
      Row("min", null, null, null),
      Row("25%", null, null, null),
      Row("50%", null, null, null),
      Row("75%", null, null, null),
      Row("max", null, null, null))

    def getSchemaAsSeq(df: DataFrame): Seq[String] = df.schema.map(_.name)

    val summaryAllCols = person2.summary()

    assert(getSchemaAsSeq(summaryAllCols) === Seq("summary", "name", "age", "height"))
    checkAnswer(summaryAllCols, summaryResult)
    // All aggregate value should have been cast to string
    summaryAllCols.collect().foreach { row =>
      row.toSeq.foreach { value =>
        if (value != null) {
          assert(value.isInstanceOf[String], "expected string but found " + value.getClass)
        }
      }
    }

    val summaryOneCol = person2.select("age").summary()
    assert(getSchemaAsSeq(summaryOneCol) === Seq("summary", "age"))
    checkAnswer(summaryOneCol, summaryResult.map { case Row(s, _, d, _) => Row(s, d)} )

    val summaryNoCol = person2.select().summary()
    assert(getSchemaAsSeq(summaryNoCol) === Seq("summary"))
    checkAnswer(summaryNoCol, summaryResult.map { case Row(s, _, _, _) => Row(s)} )

    val emptyDescription = person2.limit(0).summary()
    assert(getSchemaAsSeq(emptyDescription) === Seq("summary", "name", "age", "height"))
    checkAnswer(emptyDescription, emptySummaryResult)
  }

  test("SPARK-34165: Add count_distinct to summary") {
    val summaryDF = person3.summary("count", "count_distinct")

    val summaryResult = Seq(
      Row("count", "7", "7", "7"),
      Row("count_distinct", "4", "5", "3"))

    def getSchemaAsSeq(df: DataFrame): Seq[String] = df.schema.map(_.name)
    assert(getSchemaAsSeq(summaryDF) === Seq("summary", "name", "age", "height"))
    checkAnswer(summaryDF, summaryResult)

    val approxSummaryDF = person3.summary("count", "approx_count_distinct")
    val approxSummaryResult = Seq(
      Row("count", "7", "7", "7"),
      Row("approx_count_distinct", "4", "5", "3"))
    assert(getSchemaAsSeq(summaryDF) === Seq("summary", "name", "age", "height"))
    checkAnswer(approxSummaryDF, approxSummaryResult)
  }

  test("summary advanced") {
    val stats = Array("count", "50.01%", "max", "mean", "min", "25%")
    val orderMatters = person2.summary(stats: _*)
    assert(orderMatters.collect().map(_.getString(0)) === stats)

    val onlyPercentiles = person2.summary("0.1%", "99.9%")
    assert(onlyPercentiles.count() === 2)

    val fooE = intercept[IllegalArgumentException] {
      person2.summary("foo")
    }
    assert(fooE.getMessage === "foo is not a recognised statistic")

    val parseE = intercept[IllegalArgumentException] {
      person2.summary("foo%")
    }
    assert(parseE.getMessage === "Unable to parse foo% as a percentile")
  }

  test("apply on query results (SPARK-5462)") {
    val df = testData.sparkSession.sql("select key from testData")
    checkAnswer(df.select(df("key")), testData.select("key").collect().toSeq)
  }

  test("inputFiles") {
    Seq("csv", "").foreach { useV1List =>
      withSQLConf(SQLConf.USE_V1_SOURCE_LIST.key -> useV1List) {
        withTempDir { dir =>
          val df = Seq((1, 22)).toDF("a", "b")

          val parquetDir = new File(dir, "parquet").getCanonicalPath
          df.write.parquet(parquetDir)
          val parquetDF = spark.read.parquet(parquetDir)
          assert(parquetDF.inputFiles.nonEmpty)

          val csvDir = new File(dir, "csv").getCanonicalPath
          df.write.json(csvDir)
          val csvDF = spark.read.json(csvDir)
          assert(csvDF.inputFiles.nonEmpty)

          val unioned = csvDF.union(parquetDF).inputFiles.sorted
          val allFiles = (csvDF.inputFiles ++ parquetDF.inputFiles).distinct.sorted
          assert(unioned === allFiles)
        }
      }
    }
  }

  ignore("show") {
    // This test case is intended ignored, but to make sure it compiles correctly
    testData.select($"*").show()
    testData.select($"*").show(1000)
  }

  test("getRows: truncate = [0, 20]") {
    val longString = Array.fill(21)("1").mkString
    val df = sparkContext.parallelize(Seq("1", longString)).toDF()
    val expectedAnswerForFalse = Seq(
      Seq("value"),
      Seq("1"),
      Seq("111111111111111111111"))
    assert(df.getRows(10, 0) === expectedAnswerForFalse)
    val expectedAnswerForTrue = Seq(
      Seq("value"),
      Seq("1"),
      Seq("11111111111111111..."))
    assert(df.getRows(10, 20) === expectedAnswerForTrue)
  }

  test("getRows: truncate = [3, 17]") {
    val longString = Array.fill(21)("1").mkString
    val df = sparkContext.parallelize(Seq("1", longString)).toDF()
    val expectedAnswerForFalse = Seq(
      Seq("value"),
      Seq("1"),
      Seq("111"))
    assert(df.getRows(10, 3) === expectedAnswerForFalse)
    val expectedAnswerForTrue = Seq(
      Seq("value"),
      Seq("1"),
      Seq("11111111111111..."))
    assert(df.getRows(10, 17) === expectedAnswerForTrue)
  }

  test("getRows: numRows = 0") {
    val expectedAnswer = Seq(Seq("key", "value"), Seq("1", "1"))
    assert(testData.select($"*").getRows(0, 20) === expectedAnswer)
  }

  test("getRows: array") {
    val df = Seq(
      (Array(1, 2, 3), Array(1, 2, 3)),
      (Array(2, 3, 4), Array(2, 3, 4))
    ).toDF()
    val expectedAnswer = Seq(
      Seq("_1", "_2"),
      Seq("[1, 2, 3]", "[1, 2, 3]"),
      Seq("[2, 3, 4]", "[2, 3, 4]"))
    assert(df.getRows(10, 20) === expectedAnswer)
  }

  test("getRows: binary") {
    val df = Seq(
      ("12".getBytes(StandardCharsets.UTF_8), "ABC.".getBytes(StandardCharsets.UTF_8)),
      ("34".getBytes(StandardCharsets.UTF_8), "12346".getBytes(StandardCharsets.UTF_8))
    ).toDF()
    val expectedAnswer = Seq(
      Seq("_1", "_2"),
      Seq("[31 32]", "[41 42 43 2E]"),
      Seq("[33 34]", "[31 32 33 34 36]"))
    assert(df.getRows(10, 20) === expectedAnswer)
  }

  test("showString: truncate = [0, 20]") {
    val longString = Array.fill(21)("1").mkString
    val df = sparkContext.parallelize(Seq("1", longString)).toDF()
    val expectedAnswerForFalse = """+---------------------+
                                   ||value                |
                                   |+---------------------+
                                   ||1                    |
                                   ||111111111111111111111|
                                   |+---------------------+
                                   |""".stripMargin
    assert(df.showString(10, truncate = 0) === expectedAnswerForFalse)
    val expectedAnswerForTrue = """+--------------------+
                                  ||               value|
                                  |+--------------------+
                                  ||                   1|
                                  ||11111111111111111...|
                                  |+--------------------+
                                  |""".stripMargin
    assert(df.showString(10, truncate = 20) === expectedAnswerForTrue)
  }

  test("showString: truncate = [0, 20], vertical = true") {
    val longString = Array.fill(21)("1").mkString
    val df = sparkContext.parallelize(Seq("1", longString)).toDF()
    val expectedAnswerForFalse = "-RECORD 0----------------------\n" +
                                 " value | 1                     \n" +
                                 "-RECORD 1----------------------\n" +
                                 " value | 111111111111111111111 \n"
    assert(df.showString(10, truncate = 0, vertical = true) === expectedAnswerForFalse)
    val expectedAnswerForTrue = "-RECORD 0---------------------\n" +
                                " value | 1                    \n" +
                                "-RECORD 1---------------------\n" +
                                " value | 11111111111111111... \n"
    assert(df.showString(10, truncate = 20, vertical = true) === expectedAnswerForTrue)
  }

  test("showString: truncate = [3, 17]") {
    val longString = Array.fill(21)("1").mkString
    val df = sparkContext.parallelize(Seq("1", longString)).toDF()
    val expectedAnswerForFalse = """+-----+
                                   ||value|
                                   |+-----+
                                   ||    1|
                                   ||  111|
                                   |+-----+
                                   |""".stripMargin
    assert(df.showString(10, truncate = 3) === expectedAnswerForFalse)
    val expectedAnswerForTrue = """+-----------------+
                                  ||            value|
                                  |+-----------------+
                                  ||                1|
                                  ||11111111111111...|
                                  |+-----------------+
                                  |""".stripMargin
    assert(df.showString(10, truncate = 17) === expectedAnswerForTrue)
  }

  test("showString: truncate = [3, 17], vertical = true") {
    val longString = Array.fill(21)("1").mkString
    val df = sparkContext.parallelize(Seq("1", longString)).toDF()
    val expectedAnswerForFalse = "-RECORD 0----\n" +
                                 " value | 1   \n" +
                                 "-RECORD 1----\n" +
                                 " value | 111 \n"
    assert(df.showString(10, truncate = 3, vertical = true) === expectedAnswerForFalse)
    val expectedAnswerForTrue = "-RECORD 0------------------\n" +
                                " value | 1                 \n" +
                                "-RECORD 1------------------\n" +
                                " value | 11111111111111... \n"
    assert(df.showString(10, truncate = 17, vertical = true) === expectedAnswerForTrue)
  }

  test("showString(negative)") {
    val expectedAnswer = """+---+-----+
                           ||key|value|
                           |+---+-----+
                           |+---+-----+
                           |only showing top 0 rows
                           |""".stripMargin
    assert(testData.select($"*").showString(-1) === expectedAnswer)
  }

  test("showString(negative), vertical = true") {
    val expectedAnswer = "(0 rows)\n"
    assert(testData.select($"*").showString(-1, vertical = true) === expectedAnswer)
  }

  test("showString(0)") {
    val expectedAnswer = """+---+-----+
                           ||key|value|
                           |+---+-----+
                           |+---+-----+
                           |only showing top 0 rows
                           |""".stripMargin
    assert(testData.select($"*").showString(0) === expectedAnswer)
  }

  test("showString(Int.MaxValue)") {
    val df = Seq((1, 2), (3, 4)).toDF("a", "b")
    val expectedAnswer = """+---+---+
                           ||  a|  b|
                           |+---+---+
                           ||  1|  2|
                           ||  3|  4|
                           |+---+---+
                           |""".stripMargin
    assert(df.showString(Int.MaxValue) === expectedAnswer)
  }

  test("showString(0), vertical = true") {
    val expectedAnswer = "(0 rows)\n"
    assert(testData.select($"*").showString(0, vertical = true) === expectedAnswer)
  }

  test("showString: array") {
    val df = Seq(
      (Array(1, 2, 3), Array(1, 2, 3)),
      (Array(2, 3, 4), Array(2, 3, 4))
    ).toDF()
    val expectedAnswer = """+---------+---------+
                           ||       _1|       _2|
                           |+---------+---------+
                           ||[1, 2, 3]|[1, 2, 3]|
                           ||[2, 3, 4]|[2, 3, 4]|
                           |+---------+---------+
                           |""".stripMargin
    assert(df.showString(10) === expectedAnswer)
  }

  test("showString: array, vertical = true") {
    val df = Seq(
      (Array(1, 2, 3), Array(1, 2, 3)),
      (Array(2, 3, 4), Array(2, 3, 4))
    ).toDF()
    val expectedAnswer = "-RECORD 0--------\n" +
                         " _1  | [1, 2, 3] \n" +
                         " _2  | [1, 2, 3] \n" +
                         "-RECORD 1--------\n" +
                         " _1  | [2, 3, 4] \n" +
                         " _2  | [2, 3, 4] \n"
    assert(df.showString(10, vertical = true) === expectedAnswer)
  }

  test("showString: binary") {
    val df = Seq(
      ("12".getBytes(StandardCharsets.UTF_8), "ABC.".getBytes(StandardCharsets.UTF_8)),
      ("34".getBytes(StandardCharsets.UTF_8), "12346".getBytes(StandardCharsets.UTF_8))
    ).toDF()
    val expectedAnswer = """+-------+----------------+
                           ||     _1|              _2|
                           |+-------+----------------+
                           ||[31 32]|   [41 42 43 2E]|
                           ||[33 34]|[31 32 33 34 36]|
                           |+-------+----------------+
                           |""".stripMargin
    assert(df.showString(10) === expectedAnswer)
  }

  test("showString: binary, vertical = true") {
    val df = Seq(
      ("12".getBytes(StandardCharsets.UTF_8), "ABC.".getBytes(StandardCharsets.UTF_8)),
      ("34".getBytes(StandardCharsets.UTF_8), "12346".getBytes(StandardCharsets.UTF_8))
    ).toDF()
    val expectedAnswer = "-RECORD 0---------------\n" +
                         " _1  | [31 32]          \n" +
                         " _2  | [41 42 43 2E]    \n" +
                         "-RECORD 1---------------\n" +
                         " _1  | [33 34]          \n" +
                         " _2  | [31 32 33 34 36] \n"
    assert(df.showString(10, vertical = true) === expectedAnswer)
  }

  test("showString: minimum column width") {
    val df = Seq(
      (1, 1),
      (2, 2)
    ).toDF()
    val expectedAnswer = """+---+---+
                           || _1| _2|
                           |+---+---+
                           ||  1|  1|
                           ||  2|  2|
                           |+---+---+
                           |""".stripMargin
    assert(df.showString(10) === expectedAnswer)
  }

  test("showString: minimum column width, vertical = true") {
    val df = Seq(
      (1, 1),
      (2, 2)
    ).toDF()
    val expectedAnswer = "-RECORD 0--\n" +
                         " _1  | 1   \n" +
                         " _2  | 1   \n" +
                         "-RECORD 1--\n" +
                         " _1  | 2   \n" +
                         " _2  | 2   \n"
    assert(df.showString(10, vertical = true) === expectedAnswer)
  }

  test("SPARK-33690: showString: escape meta-characters") {
    val df1 = spark.sql("SELECT 'aaa\nbbb\tccc\rddd\feee\bfff\u000Bggg\u0007hhh'")
    assert(df1.showString(1, truncate = 0) ===
      """+--------------------------------------+
        ||aaa\nbbb\tccc\rddd\feee\bfff\vggg\ahhh|
        |+--------------------------------------+
        ||aaa\nbbb\tccc\rddd\feee\bfff\vggg\ahhh|
        |+--------------------------------------+
        |""".stripMargin)

    val df2 = spark.sql("SELECT array('aaa\nbbb\tccc\rddd\feee\bfff\u000Bggg\u0007hhh')")
    assert(df2.showString(1, truncate = 0) ===
      """+---------------------------------------------+
        ||array(aaa\nbbb\tccc\rddd\feee\bfff\vggg\ahhh)|
        |+---------------------------------------------+
        ||[aaa\nbbb\tccc\rddd\feee\bfff\vggg\ahhh]     |
        |+---------------------------------------------+
        |""".stripMargin)

    val df3 =
      spark.sql("SELECT map('aaa\nbbb\tccc', 'aaa\nbbb\tccc\rddd\feee\bfff\u000Bggg\u0007hhh')")
    assert(df3.showString(1, truncate = 0) ===
      """+----------------------------------------------------------+
        ||map(aaa\nbbb\tccc, aaa\nbbb\tccc\rddd\feee\bfff\vggg\ahhh)|
        |+----------------------------------------------------------+
        ||{aaa\nbbb\tccc -> aaa\nbbb\tccc\rddd\feee\bfff\vggg\ahhh} |
        |+----------------------------------------------------------+
        |""".stripMargin)

    val df4 =
      spark.sql("SELECT named_struct('v', 'aaa\nbbb\tccc\rddd\feee\bfff\u000Bggg\u0007hhh')")
    assert(df4.showString(1, truncate = 0) ===
      """+-------------------------------------------------------+
        ||named_struct(v, aaa\nbbb\tccc\rddd\feee\bfff\vggg\ahhh)|
        |+-------------------------------------------------------+
        ||{aaa\nbbb\tccc\rddd\feee\bfff\vggg\ahhh}               |
        |+-------------------------------------------------------+
        |""".stripMargin)
  }

  test("SPARK-34308: printSchema: escape meta-characters") {
    val captured = new ByteArrayOutputStream()

    val df1 = spark.sql("SELECT 'aaa\nbbb\tccc\rddd\feee\bfff\u000Bggg\u0007hhh'")
    Console.withOut(captured) {
      df1.printSchema()
    }
    assert(captured.toString ===
      """root
        | |-- aaa\nbbb\tccc\rddd\feee\bfff\vggg\ahhh: string (nullable = false)
        |
        |""".stripMargin)
    captured.reset()

    val df2 = spark.sql("SELECT array('aaa\nbbb\tccc\rddd\feee\bfff\u000Bggg\u0007hhh')")
    Console.withOut(captured) {
      df2.printSchema()
    }
    assert(captured.toString ===
      """root
        | |-- array(aaa\nbbb\tccc\rddd\feee\bfff\vggg\ahhh): array (nullable = false)
        | |    |-- element: string (containsNull = false)
        |
        |""".stripMargin)
    captured.reset()

    val df3 =
      spark.sql("SELECT map('aaa\nbbb\tccc', 'aaa\nbbb\tccc\rddd\feee\bfff\u000Bggg\u0007hhh')")
    Console.withOut(captured) {
      df3.printSchema()
    }
    assert(captured.toString ===
      """root
        | |-- map(aaa\nbbb\tccc, aaa\nbbb\tccc\rddd\feee\bfff\vggg\ahhh): map (nullable = false)
        | |    |-- key: string
        | |    |-- value: string (valueContainsNull = false)
        |
        |""".stripMargin)
    captured.reset()

    val df4 =
      spark.sql("SELECT named_struct('v', 'aaa\nbbb\tccc\rddd\feee\bfff\u000Bggg\u0007hhh')")
    Console.withOut(captured) {
      df4.printSchema()
    }
    assert(captured.toString ===
      """root
        | |-- named_struct(v, aaa\nbbb\tccc\rddd\feee\bfff\vggg\ahhh): struct (nullable = false)
        | |    |-- v: string (nullable = false)
        |
        |""".stripMargin)
  }

  test("SPARK-7319 showString") {
    val expectedAnswer = """+---+-----+
                           ||key|value|
                           |+---+-----+
                           ||  1|    1|
                           |+---+-----+
                           |only showing top 1 row
                           |""".stripMargin
    assert(testData.select($"*").showString(1) === expectedAnswer)
  }

  test("SPARK-7319 showString, vertical = true") {
    val expectedAnswer = "-RECORD 0----\n" +
                         " key   | 1   \n" +
                         " value | 1   \n" +
                         "only showing top 1 row\n"
    assert(testData.select($"*").showString(1, vertical = true) === expectedAnswer)
  }

  test("SPARK-23023 Cast rows to strings in showString") {
    val df1 = Seq(Seq(1, 2, 3, 4)).toDF("a")
    assert(df1.showString(10) ===
      s"""+------------+
         ||           a|
         |+------------+
         ||[1, 2, 3, 4]|
         |+------------+
         |""".stripMargin)
    val df2 = Seq(Map(1 -> "a", 2 -> "b")).toDF("a")
    assert(df2.showString(10) ===
      s"""+----------------+
         ||               a|
         |+----------------+
         ||{1 -> a, 2 -> b}|
         |+----------------+
         |""".stripMargin)
    val df3 = Seq(((1, "a"), 0), ((2, "b"), 0)).toDF("a", "b")
    assert(df3.showString(10) ===
      s"""+------+---+
         ||     a|  b|
         |+------+---+
         ||{1, a}|  0|
         ||{2, b}|  0|
         |+------+---+
         |""".stripMargin)
  }

  test("SPARK-7327 show with empty dataFrame") {
    val expectedAnswer = """+---+-----+
                           ||key|value|
                           |+---+-----+
                           |+---+-----+
                           |""".stripMargin
    assert(testData.select($"*").filter($"key" < 0).showString(1) === expectedAnswer)
  }

  test("SPARK-7327 show with empty dataFrame, vertical = true") {
    assert(testData.select($"*").filter($"key" < 0).showString(1, vertical = true) === "(0 rows)\n")
  }

  test("SPARK-18350 show with session local timezone") {
    val d = Date.valueOf("2016-12-01")
    val ts = Timestamp.valueOf("2016-12-01 00:00:00")
    val df = Seq((d, ts)).toDF("d", "ts")
    val expectedAnswer = """+----------+-------------------+
                           ||d         |ts                 |
                           |+----------+-------------------+
                           ||2016-12-01|2016-12-01 00:00:00|
                           |+----------+-------------------+
                           |""".stripMargin
    assert(df.showString(1, truncate = 0) === expectedAnswer)

    withSQLConf(SQLConf.SESSION_LOCAL_TIMEZONE.key -> "UTC") {

      val expectedAnswer = """+----------+-------------------+
                             ||d         |ts                 |
                             |+----------+-------------------+
                             ||2016-12-01|2016-12-01 08:00:00|
                             |+----------+-------------------+
                             |""".stripMargin
      assert(df.showString(1, truncate = 0) === expectedAnswer)
    }
  }

  test("SPARK-18350 show with session local timezone, vertical = true") {
    val d = Date.valueOf("2016-12-01")
    val ts = Timestamp.valueOf("2016-12-01 00:00:00")
    val df = Seq((d, ts)).toDF("d", "ts")
    val expectedAnswer = "-RECORD 0------------------\n" +
                         " d   | 2016-12-01          \n" +
                         " ts  | 2016-12-01 00:00:00 \n"
    assert(df.showString(1, truncate = 0, vertical = true) === expectedAnswer)

    withSQLConf(SQLConf.SESSION_LOCAL_TIMEZONE.key -> "UTC") {

      val expectedAnswer = "-RECORD 0------------------\n" +
                           " d   | 2016-12-01          \n" +
                           " ts  | 2016-12-01 08:00:00 \n"
      assert(df.showString(1, truncate = 0, vertical = true) === expectedAnswer)
    }
  }

  test("createDataFrame(RDD[Row], StructType) should convert UDTs (SPARK-6672)") {
    val rowRDD = sparkContext.parallelize(Seq(Row(new ExamplePoint(1.0, 2.0))))
    val schema = StructType(Array(StructField("point", new ExamplePointUDT(), false)))
    val df = spark.createDataFrame(rowRDD, schema)
    df.rdd.collect()
  }

  test("SPARK-6899: type should match when using codegen") {
    checkAnswer(decimalData.agg(avg("a")), Row(new java.math.BigDecimal(2)))
  }

  test("SPARK-7133: Implement struct, array, and map field accessor") {
    assert(complexData.filter(complexData("a")(0) === 2).count() == 1)
    assert(complexData.filter(complexData("m")("1") === 1).count() == 1)
    assert(complexData.filter(complexData("s")("key") === 1).count() == 1)
    assert(complexData.filter(complexData("m")(complexData("s")("value")) === 1).count() == 1)
    assert(complexData.filter(complexData("a")(complexData("s")("key")) === 1).count() == 1)
  }

  test("SPARK-7551: support backticks for DataFrame attribute resolution") {
    withSQLConf(SQLConf.SUPPORT_QUOTED_REGEX_COLUMN_NAME.key -> "false") {
      val df = spark.read.json(Seq("""{"a.b": {"c": {"d..e": {"f": 1}}}}""").toDS())
      checkAnswer(
        df.select(df("`a.b`.c.`d..e`.`f`")),
        Row(1)
      )

      val df2 = spark.read.json(Seq("""{"a  b": {"c": {"d  e": {"f": 1}}}}""").toDS())
      checkAnswer(
        df2.select(df2("`a  b`.c.d  e.f")),
        Row(1)
      )

      def checkError(testFun: => Unit): Unit = {
        val e = intercept[org.apache.spark.sql.AnalysisException] {
          testFun
        }
        assert(e.getMessage.contains("syntax error in attribute name:"))
      }

      checkError(df("`abc.`c`"))
      checkError(df("`abc`..d"))
      checkError(df("`a`.b."))
      checkError(df("`a.b`.c.`d"))
    }
  }

  test("SPARK-7324 dropDuplicates") {
    val testData = sparkContext.parallelize(
      (2, 1, 2) :: (1, 1, 1) ::
      (1, 2, 1) :: (2, 1, 2) ::
      (2, 2, 2) :: (2, 2, 1) ::
      (2, 1, 1) :: (1, 1, 2) ::
      (1, 2, 2) :: (1, 2, 1) :: Nil).toDF("key", "value1", "value2")

    checkAnswer(
      testData.dropDuplicates(),
      Seq(Row(2, 1, 2), Row(1, 1, 1), Row(1, 2, 1),
        Row(2, 2, 2), Row(2, 1, 1), Row(2, 2, 1),
        Row(1, 1, 2), Row(1, 2, 2)))

    checkAnswer(
      testData.dropDuplicates(Seq("key", "value1")),
      Seq(Row(2, 1, 2), Row(1, 2, 1), Row(1, 1, 1), Row(2, 2, 2)))

    checkAnswer(
      testData.dropDuplicates(Seq("value1", "value2")),
      Seq(Row(2, 1, 2), Row(1, 2, 1), Row(1, 1, 1), Row(2, 2, 2)))

    checkAnswer(
      testData.dropDuplicates(Seq("key")),
      Seq(Row(2, 1, 2), Row(1, 1, 1)))

    checkAnswer(
      testData.dropDuplicates(Seq("value1")),
      Seq(Row(2, 1, 2), Row(1, 2, 1)))

    checkAnswer(
      testData.dropDuplicates(Seq("value2")),
      Seq(Row(2, 1, 2), Row(1, 1, 1)))

    checkAnswer(
      testData.dropDuplicates("key", "value1"),
      Seq(Row(2, 1, 2), Row(1, 2, 1), Row(1, 1, 1), Row(2, 2, 2)))
  }

  test("SPARK-8621: support empty string column name") {
    val df = Seq(Tuple1(1)).toDF("").as("t")
    // We should allow empty string as column name
    df.col("")
    df.col("t.``")
  }

  test("SPARK-8797: sort by float column containing NaN should not crash") {
    val inputData = Seq.fill(10)(Tuple1(Float.NaN)) ++ (1 to 1000).map(x => Tuple1(x.toFloat))
    val df = Random.shuffle(inputData).toDF("a")
    df.orderBy("a").collect()
  }

  test("SPARK-8797: sort by double column containing NaN should not crash") {
    val inputData = Seq.fill(10)(Tuple1(Double.NaN)) ++ (1 to 1000).map(x => Tuple1(x.toDouble))
    val df = Random.shuffle(inputData).toDF("a")
    df.orderBy("a").collect()
  }

  test("NaN is greater than all other non-NaN numeric values") {
    val maxDouble = Seq(Double.NaN, Double.PositiveInfinity, Double.MaxValue)
      .map(Tuple1.apply).toDF("a").selectExpr("max(a)").first()
    assert(java.lang.Double.isNaN(maxDouble.getDouble(0)))
    val maxFloat = Seq(Float.NaN, Float.PositiveInfinity, Float.MaxValue)
      .map(Tuple1.apply).toDF("a").selectExpr("max(a)").first()
    assert(java.lang.Float.isNaN(maxFloat.getFloat(0)))
  }

  test("SPARK-8072: Better Exception for Duplicate Columns") {
    // only one duplicate column present
    val e = intercept[org.apache.spark.sql.AnalysisException] {
      Seq((1, 2, 3), (2, 3, 4), (3, 4, 5)).toDF("column1", "column2", "column1")
        .write.format("parquet").save("temp")
    }
    assert(e.getMessage.contains("Found duplicate column(s) when inserting into"))
    assert(e.getMessage.contains("column1"))
    assert(!e.getMessage.contains("column2"))

    // multiple duplicate columns present
    val f = intercept[org.apache.spark.sql.AnalysisException] {
      Seq((1, 2, 3, 4, 5), (2, 3, 4, 5, 6), (3, 4, 5, 6, 7))
        .toDF("column1", "column2", "column3", "column1", "column3")
        .write.format("json").save("temp")
    }
    assert(f.getMessage.contains("Found duplicate column(s) when inserting into"))
    assert(f.getMessage.contains("column1"))
    assert(f.getMessage.contains("column3"))
    assert(!f.getMessage.contains("column2"))
  }

  test("SPARK-6941: Better error message for inserting into RDD-based Table") {
    withTempDir { dir =>
      withTempView("parquet_base", "json_base", "rdd_base", "indirect_ds", "one_row") {
        val tempParquetFile = new File(dir, "tmp_parquet")
        val tempJsonFile = new File(dir, "tmp_json")

        val df = Seq(Tuple1(1)).toDF()
        val insertion = Seq(Tuple1(2)).toDF("col")

        // pass case: parquet table (HadoopFsRelation)
        df.write.mode(SaveMode.Overwrite).parquet(tempParquetFile.getCanonicalPath)
        val pdf = spark.read.parquet(tempParquetFile.getCanonicalPath)
        pdf.createOrReplaceTempView("parquet_base")

        insertion.write.insertInto("parquet_base")

        // pass case: json table (InsertableRelation)
        df.write.mode(SaveMode.Overwrite).json(tempJsonFile.getCanonicalPath)
        val jdf = spark.read.json(tempJsonFile.getCanonicalPath)
        jdf.createOrReplaceTempView("json_base")
        insertion.write.mode(SaveMode.Overwrite).insertInto("json_base")

        // error cases: insert into an RDD
        df.createOrReplaceTempView("rdd_base")
        val e1 = intercept[AnalysisException] {
          insertion.write.insertInto("rdd_base")
        }
        assert(e1.getMessage.contains("Inserting into an RDD-based table is not allowed."))

        // error case: insert into a logical plan that is not a LeafNode
        val indirectDS = pdf.select("_1").filter($"_1" > 5)
        indirectDS.createOrReplaceTempView("indirect_ds")
        val e2 = intercept[AnalysisException] {
          insertion.write.insertInto("indirect_ds")
        }
        assert(e2.getMessage.contains("Inserting into an RDD-based table is not allowed."))

        // error case: insert into an OneRowRelation
        Dataset.ofRows(spark, OneRowRelation()).createOrReplaceTempView("one_row")
        val e3 = intercept[AnalysisException] {
          insertion.write.insertInto("one_row")
        }
        assert(e3.getMessage.contains("Inserting into an RDD-based table is not allowed."))
      }
    }
  }

  test("SPARK-8608: call `show` on local DataFrame with random columns should return same value") {
    val df = testData.select(rand(33))
    assert(df.showString(5) == df.showString(5))

    // We will reuse the same Expression object for LocalRelation.
    val df1 = (1 to 10).map(Tuple1.apply).toDF().select(rand(33))
    assert(df1.showString(5) == df1.showString(5))
  }

  test("SPARK-8609: local DataFrame with random columns should return same value after sort") {
    checkAnswer(testData.sort(rand(33)), testData.sort(rand(33)))

    // We will reuse the same Expression object for LocalRelation.
    val df = (1 to 10).map(Tuple1.apply).toDF()
    checkAnswer(df.sort(rand(33)), df.sort(rand(33)))
  }

  test("SPARK-9083: sort with non-deterministic expressions") {
    val seed = 33
    val df = (1 to 100).map(Tuple1.apply).toDF("i").repartition(1)
    val random = new XORShiftRandom(seed)
    val expected = (1 to 100).map(_ -> random.nextDouble()).sortBy(_._2).map(_._1)
    val actual = df.sort(rand(seed)).collect().map(_.getInt(0))
    assert(expected === actual)
  }

  test("Sorting columns are not in Filter and Project") {
    checkAnswer(
      upperCaseData.filter($"N" > 1).select("N").filter($"N" < 6).orderBy($"L".asc),
      Row(2) :: Row(3) :: Row(4) :: Row(5) :: Nil)
  }

  test("SPARK-9323: DataFrame.orderBy should support nested column name") {
    val df = spark.read.json(Seq("""{"a": {"b": 1}}""").toDS())
    checkAnswer(df.orderBy("a.b"), Row(Row(1)))
  }

  test("SPARK-9950: correctly analyze grouping/aggregating on struct fields") {
    val df = Seq(("x", (1, 1)), ("y", (2, 2))).toDF("a", "b")
    checkAnswer(df.groupBy("b._1").agg(sum("b._2")), Row(1, 1) :: Row(2, 2) :: Nil)
  }

  test("SPARK-10093: Avoid transformations on executors") {
    val df = Seq((1, 1)).toDF("a", "b")
    df.where($"a" === 1)
      .select($"a", $"b", struct($"b"))
      .orderBy("a")
      .select(struct($"b"))
      .collect()
  }

  test("SPARK-10185: Read multiple Hadoop Filesystem paths and paths with a comma in it") {
    withTempDir { dir =>
      val df1 = Seq((1, 22)).toDF("a", "b")
      val dir1 = new File(dir, "dir,1").getCanonicalPath
      df1.write.format("json").save(dir1)

      val df2 = Seq((2, 23)).toDF("a", "b")
      val dir2 = new File(dir, "dir2").getCanonicalPath
      df2.write.format("json").save(dir2)

      checkAnswer(spark.read.format("json").load(dir1, dir2),
        Row(1, 22) :: Row(2, 23) :: Nil)

      checkAnswer(spark.read.format("json").load(dir1),
        Row(1, 22) :: Nil)
    }
  }

  test("Alias uses internally generated names 'aggOrder' and 'havingCondition'") {
    val df = Seq(1 -> 2).toDF("i", "j")
    val query1 = df.groupBy("i")
      .agg(max("j").as("aggOrder"))
      .orderBy(sum("j"))
    checkAnswer(query1, Row(1, 2))

    // In the plan, there are two attributes having the same name 'havingCondition'
    // One is a user-provided alias name; another is an internally generated one.
    val query2 = df.groupBy("i")
      .agg(max("j").as("havingCondition"))
      .where(sum("j") > 0)
      .orderBy($"havingCondition".asc)
    checkAnswer(query2, Row(1, 2))
  }

  test("SPARK-10316: respect non-deterministic expressions in PhysicalOperation") {
    withTempDir { dir =>
      (1 to 10).toDF("id").write.mode(SaveMode.Overwrite).json(dir.getCanonicalPath)
      val input = spark.read.json(dir.getCanonicalPath)

      val df = input.select($"id", rand(0).as("r"))
      df.as("a").join(df.filter($"r" < 0.5).as("b"), $"a.id" === $"b.id").collect().foreach { row =>
        assert(row.getDouble(1) - row.getDouble(3) === 0.0 +- 0.001)
      }
    }
  }

  test("SPARK-10743: keep the name of expression if possible when do cast") {
    val df = (1 to 10).map(Tuple1.apply).toDF("i").as("src")
    assert(df.select($"src.i".cast(StringType)).columns.head === "i")
    assert(df.select($"src.i".cast(StringType).cast(IntegerType)).columns.head === "i")
  }

  test("SPARK-11301: fix case sensitivity for filter on partitioned columns") {
    withSQLConf(SQLConf.CASE_SENSITIVE.key -> "false") {
      withTempPath { path =>
        Seq(2012 -> "a").toDF("year", "val").write.partitionBy("year").parquet(path.getAbsolutePath)
        val df = spark.read.parquet(path.getAbsolutePath)
        checkAnswer(df.filter($"yEAr" > 2000).select($"val"), Row("a"))
      }
    }
  }

  /**
   * Verifies that there is no Exchange between the Aggregations for `df`
   */
  private def verifyNonExchangingAgg(df: DataFrame) = {
    var atFirstAgg: Boolean = false
    df.queryExecution.executedPlan.foreach {
      case agg: HashAggregateExec =>
        atFirstAgg = !atFirstAgg
      case _ =>
        if (atFirstAgg) {
          fail("Should not have operators between the two aggregations")
        }
    }
  }

  /**
   * Verifies that there is an Exchange between the Aggregations for `df`
   */
  private def verifyExchangingAgg(df: DataFrame) = {
    var atFirstAgg: Boolean = false
    df.queryExecution.executedPlan.foreach {
      case agg: HashAggregateExec =>
        if (atFirstAgg) {
          fail("Should not have back to back Aggregates")
        }
        atFirstAgg = true
      case e: ShuffleExchangeExec => atFirstAgg = false
      case _ =>
    }
  }

  test("distributeBy and localSort") {
    val original = testData.repartition(1)
    assert(original.rdd.partitions.length == 1)
    val df = original.repartition(5, $"key")
    assert(df.rdd.partitions.length == 5)
    checkAnswer(original.select(), df.select())

    val df2 = original.repartition(10, $"key")
    assert(df2.rdd.partitions.length == 10)
    checkAnswer(original.select(), df2.select())

    // Group by the column we are distributed by. This should generate a plan with no exchange
    // between the aggregates
    val df3 = testData.repartition($"key").groupBy("key").count()
    verifyNonExchangingAgg(df3)
    verifyNonExchangingAgg(testData.repartition($"key", $"value")
      .groupBy("key", "value").count())

    // Grouping by just the first distributeBy expr, need to exchange.
    verifyExchangingAgg(testData.repartition($"key", $"value")
      .groupBy("key").count())

    val data = spark.sparkContext.parallelize(
      (1 to 100).map(i => TestData2(i % 10, i))).toDF()

    // Distribute and order by.
    val df4 = data.repartition(5, $"a").sortWithinPartitions($"b".desc)
    // Walk each partition and verify that it is sorted descending and does not contain all
    // the values.
    df4.rdd.foreachPartition { p =>
      // Skip empty partition
      if (p.hasNext) {
        var previousValue: Int = -1
        var allSequential: Boolean = true
        p.foreach { r =>
          val v: Int = r.getInt(1)
          if (previousValue != -1) {
            if (previousValue < v) throw new SparkException("Partition is not ordered.")
            if (v + 1 != previousValue) allSequential = false
          }
          previousValue = v
        }
        if (allSequential) throw new SparkException("Partition should not be globally ordered")
      }
    }

    // Distribute and order by with multiple order bys
    val df5 = data.repartition(2, $"a").sortWithinPartitions($"b".asc, $"a".asc)
    // Walk each partition and verify that it is sorted ascending
    df5.rdd.foreachPartition { p =>
      var previousValue: Int = -1
      var allSequential: Boolean = true
      p.foreach { r =>
        val v: Int = r.getInt(1)
        if (previousValue != -1) {
          if (previousValue > v) throw new SparkException("Partition is not ordered.")
          if (v - 1 != previousValue) allSequential = false
        }
        previousValue = v
      }
      if (allSequential) throw new SparkException("Partition should not be all sequential")
    }

    // Distribute into one partition and order by. This partition should contain all the values.
    val df6 = data.repartition(1, $"a").sortWithinPartitions("b")
    // Walk each partition and verify that it is sorted ascending and not globally sorted.
    df6.rdd.foreachPartition { p =>
      var previousValue: Int = -1
      var allSequential: Boolean = true
      p.foreach { r =>
        val v: Int = r.getInt(1)
        if (previousValue != -1) {
          if (previousValue > v) throw new SparkException("Partition is not ordered.")
          if (v - 1 != previousValue) allSequential = false
        }
        previousValue = v
      }
      if (!allSequential) throw new SparkException("Partition should contain all sequential values")
    }
  }

  test("fix case sensitivity of partition by") {
    withSQLConf(SQLConf.CASE_SENSITIVE.key -> "false") {
      withTempPath { path =>
        val p = path.getAbsolutePath
        Seq(2012 -> "a").toDF("year", "val").write.partitionBy("yEAr").parquet(p)
        checkAnswer(spark.read.parquet(p).select("YeaR"), Row(2012))
      }
    }
  }

  // This test case is to verify a bug when making a new instance of LogicalRDD.
  test("SPARK-11633: LogicalRDD throws TreeNode Exception: Failed to Copy Node") {
    withSQLConf(SQLConf.CASE_SENSITIVE.key -> "false") {
      val rdd = sparkContext.makeRDD(Seq(Row(1, 3), Row(2, 1)))
      val df = spark.createDataFrame(
        rdd,
        new StructType().add("f1", IntegerType).add("f2", IntegerType))
        .select($"F1", $"f2".as("f2"))
      val df1 = df.as("a")
      val df2 = df.as("b")
      checkAnswer(df1.join(df2, $"a.f2" === $"b.f2"), Row(1, 3, 1, 3) :: Row(2, 1, 2, 1) :: Nil)
    }
  }

  test("SPARK-10656: completely support special chars") {
    val df = Seq(1 -> "a").toDF("i_$.a", "d^'a.")
    checkAnswer(df.select(df("*")), Row(1, "a"))
    checkAnswer(df.withColumnRenamed("d^'a.", "a"), Row(1, "a"))
  }

  test("SPARK-11725: correctly handle null inputs for ScalaUDF") {
    val df = sparkContext.parallelize(Seq(
      java.lang.Integer.valueOf(22) -> "John",
      null.asInstanceOf[java.lang.Integer] -> "Lucy")).toDF("age", "name")

    // passing null into the UDF that could handle it
    val boxedUDF = udf[java.lang.Integer, java.lang.Integer] {
      (i: java.lang.Integer) => if (i == null) -10 else null
    }
    checkAnswer(df.select(boxedUDF($"age")), Row(null) :: Row(-10) :: Nil)

    spark.udf.register("boxedUDF",
      (i: java.lang.Integer) => (if (i == null) -10 else null): java.lang.Integer)
    checkAnswer(sql("select boxedUDF(null), boxedUDF(-1)"), Row(-10, null) :: Nil)

    val primitiveUDF = udf((i: Int) => i * 2)
    checkAnswer(df.select(primitiveUDF($"age")), Row(44) :: Row(null) :: Nil)
  }

  test("SPARK-12398 truncated toString") {
    val df1 = Seq((1L, "row1")).toDF("id", "name")
    assert(df1.toString() === "[id: bigint, name: string]")

    val df2 = Seq((1L, "c2", false)).toDF("c1", "c2", "c3")
    assert(df2.toString === "[c1: bigint, c2: string ... 1 more field]")

    val df3 = Seq((1L, "c2", false, 10)).toDF("c1", "c2", "c3", "c4")
    assert(df3.toString === "[c1: bigint, c2: string ... 2 more fields]")

    val df4 = Seq((1L, Tuple2(1L, "val"))).toDF("c1", "c2")
    assert(df4.toString === "[c1: bigint, c2: struct<_1: bigint, _2: string>]")

    val df5 = Seq((1L, Tuple2(1L, "val"), 20.0)).toDF("c1", "c2", "c3")
    assert(df5.toString === "[c1: bigint, c2: struct<_1: bigint, _2: string> ... 1 more field]")

    val df6 = Seq((1L, Tuple2(1L, "val"), 20.0, 1)).toDF("c1", "c2", "c3", "c4")
    assert(df6.toString === "[c1: bigint, c2: struct<_1: bigint, _2: string> ... 2 more fields]")

    val df7 = Seq((1L, Tuple3(1L, "val", 2), 20.0, 1)).toDF("c1", "c2", "c3", "c4")
    assert(
      df7.toString ===
        "[c1: bigint, c2: struct<_1: bigint, _2: string ... 1 more field> ... 2 more fields]")

    val df8 = Seq((1L, Tuple7(1L, "val", 2, 3, 4, 5, 6), 20.0, 1)).toDF("c1", "c2", "c3", "c4")
    assert(
      df8.toString ===
        "[c1: bigint, c2: struct<_1: bigint, _2: string ... 5 more fields> ... 2 more fields]")

    val df9 =
      Seq((1L, Tuple4(1L, Tuple4(1L, 2L, 3L, 4L), 2L, 3L), 20.0, 1)).toDF("c1", "c2", "c3", "c4")
    assert(
      df9.toString ===
        "[c1: bigint, c2: struct<_1: bigint," +
          " _2: struct<_1: bigint," +
          " _2: bigint ... 2 more fields> ... 2 more fields> ... 2 more fields]")

  }

  test("reuse exchange") {
    withSQLConf(SQLConf.AUTO_BROADCASTJOIN_THRESHOLD.key -> "2") {
      val df = spark.range(100).toDF()
      val join = df.join(df, "id")
      val plan = join.queryExecution.executedPlan
      checkAnswer(join, df)
      assert(
        collect(join.queryExecution.executedPlan) {
          case e: ShuffleExchangeExec => true }.size === 1)
      assert(
        collect(join.queryExecution.executedPlan) { case e: ReusedExchangeExec => true }.size === 1)
      val broadcasted = broadcast(join)
      val join2 = join.join(broadcasted, "id").join(broadcasted, "id")
      checkAnswer(join2, df)
      assert(
        collect(join2.queryExecution.executedPlan) {
          case e: ShuffleExchangeExec => true }.size == 1)
      assert(
        collect(join2.queryExecution.executedPlan) {
          case e: BroadcastExchangeExec => true }.size === 1)
      assert(
        collect(join2.queryExecution.executedPlan) { case e: ReusedExchangeExec => true }.size == 4)
    }
  }

  test("sameResult() on aggregate") {
    val df = spark.range(100)
    val agg1 = df.groupBy().count()
    val agg2 = df.groupBy().count()
    // two aggregates with different ExprId within them should have same result
    assert(agg1.queryExecution.executedPlan.sameResult(agg2.queryExecution.executedPlan))
    val agg3 = df.groupBy().sum()
    assert(!agg1.queryExecution.executedPlan.sameResult(agg3.queryExecution.executedPlan))
    val df2 = spark.range(101)
    val agg4 = df2.groupBy().count()
    assert(!agg1.queryExecution.executedPlan.sameResult(agg4.queryExecution.executedPlan))
  }

  test("SPARK-12512: support `.` in column name for withColumn()") {
    val df = Seq("a" -> "b").toDF("col.a", "col.b")
    checkAnswer(df.select(df("*")), Row("a", "b"))
    checkAnswer(df.withColumn("col.a", lit("c")), Row("c", "b"))
    checkAnswer(df.withColumn("col.c", lit("c")), Row("a", "b", "c"))
  }

  test("SPARK-12841: cast in filter") {
    checkAnswer(
      Seq(1 -> "a").toDF("i", "j").filter($"i".cast(StringType) === "1"),
      Row(1, "a"))
  }

  test("SPARK-12982: Add table name validation in temp table registration") {
    val df = Seq("foo", "bar").map(Tuple1.apply).toDF("col")
    // invalid table names
    Seq("11111", "t~", "#$@sum", "table!#").foreach { name =>
      withTempView(name) {
        val m = intercept[AnalysisException](df.createOrReplaceTempView(name)).getMessage
        assert(m.contains(s"Invalid view name: $name"))
      }
    }

    // valid table names
    Seq("table1", "`11111`", "`t~`", "`#$@sum`", "`table!#`").foreach { name =>
      withTempView(name) {
        df.createOrReplaceTempView(name)
      }
    }
  }

  test("assertAnalyzed shouldn't replace original stack trace") {
    val e = intercept[AnalysisException] {
      spark.range(1).select($"id" as "a", $"id" as "b").groupBy("a").agg($"b")
    }

    assert(e.getStackTrace.head.getClassName != classOf[QueryExecution].getName)
  }

  test("SPARK-13774: Check error message for non existent path without globbed paths") {
    val uuid = UUID.randomUUID().toString
    val baseDir = Utils.createTempDir()
    try {
      val e = intercept[AnalysisException] {
        spark.read.format("csv").load(
          new File(baseDir, "file").getAbsolutePath,
          new File(baseDir, "file2").getAbsolutePath,
          new File(uuid, "file3").getAbsolutePath,
          uuid).rdd
      }
      assert(e.getMessage.startsWith("Path does not exist"))
    } finally {

    }

   }

  test("SPARK-13774: Check error message for not existent globbed paths") {
    // Non-existent initial path component:
    val nonExistentBasePath = "/" + UUID.randomUUID().toString
    assert(!new File(nonExistentBasePath).exists())
    val e = intercept[AnalysisException] {
      spark.read.format("text").load(s"$nonExistentBasePath/*")
    }
    assert(e.getMessage.startsWith("Path does not exist"))

    // Existent initial path component, but no matching files:
    val baseDir = Utils.createTempDir()
    val childDir = Utils.createTempDir(baseDir.getAbsolutePath)
    assert(childDir.exists())
    try {
      val e1 = intercept[AnalysisException] {
        spark.read.json(s"${baseDir.getAbsolutePath}/*/*-xyz.json").rdd
      }
      assert(e1.getMessage.startsWith("Path does not exist"))
    } finally {
      Utils.deleteRecursively(baseDir)
    }
  }

  test("SPARK-15230: distinct() does not handle column name with dot properly") {
    val df = Seq(1, 1, 2).toDF("column.with.dot")
    checkAnswer(df.distinct(), Row(1) :: Row(2) :: Nil)
  }

  test("SPARK-16181: outer join with isNull filter") {
    val left = Seq("x").toDF("col")
    val right = Seq("y").toDF("col").withColumn("new", lit(true))
    val joined = left.join(right, left("col") === right("col"), "left_outer")

    checkAnswer(joined, Row("x", null, null))
    checkAnswer(joined.filter($"new".isNull), Row("x", null, null))
  }

  test("SPARK-16664: persist with more than 200 columns") {
    val size = 201L
    val rdd = sparkContext.makeRDD(Seq(Row.fromSeq(Seq.range(0, size))))
    val schemas = List.range(0, size).map(a => StructField("name" + a, LongType, true))
    val df = spark.createDataFrame(rdd, StructType(schemas))
    assert(df.persist.take(1).apply(0).toSeq(100).asInstanceOf[Long] == 100)
  }

  test("SPARK-17409: Do Not Optimize Query in CTAS (Data source tables) More Than Once") {
    withTable("bar") {
      withTempView("foo") {
        withSQLConf(SQLConf.DEFAULT_DATA_SOURCE_NAME.key -> "json") {
          sql("select 0 as id").createOrReplaceTempView("foo")
          val df = sql("select * from foo group by id")
          // If we optimize the query in CTAS more than once, the following saveAsTable will fail
          // with the error: `GROUP BY position 0 is not in select list (valid range is [1, 1])`
          df.write.mode("overwrite").saveAsTable("bar")
          checkAnswer(spark.table("bar"), Row(0) :: Nil)
          val tableMetadata = spark.sessionState.catalog.getTableMetadata(TableIdentifier("bar"))
          assert(tableMetadata.provider == Some("json"),
            "the expected table is a data source table using json")
        }
      }
    }
  }

  test("copy results for sampling with replacement") {
    val df = Seq((1, 0), (2, 0), (3, 0)).toDF("a", "b")
    val sampleDf = df.sample(true, 2.00)
    val d = sampleDf.withColumn("c", monotonically_increasing_id).select($"c").collect
    assert(d.size == d.distinct.size)
  }

  private def verifyNullabilityInFilterExec(
      df: DataFrame,
      expr: String,
      expectedNonNullableColumns: Seq[String]): Unit = {
    val dfWithFilter = df.where(s"isnotnull($expr)").selectExpr(expr)
    dfWithFilter.queryExecution.executedPlan.collect {
      // When the child expression in isnotnull is null-intolerant (i.e. any null input will
      // result in null output), the involved columns are converted to not nullable;
      // otherwise, no change should be made.
      case e: FilterExec =>
        assert(e.output.forall { o =>
          if (expectedNonNullableColumns.contains(o.name)) !o.nullable else o.nullable
        })
    }
  }

  test("SPARK-17957: no change on nullability in FilterExec output") {
    val df = sparkContext.parallelize(Seq(
      null.asInstanceOf[java.lang.Integer] -> java.lang.Integer.valueOf(3),
      java.lang.Integer.valueOf(1) -> null.asInstanceOf[java.lang.Integer],
      java.lang.Integer.valueOf(2) -> java.lang.Integer.valueOf(4))).toDF()

    verifyNullabilityInFilterExec(df,
      expr = "Rand()", expectedNonNullableColumns = Seq.empty[String])
    verifyNullabilityInFilterExec(df,
      expr = "coalesce(_1, _2)", expectedNonNullableColumns = Seq.empty[String])
    verifyNullabilityInFilterExec(df,
      expr = "coalesce(_1, 0) + Rand()", expectedNonNullableColumns = Seq.empty[String])
    verifyNullabilityInFilterExec(df,
      expr = "cast(coalesce(cast(coalesce(_1, _2) as double), 0.0) as int)",
      expectedNonNullableColumns = Seq.empty[String])
  }

  test("SPARK-17957: set nullability to false in FilterExec output") {
    val df = sparkContext.parallelize(Seq(
      null.asInstanceOf[java.lang.Integer] -> java.lang.Integer.valueOf(3),
      java.lang.Integer.valueOf(1) -> null.asInstanceOf[java.lang.Integer],
      java.lang.Integer.valueOf(2) -> java.lang.Integer.valueOf(4))).toDF()

    verifyNullabilityInFilterExec(df,
      expr = "_1 + _2 * 3", expectedNonNullableColumns = Seq("_1", "_2"))
    verifyNullabilityInFilterExec(df,
      expr = "_1 + _2", expectedNonNullableColumns = Seq("_1", "_2"))
    verifyNullabilityInFilterExec(df,
      expr = "_1", expectedNonNullableColumns = Seq("_1"))
    // `constructIsNotNullConstraints` infers the IsNotNull(_2) from IsNotNull(_2 + Rand())
    // Thus, we are able to set nullability of _2 to false.
    // If IsNotNull(_2) is not given from `constructIsNotNullConstraints`, the impl of
    // isNullIntolerant in `FilterExec` needs an update for more advanced inference.
    verifyNullabilityInFilterExec(df,
      expr = "_2 + Rand()", expectedNonNullableColumns = Seq("_2"))
    verifyNullabilityInFilterExec(df,
      expr = "_2 * 3 + coalesce(_1, 0)", expectedNonNullableColumns = Seq("_2"))
    verifyNullabilityInFilterExec(df,
      expr = "cast((_1 + _2) as boolean)", expectedNonNullableColumns = Seq("_1", "_2"))
  }

  test("SPARK-17897: Fixed IsNotNull Constraint Inference Rule") {
    val data = Seq[java.lang.Integer](1, null).toDF("key")
    checkAnswer(data.filter(!$"key".isNotNull), Row(null))
    checkAnswer(data.filter(!(- $"key").isNotNull), Row(null))
  }

  test("SPARK-17957: outer join + na.fill") {
    withSQLConf(SQLConf.SUPPORT_QUOTED_REGEX_COLUMN_NAME.key -> "false") {
      val df1 = Seq((1, 2), (2, 3)).toDF("a", "b")
      val df2 = Seq((2, 5), (3, 4)).toDF("a", "c")
      val joinedDf = df1.join(df2, Seq("a"), "outer").na.fill(0)
      val df3 = Seq((3, 1)).toDF("a", "d")
      checkAnswer(joinedDf.join(df3, "a"), Row(3, 0, 4, 1))
    }
  }

  test("SPARK-18070 binary operator should not consider nullability when comparing input types") {
    val rows = Seq(Row(Seq(1), Seq(1)))
    val schema = new StructType()
      .add("array1", ArrayType(IntegerType))
      .add("array2", ArrayType(IntegerType, containsNull = false))
    val df = spark.createDataFrame(spark.sparkContext.makeRDD(rows), schema)
    assert(df.filter($"array1" === $"array2").count() == 1)
  }

  test("SPARK-17913: compare long and string type column may return confusing result") {
    val df = Seq(123L -> "123", 19157170390056973L -> "19157170390056971").toDF("i", "j")
    checkAnswer(df.select($"i" === $"j"), Row(true) :: Row(false) :: Nil)
  }

  test("SPARK-19691 Calculating percentile of decimal column fails with ClassCastException") {
    val df = spark.range(1).selectExpr("CAST(id as DECIMAL) as x").selectExpr("percentile(x, 0.5)")
    checkAnswer(df, Row(BigDecimal(0)) :: Nil)
  }

  test("SPARK-20359: catalyst outer join optimization should not throw npe") {
    val df1 = Seq("a", "b", "c").toDF("x")
      .withColumn("y", udf{ (x: String) => x.substring(0, 1) + "!" }.apply($"x"))
    val df2 = Seq("a", "b").toDF("x1")
    df1
      .join(df2, df1("x") === df2("x1"), "left_outer")
      .filter($"x1".isNotNull || !$"y".isin("a!"))
      .count
  }

  // The fix of SPARK-21720 avoid an exception regarding JVM code size limit
  // TODO: When we make a threshold of splitting statements (1024) configurable,
  // we will re-enable this with max threshold to cause an exception
  // See https://github.com/apache/spark/pull/18972/files#r150223463
  ignore("SPARK-19372: Filter can be executed w/o generated code due to JVM code size limit") {
    val N = 400
    val rows = Seq(Row.fromSeq(Seq.fill(N)("string")))
    val schema = StructType(Seq.tabulate(N)(i => StructField(s"_c$i", StringType)))
    val df = spark.createDataFrame(spark.sparkContext.makeRDD(rows), schema)

    val filter = (0 until N)
      .foldLeft(lit(false))((e, index) => e.or(df.col(df.columns(index)) =!= "string"))

    withSQLConf(SQLConf.CODEGEN_FALLBACK.key -> "true") {
      df.filter(filter).count()
    }

    withSQLConf(SQLConf.CODEGEN_FALLBACK.key -> "false") {
      val e = intercept[SparkException] {
        df.filter(filter).count()
      }.getMessage
      assert(e.contains("grows beyond 64 KiB"))
    }
  }

  test("SPARK-20897: cached self-join should not fail") {
    // force to plan sort merge join
    withSQLConf(SQLConf.AUTO_BROADCASTJOIN_THRESHOLD.key -> "0") {
      val df = Seq(1 -> "a").toDF("i", "j")
      val df1 = df.as("t1")
      val df2 = df.as("t2")
      assert(df1.join(df2, $"t1.i" === $"t2.i").cache().count() == 1)
    }
  }

  test("order-by ordinal.") {
    checkAnswer(
      testData2.select(lit(7), $"a", $"b").orderBy(lit(1), lit(2), lit(3)),
      Seq(Row(7, 1, 1), Row(7, 1, 2), Row(7, 2, 1), Row(7, 2, 2), Row(7, 3, 1), Row(7, 3, 2)))
  }

  test("SPARK-22271: mean overflows and returns null for some decimal variables") {
    val d = 0.034567890
    val df = Seq(d, d, d, d, d, d, d, d, d, d).toDF("DecimalCol")
    val result = df.select($"DecimalCol" cast DecimalType(38, 33))
      .select(col("DecimalCol")).describe()
    val mean = result.select("DecimalCol").where($"summary" === "mean")
    assert(mean.collect().toSet === Set(Row("0.0345678900000000000000000000000000000")))
  }

  test("SPARK-22520: support code generation for large CaseWhen") {
    val N = 30
    var expr1 = when($"id" === lit(0), 0)
    var expr2 = when($"id" === lit(0), 10)
    (1 to N).foreach { i =>
      expr1 = expr1.when($"id" === lit(i), -i)
      expr2 = expr2.when($"id" === lit(i + 10), i)
    }
    val df = spark.range(1).select(expr1, expr2.otherwise(0))
    checkAnswer(df, Row(0, 10) :: Nil)
    assert(df.queryExecution.executedPlan.isInstanceOf[WholeStageCodegenExec])
  }

  test("SPARK-24165: CaseWhen/If - nullability of nested types") {
    val rows = new java.util.ArrayList[Row]()
    rows.add(Row(true, ("x", 1), Seq("x", "y"), Map(0 -> "x")))
    rows.add(Row(false, (null, 2), Seq(null, "z"), Map(0 -> null)))
    val schema = StructType(Seq(
      StructField("cond", BooleanType, true),
      StructField("s", StructType(Seq(
        StructField("val1", StringType, true),
        StructField("val2", IntegerType, false)
      )), false),
      StructField("a", ArrayType(StringType, true)),
      StructField("m", MapType(IntegerType, StringType, true))
    ))

    val sourceDF = spark.createDataFrame(rows, schema)

    def structWhenDF: DataFrame = sourceDF
      .select(when($"cond",
        struct(lit("a").as("val1"), lit(10).as("val2"))).otherwise($"s") as "res")
      .select($"res".getField("val1"))
    def arrayWhenDF: DataFrame = sourceDF
      .select(when($"cond", array(lit("a"), lit("b"))).otherwise($"a") as "res")
      .select($"res".getItem(0))
    def mapWhenDF: DataFrame = sourceDF
      .select(when($"cond", map(lit(0), lit("a"))).otherwise($"m") as "res")
      .select($"res".getItem(0))

    def structIfDF: DataFrame = sourceDF
      .select(expr("if(cond, struct('a' as val1, 10 as val2), s)") as "res")
      .select($"res".getField("val1"))
    def arrayIfDF: DataFrame = sourceDF
      .select(expr("if(cond, array('a', 'b'), a)") as "res")
      .select($"res".getItem(0))
    def mapIfDF: DataFrame = sourceDF
      .select(expr("if(cond, map(0, 'a'), m)") as "res")
      .select($"res".getItem(0))

    def checkResult(): Unit = {
      checkAnswer(structWhenDF, Seq(Row("a"), Row(null)))
      checkAnswer(arrayWhenDF, Seq(Row("a"), Row(null)))
      checkAnswer(mapWhenDF, Seq(Row("a"), Row(null)))
      checkAnswer(structIfDF, Seq(Row("a"), Row(null)))
      checkAnswer(arrayIfDF, Seq(Row("a"), Row(null)))
      checkAnswer(mapIfDF, Seq(Row("a"), Row(null)))
    }

    // Test with local relation, the Project will be evaluated without codegen
    checkResult()
    // Test with cached relation, the Project will be evaluated with codegen
    sourceDF.cache()
    checkResult()
  }

  test("Uuid expressions should produce same results at retries in the same DataFrame") {
    val df = spark.range(1).select($"id", new Column(Uuid()))
    checkAnswer(df, df.collect())
  }

  test("SPARK-24313: access map with binary keys") {
    val mapWithBinaryKey = map(lit(Array[Byte](1.toByte)), lit(1))
    checkAnswer(spark.range(1).select(mapWithBinaryKey.getItem(Array[Byte](1.toByte))), Row(1))
  }

  test("SPARK-24781: Using a reference from Dataset in Filter/Sort") {
    val df = Seq(("test1", 0), ("test2", 1)).toDF("name", "id")
    val filter1 = df.select(df("name")).filter(df("id") === 0)
    val filter2 = df.select(col("name")).filter(col("id") === 0)
    checkAnswer(filter1, filter2.collect())

    val sort1 = df.select(df("name")).orderBy(df("id"))
    val sort2 = df.select(col("name")).orderBy(col("id"))
    checkAnswer(sort1, sort2.collect())
  }

  test("SPARK-24781: Using a reference not in aggregation in Filter/Sort") {
     withSQLConf(SQLConf.DATAFRAME_RETAIN_GROUP_COLUMNS.key -> "false") {
      val df = Seq(("test1", 0), ("test2", 1)).toDF("name", "id")

      val aggPlusSort1 = df.groupBy(df("name")).agg(count(df("name"))).orderBy(df("name"))
      val aggPlusSort2 = df.groupBy(col("name")).agg(count(col("name"))).orderBy(col("name"))
      checkAnswer(aggPlusSort1, aggPlusSort2.collect())

      val aggPlusFilter1 = df.groupBy(df("name")).agg(count(df("name"))).filter(df("name") === 0)
      val aggPlusFilter2 = df.groupBy(col("name")).agg(count(col("name"))).filter(col("name") === 0)
      checkAnswer(aggPlusFilter1, aggPlusFilter2.collect())
    }
  }

  test("SPARK-25159: json schema inference should only trigger one job") {
    withTempPath { path =>
      // This test is to prove that the `JsonInferSchema` does not use `RDD#toLocalIterator` which
      // triggers one Spark job per RDD partition.
      Seq(1 -> "a", 2 -> "b").toDF("i", "p")
        // The data set has 2 partitions, so Spark will write at least 2 json files.
        // Use a non-splittable compression (gzip), to make sure the json scan RDD has at least 2
        // partitions.
        .write.partitionBy("p").option("compression", "gzip").json(path.getCanonicalPath)

      val numJobs = new AtomicLong(0)
      sparkContext.addSparkListener(new SparkListener {
        override def onJobEnd(jobEnd: SparkListenerJobEnd): Unit = {
          numJobs.incrementAndGet()
        }
      })

      val df = spark.read.json(path.getCanonicalPath)
      assert(df.columns === Array("i", "p"))
      spark.sparkContext.listenerBus.waitUntilEmpty()
      assert(numJobs.get() == 1L)
    }
  }

  test("SPARK-25402 Null handling in BooleanSimplification") {
    val schema = StructType.fromDDL("a boolean, b int")
    val rows = Seq(Row(null, 1))

    val rdd = sparkContext.parallelize(rows)
    val df = spark.createDataFrame(rdd, schema)

    checkAnswer(df.where("(NOT a) OR a"), Seq.empty)
  }

  test("SPARK-25714 Null handling in BooleanSimplification") {
    withSQLConf(SQLConf.OPTIMIZER_EXCLUDED_RULES.key -> ConvertToLocalRelation.ruleName) {
      val df = Seq(("abc", 1), (null, 3)).toDF("col1", "col2")
      checkAnswer(
        df.filter("col1 = 'abc' OR (col1 != 'abc' AND col2 == 3)"),
        Row ("abc", 1))
    }
  }

  test("SPARK-25816 ResolveReferences works with nested extractors") {
    val df = Seq((1, Map(1 -> "a")), (2, Map(2 -> "b"))).toDF("key", "map")
    val swappedDf = df.select($"key".as("map"), $"map".as("key"))

    checkAnswer(swappedDf.filter($"key"($"map") > "a"), Row(2, Map(2 -> "b")))
  }

  test("SPARK-26057: attribute deduplication on already analyzed plans") {
    withTempView("a", "b", "v") {
      val df1 = Seq(("1-1", 6)).toDF("id", "n")
      df1.createOrReplaceTempView("a")
      val df3 = Seq("1-1").toDF("id")
      df3.createOrReplaceTempView("b")
      spark.sql(
        """
          |SELECT a.id, n as m
          |FROM a
          |WHERE EXISTS(
          |  SELECT 1
          |  FROM b
          |  WHERE b.id = a.id)
        """.stripMargin).createOrReplaceTempView("v")
      val res = spark.sql(
        """
          |SELECT a.id, n, m
          |  FROM a
          |  LEFT OUTER JOIN v ON v.id = a.id
        """.stripMargin)
      checkAnswer(res, Row("1-1", 6, 6))
    }
  }

  test("SPARK-27671: Fix analysis exception when casting null in nested field in struct") {
    val df = sql("SELECT * FROM VALUES (('a', (10, null))), (('b', (10, 50))), " +
      "(('c', null)) AS tab(x, y)")
    checkAnswer(df, Row("a", Row(10, null)) :: Row("b", Row(10, 50)) :: Row("c", null) :: Nil)

    val cast = sql("SELECT cast(struct(1, null) AS struct<a:int,b:int>)")
    checkAnswer(cast, Row(Row(1, null)) :: Nil)
  }

  test("SPARK-27439: Explain result should match collected result after view change") {
    withTempView("test", "test2", "tmp") {
      spark.range(10).createOrReplaceTempView("test")
      spark.range(5).createOrReplaceTempView("test2")
      spark.sql("select * from test").createOrReplaceTempView("tmp")
      val df = spark.sql("select * from tmp")
      spark.sql("select * from test2").createOrReplaceTempView("tmp")

      val captured = new ByteArrayOutputStream()
      Console.withOut(captured) {
        df.explain(extended = true)
      }
      checkAnswer(df, spark.range(10).toDF)
      val output = captured.toString
      assert(output.contains(
        """== Parsed Logical Plan ==
          |'Project [*]
          |+- 'UnresolvedRelation [tmp]""".stripMargin))
      assert(output.contains(
        """== Physical Plan ==
          |*(1) Range (0, 10, step=1, splits=2)""".stripMargin))
    }
  }

  test("SPARK-29442 Set `default` mode should override the existing mode") {
    val df = Seq(Tuple1(1)).toDF()
    val writer = df.write.mode("overwrite").mode("default")
    val modeField = classOf[DataFrameWriter[Tuple1[Int]]].getDeclaredField("mode")
    modeField.setAccessible(true)
    assert(SaveMode.ErrorIfExists === modeField.get(writer).asInstanceOf[SaveMode])
  }

  test("sample should not duplicated the input data") {
    val df1 = spark.range(10).select($"id" as "id1", $"id" % 5 as "key1")
    val df2 = spark.range(10).select($"id" as "id2", $"id" % 5 as "key2")
    val sampled = df1.join(df2, $"key1" === $"key2")
      .sample(0.5, 42)
      .select("id1", "id2")
    val idTuples = sampled.collect().map(row => row.getLong(0) -> row.getLong(1))
    assert(idTuples.length == idTuples.toSet.size)
  }

  test("groupBy.as") {
    val df1 = Seq((1, 2, 3), (2, 3, 4)).toDF("a", "b", "c")
      .repartition($"a", $"b").sortWithinPartitions("a", "b")
    val df2 = Seq((1, 2, 4), (2, 3, 5)).toDF("a", "b", "c")
      .repartition($"a", $"b").sortWithinPartitions("a", "b")

    implicit val valueEncoder = RowEncoder(df1.schema)

    val df3 = df1.groupBy("a", "b").as[GroupByKey, Row]
      .cogroup(df2.groupBy("a", "b").as[GroupByKey, Row]) { case (_, data1, data2) =>
        data1.zip(data2).map { p =>
          p._1.getInt(2) + p._2.getInt(2)
        }
      }.toDF

    checkAnswer(df3.sort("value"), Row(7) :: Row(9) :: Nil)

    // Assert that no extra shuffle introduced by cogroup.
    val exchanges = collect(df3.queryExecution.executedPlan) {
      case h: ShuffleExchangeExec => h
    }
    assert(exchanges.size == 2)
  }

  test("groupBy.as: custom grouping expressions") {
    val df1 = Seq((1, 2, 3), (2, 3, 4)).toDF("a1", "b", "c")
      .repartition($"a1", $"b").sortWithinPartitions("a1", "b")
    val df2 = Seq((1, 2, 4), (2, 3, 5)).toDF("a1", "b", "c")
      .repartition($"a1", $"b").sortWithinPartitions("a1", "b")

    implicit val valueEncoder = RowEncoder(df1.schema)

    val groupedDataset1 = df1.groupBy(($"a1" + 1).as("a"), $"b").as[GroupByKey, Row]
    val groupedDataset2 = df2.groupBy(($"a1" + 1).as("a"), $"b").as[GroupByKey, Row]

    val df3 = groupedDataset1
      .cogroup(groupedDataset2) { case (_, data1, data2) =>
        data1.zip(data2).map { p =>
          p._1.getInt(2) + p._2.getInt(2)
        }
      }.toDF

    checkAnswer(df3.sort("value"), Row(7) :: Row(9) :: Nil)
  }

  test("groupBy.as: throw AnalysisException for unresolved grouping expr") {
    val df = Seq((1, 2, 3), (2, 3, 4)).toDF("a", "b", "c")

    implicit val valueEncoder = RowEncoder(df.schema)

    val err = intercept[AnalysisException] {
      df.groupBy($"d", $"b").as[GroupByKey, Row]
    }
    assert(err.getMessage.contains("cannot resolve 'd'"))
  }

  test("emptyDataFrame should be foldable") {
    val emptyDf = spark.emptyDataFrame.withColumn("id", lit(1L))
    val joined = spark.range(10).join(emptyDf, "id")
    joined.queryExecution.optimizedPlan match {
      case LocalRelation(Seq(id), Nil, _) =>
        assert(id.name == "id")
      case _ =>
        fail("emptyDataFrame should be foldable")
    }
  }

  test("SPARK-30811: CTE should not cause stack overflow when " +
    "it refers to non-existent table with same name") {
    val e = intercept[AnalysisException] {
      sql("WITH t AS (SELECT 1 FROM nonexist.t) SELECT * FROM t")
    }
    assert(e.getMessage.contains("Table or view not found:"))
  }

  test("SPARK-32680: Don't analyze CTAS with unresolved query") {
    val v2Source = classOf[FakeV2Provider].getName
    val e = intercept[AnalysisException] {
      sql(s"CREATE TABLE t USING $v2Source AS SELECT * from nonexist")
    }
    assert(e.getMessage.contains("Table or view not found:"))
  }

  test("CalendarInterval reflection support") {
    val df = Seq((1, new CalendarInterval(1, 2, 3))).toDF("a", "b")
    checkAnswer(df.selectExpr("b"), Row(new CalendarInterval(1, 2, 3)))
  }

  test("SPARK-31552: array encoder with different types") {
    // primitives
    val booleans = Array(true, false)
    checkAnswer(Seq(booleans).toDF(), Row(booleans))

    val bytes = Array(1.toByte, 2.toByte)
    checkAnswer(Seq(bytes).toDF(), Row(bytes))
    val shorts = Array(1.toShort, 2.toShort)
    checkAnswer(Seq(shorts).toDF(), Row(shorts))
    val ints = Array(1, 2)
    checkAnswer(Seq(ints).toDF(), Row(ints))
    val longs = Array(1L, 2L)
    checkAnswer(Seq(longs).toDF(), Row(longs))

    val floats = Array(1.0F, 2.0F)
    checkAnswer(Seq(floats).toDF(), Row(floats))
    val doubles = Array(1.0D, 2.0D)
    checkAnswer(Seq(doubles).toDF(), Row(doubles))

    val strings = Array("2020-04-24", "2020-04-25")
    checkAnswer(Seq(strings).toDF(), Row(strings))

    // tuples
    val decOne = Decimal(1, 38, 18)
    val decTwo = Decimal(2, 38, 18)
    val tuple1 = (1, 2.2, "3.33", decOne, Date.valueOf("2012-11-22"))
    val tuple2 = (2, 3.3, "4.44", decTwo, Date.valueOf("2022-11-22"))
    checkAnswer(Seq(Array(tuple1, tuple2)).toDF(), Seq(Seq(tuple1, tuple2)).toDF())

    // case classes
    val gbks = Array(GroupByKey(1, 2), GroupByKey(4, 5))
    checkAnswer(Seq(gbks).toDF(), Row(Array(Row(1, 2), Row(4, 5))))

    // We can move this implicit def to [[SQLImplicits]] when we eventually make fully
    // support for array encoder like Seq and Set
    // For now cases below, decimal/datetime/interval/binary/nested types, etc,
    // are not supported by array
    implicit def newArrayEncoder[T <: Array[_] : TypeTag]: Encoder[T] = ExpressionEncoder()

    // decimals
    val decSpark = Array(decOne, decTwo)
    val decScala = decSpark.map(_.toBigDecimal)
    val decJava = decSpark.map(_.toJavaBigDecimal)
    checkAnswer(Seq(decSpark).toDF(), Row(decJava))
    checkAnswer(Seq(decScala).toDF(), Row(decJava))
    checkAnswer(Seq(decJava).toDF(), Row(decJava))

    // datetimes and intervals
    val dates = strings.map(Date.valueOf)
    checkAnswer(Seq(dates).toDF(), Row(dates))
    val localDates = dates.map(d => DateTimeUtils.daysToLocalDate(DateTimeUtils.fromJavaDate(d)))
    checkAnswer(Seq(localDates).toDF(), Row(dates))

    val timestamps =
      Array(Timestamp.valueOf("2020-04-24 12:34:56"), Timestamp.valueOf("2020-04-24 11:22:33"))
    checkAnswer(Seq(timestamps).toDF(), Row(timestamps))
    val instants =
      timestamps.map(t => DateTimeUtils.microsToInstant(DateTimeUtils.fromJavaTimestamp(t)))
    checkAnswer(Seq(instants).toDF(), Row(timestamps))

    val intervals = Array(new CalendarInterval(1, 2, 3), new CalendarInterval(4, 5, 6))
    checkAnswer(Seq(intervals).toDF(), Row(intervals))

    // binary
    val bins = Array(Array(1.toByte), Array(2.toByte), Array(3.toByte), Array(4.toByte))
    checkAnswer(Seq(bins).toDF(), Row(bins))

    // nested
    val nestedIntArray = Array(Array(1), Array(2))
    checkAnswer(Seq(nestedIntArray).toDF(), Row(nestedIntArray.map(wrapIntArray)))
    val nestedDecArray = Array(decSpark)
    checkAnswer(Seq(nestedDecArray).toDF(), Row(Array(wrapRefArray(decJava))))
  }

  test("SPARK-31750: eliminate UpCast if child's dataType is DecimalType") {
    withTempPath { f =>
      sql("select cast(1 as decimal(38, 0)) as d")
        .write.mode("overwrite")
        .parquet(f.getAbsolutePath)

      val df = spark.read.parquet(f.getAbsolutePath).as[BigDecimal]
      assert(df.schema === new StructType().add(StructField("d", DecimalType(38, 0))))
    }
  }

  test("SPARK-32640: ln(NaN) should return NaN") {
    val df = Seq(Double.NaN).toDF("d")
    checkAnswer(df.selectExpr("ln(d)"), Row(Double.NaN))
  }

  test("SPARK-32761: aggregating multiple distinct CONSTANT columns") {
     checkAnswer(sql("select count(distinct 2), count(distinct 2,3)"), Row(1, 1))
  }

  test("SPARK-32764: -0.0 and 0.0 should be equal") {
    val df = Seq(0.0 -> -0.0).toDF("pos", "neg")
    checkAnswer(df.select($"pos" > $"neg"), Row(false))
  }

  test("SPARK-32635: Replace references with foldables coming only from the node's children") {
    val a = Seq("1").toDF("col1").withColumn("col2", lit("1"))
    val b = Seq("2").toDF("col1").withColumn("col2", lit("2"))
    val aub = a.union(b)
    val c = aub.filter($"col1" === "2").cache()
    val d = Seq("2").toDF("col4")
    val r = d.join(aub, $"col2" === $"col4").select("col4")
    val l = c.select("col2")
    val df = l.join(r, $"col2" === $"col4", "LeftOuter")
    checkAnswer(df, Row("2", "2"))
  }

  test("SPARK-33939: Make Column.named use UnresolvedAlias to assign name") {
    val df = spark.range(1).selectExpr("id as id1", "id as id2")
    val df1 = df.selectExpr("cast(struct(id1, id2).id1 as int)")
    assert(df1.schema.head.name == "CAST(struct(id1, id2).id1 AS INT)")

    val df2 = df.selectExpr("cast(array(struct(id1, id2))[0].id1 as int)")
    assert(df2.schema.head.name == "CAST(array(struct(id1, id2))[0].id1 AS INT)")

    val df3 = df.select(hex(expr("struct(id1, id2).id1")))
    assert(df3.schema.head.name == "hex(struct(id1, id2).id1)")

    // this test is to make sure we don't have a regression.
    val df4 = df.selectExpr("id1 == null")
    assert(df4.schema.head.name == "(id1 = NULL)")
  }

  test("SPARK-33989: Strip auto-generated cast when using Cast.sql") {
    Seq("SELECT id == null FROM VALUES(1) AS t(id)",
      "SELECT floor(1)",
      "SELECT split(struct(c1, c2).c1, ',') FROM VALUES(1, 2) AS t(c1, c2)").foreach { sqlStr =>
      assert(!sql(sqlStr).schema.fieldNames.head.toLowerCase(Locale.getDefault).contains("cast"))
    }

    Seq("SELECT id == CAST(null AS int) FROM VALUES(1) AS t(id)",
      "SELECT floor(CAST(1 AS double))",
      "SELECT split(CAST(struct(c1, c2).c1 AS string), ',') FROM VALUES(1, 2) AS t(c1, c2)"
    ).foreach { sqlStr =>
      assert(sql(sqlStr).schema.fieldNames.head.toLowerCase(Locale.getDefault).contains("cast"))
    }
  }

  test("SPARK-34318: colRegex should work with column names & qualifiers which contain newlines") {
    val df = Seq(1, 2, 3).toDF("test\n_column").as("test\n_table")
    val col1 = df.colRegex("`tes.*\n.*mn`")
    checkAnswer(df.select(col1), Row(1) :: Row(2) :: Row(3) :: Nil)

    val col2 = df.colRegex("test\n_table.`tes.*\n.*mn`")
    checkAnswer(df.select(col2), Row(1) :: Row(2) :: Row(3) :: Nil)
  }

  test("SPARK-34763: col(), $\"<name>\", df(\"name\") should handle quoted column name properly") {
    val df1 = spark.sql("SELECT 'col1' AS `a``b.c`")
    checkAnswer(df1.selectExpr("`a``b.c`"), Row("col1"))
    checkAnswer(df1.select(df1("`a``b.c`")), Row("col1"))
    checkAnswer(df1.select(col("`a``b.c`")), Row("col1"))
    checkAnswer(df1.select($"`a``b.c`"), Row("col1"))

    val df2 = df1.as("d.e`f")
    checkAnswer(df2.selectExpr("`a``b.c`"), Row("col1"))
    checkAnswer(df2.select(df2("`a``b.c`")), Row("col1"))
    checkAnswer(df2.select(col("`a``b.c`")), Row("col1"))
    checkAnswer(df2.select($"`a``b.c`"), Row("col1"))

    checkAnswer(df2.selectExpr("`d.e``f`.`a``b.c`"), Row("col1"))
    checkAnswer(df2.select(df2("`d.e``f`.`a``b.c`")), Row("col1"))
    checkAnswer(df2.select(col("`d.e``f`.`a``b.c`")), Row("col1"))
    checkAnswer(df2.select($"`d.e``f`.`a``b.c`"), Row("col1"))

    val df3 = df1.as("*-#&% ?")
    checkAnswer(df3.selectExpr("`*-#&% ?`.`a``b.c`"), Row("col1"))
    checkAnswer(df3.select(df3("*-#&% ?.`a``b.c`")), Row("col1"))
    checkAnswer(df3.select(col("*-#&% ?.`a``b.c`")), Row("col1"))
    checkAnswer(df3.select($"*-#&% ?.`a``b.c`"), Row("col1"))
  }

  test("SPARK-34776: Nested column pruning should not prune Window produced attributes") {
    val df = Seq(
      ("t1", "123", "bob"),
      ("t1", "456", "bob"),
      ("t2", "123", "sam")
    ).toDF("type", "value", "name")

    val test = df.select(
      $"*",
      struct(count($"*").over(Window.partitionBy($"type", $"value", $"name"))
        .as("count"), $"name").as("name_count")
    ).select(
      $"*",
      max($"name_count").over(Window.partitionBy($"type", $"value")).as("best_name")
    )
    checkAnswer(test.select($"best_name.name"), Row("bob") :: Row("bob") :: Row("sam") :: Nil)
  }

  test("SPARK-34829: Multiple applications of typed ScalaUDFs in higher order functions work") {
    val reverse = udf((s: String) => s.reverse)
    val reverse2 = udf((b: Bar2) => Bar2(b.s.reverse))

    val df = Seq(Array("abc", "def")).toDF("array")
    val test = df.select(transform(col("array"), s => reverse(s)))
    checkAnswer(test, Row(Array("cba", "fed")) :: Nil)

    val df2 = Seq(Array(Bar2("abc"), Bar2("def"))).toDF("array")
    val test2 = df2.select(transform(col("array"), b => reverse2(b)))
    checkAnswer(test2, Row(Array(Row("cba"), Row("fed"))) :: Nil)

    val df3 = Seq(Map("abc" -> 1, "def" -> 2)).toDF("map")
    val test3 = df3.select(transform_keys(col("map"), (s, _) => reverse(s)))
    checkAnswer(test3, Row(Map("cba" -> 1, "fed" -> 2)) :: Nil)

    val df4 = Seq(Map(Bar2("abc") -> 1, Bar2("def") -> 2)).toDF("map")
    val test4 = df4.select(transform_keys(col("map"), (b, _) => reverse2(b)))
    checkAnswer(test4, Row(Map(Row("cba") -> 1, Row("fed") -> 2)) :: Nil)

    val df5 = Seq(Map(1 -> "abc", 2 -> "def")).toDF("map")
    val test5 = df5.select(transform_values(col("map"), (_, s) => reverse(s)))
    checkAnswer(test5, Row(Map(1 -> "cba", 2 -> "fed")) :: Nil)

    val df6 = Seq(Map(1 -> Bar2("abc"), 2 -> Bar2("def"))).toDF("map")
    val test6 = df6.select(transform_values(col("map"), (_, b) => reverse2(b)))
    checkAnswer(test6, Row(Map(1 -> Row("cba"), 2 -> Row("fed"))) :: Nil)

    val reverseThenConcat = udf((s1: String, s2: String) => s1.reverse ++ s2.reverse)
    val reverseThenConcat2 = udf((b1: Bar2, b2: Bar2) => Bar2(b1.s.reverse ++ b2.s.reverse))

    val df7 = Seq((Map(1 -> "abc", 2 -> "def"), Map(1 -> "ghi", 2 -> "jkl"))).toDF("map1", "map2")
    val test7 =
      df7.select(map_zip_with(col("map1"), col("map2"), (_, s1, s2) => reverseThenConcat(s1, s2)))
    checkAnswer(test7, Row(Map(1 -> "cbaihg", 2 -> "fedlkj")) :: Nil)

    val df8 = Seq((Map(1 -> Bar2("abc"), 2 -> Bar2("def")),
      Map(1 -> Bar2("ghi"), 2 -> Bar2("jkl")))).toDF("map1", "map2")
    val test8 =
      df8.select(map_zip_with(col("map1"), col("map2"), (_, b1, b2) => reverseThenConcat2(b1, b2)))
    checkAnswer(test8, Row(Map(1 -> Row("cbaihg"), 2 -> Row("fedlkj"))) :: Nil)

    val df9 = Seq((Array("abc", "def"), Array("ghi", "jkl"))).toDF("array1", "array2")
    val test9 =
      df9.select(zip_with(col("array1"), col("array2"), (s1, s2) => reverseThenConcat(s1, s2)))
    checkAnswer(test9, Row(Array("cbaihg", "fedlkj")) :: Nil)

    val df10 = Seq((Array(Bar2("abc"), Bar2("def")), Array(Bar2("ghi"), Bar2("jkl"))))
      .toDF("array1", "array2")
    val test10 =
      df10.select(zip_with(col("array1"), col("array2"), (b1, b2) => reverseThenConcat2(b1, b2)))
    checkAnswer(test10, Row(Array(Row("cbaihg"), Row("fedlkj"))) :: Nil)
  }

  test("SPARK-34882: Aggregate with multiple distinct null sensitive aggregators") {
    withUserDefinedFunction(("countNulls", true)) {
      spark.udf.register("countNulls", udaf(new Aggregator[JLong, JLong, JLong] {
        def zero: JLong = 0L
        def reduce(b: JLong, a: JLong): JLong = if (a == null) {
          b + 1
        } else {
          b
        }
        def merge(b1: JLong, b2: JLong): JLong = b1 + b2
        def finish(r: JLong): JLong = r
        def bufferEncoder: Encoder[JLong] = Encoders.LONG
        def outputEncoder: Encoder[JLong] = Encoders.LONG
      }))

      val result = testData.selectExpr(
        "countNulls(key)",
        "countNulls(DISTINCT key)",
        "countNulls(key) FILTER (WHERE key > 50)",
        "countNulls(DISTINCT key) FILTER (WHERE key > 50)",
        "count(DISTINCT key)")

      checkAnswer(result, Row(0, 0, 0, 0, 100))
    }
  }

  test("SPARK-35410: SubExpr elimination should not include redundant child exprs " +
    "for conditional expressions") {
    val accum = sparkContext.longAccumulator("call")
    val simpleUDF = udf((s: String) => {
      accum.add(1)
      s
    })
    val df1 = spark.range(5).select(when(functions.length(simpleUDF($"id")) > 0,
      functions.length(simpleUDF($"id"))).otherwise(
        functions.length(simpleUDF($"id")) + 1))
    df1.collect()
    assert(accum.value == 5)

    val nondeterministicUDF = simpleUDF.asNondeterministic()
    val df2 = spark.range(5).select(when(functions.length(nondeterministicUDF($"id")) > 0,
      functions.length(nondeterministicUDF($"id"))).otherwise(
        functions.length(nondeterministicUDF($"id")) + 1))
    df2.collect()
    assert(accum.value == 15)
  }

  test("SPARK-35560: Remove redundant subexpression evaluation in nested subexpressions") {
    Seq(1, Int.MaxValue).foreach { splitThreshold =>
      withSQLConf(SQLConf.CODEGEN_METHOD_SPLIT_THRESHOLD.key -> splitThreshold.toString) {
        val accum = sparkContext.longAccumulator("call")
        val simpleUDF = udf((s: String) => {
          accum.add(1)
          s
        })

        // Common exprs:
        //  1. simpleUDF($"id")
        //  2. functions.length(simpleUDF($"id"))
        // We should only evaluate `simpleUDF($"id")` once, i.e.
        // subExpr1 = simpleUDF($"id");
        // subExpr2 = functions.length(subExpr1);
        val df = spark.range(5).select(
          when(functions.length(simpleUDF($"id")) === 1, lower(simpleUDF($"id")))
            .when(functions.length(simpleUDF($"id")) === 0, upper(simpleUDF($"id")))
            .otherwise(simpleUDF($"id")).as("output"))
        df.collect()
        assert(accum.value == 5)
      }
    }
  }

  test("isLocal should consider CommandResult and LocalRelation") {
    val df1 = sql("SHOW TABLES")
    assert(df1.isLocal)
    val df2 = (1 to 10).toDF()
    assert(df2.isLocal)
  }

  test("SPARK-35886: PromotePrecision should be subexpr replaced") {
    withTable("tbl") {
      sql(
        """
          |CREATE TABLE tbl (
          |  c1 DECIMAL(18,6),
          |  c2 DECIMAL(18,6),
          |  c3 DECIMAL(18,6))
          |USING parquet;
          |""".stripMargin)
      sql("INSERT INTO tbl SELECT 1, 1, 1")
      checkAnswer(sql("SELECT sum(c1 * c3) + sum(c2 * c3) FROM tbl"), Row(2.00000000000) :: Nil)
    }
  }

  test("SPARK-36338: DataFrame.withSequenceColumn should append unique sequence IDs") {
    val ids = spark.range(10).repartition(5)
      .withSequenceColumn("default_index").collect().map(_.getLong(0))
    assert(ids.toSet === Range(0, 10).toSet)
  }

<<<<<<< HEAD
  test("SPARK-36496: Remove literals from grouping expressions") {
    val df1 = spark.range(100)
      .withColumn("a", lit(null).cast(DataTypes.StringType))
      .groupBy("id", "a")
      .count()

    val df2 = spark.range(100)
      .groupBy(col("id"), lit(null).cast(DataTypes.StringType).alias("a"))
      .count()

    checkAnswer(df1, df2)
    comparePlans(df1.queryExecution.optimizedPlan, df2.queryExecution.optimizedPlan)
=======
  test("SPARK-35320: Reading JSON with key type different to String in a map should fail") {
    Seq(
      (MapType(IntegerType, StringType), """{"1": "test"}"""),
      (StructType(Seq(StructField("test", MapType(IntegerType, StringType)))),
        """"test": {"1": "test"}"""),
      (ArrayType(MapType(IntegerType, StringType)), """[{"1": "test"}]"""),
      (MapType(StringType, MapType(IntegerType, StringType)), """{"key": {"1" : "test"}}""")
    ).foreach { case (schema, jsonData) =>
      withTempDir { dir =>
        val colName = "col"
        val msg = "can only contain StringType as a key type for a MapType"

        val thrown1 = intercept[AnalysisException](
          spark.read.schema(StructType(Seq(StructField(colName, schema))))
            .json(Seq(jsonData).toDS()).collect())
        assert(thrown1.getMessage.contains(msg))

        val jsonDir = new File(dir, "json").getCanonicalPath
        Seq(jsonData).toDF(colName).write.json(jsonDir)
        val thrown2 = intercept[AnalysisException](
          spark.read.schema(StructType(Seq(StructField(colName, schema))))
            .json(jsonDir).collect())
        assert(thrown2.getMessage.contains(msg))
      }
    }
>>>>>>> ea13c5a7
  }
}

case class GroupByKey(a: Int, b: Int)

case class Bar2(s: String)<|MERGE_RESOLUTION|>--- conflicted
+++ resolved
@@ -2994,20 +2994,6 @@
     assert(ids.toSet === Range(0, 10).toSet)
   }
 
-<<<<<<< HEAD
-  test("SPARK-36496: Remove literals from grouping expressions") {
-    val df1 = spark.range(100)
-      .withColumn("a", lit(null).cast(DataTypes.StringType))
-      .groupBy("id", "a")
-      .count()
-
-    val df2 = spark.range(100)
-      .groupBy(col("id"), lit(null).cast(DataTypes.StringType).alias("a"))
-      .count()
-
-    checkAnswer(df1, df2)
-    comparePlans(df1.queryExecution.optimizedPlan, df2.queryExecution.optimizedPlan)
-=======
   test("SPARK-35320: Reading JSON with key type different to String in a map should fail") {
     Seq(
       (MapType(IntegerType, StringType), """{"1": "test"}"""),
@@ -3033,7 +3019,20 @@
         assert(thrown2.getMessage.contains(msg))
       }
     }
->>>>>>> ea13c5a7
+  }
+
+  test("SPARK-36496: Remove literals from grouping expressions") {
+    val df1 = spark.range(100)
+      .withColumn("a", lit(null).cast(DataTypes.StringType))
+      .groupBy("id", "a")
+      .count()
+
+    val df2 = spark.range(100)
+      .groupBy(col("id"), lit(null).cast(DataTypes.StringType).alias("a"))
+      .count()
+
+    checkAnswer(df1, df2)
+    comparePlans(df1.queryExecution.optimizedPlan, df2.queryExecution.optimizedPlan)
   }
 }
 
