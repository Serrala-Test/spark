/*
 * Licensed to the Apache Software Foundation (ASF) under one or more
 * contributor license agreements.  See the NOTICE file distributed with
 * this work for additional information regarding copyright ownership.
 * The ASF licenses this file to You under the Apache License, Version 2.0
 * (the "License"); you may not use this file except in compliance with
 * the License.  You may obtain a copy of the License at
 *
 *    http://www.apache.org/licenses/LICENSE-2.0
 *
 * Unless required by applicable law or agreed to in writing, software
 * distributed under the License is distributed on an "AS IS" BASIS,
 * WITHOUT WARRANTIES OR CONDITIONS OF ANY KIND, either express or implied.
 * See the License for the specific language governing permissions and
 * limitations under the License.
 */

package org.apache.spark.sql.execution.adaptive

import java.io.File
import java.net.URI

import org.apache.log4j.Level
import org.scalatest.PrivateMethodTester

import org.apache.spark.scheduler.{SparkListener, SparkListenerEvent, SparkListenerJobStart, SparkListenerStageSubmitted, StageInfo}
import org.apache.spark.sql.{Dataset, QueryTest, Row, SparkSession, Strategy}
import org.apache.spark.sql.catalyst.optimizer.{BuildLeft, BuildRight}
import org.apache.spark.sql.catalyst.plans.logical.{Aggregate, LogicalPlan}
import org.apache.spark.sql.execution.{CommandResultExec, LocalTableScanExec, PartialReducerPartitionSpec, QueryExecution, ReusedSubqueryExec, ShuffledRowRDD, SortExec, SparkPlan, UnaryExecNode}
import org.apache.spark.sql.execution.command.DataWritingCommandExec
import org.apache.spark.sql.execution.datasources.noop.NoopDataSource
import org.apache.spark.sql.execution.datasources.v2.V2TableWriteExec
import org.apache.spark.sql.execution.exchange.{BroadcastExchangeExec, ENSURE_REQUIREMENTS, Exchange, REPARTITION_BY_COL, REPARTITION_BY_NUM, ReusedExchangeExec, ShuffleExchangeExec, ShuffleExchangeLike, ShuffleOrigin}
import org.apache.spark.sql.execution.joins.{BaseJoinExec, BroadcastHashJoinExec, ShuffledHashJoinExec, ShuffledJoin, SortMergeJoinExec}
import org.apache.spark.sql.execution.metric.SQLShuffleReadMetricsReporter
import org.apache.spark.sql.execution.ui.SparkListenerSQLAdaptiveExecutionUpdate
import org.apache.spark.sql.functions._
import org.apache.spark.sql.internal.SQLConf
import org.apache.spark.sql.internal.SQLConf.PartitionOverwriteMode
import org.apache.spark.sql.test.SharedSparkSession
import org.apache.spark.sql.test.SQLTestData.TestData
import org.apache.spark.sql.types.{IntegerType, StructType}
import org.apache.spark.sql.util.QueryExecutionListener
import org.apache.spark.util.Utils

class AdaptiveQueryExecSuite
  extends QueryTest
  with SharedSparkSession
  with AdaptiveSparkPlanHelper
  with PrivateMethodTester {

  import testImplicits._

  setupTestData()

  private def runAdaptiveAndVerifyResult(query: String): (SparkPlan, SparkPlan) = {
    var finalPlanCnt = 0
    val listener = new SparkListener {
      override def onOtherEvent(event: SparkListenerEvent): Unit = {
        event match {
          case SparkListenerSQLAdaptiveExecutionUpdate(_, _, sparkPlanInfo) =>
            if (sparkPlanInfo.simpleString.startsWith(
              "AdaptiveSparkPlan isFinalPlan=true")) {
              finalPlanCnt += 1
            }
          case _ => // ignore other events
        }
      }
    }
    spark.sparkContext.addSparkListener(listener)

    val dfAdaptive = sql(query)
    val planBefore = dfAdaptive.queryExecution.executedPlan
    assert(planBefore.toString.startsWith("AdaptiveSparkPlan isFinalPlan=false"))
    val result = dfAdaptive.collect()
    withSQLConf(SQLConf.ADAPTIVE_EXECUTION_ENABLED.key -> "false") {
      val df = sql(query)
      checkAnswer(df, result)
    }
    val planAfter = dfAdaptive.queryExecution.executedPlan
    assert(planAfter.toString.startsWith("AdaptiveSparkPlan isFinalPlan=true"))
    val adaptivePlan = planAfter.asInstanceOf[AdaptiveSparkPlanExec].executedPlan

    spark.sparkContext.listenerBus.waitUntilEmpty()
    // AQE will post `SparkListenerSQLAdaptiveExecutionUpdate` twice in case of subqueries that
    // exist out of query stages.
    val expectedFinalPlanCnt = adaptivePlan.find(_.subqueries.nonEmpty).map(_ => 2).getOrElse(1)
    assert(finalPlanCnt == expectedFinalPlanCnt)
    spark.sparkContext.removeSparkListener(listener)

    val exchanges = adaptivePlan.collect {
      case e: Exchange => e
    }
    assert(exchanges.isEmpty, "The final plan should not contain any Exchange node.")
    (dfAdaptive.queryExecution.sparkPlan, adaptivePlan)
  }

  private def findTopLevelBroadcastHashJoin(plan: SparkPlan): Seq[BroadcastHashJoinExec] = {
    collect(plan) {
      case j: BroadcastHashJoinExec => j
    }
  }

  private def findTopLevelSortMergeJoin(plan: SparkPlan): Seq[SortMergeJoinExec] = {
    collect(plan) {
      case j: SortMergeJoinExec => j
    }
  }

  private def findTopLevelShuffledHashJoin(plan: SparkPlan): Seq[ShuffledHashJoinExec] = {
    collect(plan) {
      case j: ShuffledHashJoinExec => j
    }
  }

  private def findTopLevelBaseJoin(plan: SparkPlan): Seq[BaseJoinExec] = {
    collect(plan) {
      case j: BaseJoinExec => j
    }
  }

  private def findTopLevelSort(plan: SparkPlan): Seq[SortExec] = {
    collect(plan) {
      case s: SortExec => s
    }
  }

  private def findReusedExchange(plan: SparkPlan): Seq[ReusedExchangeExec] = {
    collectWithSubqueries(plan) {
      case ShuffleQueryStageExec(_, e: ReusedExchangeExec, _) => e
      case BroadcastQueryStageExec(_, e: ReusedExchangeExec, _) => e
    }
  }

  private def findReusedSubquery(plan: SparkPlan): Seq[ReusedSubqueryExec] = {
    collectWithSubqueries(plan) {
      case e: ReusedSubqueryExec => e
    }
  }

  private def checkNumLocalShuffleReaders(
      plan: SparkPlan, numShufflesWithoutLocalReader: Int = 0): Unit = {
    val numShuffles = collect(plan) {
      case s: ShuffleQueryStageExec => s
    }.length

    val numLocalReaders = collect(plan) {
      case reader: CustomShuffleReaderExec if reader.isLocalReader => reader
    }
    numLocalReaders.foreach { r =>
      val rdd = r.execute()
      val parts = rdd.partitions
      assert(parts.forall(rdd.preferredLocations(_).nonEmpty))
    }
    assert(numShuffles === (numLocalReaders.length + numShufflesWithoutLocalReader))
  }

  private def checkInitialPartitionNum(df: Dataset[_], numPartition: Int): Unit = {
    // repartition obeys initialPartitionNum when adaptiveExecutionEnabled
    val plan = df.queryExecution.executedPlan
    assert(plan.isInstanceOf[AdaptiveSparkPlanExec])
    val shuffle = plan.asInstanceOf[AdaptiveSparkPlanExec].executedPlan.collect {
      case s: ShuffleExchangeExec => s
    }
    assert(shuffle.size == 1)
    assert(shuffle(0).outputPartitioning.numPartitions == numPartition)
  }

  test("Change merge join to broadcast join") {
    withSQLConf(
        SQLConf.ADAPTIVE_EXECUTION_ENABLED.key -> "true",
        SQLConf.AUTO_BROADCASTJOIN_THRESHOLD.key -> "80") {
      val (plan, adaptivePlan) = runAdaptiveAndVerifyResult(
        "SELECT * FROM testData join testData2 ON key = a where value = '1'")
      val smj = findTopLevelSortMergeJoin(plan)
      assert(smj.size == 1)
      val bhj = findTopLevelBroadcastHashJoin(adaptivePlan)
      assert(bhj.size == 1)
      checkNumLocalShuffleReaders(adaptivePlan)
    }
  }

  test("Reuse the parallelism of CoalescedShuffleReaderExec in LocalShuffleReaderExec") {
    withSQLConf(
      SQLConf.ADAPTIVE_EXECUTION_ENABLED.key -> "true",
      SQLConf.AUTO_BROADCASTJOIN_THRESHOLD.key -> "80",
      SQLConf.ADVISORY_PARTITION_SIZE_IN_BYTES.key -> "10") {
      val (plan, adaptivePlan) = runAdaptiveAndVerifyResult(
        "SELECT * FROM testData join testData2 ON key = a where value = '1'")
      val smj = findTopLevelSortMergeJoin(plan)
      assert(smj.size == 1)
      val bhj = findTopLevelBroadcastHashJoin(adaptivePlan)
      assert(bhj.size == 1)
      val localReaders = collect(adaptivePlan) {
        case reader: CustomShuffleReaderExec if reader.isLocalReader => reader
      }
      assert(localReaders.length == 2)
      val localShuffleRDD0 = localReaders(0).execute().asInstanceOf[ShuffledRowRDD]
      val localShuffleRDD1 = localReaders(1).execute().asInstanceOf[ShuffledRowRDD]
      // The pre-shuffle partition size is [0, 0, 0, 72, 0]
      // We exclude the 0-size partitions, so only one partition, advisoryParallelism = 1
      // the final parallelism is
      // math.max(1, advisoryParallelism / numMappers): math.max(1, 1/2) = 1
      // and the partitions length is 1 * numMappers = 2
      assert(localShuffleRDD0.getPartitions.length == 2)
      // The pre-shuffle partition size is [0, 72, 0, 72, 126]
      // We exclude the 0-size partitions, so only 3 partition, advisoryParallelism = 3
      // the final parallelism is
      // math.max(1, advisoryParallelism / numMappers): math.max(1, 3/2) = 1
      // and the partitions length is 1 * numMappers = 2
      assert(localShuffleRDD1.getPartitions.length == 2)
    }
  }

  test("Reuse the default parallelism in LocalShuffleReaderExec") {
    withSQLConf(
      SQLConf.ADAPTIVE_EXECUTION_ENABLED.key -> "true",
      SQLConf.AUTO_BROADCASTJOIN_THRESHOLD.key -> "80",
      SQLConf.COALESCE_PARTITIONS_ENABLED.key -> "false") {
      val (plan, adaptivePlan) = runAdaptiveAndVerifyResult(
        "SELECT * FROM testData join testData2 ON key = a where value = '1'")
      val smj = findTopLevelSortMergeJoin(plan)
      assert(smj.size == 1)
      val bhj = findTopLevelBroadcastHashJoin(adaptivePlan)
      assert(bhj.size == 1)
      val localReaders = collect(adaptivePlan) {
        case reader: CustomShuffleReaderExec if reader.isLocalReader => reader
      }
      assert(localReaders.length == 2)
      val localShuffleRDD0 = localReaders(0).execute().asInstanceOf[ShuffledRowRDD]
      val localShuffleRDD1 = localReaders(1).execute().asInstanceOf[ShuffledRowRDD]
      // the final parallelism is math.max(1, numReduces / numMappers): math.max(1, 5/2) = 2
      // and the partitions length is 2 * numMappers = 4
      assert(localShuffleRDD0.getPartitions.length == 4)
      // the final parallelism is math.max(1, numReduces / numMappers): math.max(1, 5/2) = 2
      // and the partitions length is 2 * numMappers = 4
      assert(localShuffleRDD1.getPartitions.length == 4)
    }
  }

  test("Empty stage coalesced to 1-partition RDD") {
    withSQLConf(
      SQLConf.ADAPTIVE_EXECUTION_ENABLED.key -> "true",
      SQLConf.COALESCE_PARTITIONS_ENABLED.key -> "true",
      SQLConf.ADAPTIVE_OPTIMIZER_EXCLUDED_RULES.key -> AQEPropagateEmptyRelation.ruleName) {
      val df1 = spark.range(10).withColumn("a", 'id)
      val df2 = spark.range(10).withColumn("b", 'id)
      withSQLConf(SQLConf.AUTO_BROADCASTJOIN_THRESHOLD.key -> "-1") {
        val testDf = df1.where('a > 10).join(df2.where('b > 10), Seq("id"), "left_outer")
          .groupBy('a).count()
        checkAnswer(testDf, Seq())
        val plan = testDf.queryExecution.executedPlan
        assert(find(plan)(_.isInstanceOf[SortMergeJoinExec]).isDefined)
        val coalescedReaders = collect(plan) {
          case r: CustomShuffleReaderExec => r
        }
        assert(coalescedReaders.length == 3)
        coalescedReaders.foreach(r => assert(r.partitionSpecs.length == 1))
      }

      withSQLConf(SQLConf.AUTO_BROADCASTJOIN_THRESHOLD.key -> "1") {
        val testDf = df1.where('a > 10).join(df2.where('b > 10), Seq("id"), "left_outer")
          .groupBy('a).count()
        checkAnswer(testDf, Seq())
        val plan = testDf.queryExecution.executedPlan
        assert(find(plan)(_.isInstanceOf[BroadcastHashJoinExec]).isDefined)
        val coalescedReaders = collect(plan) {
          case r: CustomShuffleReaderExec => r
        }
        assert(coalescedReaders.length == 3, s"$plan")
        coalescedReaders.foreach(r => assert(r.isLocalReader || r.partitionSpecs.length == 1))
      }
    }
  }

  test("Scalar subquery") {
    withSQLConf(
        SQLConf.ADAPTIVE_EXECUTION_ENABLED.key -> "true",
        SQLConf.AUTO_BROADCASTJOIN_THRESHOLD.key -> "80") {
      val (plan, adaptivePlan) = runAdaptiveAndVerifyResult(
        "SELECT * FROM testData join testData2 ON key = a " +
        "where value = (SELECT max(a) from testData3)")
      val smj = findTopLevelSortMergeJoin(plan)
      assert(smj.size == 1)
      val bhj = findTopLevelBroadcastHashJoin(adaptivePlan)
      assert(bhj.size == 1)
      checkNumLocalShuffleReaders(adaptivePlan)
    }
  }

  test("Scalar subquery in later stages") {
    withSQLConf(
        SQLConf.ADAPTIVE_EXECUTION_ENABLED.key -> "true",
        SQLConf.AUTO_BROADCASTJOIN_THRESHOLD.key -> "80") {
      val (plan, adaptivePlan) = runAdaptiveAndVerifyResult(
        "SELECT * FROM testData join testData2 ON key = a " +
        "where (value + a) = (SELECT max(a) from testData3)")
      val smj = findTopLevelSortMergeJoin(plan)
      assert(smj.size == 1)
      val bhj = findTopLevelBroadcastHashJoin(adaptivePlan)
      assert(bhj.size == 1)

      checkNumLocalShuffleReaders(adaptivePlan)
    }
  }

  test("multiple joins") {
    withSQLConf(
        SQLConf.ADAPTIVE_EXECUTION_ENABLED.key -> "true",
        SQLConf.AUTO_BROADCASTJOIN_THRESHOLD.key -> "80") {
      val (plan, adaptivePlan) = runAdaptiveAndVerifyResult(
        """
          |WITH t4 AS (
          |  SELECT * FROM lowercaseData t2 JOIN testData3 t3 ON t2.n = t3.a where t2.n = '1'
          |)
          |SELECT * FROM testData
          |JOIN testData2 t2 ON key = t2.a
          |JOIN t4 ON t2.b = t4.a
          |WHERE value = 1
        """.stripMargin)
      val smj = findTopLevelSortMergeJoin(plan)
      assert(smj.size == 3)
      val bhj = findTopLevelBroadcastHashJoin(adaptivePlan)
      assert(bhj.size == 3)

      // A possible resulting query plan:
      // BroadcastHashJoin
      // +- BroadcastExchange
      //    +- LocalShuffleReader*
      //       +- ShuffleExchange
      //          +- BroadcastHashJoin
      //             +- BroadcastExchange
      //                +- LocalShuffleReader*
      //                   +- ShuffleExchange
      //             +- LocalShuffleReader*
      //                +- ShuffleExchange
      // +- BroadcastHashJoin
      //    +- LocalShuffleReader*
      //       +- ShuffleExchange
      //    +- BroadcastExchange
      //       +-LocalShuffleReader*
      //             +- ShuffleExchange

      // After applied the 'OptimizeLocalShuffleReader' rule, we can convert all the four
      // shuffle reader to local shuffle reader in the bottom two 'BroadcastHashJoin'.
      // For the top level 'BroadcastHashJoin', the probe side is not shuffle query stage
      // and the build side shuffle query stage is also converted to local shuffle reader.
      checkNumLocalShuffleReaders(adaptivePlan)
    }
  }

  test("multiple joins with aggregate") {
    withSQLConf(
        SQLConf.ADAPTIVE_EXECUTION_ENABLED.key -> "true",
        SQLConf.AUTO_BROADCASTJOIN_THRESHOLD.key -> "80") {
      val (plan, adaptivePlan) = runAdaptiveAndVerifyResult(
        """
          |WITH t4 AS (
          |  SELECT * FROM lowercaseData t2 JOIN (
          |    select a, sum(b) from testData3 group by a
          |  ) t3 ON t2.n = t3.a where t2.n = '1'
          |)
          |SELECT * FROM testData
          |JOIN testData2 t2 ON key = t2.a
          |JOIN t4 ON t2.b = t4.a
          |WHERE value = 1
        """.stripMargin)
      val smj = findTopLevelSortMergeJoin(plan)
      assert(smj.size == 3)
      val bhj = findTopLevelBroadcastHashJoin(adaptivePlan)
      assert(bhj.size == 3)

      // A possible resulting query plan:
      // BroadcastHashJoin
      // +- BroadcastExchange
      //    +- LocalShuffleReader*
      //       +- ShuffleExchange
      //          +- BroadcastHashJoin
      //             +- BroadcastExchange
      //                +- LocalShuffleReader*
      //                   +- ShuffleExchange
      //             +- LocalShuffleReader*
      //                +- ShuffleExchange
      // +- BroadcastHashJoin
      //    +- LocalShuffleReader*
      //       +- ShuffleExchange
      //    +- BroadcastExchange
      //       +-HashAggregate
      //          +- CoalescedShuffleReader
      //             +- ShuffleExchange

      // The shuffle added by Aggregate can't apply local reader.
      checkNumLocalShuffleReaders(adaptivePlan, 1)
    }
  }

  test("multiple joins with aggregate 2") {
    withSQLConf(
        SQLConf.ADAPTIVE_EXECUTION_ENABLED.key -> "true",
        SQLConf.AUTO_BROADCASTJOIN_THRESHOLD.key -> "500") {
      val (plan, adaptivePlan) = runAdaptiveAndVerifyResult(
        """
          |WITH t4 AS (
          |  SELECT * FROM lowercaseData t2 JOIN (
          |    select a, max(b) b from testData2 group by a
          |  ) t3 ON t2.n = t3.b
          |)
          |SELECT * FROM testData
          |JOIN testData2 t2 ON key = t2.a
          |JOIN t4 ON value = t4.a
          |WHERE value = 1
        """.stripMargin)
      val smj = findTopLevelSortMergeJoin(plan)
      assert(smj.size == 3)
      val bhj = findTopLevelBroadcastHashJoin(adaptivePlan)
      assert(bhj.size == 3)

      // A possible resulting query plan:
      // BroadcastHashJoin
      // +- BroadcastExchange
      //    +- LocalShuffleReader*
      //       +- ShuffleExchange
      //          +- BroadcastHashJoin
      //             +- BroadcastExchange
      //                +- LocalShuffleReader*
      //                   +- ShuffleExchange
      //             +- LocalShuffleReader*
      //                +- ShuffleExchange
      // +- BroadcastHashJoin
      //    +- Filter
      //       +- HashAggregate
      //          +- CoalescedShuffleReader
      //             +- ShuffleExchange
      //    +- BroadcastExchange
      //       +-LocalShuffleReader*
      //           +- ShuffleExchange

      // The shuffle added by Aggregate can't apply local reader.
      checkNumLocalShuffleReaders(adaptivePlan, 1)
    }
  }

  test("Exchange reuse") {
    withSQLConf(
        SQLConf.ADAPTIVE_EXECUTION_ENABLED.key -> "true",
        SQLConf.AUTO_BROADCASTJOIN_THRESHOLD.key -> "80") {
      val (plan, adaptivePlan) = runAdaptiveAndVerifyResult(
        "SELECT value FROM testData join testData2 ON key = a " +
        "join (SELECT value v from testData join testData3 ON key = a) on value = v")
      val smj = findTopLevelSortMergeJoin(plan)
      assert(smj.size == 3)
      val bhj = findTopLevelBroadcastHashJoin(adaptivePlan)
      assert(bhj.size == 2)
      // There is still a SMJ, and its two shuffles can't apply local reader.
      checkNumLocalShuffleReaders(adaptivePlan, 2)
      // Even with local shuffle reader, the query stage reuse can also work.
      val ex = findReusedExchange(adaptivePlan)
      assert(ex.size == 1)
    }
  }

  test("Exchange reuse with subqueries") {
    withSQLConf(
        SQLConf.ADAPTIVE_EXECUTION_ENABLED.key -> "true",
        SQLConf.AUTO_BROADCASTJOIN_THRESHOLD.key -> "80") {
      val (plan, adaptivePlan) = runAdaptiveAndVerifyResult(
        "SELECT a FROM testData join testData2 ON key = a " +
        "where value = (SELECT max(a) from testData join testData2 ON key = a)")
      val smj = findTopLevelSortMergeJoin(plan)
      assert(smj.size == 1)
      val bhj = findTopLevelBroadcastHashJoin(adaptivePlan)
      assert(bhj.size == 1)
      checkNumLocalShuffleReaders(adaptivePlan)
      // Even with local shuffle reader, the query stage reuse can also work.
      val ex = findReusedExchange(adaptivePlan)
      assert(ex.size == 1)
    }
  }

  test("Exchange reuse across subqueries") {
    withSQLConf(
        SQLConf.ADAPTIVE_EXECUTION_ENABLED.key -> "true",
        SQLConf.AUTO_BROADCASTJOIN_THRESHOLD.key -> "80",
        SQLConf.SUBQUERY_REUSE_ENABLED.key -> "false") {
      val (plan, adaptivePlan) = runAdaptiveAndVerifyResult(
        "SELECT a FROM testData join testData2 ON key = a " +
        "where value >= (SELECT max(a) from testData join testData2 ON key = a) " +
        "and a <= (SELECT max(a) from testData join testData2 ON key = a)")
      val smj = findTopLevelSortMergeJoin(plan)
      assert(smj.size == 1)
      val bhj = findTopLevelBroadcastHashJoin(adaptivePlan)
      assert(bhj.size == 1)
      checkNumLocalShuffleReaders(adaptivePlan)
      // Even with local shuffle reader, the query stage reuse can also work.
      val ex = findReusedExchange(adaptivePlan)
      assert(ex.nonEmpty)
      val sub = findReusedSubquery(adaptivePlan)
      assert(sub.isEmpty)
    }
  }

  test("Subquery reuse") {
    withSQLConf(
        SQLConf.ADAPTIVE_EXECUTION_ENABLED.key -> "true",
        SQLConf.AUTO_BROADCASTJOIN_THRESHOLD.key -> "80") {
      val (plan, adaptivePlan) = runAdaptiveAndVerifyResult(
        "SELECT a FROM testData join testData2 ON key = a " +
        "where value >= (SELECT max(a) from testData join testData2 ON key = a) " +
        "and a <= (SELECT max(a) from testData join testData2 ON key = a)")
      val smj = findTopLevelSortMergeJoin(plan)
      assert(smj.size == 1)
      val bhj = findTopLevelBroadcastHashJoin(adaptivePlan)
      assert(bhj.size == 1)
      checkNumLocalShuffleReaders(adaptivePlan)
      // Even with local shuffle reader, the query stage reuse can also work.
      val ex = findReusedExchange(adaptivePlan)
      assert(ex.isEmpty)
      val sub = findReusedSubquery(adaptivePlan)
      assert(sub.nonEmpty)
    }
  }

  test("Broadcast exchange reuse across subqueries") {
    withSQLConf(
        SQLConf.ADAPTIVE_EXECUTION_ENABLED.key -> "true",
        SQLConf.AUTO_BROADCASTJOIN_THRESHOLD.key -> "20000000",
        SQLConf.SUBQUERY_REUSE_ENABLED.key -> "false") {
      val (plan, adaptivePlan) = runAdaptiveAndVerifyResult(
        "SELECT a FROM testData join testData2 ON key = a " +
        "where value >= (" +
        "SELECT /*+ broadcast(testData2) */ max(key) from testData join testData2 ON key = a) " +
        "and a <= (" +
        "SELECT /*+ broadcast(testData2) */ max(value) from testData join testData2 ON key = a)")
      val smj = findTopLevelSortMergeJoin(plan)
      assert(smj.size == 1)
      val bhj = findTopLevelBroadcastHashJoin(adaptivePlan)
      assert(bhj.size == 1)
      checkNumLocalShuffleReaders(adaptivePlan)
      // Even with local shuffle reader, the query stage reuse can also work.
      val ex = findReusedExchange(adaptivePlan)
      assert(ex.nonEmpty)
      assert(ex.head.child.isInstanceOf[BroadcastExchangeExec])
      val sub = findReusedSubquery(adaptivePlan)
      assert(sub.isEmpty)
    }
  }

  test("Union/Except/Intersect queries") {
    withSQLConf(SQLConf.ADAPTIVE_EXECUTION_ENABLED.key -> "true") {
      runAdaptiveAndVerifyResult(
        """
          |SELECT * FROM testData
          |EXCEPT
          |SELECT * FROM testData2
          |UNION ALL
          |SELECT * FROM testData
          |INTERSECT ALL
          |SELECT * FROM testData2
        """.stripMargin)
    }
  }

  test("Subquery de-correlation in Union queries") {
    withSQLConf(SQLConf.ADAPTIVE_EXECUTION_ENABLED.key -> "true") {
      withTempView("a", "b") {
        Seq("a" -> 2, "b" -> 1).toDF("id", "num").createTempView("a")
        Seq("a" -> 2, "b" -> 1).toDF("id", "num").createTempView("b")

        runAdaptiveAndVerifyResult(
          """
            |SELECT id,num,source FROM (
            |  SELECT id, num, 'a' as source FROM a
            |  UNION ALL
            |  SELECT id, num, 'b' as source FROM b
            |) AS c WHERE c.id IN (SELECT id FROM b WHERE num = 2)
          """.stripMargin)
      }
    }
  }

  test("Avoid plan change if cost is greater") {
    val origPlan = sql("SELECT * FROM testData " +
      "join testData2 t2 ON key = t2.a " +
      "join testData2 t3 on t2.a = t3.a where t2.b = 1").queryExecution.executedPlan

    withSQLConf(
      SQLConf.ADAPTIVE_EXECUTION_ENABLED.key -> "true",
      SQLConf.AUTO_BROADCASTJOIN_THRESHOLD.key -> "80",
      SQLConf.BROADCAST_HASH_JOIN_OUTPUT_PARTITIONING_EXPAND_LIMIT.key -> "0") {
      val (plan, adaptivePlan) = runAdaptiveAndVerifyResult(
        "SELECT * FROM testData " +
          "join testData2 t2 ON key = t2.a " +
          "join testData2 t3 on t2.a = t3.a where t2.b = 1")
      val smj = findTopLevelSortMergeJoin(plan)
      assert(smj.size == 2)
      val smj2 = findTopLevelSortMergeJoin(adaptivePlan)
      assert(smj2.size == 2, origPlan.toString)
    }
  }

  test("Change merge join to broadcast join without local shuffle reader") {
    withSQLConf(
      SQLConf.ADAPTIVE_EXECUTION_ENABLED.key -> "true",
      SQLConf.LOCAL_SHUFFLE_READER_ENABLED.key -> "true",
      SQLConf.AUTO_BROADCASTJOIN_THRESHOLD.key -> "40") {
      val (plan, adaptivePlan) = runAdaptiveAndVerifyResult(
        """
          |SELECT * FROM testData t1 join testData2 t2
          |ON t1.key = t2.a join testData3 t3 on t2.a = t3.a
          |where t1.value = 1
        """.stripMargin
      )
      val smj = findTopLevelSortMergeJoin(plan)
      assert(smj.size == 2)
      val bhj = findTopLevelBroadcastHashJoin(adaptivePlan)
      assert(bhj.size == 1)
      // There is still a SMJ, and its two shuffles can't apply local reader.
      checkNumLocalShuffleReaders(adaptivePlan, 2)
    }
  }

  test("Avoid changing merge join to broadcast join if too many empty partitions on build plan") {
    withSQLConf(
      SQLConf.ADAPTIVE_EXECUTION_ENABLED.key -> "true",
      SQLConf.NON_EMPTY_PARTITION_RATIO_FOR_BROADCAST_JOIN.key -> "0.5") {
      // `testData` is small enough to be broadcast but has empty partition ratio over the config.
      withSQLConf(SQLConf.AUTO_BROADCASTJOIN_THRESHOLD.key -> "80") {
        val (plan, adaptivePlan) = runAdaptiveAndVerifyResult(
          "SELECT * FROM testData join testData2 ON key = a where value = '1'")
        val smj = findTopLevelSortMergeJoin(plan)
        assert(smj.size == 1)
        val bhj = findTopLevelBroadcastHashJoin(adaptivePlan)
        assert(bhj.isEmpty)
      }
      // It is still possible to broadcast `testData2`.
      withSQLConf(SQLConf.AUTO_BROADCASTJOIN_THRESHOLD.key -> "2000") {
        val (plan, adaptivePlan) = runAdaptiveAndVerifyResult(
          "SELECT * FROM testData join testData2 ON key = a where value = '1'")
        val smj = findTopLevelSortMergeJoin(plan)
        assert(smj.size == 1)
        val bhj = findTopLevelBroadcastHashJoin(adaptivePlan)
        assert(bhj.size == 1)
        assert(bhj.head.buildSide == BuildRight)
      }
    }
  }

  test("SPARK-29906: AQE should not introduce extra shuffle for outermost limit") {
    var numStages = 0
    val listener = new SparkListener {
      override def onJobStart(jobStart: SparkListenerJobStart): Unit = {
        numStages = jobStart.stageInfos.length
      }
    }
    try {
      withSQLConf(SQLConf.ADAPTIVE_EXECUTION_ENABLED.key -> "true") {
        spark.sparkContext.addSparkListener(listener)
        spark.range(0, 100, 1, numPartitions = 10).take(1)
        spark.sparkContext.listenerBus.waitUntilEmpty()
        // Should be only one stage since there is no shuffle.
        assert(numStages == 1)
      }
    } finally {
      spark.sparkContext.removeSparkListener(listener)
    }
  }

  test("SPARK-30524: Do not optimize skew join if introduce additional shuffle") {
    withSQLConf(
      SQLConf.ADAPTIVE_EXECUTION_ENABLED.key -> "true",
      SQLConf.AUTO_BROADCASTJOIN_THRESHOLD.key -> "-1",
      SQLConf.SKEW_JOIN_SKEWED_PARTITION_THRESHOLD.key -> "100",
      SQLConf.ADVISORY_PARTITION_SIZE_IN_BYTES.key -> "100") {
      withTempView("skewData1", "skewData2") {
        spark
          .range(0, 1000, 1, 10)
          .selectExpr("id % 3 as key1", "id as value1")
          .createOrReplaceTempView("skewData1")
        spark
          .range(0, 1000, 1, 10)
          .selectExpr("id % 1 as key2", "id as value2")
          .createOrReplaceTempView("skewData2")

        def checkSkewJoin(query: String, optimizeSkewJoin: Boolean): Unit = {
          val (_, innerAdaptivePlan) = runAdaptiveAndVerifyResult(query)
          val innerSmj = findTopLevelSortMergeJoin(innerAdaptivePlan)
          assert(innerSmj.size == 1 && innerSmj.head.isSkewJoin == optimizeSkewJoin)
        }

        checkSkewJoin(
          "SELECT key1 FROM skewData1 JOIN skewData2 ON key1 = key2", true)
        // Additional shuffle introduced, so disable the "OptimizeSkewedJoin" optimization
        checkSkewJoin(
          "SELECT key1 FROM skewData1 JOIN skewData2 ON key1 = key2 GROUP BY key1", false)
      }
    }
  }

  test("SPARK-29544: adaptive skew join with different join types") {
    Seq("SHUFFLE_MERGE", "SHUFFLE_HASH").foreach { joinHint =>
      def getJoinNode(plan: SparkPlan): Seq[ShuffledJoin] = if (joinHint == "SHUFFLE_MERGE") {
        findTopLevelSortMergeJoin(plan)
      } else {
        findTopLevelShuffledHashJoin(plan)
      }
      withSQLConf(
        SQLConf.ADAPTIVE_EXECUTION_ENABLED.key -> "true",
        SQLConf.AUTO_BROADCASTJOIN_THRESHOLD.key -> "-1",
        SQLConf.COALESCE_PARTITIONS_MIN_PARTITION_NUM.key -> "1",
        SQLConf.SHUFFLE_PARTITIONS.key -> "100",
        SQLConf.SKEW_JOIN_SKEWED_PARTITION_THRESHOLD.key -> "800",
        SQLConf.ADVISORY_PARTITION_SIZE_IN_BYTES.key -> "800") {
        withTempView("skewData1", "skewData2") {
          spark
            .range(0, 1000, 1, 10)
            .select(
              when('id < 250, 249)
                .when('id >= 750, 1000)
                .otherwise('id).as("key1"),
              'id as "value1")
            .createOrReplaceTempView("skewData1")
          spark
            .range(0, 1000, 1, 10)
            .select(
              when('id < 250, 249)
                .otherwise('id).as("key2"),
              'id as "value2")
            .createOrReplaceTempView("skewData2")

          def checkSkewJoin(
              joins: Seq[ShuffledJoin],
              leftSkewNum: Int,
              rightSkewNum: Int): Unit = {
            assert(joins.size == 1 && joins.head.isSkewJoin)
            assert(joins.head.left.collect {
              case r: CustomShuffleReaderExec => r
            }.head.partitionSpecs.collect {
              case p: PartialReducerPartitionSpec => p.reducerIndex
            }.distinct.length == leftSkewNum)
            assert(joins.head.right.collect {
              case r: CustomShuffleReaderExec => r
            }.head.partitionSpecs.collect {
              case p: PartialReducerPartitionSpec => p.reducerIndex
            }.distinct.length == rightSkewNum)
          }

          // skewed inner join optimization
          val (_, innerAdaptivePlan) = runAdaptiveAndVerifyResult(
            s"SELECT /*+ $joinHint(skewData1) */ * FROM skewData1 " +
              "JOIN skewData2 ON key1 = key2")
          val inner = getJoinNode(innerAdaptivePlan)
          checkSkewJoin(inner, 2, 1)

          // skewed left outer join optimization
          val (_, leftAdaptivePlan) = runAdaptiveAndVerifyResult(
            s"SELECT /*+ $joinHint(skewData2) */ * FROM skewData1 " +
              "LEFT OUTER JOIN skewData2 ON key1 = key2")
          val leftJoin = getJoinNode(leftAdaptivePlan)
          checkSkewJoin(leftJoin, 2, 0)

          // skewed right outer join optimization
          val (_, rightAdaptivePlan) = runAdaptiveAndVerifyResult(
            s"SELECT /*+ $joinHint(skewData1) */ * FROM skewData1 " +
              "RIGHT OUTER JOIN skewData2 ON key1 = key2")
          val rightJoin = getJoinNode(rightAdaptivePlan)
          checkSkewJoin(rightJoin, 0, 1)
        }
      }
    }
  }

  test("SPARK-30291: AQE should catch the exceptions when doing materialize") {
    withSQLConf(
      SQLConf.ADAPTIVE_EXECUTION_ENABLED.key -> "true") {
      withTable("bucketed_table") {
        val df1 =
          (0 until 50).map(i => (i % 5, i % 13, i.toString)).toDF("i", "j", "k").as("df1")
        df1.write.format("parquet").bucketBy(8, "i").saveAsTable("bucketed_table")
        val warehouseFilePath = new URI(spark.sessionState.conf.warehousePath).getPath
        val tableDir = new File(warehouseFilePath, "bucketed_table")
        Utils.deleteRecursively(tableDir)
        df1.write.parquet(tableDir.getAbsolutePath)

        val aggregated = spark.table("bucketed_table").groupBy("i").count()
        val error = intercept[Exception] {
          aggregated.count()
        }
        assert(error.toString contains "Invalid bucket file")
        assert(error.getSuppressed.size === 0)
      }
    }
  }

  test("SPARK-30403: AQE should handle InSubquery") {
    withSQLConf(SQLConf.ADAPTIVE_EXECUTION_ENABLED.key -> "true") {
      runAdaptiveAndVerifyResult("SELECT * FROM testData LEFT OUTER join testData2" +
        " ON key = a  AND key NOT IN (select a from testData3) where value = '1'"
      )
    }
  }

  test("force apply AQE") {
    withSQLConf(
      SQLConf.ADAPTIVE_EXECUTION_ENABLED.key -> "true",
      SQLConf.ADAPTIVE_EXECUTION_FORCE_APPLY.key -> "true") {
      val plan = sql("SELECT * FROM testData").queryExecution.executedPlan
      assert(plan.isInstanceOf[AdaptiveSparkPlanExec])
    }
  }

  test("SPARK-30719: do not log warning if intentionally skip AQE") {
    val testAppender = new LogAppender("aqe logging warning test when skip")
    withLogAppender(testAppender) {
      withSQLConf(
        SQLConf.ADAPTIVE_EXECUTION_ENABLED.key -> "true") {
        val plan = sql("SELECT * FROM testData").queryExecution.executedPlan
        assert(!plan.isInstanceOf[AdaptiveSparkPlanExec])
      }
    }
    assert(!testAppender.loggingEvents
      .exists(msg => msg.getRenderedMessage.contains(
        s"${SQLConf.ADAPTIVE_EXECUTION_ENABLED.key} is" +
        s" enabled but is not supported for")))
  }

  test("test log level") {
    def verifyLog(expectedLevel: Level): Unit = {
      val logAppender = new LogAppender("adaptive execution")
      withLogAppender(
        logAppender,
        loggerNames = Seq(AdaptiveSparkPlanExec.getClass.getName.dropRight(1)),
        level = Some(Level.TRACE)) {
        withSQLConf(
          SQLConf.ADAPTIVE_EXECUTION_ENABLED.key -> "true",
          SQLConf.AUTO_BROADCASTJOIN_THRESHOLD.key -> "80") {
          sql("SELECT * FROM testData join testData2 ON key = a where value = '1'").collect()
        }
      }
      Seq("Plan changed", "Final plan").foreach { msg =>
        assert(
          logAppender.loggingEvents.exists { event =>
            event.getRenderedMessage.contains(msg) && event.getLevel == expectedLevel
          })
      }
    }

    // Verify default log level
    verifyLog(Level.DEBUG)

    // Verify custom log level
    val levels = Seq(
      "TRACE" -> Level.TRACE,
      "trace" -> Level.TRACE,
      "DEBUG" -> Level.DEBUG,
      "debug" -> Level.DEBUG,
      "INFO" -> Level.INFO,
      "info" -> Level.INFO,
      "WARN" -> Level.WARN,
      "warn" -> Level.WARN,
      "ERROR" -> Level.ERROR,
      "error" -> Level.ERROR,
      "deBUG" -> Level.DEBUG)

    levels.foreach { level =>
      withSQLConf(SQLConf.ADAPTIVE_EXECUTION_LOG_LEVEL.key -> level._1) {
        verifyLog(level._2)
      }
    }
  }

  test("tree string output") {
    withSQLConf(SQLConf.ADAPTIVE_EXECUTION_ENABLED.key -> "true") {
      val df = sql("SELECT * FROM testData join testData2 ON key = a where value = '1'")
      val planBefore = df.queryExecution.executedPlan
      assert(!planBefore.toString.contains("== Current Plan =="))
      assert(!planBefore.toString.contains("== Initial Plan =="))
      df.collect()
      val planAfter = df.queryExecution.executedPlan
      assert(planAfter.toString.contains("== Final Plan =="))
      assert(planAfter.toString.contains("== Initial Plan =="))
    }
  }

  test("SPARK-31384: avoid NPE in OptimizeSkewedJoin when there's 0 partition plan") {
    withSQLConf(SQLConf.ADAPTIVE_EXECUTION_ENABLED.key -> "true",
      SQLConf.AUTO_BROADCASTJOIN_THRESHOLD.key -> "-1") {
      withTempView("t2") {
        // create DataFrame with 0 partition
        spark.createDataFrame(sparkContext.emptyRDD[Row], new StructType().add("b", IntegerType))
          .createOrReplaceTempView("t2")
        // should run successfully without NPE
        runAdaptiveAndVerifyResult("SELECT * FROM testData2 t1 left semi join t2 ON t1.a=t2.b")
      }
    }
  }

  test("SPARK-34682: CustomShuffleReaderExec operating on canonicalized plan") {
    withSQLConf(SQLConf.ADAPTIVE_EXECUTION_ENABLED.key -> "true") {
      val (_, adaptivePlan) = runAdaptiveAndVerifyResult(
        "SELECT key FROM testData GROUP BY key")
      val readers = collect(adaptivePlan) {
        case r: CustomShuffleReaderExec => r
      }
      assert(readers.length == 1)
      val reader = readers.head
      val c = reader.canonicalized.asInstanceOf[CustomShuffleReaderExec]
      // we can't just call execute() because that has separate checks for canonicalized plans
      val ex = intercept[IllegalStateException] {
        val doExecute = PrivateMethod[Unit](Symbol("doExecute"))
        c.invokePrivate(doExecute())
      }
      assert(ex.getMessage === "operating on canonicalized plan")
    }
  }

  test("metrics of the shuffle reader") {
    withSQLConf(SQLConf.ADAPTIVE_EXECUTION_ENABLED.key -> "true") {
      val (_, adaptivePlan) = runAdaptiveAndVerifyResult(
        "SELECT key FROM testData GROUP BY key")
      val readers = collect(adaptivePlan) {
        case r: CustomShuffleReaderExec => r
      }
      assert(readers.length == 1)
      val reader = readers.head
      assert(!reader.isLocalReader)
      assert(!reader.hasSkewedPartition)
      assert(reader.hasCoalescedPartition)
      assert(reader.metrics.keys.toSeq.sorted == Seq(
        "numPartitions", "partitionDataSize"))
      assert(reader.metrics("numPartitions").value == reader.partitionSpecs.length)
      assert(reader.metrics("partitionDataSize").value > 0)

      withSQLConf(SQLConf.AUTO_BROADCASTJOIN_THRESHOLD.key -> "80") {
        val (_, adaptivePlan) = runAdaptiveAndVerifyResult(
          "SELECT * FROM testData join testData2 ON key = a where value = '1'")
        val join = collect(adaptivePlan) {
          case j: BroadcastHashJoinExec => j
        }.head
        assert(join.buildSide == BuildLeft)

        val readers = collect(join.right) {
          case r: CustomShuffleReaderExec => r
        }
        assert(readers.length == 1)
        val reader = readers.head
        assert(reader.isLocalReader)
        assert(reader.metrics.keys.toSeq == Seq("numPartitions"))
        assert(reader.metrics("numPartitions").value == reader.partitionSpecs.length)
      }

      withSQLConf(
        SQLConf.AUTO_BROADCASTJOIN_THRESHOLD.key -> "-1",
        SQLConf.SHUFFLE_PARTITIONS.key -> "100",
        SQLConf.SKEW_JOIN_SKEWED_PARTITION_THRESHOLD.key -> "800",
        SQLConf.ADVISORY_PARTITION_SIZE_IN_BYTES.key -> "800") {
        withTempView("skewData1", "skewData2") {
          spark
            .range(0, 1000, 1, 10)
            .select(
              when('id < 250, 249)
                .when('id >= 750, 1000)
                .otherwise('id).as("key1"),
              'id as "value1")
            .createOrReplaceTempView("skewData1")
          spark
            .range(0, 1000, 1, 10)
            .select(
              when('id < 250, 249)
                .otherwise('id).as("key2"),
              'id as "value2")
            .createOrReplaceTempView("skewData2")
          val (_, adaptivePlan) = runAdaptiveAndVerifyResult(
            "SELECT * FROM skewData1 join skewData2 ON key1 = key2")
          val readers = collect(adaptivePlan) {
            case r: CustomShuffleReaderExec => r
          }
          readers.foreach { reader =>
            assert(!reader.isLocalReader)
            assert(reader.hasCoalescedPartition)
            assert(reader.hasSkewedPartition)
            assert(reader.metrics.contains("numSkewedPartitions"))
          }
          assert(readers(0).metrics("numSkewedPartitions").value == 2)
          assert(readers(0).metrics("numSkewedSplits").value == 15)
          assert(readers(1).metrics("numSkewedPartitions").value == 1)
          assert(readers(1).metrics("numSkewedSplits").value == 12)
        }
      }
    }
  }

  test("control a plan explain mode in listeners via SQLConf") {

    def checkPlanDescription(mode: String, expected: Seq[String]): Unit = {
      var checkDone = false
      val listener = new SparkListener {
        override def onOtherEvent(event: SparkListenerEvent): Unit = {
          event match {
            case SparkListenerSQLAdaptiveExecutionUpdate(_, planDescription, _) =>
              assert(expected.forall(planDescription.contains))
              checkDone = true
            case _ => // ignore other events
          }
        }
      }
      spark.sparkContext.addSparkListener(listener)
      withSQLConf(SQLConf.UI_EXPLAIN_MODE.key -> mode,
          SQLConf.ADAPTIVE_EXECUTION_ENABLED.key -> "true",
          SQLConf.AUTO_BROADCASTJOIN_THRESHOLD.key -> "80") {
        val dfAdaptive = sql("SELECT * FROM testData JOIN testData2 ON key = a WHERE value = '1'")
        try {
          checkAnswer(dfAdaptive, Row(1, "1", 1, 1) :: Row(1, "1", 1, 2) :: Nil)
          spark.sparkContext.listenerBus.waitUntilEmpty()
          assert(checkDone)
        } finally {
          spark.sparkContext.removeSparkListener(listener)
        }
      }
    }

    Seq(("simple", Seq("== Physical Plan ==")),
        ("extended", Seq("== Parsed Logical Plan ==", "== Analyzed Logical Plan ==",
          "== Optimized Logical Plan ==", "== Physical Plan ==")),
        ("codegen", Seq("WholeStageCodegen subtrees")),
        ("cost", Seq("== Optimized Logical Plan ==", "Statistics(sizeInBytes")),
        ("formatted", Seq("== Physical Plan ==", "Output", "Arguments"))).foreach {
      case (mode, expected) =>
        checkPlanDescription(mode, expected)
    }
  }

  test("SPARK-30953: InsertAdaptiveSparkPlan should apply AQE on child plan of write commands") {
    withSQLConf(SQLConf.ADAPTIVE_EXECUTION_ENABLED.key -> "true",
      SQLConf.ADAPTIVE_EXECUTION_FORCE_APPLY.key -> "true") {
      withTable("t1") {
        val plan = sql("CREATE TABLE t1 USING parquet AS SELECT 1 col").queryExecution.executedPlan
        assert(plan.isInstanceOf[CommandResultExec])
        val commandResultExec = plan.asInstanceOf[CommandResultExec]
        assert(commandResultExec.commandPhysicalPlan.isInstanceOf[DataWritingCommandExec])
        assert(commandResultExec.commandPhysicalPlan.asInstanceOf[DataWritingCommandExec]
          .child.isInstanceOf[AdaptiveSparkPlanExec])
      }
    }
  }

  test("AQE should set active session during execution") {
    withSQLConf(SQLConf.ADAPTIVE_EXECUTION_ENABLED.key -> "true") {
      val df = spark.range(10).select(sum('id))
      assert(df.queryExecution.executedPlan.isInstanceOf[AdaptiveSparkPlanExec])
      SparkSession.setActiveSession(null)
      checkAnswer(df, Seq(Row(45)))
      SparkSession.setActiveSession(spark) // recover the active session.
    }
  }

  test("No deadlock in UI update") {
    object TestStrategy extends Strategy {
      def apply(plan: LogicalPlan): Seq[SparkPlan] = plan match {
        case _: Aggregate =>
          withSQLConf(
            SQLConf.ADAPTIVE_EXECUTION_ENABLED.key -> "true",
            SQLConf.ADAPTIVE_EXECUTION_FORCE_APPLY.key -> "true") {
            spark.range(5).rdd
          }
          Nil
        case _ => Nil
      }
    }

    withSQLConf(
      SQLConf.ADAPTIVE_EXECUTION_ENABLED.key -> "true",
      SQLConf.ADAPTIVE_EXECUTION_FORCE_APPLY.key -> "true") {
      try {
        spark.experimental.extraStrategies = TestStrategy :: Nil
        val df = spark.range(10).groupBy('id).count()
        df.collect()
      } finally {
        spark.experimental.extraStrategies = Nil
      }
    }
  }

  test("SPARK-31658: SQL UI should show write commands") {
    withSQLConf(SQLConf.ADAPTIVE_EXECUTION_ENABLED.key -> "true",
      SQLConf.ADAPTIVE_EXECUTION_FORCE_APPLY.key -> "true") {
      withTable("t1") {
        var checkDone = false
        val listener = new SparkListener {
          override def onOtherEvent(event: SparkListenerEvent): Unit = {
            event match {
              case SparkListenerSQLAdaptiveExecutionUpdate(_, _, planInfo) =>
                assert(planInfo.nodeName == "Execute CreateDataSourceTableAsSelectCommand")
                checkDone = true
              case _ => // ignore other events
            }
          }
        }
        spark.sparkContext.addSparkListener(listener)
        try {
          sql("CREATE TABLE t1 USING parquet AS SELECT 1 col").collect()
          spark.sparkContext.listenerBus.waitUntilEmpty()
          assert(checkDone)
        } finally {
          spark.sparkContext.removeSparkListener(listener)
        }
      }
    }
  }

  test("SPARK-31220, SPARK-32056: repartition by expression with AQE") {
    Seq(true, false).foreach { enableAQE =>
      withSQLConf(
        SQLConf.ADAPTIVE_EXECUTION_ENABLED.key -> enableAQE.toString,
        SQLConf.COALESCE_PARTITIONS_ENABLED.key -> "true",
        SQLConf.COALESCE_PARTITIONS_INITIAL_PARTITION_NUM.key -> "10",
        SQLConf.SHUFFLE_PARTITIONS.key -> "10") {

        val df1 = spark.range(10).repartition($"id")
        val df2 = spark.range(10).repartition($"id" + 1)

        val partitionsNum1 = df1.rdd.collectPartitions().length
        val partitionsNum2 = df2.rdd.collectPartitions().length

        if (enableAQE) {
          assert(partitionsNum1 < 10)
          assert(partitionsNum2 < 10)

          checkInitialPartitionNum(df1, 10)
          checkInitialPartitionNum(df2, 10)
        } else {
          assert(partitionsNum1 === 10)
          assert(partitionsNum2 === 10)
        }


        // Don't coalesce partitions if the number of partitions is specified.
        val df3 = spark.range(10).repartition(10, $"id")
        val df4 = spark.range(10).repartition(10)
        assert(df3.rdd.collectPartitions().length == 10)
        assert(df4.rdd.collectPartitions().length == 10)
      }
    }
  }

  test("SPARK-31220, SPARK-32056: repartition by range with AQE") {
    Seq(true, false).foreach { enableAQE =>
      withSQLConf(
        SQLConf.ADAPTIVE_EXECUTION_ENABLED.key -> enableAQE.toString,
        SQLConf.COALESCE_PARTITIONS_ENABLED.key -> "true",
        SQLConf.COALESCE_PARTITIONS_INITIAL_PARTITION_NUM.key -> "10",
        SQLConf.SHUFFLE_PARTITIONS.key -> "10") {

        val df1 = spark.range(10).toDF.repartitionByRange($"id".asc)
        val df2 = spark.range(10).toDF.repartitionByRange(($"id" + 1).asc)

        val partitionsNum1 = df1.rdd.collectPartitions().length
        val partitionsNum2 = df2.rdd.collectPartitions().length

        if (enableAQE) {
          assert(partitionsNum1 < 10)
          assert(partitionsNum2 < 10)

          checkInitialPartitionNum(df1, 10)
          checkInitialPartitionNum(df2, 10)
        } else {
          assert(partitionsNum1 === 10)
          assert(partitionsNum2 === 10)
        }

        // Don't coalesce partitions if the number of partitions is specified.
        val df3 = spark.range(10).repartitionByRange(10, $"id".asc)
        assert(df3.rdd.collectPartitions().length == 10)
      }
    }
  }

  test("SPARK-31220, SPARK-32056: repartition using sql and hint with AQE") {
    Seq(true, false).foreach { enableAQE =>
      withTempView("test") {
        withSQLConf(
          SQLConf.ADAPTIVE_EXECUTION_ENABLED.key -> enableAQE.toString,
          SQLConf.COALESCE_PARTITIONS_ENABLED.key -> "true",
          SQLConf.COALESCE_PARTITIONS_INITIAL_PARTITION_NUM.key -> "10",
          SQLConf.SHUFFLE_PARTITIONS.key -> "10") {

          spark.range(10).toDF.createTempView("test")

          val df1 = spark.sql("SELECT /*+ REPARTITION(id) */ * from test")
          val df2 = spark.sql("SELECT /*+ REPARTITION_BY_RANGE(id) */ * from test")
          val df3 = spark.sql("SELECT * from test DISTRIBUTE BY id")
          val df4 = spark.sql("SELECT * from test CLUSTER BY id")

          val partitionsNum1 = df1.rdd.collectPartitions().length
          val partitionsNum2 = df2.rdd.collectPartitions().length
          val partitionsNum3 = df3.rdd.collectPartitions().length
          val partitionsNum4 = df4.rdd.collectPartitions().length

          if (enableAQE) {
            assert(partitionsNum1 < 10)
            assert(partitionsNum2 < 10)
            assert(partitionsNum3 < 10)
            assert(partitionsNum4 < 10)

            checkInitialPartitionNum(df1, 10)
            checkInitialPartitionNum(df2, 10)
            checkInitialPartitionNum(df3, 10)
            checkInitialPartitionNum(df4, 10)
          } else {
            assert(partitionsNum1 === 10)
            assert(partitionsNum2 === 10)
            assert(partitionsNum3 === 10)
            assert(partitionsNum4 === 10)
          }

          // Don't coalesce partitions if the number of partitions is specified.
          val df5 = spark.sql("SELECT /*+ REPARTITION(10, id) */ * from test")
          val df6 = spark.sql("SELECT /*+ REPARTITION_BY_RANGE(10, id) */ * from test")
          assert(df5.rdd.collectPartitions().length == 10)
          assert(df6.rdd.collectPartitions().length == 10)
        }
      }
    }
  }

  test("SPARK-32573: Eliminate NAAJ when BuildSide is HashedRelationWithAllNullKeys") {
    withSQLConf(
      SQLConf.ADAPTIVE_EXECUTION_ENABLED.key -> "true",
      SQLConf.AUTO_BROADCASTJOIN_THRESHOLD.key -> Long.MaxValue.toString) {
      val (plan, adaptivePlan) = runAdaptiveAndVerifyResult(
        "SELECT * FROM testData2 t1 WHERE t1.b NOT IN (SELECT b FROM testData3)")
      val bhj = findTopLevelBroadcastHashJoin(plan)
      assert(bhj.size == 1)
      val join = findTopLevelBaseJoin(adaptivePlan)
      assert(join.isEmpty)
      checkNumLocalShuffleReaders(adaptivePlan)
    }
  }

  test("SPARK-32717: AQEOptimizer should respect excludedRules configuration") {
    withSQLConf(
      SQLConf.ADAPTIVE_EXECUTION_ENABLED.key -> "true",
      SQLConf.AUTO_BROADCASTJOIN_THRESHOLD.key -> Long.MaxValue.toString,
      // This test is a copy of test(SPARK-32573), in order to test the configuration
      // `spark.sql.adaptive.optimizer.excludedRules` works as expect.
      SQLConf.ADAPTIVE_OPTIMIZER_EXCLUDED_RULES.key -> AQEPropagateEmptyRelation.ruleName) {
      val (plan, adaptivePlan) = runAdaptiveAndVerifyResult(
        "SELECT * FROM testData2 t1 WHERE t1.b NOT IN (SELECT b FROM testData3)")
      val bhj = findTopLevelBroadcastHashJoin(plan)
      assert(bhj.size == 1)
      val join = findTopLevelBaseJoin(adaptivePlan)
      // this is different compares to test(SPARK-32573) due to the rule
      // `EliminateUnnecessaryJoin` has been excluded.
      assert(join.nonEmpty)
      checkNumLocalShuffleReaders(adaptivePlan)
    }
  }

  test("SPARK-32649: Eliminate inner and semi join to empty relation") {
    withSQLConf(
      SQLConf.ADAPTIVE_EXECUTION_ENABLED.key -> "true",
      SQLConf.AUTO_BROADCASTJOIN_THRESHOLD.key -> "80") {
      Seq(
        // inner join (small table at right side)
        "SELECT * FROM testData t1 join testData3 t2 ON t1.key = t2.a WHERE t2.b = 1",
        // inner join (small table at left side)
        "SELECT * FROM testData3 t1 join testData t2 ON t1.a = t2.key WHERE t1.b = 1",
        // left semi join
        "SELECT * FROM testData t1 left semi join testData3 t2 ON t1.key = t2.a AND t2.b = 1"
      ).foreach(query => {
        val (plan, adaptivePlan) = runAdaptiveAndVerifyResult(query)
        val smj = findTopLevelSortMergeJoin(plan)
        assert(smj.size == 1)
        val join = findTopLevelBaseJoin(adaptivePlan)
        assert(join.isEmpty)
        checkNumLocalShuffleReaders(adaptivePlan)
      })
    }
  }

  test("SPARK-34533: Eliminate left anti join to empty relation") {
    withSQLConf(
      SQLConf.ADAPTIVE_EXECUTION_ENABLED.key -> "true") {
      Seq(
        // broadcast non-empty right side
        ("SELECT /*+ broadcast(testData3) */ * FROM testData LEFT ANTI JOIN testData3", true),
        // broadcast empty right side
        ("SELECT /*+ broadcast(emptyTestData) */ * FROM testData LEFT ANTI JOIN emptyTestData",
          true),
        // broadcast left side
        ("SELECT /*+ broadcast(testData) */ * FROM testData LEFT ANTI JOIN testData3", false)
      ).foreach { case (query, isEliminated) =>
        val (plan, adaptivePlan) = runAdaptiveAndVerifyResult(query)
        assert(findTopLevelBaseJoin(plan).size == 1)
        assert(findTopLevelBaseJoin(adaptivePlan).isEmpty == isEliminated)
      }
    }
  }

  test("SPARK-34781: Eliminate left semi/anti join to its left side") {
    withSQLConf(
      SQLConf.ADAPTIVE_EXECUTION_ENABLED.key -> "true") {
      Seq(
        // left semi join and non-empty right side
        ("SELECT * FROM testData LEFT SEMI JOIN testData3", true),
        // left semi join, non-empty right side and non-empty join condition
        ("SELECT * FROM testData t1 LEFT SEMI JOIN testData3 t2 ON t1.key = t2.a", false),
        // left anti join and empty right side
        ("SELECT * FROM testData LEFT ANTI JOIN emptyTestData", true),
        // left anti join, empty right side and non-empty join condition
        ("SELECT * FROM testData t1 LEFT ANTI JOIN emptyTestData t2 ON t1.key = t2.key", true)
      ).foreach { case (query, isEliminated) =>
        val (plan, adaptivePlan) = runAdaptiveAndVerifyResult(query)
        assert(findTopLevelBaseJoin(plan).size == 1)
        assert(findTopLevelBaseJoin(adaptivePlan).isEmpty == isEliminated)
      }
    }
  }

  test("SPARK-35455: Unify empty relation optimization between normal and AQE optimizer " +
    "- single join") {
    withSQLConf(SQLConf.ADAPTIVE_EXECUTION_ENABLED.key -> "true",
      SQLConf.AUTO_BROADCASTJOIN_THRESHOLD.key -> "-1") {
      Seq(
        // left semi join and empty left side
        ("SELECT * FROM (SELECT * FROM testData WHERE value = '0')t1 LEFT SEMI JOIN " +
          "testData2 t2 ON t1.key = t2.a", true),
        // left anti join and empty left side
        ("SELECT * FROM (SELECT * FROM testData WHERE value = '0')t1 LEFT ANTI JOIN " +
          "testData2 t2 ON t1.key = t2.a", true),
        // left outer join and empty left side
        ("SELECT * FROM (SELECT * FROM testData WHERE key = 0)t1 LEFT JOIN testData2 t2 ON " +
          "t1.key = t2.a", true),
        // left outer join and non-empty left side
        ("SELECT * FROM testData t1 LEFT JOIN testData2 t2 ON " +
          "t1.key = t2.a", false),
        // right outer join and empty right side
        ("SELECT * FROM testData t1 RIGHT JOIN (SELECT * FROM testData2 WHERE b = 0)t2 ON " +
          "t1.key = t2.a", true),
        // right outer join and non-empty right side
        ("SELECT * FROM testData t1 RIGHT JOIN testData2 t2 ON " +
          "t1.key = t2.a", false),
        // full outer join and both side empty
        ("SELECT * FROM (SELECT * FROM testData WHERE key = 0)t1 FULL JOIN " +
          "(SELECT * FROM testData2 WHERE b = 0)t2 ON t1.key = t2.a", true),
        // full outer join and left side empty right side non-empty
        ("SELECT * FROM (SELECT * FROM testData WHERE key = 0)t1 FULL JOIN " +
          "testData2 t2 ON t1.key = t2.a", true)
      ).foreach { case (query, isEliminated) =>
        val (plan, adaptivePlan) = runAdaptiveAndVerifyResult(query)
        assert(findTopLevelBaseJoin(plan).size == 1)
        assert(findTopLevelBaseJoin(adaptivePlan).isEmpty == isEliminated, adaptivePlan)
      }
    }
  }

  test("SPARK-35455: Unify empty relation optimization between normal and AQE optimizer " +
    "- multi join") {
    withSQLConf(SQLConf.ADAPTIVE_EXECUTION_ENABLED.key -> "true",
      SQLConf.AUTO_BROADCASTJOIN_THRESHOLD.key -> "-1") {
      Seq(
        """
         |SELECT * FROM testData t1
         | JOIN (SELECT * FROM testData2 WHERE b = 0) t2 ON t1.key = t2.a
         | LEFT JOIN testData2 t3 ON t1.key = t3.a
         |""".stripMargin,
        """
         |SELECT * FROM (SELECT * FROM testData WHERE key = 0) t1
         | LEFT ANTI JOIN testData2 t2
         | FULL JOIN (SELECT * FROM testData2 WHERE b = 0) t3 ON t1.key = t3.a
         |""".stripMargin,
        """
         |SELECT * FROM testData t1
         | LEFT SEMI JOIN (SELECT * FROM testData2 WHERE b = 0)
         | RIGHT JOIN testData2 t3 on t1.key = t3.a
         |""".stripMargin
      ).foreach { query =>
        val (plan, adaptivePlan) = runAdaptiveAndVerifyResult(query)
        assert(findTopLevelBaseJoin(plan).size == 2)
        assert(findTopLevelBaseJoin(adaptivePlan).isEmpty)
      }
    }
  }

  test("SPARK-35585: Support propagate empty relation through project/filter") {
    withSQLConf(SQLConf.ADAPTIVE_EXECUTION_ENABLED.key -> "true",
      SQLConf.AUTO_BROADCASTJOIN_THRESHOLD.key -> "-1") {
      val (plan1, adaptivePlan1) = runAdaptiveAndVerifyResult(
        "SELECT key FROM testData WHERE key = 0 ORDER BY key, value")
      assert(findTopLevelSort(plan1).size == 1)
      assert(stripAQEPlan(adaptivePlan1).isInstanceOf[LocalTableScanExec])

      val (plan2, adaptivePlan2) = runAdaptiveAndVerifyResult(
       "SELECT key FROM (SELECT * FROM testData WHERE value = 'no_match' ORDER BY key)" +
         " WHERE key > rand()")
      assert(findTopLevelSort(plan2).size == 1)
      assert(stripAQEPlan(adaptivePlan2).isInstanceOf[LocalTableScanExec])
    }
  }

  test("SPARK-32753: Only copy tags to node with no tags") {
    withSQLConf(SQLConf.ADAPTIVE_EXECUTION_ENABLED.key -> "true") {
      withTempView("v1") {
        spark.range(10).union(spark.range(10)).createOrReplaceTempView("v1")

        val (_, adaptivePlan) = runAdaptiveAndVerifyResult(
          "SELECT id FROM v1 GROUP BY id DISTRIBUTE BY id")
        assert(collect(adaptivePlan) {
          case s: ShuffleExchangeExec => s
        }.length == 1)
      }
    }
  }

  test("Logging plan changes for AQE") {
    val testAppender = new LogAppender("plan changes")
    withLogAppender(testAppender) {
      withSQLConf(
          SQLConf.PLAN_CHANGE_LOG_LEVEL.key -> "INFO",
          SQLConf.ADAPTIVE_EXECUTION_ENABLED.key -> "true",
          SQLConf.AUTO_BROADCASTJOIN_THRESHOLD.key -> "80") {
        sql("SELECT * FROM testData JOIN testData2 ON key = a " +
          "WHERE value = (SELECT max(a) FROM testData3)").collect()
      }
      Seq("=== Result of Batch AQE Preparations ===",
          "=== Result of Batch AQE Post Stage Creation ===",
          "=== Result of Batch AQE Replanning ===",
          "=== Result of Batch AQE Query Stage Optimization ===",
          "=== Result of Batch AQE Final Query Stage Optimization ===").foreach { expectedMsg =>
        assert(testAppender.loggingEvents.exists(_.getRenderedMessage.contains(expectedMsg)))
      }
    }
  }

  test("SPARK-32932: Do not use local shuffle reader at final stage on write command") {
    withSQLConf(SQLConf.PARTITION_OVERWRITE_MODE.key -> PartitionOverwriteMode.DYNAMIC.toString,
      SQLConf.SHUFFLE_PARTITIONS.key -> "5",
      SQLConf.ADAPTIVE_EXECUTION_ENABLED.key -> "true") {
      val data = for (
        i <- 1L to 10L;
        j <- 1L to 3L
      ) yield (i, j)

      val df = data.toDF("i", "j").repartition($"j")
      var noLocalReader: Boolean = false
      val listener = new QueryExecutionListener {
        override def onSuccess(funcName: String, qe: QueryExecution, durationNs: Long): Unit = {
          qe.executedPlan match {
            case plan@(_: DataWritingCommandExec | _: V2TableWriteExec) =>
              assert(plan.asInstanceOf[UnaryExecNode].child.isInstanceOf[AdaptiveSparkPlanExec])
              noLocalReader = collect(plan) {
                case exec: CustomShuffleReaderExec if exec.isLocalReader => exec
              }.isEmpty
            case _ => // ignore other events
          }
        }
        override def onFailure(funcName: String, qe: QueryExecution,
          exception: Exception): Unit = {}
      }
      spark.listenerManager.register(listener)

      withTable("t") {
        df.write.partitionBy("j").saveAsTable("t")
        sparkContext.listenerBus.waitUntilEmpty()
        assert(noLocalReader)
        noLocalReader = false
      }

      // Test DataSource v2
      val format = classOf[NoopDataSource].getName
      df.write.format(format).mode("overwrite").save()
      sparkContext.listenerBus.waitUntilEmpty()
      assert(noLocalReader)
      noLocalReader = false

      spark.listenerManager.unregister(listener)
    }
  }

  test("SPARK-33494: Do not use local shuffle reader for repartition") {
    withSQLConf(SQLConf.ADAPTIVE_EXECUTION_ENABLED.key -> "true") {
      val df = spark.table("testData").repartition('key)
      df.collect()
      // local shuffle reader breaks partitioning and shouldn't be used for repartition operation
      // which is specified by users.
      checkNumLocalShuffleReaders(df.queryExecution.executedPlan, numShufflesWithoutLocalReader = 1)
    }
  }

  test("SPARK-33551: Do not use custom shuffle reader for repartition") {
    def hasRepartitionShuffle(plan: SparkPlan): Boolean = {
      find(plan) {
        case s: ShuffleExchangeLike =>
          s.shuffleOrigin == REPARTITION_BY_COL || s.shuffleOrigin == REPARTITION_BY_NUM
        case _ => false
      }.isDefined
    }

    withSQLConf(SQLConf.ADAPTIVE_EXECUTION_ENABLED.key -> "true",
      SQLConf.SHUFFLE_PARTITIONS.key -> "5") {
      val df = sql(
        """
          |SELECT * FROM (
          |  SELECT * FROM testData WHERE key = 1
          |)
          |RIGHT OUTER JOIN testData2
          |ON value = b
        """.stripMargin)

      withSQLConf(SQLConf.AUTO_BROADCASTJOIN_THRESHOLD.key -> "80") {
        // Repartition with no partition num specified.
        val dfRepartition = df.repartition('b)
        dfRepartition.collect()
        val plan = dfRepartition.queryExecution.executedPlan
        // The top shuffle from repartition is optimized out.
        assert(!hasRepartitionShuffle(plan))
        val bhj = findTopLevelBroadcastHashJoin(plan)
        assert(bhj.length == 1)
        checkNumLocalShuffleReaders(plan, 1)
        // Probe side is coalesced.
        val customReader = bhj.head.right.find(_.isInstanceOf[CustomShuffleReaderExec])
        assert(customReader.isDefined)
        assert(customReader.get.asInstanceOf[CustomShuffleReaderExec].hasCoalescedPartition)

        // Repartition with partition default num specified.
        val dfRepartitionWithNum = df.repartition(5, 'b)
        dfRepartitionWithNum.collect()
        val planWithNum = dfRepartitionWithNum.queryExecution.executedPlan
        // The top shuffle from repartition is optimized out.
        assert(!hasRepartitionShuffle(planWithNum))
        val bhjWithNum = findTopLevelBroadcastHashJoin(planWithNum)
        assert(bhjWithNum.length == 1)
        checkNumLocalShuffleReaders(planWithNum, 1)
        // Probe side is not coalesced.
        assert(bhjWithNum.head.right.find(_.isInstanceOf[CustomShuffleReaderExec]).isEmpty)

        // Repartition with partition non-default num specified.
        val dfRepartitionWithNum2 = df.repartition(3, 'b)
        dfRepartitionWithNum2.collect()
        val planWithNum2 = dfRepartitionWithNum2.queryExecution.executedPlan
        // The top shuffle from repartition is not optimized out, and this is the only shuffle that
        // does not have local shuffle reader.
        assert(hasRepartitionShuffle(planWithNum2))
        val bhjWithNum2 = findTopLevelBroadcastHashJoin(planWithNum2)
        assert(bhjWithNum2.length == 1)
        checkNumLocalShuffleReaders(planWithNum2, 1)
        val customReader2 = bhjWithNum2.head.right.find(_.isInstanceOf[CustomShuffleReaderExec])
        assert(customReader2.isDefined)
        assert(customReader2.get.asInstanceOf[CustomShuffleReaderExec].isLocalReader)
      }

      // Force skew join
      withSQLConf(SQLConf.AUTO_BROADCASTJOIN_THRESHOLD.key -> "-1",
        SQLConf.SKEW_JOIN_ENABLED.key -> "true",
        SQLConf.SKEW_JOIN_SKEWED_PARTITION_THRESHOLD.key -> "1",
        SQLConf.SKEW_JOIN_SKEWED_PARTITION_FACTOR.key -> "0",
        SQLConf.ADVISORY_PARTITION_SIZE_IN_BYTES.key -> "10") {
        // Repartition with no partition num specified.
        val dfRepartition = df.repartition('b)
        dfRepartition.collect()
        val plan = dfRepartition.queryExecution.executedPlan
        // The top shuffle from repartition is optimized out.
        assert(!hasRepartitionShuffle(plan))
        val smj = findTopLevelSortMergeJoin(plan)
        assert(smj.length == 1)
        // No skew join due to the repartition.
        assert(!smj.head.isSkewJoin)
        // Both sides are coalesced.
        val customReaders = collect(smj.head) {
          case c: CustomShuffleReaderExec if c.hasCoalescedPartition => c
        }
        assert(customReaders.length == 2)

        // Repartition with default partition num specified.
        val dfRepartitionWithNum = df.repartition(5, 'b)
        dfRepartitionWithNum.collect()
        val planWithNum = dfRepartitionWithNum.queryExecution.executedPlan
        // The top shuffle from repartition is optimized out.
        assert(!hasRepartitionShuffle(planWithNum))
        val smjWithNum = findTopLevelSortMergeJoin(planWithNum)
        assert(smjWithNum.length == 1)
        // No skew join due to the repartition.
        assert(!smjWithNum.head.isSkewJoin)
        // No coalesce due to the num in repartition.
        val customReadersWithNum = collect(smjWithNum.head) {
          case c: CustomShuffleReaderExec if c.hasCoalescedPartition => c
        }
        assert(customReadersWithNum.isEmpty)

        // Repartition with default non-partition num specified.
        val dfRepartitionWithNum2 = df.repartition(3, 'b)
        dfRepartitionWithNum2.collect()
        val planWithNum2 = dfRepartitionWithNum2.queryExecution.executedPlan
        // The top shuffle from repartition is not optimized out.
        assert(hasRepartitionShuffle(planWithNum2))
        val smjWithNum2 = findTopLevelSortMergeJoin(planWithNum2)
        assert(smjWithNum2.length == 1)
        // Skew join can apply as the repartition is not optimized out.
        assert(smjWithNum2.head.isSkewJoin)
      }
    }
  }

  test("SPARK-34091: Batch shuffle fetch in AQE partition coalescing") {
    withSQLConf(
      SQLConf.ADAPTIVE_EXECUTION_ENABLED.key -> "true",
      SQLConf.SHUFFLE_PARTITIONS.key -> "10",
      SQLConf.FETCH_SHUFFLE_BLOCKS_IN_BATCH.key -> "true") {
      withTable("t1") {
        spark.range(100).selectExpr("id + 1 as a").write.format("parquet").saveAsTable("t1")
        val query = "SELECT SUM(a) FROM t1 GROUP BY a"
        val (_, adaptivePlan) = runAdaptiveAndVerifyResult(query)
        val metricName = SQLShuffleReadMetricsReporter.LOCAL_BLOCKS_FETCHED
        val blocksFetchedMetric = collectFirst(adaptivePlan) {
          case p if p.metrics.contains(metricName) => p.metrics(metricName)
        }
        assert(blocksFetchedMetric.isDefined)
        val blocksFetched = blocksFetchedMetric.get.value
        withSQLConf(SQLConf.FETCH_SHUFFLE_BLOCKS_IN_BATCH.key -> "false") {
          val (_, adaptivePlan2) = runAdaptiveAndVerifyResult(query)
          val blocksFetchedMetric2 = collectFirst(adaptivePlan2) {
            case p if p.metrics.contains(metricName) => p.metrics(metricName)
          }
          assert(blocksFetchedMetric2.isDefined)
          val blocksFetched2 = blocksFetchedMetric2.get.value
          assert(blocksFetched < blocksFetched2)
        }
      }
    }
  }

  test("SPARK-33933: Materialize BroadcastQueryStage first in AQE") {
    val testAppender = new LogAppender("aqe query stage materialization order test")
    val df = spark.range(1000).select($"id" % 26, $"id" % 10)
      .toDF("index", "pv")
    val dim = Range(0, 26).map(x => (x, ('a' + x).toChar.toString))
      .toDF("index", "name")
    val testDf = df.groupBy("index")
      .agg(sum($"pv").alias("pv"))
      .join(dim, Seq("index"))
    val loggerNames =
      Seq(classOf[BroadcastQueryStageExec].getName, classOf[ShuffleQueryStageExec].getName)
    withLogAppender(testAppender, loggerNames, level = Some(Level.DEBUG)) {
      withSQLConf(SQLConf.ADAPTIVE_EXECUTION_ENABLED.key -> "true") {
        val result = testDf.collect()
        assert(result.length == 26)
      }
    }
    val materializeLogs = testAppender.loggingEvents
      .map(_.getRenderedMessage)
      .filter(_.startsWith("Materialize query stage"))
      .toArray
    assert(materializeLogs(0).startsWith("Materialize query stage BroadcastQueryStageExec"))
    assert(materializeLogs(1).startsWith("Materialize query stage ShuffleQueryStageExec"))
  }

  test("SPARK-34899: Use origin plan if we can not coalesce shuffle partition") {
    def checkNoCoalescePartitions(ds: Dataset[Row], origin: ShuffleOrigin): Unit = {
      assert(collect(ds.queryExecution.executedPlan) {
        case s: ShuffleExchangeExec if s.shuffleOrigin == origin && s.numPartitions == 2 => s
      }.size == 1)
      ds.collect()
      val plan = ds.queryExecution.executedPlan
      assert(collect(plan) {
        case c: CustomShuffleReaderExec => c
      }.isEmpty)
      assert(collect(plan) {
        case s: ShuffleExchangeExec if s.shuffleOrigin == origin && s.numPartitions == 2 => s
      }.size == 1)
      checkAnswer(ds, testData)
    }

    withSQLConf(SQLConf.ADAPTIVE_EXECUTION_ENABLED.key -> "true",
      SQLConf.COALESCE_PARTITIONS_ENABLED.key -> "true",
      SQLConf.ADVISORY_PARTITION_SIZE_IN_BYTES.key -> "2258",
      SQLConf.COALESCE_PARTITIONS_MIN_PARTITION_NUM.key -> "1",
      SQLConf.SHUFFLE_PARTITIONS.key -> "2") {
      val df = spark.sparkContext.parallelize(
        (1 to 100).map(i => TestData(i, i.toString)), 10).toDF()

      // partition size [1420, 1420]
      checkNoCoalescePartitions(df.repartition($"key"), REPARTITION_BY_COL)
      // partition size [1140, 1119]
      checkNoCoalescePartitions(df.sort($"key"), ENSURE_REQUIREMENTS)
    }
  }

  test("SPARK-35239: Coalesce shuffle partition should handle empty input RDD") {
    withTable("t") {
      withSQLConf(SQLConf.COALESCE_PARTITIONS_MIN_PARTITION_NUM.key -> "1",
        SQLConf.SHUFFLE_PARTITIONS.key -> "2") {
        spark.sql("CREATE TABLE t (c1 int) USING PARQUET")
        val (_, adaptive) = runAdaptiveAndVerifyResult("SELECT c1, count(*) FROM t GROUP BY c1")
        assert(
          collect(adaptive) {
            case c @ CustomShuffleReaderExec(_, partitionSpecs) if partitionSpecs.length == 1 => c
          }.length == 1
        )
      }
    }
  }

  test("SPARK-35264: Support AQE side broadcastJoin threshold") {
    withTempView("t1", "t2") {
      def checkJoinStrategy(shouldBroadcast: Boolean): Unit = {
        withSQLConf(SQLConf.AUTO_BROADCASTJOIN_THRESHOLD.key -> "-1") {
          val (origin, adaptive) = runAdaptiveAndVerifyResult(
            "SELECT t1.c1, t2.c1 FROM t1 JOIN t2 ON t1.c1 = t2.c1")
          assert(findTopLevelSortMergeJoin(origin).size == 1)
          if (shouldBroadcast) {
            assert(findTopLevelBroadcastHashJoin(adaptive).size == 1)
          } else {
            assert(findTopLevelSortMergeJoin(adaptive).size == 1)
          }
        }
      }

      // t1: 1600 bytes
      // t2: 160 bytes
      spark.sparkContext.parallelize(
        (1 to 100).map(i => TestData(i, i.toString)), 10)
        .toDF("c1", "c2").createOrReplaceTempView("t1")
      spark.sparkContext.parallelize(
        (1 to 10).map(i => TestData(i, i.toString)), 5)
        .toDF("c1", "c2").createOrReplaceTempView("t2")

      checkJoinStrategy(false)
      withSQLConf(SQLConf.ADAPTIVE_AUTO_BROADCASTJOIN_THRESHOLD.key -> "-1") {
        checkJoinStrategy(false)
      }

      withSQLConf(SQLConf.ADAPTIVE_AUTO_BROADCASTJOIN_THRESHOLD.key -> "160") {
        checkJoinStrategy(true)
      }
    }
  }

<<<<<<< HEAD
  test("SPARK-35414: Submit broadcast job first to avoid broadcast timeout in AQE") {
    val shuffleMapTaskParallelism = 10

    val df = spark.range(0, 1000, 1, shuffleMapTaskParallelism)
      .select($"id" % 26, $"id" % 10)
      .toDF("index", "pv")
    val dim = Range(0, 26).map(x => (x, ('a' + x).toChar.toString))
      .toDF("index", "name")
      .coalesce(1)
    val testDf = df.groupBy("index")
      .agg(sum($"pv").alias("pv"))
      .join(dim, Seq("index"))

    val stageInfos = scala.collection.mutable.ArrayBuffer[StageInfo]()
    val listener = new SparkListener {
      override def onStageSubmitted(stageSubmitted: SparkListenerStageSubmitted): Unit = {
        stageInfos += stageSubmitted.stageInfo
      }
    }
    spark.sparkContext.addSparkListener(listener)

    withSQLConf(SQLConf.ADAPTIVE_EXECUTION_ENABLED.key -> "true") {
      val result = testDf.collect()
      assert(result.length == 26)
      val sortedStageInfos = stageInfos.sortBy(_.submissionTime)
      assert(sortedStageInfos.size > 2)
      // this is broadcast stage
      assert(sortedStageInfos(0).numTasks == 1)
      // this is shuffle map stage
      assert(sortedStageInfos(1).numTasks == shuffleMapTaskParallelism)
=======
  test("SPARK-35264: Support AQE side shuffled hash join formula") {
    withTempView("t1", "t2") {
      def checkJoinStrategy(shouldShuffleHashJoin: Boolean): Unit = {
        Seq("100", "100000").foreach { size =>
          withSQLConf(SQLConf.ADVISORY_PARTITION_SIZE_IN_BYTES.key -> size) {
            val (origin1, adaptive1) = runAdaptiveAndVerifyResult(
              "SELECT t1.c1, t2.c1 FROM t1 JOIN t2 ON t1.c1 = t2.c1")
            assert(findTopLevelSortMergeJoin(origin1).size === 1)
            if (shouldShuffleHashJoin && size.toInt < 100000) {
              val shj = findTopLevelShuffledHashJoin(adaptive1)
              assert(shj.size === 1)
              assert(shj.head.buildSide == BuildRight)
            } else {
              assert(findTopLevelSortMergeJoin(adaptive1).size === 1)
            }
          }
        }
        // respect user specified join hint
        val (origin2, adaptive2) = runAdaptiveAndVerifyResult(
          "SELECT /*+ MERGE(t1) */ t1.c1, t2.c1 FROM t1 JOIN t2 ON t1.c1 = t2.c1")
        assert(findTopLevelSortMergeJoin(origin2).size === 1)
        assert(findTopLevelSortMergeJoin(adaptive2).size === 1)
      }

      spark.sparkContext.parallelize(
        (1 to 100).map(i => TestData(i, i.toString)), 10)
        .toDF("c1", "c2").createOrReplaceTempView("t1")
      spark.sparkContext.parallelize(
        (1 to 10).map(i => TestData(i, i.toString)), 5)
        .toDF("c1", "c2").createOrReplaceTempView("t2")

      // t1 partition size: [926, 729, 731]
      // t2 partition size: [318, 120, 0]
      withSQLConf(SQLConf.SHUFFLE_PARTITIONS.key -> "3",
        SQLConf.AUTO_BROADCASTJOIN_THRESHOLD.key -> "-1",
        SQLConf.PREFER_SORTMERGEJOIN.key -> "true") {
        // check default value
        checkJoinStrategy(false)
        withSQLConf(SQLConf.ADAPTIVE_MAX_SHUFFLE_HASH_JOIN_LOCAL_MAP_THRESHOLD.key -> "400") {
          checkJoinStrategy(true)
        }
        withSQLConf(SQLConf.ADAPTIVE_MAX_SHUFFLE_HASH_JOIN_LOCAL_MAP_THRESHOLD.key -> "300") {
          checkJoinStrategy(false)
        }
        withSQLConf(SQLConf.ADAPTIVE_MAX_SHUFFLE_HASH_JOIN_LOCAL_MAP_THRESHOLD.key -> "1000") {
          checkJoinStrategy(true)
        }
      }
    }
  }

  test("SPARK-35650: Coalesce number of partitions by AEQ") {
    withSQLConf(SQLConf.COALESCE_PARTITIONS_MIN_PARTITION_NUM.key -> "1") {
      val query = "SELECT /*+ REPARTITION */ * FROM testData"
      val (_, adaptivePlan) = runAdaptiveAndVerifyResult(query)
      collect(adaptivePlan) {
        case r: CustomShuffleReaderExec => r
      } match {
        case Seq(customShuffleReader) =>
          assert(customShuffleReader.partitionSpecs.size === 1)
          assert(!customShuffleReader.isLocalReader)
        case _ =>
          fail("There should be a CustomShuffleReaderExec")
      }
    }
  }

  test("SPARK-35650: Use local shuffle reader if can not coalesce number of partitions") {
    withSQLConf(SQLConf.ADVISORY_PARTITION_SIZE_IN_BYTES.key -> "2") {
      val query = "SELECT /*+ REPARTITION */ * FROM testData"
      val (_, adaptivePlan) = runAdaptiveAndVerifyResult(query)
      collect(adaptivePlan) {
        case r: CustomShuffleReaderExec => r
      } match {
        case Seq(customShuffleReader) =>
          assert(customShuffleReader.partitionSpecs.size === 4)
          assert(customShuffleReader.isLocalReader)
        case _ =>
          fail("There should be a CustomShuffleReaderExec")
      }
>>>>>>> b9aeeb4e
    }
  }
}<|MERGE_RESOLUTION|>--- conflicted
+++ resolved
@@ -1735,38 +1735,6 @@
     }
   }
 
-<<<<<<< HEAD
-  test("SPARK-35414: Submit broadcast job first to avoid broadcast timeout in AQE") {
-    val shuffleMapTaskParallelism = 10
-
-    val df = spark.range(0, 1000, 1, shuffleMapTaskParallelism)
-      .select($"id" % 26, $"id" % 10)
-      .toDF("index", "pv")
-    val dim = Range(0, 26).map(x => (x, ('a' + x).toChar.toString))
-      .toDF("index", "name")
-      .coalesce(1)
-    val testDf = df.groupBy("index")
-      .agg(sum($"pv").alias("pv"))
-      .join(dim, Seq("index"))
-
-    val stageInfos = scala.collection.mutable.ArrayBuffer[StageInfo]()
-    val listener = new SparkListener {
-      override def onStageSubmitted(stageSubmitted: SparkListenerStageSubmitted): Unit = {
-        stageInfos += stageSubmitted.stageInfo
-      }
-    }
-    spark.sparkContext.addSparkListener(listener)
-
-    withSQLConf(SQLConf.ADAPTIVE_EXECUTION_ENABLED.key -> "true") {
-      val result = testDf.collect()
-      assert(result.length == 26)
-      val sortedStageInfos = stageInfos.sortBy(_.submissionTime)
-      assert(sortedStageInfos.size > 2)
-      // this is broadcast stage
-      assert(sortedStageInfos(0).numTasks == 1)
-      // this is shuffle map stage
-      assert(sortedStageInfos(1).numTasks == shuffleMapTaskParallelism)
-=======
   test("SPARK-35264: Support AQE side shuffled hash join formula") {
     withTempView("t1", "t2") {
       def checkJoinStrategy(shouldShuffleHashJoin: Boolean): Unit = {
@@ -1847,7 +1815,39 @@
         case _ =>
           fail("There should be a CustomShuffleReaderExec")
       }
->>>>>>> b9aeeb4e
+    }
+  }
+    
+  test("SPARK-35414: Submit broadcast job first to avoid broadcast timeout in AQE") {
+    val shuffleMapTaskParallelism = 10
+
+    val df = spark.range(0, 1000, 1, shuffleMapTaskParallelism)
+      .select($"id" % 26, $"id" % 10)
+      .toDF("index", "pv")
+    val dim = Range(0, 26).map(x => (x, ('a' + x).toChar.toString))
+      .toDF("index", "name")
+      .coalesce(1)
+    val testDf = df.groupBy("index")
+      .agg(sum($"pv").alias("pv"))
+      .join(dim, Seq("index"))
+
+    val stageInfos = scala.collection.mutable.ArrayBuffer[StageInfo]()
+    val listener = new SparkListener {
+      override def onStageSubmitted(stageSubmitted: SparkListenerStageSubmitted): Unit = {
+        stageInfos += stageSubmitted.stageInfo
+      }
+    }
+    spark.sparkContext.addSparkListener(listener)
+
+    withSQLConf(SQLConf.ADAPTIVE_EXECUTION_ENABLED.key -> "true") {
+      val result = testDf.collect()
+      assert(result.length == 26)
+      val sortedStageInfos = stageInfos.sortBy(_.submissionTime)
+      assert(sortedStageInfos.size > 2)
+      // this is broadcast stage
+      assert(sortedStageInfos(0).numTasks == 1)
+      // this is shuffle map stage
+      assert(sortedStageInfos(1).numTasks == shuffleMapTaskParallelism)
     }
   }
 }