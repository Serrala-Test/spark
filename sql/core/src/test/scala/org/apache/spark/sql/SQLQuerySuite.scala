/*
 * Licensed to the Apache Software Foundation (ASF) under one or more
 * contributor license agreements.  See the NOTICE file distributed with
 * this work for additional information regarding copyright ownership.
 * The ASF licenses this file to You under the Apache License, Version 2.0
 * (the "License"); you may not use this file except in compliance with
 * the License.  You may obtain a copy of the License at
 *
 *    http://www.apache.org/licenses/LICENSE-2.0
 *
 * Unless required by applicable law or agreed to in writing, software
 * distributed under the License is distributed on an "AS IS" BASIS,
 * WITHOUT WARRANTIES OR CONDITIONS OF ANY KIND, either express or implied.
 * See the License for the specific language governing permissions and
 * limitations under the License.
 */

package org.apache.spark.sql

import java.io.File
import java.net.{MalformedURLException, URL}
import java.sql.{Date, Timestamp}
import java.util.concurrent.atomic.AtomicBoolean

import org.apache.commons.io.FileUtils

import org.apache.spark.{AccumulatorSuite, SparkException}
import org.apache.spark.scheduler.{SparkListener, SparkListenerJobStart}
import org.apache.spark.sql.catalyst.expressions.GenericRow
import org.apache.spark.sql.catalyst.expressions.aggregate.{Complete, Partial}
import org.apache.spark.sql.catalyst.optimizer.{ConvertToLocalRelation, NestedColumnAliasingSuite}
import org.apache.spark.sql.catalyst.plans.logical.{Project, RepartitionByExpression}
import org.apache.spark.sql.catalyst.util.StringUtils
import org.apache.spark.sql.execution.UnionExec
import org.apache.spark.sql.execution.adaptive.AdaptiveSparkPlanHelper
import org.apache.spark.sql.execution.aggregate.{HashAggregateExec, ObjectHashAggregateExec, SortAggregateExec}
import org.apache.spark.sql.execution.columnar.InMemoryTableScanExec
import org.apache.spark.sql.execution.command.FunctionsCommand
import org.apache.spark.sql.execution.datasources.v2.BatchScanExec
import org.apache.spark.sql.execution.datasources.v2.orc.OrcScan
import org.apache.spark.sql.execution.datasources.v2.parquet.ParquetScan
import org.apache.spark.sql.execution.joins.{BroadcastHashJoinExec, CartesianProductExec, SortMergeJoinExec}
import org.apache.spark.sql.functions._
import org.apache.spark.sql.internal.SQLConf
import org.apache.spark.sql.test.{SharedSparkSession, TestSQLContext}
import org.apache.spark.sql.test.SQLTestData._
import org.apache.spark.sql.types._
import org.apache.spark.unsafe.types.CalendarInterval

class SQLQuerySuite extends QueryTest with SharedSparkSession with AdaptiveSparkPlanHelper {
  import testImplicits._

  setupTestData()

  test("SPARK-8010: promote numeric to string") {
    withTempView("src") {
      val df = Seq((1, 1)).toDF("key", "value")
      df.createOrReplaceTempView("src")
      val queryCaseWhen = sql("select case when true then 1.0 else '1' end from src ")
      val queryCoalesce = sql("select coalesce(null, 1, '1') from src ")

      checkAnswer(queryCaseWhen, Row("1.0") :: Nil)
      checkAnswer(queryCoalesce, Row("1") :: Nil)
    }
  }

  test("show functions") {
    def getFunctions(pattern: String): Seq[Row] = {
      StringUtils.filterPattern(
        spark.sessionState.catalog.listFunctions("default").map(_._1.funcName)
        ++ FunctionsCommand.virtualOperators, pattern)
        .map(Row(_))
    }

    def createFunction(names: Seq[String]): Unit = {
      names.foreach { name =>
        spark.udf.register(name, (arg1: Int, arg2: String) => arg2 + arg1)
      }
    }

    def dropFunction(names: Seq[String]): Unit = {
      names.foreach { name =>
        spark.sessionState.catalog.dropTempFunction(name, false)
      }
    }

    val functions = Array("ilog", "logi", "logii", "logiii", "crc32i", "cubei", "cume_disti",
      "isize", "ispace", "to_datei", "date_addi", "current_datei")

    createFunction(functions)

    checkAnswer(sql("SHOW functions"), getFunctions("*"))
    assert(sql("SHOW functions").collect().size > 200)

    Seq("^c*", "*e$", "log*", "*date*").foreach { pattern =>
      // For the pattern part, only '*' and '|' are allowed as wildcards.
      // For '*', we need to replace it to '.*'.
      checkAnswer(sql(s"SHOW FUNCTIONS '$pattern'"), getFunctions(pattern))
    }
    dropFunction(functions)
  }

  test("describe functions") {
    checkKeywordsExist(sql("describe function extended upper"),
      "Function: upper",
      "Class: org.apache.spark.sql.catalyst.expressions.Upper",
      "Usage: upper(str) - Returns `str` with all characters changed to uppercase",
      "Extended Usage:",
      "Examples:",
      "> SELECT upper('SparkSql');",
      "SPARKSQL")

    checkKeywordsExist(sql("describe functioN Upper"),
      "Function: upper",
      "Class: org.apache.spark.sql.catalyst.expressions.Upper",
      "Usage: upper(str) - Returns `str` with all characters changed to uppercase")

    checkKeywordsNotExist(sql("describe functioN Upper"), "Extended Usage")

    checkKeywordsExist(sql("describe functioN abcadf"), "Function: abcadf not found.")
  }

  test("SPARK-14415: All functions should have own descriptions") {
    for (f <- spark.sessionState.functionRegistry.listFunction()) {
      if (!Seq("cube", "grouping", "grouping_id", "rollup", "window").contains(f.unquotedString)) {
        checkKeywordsNotExist(sql(s"describe function `$f`"), "N/A.")
      }
    }
  }

  test("SPARK-6743: no columns from cache") {
    withTempView("cachedData") {
      Seq(
        (83, 0, 38),
        (26, 0, 79),
        (43, 81, 24)
      ).toDF("a", "b", "c").createOrReplaceTempView("cachedData")

      spark.catalog.cacheTable("cachedData")
      withSQLConf(SQLConf.CROSS_JOINS_ENABLED.key -> "true") {
        checkAnswer(
          sql("SELECT t1.b FROM cachedData, cachedData t1 GROUP BY t1.b"),
          Row(0) :: Row(81) :: Nil)
      }
    }
  }

  test("self join with aliases") {
    withTempView("df") {
      Seq(1, 2, 3).map(i => (i, i.toString)).toDF("int", "str").createOrReplaceTempView("df")

      checkAnswer(
        sql(
          """
            |SELECT x.str, COUNT(*)
            |FROM df x JOIN df y ON x.str = y.str
            |GROUP BY x.str
        """.stripMargin),
        Row("1", 1) :: Row("2", 1) :: Row("3", 1) :: Nil)
    }
  }

  test("support table.star") {
    checkAnswer(
      sql(
        """
          |SELECT r.*
          |FROM testData l join testData2 r on (l.key = r.a)
        """.stripMargin),
      Row(1, 1) :: Row(1, 2) :: Row(2, 1) :: Row(2, 2) :: Row(3, 1) :: Row(3, 2) :: Nil)
  }

  test("self join with alias in agg") {
    withTempView("df") {
      Seq(1, 2, 3)
        .map(i => (i, i.toString))
        .toDF("int", "str")
        .groupBy("str")
        .agg($"str", count("str").as("strCount"))
        .createOrReplaceTempView("df")

      checkAnswer(
        sql(
          """
            |SELECT x.str, SUM(x.strCount)
            |FROM df x JOIN df y ON x.str = y.str
            |GROUP BY x.str
        """.stripMargin),
        Row("1", 1) :: Row("2", 1) :: Row("3", 1) :: Nil)
    }
  }

  test("SPARK-8668 expr function") {
    checkAnswer(Seq((1, "Bobby G."))
      .toDF("id", "name")
      .select(expr("length(name)"), expr("abs(id)")), Row(8, 1))

    checkAnswer(Seq((1, "building burrito tunnels"), (1, "major projects"))
      .toDF("id", "saying")
      .groupBy(expr("length(saying)"))
      .count(), Row(24, 1) :: Row(14, 1) :: Nil)
  }

  test("SPARK-4625 support SORT BY in SimpleSQLParser & DSL") {
    checkAnswer(
      sql("SELECT a FROM testData2 SORT BY a"),
      Seq(1, 1, 2, 2, 3, 3).map(Row(_))
    )
  }

  test("SPARK-7158 collect and take return different results") {
    import java.util.UUID

    val df = Seq(Tuple1(1), Tuple1(2), Tuple1(3)).toDF("index")
    // we except the id is materialized once
    val idUDF = org.apache.spark.sql.functions.udf(() => UUID.randomUUID().toString)

    val dfWithId = df.withColumn("id", idUDF())
    // Make a new DataFrame (actually the same reference to the old one)
    val cached = dfWithId.cache()
    // Trigger the cache
    val d0 = dfWithId.collect()
    val d1 = cached.collect()
    val d2 = cached.collect()

    // Since the ID is only materialized once, then all of the records
    // should come from the cache, not by re-computing. Otherwise, the ID
    // will be different
    assert(d0.map(_(0)) === d2.map(_(0)))
    assert(d0.map(_(1)) === d2.map(_(1)))

    assert(d1.map(_(0)) === d2.map(_(0)))
    assert(d1.map(_(1)) === d2.map(_(1)))
  }

  test("grouping on nested fields") {
    withTempView("rows") {
      spark.read
        .json(Seq("""{"nested": {"attribute": 1}, "value": 2}""").toDS())
       .createOrReplaceTempView("rows")

      checkAnswer(
        sql(
          """
            |select attribute, sum(cnt)
            |from (
            |  select nested.attribute, count(*) as cnt
            |  from rows
            |  group by nested.attribute) a
            |group by attribute
        """.stripMargin),
        Row(1, 1) :: Nil)
    }
  }

  test("SPARK-6201 IN type conversion") {
    withTempView("d") {
      spark.read
        .json(Seq("{\"a\": \"1\"}}", "{\"a\": \"2\"}}", "{\"a\": \"3\"}}").toDS())
        .createOrReplaceTempView("d")

      checkAnswer(
        sql("select * from d where d.a in (1,2)"),
        Seq(Row("1"), Row("2")))
    }
  }

  test("SPARK-11226 Skip empty line in json file") {
    withTempView("d") {
      spark.read
        .json(Seq("{\"a\": \"1\"}}", "{\"a\": \"2\"}}", "{\"a\": \"3\"}}", "").toDS())
        .createOrReplaceTempView("d")

      checkAnswer(
        sql("select count(1) from d"),
        Seq(Row(3)))
    }
  }

  test("SPARK-8828 sum should return null if all input values are null") {
    checkAnswer(
      sql("select sum(a), avg(a) from allNulls"),
      Seq(Row(null, null))
    )
  }

  private def testCodeGen(sqlText: String, expectedResults: Seq[Row]): Unit = {
    val df = sql(sqlText)
    // First, check if we have GeneratedAggregate.
    val hasGeneratedAgg = df.queryExecution.sparkPlan
      .collect { case _: HashAggregateExec => true }
      .nonEmpty
    if (!hasGeneratedAgg) {
      fail(
        s"""
           |Codegen is enabled, but query $sqlText does not have HashAggregate in the plan.
           |${df.queryExecution.simpleString}
         """.stripMargin)
    }
    // Then, check results.
    checkAnswer(df, expectedResults)
  }

  test("aggregation with codegen") {
    // Prepare a table that we can group some rows.
    spark.table("testData")
      .union(spark.table("testData"))
      .union(spark.table("testData"))
      .createOrReplaceTempView("testData3x")

    try {
      // Just to group rows.
      testCodeGen(
        "SELECT key FROM testData3x GROUP BY key",
        (1 to 100).map(Row(_)))
      // COUNT
      testCodeGen(
        "SELECT key, count(value) FROM testData3x GROUP BY key",
        (1 to 100).map(i => Row(i, 3)))
      testCodeGen(
        "SELECT count(key) FROM testData3x",
        Row(300) :: Nil)
      // COUNT DISTINCT ON int
      testCodeGen(
        "SELECT value, count(distinct key) FROM testData3x GROUP BY value",
        (1 to 100).map(i => Row(i.toString, 1)))
      testCodeGen(
        "SELECT count(distinct key) FROM testData3x",
        Row(100) :: Nil)
      // SUM
      testCodeGen(
        "SELECT value, sum(key) FROM testData3x GROUP BY value",
        (1 to 100).map(i => Row(i.toString, 3 * i)))
      testCodeGen(
        "SELECT sum(key), SUM(CAST(key as Double)) FROM testData3x",
        Row(5050 * 3, 5050 * 3.0) :: Nil)
      // AVERAGE
      testCodeGen(
        "SELECT value, avg(key) FROM testData3x GROUP BY value",
        (1 to 100).map(i => Row(i.toString, i)))
      testCodeGen(
        "SELECT avg(key) FROM testData3x",
        Row(50.5) :: Nil)
      // MAX
      testCodeGen(
        "SELECT value, max(key) FROM testData3x GROUP BY value",
        (1 to 100).map(i => Row(i.toString, i)))
      testCodeGen(
        "SELECT max(key) FROM testData3x",
        Row(100) :: Nil)
      // MIN
      testCodeGen(
        "SELECT value, min(key) FROM testData3x GROUP BY value",
        (1 to 100).map(i => Row(i.toString, i)))
      testCodeGen(
        "SELECT min(key) FROM testData3x",
        Row(1) :: Nil)
      // Some combinations.
      testCodeGen(
        """
          |SELECT
          |  value,
          |  sum(key),
          |  max(key),
          |  min(key),
          |  avg(key),
          |  count(key),
          |  count(distinct key)
          |FROM testData3x
          |GROUP BY value
        """.stripMargin,
        (1 to 100).map(i => Row(i.toString, i*3, i, i, i, 3, 1)))
      testCodeGen(
        "SELECT max(key), min(key), avg(key), count(key), count(distinct key) FROM testData3x",
        Row(100, 1, 50.5, 300, 100) :: Nil)
      // Aggregate with Code generation handling all null values
      testCodeGen(
        "SELECT  sum('a'), avg('a'), count(null) FROM testData",
        Row(null, null, 0) :: Nil)
    } finally {
      spark.catalog.dropTempView("testData3x")
    }
  }

  test("Add Parser of SQL COALESCE()") {
    checkAnswer(
      sql("""SELECT COALESCE(1, 2)"""),
      Row(1))
    checkAnswer(
      sql("SELECT COALESCE(null, 1, 1.5)"),
      Row(BigDecimal(1)))
    checkAnswer(
      sql("SELECT COALESCE(null, null, null)"),
      Row(null))
  }

  test("SPARK-3176 Added Parser of SQL LAST()") {
    checkAnswer(
      sql("SELECT LAST(n) FROM lowerCaseData"),
      Row(4))
  }

  test("SPARK-2041 column name equals tablename") {
    checkAnswer(
      sql("SELECT tableName FROM tableName"),
      Row("test"))
  }

  test("SQRT") {
    checkAnswer(
      sql("SELECT SQRT(key) FROM testData"),
      (1 to 100).map(x => Row(math.sqrt(x.toDouble))).toSeq
    )
  }

  test("SQRT with automatic string casts") {
    checkAnswer(
      sql("SELECT SQRT(CAST(key AS STRING)) FROM testData"),
      (1 to 100).map(x => Row(math.sqrt(x.toDouble))).toSeq
    )
  }

  test("SPARK-2407 Added Parser of SQL SUBSTR()") {
    checkAnswer(
      sql("SELECT substr(tableName, 1, 2) FROM tableName"),
      Row("te"))
    checkAnswer(
      sql("SELECT substr(tableName, 3) FROM tableName"),
      Row("st"))
    checkAnswer(
      sql("SELECT substring(tableName, 1, 2) FROM tableName"),
      Row("te"))
    checkAnswer(
      sql("SELECT substring(tableName, 3) FROM tableName"),
      Row("st"))
  }

  test("SPARK-3173 Timestamp support in the parser") {
    withTempView("timestamps") {
      (0 to 3).map(i => Tuple1(new Timestamp(i))).toDF("time").createOrReplaceTempView("timestamps")

      checkAnswer(sql(
        "SELECT time FROM timestamps WHERE time='1969-12-31 16:00:00.0'"),
        Row(Timestamp.valueOf("1969-12-31 16:00:00")))

      checkAnswer(sql(
        "SELECT time FROM timestamps WHERE time=CAST('1969-12-31 16:00:00.001' AS TIMESTAMP)"),
        Row(Timestamp.valueOf("1969-12-31 16:00:00.001")))

      checkAnswer(sql(
        "SELECT time FROM timestamps WHERE time='1969-12-31 16:00:00.001'"),
        Row(Timestamp.valueOf("1969-12-31 16:00:00.001")))

      checkAnswer(sql(
        "SELECT time FROM timestamps WHERE '1969-12-31 16:00:00.001'=time"),
        Row(Timestamp.valueOf("1969-12-31 16:00:00.001")))

      checkAnswer(sql(
        """SELECT time FROM timestamps WHERE time<'1969-12-31 16:00:00.003'
          AND time>'1969-12-31 16:00:00.001'"""),
        Row(Timestamp.valueOf("1969-12-31 16:00:00.002")))

      checkAnswer(sql(
        """
          |SELECT time FROM timestamps
          |WHERE time IN ('1969-12-31 16:00:00.001','1969-12-31 16:00:00.002')
      """.stripMargin),
        Seq(Row(Timestamp.valueOf("1969-12-31 16:00:00.001")),
          Row(Timestamp.valueOf("1969-12-31 16:00:00.002"))))

      checkAnswer(sql(
        "SELECT time FROM timestamps WHERE time='123'"),
        Nil)
    }
  }

  test("left semi greater than predicate") {
    withSQLConf(SQLConf.CROSS_JOINS_ENABLED.key -> "true") {
      checkAnswer(
        sql("SELECT * FROM testData2 x LEFT SEMI JOIN testData2 y ON x.a >= y.a + 2"),
        Seq(Row(3, 1), Row(3, 2))
      )
    }
  }

  test("left semi greater than predicate and equal operator") {
    checkAnswer(
      sql("SELECT * FROM testData2 x LEFT SEMI JOIN testData2 y ON x.b = y.b and x.a >= y.a + 2"),
      Seq(Row(3, 1), Row(3, 2))
    )

    checkAnswer(
      sql("SELECT * FROM testData2 x LEFT SEMI JOIN testData2 y ON x.b = y.a and x.a >= y.b + 1"),
      Seq(Row(2, 1), Row(2, 2), Row(3, 1), Row(3, 2))
    )
  }

  test("select *") {
    checkAnswer(
      sql("SELECT * FROM testData"),
      testData.collect().toSeq)
  }

  test("simple select") {
    checkAnswer(
      sql("SELECT value FROM testData WHERE key = 1"),
      Row("1"))
  }

  def sortTest(): Unit = {
    checkAnswer(
      sql("SELECT * FROM testData2 ORDER BY a ASC, b ASC"),
      Seq(Row(1, 1), Row(1, 2), Row(2, 1), Row(2, 2), Row(3, 1), Row(3, 2)))

    checkAnswer(
      sql("SELECT * FROM testData2 ORDER BY a ASC, b DESC"),
      Seq(Row(1, 2), Row(1, 1), Row(2, 2), Row(2, 1), Row(3, 2), Row(3, 1)))

    checkAnswer(
      sql("SELECT * FROM testData2 ORDER BY a DESC, b DESC"),
      Seq(Row(3, 2), Row(3, 1), Row(2, 2), Row(2, 1), Row(1, 2), Row(1, 1)))

    checkAnswer(
      sql("SELECT * FROM testData2 ORDER BY a DESC, b ASC"),
      Seq(Row(3, 1), Row(3, 2), Row(2, 1), Row(2, 2), Row(1, 1), Row(1, 2)))

    checkAnswer(
      sql("SELECT b FROM binaryData ORDER BY a ASC"),
      (1 to 5).map(Row(_)))

    checkAnswer(
      sql("SELECT b FROM binaryData ORDER BY a DESC"),
      (1 to 5).map(Row(_)).toSeq.reverse)

    checkAnswer(
      sql("SELECT * FROM arrayData ORDER BY data[0] ASC"),
      arrayData.collect().sortBy(_.data(0)).map(Row.fromTuple).toSeq)

    checkAnswer(
      sql("SELECT * FROM arrayData ORDER BY data[0] DESC"),
      arrayData.collect().sortBy(_.data(0)).reverse.map(Row.fromTuple).toSeq)

    checkAnswer(
      sql("SELECT * FROM mapData ORDER BY data[1] ASC"),
      mapData.collect().sortBy(_.data(1)).map(Row.fromTuple).toSeq)

    checkAnswer(
      sql("SELECT * FROM mapData ORDER BY data[1] DESC"),
      mapData.collect().sortBy(_.data(1)).reverse.map(Row.fromTuple).toSeq)
  }

  test("external sorting") {
    sortTest()
  }

  test("CTE feature") {
    checkAnswer(
      sql("with q1 as (select * from testData limit 10) select * from q1"),
      testData.take(10).toSeq)

    checkAnswer(
      sql("""
        |with q1 as (select * from testData where key= '5'),
        |q2 as (select * from testData where key = '4')
        |select * from q1 union all select * from q2""".stripMargin),
      Row(5, "5") :: Row(4, "4") :: Nil)

  }

  test("Allow only a single WITH clause per query") {
    intercept[AnalysisException] {
      sql(
        "with q1 as (select * from testData) with q2 as (select * from q1) select * from q2")
    }
  }

  test("date row") {
    checkAnswer(sql(
      """select cast("2015-01-28" as date) from testData limit 1"""),
      Row(Date.valueOf("2015-01-28"))
    )
  }

  test("from follow multiple brackets") {
    checkAnswer(sql(
      """
        |select key from ((select * from testData)
        |  union all (select * from testData)) x limit 1
      """.stripMargin),
      Row(1)
    )

    checkAnswer(sql(
      "select key from (select * from testData) x limit 1"),
      Row(1)
    )

    checkAnswer(sql(
      """
        |select key from
        |  (select * from testData union all select * from testData) x
        |  limit 1
      """.stripMargin),
      Row(1)
    )
  }

  test("average") {
    checkAnswer(
      sql("SELECT AVG(a) FROM testData2"),
      Row(2.0))
  }

  test("average overflow") {
    checkAnswer(
      sql("SELECT AVG(a),b FROM largeAndSmallInts group by b"),
      Seq(Row(2147483645.0, 1), Row(2.0, 2)))
  }

  test("count") {
    checkAnswer(
      sql("SELECT COUNT(*) FROM testData2"),
      Row(testData2.count()))
  }

  test("count distinct") {
    checkAnswer(
      sql("SELECT COUNT(DISTINCT b) FROM testData2"),
      Row(2))
  }

  test("approximate count distinct") {
    checkAnswer(
      sql("SELECT APPROX_COUNT_DISTINCT(a) FROM testData2"),
      Row(3))
  }

  test("approximate count distinct with user provided standard deviation") {
    checkAnswer(
      sql("SELECT APPROX_COUNT_DISTINCT(a, 0.04) FROM testData2"),
      Row(3))
  }

  test("null count") {
    checkAnswer(
      sql("SELECT a, COUNT(b) FROM testData3 GROUP BY a"),
      Seq(Row(1, 0), Row(2, 1)))

    checkAnswer(
      sql(
        "SELECT COUNT(a), COUNT(b), COUNT(1), COUNT(DISTINCT a), COUNT(DISTINCT b) FROM testData3"),
      Row(2, 1, 2, 2, 1))
  }

  test("count of empty table") {
    withTempView("t") {
      Seq.empty[(Int, Int)].toDF("a", "b").createOrReplaceTempView("t")
      checkAnswer(
        sql("select count(a) from t"),
        Row(0))
    }
  }

  test("inner join where, one match per row") {
    withSQLConf(SQLConf.CASE_SENSITIVE.key -> "true") {
      checkAnswer(
        sql("SELECT * FROM uppercasedata JOIN lowercasedata WHERE n = N"),
        Seq(
          Row(1, "A", 1, "a"),
          Row(2, "B", 2, "b"),
          Row(3, "C", 3, "c"),
          Row(4, "D", 4, "d")))
    }
  }

  test("inner join ON, one match per row") {
    withSQLConf(SQLConf.CASE_SENSITIVE.key -> "true") {
      checkAnswer(
        sql("SELECT * FROM uppercasedata JOIN lowercasedata ON n = N"),
        Seq(
          Row(1, "A", 1, "a"),
          Row(2, "B", 2, "b"),
          Row(3, "C", 3, "c"),
          Row(4, "D", 4, "d")))
    }
  }

  test("inner join, where, multiple matches") {
    withSQLConf(SQLConf.CASE_SENSITIVE.key -> "true") {
      checkAnswer(
        sql(
          """
          |SELECT * FROM
          |  (SELECT * FROM testdata2 WHERE a = 1) x JOIN
          |  (SELECT * FROM testdata2 WHERE a = 1) y
          |WHERE x.a = y.a""".stripMargin),
        Row(1, 1, 1, 1) ::
        Row(1, 1, 1, 2) ::
        Row(1, 2, 1, 1) ::
        Row(1, 2, 1, 2) :: Nil)
    }
  }

  test("inner join, no matches") {
    checkAnswer(
      sql(
        """
          |SELECT * FROM
          |  (SELECT * FROM testData2 WHERE a = 1) x JOIN
          |  (SELECT * FROM testData2 WHERE a = 2) y
          |WHERE x.a = y.a""".stripMargin),
      Nil)
  }

  test("big inner join, 4 matches per row") {
    checkAnswer(
      sql(
        """
          |SELECT * FROM
          |  (SELECT * FROM testData UNION ALL
          |   SELECT * FROM testData UNION ALL
          |   SELECT * FROM testData UNION ALL
          |   SELECT * FROM testData) x JOIN
          |  (SELECT * FROM testData UNION ALL
          |   SELECT * FROM testData UNION ALL
          |   SELECT * FROM testData UNION ALL
          |   SELECT * FROM testData) y
          |WHERE x.key = y.key""".stripMargin),
      testData.rdd.flatMap { row =>
        Seq.fill(16)(new GenericRow(Seq(row, row).flatMap(_.toSeq).toArray))
      }.collect().toSeq)
  }

  test("cartesian product join") {
    withSQLConf(SQLConf.CROSS_JOINS_ENABLED.key -> "true") {
      checkAnswer(
        testData3.join(testData3),
        Row(1, null, 1, null) ::
          Row(1, null, 2, 2) ::
          Row(2, 2, 1, null) ::
          Row(2, 2, 2, 2) :: Nil)
    }
  }

  test("left outer join") {
    withSQLConf(SQLConf.CASE_SENSITIVE.key -> "true") {
      checkAnswer(
        sql("SELECT * FROM uppercasedata LEFT OUTER JOIN lowercasedata ON n = N"),
        Row(1, "A", 1, "a") ::
          Row(2, "B", 2, "b") ::
          Row(3, "C", 3, "c") ::
          Row(4, "D", 4, "d") ::
          Row(5, "E", null, null) ::
          Row(6, "F", null, null) :: Nil)
    }
  }

  test("right outer join") {
    withSQLConf(SQLConf.CASE_SENSITIVE.key -> "true") {
      checkAnswer(
        sql("SELECT * FROM lowercasedata RIGHT OUTER JOIN uppercasedata ON n = N"),
        Row(1, "a", 1, "A") ::
          Row(2, "b", 2, "B") ::
          Row(3, "c", 3, "C") ::
          Row(4, "d", 4, "D") ::
          Row(null, null, 5, "E") ::
          Row(null, null, 6, "F") :: Nil)
    }
  }

  test("full outer join") {
    checkAnswer(
      sql(
        """
          |SELECT * FROM
          |  (SELECT * FROM upperCaseData WHERE N <= 4) leftTable FULL OUTER JOIN
          |  (SELECT * FROM upperCaseData WHERE N >= 3) rightTable
          |    ON leftTable.N = rightTable.N
        """.stripMargin),
      Row(1, "A", null, null) ::
      Row(2, "B", null, null) ::
      Row(3, "C", 3, "C") ::
      Row (4, "D", 4, "D") ::
      Row(null, null, 5, "E") ::
      Row(null, null, 6, "F") :: Nil)
  }

  test("SPARK-11111 null-safe join should not use cartesian product") {
    val df = sql("select count(*) from testData a join testData b on (a.key <=> b.key)")
    val cp = df.queryExecution.sparkPlan.collect {
      case cp: CartesianProductExec => cp
    }
    assert(cp.isEmpty, "should not use CartesianProduct for null-safe join")
    val smj = df.queryExecution.sparkPlan.collect {
      case smj: SortMergeJoinExec => smj
      case j: BroadcastHashJoinExec => j
    }
    assert(smj.size > 0, "should use SortMergeJoin or BroadcastHashJoin")
    checkAnswer(df, Row(100) :: Nil)
  }

  test("SPARK-3349 partitioning after limit") {
    withTempView("subset1", "subset2") {
      sql("SELECT DISTINCT n FROM lowerCaseData ORDER BY n DESC")
        .limit(2)
        .createOrReplaceTempView("subset1")
      sql("SELECT DISTINCT n FROM lowerCaseData ORDER BY n ASC")
        .limit(2)
        .createOrReplaceTempView("subset2")
      checkAnswer(
        sql("SELECT * FROM lowerCaseData INNER JOIN subset1 ON subset1.n = lowerCaseData.n"),
        Row(3, "c", 3) ::
        Row(4, "d", 4) :: Nil)
      checkAnswer(
        sql("SELECT * FROM lowerCaseData INNER JOIN subset2 ON subset2.n = lowerCaseData.n"),
        Row(1, "a", 1) ::
        Row(2, "b", 2) :: Nil)
    }
  }

  test("mixed-case keywords") {
    checkAnswer(
      sql(
        """
          |SeleCT * from
          |  (select * from upperCaseData WherE N <= 4) leftTable fuLL OUtER joiN
          |  (sElEcT * FROM upperCaseData whERe N >= 3) rightTable
          |    oN leftTable.N = rightTable.N
        """.stripMargin),
      Row(1, "A", null, null) ::
      Row(2, "B", null, null) ::
      Row(3, "C", 3, "C") ::
      Row(4, "D", 4, "D") ::
      Row(null, null, 5, "E") ::
      Row(null, null, 6, "F") :: Nil)
  }

  test("select with table name as qualifier") {
    checkAnswer(
      sql("SELECT testData.value FROM testData WHERE testData.key = 1"),
      Row("1"))
  }

  test("inner join ON with table name as qualifier") {
    checkAnswer(
      sql("SELECT * FROM upperCaseData JOIN lowerCaseData ON lowerCaseData.n = upperCaseData.N"),
      Seq(
        Row(1, "A", 1, "a"),
        Row(2, "B", 2, "b"),
        Row(3, "C", 3, "c"),
        Row(4, "D", 4, "d")))
  }

  test("qualified select with inner join ON with table name as qualifier") {
    checkAnswer(
      sql("SELECT upperCaseData.N, upperCaseData.L FROM upperCaseData JOIN lowerCaseData " +
        "ON lowerCaseData.n = upperCaseData.N"),
      Seq(
        Row(1, "A"),
        Row(2, "B"),
        Row(3, "C"),
        Row(4, "D")))
  }

  test("system function upper()") {
    checkAnswer(
      sql("SELECT n,UPPER(l) FROM lowerCaseData"),
      Seq(
        Row(1, "A"),
        Row(2, "B"),
        Row(3, "C"),
        Row(4, "D")))

    checkAnswer(
      sql("SELECT n, UPPER(s) FROM nullStrings"),
      Seq(
        Row(1, "ABC"),
        Row(2, "ABC"),
        Row(3, null)))
  }

  test("system function lower()") {
    checkAnswer(
      sql("SELECT N,LOWER(L) FROM upperCaseData"),
      Seq(
        Row(1, "a"),
        Row(2, "b"),
        Row(3, "c"),
        Row(4, "d"),
        Row(5, "e"),
        Row(6, "f")))

    checkAnswer(
      sql("SELECT n, LOWER(s) FROM nullStrings"),
      Seq(
        Row(1, "abc"),
        Row(2, "abc"),
        Row(3, null)))
  }

  test("UNION") {
    checkAnswer(
      sql("SELECT * FROM lowerCaseData UNION SELECT * FROM upperCaseData"),
      Row(1, "A") :: Row(1, "a") :: Row(2, "B") :: Row(2, "b") :: Row(3, "C") :: Row(3, "c") ::
      Row(4, "D") :: Row(4, "d") :: Row(5, "E") :: Row(6, "F") :: Nil)
    checkAnswer(
      sql("SELECT * FROM lowerCaseData UNION SELECT * FROM lowerCaseData"),
      Row(1, "a") :: Row(2, "b") :: Row(3, "c") :: Row(4, "d") :: Nil)
    checkAnswer(
      sql("SELECT * FROM lowerCaseData UNION ALL SELECT * FROM lowerCaseData"),
      Row(1, "a") :: Row(1, "a") :: Row(2, "b") :: Row(2, "b") :: Row(3, "c") :: Row(3, "c") ::
      Row(4, "d") :: Row(4, "d") :: Nil)
  }

  test("UNION with column mismatches") {
    // Column name mismatches are allowed.
    checkAnswer(
      sql("SELECT n,l FROM lowerCaseData UNION SELECT N as x1, L as x2 FROM upperCaseData"),
      Row(1, "A") :: Row(1, "a") :: Row(2, "B") :: Row(2, "b") :: Row(3, "C") :: Row(3, "c") ::
      Row(4, "D") :: Row(4, "d") :: Row(5, "E") :: Row(6, "F") :: Nil)
    // Column type mismatches are not allowed, forcing a type coercion.
    checkAnswer(
      sql("SELECT n FROM lowerCaseData UNION SELECT L FROM upperCaseData"),
      ("1" :: "2" :: "3" :: "4" :: "A" :: "B" :: "C" :: "D" :: "E" :: "F" :: Nil).map(Row(_)))
    // Column type mismatches where a coercion is not possible, in this case between integer
    // and array types, trigger a TreeNodeException.
    intercept[AnalysisException] {
      sql("SELECT data FROM arrayData UNION SELECT 1 FROM arrayData").collect()
    }
  }

  test("EXCEPT") {
    checkAnswer(
      sql("SELECT * FROM lowerCaseData EXCEPT SELECT * FROM upperCaseData"),
      Row(1, "a") ::
      Row(2, "b") ::
      Row(3, "c") ::
      Row(4, "d") :: Nil)
    checkAnswer(
      sql("SELECT * FROM lowerCaseData EXCEPT SELECT * FROM lowerCaseData"), Nil)
    checkAnswer(
      sql("SELECT * FROM upperCaseData EXCEPT SELECT * FROM upperCaseData"), Nil)
  }

  test("MINUS") {
    checkAnswer(
      sql("SELECT * FROM lowerCaseData MINUS SELECT * FROM upperCaseData"),
      Row(1, "a") :: Row(2, "b") :: Row(3, "c") :: Row(4, "d") :: Nil)
    checkAnswer(
      sql("SELECT * FROM lowerCaseData MINUS SELECT * FROM lowerCaseData"), Nil)
    checkAnswer(
      sql("SELECT * FROM upperCaseData MINUS SELECT * FROM upperCaseData"), Nil)
  }

  test("INTERSECT") {
    checkAnswer(
      sql("SELECT * FROM lowerCaseData INTERSECT SELECT * FROM lowerCaseData"),
      Row(1, "a") ::
      Row(2, "b") ::
      Row(3, "c") ::
      Row(4, "d") :: Nil)
    checkAnswer(
      sql("SELECT * FROM lowerCaseData INTERSECT SELECT * FROM upperCaseData"), Nil)
  }

  test("SET commands semantics using sql()") {
    spark.sessionState.conf.clear()
    val testKey = "test.key.0"
    val testVal = "test.val.0"
    val nonexistentKey = "nonexistent"

    // "set" itself returns all config variables currently specified in SQLConf.
    assert(sql("SET").collect().size === TestSQLContext.overrideConfs.size)
    sql("SET").collect().foreach { row =>
      val key = row.getString(0)
      val value = row.getString(1)
      assert(
        TestSQLContext.overrideConfs.contains(key),
        s"$key should exist in SQLConf.")
      assert(
        TestSQLContext.overrideConfs(key) === value,
        s"The value of $key should be ${TestSQLContext.overrideConfs(key)} instead of $value.")
    }
    val overrideConfs = sql("SET").collect()

    // "set key=val"
    sql(s"SET $testKey=$testVal")
    checkAnswer(
      sql("SET"),
      overrideConfs ++ Seq(Row(testKey, testVal))
    )

    sql(s"SET ${testKey + testKey}=${testVal + testVal}")
    checkAnswer(
      sql("set"),
      overrideConfs ++ Seq(Row(testKey, testVal), Row(testKey + testKey, testVal + testVal))
    )

    // "set key"
    checkAnswer(
      sql(s"SET $testKey"),
      Row(testKey, testVal)
    )
    checkAnswer(
      sql(s"SET $nonexistentKey"),
      Row(nonexistentKey, "<undefined>")
    )
    spark.sessionState.conf.clear()
  }

  test("SPARK-19218 SET command should show a result in a sorted order") {
    val overrideConfs = sql("SET").collect()
    sql(s"SET test.key3=1")
    sql(s"SET test.key2=2")
    sql(s"SET test.key1=3")
    val result = sql("SET").collect()
    assert(result ===
      (overrideConfs ++ Seq(
        Row("test.key1", "3"),
        Row("test.key2", "2"),
        Row("test.key3", "1"))).sortBy(_.getString(0))
    )
    spark.sessionState.conf.clear()
  }

  test("SPARK-19218 `SET -v` should not fail with null value configuration") {
    import SQLConf._
    val confEntry = buildConf("spark.test").doc("doc").stringConf.createWithDefault(null)

    try {
      val result = sql("SET -v").collect()
      assert(result === result.sortBy(_.getString(0)))
    } finally {
      SQLConf.unregister(confEntry)
    }
  }

  test("SET commands with illegal or inappropriate argument") {
    spark.sessionState.conf.clear()
    // Set negative mapred.reduce.tasks for automatically determining
    // the number of reducers is not supported
    intercept[IllegalArgumentException](sql(s"SET mapred.reduce.tasks=-1"))
    intercept[IllegalArgumentException](sql(s"SET mapred.reduce.tasks=-01"))
    intercept[IllegalArgumentException](sql(s"SET mapred.reduce.tasks=-2"))
    spark.sessionState.conf.clear()
  }

  test("SET mapreduce.job.reduces automatically converted to spark.sql.shuffle.partitions") {
    spark.sessionState.conf.clear()
    val before = spark.conf.get(SQLConf.SHUFFLE_PARTITIONS.key).toInt
    val newConf = before + 1
    sql(s"SET mapreduce.job.reduces=${newConf.toString}")
    val after = spark.conf.get(SQLConf.SHUFFLE_PARTITIONS.key).toInt
    assert(before != after)
    assert(newConf === after)
    intercept[IllegalArgumentException](sql(s"SET mapreduce.job.reduces=-1"))
    spark.sessionState.conf.clear()
  }

  test("apply schema") {
    withTempView("applySchema1", "applySchema2", "applySchema3") {
      val schema1 = StructType(
        StructField("f1", IntegerType, false) ::
        StructField("f2", StringType, false) ::
        StructField("f3", BooleanType, false) ::
        StructField("f4", IntegerType, true) :: Nil)

      val rowRDD1 = unparsedStrings.map { r =>
        val values = r.split(",").map(_.trim)
        val v4 = try values(3).toInt catch {
          case _: NumberFormatException => null
        }
        Row(values(0).toInt, values(1), values(2).toBoolean, v4)
      }

      val df1 = spark.createDataFrame(rowRDD1, schema1)
      df1.createOrReplaceTempView("applySchema1")
      checkAnswer(
        sql("SELECT * FROM applySchema1"),
        Row(1, "A1", true, null) ::
        Row(2, "B2", false, null) ::
        Row(3, "C3", true, null) ::
        Row(4, "D4", true, 2147483644) :: Nil)

      checkAnswer(
        sql("SELECT f1, f4 FROM applySchema1"),
        Row(1, null) ::
        Row(2, null) ::
        Row(3, null) ::
        Row(4, 2147483644) :: Nil)

      val schema2 = StructType(
        StructField("f1", StructType(
          StructField("f11", IntegerType, false) ::
          StructField("f12", BooleanType, false) :: Nil), false) ::
        StructField("f2", MapType(StringType, IntegerType, true), false) :: Nil)

      val rowRDD2 = unparsedStrings.map { r =>
        val values = r.split(",").map(_.trim)
        val v4 = try values(3).toInt catch {
          case _: NumberFormatException => null
        }
        Row(Row(values(0).toInt, values(2).toBoolean), Map(values(1) -> v4))
      }

      val df2 = spark.createDataFrame(rowRDD2, schema2)
      df2.createOrReplaceTempView("applySchema2")
      checkAnswer(
        sql("SELECT * FROM applySchema2"),
        Row(Row(1, true), Map("A1" -> null)) ::
        Row(Row(2, false), Map("B2" -> null)) ::
        Row(Row(3, true), Map("C3" -> null)) ::
        Row(Row(4, true), Map("D4" -> 2147483644)) :: Nil)

      checkAnswer(
        sql("SELECT f1.f11, f2['D4'] FROM applySchema2"),
        Row(1, null) ::
        Row(2, null) ::
        Row(3, null) ::
        Row(4, 2147483644) :: Nil)

      // The value of a MapType column can be a mutable map.
      val rowRDD3 = unparsedStrings.map { r =>
        val values = r.split(",").map(_.trim)
        val v4 = try values(3).toInt catch {
          case _: NumberFormatException => null
        }
        Row(Row(values(0).toInt, values(2).toBoolean),
          scala.collection.mutable.Map(values(1) -> v4))
      }

      val df3 = spark.createDataFrame(rowRDD3, schema2)
      df3.createOrReplaceTempView("applySchema3")

      checkAnswer(
        sql("SELECT f1.f11, f2['D4'] FROM applySchema3"),
        Row(1, null) ::
        Row(2, null) ::
        Row(3, null) ::
        Row(4, 2147483644) :: Nil)
    }
  }

  test("SPARK-3423 BETWEEN") {
    checkAnswer(
      sql("SELECT key, value FROM testData WHERE key BETWEEN 5 and 7"),
      Seq(Row(5, "5"), Row(6, "6"), Row(7, "7"))
    )

    checkAnswer(
      sql("SELECT key, value FROM testData WHERE key BETWEEN 7 and 7"),
      Row(7, "7")
    )

    checkAnswer(
      sql("SELECT key, value FROM testData WHERE key BETWEEN 9 and 7"),
      Nil
    )
  }

  test("SPARK-17863: SELECT distinct does not work correctly if order by missing attribute") {
    checkAnswer(
      sql("""select distinct struct.a, struct.b
          |from (
          |  select named_struct('a', 1, 'b', 2, 'c', 3) as struct
          |  union all
          |  select named_struct('a', 1, 'b', 2, 'c', 4) as struct) tmp
          |order by a, b
          |""".stripMargin),
      Row(1, 2) :: Nil)

    val error = intercept[AnalysisException] {
      sql("""select distinct struct.a, struct.b
            |from (
            |  select named_struct('a', 1, 'b', 2, 'c', 3) as struct
            |  union all
            |  select named_struct('a', 1, 'b', 2, 'c', 4) as struct) tmp
            |order by struct.a, struct.b
            |""".stripMargin)
    }
    assert(error.message contains "cannot resolve '`struct.a`' given input columns: [a, b]")

  }

  test("cast boolean to string") {
    // TODO Ensure true/false string letter casing is consistent with Hive in all cases.
    checkAnswer(
      sql("SELECT CAST(TRUE AS STRING), CAST(FALSE AS STRING) FROM testData LIMIT 1"),
      Row("true", "false"))
  }

  test("metadata is propagated correctly") {
    withTempView("personWithMeta") {
      val person: DataFrame = sql("SELECT * FROM person")
      val schema = person.schema
      val docKey = "doc"
      val docValue = "first name"
      val metadata = new MetadataBuilder()
        .putString(docKey, docValue)
        .build()
      val schemaWithMeta = new StructType(Array(
        schema("id"), schema("name").copy(metadata = metadata), schema("age")))
      val personWithMeta = spark.createDataFrame(person.rdd, schemaWithMeta)
      def validateMetadata(rdd: DataFrame): Unit = {
        assert(rdd.schema("name").metadata.getString(docKey) == docValue)
      }
      personWithMeta.createOrReplaceTempView("personWithMeta")
      validateMetadata(personWithMeta.select($"name"))
      validateMetadata(personWithMeta.select($"name"))
      validateMetadata(personWithMeta.select($"id", $"name"))
      validateMetadata(sql("SELECT * FROM personWithMeta"))
      validateMetadata(sql("SELECT id, name FROM personWithMeta"))
      validateMetadata(sql("SELECT * FROM personWithMeta JOIN salary ON id = personId"))
      validateMetadata(sql(
        "SELECT name, salary FROM personWithMeta JOIN salary ON id = personId"))
    }
  }

  test("SPARK-3371 Renaming a function expression with group by gives error") {
    spark.udf.register("len", (s: String) => s.length)
    checkAnswer(
      sql("SELECT len(value) as temp FROM testData WHERE key = 1 group by len(value)"),
      Row(1))
  }

  test("SPARK-3813 CASE a WHEN b THEN c [WHEN d THEN e]* [ELSE f] END") {
    checkAnswer(
      sql("SELECT CASE key WHEN 1 THEN 1 ELSE 0 END FROM testData WHERE key = 1 group by key"),
      Row(1))
  }

  test("SPARK-3813 CASE WHEN a THEN b [WHEN c THEN d]* [ELSE e] END") {
    checkAnswer(
      sql("SELECT CASE WHEN key = 1 THEN 1 ELSE 2 END FROM testData WHERE key = 1 group by key"),
      Row(1))
  }

  testQuietly(
    "SPARK-16748: SparkExceptions during planning should not wrapped in TreeNodeException") {
    intercept[SparkException] {
      val df = spark.range(0, 5).map(x => (1 / x).toString).toDF("a").orderBy("a")
      df.queryExecution.toRdd // force physical planning, but not execution of the plan
    }
  }

  test("Multiple join") {
    checkAnswer(
      sql(
        """SELECT a.key, b.key, c.key
          |FROM testData a
          |JOIN testData b ON a.key = b.key
          |JOIN testData c ON a.key = c.key
        """.stripMargin),
      (1 to 100).map(i => Row(i, i, i)))
  }

  test("SPARK-3483 Special chars in column names") {
    withTempView("records") {
      val data = Seq("""{"key?number1": "value1", "key.number2": "value2"}""").toDS()
      spark.read.json(data).createOrReplaceTempView("records")
      withSQLConf(SQLConf.SUPPORT_QUOTED_REGEX_COLUMN_NAME.key -> "false") {
        sql("SELECT `key?number1`, `key.number2` FROM records")
      }
    }
  }

  test("SPARK-3814 Support Bitwise & operator") {
    checkAnswer(sql("SELECT key&1 FROM testData WHERE key = 1 "), Row(1))
  }

  test("SPARK-3814 Support Bitwise | operator") {
    checkAnswer(sql("SELECT key|0 FROM testData WHERE key = 1 "), Row(1))
  }

  test("SPARK-3814 Support Bitwise ^ operator") {
    checkAnswer(sql("SELECT key^0 FROM testData WHERE key = 1 "), Row(1))
  }

  test("SPARK-3814 Support Bitwise ~ operator") {
    checkAnswer(sql("SELECT ~key FROM testData WHERE key = 1 "), Row(-2))
  }

  test("SPARK-4120 Join of multiple tables does not work in SparkSQL") {
    checkAnswer(
      sql(
        """SELECT a.key, b.key, c.key
          |FROM testData a,testData b,testData c
          |where a.key = b.key and a.key = c.key
        """.stripMargin),
      (1 to 100).map(i => Row(i, i, i)))
  }

  test("SPARK-4154 Query does not work if it has 'not between' in Spark SQL and HQL") {
    checkAnswer(sql("SELECT key FROM testData WHERE key not between 0 and 10 order by key"),
        (11 to 100).map(i => Row(i)))
  }

  test("SPARK-4207 Query which has syntax like 'not like' is not working in Spark SQL") {
    checkAnswer(sql("SELECT key FROM testData WHERE value not like '100%' order by key"),
        (1 to 99).map(i => Row(i)))
  }

  test("SPARK-4322 Grouping field with struct field as sub expression") {
    spark.read.json(Seq("""{"a": {"b": [{"c": 1}]}}""").toDS())
      .createOrReplaceTempView("data")
    checkAnswer(sql("SELECT a.b[0].c FROM data GROUP BY a.b[0].c"), Row(1))
    spark.catalog.dropTempView("data")

    spark.read.json(Seq("""{"a": {"b": 1}}""").toDS())
      .createOrReplaceTempView("data")
    checkAnswer(sql("SELECT a.b + 1 FROM data GROUP BY a.b + 1"), Row(2))
    spark.catalog.dropTempView("data")
  }

  test("SPARK-4432 Fix attribute reference resolution error when using ORDER BY") {
    checkAnswer(
      sql("SELECT a + b FROM testData2 ORDER BY a"),
      Seq(2, 3, 3, 4, 4, 5).map(Row(_))
    )
  }

  test("order by asc by default when not specify ascending and descending") {
    checkAnswer(
      sql("SELECT a, b FROM testData2 ORDER BY a desc, b"),
      Seq(Row(3, 1), Row(3, 2), Row(2, 1), Row(2, 2), Row(1, 1), Row(1, 2))
    )
  }

  test("Supporting relational operator '<=>' in Spark SQL") {
    withTempView("nulldata1", "nulldata2") {
      val nullCheckData1 = TestData(1, "1") :: TestData(2, null) :: Nil
      val rdd1 = sparkContext.parallelize((0 to 1).map(i => nullCheckData1(i)))
      rdd1.toDF().createOrReplaceTempView("nulldata1")
      val nullCheckData2 = TestData(1, "1") :: TestData(2, null) :: Nil
      val rdd2 = sparkContext.parallelize((0 to 1).map(i => nullCheckData2(i)))
      rdd2.toDF().createOrReplaceTempView("nulldata2")
      checkAnswer(sql("SELECT nulldata1.key FROM nulldata1 join " +
        "nulldata2 on nulldata1.value <=> nulldata2.value"),
        (1 to 2).map(i => Row(i)))
    }
  }

  test("Multi-column COUNT(DISTINCT ...)") {
    withTempView("distinctData") {
      val data = TestData(1, "val_1") :: TestData(2, "val_2") :: Nil
      val rdd = sparkContext.parallelize((0 to 1).map(i => data(i)))
      rdd.toDF().createOrReplaceTempView("distinctData")
      checkAnswer(sql("SELECT COUNT(DISTINCT key,value) FROM distinctData"), Row(2))
    }
  }

  test("SPARK-4699 case sensitivity SQL query") {
    withTempView("testTable1") {
      withSQLConf(SQLConf.CASE_SENSITIVE.key -> "false") {
        val data = TestData(1, "val_1") :: TestData(2, "val_2") :: Nil
        val rdd = sparkContext.parallelize((0 to 1).map(i => data(i)))
        rdd.toDF().createOrReplaceTempView("testTable1")
        checkAnswer(sql("SELECT VALUE FROM TESTTABLE1 where KEY = 1"), Row("val_1"))
      }
    }
  }

  test("SPARK-6145: ORDER BY test for nested fields") {
    withTempView("nestedOrder") {
      spark.read
        .json(Seq("""{"a": {"b": 1, "a": {"a": 1}}, "c": [{"d": 1}]}""").toDS())
        .createOrReplaceTempView("nestedOrder")

      checkAnswer(sql("SELECT 1 FROM nestedOrder ORDER BY a.b"), Row(1))
      checkAnswer(sql("SELECT a.b FROM nestedOrder ORDER BY a.b"), Row(1))
      checkAnswer(sql("SELECT 1 FROM nestedOrder ORDER BY a.a.a"), Row(1))
      checkAnswer(sql("SELECT a.a.a FROM nestedOrder ORDER BY a.a.a"), Row(1))
      checkAnswer(sql("SELECT 1 FROM nestedOrder ORDER BY c[0].d"), Row(1))
      checkAnswer(sql("SELECT c[0].d FROM nestedOrder ORDER BY c[0].d"), Row(1))
    }
  }

  test("SPARK-6145: special cases") {
    withTempView("t") {
      spark.read
        .json(Seq("""{"a": {"b": [1]}, "b": [{"a": 1}], "_c0": {"a": 1}}""").toDS())
        .createOrReplaceTempView("t")

      checkAnswer(sql("SELECT a.b[0] FROM t ORDER BY _c0.a"), Row(1))
      checkAnswer(sql("SELECT b[0].a FROM t ORDER BY _c0.a"), Row(1))
    }
  }

  test("SPARK-6898: complete support for special chars in column names") {
    withTempView("t") {
      spark.read
        .json(Seq("""{"a": {"c.b": 1}, "b.$q": [{"a@!.q": 1}], "q.w": {"w.i&": [1]}}""").toDS())
        .createOrReplaceTempView("t")

      withSQLConf(SQLConf.SUPPORT_QUOTED_REGEX_COLUMN_NAME.key -> "false") {
        checkAnswer(sql("SELECT a.`c.b`, `b.$q`[0].`a@!.q`, `q.w`.`w.i&`[0] FROM t"), Row(1, 1, 1))
      }
    }
  }

  test("SPARK-6583 order by aggregated function") {
    withTempView("orderByData") {
      Seq("1" -> 3, "1" -> 4, "2" -> 7, "2" -> 8, "3" -> 5, "3" -> 6, "4" -> 1, "4" -> 2)
        .toDF("a", "b").createOrReplaceTempView("orderByData")

      checkAnswer(
        sql(
          """
            |SELECT a
            |FROM orderByData
            |GROUP BY a
            |ORDER BY sum(b)
        """.stripMargin),
        Row("4") :: Row("1") :: Row("3") :: Row("2") :: Nil)

      checkAnswer(
        sql(
          """
            |SELECT sum(b)
            |FROM orderByData
            |GROUP BY a
            |ORDER BY sum(b)
        """.stripMargin),
        Row(3) :: Row(7) :: Row(11) :: Row(15) :: Nil)

      checkAnswer(
        sql(
          """
            |SELECT sum(b)
            |FROM orderByData
            |GROUP BY a
            |ORDER BY sum(b), max(b)
        """.stripMargin),
        Row(3) :: Row(7) :: Row(11) :: Row(15) :: Nil)

      checkAnswer(
        sql(
          """
            |SELECT a, sum(b)
            |FROM orderByData
            |GROUP BY a
            |ORDER BY sum(b)
        """.stripMargin),
        Row("4", 3) :: Row("1", 7) :: Row("3", 11) :: Row("2", 15) :: Nil)

      checkAnswer(
        sql(
          """
            |SELECT a, sum(b)
            |FROM orderByData
            |GROUP BY a
            |ORDER BY sum(b) + 1
          """.stripMargin),
        Row("4", 3) :: Row("1", 7) :: Row("3", 11) :: Row("2", 15) :: Nil)

      checkAnswer(
        sql(
          """
            |SELECT count(*)
            |FROM orderByData
            |GROUP BY a
            |ORDER BY count(*)
          """.stripMargin),
        Row(2) :: Row(2) :: Row(2) :: Row(2) :: Nil)

      checkAnswer(
        sql(
          """
            |SELECT a
            |FROM orderByData
            |GROUP BY a
            |ORDER BY a, count(*), sum(b)
          """.stripMargin),
        Row("1") :: Row("2") :: Row("3") :: Row("4") :: Nil)
    }
  }

  test("SPARK-7952: fix the equality check between boolean and numeric types") {
    withTempView("t") {
      // numeric field i, boolean field j, result of i = j, result of i <=> j
      Seq[(Integer, java.lang.Boolean, java.lang.Boolean, java.lang.Boolean)](
        (1, true, true, true),
        (0, false, true, true),
        (2, true, false, false),
        (2, false, false, false),
        (null, true, null, false),
        (null, false, null, false),
        (0, null, null, false),
        (1, null, null, false),
        (null, null, null, true)
      ).toDF("i", "b", "r1", "r2").createOrReplaceTempView("t")

      checkAnswer(sql("select i = b from t"), sql("select r1 from t"))
      checkAnswer(sql("select i <=> b from t"), sql("select r2 from t"))
    }
  }

  test("SPARK-7067: order by queries for complex ExtractValue chain") {
    withTempView("t") {
      spark.read
        .json(Seq("""{"a": {"b": [{"c": 1}]}, "b": [{"d": 1}]}""").toDS())
        .createOrReplaceTempView("t")
      checkAnswer(sql("SELECT a.b FROM t ORDER BY b[0].d"), Row(Seq(Row(1))))
    }
  }

  test("SPARK-8782: ORDER BY NULL") {
    withTempView("t") {
      Seq((1, 2), (1, 2)).toDF("a", "b").createOrReplaceTempView("t")
      checkAnswer(sql("SELECT * FROM t ORDER BY NULL"), Seq(Row(1, 2), Row(1, 2)))
    }
  }

  test("SPARK-8837: use keyword in column name") {
    withTempView("t") {
      val df = Seq(1 -> "a").toDF("count", "sort")
      checkAnswer(df.filter("count > 0"), Row(1, "a"))
      df.createOrReplaceTempView("t")
      checkAnswer(sql("select count, sort from t"), Row(1, "a"))
    }
  }

  test("SPARK-8753: add interval type") {
    import org.apache.spark.unsafe.types.CalendarInterval

    val df = sql("select interval 3 years -3 month 7 week 123 microseconds")
    checkAnswer(df, Row(new CalendarInterval(12 * 3 - 3, 7 * 7, 123 )))
    withTempPath(f => {
      // Currently we don't yet support saving out values of interval data type.
      val e = intercept[AnalysisException] {
        df.write.json(f.getCanonicalPath)
      }
      e.message.contains("Cannot save interval data type into external storage")
    })
  }

  test("SPARK-8945: add and subtract expressions for interval type") {
    val df = sql("select interval 3 years -3 month 7 week 123 microseconds as i")
    checkAnswer(df, Row(new CalendarInterval(12 * 3 - 3, 7 * 7, 123)))

    checkAnswer(df.select(df("i") + new CalendarInterval(2, 1, 123)),
      Row(new CalendarInterval(12 * 3 - 3 + 2, 7 * 7 + 1, 123 + 123)))

    checkAnswer(df.select(df("i") - new CalendarInterval(2, 1, 123)),
      Row(new CalendarInterval(12 * 3 - 3 - 2, 7 * 7 - 1, 123 - 123)))

    // unary minus
    checkAnswer(df.select(-df("i")),
      Row(new CalendarInterval(-(12 * 3 - 3), -7 * 7, -123)))
  }

  test("aggregation with codegen updates peak execution memory") {
    AccumulatorSuite.verifyPeakExecutionMemorySet(sparkContext, "aggregation with codegen") {
      testCodeGen(
        "SELECT key, count(value) FROM testData GROUP BY key",
        (1 to 100).map(i => Row(i, 1)))
    }
  }

  test("SPARK-10215 Div of Decimal returns null") {
    val d = Decimal(1.12321).toBigDecimal
    val df = Seq((d, 1)).toDF("a", "b")

    checkAnswer(
      df.selectExpr("b * a / b"),
      Seq(Row(d)))
    checkAnswer(
      df.selectExpr("b * a / b / b"),
      Seq(Row(d)))
    checkAnswer(
      df.selectExpr("b * a + b"),
      Seq(Row(BigDecimal("2.12321"))))
    checkAnswer(
      df.selectExpr("b * a - b"),
      Seq(Row(BigDecimal("0.12321"))))
    checkAnswer(
      df.selectExpr("b * a * b"),
      Seq(Row(d)))
  }

  test("precision smaller than scale") {
    checkAnswer(sql("select 10.00"), Row(BigDecimal("10.00")))
    checkAnswer(sql("select 1.00"), Row(BigDecimal("1.00")))
    checkAnswer(sql("select 0.10"), Row(BigDecimal("0.10")))
    checkAnswer(sql("select 0.01"), Row(BigDecimal("0.01")))
    checkAnswer(sql("select 0.001"), Row(BigDecimal("0.001")))
    checkAnswer(sql("select -0.01"), Row(BigDecimal("-0.01")))
    checkAnswer(sql("select -0.001"), Row(BigDecimal("-0.001")))
  }

  test("external sorting updates peak execution memory") {
    AccumulatorSuite.verifyPeakExecutionMemorySet(sparkContext, "external sort") {
      sql("SELECT * FROM testData2 ORDER BY a ASC, b ASC").collect()
    }
  }

  test("SPARK-9511: error with table starting with number") {
    withTempView("1one") {
      sparkContext.parallelize(1 to 10).map(i => (i, i.toString))
        .toDF("num", "str")
        .createOrReplaceTempView("1one")
      checkAnswer(sql("select count(num) from 1one"), Row(10))
    }
  }

  test("specifying database name for a temporary view is not allowed") {
    withTempPath { dir =>
      withTempView("db.t") {
        val path = dir.toURI.toString
        val df =
          sparkContext.parallelize(1 to 10).map(i => (i, i.toString)).toDF("num", "str")
        df
          .write
          .format("parquet")
          .save(path)

        // We don't support creating a temporary table while specifying a database
        intercept[AnalysisException] {
          spark.sql(
            s"""
              |CREATE TEMPORARY VIEW db.t
              |USING parquet
              |OPTIONS (
              |  path '$path'
              |)
             """.stripMargin)
        }.getMessage

        // If you use backticks to quote the name then it's OK.
        spark.sql(
          s"""
            |CREATE TEMPORARY VIEW `db.t`
            |USING parquet
            |OPTIONS (
            |  path '$path'
            |)
           """.stripMargin)
        checkAnswer(spark.table("`db.t`"), df)
      }
    }
  }

  test("SPARK-10130 type coercion for IF should have children resolved first") {
    withTempView("src") {
      Seq((1, 1), (-1, 1)).toDF("key", "value").createOrReplaceTempView("src")
      checkAnswer(
        sql("SELECT IF(a > 0, a, 0) FROM (SELECT key a FROM src) temp"), Seq(Row(1), Row(0)))
    }
  }

  test("SPARK-10389: order by non-attribute grouping expression on Aggregate") {
    withTempView("src") {
      Seq((1, 1), (-1, 1)).toDF("key", "value").createOrReplaceTempView("src")
      checkAnswer(sql("SELECT MAX(value) FROM src GROUP BY key + 1 ORDER BY key + 1"),
        Seq(Row(1), Row(1)))
      checkAnswer(sql("SELECT MAX(value) FROM src GROUP BY key + 1 ORDER BY (key + 1) * 2"),
        Seq(Row(1), Row(1)))
    }
  }

  test("SPARK-23281: verify the correctness of sort direction on composite order by clause") {
    withTempView("src") {
      Seq[(Integer, Integer)](
        (1, 1),
        (1, 3),
        (2, 3),
        (3, 3),
        (4, null),
        (5, null)
      ).toDF("key", "value").createOrReplaceTempView("src")

      checkAnswer(sql(
        """
          |SELECT MAX(value) as value, key as col2
          |FROM src
          |GROUP BY key
          |ORDER BY value desc, key
        """.stripMargin),
        Seq(Row(3, 1), Row(3, 2), Row(3, 3), Row(null, 4), Row(null, 5)))

      checkAnswer(sql(
        """
          |SELECT MAX(value) as value, key as col2
          |FROM src
          |GROUP BY key
          |ORDER BY value desc, key desc
        """.stripMargin),
        Seq(Row(3, 3), Row(3, 2), Row(3, 1), Row(null, 5), Row(null, 4)))

      checkAnswer(sql(
        """
          |SELECT MAX(value) as value, key as col2
          |FROM src
          |GROUP BY key
          |ORDER BY value asc, key desc
        """.stripMargin),
        Seq(Row(null, 5), Row(null, 4), Row(3, 3), Row(3, 2), Row(3, 1)))
    }
  }

  test("run sql directly on files") {
    val df = spark.range(100).toDF()
    withTempPath(f => {
      df.write.json(f.getCanonicalPath)
      checkAnswer(sql(s"select id from json.`${f.getCanonicalPath}`"),
        df)
      checkAnswer(sql(s"select id from `org.apache.spark.sql.json`.`${f.getCanonicalPath}`"),
        df)
      checkAnswer(sql(s"select a.id from json.`${f.getCanonicalPath}` as a"),
        df)
    })

    var e = intercept[AnalysisException] {
      sql("select * from in_valid_table")
    }
    assert(e.message.contains("Table or view not found"))

    e = intercept[AnalysisException] {
      sql("select * from no_db.no_table").show()
    }
    assert(e.message.contains("Table or view not found"))

    e = intercept[AnalysisException] {
      sql("select * from json.invalid_file")
    }
    assert(e.message.contains("Path does not exist"))

    e = intercept[AnalysisException] {
      sql(s"select id from `org.apache.spark.sql.hive.orc`.`file_path`")
    }
    assert(e.message.contains("Hive built-in ORC data source must be used with Hive support"))

    e = intercept[AnalysisException] {
      sql(s"select id from `org.apache.spark.sql.sources.HadoopFsRelationProvider`.`file_path`")
    }
    assert(e.message.contains("Table or view not found: " +
      "`org.apache.spark.sql.sources.HadoopFsRelationProvider`.file_path"))

    e = intercept[AnalysisException] {
      sql(s"select id from `Jdbc`.`file_path`")
    }
    assert(e.message.contains("Unsupported data source type for direct query on files: Jdbc"))

    e = intercept[AnalysisException] {
      sql(s"select id from `org.apache.spark.sql.execution.datasources.jdbc`.`file_path`")
    }
    assert(e.message.contains("Unsupported data source type for direct query on files: " +
      "org.apache.spark.sql.execution.datasources.jdbc"))
  }

  test("SortMergeJoin returns wrong results when using UnsafeRows") {
    // This test is for the fix of https://issues.apache.org/jira/browse/SPARK-10737.
    // This bug will be triggered when Tungsten is enabled and there are multiple
    // SortMergeJoin operators executed in the same task.
    val confs = SQLConf.AUTO_BROADCASTJOIN_THRESHOLD.key -> "1" :: Nil
    withSQLConf(confs: _*) {
      val df1 = (1 to 50).map(i => (s"str_$i", i)).toDF("i", "j")
      val df2 =
        df1
          .join(df1.select(df1("i")), "i")
          .select(df1("i"), df1("j"))

      val df3 = df2.withColumnRenamed("i", "i1").withColumnRenamed("j", "j1")
      val df4 =
        df2
          .join(df3, df2("i") === df3("i1"))
          .withColumn("diff", $"j" - $"j1")
          .select(df2("i"), df2("j"), $"diff")

      checkAnswer(
        df4,
        df1.withColumn("diff", lit(0)))
    }
  }

  test("SPARK-11303: filter should not be pushed down into sample") {
    val df = spark.range(100)
    List(true, false).foreach { withReplacement =>
      val sampled = df.sample(withReplacement, 0.1, 1)
      val sampledOdd = sampled.filter("id % 2 != 0")
      val sampledEven = sampled.filter("id % 2 = 0")
      assert(sampled.count() == sampledOdd.count() + sampledEven.count())
    }
  }

  test("Struct Star Expansion") {
    withTempView("structTable", "nestedStructTable", "specialCharacterTable", "nameConflict") {
      val structDf = testData2.select("a", "b").as("record")

      checkAnswer(
        structDf.select($"record.a", $"record.b"),
        Row(1, 1) :: Row(1, 2) :: Row(2, 1) :: Row(2, 2) :: Row(3, 1) :: Row(3, 2) :: Nil)

      checkAnswer(
        structDf.select($"record.*"),
        Row(1, 1) :: Row(1, 2) :: Row(2, 1) :: Row(2, 2) :: Row(3, 1) :: Row(3, 2) :: Nil)

      checkAnswer(
        structDf.select($"record.*", $"record.*"),
        Row(1, 1, 1, 1) :: Row(1, 2, 1, 2) :: Row(2, 1, 2, 1) :: Row(2, 2, 2, 2) ::
          Row(3, 1, 3, 1) :: Row(3, 2, 3, 2) :: Nil)

      checkAnswer(
        sql("select struct(a, b) as r1, struct(b, a) as r2 from testData2")
          .select($"r1.*", $"r2.*"),
        Row(1, 1, 1, 1) :: Row(1, 2, 2, 1) :: Row(2, 1, 1, 2) :: Row(2, 2, 2, 2) ::
          Row(3, 1, 1, 3) :: Row(3, 2, 2, 3) :: Nil)

      // Try with a temporary view
      sql("select struct(a, b) as record from testData2").createOrReplaceTempView("structTable")
      checkAnswer(
        sql("SELECT record.* FROM structTable"),
        Row(1, 1) :: Row(1, 2) :: Row(2, 1) :: Row(2, 2) :: Row(3, 1) :: Row(3, 2) :: Nil)

      checkAnswer(sql(
        """
          | SELECT min(struct(record.*)) FROM
          |   (select struct(a,b) as record from testData2) tmp
      """.stripMargin),
        Row(Row(1, 1)) :: Nil)

      // Try with an alias on the select list
      checkAnswer(sql(
        """
          | SELECT max(struct(record.*)) as r FROM
          |   (select struct(a,b) as record from testData2) tmp
      """.stripMargin).select($"r.*"),
        Row(3, 2) :: Nil)

      // With GROUP BY
      checkAnswer(sql(
        """
          | SELECT min(struct(record.*)) FROM
          |   (select a as a, struct(a,b) as record from testData2) tmp
          | GROUP BY a
      """.stripMargin),
        Row(Row(1, 1)) :: Row(Row(2, 1)) :: Row(Row(3, 1)) :: Nil)

      // With GROUP BY and alias
      checkAnswer(sql(
        """
          | SELECT max(struct(record.*)) as r FROM
          |   (select a as a, struct(a,b) as record from testData2) tmp
          | GROUP BY a
      """.stripMargin).select($"r.*"),
        Row(1, 2) :: Row(2, 2) :: Row(3, 2) :: Nil)

      // With GROUP BY and alias and additional fields in the struct
      checkAnswer(sql(
        """
          | SELECT max(struct(a, record.*, b)) as r FROM
          |   (select a as a, b as b, struct(a,b) as record from testData2) tmp
          | GROUP BY a
      """.stripMargin).select($"r.*"),
        Row(1, 1, 2, 2) :: Row(2, 2, 2, 2) :: Row(3, 3, 2, 2) :: Nil)

      // Create a data set that contains nested structs.
      val nestedStructData = sql(
        """
          | SELECT struct(r1, r2) as record FROM
          |   (SELECT struct(a, b) as r1, struct(b, a) as r2 FROM testData2) tmp
      """.stripMargin)

      checkAnswer(nestedStructData.select($"record.*"),
        Row(Row(1, 1), Row(1, 1)) :: Row(Row(1, 2), Row(2, 1)) :: Row(Row(2, 1), Row(1, 2)) ::
          Row(Row(2, 2), Row(2, 2)) :: Row(Row(3, 1), Row(1, 3)) :: Row(Row(3, 2), Row(2, 3)) ::
          Nil)
      checkAnswer(nestedStructData.select($"record.r1"),
        Row(Row(1, 1)) :: Row(Row(1, 2)) :: Row(Row(2, 1)) :: Row(Row(2, 2)) ::
          Row(Row(3, 1)) :: Row(Row(3, 2)) :: Nil)
      checkAnswer(
        nestedStructData.select($"record.r1.*"),
        Row(1, 1) :: Row(1, 2) :: Row(2, 1) :: Row(2, 2) :: Row(3, 1) :: Row(3, 2) :: Nil)

      // Try with a temporary view
      withTempView("nestedStructTable") {
        nestedStructData.createOrReplaceTempView("nestedStructTable")
        checkAnswer(
          sql("SELECT record.* FROM nestedStructTable"),
          nestedStructData.select($"record.*"))
        checkAnswer(
          sql("SELECT record.r1 FROM nestedStructTable"),
          nestedStructData.select($"record.r1"))
        checkAnswer(
          sql("SELECT record.r1.* FROM nestedStructTable"),
          nestedStructData.select($"record.r1.*"))

        // Try resolving something not there.
        assert(intercept[AnalysisException](sql("SELECT abc.* FROM nestedStructTable"))
          .getMessage.contains("cannot resolve"))
      }

      // Create paths with unusual characters
      withSQLConf(SQLConf.SUPPORT_QUOTED_REGEX_COLUMN_NAME.key -> "false") {
        val specialCharacterPath = sql(
          """
          | SELECT struct(`col$.a_`, `a.b.c.`) as `r&&b.c` FROM
          |   (SELECT struct(a, b) as `col$.a_`, struct(b, a) as `a.b.c.` FROM testData2) tmp
      """.stripMargin)
        withTempView("specialCharacterTable") {
          specialCharacterPath.createOrReplaceTempView("specialCharacterTable")
          checkAnswer(
            specialCharacterPath.select($"`r&&b.c`.*"),
            nestedStructData.select($"record.*"))
          checkAnswer(
          sql(
            "SELECT `r&&b.c`.`col$.a_` FROM specialCharacterTable"),
          nestedStructData.select($"record.r1"))
          checkAnswer(
            sql("SELECT `r&&b.c`.`a.b.c.` FROM specialCharacterTable"),
            nestedStructData.select($"record.r2"))
          checkAnswer(
            sql("SELECT `r&&b.c`.`col$.a_`.* FROM specialCharacterTable"),
            nestedStructData.select($"record.r1.*"))
        }
      }

      // Try star expanding a scalar. This should fail.
      assert(intercept[AnalysisException](sql("select a.* from testData2")).getMessage.contains(
        "Can only star expand struct data types."))
    }
  }

  test("Struct Star Expansion - Name conflict") {
    // Create a data set that contains a naming conflict
    val nameConflict = sql("SELECT struct(a, b) as nameConflict, a as a FROM testData2")
    withTempView("nameConflict") {
      nameConflict.createOrReplaceTempView("nameConflict")
      // Unqualified should resolve to table.
      checkAnswer(sql("SELECT nameConflict.* FROM nameConflict"),
        Row(Row(1, 1), 1) :: Row(Row(1, 2), 1) :: Row(Row(2, 1), 2) :: Row(Row(2, 2), 2) ::
          Row(Row(3, 1), 3) :: Row(Row(3, 2), 3) :: Nil)
      // Qualify the struct type with the table name.
      checkAnswer(sql("SELECT nameConflict.nameConflict.* FROM nameConflict"),
        Row(1, 1) :: Row(1, 2) :: Row(2, 1) :: Row(2, 2) :: Row(3, 1) :: Row(3, 2) :: Nil)
    }
  }

  test("Star Expansion - group by") {
    withSQLConf(SQLConf.DATAFRAME_RETAIN_GROUP_COLUMNS.key -> "false") {
      checkAnswer(
        testData2.groupBy($"a", $"b").agg($"*"),
        sql("SELECT * FROM testData2 group by a, b"))
    }
  }

  test("Star Expansion - table with zero column") {
    withTempView("temp_table_no_cols") {
      val rddNoCols = sparkContext.parallelize(1 to 10).map(_ => Row.empty)
      val dfNoCols = spark.createDataFrame(rddNoCols, StructType(Seq.empty))
      dfNoCols.createTempView("temp_table_no_cols")

      // ResolvedStar
      checkAnswer(
        dfNoCols,
        dfNoCols.select(dfNoCols.col("*")))

      // UnresolvedStar
      checkAnswer(
        dfNoCols,
        sql("SELECT * FROM temp_table_no_cols"))
      checkAnswer(
        dfNoCols,
        dfNoCols.select($"*"))

      var e = intercept[AnalysisException] {
        sql("SELECT a.* FROM temp_table_no_cols a")
      }.getMessage
      assert(e.contains("cannot resolve 'a.*' given input columns ''"))

      e = intercept[AnalysisException] {
        dfNoCols.select($"b.*")
      }.getMessage
      assert(e.contains("cannot resolve 'b.*' given input columns ''"))
    }
  }

  test("Common subexpression elimination") {
    // TODO: support subexpression elimination in whole stage codegen
    withSQLConf(SQLConf.WHOLESTAGE_CODEGEN_ENABLED.key -> "false") {
      // select from a table to prevent constant folding.
      val df = sql("SELECT a, b from testData2 limit 1")
      checkAnswer(df, Row(1, 1))

      checkAnswer(df.selectExpr("a + 1", "a + 1"), Row(2, 2))
      checkAnswer(df.selectExpr("a + 1", "a + 1 + 1"), Row(2, 3))

      // This does not work because the expressions get grouped like (a + a) + 1
      checkAnswer(df.selectExpr("a + 1", "a + a + 1"), Row(2, 3))
      checkAnswer(df.selectExpr("a + 1", "a + (a + 1)"), Row(2, 3))

      // Identity udf that tracks the number of times it is called.
      val countAcc = sparkContext.longAccumulator("CallCount")
      spark.udf.register("testUdf", (x: Int) => {
        countAcc.add(1)
        x
      })

      // Evaluates df, verifying it is equal to the expectedResult and the accumulator's value
      // is correct.
      def verifyCallCount(df: DataFrame, expectedResult: Row, expectedCount: Int): Unit = {
        countAcc.setValue(0)
        QueryTest.checkAnswer(
          df, Seq(expectedResult), checkToRDD = false /* avoid duplicate exec */)
        assert(countAcc.value == expectedCount)
      }

      verifyCallCount(df.selectExpr("testUdf(a)"), Row(1), 1)
      verifyCallCount(df.selectExpr("testUdf(a)", "testUdf(a)"), Row(1, 1), 1)
      verifyCallCount(df.selectExpr("testUdf(a + 1)", "testUdf(a + 1)"), Row(2, 2), 1)
      verifyCallCount(df.selectExpr("testUdf(a + 1)", "testUdf(a)"), Row(2, 1), 2)
      verifyCallCount(
        df.selectExpr("testUdf(a + 1) + testUdf(a + 1)", "testUdf(a + 1)"), Row(4, 2), 1)

      verifyCallCount(
        df.selectExpr("testUdf(a + 1) + testUdf(1 + b)", "testUdf(a + 1)"), Row(4, 2), 2)

      val testUdf = functions.udf((x: Int) => {
        countAcc.add(1)
        x
      })
      verifyCallCount(
        df.groupBy().agg(sum(testUdf($"b") + testUdf($"b") + testUdf($"b"))), Row(3.0), 1)

      verifyCallCount(
        df.selectExpr("testUdf(a + 1) + testUdf(1 + a)", "testUdf(a + 1)"), Row(4, 2), 1)

      // Try disabling it via configuration.
      spark.conf.set(SQLConf.SUBEXPRESSION_ELIMINATION_ENABLED.key, "false")
      verifyCallCount(df.selectExpr("testUdf(a)", "testUdf(a)"), Row(1, 1), 2)
      spark.conf.set(SQLConf.SUBEXPRESSION_ELIMINATION_ENABLED.key, "true")
      verifyCallCount(df.selectExpr("testUdf(a)", "testUdf(a)"), Row(1, 1), 1)
    }
  }

  test("SPARK-10707: nullability should be correctly propagated through set operations (1)") {
    // This test produced an incorrect result of 1 before the SPARK-10707 fix because of the
    // NullPropagation rule: COUNT(v) got replaced with COUNT(1) because the output column of
    // UNION was incorrectly considered non-nullable:
    checkAnswer(
      sql("""SELECT count(v) FROM (
            |  SELECT v FROM (
            |    SELECT 'foo' AS v UNION ALL
            |    SELECT NULL AS v
            |  ) my_union WHERE isnull(v)
            |) my_subview""".stripMargin),
      Seq(Row(0)))
  }

  test("SPARK-10707: nullability should be correctly propagated through set operations (2)") {
    // This test uses RAND() to stop column pruning for Union and checks the resulting isnull
    // value. This would produce an incorrect result before the fix in SPARK-10707 because the "v"
    // column of the union was considered non-nullable.
    checkAnswer(
      sql(
        """
          |SELECT a FROM (
          |  SELECT ISNULL(v) AS a, RAND() FROM (
          |    SELECT 'foo' AS v UNION ALL SELECT null AS v
          |  ) my_union
          |) my_view
        """.stripMargin),
      Row(false) :: Row(true) :: Nil)
  }

  test("filter on a grouping column that is not presented in SELECT") {
    checkAnswer(
      sql("select count(1) from (select 1 as a) t group by a having a > 0"),
      Row(1) :: Nil)
  }

  test("SPARK-13056: Null in map value causes NPE") {
    val df = Seq(1 -> Map("abc" -> "somestring", "cba" -> null)).toDF("key", "value")
    withTempView("maptest") {
      df.createOrReplaceTempView("maptest")
      // local optimization will by pass codegen code, so we should keep the filter `key=1`
      checkAnswer(sql("SELECT value['abc'] FROM maptest where key = 1"), Row("somestring"))
      checkAnswer(sql("SELECT value['cba'] FROM maptest where key = 1"), Row(null))
    }
  }

  test("hash function") {
    val df = Seq(1 -> "a", 2 -> "b").toDF("i", "j")
    withTempView("tbl") {
      df.createOrReplaceTempView("tbl")
      checkAnswer(
        df.select(hash($"i", $"j")),
        sql("SELECT hash(i, j) from tbl")
      )
    }
  }

  test("SPARK-27619: Throw analysis exception when hash and xxhash64 is used on MapType") {
    Seq("hash", "xxhash64").foreach {
      case hashExpression =>
        intercept[AnalysisException] {
          spark.createDataset(Map(1 -> 10, 2 -> 20) :: Nil).selectExpr(s"$hashExpression(*)")
        }
    }
  }

  test(s"SPARK-27619: When ${SQLConf.LEGACY_ALLOW_HASH_ON_MAPTYPE.key} is true, hash can be " +
    "used on Maptype") {
    Seq("hash", "xxhash64").foreach {
      case hashExpression =>
        withSQLConf(SQLConf.LEGACY_ALLOW_HASH_ON_MAPTYPE.key -> "true") {
          val df = spark.createDataset(Map() :: Nil)
          checkAnswer(df.selectExpr(s"$hashExpression(*)"), sql(s"SELECT $hashExpression(map())"))
        }
    }
  }

  test("xxhash64 function") {
    val df = Seq(1 -> "a", 2 -> "b").toDF("i", "j")
    withTempView("tbl") {
      df.createOrReplaceTempView("tbl")
      checkAnswer(
        df.select(xxhash64($"i", $"j")),
        sql("SELECT xxhash64(i, j) from tbl")
      )
    }
  }

  test("join with using clause") {
    val df1 = Seq(("r1c1", "r1c2", "t1r1c3"),
      ("r2c1", "r2c2", "t1r2c3"), ("r3c1x", "r3c2", "t1r3c3")).toDF("c1", "c2", "c3")
    val df2 = Seq(("r1c1", "r1c2", "t2r1c3"),
      ("r2c1", "r2c2", "t2r2c3"), ("r3c1y", "r3c2", "t2r3c3")).toDF("c1", "c2", "c3")
    val df3 = Seq((null, "r1c2", "t3r1c3"),
      ("r2c1", "r2c2", "t3r2c3"), ("r3c1y", "r3c2", "t3r3c3")).toDF("c1", "c2", "c3")
    withTempView("t1", "t2", "t3") {
      df1.createOrReplaceTempView("t1")
      df2.createOrReplaceTempView("t2")
      df3.createOrReplaceTempView("t3")
      // inner join with one using column
      checkAnswer(
        sql("SELECT * FROM t1 join t2 using (c1)"),
        Row("r1c1", "r1c2", "t1r1c3", "r1c2", "t2r1c3") ::
          Row("r2c1", "r2c2", "t1r2c3", "r2c2", "t2r2c3") :: Nil)

      // inner join with two using columns
      checkAnswer(
        sql("SELECT * FROM t1 join t2 using (c1, c2)"),
        Row("r1c1", "r1c2", "t1r1c3", "t2r1c3") ::
          Row("r2c1", "r2c2", "t1r2c3", "t2r2c3") :: Nil)

      // Left outer join with one using column.
      checkAnswer(
        sql("SELECT * FROM t1 left join t2 using (c1)"),
        Row("r1c1", "r1c2", "t1r1c3", "r1c2", "t2r1c3") ::
          Row("r2c1", "r2c2", "t1r2c3", "r2c2", "t2r2c3") ::
          Row("r3c1x", "r3c2", "t1r3c3", null, null) :: Nil)

      // Right outer join with one using column.
      checkAnswer(
        sql("SELECT * FROM t1 right join t2 using (c1)"),
        Row("r1c1", "r1c2", "t1r1c3", "r1c2", "t2r1c3") ::
          Row("r2c1", "r2c2", "t1r2c3", "r2c2", "t2r2c3") ::
          Row("r3c1y", null, null, "r3c2", "t2r3c3") :: Nil)

      // Full outer join with one using column.
      checkAnswer(
        sql("SELECT * FROM t1 full outer join t2 using (c1)"),
        Row("r1c1", "r1c2", "t1r1c3", "r1c2", "t2r1c3") ::
          Row("r2c1", "r2c2", "t1r2c3", "r2c2", "t2r2c3") ::
          Row("r3c1x", "r3c2", "t1r3c3", null, null) ::
          Row("r3c1y", null,
            null, "r3c2", "t2r3c3") :: Nil)

      // Full outer join with null value in join column.
      checkAnswer(
        sql("SELECT * FROM t1 full outer join t3 using (c1)"),
        Row("r1c1", "r1c2", "t1r1c3", null, null) ::
          Row("r2c1", "r2c2", "t1r2c3", "r2c2", "t3r2c3") ::
          Row("r3c1x", "r3c2", "t1r3c3", null, null) ::
          Row("r3c1y", null, null, "r3c2", "t3r3c3") ::
          Row(null, null, null, "r1c2", "t3r1c3") :: Nil)

      // Self join with using columns.
      checkAnswer(
        sql("SELECT * FROM t1 join t1 using (c1)"),
        Row("r1c1", "r1c2", "t1r1c3", "r1c2", "t1r1c3") ::
          Row("r2c1", "r2c2", "t1r2c3", "r2c2", "t1r2c3") ::
          Row("r3c1x", "r3c2", "t1r3c3", "r3c2", "t1r3c3") :: Nil)
    }
  }

  test("SPARK-15327: fail to compile generated code with complex data structure") {
    withTempDir{ dir =>
      val json =
        """
          |{"h": {"b": {"c": [{"e": "adfgd"}], "a": [{"e": "testing", "count": 3}],
          |"b": [{"e": "test", "count": 1}]}}, "d": {"b": {"c": [{"e": "adfgd"}],
          |"a": [{"e": "testing", "count": 3}], "b": [{"e": "test", "count": 1}]}},
          |"c": {"b": {"c": [{"e": "adfgd"}], "a": [{"count": 3}],
          |"b": [{"e": "test", "count": 1}]}}, "a": {"b": {"c": [{"e": "adfgd"}],
          |"a": [{"count": 3}], "b": [{"e": "test", "count": 1}]}},
          |"e": {"b": {"c": [{"e": "adfgd"}], "a": [{"e": "testing", "count": 3}],
          |"b": [{"e": "test", "count": 1}]}}, "g": {"b": {"c": [{"e": "adfgd"}],
          |"a": [{"e": "testing", "count": 3}], "b": [{"e": "test", "count": 1}]}},
          |"f": {"b": {"c": [{"e": "adfgd"}], "a": [{"e": "testing", "count": 3}],
          |"b": [{"e": "test", "count": 1}]}}, "b": {"b": {"c": [{"e": "adfgd"}],
          |"a": [{"count": 3}], "b": [{"e": "test", "count": 1}]}}}'
          |
        """.stripMargin
      spark.read.json(Seq(json).toDS()).write.mode("overwrite").parquet(dir.toString)
      spark.read.parquet(dir.toString).collect()
    }
  }

  test("data source table created in InMemoryCatalog should be able to read/write") {
    withTable("tbl") {
      val provider = spark.sessionState.conf.defaultDataSourceName
      sql(s"CREATE TABLE tbl(i INT, j STRING) USING $provider")
      checkAnswer(sql("SELECT i, j FROM tbl"), Nil)

      Seq(1 -> "a", 2 -> "b").toDF("i", "j").write.mode("overwrite").insertInto("tbl")
      checkAnswer(sql("SELECT i, j FROM tbl"), Row(1, "a") :: Row(2, "b") :: Nil)

      Seq(3 -> "c", 4 -> "d").toDF("i", "j").write.mode("append").saveAsTable("tbl")
      checkAnswer(
        sql("SELECT i, j FROM tbl"),
        Row(1, "a") :: Row(2, "b") :: Row(3, "c") :: Row(4, "d") :: Nil)
    }
  }

  test("Eliminate noop ordinal ORDER BY") {
    withSQLConf(SQLConf.ORDER_BY_ORDINAL.key -> "true") {
      val plan1 = sql("SELECT 1.0, 'abc', year(current_date()) ORDER BY 1, 2, 3")
      val plan2 = sql("SELECT 1.0, 'abc', year(current_date())")
      comparePlans(plan1.queryExecution.optimizedPlan, plan2.queryExecution.optimizedPlan)
    }
  }

  test("check code injection is prevented") {
    // The end of comment (*/) should be escaped.
    var literal =
      """|*/
         |{
         |  new Object() {
         |    void f() { throw new RuntimeException("This exception is injected."); }
         |  }.f();
         |}
         |/*""".stripMargin
    var expected =
      """|*/
         |{
         |  new Object() {
         |    void f() { throw new RuntimeException("This exception is injected."); }
         |  }.f();
         |}
         |/*""".stripMargin
    checkAnswer(
      sql(s"SELECT '$literal' AS DUMMY"),
      Row(s"$expected") :: Nil)

    // `\u002A` is `*` and `\u002F` is `/`
    // so if the end of comment consists of those characters in queries, we need to escape them.
    literal =
      """|\\u002A/
         |{
         |  new Object() {
         |    void f() { throw new RuntimeException("This exception is injected."); }
         |  }.f();
         |}
         |/*""".stripMargin
    expected =
      s"""|${"\\u002A/"}
          |{
          |  new Object() {
          |    void f() { throw new RuntimeException("This exception is injected."); }
          |  }.f();
          |}
          |/*""".stripMargin
    checkAnswer(
      sql(s"SELECT '$literal' AS DUMMY"),
      Row(s"$expected") :: Nil)

    literal =
      """|\\\\u002A/
         |{
         |  new Object() {
         |    void f() { throw new RuntimeException("This exception is injected."); }
         |  }.f();
         |}
         |/*""".stripMargin
    expected =
      """|\\u002A/
         |{
         |  new Object() {
         |    void f() { throw new RuntimeException("This exception is injected."); }
         |  }.f();
         |}
         |/*""".stripMargin
    checkAnswer(
      sql(s"SELECT '$literal' AS DUMMY"),
      Row(s"$expected") :: Nil)

    literal =
      """|\\u002a/
         |{
         |  new Object() {
         |    void f() { throw new RuntimeException("This exception is injected."); }
         |  }.f();
         |}
         |/*""".stripMargin
    expected =
      s"""|${"\\u002a/"}
          |{
          |  new Object() {
          |    void f() { throw new RuntimeException("This exception is injected."); }
          |  }.f();
          |}
          |/*""".stripMargin
    checkAnswer(
      sql(s"SELECT '$literal' AS DUMMY"),
      Row(s"$expected") :: Nil)

    literal =
      """|\\\\u002a/
         |{
         |  new Object() {
         |    void f() { throw new RuntimeException("This exception is injected."); }
         |  }.f();
         |}
         |/*""".stripMargin
    expected =
      """|\\u002a/
         |{
         |  new Object() {
         |    void f() { throw new RuntimeException("This exception is injected."); }
         |  }.f();
         |}
         |/*""".stripMargin
    checkAnswer(
      sql(s"SELECT '$literal' AS DUMMY"),
      Row(s"$expected") :: Nil)

    literal =
      """|*\\u002F
         |{
         |  new Object() {
         |    void f() { throw new RuntimeException("This exception is injected."); }
         |  }.f();
         |}
         |/*""".stripMargin
    expected =
      s"""|${"*\\u002F"}
          |{
          |  new Object() {
          |    void f() { throw new RuntimeException("This exception is injected."); }
          |  }.f();
          |}
          |/*""".stripMargin
    checkAnswer(
      sql(s"SELECT '$literal' AS DUMMY"),
      Row(s"$expected") :: Nil)

    literal =
      """|*\\\\u002F
         |{
         |  new Object() {
         |    void f() { throw new RuntimeException("This exception is injected."); }
         |  }.f();
         |}
         |/*""".stripMargin
    expected =
      """|*\\u002F
         |{
         |  new Object() {
         |    void f() { throw new RuntimeException("This exception is injected."); }
         |  }.f();
         |}
         |/*""".stripMargin
    checkAnswer(
      sql(s"SELECT '$literal' AS DUMMY"),
      Row(s"$expected") :: Nil)

    literal =
      """|*\\u002f
         |{
         |  new Object() {
         |    void f() { throw new RuntimeException("This exception is injected."); }
         |  }.f();
         |}
         |/*""".stripMargin
    expected =
      s"""|${"*\\u002f"}
          |{
          |  new Object() {
          |    void f() { throw new RuntimeException("This exception is injected."); }
          |  }.f();
          |}
          |/*""".stripMargin
    checkAnswer(
      sql(s"SELECT '$literal' AS DUMMY"),
      Row(s"$expected") :: Nil)

    literal =
      """|*\\\\u002f
         |{
         |  new Object() {
         |    void f() { throw new RuntimeException("This exception is injected."); }
         |  }.f();
         |}
         |/*""".stripMargin
    expected =
      """|*\\u002f
         |{
         |  new Object() {
         |    void f() { throw new RuntimeException("This exception is injected."); }
         |  }.f();
         |}
         |/*""".stripMargin
    checkAnswer(
      sql(s"SELECT '$literal' AS DUMMY"),
      Row(s"$expected") :: Nil)

    literal =
      """|\\u002A\\u002F
         |{
         |  new Object() {
         |    void f() { throw new RuntimeException("This exception is injected."); }
         |  }.f();
         |}
         |/*""".stripMargin
    expected =
      s"""|${"\\u002A\\u002F"}
          |{
          |  new Object() {
          |    void f() { throw new RuntimeException("This exception is injected."); }
          |  }.f();
          |}
          |/*""".stripMargin
    checkAnswer(
      sql(s"SELECT '$literal' AS DUMMY"),
      Row(s"$expected") :: Nil)

    literal =
      """|\\\\u002A\\u002F
         |{
         |  new Object() {
         |    void f() { throw new RuntimeException("This exception is injected."); }
         |  }.f();
         |}
         |/*""".stripMargin
    expected =
      s"""|${"\\\\u002A\\u002F"}
          |{
          |  new Object() {
          |    void f() { throw new RuntimeException("This exception is injected."); }
          |  }.f();
          |}
          |/*""".stripMargin
    checkAnswer(
      sql(s"SELECT '$literal' AS DUMMY"),
      Row(s"$expected") :: Nil)

    literal =
      """|\\u002A\\\\u002F
         |{
         |  new Object() {
         |    void f() { throw new RuntimeException("This exception is injected."); }
         |  }.f();
         |}
         |/*""".stripMargin
    expected =
      s"""|${"\\u002A\\\\u002F"}
          |{
          |  new Object() {
          |    void f() { throw new RuntimeException("This exception is injected."); }
          |  }.f();
          |}
          |/*""".stripMargin
    checkAnswer(
      sql(s"SELECT '$literal' AS DUMMY"),
      Row(s"$expected") :: Nil)

    literal =
      """|\\\\u002A\\\\u002F
         |{
         |  new Object() {
         |    void f() { throw new RuntimeException("This exception is injected."); }
         |  }.f();
         |}
         |/*""".stripMargin
    expected =
      """|\\u002A\\u002F
         |{
         |  new Object() {
         |    void f() { throw new RuntimeException("This exception is injected."); }
         |  }.f();
         |}
         |/*""".stripMargin
    checkAnswer(
      sql(s"SELECT '$literal' AS DUMMY"),
      Row(s"$expected") :: Nil)
  }

  test("SPARK-15752 optimize metadata only query for datasource table") {
    withSQLConf(SQLConf.OPTIMIZER_METADATA_ONLY.key -> "true") {
      withTable("srcpart_15752") {
        val data = (1 to 10).map(i => (i, s"data-$i", i % 2, if ((i % 2) == 0) "a" else "b"))
          .toDF("col1", "col2", "partcol1", "partcol2")
        data.write.partitionBy("partcol1", "partcol2").mode("append").saveAsTable("srcpart_15752")
        checkAnswer(
          sql("select partcol1 from srcpart_15752 group by partcol1"),
          Row(0) :: Row(1) :: Nil)
        checkAnswer(
          sql("select partcol1 from srcpart_15752 where partcol1 = 1 group by partcol1"),
          Row(1))
        checkAnswer(
          sql("select partcol1, count(distinct partcol2) from srcpart_15752 group by partcol1"),
          Row(0, 1) :: Row(1, 1) :: Nil)
        checkAnswer(
          sql("select partcol1, count(distinct partcol2) from srcpart_15752  where partcol1 = 1 " +
            "group by partcol1"),
          Row(1, 1) :: Nil)
        checkAnswer(sql("select distinct partcol1 from srcpart_15752"), Row(0) :: Row(1) :: Nil)
        checkAnswer(sql("select distinct partcol1 from srcpart_15752 where partcol1 = 1"), Row(1))
        checkAnswer(
          sql("select distinct col from (select partcol1 + 1 as col from srcpart_15752 " +
            "where partcol1 = 1) t"),
          Row(2))
        checkAnswer(sql("select max(partcol1) from srcpart_15752"), Row(1))
        checkAnswer(sql("select max(partcol1) from srcpart_15752 where partcol1 = 1"), Row(1))
        checkAnswer(sql("select max(partcol1) from (select partcol1 from srcpart_15752) t"), Row(1))
        checkAnswer(
          sql("select max(col) from (select partcol1 + 1 as col from srcpart_15752 " +
            "where partcol1 = 1) t"),
          Row(2))
      }
    }
  }

  test("SPARK-16975: Column-partition path starting '_' should be handled correctly") {
    withTempDir { dir =>
      val dataDir = new File(dir, "data").getCanonicalPath
      spark.range(10).withColumn("_col", $"id").write.partitionBy("_col").save(dataDir)
      spark.read.load(dataDir)
    }
  }

  test("SPARK-16644: Aggregate should not put aggregate expressions to constraints") {
    withTable("tbl") {
      sql("CREATE TABLE tbl(a INT, b INT) USING parquet")
      checkAnswer(sql(
        """
          |SELECT
          |  a,
          |  MAX(b) AS c1,
          |  b AS c2
          |FROM tbl
          |WHERE a = b
          |GROUP BY a, b
          |HAVING c1 = 1
        """.stripMargin), Nil)
    }
  }

  test("SPARK-16674: field names containing dots for both fields and partitioned fields") {
    withTempPath { path =>
      val data = (1 to 10).map(i => (i, s"data-$i", i % 2, if ((i % 2) == 0) "a" else "b"))
        .toDF("col.1", "col.2", "part.col1", "part.col2")
      data.write
        .format("parquet")
        .partitionBy("part.col1", "part.col2")
        .save(path.getCanonicalPath)
      val readBack = spark.read.format("parquet").load(path.getCanonicalPath)
      checkAnswer(
        readBack.selectExpr("`part.col1`", "`col.1`"),
        data.selectExpr("`part.col1`", "`col.1`"))
    }
  }

  test("SPARK-17515: CollectLimit.execute() should perform per-partition limits") {
    val numRecordsRead = spark.sparkContext.longAccumulator
    spark.range(1, 100, 1, numPartitions = 10).map { x =>
      numRecordsRead.add(1)
      x
    }.limit(1).queryExecution.toRdd.count()
    assert(numRecordsRead.value === 10)
  }

  test("CREATE TABLE USING should not fail if a same-name temp view exists") {
    withTable("same_name") {
      withTempView("same_name") {
        spark.range(10).createTempView("same_name")
        sql("CREATE TABLE same_name(i int) USING json")
        checkAnswer(spark.table("same_name"), spark.range(10).toDF())
        assert(spark.table("default.same_name").collect().isEmpty)
      }
    }
  }

  test("SPARK-18053: ARRAY equality is broken") {
    withTable("array_tbl") {
      spark.range(10).select(array($"id").as("arr")).write.saveAsTable("array_tbl")
      assert(sql("SELECT * FROM array_tbl where arr = ARRAY(1L)").count == 1)
    }
  }

  test("SPARK-19157: should be able to change spark.sql.runSQLOnFiles at runtime") {
    withTempPath { path =>
      Seq(1 -> "a").toDF("i", "j").write.parquet(path.getCanonicalPath)

      val newSession = spark.newSession()
      val originalValue = newSession.sessionState.conf.runSQLonFile

      try {
        newSession.sessionState.conf.setConf(SQLConf.RUN_SQL_ON_FILES, false)
        intercept[AnalysisException] {
          newSession.sql(s"SELECT i, j FROM parquet.`${path.getCanonicalPath}`")
        }

        newSession.sessionState.conf.setConf(SQLConf.RUN_SQL_ON_FILES, true)
        checkAnswer(
          newSession.sql(s"SELECT i, j FROM parquet.`${path.getCanonicalPath}`"),
          Row(1, "a"))
      } finally {
        newSession.sessionState.conf.setConf(SQLConf.RUN_SQL_ON_FILES, originalValue)
      }
    }
  }

  test("should be able to resolve a persistent view") {
    withTable("t1", "t2") {
      withView("v1") {
        sql("CREATE TABLE `t1` USING parquet AS SELECT * FROM VALUES(1, 1) AS t1(a, b)")
        sql("CREATE TABLE `t2` USING parquet AS SELECT * FROM VALUES('a', 2, 1.0) AS t2(d, e, f)")
        sql("CREATE VIEW `v1`(x, y) AS SELECT * FROM t1")
        checkAnswer(spark.table("v1").orderBy("x"), Row(1, 1))

        sql("ALTER VIEW `v1` AS SELECT * FROM t2")
        checkAnswer(spark.table("v1").orderBy("f"), Row("a", 2, 1.0))
      }
    }
  }

  test("SPARK-19059: read file based table whose name starts with underscore") {
    withTable("_tbl") {
      sql("CREATE TABLE `_tbl`(i INT) USING parquet")
      sql("INSERT INTO `_tbl` VALUES (1), (2), (3)")
      checkAnswer( sql("SELECT * FROM `_tbl`"), Row(1) :: Row(2) :: Row(3) :: Nil)
    }
  }

  test("SPARK-19334: check code injection is prevented") {
    // The end of comment (*/) should be escaped.
    val badQuery =
      """|SELECT inline(array(cast(struct(1) AS
         |  struct<`=
         |    new Object() {
         |      {f();}
         |      public void f() {throw new RuntimeException("This exception is injected.");}
         |      public int x;
         |    }.x
         |  `:int>)))""".stripMargin.replaceAll("\n", "")

    checkAnswer(sql(badQuery), Row(1) :: Nil)
  }

  test("SPARK-19650: An action on a Command should not trigger a Spark job") {
    // Create a listener that checks if new jobs have started.
    val jobStarted = new AtomicBoolean(false)
    val listener = new SparkListener {
      override def onJobStart(jobStart: SparkListenerJobStart): Unit = {
        jobStarted.set(true)
      }
    }

    // Make sure no spurious job starts are pending in the listener bus.
    sparkContext.listenerBus.waitUntilEmpty()
    sparkContext.addSparkListener(listener)
    try {
      // Execute the command.
      sql("show databases").head()

      // Make sure we have seen all events triggered by DataFrame.show()
      sparkContext.listenerBus.waitUntilEmpty()
    } finally {
      sparkContext.removeSparkListener(listener)
    }
    assert(!jobStarted.get(), "Command should not trigger a Spark job.")
  }

  test("SPARK-20164: AnalysisException should be tolerant to null query plan") {
    try {
      throw new AnalysisException("", None, None, plan = null)
    } catch {
      case ae: AnalysisException => assert(ae.plan == null && ae.getMessage == ae.getSimpleMessage)
    }
  }

  test("SPARK-12868: Allow adding jars from hdfs ") {
    val jarFromHdfs = "hdfs://doesnotmatter/test.jar"
    val jarFromInvalidFs = "fffs://doesnotmatter/test.jar"

    // if 'hdfs' is not supported, MalformedURLException will be thrown
    new URL(jarFromHdfs)

    intercept[MalformedURLException] {
      new URL(jarFromInvalidFs)
    }
  }

  test("RuntimeReplaceable functions should not take extra parameters") {
    val e = intercept[AnalysisException](sql("SELECT nvl(1, 2, 3)"))
    assert(e.message.contains("Invalid number of arguments"))
  }

  test("SPARK-21228: InSet incorrect handling of structs") {
    withTempView("A") {
      // reduce this from the default of 10 so the repro query text is not too long
      withSQLConf((SQLConf.OPTIMIZER_INSET_CONVERSION_THRESHOLD.key -> "3")) {
        // a relation that has 1 column of struct type with values (1,1), ..., (9, 9)
        spark.range(1, 10).selectExpr("named_struct('a', id, 'b', id) as a")
          .createOrReplaceTempView("A")
        val df = sql(
          """
            |SELECT * from
            | (SELECT MIN(a) as minA FROM A) AA -- this Aggregate will return UnsafeRows
            | -- the IN will become InSet with a Set of GenericInternalRows
            | -- a GenericInternalRow is never equal to an UnsafeRow so the query would
            | -- returns 0 results, which is incorrect
            | WHERE minA IN (NAMED_STRUCT('a', 1L, 'b', 1L), NAMED_STRUCT('a', 2L, 'b', 2L),
            |   NAMED_STRUCT('a', 3L, 'b', 3L))
          """.stripMargin)
        checkAnswer(df, Row(Row(1, 1)))
      }
    }
  }

  test("SPARK-21247: Allow case-insensitive type equality in Set operation") {
    withSQLConf(SQLConf.CASE_SENSITIVE.key -> "false") {
      sql("SELECT struct(1 a) UNION ALL (SELECT struct(2 A))")
      sql("SELECT struct(1 a) EXCEPT (SELECT struct(2 A))")

      withTable("t", "S") {
        sql("CREATE TABLE t(c struct<f:int>) USING parquet")
        sql("CREATE TABLE S(C struct<F:int>) USING parquet")
        Seq(("c", "C"), ("C", "c"), ("c.f", "C.F"), ("C.F", "c.f")).foreach {
          case (left, right) =>
            checkAnswer(sql(s"SELECT * FROM t, S WHERE t.$left = S.$right"), Seq.empty)
        }
      }
    }

    withSQLConf(SQLConf.CASE_SENSITIVE.key -> "true") {
      val m1 = intercept[AnalysisException] {
        sql("SELECT struct(1 a) UNION ALL (SELECT struct(2 A))")
      }.message
      assert(m1.contains("Union can only be performed on tables with the compatible column types"))

      val m2 = intercept[AnalysisException] {
        sql("SELECT struct(1 a) EXCEPT (SELECT struct(2 A))")
      }.message
      assert(m2.contains("Except can only be performed on tables with the compatible column types"))

      withTable("t", "S") {
        sql("CREATE TABLE t(c struct<f:int>) USING parquet")
        sql("CREATE TABLE S(C struct<F:int>) USING parquet")
        checkAnswer(sql("SELECT * FROM t, S WHERE t.c.f = S.C.F"), Seq.empty)
        val m = intercept[AnalysisException] {
          sql("SELECT * FROM t, S WHERE c = C")
        }.message
        assert(
          m.contains(
            "cannot resolve '(spark_catalog.default.t.`c` = spark_catalog.default.S.`C`)' " +
            "due to data type mismatch"))
      }
    }
  }

  test("SPARK-21335: support un-aliased subquery") {
    withTempView("v") {
      Seq(1 -> "a").toDF("i", "j").createOrReplaceTempView("v")
      checkAnswer(sql("SELECT i from (SELECT i FROM v)"), Row(1))

      val e = intercept[AnalysisException](sql("SELECT v.i from (SELECT i FROM v)"))
      assert(e.message ==
        "cannot resolve '`v.i`' given input columns: [__auto_generated_subquery_name.i]")

      checkAnswer(sql("SELECT __auto_generated_subquery_name.i from (SELECT i FROM v)"), Row(1))
    }
  }

  test("SPARK-21743: top-most limit should not cause memory leak") {
    // In unit test, Spark will fail the query if memory leak detected.
    spark.range(100).groupBy("id").count().limit(1).collect()
  }

  test("SPARK-21652: rule confliction of InferFiltersFromConstraints and ConstantPropagation") {
    withTempView("t1", "t2") {
      Seq((1, 1)).toDF("col1", "col2").createOrReplaceTempView("t1")
      Seq(1, 2).toDF("col").createOrReplaceTempView("t2")
      val df = sql(
        """
          |SELECT *
          |FROM t1, t2
          |WHERE t1.col1 = 1 AND 1 = t1.col2 AND t1.col1 = t2.col AND t1.col2 = t2.col
        """.stripMargin)
      checkAnswer(df, Row(1, 1, 1))
    }
  }

  test("SPARK-23079: constraints should be inferred correctly with aliases") {
    withTable("t") {
      spark.range(5).write.saveAsTable("t")
      val t = spark.read.table("t")
      val left = t.withColumn("xid", $"id" + lit(1)).as("x")
      val right = t.withColumnRenamed("id", "xid").as("y")
      val df = left.join(right, "xid").filter("id = 3").toDF()
      checkAnswer(df, Row(4, 3))
    }
  }

  test("SPARK-22266: the same aggregate function was calculated multiple times") {
    val query = "SELECT a, max(b+1), max(b+1) + 1 FROM testData2 GROUP BY a"
    val df = sql(query)
    val physical = df.queryExecution.sparkPlan
    val aggregateExpressions = physical.collectFirst {
      case agg : HashAggregateExec => agg.aggregateExpressions
      case agg : SortAggregateExec => agg.aggregateExpressions
    }
    assert (aggregateExpressions.isDefined)
    assert (aggregateExpressions.get.size == 1)
    checkAnswer(df, Row(1, 3, 4) :: Row(2, 3, 4) :: Row(3, 3, 4) :: Nil)
  }

  test("Support filter clause for aggregate function with hash aggregate") {
    Seq(("COUNT(a)", 3), ("COLLECT_LIST(a)", Seq(1, 2, 3))).foreach { funcToResult =>
      val query = s"SELECT ${funcToResult._1} FILTER (WHERE b > 1) FROM testData2"
      val df = sql(query)
      val physical = df.queryExecution.sparkPlan
      val aggregateExpressions = physical.collect {
        case agg: HashAggregateExec => agg.aggregateExpressions
        case agg: ObjectHashAggregateExec => agg.aggregateExpressions
      }.flatten
      aggregateExpressions.foreach { expr =>
        if (expr.mode == Complete || expr.mode == Partial) {
          assert(expr.filter.isDefined)
        } else {
          assert(expr.filter.isEmpty)
        }
      }
      checkAnswer(df, Row(funcToResult._2))
    }
  }

  test("Support filter clause for aggregate function uses SortAggregateExec") {
    withSQLConf(SQLConf.USE_OBJECT_HASH_AGG.key -> "false") {
      val df = sql("SELECT PERCENTILE(a, 1) FILTER (WHERE b > 1) FROM testData2")
      val physical = df.queryExecution.sparkPlan
      val aggregateExpressions = physical.collect {
        case agg: SortAggregateExec => agg.aggregateExpressions
      }.flatten
      aggregateExpressions.foreach { expr =>
        if (expr.mode == Complete || expr.mode == Partial) {
          assert(expr.filter.isDefined)
        } else {
          assert(expr.filter.isEmpty)
        }
      }
      checkAnswer(df, Row(3))
    }
  }

  test("Non-deterministic aggregate functions should not be deduplicated") {
    val query = "SELECT a, first_value(b), first_value(b) + 1 FROM testData2 GROUP BY a"
    val df = sql(query)
    val physical = df.queryExecution.sparkPlan
    val aggregateExpressions = physical.collectFirst {
      case agg : HashAggregateExec => agg.aggregateExpressions
      case agg : SortAggregateExec => agg.aggregateExpressions
    }
    assert (aggregateExpressions.isDefined)
    assert (aggregateExpressions.get.size == 2)
  }

  test("SPARK-22356: overlapped columns between data and partition schema in data source tables") {
    withTempPath { path =>
      Seq((1, 1, 1), (1, 2, 1)).toDF("i", "p", "j")
        .write.mode("overwrite").parquet(new File(path, "p=1").getCanonicalPath)
      withTable("t") {
        sql(s"create table t using parquet options(path='${path.getCanonicalPath}')")
        // We should respect the column order in data schema.
        assert(spark.table("t").columns === Array("i", "p", "j"))
        checkAnswer(spark.table("t"), Row(1, 1, 1) :: Row(1, 1, 1) :: Nil)
        // The DESC TABLE should report same schema as table scan.
        assert(sql("desc t").select("col_name")
          .as[String].collect().mkString(",").contains("i,p,j"))
      }
    }
  }

  test("SPARK-24696 ColumnPruning rule fails to remove extra Project") {
    withTable("fact_stats", "dim_stats") {
      val factData = Seq((1, 1, 99, 1), (2, 2, 99, 2), (3, 1, 99, 3), (4, 2, 99, 4))
      val storeData = Seq((1, "BW", "DE"), (2, "AZ", "US"))
      spark.udf.register("filterND", udf((value: Int) => value > 2).asNondeterministic)
      factData.toDF("date_id", "store_id", "product_id", "units_sold")
        .write.mode("overwrite").partitionBy("store_id").format("parquet").saveAsTable("fact_stats")
      storeData.toDF("store_id", "state_province", "country")
        .write.mode("overwrite").format("parquet").saveAsTable("dim_stats")
      val df = sql(
        """
          |SELECT f.date_id, f.product_id, f.store_id FROM
          |(SELECT date_id, product_id, store_id
          |   FROM fact_stats WHERE filterND(date_id)) AS f
          |JOIN dim_stats s
          |ON f.store_id = s.store_id WHERE s.country = 'DE'
        """.stripMargin)
      checkAnswer(df, Seq(Row(3, 99, 1)))
    }
  }


  test("SPARK-24940: coalesce and repartition hint") {
    withTempView("nums1") {
      val numPartitionsSrc = 10
      spark.range(0, 100, 1, numPartitionsSrc).createOrReplaceTempView("nums1")
      assert(spark.table("nums1").rdd.getNumPartitions == numPartitionsSrc)

      withTable("nums") {
        sql("CREATE TABLE nums (id INT) USING parquet")

        Seq(5, 20, 2).foreach { numPartitions =>
          sql(
            s"""
               |INSERT OVERWRITE TABLE nums
               |SELECT /*+ REPARTITION($numPartitions) */ *
               |FROM nums1
             """.stripMargin)
          assert(spark.table("nums").inputFiles.length == numPartitions)

          sql(
            s"""
               |INSERT OVERWRITE TABLE nums
               |SELECT /*+ COALESCE($numPartitions) */ *
               |FROM nums1
             """.stripMargin)
          // Coalesce can not increase the number of partitions
          assert(spark.table("nums").inputFiles.length == Seq(numPartitions, numPartitionsSrc).min)
        }
      }
    }
  }

  test("SPARK-25084: 'distribute by' on multiple columns may lead to codegen issue") {
    withView("spark_25084") {
      val count = 1000
      val df = spark.range(count)
      val columns = (0 until 400).map{ i => s"id as id$i" }
      val distributeExprs = (0 until 100).map(c => s"id$c").mkString(",")
      df.selectExpr(columns : _*).createTempView("spark_25084")
      assert(
        spark.sql(s"select * from spark_25084 distribute by ($distributeExprs)").count === count)
    }
  }

  test("SPARK-25144 'distinct' causes memory leak") {
    val ds = List(Foo(Some("bar"))).toDS
    val result = ds.flatMap(_.bar).distinct
    result.rdd.isEmpty
  }

  test("SPARK-25454: decimal division with negative scale") {
    // TODO: completely fix this issue even when LITERAL_PRECISE_PRECISION is true.
    withSQLConf(SQLConf.LITERAL_PICK_MINIMUM_PRECISION.key -> "false") {
      checkAnswer(sql("select 26393499451 / (1e6 * 1000)"), Row(BigDecimal("26.3934994510000")))
    }
  }

  test("SPARK-25988: self join with aliases on partitioned tables #1") {
    withTempView("tmpView1", "tmpView2") {
      withTable("tab1", "tab2") {
        sql(
          """
            |CREATE TABLE `tab1` (`col1` INT, `TDATE` DATE)
            |USING CSV
            |PARTITIONED BY (TDATE)
          """.stripMargin)
        spark.table("tab1").where("TDATE >= '2017-08-15'").createOrReplaceTempView("tmpView1")
        sql("CREATE TABLE `tab2` (`TDATE` DATE) USING parquet")
        sql(
          """
            |CREATE OR REPLACE TEMPORARY VIEW tmpView2 AS
            |SELECT N.tdate, col1 AS aliasCol1
            |FROM tmpView1 N
            |JOIN tab2 Z
            |ON N.tdate = Z.tdate
          """.stripMargin)
        withSQLConf(SQLConf.AUTO_BROADCASTJOIN_THRESHOLD.key -> "0") {
          sql("SELECT * FROM tmpView2 x JOIN tmpView2 y ON x.tdate = y.tdate").collect()
        }
      }
    }
  }

  test("SPARK-25988: self join with aliases on partitioned tables #2") {
    withTempView("tmp") {
      withTable("tab1", "tab2") {
        sql(
          """
            |CREATE TABLE `tab1` (`EX` STRING, `TDATE` DATE)
            |USING parquet
            |PARTITIONED BY (tdate)
          """.stripMargin)
        sql("CREATE TABLE `tab2` (`TDATE` DATE) USING parquet")
        sql(
          """
            |CREATE OR REPLACE TEMPORARY VIEW TMP as
            |SELECT  N.tdate, EX AS new_ex
            |FROM tab1 N
            |JOIN tab2 Z
            |ON N.tdate = Z.tdate
          """.stripMargin)
        sql(
          """
            |SELECT * FROM TMP x JOIN TMP y
            |ON x.tdate = y.tdate
          """.stripMargin).queryExecution.executedPlan
      }
    }
  }

  test("SPARK-26366: verify ReplaceExceptWithFilter") {
    Seq(true, false).foreach { enabled =>
      withSQLConf(SQLConf.REPLACE_EXCEPT_WITH_FILTER.key -> enabled.toString) {
        val df = spark.createDataFrame(
          sparkContext.parallelize(Seq(Row(0, 3, 5),
            Row(0, 3, null),
            Row(null, 3, 5),
            Row(0, null, 5),
            Row(0, null, null),
            Row(null, null, 5),
            Row(null, 3, null),
            Row(null, null, null))),
          StructType(Seq(StructField("c1", IntegerType),
            StructField("c2", IntegerType),
            StructField("c3", IntegerType))))
        val where = "c2 >= 3 OR c1 >= 0"
        val whereNullSafe =
          """
            |(c2 IS NOT NULL AND c2 >= 3)
            |OR (c1 IS NOT NULL AND c1 >= 0)
          """.stripMargin

        val df_a = df.filter(where)
        val df_b = df.filter(whereNullSafe)
        checkAnswer(df.except(df_a), df.except(df_b))

        val whereWithIn = "c2 >= 3 OR c1 in (2)"
        val whereWithInNullSafe =
          """
            |(c2 IS NOT NULL AND c2 >= 3)
          """.stripMargin
        val dfIn_a = df.filter(whereWithIn)
        val dfIn_b = df.filter(whereWithInNullSafe)
        checkAnswer(df.except(dfIn_a), df.except(dfIn_b))
      }
    }
  }

  test("SPARK-26402: accessing nested fields with different cases in case insensitive mode") {
    withSQLConf(SQLConf.CASE_SENSITIVE.key -> "true") {
      val msg = intercept[AnalysisException] {
        withTable("t") {
          sql("create table t (s struct<i: Int>) using json")
          checkAnswer(sql("select s.I from t group by s.i"), Nil)
        }
      }.message
      assert(msg.contains("No such struct field I in i"))
    }

    withSQLConf(SQLConf.CASE_SENSITIVE.key -> "false") {
      withTable("t") {
        sql("create table t (s struct<i: Int>) using json")
        checkAnswer(sql("select s.I from t group by s.i"), Nil)
      }
    }
  }

  test("SPARK-27699 Validate pushed down filters") {
    def checkPushedFilters(format: String, df: DataFrame, filters: Array[sources.Filter]): Unit = {
      val scan = df.queryExecution.sparkPlan
        .find(_.isInstanceOf[BatchScanExec]).get.asInstanceOf[BatchScanExec]
        .scan
      format match {
        case "orc" =>
          assert(scan.isInstanceOf[OrcScan])
          assert(scan.asInstanceOf[OrcScan].pushedFilters === filters)
        case "parquet" =>
          assert(scan.isInstanceOf[ParquetScan])
          assert(scan.asInstanceOf[ParquetScan].pushedFilters === filters)
        case _ =>
          fail(s"unknown format $format")
      }
    }

    Seq("orc", "parquet").foreach { format =>
      withSQLConf(SQLConf.USE_V1_SOURCE_LIST.key -> "") {
        withTempPath { dir =>
          spark.range(10).map(i => (i, i.toString)).toDF("id", "s")
            .write
            .format(format)
            .save(dir.getCanonicalPath)
          val df = spark.read.format(format).load(dir.getCanonicalPath)
          checkPushedFilters(
            format,
            df.where(('id < 2 and 's.contains("foo")) or ('id > 10 and 's.contains("bar"))),
            Array(sources.Or(sources.LessThan("id", 2), sources.GreaterThan("id", 10))))
          checkPushedFilters(
            format,
            df.where('s.contains("foo") or ('id > 10 and 's.contains("bar"))),
            Array.empty)
          checkPushedFilters(
            format,
            df.where('id < 2 and not('id > 10 and 's.contains("bar"))),
            Array(sources.IsNotNull("id"), sources.LessThan("id", 2)))
        }
      }
    }
  }

  test("SPARK-26709: OptimizeMetadataOnlyQuery does not handle empty records correctly") {
    withSQLConf(SQLConf.USE_V1_SOURCE_LIST.key -> "parquet") {
      Seq(true, false).foreach { enableOptimizeMetadataOnlyQuery =>
        withSQLConf(SQLConf.OPTIMIZER_METADATA_ONLY.key ->
          enableOptimizeMetadataOnlyQuery.toString) {
          withTable("t") {
            sql("CREATE TABLE t (col1 INT, p1 INT) USING PARQUET PARTITIONED BY (p1)")
            sql("INSERT INTO TABLE t PARTITION (p1 = 5) SELECT ID FROM range(1, 1)")
            if (enableOptimizeMetadataOnlyQuery) {
              // The result is wrong if we enable the configuration.
              checkAnswer(sql("SELECT MAX(p1) FROM t"), Row(5))
            } else {
              checkAnswer(sql("SELECT MAX(p1) FROM t"), Row(null))
            }
            checkAnswer(sql("SELECT MAX(col1) FROM t"), Row(null))
          }

          withTempPath { path =>
            val tabLocation = path.getCanonicalPath
            val partLocation1 = tabLocation + "/p=3"
            val partLocation2 = tabLocation + "/p=1"
            // SPARK-23271 empty RDD when saved should write a metadata only file
            val df = spark.emptyDataFrame.select(lit(1).as("col"))
            df.write.parquet(partLocation1)
            val df2 = spark.range(10).toDF("col")
            df2.write.parquet(partLocation2)
            val readDF = spark.read.parquet(tabLocation)
            if (enableOptimizeMetadataOnlyQuery) {
              // The result is wrong if we enable the configuration.
              checkAnswer(readDF.selectExpr("max(p)"), Row(3))
            } else {
              checkAnswer(readDF.selectExpr("max(p)"), Row(1))
            }
            checkAnswer(readDF.selectExpr("max(col)"), Row(9))
          }
        }
      }
    }
  }

  test("reset command should not fail with cache") {
    withTable("tbl") {
      val provider = spark.sessionState.conf.defaultDataSourceName
      sql(s"CREATE TABLE tbl(i INT, j STRING) USING $provider")
      sql("reset")
      sql("cache table tbl")
      sql("reset")
    }
  }

  test("string date comparison") {
    withTempView("t1") {
      spark.range(1).selectExpr("date '2000-01-01' as d").createOrReplaceTempView("t1")
      val result = Date.valueOf("2000-01-01")
      checkAnswer(sql("select * from t1 where d < '2000'"), Nil)
      checkAnswer(sql("select * from t1 where d < '2001'"), Row(result))
      checkAnswer(sql("select * from t1 where d < '2000-01'"), Nil)
      checkAnswer(sql("select * from t1 where d < '2000-01-01'"), Nil)
      checkAnswer(sql("select * from t1 where d < '2000-1-1'"), Nil)
      checkAnswer(sql("select * from t1 where d <= '2000-1-1'"), Row(result))
      checkAnswer(sql("select * from t1 where d <= '1999-12-30'"), Nil)
      checkAnswer(sql("select * from t1 where d = '2000-1-1'"), Row(result))
      checkAnswer(sql("select * from t1 where d = '2000-01-01'"), Row(result))
      checkAnswer(sql("select * from t1 where d = '2000-1-02'"), Nil)
      checkAnswer(sql("select * from t1 where d > '2000-01-01'"), Nil)
      checkAnswer(sql("select * from t1 where d > '1999'"), Row(result))
      checkAnswer(sql("select * from t1 where d >= '2000'"), Row(result))
      checkAnswer(sql("select * from t1 where d >= '2000-1'"), Row(result))
      checkAnswer(sql("select * from t1 where d >= '2000-1-1'"), Row(result))
      checkAnswer(sql("select * from t1 where d >= '2000-1-01'"), Row(result))
      checkAnswer(sql("select * from t1 where d >= '2000-01-1'"), Row(result))
      checkAnswer(sql("select * from t1 where d >= '2000-01-01'"), Row(result))
      checkAnswer(sql("select * from t1 where d >= '2000-01-02'"), Nil)
      checkAnswer(sql("select * from t1 where '2000' >= d"), Row(result))
      checkAnswer(sql("select * from t1 where d > '2000-13'"), Nil)

      withSQLConf(SQLConf.LEGACY_CAST_DATETIME_TO_STRING.key -> "true") {
        checkAnswer(sql("select * from t1 where d < '2000'"), Nil)
        checkAnswer(sql("select * from t1 where d < '2001'"), Row(result))
        checkAnswer(sql("select * from t1 where d < '2000-1-1'"), Row(result))
        checkAnswer(sql("select * from t1 where d <= '1999'"), Nil)
        checkAnswer(sql("select * from t1 where d >= '2000'"), Row(result))
        checkAnswer(sql("select * from t1 where d > '1999-13'"), Row(result))
        checkAnswer(sql("select to_date('2000-01-01') > '1'"), Row(true))
      }
    }
  }

  test("string timestamp comparison") {
    spark.range(1)
      .selectExpr("timestamp '2000-01-01 01:10:00.000' as d")
      .createOrReplaceTempView("t1")
    val result = Timestamp.valueOf("2000-01-01 01:10:00")
    checkAnswer(sql("select * from t1 where d < '2000'"), Nil)
    checkAnswer(sql("select * from t1 where d < '2001'"), Row(result))
    checkAnswer(sql("select * from t1 where d < '2000-01'"), Nil)
    checkAnswer(sql("select * from t1 where d < '2000-1-1'"), Nil)
    checkAnswer(sql("select * from t1 where d < '2000-01-01 01:10:00.000'"), Nil)
    checkAnswer(sql("select * from t1 where d < '2000-01-01 02:10:00.000'"), Row(result))
    checkAnswer(sql("select * from t1 where d <= '2000-1-1 01:10:00'"), Row(result))
    checkAnswer(sql("select * from t1 where d <= '2000-1-1 01:00:00'"), Nil)
    checkAnswer(sql("select * from t1 where d = '2000-1-1 01:10:00.000'"), Row(result))
    checkAnswer(sql("select * from t1 where d = '2000-01-01 01:10:00.000'"), Row(result))
    checkAnswer(sql("select * from t1 where d = '2000-1-02 01:10:00.000'"), Nil)
    checkAnswer(sql("select * from t1 where d > '2000'"), Row(result))
    checkAnswer(sql("select * from t1 where d > '2000-1'"), Row(result))
    checkAnswer(sql("select * from t1 where d > '2000-1-1'"), Row(result))
    checkAnswer(sql("select * from t1 where d > '2000-1-1 01:00:00.000'"), Row(result))
    checkAnswer(sql("select * from t1 where d > '2001'"), Nil)
    checkAnswer(sql("select * from t1 where d > '2000-01-02'"), Nil)
    checkAnswer(sql("select * from t1 where d >= '2000-1-01'"), Row(result))
    checkAnswer(sql("select * from t1 where d >= '2000-01-1'"), Row(result))
    checkAnswer(sql("select * from t1 where d >= '2000-01-01'"), Row(result))
    checkAnswer(sql("select * from t1 where d >= '2000-01-01 01:10:00.000'"), Row(result))
    checkAnswer(sql("select * from t1 where d >= '2000-01-02 01:10:00.000'"), Nil)
    checkAnswer(sql("select * from t1 where '2000' >= d"), Nil)
    checkAnswer(sql("select * from t1 where d > '2000-13'"), Nil)

    withSQLConf(SQLConf.LEGACY_CAST_DATETIME_TO_STRING.key -> "true") {
      checkAnswer(sql("select * from t1 where d < '2000'"), Nil)
      checkAnswer(sql("select * from t1 where d < '2001'"), Row(result))
      checkAnswer(sql("select * from t1 where d <= '2000-1-1'"), Row(result))
      checkAnswer(sql("select * from t1 where d <= '2000-01-02'"), Row(result))
      checkAnswer(sql("select * from t1 where d <= '1999'"), Nil)
      checkAnswer(sql("select * from t1 where d >= '2000'"), Row(result))
      checkAnswer(sql("select * from t1 where d > '1999-13'"), Row(result))
      checkAnswer(sql("select to_timestamp('2000-01-01 01:10:00') > '1'"), Row(true))
    }
    sql("DROP VIEW t1")
  }

  test("SPARK-28156: self-join should not miss cached view") {
    withTable("table1") {
      withView("table1_vw") {
        withTempView("cachedview") {
          val df = Seq.tabulate(5) { x => (x, x + 1, x + 2, x + 3) }.toDF("a", "b", "c", "d")
          df.write.mode("overwrite").format("orc").saveAsTable("table1")
          sql("drop view if exists table1_vw")
          sql("create view table1_vw as select * from table1")

          val cachedView = sql("select a, b, c, d from table1_vw")

          cachedView.createOrReplaceTempView("cachedview")
          cachedView.persist()

          val queryDf = sql(
            s"""select leftside.a, leftside.b
               |from cachedview leftside
               |join cachedview rightside
               |on leftside.a = rightside.a
           """.stripMargin)

          val inMemoryTableScan = collect(queryDf.queryExecution.executedPlan) {
            case i: InMemoryTableScanExec => i
          }
          assert(inMemoryTableScan.size == 2)
          checkAnswer(queryDf, Row(0, 1) :: Row(1, 2) :: Row(2, 3) :: Row(3, 4) :: Row(4, 5) :: Nil)
        }
      }
    }

  }

  test("SPARK-29000: arithmetic computation overflow when don't allow decimal precision loss ") {
    withSQLConf(SQLConf.DECIMAL_OPERATIONS_ALLOW_PREC_LOSS.key -> "false") {
      val df1 = sql("select case when 1=2 then 1 else 100.000000000000000000000000 end * 1")
      checkAnswer(df1, Array(Row(100)))
      val df2 = sql("select case when 1=2 then 1 else 100.000000000000000000000000 end * " +
        "case when 1=2 then 2 else 1 end")
      checkAnswer(df2, Array(Row(100)))
      val df3 = sql("select case when 1=2 then 1 else 1.000000000000000000000001 end / 10")
      checkAnswer(df3, Array(Row(new java.math.BigDecimal("0.100000000000000000000000100"))))
    }
  }

  test("SPARK-29239: Subquery should not cause NPE when eliminating subexpression") {
    withSQLConf(SQLConf.WHOLESTAGE_CODEGEN_ENABLED.key -> "false",
        SQLConf.SUBQUERY_REUSE_ENABLED.key -> "false",
        SQLConf.CODEGEN_FACTORY_MODE.key -> "CODEGEN_ONLY",
        SQLConf.OPTIMIZER_EXCLUDED_RULES.key -> ConvertToLocalRelation.ruleName) {
      withTempView("t1", "t2") {
        sql("create temporary view t1 as select * from values ('val1a', 10L) as t1(t1a, t1b)")
        sql("create temporary view t2 as select * from values ('val3a', 110L) as t2(t2a, t2b)")
        val df = sql("SELECT min, min from (SELECT (SELECT min(t2b) FROM t2) min " +
          "FROM t1 WHERE t1a = 'val1c')")
        assert(df.collect().size == 0)
      }
    }
  }

  test("SPARK-29213: FilterExec should not throw NPE") {
    withTempView("t1", "t2", "t3") {
      sql("SELECT ''").as[String].map(identity).toDF("x").createOrReplaceTempView("t1")
      sql("SELECT * FROM VALUES 0, CAST(NULL AS BIGINT)")
        .as[java.lang.Long]
        .map(identity)
        .toDF("x")
        .createOrReplaceTempView("t2")
      sql("SELECT ''").as[String].map(identity).toDF("x").createOrReplaceTempView("t3")
      sql(
        """
          |SELECT t1.x
          |FROM t1
          |LEFT JOIN (
          |    SELECT x FROM (
          |        SELECT x FROM t2
          |        UNION ALL
          |        SELECT SUBSTR(x,5) x FROM t3
          |    ) a
          |    WHERE LENGTH(x)>0
          |) t3
          |ON t1.x=t3.x
        """.stripMargin).collect()
    }
  }

  test("SPARK-29682: Conflicting attributes in Expand are resolved") {
    val numsDF = Seq(1, 2, 3).toDF("nums")
    val cubeDF = numsDF.cube("nums").agg(max(lit(0)).as("agcol"))

    checkAnswer(
      cubeDF.join(cubeDF, "nums"),
      Row(1, 0, 0) :: Row(2, 0, 0) :: Row(3, 0, 0) :: Nil)
  }

  test("SPARK-29860: Fix dataType mismatch issue for InSubquery") {
    withTempView("ta", "tb", "tc", "td", "te", "tf") {
      sql("CREATE TEMPORARY VIEW ta AS SELECT * FROM VALUES(CAST(1 AS DECIMAL(8, 0))) AS ta(id)")
      sql("CREATE TEMPORARY VIEW tb AS SELECT * FROM VALUES(CAST(1 AS DECIMAL(7, 2))) AS tb(id)")
      sql("CREATE TEMPORARY VIEW tc AS SELECT * FROM VALUES(CAST(1 AS DOUBLE)) AS tc(id)")
      sql("CREATE TEMPORARY VIEW td AS SELECT * FROM VALUES(CAST(1 AS FLOAT)) AS td(id)")
      sql("CREATE TEMPORARY VIEW te AS SELECT * FROM VALUES(CAST(1 AS BIGINT)) AS te(id)")
      sql("CREATE TEMPORARY VIEW tf AS SELECT * FROM VALUES(CAST(1 AS DECIMAL(38, 38))) AS tf(id)")
      val df1 = sql("SELECT id FROM ta WHERE id IN (SELECT id FROM tb)")
      checkAnswer(df1, Row(new java.math.BigDecimal(1)))
      val df2 = sql("SELECT id FROM ta WHERE id IN (SELECT id FROM tc)")
      checkAnswer(df2, Row(new java.math.BigDecimal(1)))
      val df3 = sql("SELECT id FROM ta WHERE id IN (SELECT id FROM td)")
      checkAnswer(df3, Row(new java.math.BigDecimal(1)))
      val df4 = sql("SELECT id FROM ta WHERE id IN (SELECT id FROM te)")
      checkAnswer(df4, Row(new java.math.BigDecimal(1)))
      val df5 = sql("SELECT id FROM ta WHERE id IN (SELECT id FROM tf)")
      checkAnswer(df5, Array.empty[Row])
    }
  }

  test("SPARK-30447: fix constant propagation inside NOT") {
    withTempView("t") {
      Seq[Integer](1, null).toDF("c").createOrReplaceTempView("t")
      val df = sql("SELECT * FROM t WHERE NOT(c = 1 AND c + 1 = 1)")

      checkAnswer(df, Row(1))
    }
  }

  test("SPARK-26218: Fix the corner case when casting float to Integer") {
    withSQLConf(SQLConf.ANSI_ENABLED.key -> "true") {
      intercept[ArithmeticException](
        sql("SELECT CAST(CAST(2147483648 as FLOAT) as Integer)").collect()
      )
      intercept[ArithmeticException](
        sql("SELECT CAST(CAST(2147483648 as DOUBLE) as Integer)").collect()
      )
    }
  }

  test("SPARK-30870: Column pruning shouldn't alias a nested column for the whole structure") {
    withTable("t") {
      val df = sql(
        """
          |SELECT value
          |FROM VALUES array(named_struct('field', named_struct('a', 1, 'b', 2))) AS (value)
        """.stripMargin)
      df.write.format("parquet").saveAsTable("t")

      val df2 = spark.table("t")
        .limit(100)
        .select(size(col("value.field")))
      val projects = df2.queryExecution.optimizedPlan.collect {
        case p: Project => p
      }
      assert(projects.length == 1)
      val aliases = NestedColumnAliasingSuite.collectGeneratedAliases(projects(0))
      assert(aliases.length == 0)
    }
  }

  test("SPARK-30955: Exclude Generate output when aliasing in nested column pruning") {
    val df1 = sql(
      """
        |SELECT explodedvalue.*
        |FROM VALUES array(named_struct('nested', named_struct('a', 1, 'b', 2))) AS (value)
        |LATERAL VIEW explode(value) AS explodedvalue
      """.stripMargin)
    checkAnswer(df1, Row(Row(1, 2)) :: Nil)

    val df2 = sql(
      """
        |SELECT explodedvalue.nested.a
        |FROM VALUES array(named_struct('nested', named_struct('a', 1, 'b', 2))) AS (value)
        |LATERAL VIEW explode(value) AS explodedvalue
      """.stripMargin)
    checkAnswer(df2, Row(1) :: Nil)
  }

  test("SPARK-30279 Support 32 or more grouping attributes for GROUPING_ID()") {
    withTempView("t") {
      sql("CREATE TEMPORARY VIEW t AS SELECT * FROM " +
        s"VALUES(${(0 until 65).map { _ => 1 }.mkString(", ")}, 3) AS " +
        s"t(${(0 until 65).map { i => s"k$i" }.mkString(", ")}, v)")

      def testGropingIDs(numGroupingSet: Int, expectedIds: Seq[Any] = Nil): Unit = {
        val groupingCols = (0 until numGroupingSet).map { i => s"k$i" }
        val df = sql("SELECT GROUPING_ID(), SUM(v) FROM t GROUP BY " +
          s"GROUPING SETS ((${groupingCols.mkString(",")}), (${groupingCols.init.mkString(",")}))")
        checkAnswer(df, expectedIds.map { id => Row(id, 3) })
      }

      withSQLConf(SQLConf.LEGACY_INTEGER_GROUPING_ID.key -> "true") {
        testGropingIDs(32, Seq(0, 1))
        val errMsg = intercept[AnalysisException] {
          testGropingIDs(33)
        }.getMessage
        assert(errMsg.contains("Grouping sets size cannot be greater than 32"))
      }

      withSQLConf(SQLConf.LEGACY_INTEGER_GROUPING_ID.key -> "false") {
        testGropingIDs(64, Seq(0L, 1L))
        val errMsg = intercept[AnalysisException] {
          testGropingIDs(65)
        }.getMessage
        assert(errMsg.contains("Grouping sets size cannot be greater than 64"))
      }
    }
  }

  test("SPARK-31166: UNION map<null, null> and other maps should not fail") {
    checkAnswer(
      sql("(SELECT map()) UNION ALL (SELECT map(1, 2))"),
      Seq(Row(Map[Int, Int]()), Row(Map(1 -> 2))))
  }

  test("SPARK-31242: clone SparkSession should respect sessionInitWithConfigDefaults") {
    // Note, only the conf explicitly set in SparkConf(e.g. in SharedSparkSessionBase) would cause
    // problem before the fix.
    withSQLConf(SQLConf.CODEGEN_FALLBACK.key -> "true") {
      val cloned = spark.cloneSession()
      SparkSession.setActiveSession(cloned)
      assert(SQLConf.get.getConf(SQLConf.CODEGEN_FALLBACK) === true)
    }
  }

  test("SPARK-31594: Do not display the seed of rand/randn with no argument in output schema") {
    def checkIfSeedExistsInExplain(df: DataFrame): Unit = {
      val output = new java.io.ByteArrayOutputStream()
      Console.withOut(output) {
        df.explain()
      }
      val projectExplainOutput = output.toString.split("\n").find(_.contains("Project")).get
      assert(projectExplainOutput.matches(""".*randn?\(-?[0-9]+\).*"""))
    }
    val df1 = sql("SELECT rand()")
    assert(df1.schema.head.name === "rand()")
    checkIfSeedExistsInExplain(df1)
    val df2 = sql("SELECT rand(1L)")
    assert(df2.schema.head.name === "rand(1)")
    checkIfSeedExistsInExplain(df2)
    val df3 = sql("SELECT randn()")
    assert(df3.schema.head.name === "randn()")
    checkIfSeedExistsInExplain(df1)
    val df4 = sql("SELECT randn(1L)")
    assert(df4.schema.head.name === "randn(1)")
    checkIfSeedExistsInExplain(df2)
  }

  test("SPARK-31670: Trim unnecessary Struct field alias in Aggregate/GroupingSets") {
    withTempView("t") {
      sql(
        """
          |CREATE TEMPORARY VIEW t(a, b, c) AS
          |SELECT * FROM VALUES
          |('A', 1, NAMED_STRUCT('row_id', 1, 'json_string', '{"i": 1}')),
          |('A', 2, NAMED_STRUCT('row_id', 2, 'json_string', '{"i": 1}')),
          |('A', 2, NAMED_STRUCT('row_id', 2, 'json_string', '{"i": 2}')),
          |('B', 1, NAMED_STRUCT('row_id', 3, 'json_string', '{"i": 1}')),
          |('C', 3, NAMED_STRUCT('row_id', 4, 'json_string', '{"i": 1}'))
        """.stripMargin)

      checkAnswer(
        sql(
          """
            |SELECT a, c.json_string, SUM(b)
            |FROM t
            |GROUP BY a, c.json_string
            |""".stripMargin),
        Row("A", "{\"i\": 1}", 3) :: Row("A", "{\"i\": 2}", 2) ::
          Row("B", "{\"i\": 1}", 1) :: Row("C", "{\"i\": 1}", 3) :: Nil)

      checkAnswer(
        sql(
          """
            |SELECT a, c.json_string, SUM(b)
            |FROM t
            |GROUP BY a, c.json_string
            |WITH CUBE
            |""".stripMargin),
        Row("A", "{\"i\": 1}", 3) :: Row("A", "{\"i\": 2}", 2) :: Row("A", null, 5) ::
          Row("B", "{\"i\": 1}", 1) :: Row("B", null, 1) ::
          Row("C", "{\"i\": 1}", 3) :: Row("C", null, 3) ::
          Row(null, "{\"i\": 1}", 7) :: Row(null, "{\"i\": 2}", 2) :: Row(null, null, 9) :: Nil)

      checkAnswer(
        sql(
          """
            |SELECT a, get_json_object(c.json_string, '$.i'), SUM(b)
            |FROM t
            |GROUP BY a, get_json_object(c.json_string, '$.i')
            |WITH CUBE
            |""".stripMargin),
        Row("A", "1", 3) :: Row("A", "2", 2) :: Row("A", null, 5) ::
          Row("B", "1", 1) :: Row("B", null, 1) ::
          Row("C", "1", 3) :: Row("C", null, 3) ::
          Row(null, "1", 7) :: Row(null, "2", 2) :: Row(null, null, 9) :: Nil)

      checkAnswer(
        sql(
          """
            |SELECT a, c.json_string AS json_string, SUM(b)
            |FROM t
            |GROUP BY a, c.json_string
            |WITH CUBE
            |""".stripMargin),
        Row("A", null, 5) :: Row("A", "{\"i\": 1}", 3) :: Row("A", "{\"i\": 2}", 2) ::
          Row("B", null, 1) :: Row("B", "{\"i\": 1}", 1) ::
          Row("C", null, 3) :: Row("C", "{\"i\": 1}", 3) ::
          Row(null, null, 9) :: Row(null, "{\"i\": 1}", 7) :: Row(null, "{\"i\": 2}", 2) :: Nil)

      checkAnswer(
        sql(
          """
            |SELECT a, c.json_string as js, SUM(b)
            |FROM t
            |GROUP BY a, c.json_string
            |WITH CUBE
            |""".stripMargin),
        Row("A", null, 5) :: Row("A", "{\"i\": 1}", 3) :: Row("A", "{\"i\": 2}", 2) ::
          Row("B", null, 1) :: Row("B", "{\"i\": 1}", 1) ::
          Row("C", null, 3) :: Row("C", "{\"i\": 1}", 3) ::
          Row(null, null, 9) :: Row(null, "{\"i\": 1}", 7) :: Row(null, "{\"i\": 2}", 2) :: Nil)

      checkAnswer(
        sql(
          """
            |SELECT a, c.json_string as js, SUM(b)
            |FROM t
            |GROUP BY a, c.json_string
            |WITH ROLLUP
            |""".stripMargin),
        Row("A", null, 5) :: Row("A", "{\"i\": 1}", 3) :: Row("A", "{\"i\": 2}", 2) ::
          Row("B", null, 1) :: Row("B", "{\"i\": 1}", 1) ::
          Row("C", null, 3) :: Row("C", "{\"i\": 1}", 3) ::
          Row(null, null, 9) :: Nil)

      checkAnswer(
        sql(
          """
            |SELECT a, c.json_string, SUM(b)
            |FROM t
            |GROUP BY a, c.json_string
            |GROUPING sets((a),(a, c.json_string))
            |""".stripMargin),
        Row("A", null, 5) :: Row("A", "{\"i\": 1}", 3) :: Row("A", "{\"i\": 2}", 2) ::
          Row("B", null, 1) :: Row("B", "{\"i\": 1}", 1) ::
          Row("C", null, 3) :: Row("C", "{\"i\": 1}", 3) :: Nil)
    }
  }

  test("SPARK-31761: test byte, short, integer overflow for (Divide) integral type") {
    checkAnswer(sql("Select -2147483648 DIV -1"), Seq(Row(Integer.MIN_VALUE.toLong * -1)))
    checkAnswer(sql("select CAST(-128 as Byte) DIV CAST (-1 as Byte)"),
      Seq(Row(Byte.MinValue.toLong * -1)))
    checkAnswer(sql("select CAST(-32768 as short) DIV CAST (-1 as short)"),
      Seq(Row(Short.MinValue.toLong * -1)))
  }

  test("normalize special floating numbers in subquery") {
    withTempView("v1", "v2", "v3") {
      Seq(-0.0).toDF("d").createTempView("v1")
      Seq(0.0).toDF("d").createTempView("v2")
      spark.range(2).createTempView("v3")

      // non-correlated subquery
      checkAnswer(sql("SELECT (SELECT v1.d FROM v1 JOIN v2 ON v1.d = v2.d)"), Row(-0.0))
      // correlated subquery
      checkAnswer(
        sql(
          """
            |SELECT id FROM v3 WHERE EXISTS
            |  (SELECT v1.d FROM v1 JOIN v2 ON v1.d = v2.d WHERE id > 0)
            |""".stripMargin), Row(1))
    }
  }

  test("SPARK-31875: remove hints from plan when spark.sql.optimizer.disableHints = true") {
    withSQLConf(SQLConf.DISABLE_HINTS.key -> "true") {
      withTempView("t1", "t2") {
        Seq[Integer](1, 2).toDF("c1").createOrReplaceTempView("t1")
        Seq[Integer](1, 2).toDF("c1").createOrReplaceTempView("t2")
        val repartitionHints = Seq(
          "COALESCE(2)",
          "REPARTITION(c1)",
          "REPARTITION(c1, 2)",
          "REPARTITION_BY_RANGE(c1, 2)",
          "REPARTITION_BY_RANGE(c1)"
        )
        val joinHints = Seq(
          "BROADCASTJOIN (t1)",
          "MAPJOIN(t1)",
          "SHUFFLE_MERGE(t1)",
          "MERGEJOIN(t1)",
          "SHUFFLE_REPLICATE_NL(t1)"
        )

        repartitionHints.foreach { hintName =>
          val sqlText = s"SELECT /*+ $hintName */ * FROM t1"
          val sqlTextWithoutHint = "SELECT * FROM t1"
          val expectedPlan = sql(sqlTextWithoutHint)
          val actualPlan = sql(sqlText)
          comparePlans(actualPlan.queryExecution.analyzed, expectedPlan.queryExecution.analyzed)
        }

        joinHints.foreach { hintName =>
          val sqlText = s"SELECT /*+ $hintName */ * FROM t1 INNER JOIN t2 ON t1.c1 = t2.c1"
          val sqlTextWithoutHint = "SELECT * FROM t1 INNER JOIN t2 ON t1.c1 = t2.c1"
          val expectedPlan = sql(sqlTextWithoutHint)
          val actualPlan = sql(sqlText)
          comparePlans(actualPlan.queryExecution.analyzed, expectedPlan.queryExecution.analyzed)
        }
      }
    }
  }

  test("SPARK-32372: ResolveReferences.dedupRight should only rewrite attributes for ancestor " +
    "plans of the conflict plan") {
    sql("SELECT name, avg(age) as avg_age FROM person GROUP BY name")
      .createOrReplaceTempView("person_a")
    sql("SELECT p1.name, p2.avg_age FROM person p1 JOIN person_a p2 ON p1.name = p2.name")
      .createOrReplaceTempView("person_b")
    sql("SELECT * FROM person_a UNION SELECT * FROM person_b")
      .createOrReplaceTempView("person_c")
    checkAnswer(
      sql("SELECT p1.name, p2.avg_age FROM person_c p1 JOIN person_c p2 ON p1.name = p2.name"),
      Row("jim", 20.0) :: Row("mike", 30.0) :: Nil)
  }

  test("SPARK-32280: Avoid duplicate rewrite attributes when there're multiple JOINs") {
    sql("SELECT 1 AS id").createOrReplaceTempView("A")
    sql("SELECT id, 'foo' AS kind FROM A").createOrReplaceTempView("B")
    sql("SELECT l.id as id FROM B AS l LEFT SEMI JOIN B AS r ON l.kind = r.kind")
      .createOrReplaceTempView("C")
    checkAnswer(sql("SELECT 0 FROM ( SELECT * FROM B JOIN C USING (id)) " +
      "JOIN ( SELECT * FROM B JOIN C USING (id)) USING (id)"), Row(0))
  }

  test("SPARK-32788: non-partitioned table scan should not have partition filter") {
    withTable("t") {
      spark.range(1).write.saveAsTable("t")
      checkAnswer(sql("SELECT id FROM t WHERE (SELECT true)"), Row(0L))
    }
  }

  test("SPARK-33306: Timezone is needed when cast Date to String") {
    withTempView("t1", "t2") {
      spark.sql("select to_date(concat('2000-01-0', id)) as d from range(1, 2)")
        .createOrReplaceTempView("t1")
      spark.sql("select concat('2000-01-0', id) as d from range(1, 2)")
        .createOrReplaceTempView("t2")
      val result = Date.valueOf("2000-01-01")

      checkAnswer(sql("select t1.d from t1 join t2 on t1.d = t2.d"), Row(result))
      withSQLConf(SQLConf.LEGACY_CAST_DATETIME_TO_STRING.key -> "true") {
        checkAnswer(sql("select t1.d from t1 join t2 on t1.d = t2.d"), Row(result))
      }
    }
  }

  test("SPARK-33338: GROUP BY using literal map should not fail") {
    withTempDir { dir =>
      sql(s"CREATE TABLE t USING ORC LOCATION '${dir.toURI}' AS SELECT map('k1', 'v1') m, 'k1' k")
      Seq(
        "SELECT map('k1', 'v1')[k] FROM t GROUP BY 1",
        "SELECT map('k1', 'v1')[k] FROM t GROUP BY map('k1', 'v1')[k]",
        "SELECT map('k1', 'v1')[k] a FROM t GROUP BY a").foreach { statement =>
        checkAnswer(sql(statement), Row("v1"))
      }
    }
  }

  test("SPARK-33084: Add jar support Ivy URI in SQL") {
    val sc = spark.sparkContext
    val hiveVersion = "2.3.8"
    // default transitive=false, only download specified jar
    sql(s"ADD JAR ivy://org.apache.hive.hcatalog:hive-hcatalog-core:$hiveVersion")
    assert(sc.listJars()
      .exists(_.contains(s"org.apache.hive.hcatalog_hive-hcatalog-core-$hiveVersion.jar")))

    // test download ivy URL jar return multiple jars
    sql("ADD JAR ivy://org.scala-js:scalajs-test-interface_2.12:1.2.0?transitive=true")
    assert(sc.listJars().exists(_.contains("scalajs-library_2.12")))
    assert(sc.listJars().exists(_.contains("scalajs-test-interface_2.12")))

    sql(s"ADD JAR ivy://org.apache.hive:hive-contrib:$hiveVersion" +
      "?exclude=org.pentaho:pentaho-aggdesigner-algorithm&transitive=true")
    assert(sc.listJars().exists(_.contains(s"org.apache.hive_hive-contrib-$hiveVersion.jar")))
    assert(sc.listJars().exists(_.contains(s"org.apache.hive_hive-exec-$hiveVersion.jar")))
    assert(!sc.listJars().exists(_.contains("org.pentaho.pentaho_aggdesigner-algorithm")))
  }

  test("SPARK-33677: LikeSimplification should be skipped if pattern contains any escapeChar") {
    withTempView("df") {
      Seq("m@ca").toDF("s").createOrReplaceTempView("df")

      val e = intercept[AnalysisException] {
        sql("SELECT s LIKE 'm%@ca' ESCAPE '%' FROM df").collect()
      }
      assert(e.message.contains("the pattern 'm%@ca' is invalid, " +
        "the escape character is not allowed to precede '@'"))

      checkAnswer(sql("SELECT s LIKE 'm@@ca' ESCAPE '@' FROM df"), Row(true))
    }
  }

<<<<<<< HEAD
  test("SPARK-33594: Forbid binary type as partition column") {
    val e = intercept[AnalysisException] {
      sql("CREATE TABLE t1(name STRING, part BINARY) USING PARQUET PARTITIONED BY (part)")
    }.getMessage
    assert(e.contains("Cannot use binary for partition column"))
=======
  test("limit partition num to 1 when distributing by foldable expressions") {
    withSQLConf((SQLConf.SHUFFLE_PARTITIONS.key, "5")) {
      Seq(1, "1, 2", null, "version()").foreach { expr =>
        val plan = sql(s"select * from values (1), (2), (3) t(a) distribute by $expr")
          .queryExecution.optimizedPlan
        val res = plan.collect {
          case r: RepartitionByExpression if r.numPartitions == 1 => true
        }
        assert(res.nonEmpty)
      }
    }
  }

  test("Fold RepartitionExpression num partition should check if partition expression is empty") {
    withSQLConf((SQLConf.SHUFFLE_PARTITIONS.key, "5")) {
      val df = spark.range(1).hint("REPARTITION_BY_RANGE")
      val plan = df.queryExecution.optimizedPlan
      val res = plan.collect {
        case r: RepartitionByExpression if r.numPartitions == 5 => true
      }
      assert(res.nonEmpty)
    }
  }

  test("SPARK-34030: Fold RepartitionExpression num partition should at Optimizer") {
    withSQLConf((SQLConf.SHUFFLE_PARTITIONS.key, "2")) {
      Seq(1, "1, 2", null, "version()").foreach { expr =>
        val plan = sql(s"select * from values (1), (2), (3) t(a) distribute by $expr")
          .queryExecution.analyzed
        val res = plan.collect {
          case r: RepartitionByExpression if r.numPartitions == 2 => true
        }
        assert(res.nonEmpty)
      }
    }
  }

  test("SPARK-33593: Vector reader got incorrect data with binary partition value") {
    Seq("false", "true").foreach(value => {
      withSQLConf(SQLConf.PARQUET_VECTORIZED_READER_ENABLED.key -> value) {
        withTable("t1") {
          sql(
            """CREATE TABLE t1(name STRING, id BINARY, part BINARY)
              |USING PARQUET PARTITIONED BY (part)""".stripMargin)
          sql("INSERT INTO t1 PARTITION(part = 'Spark SQL') VALUES('a', X'537061726B2053514C')")
          checkAnswer(sql("SELECT name, cast(id as string), cast(part as string) FROM t1"),
            Row("a", "Spark SQL", "Spark SQL"))
        }
      }

      withSQLConf(SQLConf.ORC_VECTORIZED_READER_ENABLED.key -> value) {
        withTable("t2") {
          sql(
            """CREATE TABLE t2(name STRING, id BINARY, part BINARY)
              |USING ORC PARTITIONED BY (part)""".stripMargin)
          sql("INSERT INTO t2 PARTITION(part = 'Spark SQL') VALUES('a', X'537061726B2053514C')")
          checkAnswer(sql("SELECT name, cast(id as string), cast(part as string) FROM t2"),
            Row("a", "Spark SQL", "Spark SQL"))
        }
      }
    })
  }

  test("SPARK-33084: Add jar support Ivy URI in SQL -- jar contains udf class") {
    val sumFuncClass = "org.apache.spark.examples.sql.Spark33084"
    val functionName = "test_udf"
    withTempDir { dir =>
      System.setProperty("ivy.home", dir.getAbsolutePath)
      val sourceJar = new File(Thread.currentThread().getContextClassLoader
        .getResource("SPARK-33084.jar").getFile)
      val targetCacheJarDir = new File(dir.getAbsolutePath +
        "/local/org.apache.spark/SPARK-33084/1.0/jars/")
      targetCacheJarDir.mkdir()
      // copy jar to local cache
      FileUtils.copyFileToDirectory(sourceJar, targetCacheJarDir)
      withTempView("v1") {
        withUserDefinedFunction(
          s"default.$functionName" -> false,
          functionName -> true) {
          // create temporary function without class
          val e = intercept[AnalysisException] {
            sql(s"CREATE TEMPORARY FUNCTION $functionName AS '$sumFuncClass'")
          }.getMessage
          assert(e.contains("Can not load class 'org.apache.spark.examples.sql.Spark33084"))
          sql("ADD JAR ivy://org.apache.spark:SPARK-33084:1.0")
          sql(s"CREATE TEMPORARY FUNCTION $functionName AS '$sumFuncClass'")
          // create a view using a function in 'default' database
          sql(s"CREATE TEMPORARY VIEW v1 AS SELECT $functionName(col1) FROM VALUES (1), (2), (3)")
          // view v1 should still using function defined in `default` database
          checkAnswer(sql("SELECT * FROM v1"), Seq(Row(2.0)))
        }
      }
      System.clearProperty("ivy.home")
    }
  }

  test("SPARK-33964: Combine distinct unions that have noop project between them") {
    val df = sql("""
      |SELECT a, b FROM (
      |  SELECT a, b FROM testData2
      |  UNION
      |  SELECT a, sum(b) FROM testData2 GROUP BY a
      |  UNION
      |  SELECT null AS a, sum(b) FROM testData2
      |)""".stripMargin)

    val unions = df.queryExecution.sparkPlan.collect {
      case u: UnionExec => u
    }

    assert(unions.size == 1)
  }

  test("SPARK-33591: null as a partition value") {
    val t = "part_table"
    withTable(t) {
      sql(s"CREATE TABLE $t (col1 INT, p1 STRING) USING PARQUET PARTITIONED BY (p1)")
      sql(s"INSERT INTO TABLE $t PARTITION (p1 = null) SELECT 0")
      checkAnswer(sql(s"SELECT * FROM $t"), Row(0, null))
    }
>>>>>>> 6fe5a8a2
  }
}

case class Foo(bar: Option[String])<|MERGE_RESOLUTION|>--- conflicted
+++ resolved
@@ -3756,13 +3756,13 @@
     }
   }
 
-<<<<<<< HEAD
   test("SPARK-33594: Forbid binary type as partition column") {
     val e = intercept[AnalysisException] {
       sql("CREATE TABLE t1(name STRING, part BINARY) USING PARQUET PARTITIONED BY (part)")
     }.getMessage
     assert(e.contains("Cannot use binary for partition column"))
-=======
+  }
+
   test("limit partition num to 1 when distributing by foldable expressions") {
     withSQLConf((SQLConf.SHUFFLE_PARTITIONS.key, "5")) {
       Seq(1, "1, 2", null, "version()").foreach { expr =>
@@ -3883,7 +3883,6 @@
       sql(s"INSERT INTO TABLE $t PARTITION (p1 = null) SELECT 0")
       checkAnswer(sql(s"SELECT * FROM $t"), Row(0, null))
     }
->>>>>>> 6fe5a8a2
   }
 }
 
