--- conflicted
+++ resolved
@@ -885,25 +885,6 @@
     }
   }
 
-<<<<<<< HEAD
-  test("SPARK-32827: Set max metadata string length") {
-    withTempDir { dir =>
-      val tableName = "t"
-      val path = s"${dir.getCanonicalPath}/$tableName"
-      withTable(tableName) {
-        sql(s"CREATE TABLE $tableName(c INT) USING PARQUET LOCATION '$path'")
-        withSQLConf(SQLConf.MAX_METADATA_STRING_LENGTH.key -> "5") {
-          val explain = spark.table(tableName).queryExecution.explainString(SimpleMode)
-          assert(!explain.contains(path))
-          // metadata has abbreviated by ...
-          assert(explain.contains("..."))
-        }
-
-        withSQLConf(SQLConf.MAX_METADATA_STRING_LENGTH.key -> "1000") {
-          val explain = spark.table(tableName).queryExecution.explainString(SimpleMode)
-          assert(explain.contains(path))
-          assert(!explain.contains("..."))
-=======
   test("test casts pushdown on orc/parquet for integral types") {
     def checkPushedFilters(
         format: String,
@@ -985,7 +966,28 @@
             sources.GreaterThan("id", 30)))
           checkPushedFilters(format, df.where(lit(100) >= 'id), Array(sources.IsNotNull("id"),
             sources.LessThanOrEqual("id", 100)))
->>>>>>> a6d6ea3e
+        }
+      }
+    }
+  }
+
+  test("SPARK-32827: Set max metadata string length") {
+    withTempDir { dir =>
+      val tableName = "t"
+      val path = s"${dir.getCanonicalPath}/$tableName"
+      withTable(tableName) {
+        sql(s"CREATE TABLE $tableName(c INT) USING PARQUET LOCATION '$path'")
+        withSQLConf(SQLConf.MAX_METADATA_STRING_LENGTH.key -> "5") {
+          val explain = spark.table(tableName).queryExecution.explainString(SimpleMode)
+          assert(!explain.contains(path))
+          // metadata has abbreviated by ...
+          assert(explain.contains("..."))
+        }
+
+        withSQLConf(SQLConf.MAX_METADATA_STRING_LENGTH.key -> "1000") {
+          val explain = spark.table(tableName).queryExecution.explainString(SimpleMode)
+          assert(explain.contains(path))
+          assert(!explain.contains("..."))
         }
       }
     }
