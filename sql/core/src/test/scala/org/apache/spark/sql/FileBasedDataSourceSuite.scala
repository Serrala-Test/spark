--- conflicted
+++ resolved
@@ -697,11 +697,7 @@
   test("SPARK-22790,SPARK-27668: spark.sql.sources.compressionFactor takes effect") {
     Seq(1.0, 0.5).foreach { compressionFactor =>
       withSQLConf(SQLConf.FILE_COMPRESSION_FACTOR.key -> compressionFactor.toString,
-<<<<<<< HEAD
-        SQLConf.AUTO_BROADCASTJOIN_THRESHOLD.key -> "357") {
-=======
-        SQLConf.AUTO_BROADCASTJOIN_THRESHOLD.key -> "350") {
->>>>>>> 9666046c
+        SQLConf.AUTO_BROADCASTJOIN_THRESHOLD.key -> "457") {
         withTempPath { workDir =>
           // the file size is 504 bytes
           val workDirPath = workDir.getAbsolutePath
