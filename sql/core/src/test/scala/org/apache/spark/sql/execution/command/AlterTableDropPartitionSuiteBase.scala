/*
 * Licensed to the Apache Software Foundation (ASF) under one or more
 * contributor license agreements.  See the NOTICE file distributed with
 * this work for additional information regarding copyright ownership.
 * The ASF licenses this file to You under the Apache License, Version 2.0
 * (the "License"); you may not use this file except in compliance with
 * the License.  You may obtain a copy of the License at
 *
 *    http://www.apache.org/licenses/LICENSE-2.0
 *
 * Unless required by applicable law or agreed to in writing, software
 * distributed under the License is distributed on an "AS IS" BASIS,
 * WITHOUT WARRANTIES OR CONDITIONS OF ANY KIND, either express or implied.
 * See the License for the specific language governing permissions and
 * limitations under the License.
 */

package org.apache.spark.sql.execution.command

import org.apache.spark.sql.{AnalysisException, QueryTest, Row}
import org.apache.spark.sql.catalyst.analysis.NoSuchPartitionsException
import org.apache.spark.sql.internal.SQLConf

/**
 * This base suite contains unified tests for the `ALTER TABLE .. DROP PARTITION` command that
 * check V1 and V2 table catalogs. The tests that cannot run for all supported catalogs are
 * located in more specific test suites:
 *
 *   - V2 table catalog tests:
 *     `org.apache.spark.sql.execution.command.v2.AlterTableDropPartitionSuite`
 *   - V1 table catalog tests:
 *     `org.apache.spark.sql.execution.command.v1.AlterTableDropPartitionSuiteBase`
 *     - V1 In-Memory catalog:
 *       `org.apache.spark.sql.execution.command.v1.AlterTableDropPartitionSuite`
 *     - V1 Hive External catalog:
 *       `org.apache.spark.sql.hive.execution.command.AlterTableDropPartitionSuite`
 */
trait AlterTableDropPartitionSuiteBase extends QueryTest with DDLCommandTestUtils {
  override val command = "ALTER TABLE .. DROP PARTITION"

  protected def notFullPartitionSpecErr: String

  protected def checkDropPartition(
      t: String,
      ifExists: String,
      specs: Map[String, Any]*): Unit = {
    checkPartitions(t, specs.map(_.mapValues(_.toString).toMap): _*)
    val specStr = specs.map(
      _.map {
        case (k, v: String) => s"$k = '$v'"
        case (k, v) => s"$k = $v"
      }.mkString("PARTITION (", ", ", ")"))
      .mkString(", ")
    sql(s"ALTER TABLE $t DROP $ifExists $specStr")
    checkPartitions(t)
  }

  test("single partition") {
    withNamespaceAndTable("ns", "tbl") { t =>
      sql(s"CREATE TABLE $t (id bigint, data string) $defaultUsing PARTITIONED BY (id)")
      Seq("", "IF EXISTS").foreach { ifExists =>
        sql(s"ALTER TABLE $t ADD PARTITION (id=1) LOCATION 'loc'")
        checkDropPartition(t, ifExists, Map("id" -> 1))
      }
    }
  }

  test("multiple partitions") {
    withNamespaceAndTable("ns", "tbl") { t =>
      sql(s"CREATE TABLE $t (id bigint, data string) $defaultUsing PARTITIONED BY (id)")
      Seq("", "IF EXISTS").foreach { ifExists =>
        sql(s"""
          |ALTER TABLE $t ADD
          |PARTITION (id=1) LOCATION 'loc'
          |PARTITION (id=2) LOCATION 'loc1'""".stripMargin)
        checkDropPartition(t, ifExists, Map("id" -> 1), Map("id" -> 2))
      }
    }
  }

  test("multi-part partition") {
    withNamespaceAndTable("ns", "tbl") { t =>
      sql(s"CREATE TABLE $t (id bigint, a int, b string) $defaultUsing PARTITIONED BY (a, b)")
      Seq("", "IF EXISTS").foreach { ifExists =>
        sql(s"ALTER TABLE $t ADD PARTITION (a = 2, b = 'abc')")
        checkDropPartition(t, ifExists, Map("a" -> 2, "b" -> "abc"))
      }
    }
  }

  test("table to alter does not exist") {
    withNamespaceAndTable("ns", "does_not_exist") { t =>
      val errMsg = intercept[AnalysisException] {
        sql(s"ALTER TABLE $t DROP PARTITION (a='4', b='9')")
      }.getMessage
      assert(errMsg.contains("Table not found"))
    }
  }

  test("case sensitivity in resolving partition specs") {
    withNamespaceAndTable("ns", "tbl") { t =>
      sql(s"CREATE TABLE $t (id bigint, data string) $defaultUsing PARTITIONED BY (id)")
      withSQLConf(SQLConf.CASE_SENSITIVE.key -> "true") {
        val errMsg = intercept[AnalysisException] {
          sql(s"ALTER TABLE $t DROP PARTITION (ID=1)")
        }.getMessage
        assert(errMsg.contains("ID is not a valid partition column"))
      }

      withSQLConf(SQLConf.CASE_SENSITIVE.key -> "false") {
        Seq("", "IF EXISTS").foreach { ifExists =>
          sql(s"ALTER TABLE $t ADD PARTITION (ID=1) LOCATION 'loc1'")
          checkDropPartition(t, ifExists, Map("id" -> 1))
        }
      }
    }
  }

  test("SPARK-33676: not fully specified partition spec") {
    withNamespaceAndTable("ns", "tbl") { t =>
      sql(s"""
        |CREATE TABLE $t (id bigint, part0 int, part1 string)
        |$defaultUsing
        |PARTITIONED BY (part0, part1)""".stripMargin)
      val errMsg = intercept[AnalysisException] {
        sql(s"ALTER TABLE $t DROP PARTITION (part0 = 1)")
      }.getMessage
      assert(errMsg.contains(notFullPartitionSpecErr))
    }
  }

  test("partition not exists") {
    withNamespaceAndTable("ns", "tbl") { t =>
      sql(s"CREATE TABLE $t (id bigint, data string) $defaultUsing PARTITIONED BY (id)")
      sql(s"ALTER TABLE $t ADD PARTITION (id=1) LOCATION 'loc'")

      val errMsg = intercept[NoSuchPartitionsException] {
        sql(s"ALTER TABLE $t DROP PARTITION (id=1), PARTITION (id=2)")
      }.getMessage
      assert(errMsg.contains("partitions not found in table"))

      checkPartitions(t, Map("id" -> "1"))
      sql(s"ALTER TABLE $t DROP IF EXISTS PARTITION (id=1), PARTITION (id=2)")
      checkPartitions(t)
    }
  }

<<<<<<< HEAD
  test("SPARK-33950: refresh cache after partition dropping") {
=======
  test("SPARK-33990: don not return data from dropped partition") {
>>>>>>> d6322bf7
    withNamespaceAndTable("ns", "tbl") { t =>
      sql(s"CREATE TABLE $t (id int, part int) $defaultUsing PARTITIONED BY (part)")
      sql(s"INSERT INTO $t PARTITION (part=0) SELECT 0")
      sql(s"INSERT INTO $t PARTITION (part=1) SELECT 1")
<<<<<<< HEAD
      assert(!spark.catalog.isCached(t))
      sql(s"CACHE TABLE $t")
      assert(spark.catalog.isCached(t))
      QueryTest.checkAnswer(sql(s"SELECT * FROM $t"), Seq(Row(0, 0), Row(1, 1)))
      sql(s"ALTER TABLE $t DROP PARTITION (part=0)")
      assert(spark.catalog.isCached(t))
=======
      QueryTest.checkAnswer(sql(s"SELECT * FROM $t"), Seq(Row(0, 0), Row(1, 1)))
      sql(s"ALTER TABLE $t DROP PARTITION (part=0)")
>>>>>>> d6322bf7
      QueryTest.checkAnswer(sql(s"SELECT * FROM $t"), Seq(Row(1, 1)))
    }
  }
}<|MERGE_RESOLUTION|>--- conflicted
+++ resolved
@@ -145,26 +145,28 @@
     }
   }
 
-<<<<<<< HEAD
-  test("SPARK-33950: refresh cache after partition dropping") {
-=======
   test("SPARK-33990: don not return data from dropped partition") {
->>>>>>> d6322bf7
     withNamespaceAndTable("ns", "tbl") { t =>
       sql(s"CREATE TABLE $t (id int, part int) $defaultUsing PARTITIONED BY (part)")
       sql(s"INSERT INTO $t PARTITION (part=0) SELECT 0")
       sql(s"INSERT INTO $t PARTITION (part=1) SELECT 1")
-<<<<<<< HEAD
+      QueryTest.checkAnswer(sql(s"SELECT * FROM $t"), Seq(Row(0, 0), Row(1, 1)))
+      sql(s"ALTER TABLE $t DROP PARTITION (part=0)")
+      QueryTest.checkAnswer(sql(s"SELECT * FROM $t"), Seq(Row(1, 1)))
+    }
+  }
+
+  test("SPARK-33950: refresh cache after partition dropping") {
+    withNamespaceAndTable("ns", "tbl") { t =>
+      sql(s"CREATE TABLE $t (id int, part int) $defaultUsing PARTITIONED BY (part)")
+      sql(s"INSERT INTO $t PARTITION (part=0) SELECT 0")
+      sql(s"INSERT INTO $t PARTITION (part=1) SELECT 1")
       assert(!spark.catalog.isCached(t))
       sql(s"CACHE TABLE $t")
       assert(spark.catalog.isCached(t))
       QueryTest.checkAnswer(sql(s"SELECT * FROM $t"), Seq(Row(0, 0), Row(1, 1)))
       sql(s"ALTER TABLE $t DROP PARTITION (part=0)")
       assert(spark.catalog.isCached(t))
-=======
-      QueryTest.checkAnswer(sql(s"SELECT * FROM $t"), Seq(Row(0, 0), Row(1, 1)))
-      sql(s"ALTER TABLE $t DROP PARTITION (part=0)")
->>>>>>> d6322bf7
       QueryTest.checkAnswer(sql(s"SELECT * FROM $t"), Seq(Row(1, 1)))
     }
   }
