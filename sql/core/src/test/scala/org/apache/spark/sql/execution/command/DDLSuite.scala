/*
 * Licensed to the Apache Software Foundation (ASF) under one or more
 * contributor license agreements.  See the NOTICE file distributed with
 * this work for additional information regarding copyright ownership.
 * The ASF licenses this file to You under the Apache License, Version 2.0
 * (the "License"); you may not use this file except in compliance with
 * the License.  You may obtain a copy of the License at
 *
 *    http://www.apache.org/licenses/LICENSE-2.0
 *
 * Unless required by applicable law or agreed to in writing, software
 * distributed under the License is distributed on an "AS IS" BASIS,
 * WITHOUT WARRANTIES OR CONDITIONS OF ANY KIND, either express or implied.
 * See the License for the specific language governing permissions and
 * limitations under the License.
 */

package org.apache.spark.sql.execution.command

import java.io.File

import org.scalatest.BeforeAndAfterEach

import org.apache.spark.sql.{AnalysisException, QueryTest, Row}
<<<<<<< HEAD
import org.apache.spark.sql.catalyst.catalog.{CatalogDatabase, CatalogStorageFormat, CatalogTable}
import org.apache.spark.sql.catalyst.catalog.{CatalogTableType, CatalogTablePartition}
import org.apache.spark.sql.catalyst.catalog.{ExternalCatalog, SessionCatalog}
import org.apache.spark.sql.catalyst.catalog.ExternalCatalog.TablePartitionSpec
import org.apache.spark.sql.catalyst.parser.ParserUtils._
=======
import org.apache.spark.sql.catalyst.catalog.CatalogDatabase
>>>>>>> a7af6cd2
import org.apache.spark.sql.test.SharedSQLContext
import org.apache.spark.sql.catalyst.TableIdentifier

class DDLSuite extends QueryTest with SharedSQLContext with BeforeAndAfterEach {

<<<<<<< HEAD
  override def afterEach(): Unit = {
    try {
      sqlContext.sessionState.catalog.reset()
    } finally {
      super.afterEach()
=======
  private val escapedIdentifier = "`(.+)`".r

  /**
   * Strip backticks, if any, from the string.
   */
  def cleanIdentifier(ident: String): String = {
    ident match {
      case escapedIdentifier(i) => i
      case plainIdent => plainIdent
    }
  }

  /**
   * Drops database `databaseName` after calling `f`.
   */
  private def withDatabase(dbNames: String*)(f: => Unit): Unit = {
    try f finally {
      dbNames.foreach { name =>
        sqlContext.sql(s"DROP DATABASE IF EXISTS $name CASCADE")
      }
>>>>>>> a7af6cd2
    }
  }

  private def createDatabase(catalog: SessionCatalog, name: String): Unit = {
    catalog.createDatabase(CatalogDatabase("dbx", "", "", Map()), ignoreIfExists = false)
  }

  private def createTable(catalog: SessionCatalog, name: TableIdentifier): Unit = {
    catalog.createTable(CatalogTable(
      identifier = name,
      tableType = CatalogTableType.EXTERNAL_TABLE,
      storage = CatalogStorageFormat(None, None, None, None, Map()),
      schema = Seq()), ignoreIfExists = false)
  }

  private def createTablePartition(
      catalog: SessionCatalog,
      spec: TablePartitionSpec,
      tableName: TableIdentifier): Unit = {
    val part = CatalogTablePartition(spec, CatalogStorageFormat(None, None, None, None, Map()))
    catalog.createPartitions(tableName, Seq(part), ignoreIfExists = false)
  }

  test("Create/Drop Database") {
    val catalog = sqlContext.sessionState.catalog

    val databaseNames = Seq("db1", "`database`")

    databaseNames.foreach { dbName =>
      try {
        val dbNameWithoutBackTicks = cleanIdentifier(dbName)

        sql(s"CREATE DATABASE $dbName")
        val db1 = catalog.getDatabase(dbNameWithoutBackTicks)
        assert(db1 == CatalogDatabase(
          dbNameWithoutBackTicks,
          "",
          System.getProperty("java.io.tmpdir") + File.separator + s"$dbNameWithoutBackTicks.db",
          Map.empty))
        sql(s"DROP DATABASE $dbName CASCADE")
        assert(!catalog.databaseExists(dbNameWithoutBackTicks))
      } finally {
        catalog.reset()
      }
    }
  }

  test("Create Database - database already exists") {
    val catalog = sqlContext.sessionState.catalog
    val databaseNames = Seq("db1", "`database`")

    databaseNames.foreach { dbName =>
      try {
        val dbNameWithoutBackTicks = cleanIdentifier(dbName)
        sql(s"CREATE DATABASE $dbName")
        val db1 = catalog.getDatabase(dbNameWithoutBackTicks)
        assert(db1 == CatalogDatabase(
          dbNameWithoutBackTicks,
          "",
          System.getProperty("java.io.tmpdir") + File.separator + s"$dbNameWithoutBackTicks.db",
          Map.empty))

        val message = intercept[AnalysisException] {
          sql(s"CREATE DATABASE $dbName")
        }.getMessage
        assert(message.contains(s"Database '$dbNameWithoutBackTicks' already exists."))
      } finally {
        catalog.reset()
      }
    }
  }

  test("Alter/Describe Database") {
    val catalog = sqlContext.sessionState.catalog
    val databaseNames = Seq("db1", "`database`")

    databaseNames.foreach { dbName =>
      try {
        val dbNameWithoutBackTicks = cleanIdentifier(dbName)
        val location =
          System.getProperty("java.io.tmpdir") + File.separator + s"$dbNameWithoutBackTicks.db"
        sql(s"CREATE DATABASE $dbName")

        checkAnswer(
          sql(s"DESCRIBE DATABASE EXTENDED $dbName"),
          Row("Database Name", dbNameWithoutBackTicks) ::
            Row("Description", "") ::
            Row("Location", location) ::
            Row("Properties", "") :: Nil)

        sql(s"ALTER DATABASE $dbName SET DBPROPERTIES ('a'='a', 'b'='b', 'c'='c')")

        checkAnswer(
          sql(s"DESCRIBE DATABASE EXTENDED $dbName"),
          Row("Database Name", dbNameWithoutBackTicks) ::
            Row("Description", "") ::
            Row("Location", location) ::
            Row("Properties", "((a,a), (b,b), (c,c))") :: Nil)

        sql(s"ALTER DATABASE $dbName SET DBPROPERTIES ('d'='d')")

        checkAnswer(
          sql(s"DESCRIBE DATABASE EXTENDED $dbName"),
          Row("Database Name", dbNameWithoutBackTicks) ::
            Row("Description", "") ::
            Row("Location", location) ::
            Row("Properties", "((a,a), (b,b), (c,c), (d,d))") :: Nil)
      } finally {
        catalog.reset()
      }
    }
  }

  test("Drop/Alter/Describe Database - database does not exists") {
    val databaseNames = Seq("db1", "`database`")

    databaseNames.foreach { dbName =>
      val dbNameWithoutBackTicks = cleanIdentifier(dbName)
      assert(!sqlContext.sessionState.catalog.databaseExists(dbNameWithoutBackTicks))

      var message = intercept[AnalysisException] {
        sql(s"DROP DATABASE $dbName")
      }.getMessage
      assert(message.contains(s"Database '$dbNameWithoutBackTicks' does not exist"))

      message = intercept[AnalysisException] {
        sql(s"ALTER DATABASE $dbName SET DBPROPERTIES ('d'='d')")
      }.getMessage
      assert(message.contains(s"Database '$dbNameWithoutBackTicks' does not exist"))

      message = intercept[AnalysisException] {
        sql(s"DESCRIBE DATABASE EXTENDED $dbName")
      }.getMessage
      assert(message.contains(s"Database '$dbNameWithoutBackTicks' does not exist"))

      sql(s"DROP DATABASE IF EXISTS $dbName")
    }
  }

  // TODO: test drop database in restrict mode

  test("alter table: rename") {
    val catalog = sqlContext.sessionState.catalog
    val tableIdent1 = TableIdentifier("tab1", Some("dbx"))
    val tableIdent2 = TableIdentifier("tab2", Some("dbx"))
    createDatabase(catalog, "dbx")
    createTable(catalog, tableIdent1)
    assert(catalog.listTables("dbx") == Seq(tableIdent1))
    sql("ALTER TABLE dbx.tab1 RENAME TO dbx.tab2")
    assert(catalog.listTables("dbx") == Seq(tableIdent2))
    catalog.setCurrentDatabase("dbx")
    // rename without explicitly specifying database
    sql("ALTER TABLE tab2 RENAME TO tab1")
    assert(catalog.listTables("dbx") == Seq(tableIdent1))
    // table to rename does not exist
    intercept[AnalysisException] {
      sql("ALTER TABLE dbx.does_not_exist RENAME TO dbx.tab2")
    }
    // destination database is different
    intercept[AnalysisException] {
      sql("ALTER TABLE dbx.tab1 RENAME TO dby.tab2")
    }
  }

  test("alter table: set location") {
    val catalog = sqlContext.sessionState.catalog
    val tableIdent = TableIdentifier("tab1", Some("dbx"))
    val partSpec = Map("a" -> "1")
    createDatabase(catalog, "dbx")
    createTable(catalog, tableIdent)
    createTablePartition(catalog, partSpec, tableIdent)
    assert(catalog.getTable(tableIdent).storage.locationUri.isEmpty)
    assert(catalog.getPartition(tableIdent, partSpec).storage.locationUri.isEmpty)
    // set table location
    sql("ALTER TABLE dbx.tab1 SET LOCATION '/path/to/your/lovely/heart'")
    assert(catalog.getTable(tableIdent).storage.locationUri ===
      Some("/path/to/your/lovely/heart"))
    // set table partition location
    sql("ALTER TABLE dbx.tab1 PARTITION (a='1') SET LOCATION '/path/to/part/ways'")
    assert(catalog.getPartition(tableIdent, partSpec).storage.locationUri ===
      Some("/path/to/part/ways"))
    // set table location without explicitly specifying database
    catalog.setCurrentDatabase("dbx")
    sql("ALTER TABLE tab1 SET LOCATION '/swanky/steak/place'")
    assert(catalog.getTable(tableIdent).storage.locationUri === Some("/swanky/steak/place"))
    // set table partition location
    sql("ALTER TABLE tab1 PARTITION (a='1') SET LOCATION 'vienna'")
    assert(catalog.getPartition(tableIdent, partSpec).storage.locationUri === Some("vienna"))
    // table to alter does not exist
    intercept[AnalysisException] {
      sql("ALTER TABLE dbx.does_not_exist SET LOCATION '/mister/spark'")
    }
  }

}<|MERGE_RESOLUTION|>--- conflicted
+++ resolved
@@ -22,48 +22,31 @@
 import org.scalatest.BeforeAndAfterEach
 
 import org.apache.spark.sql.{AnalysisException, QueryTest, Row}
-<<<<<<< HEAD
-import org.apache.spark.sql.catalyst.catalog.{CatalogDatabase, CatalogStorageFormat, CatalogTable}
-import org.apache.spark.sql.catalyst.catalog.{CatalogTableType, CatalogTablePartition}
-import org.apache.spark.sql.catalyst.catalog.{ExternalCatalog, SessionCatalog}
+import org.apache.spark.sql.catalyst.TableIdentifier
+import org.apache.spark.sql.catalyst.catalog.{CatalogDatabase, CatalogStorageFormat}
+import org.apache.spark.sql.catalyst.catalog.{CatalogTable, CatalogTableType}
+import org.apache.spark.sql.catalyst.catalog.{CatalogTablePartition, SessionCatalog}
 import org.apache.spark.sql.catalyst.catalog.ExternalCatalog.TablePartitionSpec
-import org.apache.spark.sql.catalyst.parser.ParserUtils._
-=======
-import org.apache.spark.sql.catalyst.catalog.CatalogDatabase
->>>>>>> a7af6cd2
 import org.apache.spark.sql.test.SharedSQLContext
-import org.apache.spark.sql.catalyst.TableIdentifier
 
 class DDLSuite extends QueryTest with SharedSQLContext with BeforeAndAfterEach {
-
-<<<<<<< HEAD
+  private val escapedIdentifier = "`(.+)`".r
+
   override def afterEach(): Unit = {
     try {
       sqlContext.sessionState.catalog.reset()
     } finally {
       super.afterEach()
-=======
-  private val escapedIdentifier = "`(.+)`".r
+    }
+  }
 
   /**
    * Strip backticks, if any, from the string.
    */
-  def cleanIdentifier(ident: String): String = {
+  private def cleanIdentifier(ident: String): String = {
     ident match {
       case escapedIdentifier(i) => i
       case plainIdent => plainIdent
-    }
-  }
-
-  /**
-   * Drops database `databaseName` after calling `f`.
-   */
-  private def withDatabase(dbNames: String*)(f: => Unit): Unit = {
-    try f finally {
-      dbNames.foreach { name =>
-        sqlContext.sql(s"DROP DATABASE IF EXISTS $name CASCADE")
-      }
->>>>>>> a7af6cd2
     }
   }
 
