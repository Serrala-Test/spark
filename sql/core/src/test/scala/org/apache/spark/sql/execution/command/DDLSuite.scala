--- conflicted
+++ resolved
@@ -50,21 +50,9 @@
     }
   }
 
-<<<<<<< HEAD
   private def assertUnsupported(query: String): Unit = {
     val e = intercept[AnalysisException] {
       sql(query)
-=======
-  /**
-   * Drops database `databaseName` after calling `f`.
-   */
-  private def withDatabase(dbNames: String*)(f: => Unit): Unit = {
-    try f finally {
-      dbNames.foreach { name =>
-        sqlContext.sql(s"DROP DATABASE IF EXISTS $name CASCADE")
-      }
-      sqlContext.sessionState.catalog.setCurrentDatabase("default")
->>>>>>> 19f32f2d
     }
     assert(e.getMessage.toLowerCase.contains("unsupported"))
   }
@@ -205,7 +193,6 @@
     }
   }
 
-<<<<<<< HEAD
   // TODO: test drop database in restrict mode
 
   test("alter table: rename") {
@@ -380,7 +367,6 @@
     assertUnsupported("ALTER TABLE dbx.tab1 NOT STORED AS DIRECTORIES")
   }
 
-=======
   // TODO: ADD a testcase for Drop Database in Restric when we can create tables in SQLContext
 
   test("show tables") {
@@ -428,30 +414,28 @@
   }
 
   test("show databases") {
-    withDatabase("showdb1A", "showdb2B") {
-      sql("CREATE DATABASE showdb1A")
-      sql("CREATE DATABASE showdb2B")
-
-      assert(
-        sql("SHOW DATABASES").count() >= 2)
-
-      checkAnswer(
-        sql("SHOW DATABASES LIKE '*db1A'"),
-        Row("showdb1A") :: Nil)
-
-      checkAnswer(
-        sql("SHOW DATABASES LIKE 'showdb1A'"),
-        Row("showdb1A") :: Nil)
-
-      checkAnswer(
-        sql("SHOW DATABASES LIKE '*db1A|*db2B'"),
-        Row("showdb1A") ::
-          Row("showdb2B") :: Nil)
-
-      checkAnswer(
-        sql("SHOW DATABASES LIKE 'non-existentdb'"),
-        Nil)
-    }
-  }
->>>>>>> 19f32f2d
+    sql("CREATE DATABASE showdb1A")
+    sql("CREATE DATABASE showdb2B")
+
+    assert(
+      sql("SHOW DATABASES").count() >= 2)
+
+    checkAnswer(
+      sql("SHOW DATABASES LIKE '*db1A'"),
+      Row("showdb1A") :: Nil)
+
+    checkAnswer(
+      sql("SHOW DATABASES LIKE 'showdb1A'"),
+      Row("showdb1A") :: Nil)
+
+    checkAnswer(
+      sql("SHOW DATABASES LIKE '*db1A|*db2B'"),
+      Row("showdb1A") ::
+        Row("showdb2B") :: Nil)
+
+    checkAnswer(
+      sql("SHOW DATABASES LIKE 'non-existentdb'"),
+      Nil)
+  }
+
 }