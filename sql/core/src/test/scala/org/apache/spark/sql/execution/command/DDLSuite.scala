--- conflicted
+++ resolved
@@ -389,7 +389,6 @@
     assertUnsupported("ALTER TABLE dbx.tab1 NOT STORED AS DIRECTORIES")
   }
 
-<<<<<<< HEAD
   test("alter table: add partition") {
     testAddPartitions(isDatasourceTable = false)
   }
@@ -446,10 +445,6 @@
     }
   }
 
-  // TODO: ADD a testcase for Drop Database in Restric when we can create tables in SQLContext
-
-=======
->>>>>>> eeec2c1b
   test("show tables") {
     withTempTable("show1a", "show2b") {
       sql(
