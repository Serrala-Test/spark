--- conflicted
+++ resolved
@@ -1833,28 +1833,6 @@
     }
   }
 
-<<<<<<< HEAD
-  test("CTAS for data source table with a created location") {
-    withTable("t") {
-      withTempDir {
-        dir =>
-          spark.sql(
-            s"""
-               |CREATE TABLE t
-               |USING parquet
-               |PARTITIONED BY(a, b)
-               |LOCATION '$dir'
-               |AS SELECT 3 as a, 4 as b, 1 as c, 2 as d
-             """.stripMargin)
-
-          val table = spark.sessionState.catalog.getTableMetadata(TableIdentifier("t"))
-          assert(table.location.stripSuffix("/") == dir.getAbsolutePath.stripSuffix("/"))
-
-          val partDir = new File(dir.getAbsolutePath + "/a=3")
-          assert(partDir.exists())
-
-          checkAnswer(spark.table("t"), Row(1, 2, 3, 4))
-=======
   test("insert data to a data source table which has a not existed location should succeed") {
     withTable("t") {
       withTempDir { dir =>
@@ -1971,7 +1949,30 @@
         assert(!dir.exists())
         spark.sql("REFRESH TABLE t")
         checkAnswer(spark.sql("select * from t where a=1 and b=2"), Nil)
->>>>>>> d7e43b61
+      }
+    }
+  }
+
+  test("CTAS for data source table with a created location") {
+    withTable("t") {
+      withTempDir {
+        dir =>
+          spark.sql(
+            s"""
+               |CREATE TABLE t
+               |USING parquet
+               |PARTITIONED BY(a, b)
+               |LOCATION '$dir'
+               |AS SELECT 3 as a, 4 as b, 1 as c, 2 as d
+             """.stripMargin)
+
+          val table = spark.sessionState.catalog.getTableMetadata(TableIdentifier("t"))
+          assert(table.location.stripSuffix("/") == dir.getAbsolutePath.stripSuffix("/"))
+
+          val partDir = new File(dir.getAbsolutePath + "/a=3")
+          assert(partDir.exists())
+
+          checkAnswer(spark.table("t"), Row(1, 2, 3, 4))
       }
     }
   }
