--- conflicted
+++ resolved
@@ -158,7 +158,6 @@
         try {
           val dbNameWithoutBackTicks = cleanIdentifier(dbName)
           sql(s"CREATE DATABASE $dbName")
-<<<<<<< HEAD
           val db1 = catalog.getDatabaseMetadata(dbNameWithoutBackTicks)
           val expectedLocation =
             "file:" + System.getProperty("java.io.tmpdir") +
@@ -176,12 +175,6 @@
         } finally {
           catalog.reset()
         }
-=======
-        }.getMessage
-        assert(message.contains(s"Database '$dbNameWithoutBackTicks' already exists"))
-      } finally {
-        catalog.reset()
->>>>>>> fecda870
       }
     }
   }
