/*
 * Licensed to the Apache Software Foundation (ASF) under one or more
 * contributor license agreements.  See the NOTICE file distributed with
 * this work for additional information regarding copyright ownership.
 * The ASF licenses this file to You under the Apache License, Version 2.0
 * (the "License"); you may not use this file except in compliance with
 * the License.  You may obtain a copy of the License at
 *
 *    http://www.apache.org/licenses/LICENSE-2.0
 *
 * Unless required by applicable law or agreed to in writing, software
 * distributed under the License is distributed on an "AS IS" BASIS,
 * WITHOUT WARRANTIES OR CONDITIONS OF ANY KIND, either express or implied.
 * See the License for the specific language governing permissions and
 * limitations under the License.
 */

package org.apache.spark.sql.execution.command

import java.io.File

import org.apache.hadoop.fs.Path
import org.scalatest.BeforeAndAfterEach

import org.apache.spark.internal.config._
import org.apache.spark.sql.{AnalysisException, QueryTest, Row, SaveMode}
import org.apache.spark.sql.catalyst.TableIdentifier
import org.apache.spark.sql.catalyst.analysis.{DatabaseAlreadyExistsException, FunctionRegistry, NoSuchPartitionException, NoSuchTableException, TempTableAlreadyExistsException}
import org.apache.spark.sql.catalyst.catalog.{BucketSpec, CatalogDatabase, CatalogStorageFormat}
import org.apache.spark.sql.catalyst.catalog.{CatalogTable, CatalogTableType}
import org.apache.spark.sql.catalyst.catalog.{CatalogTablePartition, SessionCatalog}
import org.apache.spark.sql.catalyst.catalog.CatalogTypes.TablePartitionSpec
<<<<<<< HEAD
import org.apache.spark.sql.catalyst.parser.ParseException
=======
import org.apache.spark.sql.execution.command.CreateDataSourceTableUtils._
>>>>>>> 5effc016
import org.apache.spark.sql.internal.SQLConf
import org.apache.spark.sql.test.SharedSQLContext
import org.apache.spark.sql.types._
import org.apache.spark.util.Utils

class DDLSuite extends QueryTest with SharedSQLContext with BeforeAndAfterEach {
  private val escapedIdentifier = "`(.+)`".r

  override def afterEach(): Unit = {
    try {
      // drop all databases, tables and functions after each test
      spark.sessionState.catalog.reset()
    } finally {
      super.afterEach()
    }
  }

  /**
   * Strip backticks, if any, from the string.
   */
  private def cleanIdentifier(ident: String): String = {
    ident match {
      case escapedIdentifier(i) => i
      case plainIdent => plainIdent
    }
  }

  private def assertUnsupported(query: String): Unit = {
    val e = intercept[AnalysisException] {
      sql(query)
    }
    assert(e.getMessage.toLowerCase.contains("operation not allowed"))
  }

  private def maybeWrapException[T](expectException: Boolean)(body: => T): Unit = {
    if (expectException) intercept[AnalysisException] { body } else body
  }

  private def createDatabase(catalog: SessionCatalog, name: String): Unit = {
    catalog.createDatabase(
      CatalogDatabase(name, "", spark.sessionState.conf.warehousePath, Map()),
      ignoreIfExists = false)
  }

  private def generateTable(catalog: SessionCatalog, name: TableIdentifier): CatalogTable = {
    val storage =
      CatalogStorageFormat(
        locationUri = Some(catalog.defaultTablePath(name)),
        inputFormat = None,
        outputFormat = None,
        serde = None,
        compressed = false,
        properties = Map())
    CatalogTable(
      identifier = name,
      tableType = CatalogTableType.EXTERNAL,
      storage = storage,
      schema = new StructType()
        .add("col1", "int")
        .add("col2", "string")
        .add("a", "int")
        .add("b", "int"),
      provider = Some("parquet"),
      partitionColumnNames = Seq("a", "b"),
      createTime = 0L)
  }

  private def createTable(catalog: SessionCatalog, name: TableIdentifier): Unit = {
    catalog.createTable(generateTable(catalog, name), ignoreIfExists = false)
  }

  private def createTablePartition(
      catalog: SessionCatalog,
      spec: TablePartitionSpec,
      tableName: TableIdentifier): Unit = {
    val part = CatalogTablePartition(
      spec, CatalogStorageFormat(None, None, None, None, false, Map()))
    catalog.createPartitions(tableName, Seq(part), ignoreIfExists = false)
  }

  private def appendTrailingSlash(path: String): String = {
    if (!path.endsWith(File.separator)) path + File.separator else path
  }

  test("the qualified path of a database is stored in the catalog") {
    val catalog = spark.sessionState.catalog

    withTempDir { tmpDir =>
      val path = tmpDir.toString
      // The generated temp path is not qualified.
      assert(!path.startsWith("file:/"))
      sql(s"CREATE DATABASE db1 LOCATION '$path'")
      val pathInCatalog = new Path(catalog.getDatabaseMetadata("db1").locationUri).toUri
      assert("file" === pathInCatalog.getScheme)
      val expectedPath = if (path.endsWith(File.separator)) path.dropRight(1) else path
      assert(expectedPath === pathInCatalog.getPath)

      withSQLConf(SQLConf.WAREHOUSE_PATH.key -> path) {
        sql(s"CREATE DATABASE db2")
        val pathInCatalog = new Path(catalog.getDatabaseMetadata("db2").locationUri).toUri
        assert("file" === pathInCatalog.getScheme)
        val expectedPath = appendTrailingSlash(spark.sessionState.conf.warehousePath) + "db2.db"
        assert(expectedPath === pathInCatalog.getPath)
      }

      sql("DROP DATABASE db1")
      sql("DROP DATABASE db2")
    }
  }

  test("Create/Drop Database") {
    withTempDir { tmpDir =>
      val path = tmpDir.toString
      withSQLConf(SQLConf.WAREHOUSE_PATH.key -> path) {
        val catalog = spark.sessionState.catalog
        val databaseNames = Seq("db1", "`database`")

        databaseNames.foreach { dbName =>
          try {
            val dbNameWithoutBackTicks = cleanIdentifier(dbName)

            sql(s"CREATE DATABASE $dbName")
            val db1 = catalog.getDatabaseMetadata(dbNameWithoutBackTicks)
            val expectedLocation =
              "file:" + appendTrailingSlash(path) + s"$dbNameWithoutBackTicks.db"
            assert(db1 == CatalogDatabase(
              dbNameWithoutBackTicks,
              "",
              expectedLocation,
              Map.empty))
            sql(s"DROP DATABASE $dbName CASCADE")
            assert(!catalog.databaseExists(dbNameWithoutBackTicks))
          } finally {
            catalog.reset()
          }
        }
      }
    }
  }

  test("Create Database using Default Warehouse Path") {
    withSQLConf(SQLConf.WAREHOUSE_PATH.key -> "") {
      // Will use the default location if and only if we unset the conf
      spark.conf.unset(SQLConf.WAREHOUSE_PATH.key)
      val catalog = spark.sessionState.catalog
      val dbName = "db1"
      try {
        sql(s"CREATE DATABASE $dbName")
        val db1 = catalog.getDatabaseMetadata(dbName)
        val expectedLocation =
          "file:" + appendTrailingSlash(System.getProperty("user.dir")) +
            s"spark-warehouse/$dbName.db"
        assert(db1 == CatalogDatabase(
          dbName,
          "",
          expectedLocation,
          Map.empty))
        sql(s"DROP DATABASE $dbName CASCADE")
        assert(!catalog.databaseExists(dbName))
      } finally {
        catalog.reset()
      }
    }
  }

  test("Create/Drop Database - location") {
    val catalog = spark.sessionState.catalog
    val databaseNames = Seq("db1", "`database`")
    withTempDir { tmpDir =>
      val path = tmpDir.toString
      val dbPath = "file:" + path
      databaseNames.foreach { dbName =>
        try {
          val dbNameWithoutBackTicks = cleanIdentifier(dbName)
          sql(s"CREATE DATABASE $dbName Location '$path'")
          val db1 = catalog.getDatabaseMetadata(dbNameWithoutBackTicks)
          assert(db1 == CatalogDatabase(
            dbNameWithoutBackTicks,
            "",
            if (dbPath.endsWith(File.separator)) dbPath.dropRight(1) else dbPath,
            Map.empty))
          sql(s"DROP DATABASE $dbName CASCADE")
          assert(!catalog.databaseExists(dbNameWithoutBackTicks))
        } finally {
          catalog.reset()
        }
      }
    }
  }

  test("Create Database - database already exists") {
    withTempDir { tmpDir =>
      val path = tmpDir.toString
      withSQLConf(SQLConf.WAREHOUSE_PATH.key -> path) {
        val catalog = spark.sessionState.catalog
        val databaseNames = Seq("db1", "`database`")

        databaseNames.foreach { dbName =>
          try {
            val dbNameWithoutBackTicks = cleanIdentifier(dbName)
            sql(s"CREATE DATABASE $dbName")
            val db1 = catalog.getDatabaseMetadata(dbNameWithoutBackTicks)
            val expectedLocation =
              "file:" + appendTrailingSlash(path) + s"$dbNameWithoutBackTicks.db"
            assert(db1 == CatalogDatabase(
              dbNameWithoutBackTicks,
              "",
              expectedLocation,
              Map.empty))

            intercept[DatabaseAlreadyExistsException] {
              sql(s"CREATE DATABASE $dbName")
            }
          } finally {
            catalog.reset()
          }
        }
      }
    }
  }

  private def checkSchemaInCreatedDataSourceTable(
      path: File,
      userSpecifiedSchema: Option[String],
      userSpecifiedPartitionCols: Option[String],
      expectedSchema: StructType,
      expectedPartitionCols: Seq[String]): Unit = {
    val tabName = "tab1"
    withTable(tabName) {
      val partitionClause =
        userSpecifiedPartitionCols.map(p => s"PARTITIONED BY ($p)").getOrElse("")
      val schemaClause = userSpecifiedSchema.map(s => s"($s)").getOrElse("")
      sql(
        s"""
           |CREATE TABLE $tabName $schemaClause
           |USING parquet
           |OPTIONS (
           |  path '$path'
           |)
           |$partitionClause
         """.stripMargin)
      val tableMetadata = spark.sessionState.catalog.getTableMetadata(TableIdentifier(tabName))

      assert(expectedSchema == tableMetadata.schema)
      assert(expectedPartitionCols == tableMetadata.partitionColumnNames)
    }
  }

  test("Create partitioned data source table without user specified schema") {
    import testImplicits._
    val df = sparkContext.parallelize(1 to 10).map(i => (i, i.toString)).toDF("num", "str")

    // Case 1: with partitioning columns but no schema: Option("inexistentColumns")
    // Case 2: without schema and partitioning columns: None
    Seq(Option("inexistentColumns"), None).foreach { partitionCols =>
      withTempPath { pathToPartitionedTable =>
        df.write.format("parquet").partitionBy("num")
          .save(pathToPartitionedTable.getCanonicalPath)
        checkSchemaInCreatedDataSourceTable(
          pathToPartitionedTable,
          userSpecifiedSchema = None,
          userSpecifiedPartitionCols = partitionCols,
          expectedSchema = new StructType().add("str", StringType).add("num", IntegerType),
          expectedPartitionCols = Seq("num"))
      }
    }
  }

  test("Create partitioned data source table with user specified schema") {
    import testImplicits._
    val df = sparkContext.parallelize(1 to 10).map(i => (i, i.toString)).toDF("num", "str")

    // Case 1: with partitioning columns but no schema: Option("num")
    // Case 2: without schema and partitioning columns: None
    Seq(Option("num"), None).foreach { partitionCols =>
      withTempPath { pathToPartitionedTable =>
        df.write.format("parquet").partitionBy("num")
          .save(pathToPartitionedTable.getCanonicalPath)
        checkSchemaInCreatedDataSourceTable(
          pathToPartitionedTable,
          userSpecifiedSchema = Option("num int, str string"),
          userSpecifiedPartitionCols = partitionCols,
          expectedSchema = new StructType().add("num", IntegerType).add("str", StringType),
          expectedPartitionCols = partitionCols.map(Seq(_)).getOrElse(Seq.empty[String]))
      }
    }
  }

  test("Create non-partitioned data source table without user specified schema") {
    import testImplicits._
    val df = sparkContext.parallelize(1 to 10).map(i => (i, i.toString)).toDF("num", "str")

    // Case 1: with partitioning columns but no schema: Option("inexistentColumns")
    // Case 2: without schema and partitioning columns: None
    Seq(Option("inexistentColumns"), None).foreach { partitionCols =>
      withTempPath { pathToNonPartitionedTable =>
        df.write.format("parquet").save(pathToNonPartitionedTable.getCanonicalPath)
        checkSchemaInCreatedDataSourceTable(
          pathToNonPartitionedTable,
          userSpecifiedSchema = None,
          userSpecifiedPartitionCols = partitionCols,
          expectedSchema = new StructType().add("num", IntegerType).add("str", StringType),
          expectedPartitionCols = Seq.empty[String])
      }
    }
  }

  test("Create non-partitioned data source table with user specified schema") {
    import testImplicits._
    val df = sparkContext.parallelize(1 to 10).map(i => (i, i.toString)).toDF("num", "str")

    // Case 1: with partitioning columns but no schema: Option("inexistentColumns")
    // Case 2: without schema and partitioning columns: None
    Seq(Option("num"), None).foreach { partitionCols =>
      withTempPath { pathToNonPartitionedTable =>
        df.write.format("parquet").save(pathToNonPartitionedTable.getCanonicalPath)
        checkSchemaInCreatedDataSourceTable(
          pathToNonPartitionedTable,
          userSpecifiedSchema = Option("num int, str string"),
          userSpecifiedPartitionCols = partitionCols,
          expectedSchema = new StructType().add("num", IntegerType).add("str", StringType),
          expectedPartitionCols = partitionCols.map(Seq(_)).getOrElse(Seq.empty[String]))
      }
    }
  }

<<<<<<< HEAD
=======
  test("create table - duplicate column names in the table definition") {
    val e = intercept[AnalysisException] {
      sql("CREATE TABLE tbl(a int, a string) USING json")
    }
    assert(e.message == "Found duplicate column(s) in table definition of `tbl`: a")
  }

  test("create table - partition column names not in table definition") {
    val e = intercept[AnalysisException] {
      sql("CREATE TABLE tbl(a int, b string) USING json PARTITIONED BY (c)")
    }
    assert(e.message == "partition column c is not defined in table `tbl`, " +
      "defined table columns are: a, b")
  }

  test("create table - bucket column names not in table definition") {
    val e = intercept[AnalysisException] {
      sql("CREATE TABLE tbl(a int, b string) USING json CLUSTERED BY (c) INTO 4 BUCKETS")
    }
    assert(e.message == "bucket column c is not defined in table `tbl`, " +
      "defined table columns are: a, b")
  }

  test("create table - column repeated in partition columns") {
    val e = intercept[AnalysisException] {
      sql("CREATE TABLE tbl(a int) USING json PARTITIONED BY (a, a)")
    }
    assert(e.message == "Found duplicate column(s) in partition: a")
  }

  test("create table - column repeated in bucket columns") {
    val e = intercept[AnalysisException] {
      sql("CREATE TABLE tbl(a int) USING json CLUSTERED BY (a, a) INTO 4 BUCKETS")
    }
    assert(e.message == "Found duplicate column(s) in bucket: a")
  }

  test("Describe Table with Corrupted Schema") {
    import testImplicits._

    val tabName = "tab1"
    withTempPath { dir =>
      val path = dir.getCanonicalPath
      val df = sparkContext.parallelize(1 to 10).map(i => (i, i.toString)).toDF("col1", "col2")
      df.write.format("json").save(path)

      withTable(tabName) {
        sql(
          s"""
             |CREATE TABLE $tabName
             |USING json
             |OPTIONS (
             |  path '$path'
             |)
           """.stripMargin)

        val catalog = spark.sessionState.catalog
        val table = catalog.getTableMetadata(TableIdentifier(tabName))
        val newProperties = table.properties.filterKeys(key =>
          key != CreateDataSourceTableUtils.DATASOURCE_SCHEMA_NUMPARTS)
        val newTable = table.copy(properties = newProperties)
        catalog.alterTable(newTable)

        val e = intercept[AnalysisException] {
          sql(s"DESC $tabName")
        }.getMessage
        assert(e.contains(s"Could not read schema from the metastore because it is corrupted"))
      }
    }
  }

>>>>>>> 5effc016
  test("Refresh table after changing the data source table partitioning") {
    import testImplicits._

    val tabName = "tab1"
    val catalog = spark.sessionState.catalog
    withTempPath { dir =>
      val path = dir.getCanonicalPath
      val df = sparkContext.parallelize(1 to 10).map(i => (i, i.toString, i, i))
        .toDF("col1", "col2", "col3", "col4")
      df.write.format("json").partitionBy("col1", "col3").save(path)
      val schema = new StructType()
        .add("col2", StringType).add("col4", LongType)
        .add("col1", IntegerType).add("col3", IntegerType)
      val partitionCols = Seq("col1", "col3")

      withTable(tabName) {
        spark.sql(
          s"""
             |CREATE TABLE $tabName
             |USING json
             |OPTIONS (
             |  path '$path'
             |)
           """.stripMargin)
        val tableMetadata = catalog.getTableMetadata(TableIdentifier(tabName))
        assert(tableMetadata.schema == schema)
        assert(tableMetadata.partitionColumnNames == partitionCols)

        // Change the schema
        val newDF = sparkContext.parallelize(1 to 10).map(i => (i, i.toString))
          .toDF("newCol1", "newCol2")
        newDF.write.format("json").partitionBy("newCol1").mode(SaveMode.Overwrite).save(path)

        // No change on the schema
        val tableMetadataBeforeRefresh = catalog.getTableMetadata(TableIdentifier(tabName))
        assert(tableMetadataBeforeRefresh.schema == schema)
        assert(tableMetadataBeforeRefresh.partitionColumnNames == partitionCols)

        // Refresh does not affect the schema
        spark.catalog.refreshTable(tabName)

        val tableMetadataAfterRefresh = catalog.getTableMetadata(TableIdentifier(tabName))
        assert(tableMetadataAfterRefresh.schema == schema)
        assert(tableMetadataAfterRefresh.partitionColumnNames == partitionCols)
      }
    }
  }

  test("desc table for parquet data source table using in-memory catalog") {
    assume(spark.sparkContext.conf.get(CATALOG_IMPLEMENTATION) == "in-memory")
    val tabName = "tab1"
    withTable(tabName) {
      sql(s"CREATE TABLE $tabName(a int comment 'test') USING parquet ")

      checkAnswer(
        sql(s"DESC $tabName").select("col_name", "data_type", "comment"),
        Row("a", "int", "test")
      )
    }
  }

  test("Alter/Describe Database") {
    withTempDir { tmpDir =>
      val path = tmpDir.toString
      withSQLConf(SQLConf.WAREHOUSE_PATH.key -> path) {
        val catalog = spark.sessionState.catalog
        val databaseNames = Seq("db1", "`database`")

        databaseNames.foreach { dbName =>
          try {
            val dbNameWithoutBackTicks = cleanIdentifier(dbName)
            val location = "file:" + appendTrailingSlash(path) + s"$dbNameWithoutBackTicks.db"

            sql(s"CREATE DATABASE $dbName")

            checkAnswer(
              sql(s"DESCRIBE DATABASE EXTENDED $dbName"),
              Row("Database Name", dbNameWithoutBackTicks) ::
                Row("Description", "") ::
                Row("Location", location) ::
                Row("Properties", "") :: Nil)

            sql(s"ALTER DATABASE $dbName SET DBPROPERTIES ('a'='a', 'b'='b', 'c'='c')")

            checkAnswer(
              sql(s"DESCRIBE DATABASE EXTENDED $dbName"),
              Row("Database Name", dbNameWithoutBackTicks) ::
                Row("Description", "") ::
                Row("Location", location) ::
                Row("Properties", "((a,a), (b,b), (c,c))") :: Nil)

            sql(s"ALTER DATABASE $dbName SET DBPROPERTIES ('d'='d')")

            checkAnswer(
              sql(s"DESCRIBE DATABASE EXTENDED $dbName"),
              Row("Database Name", dbNameWithoutBackTicks) ::
                Row("Description", "") ::
                Row("Location", location) ::
                Row("Properties", "((a,a), (b,b), (c,c), (d,d))") :: Nil)
          } finally {
            catalog.reset()
          }
        }
      }
    }
  }

  test("Drop/Alter/Describe Database - database does not exists") {
    val databaseNames = Seq("db1", "`database`")

    databaseNames.foreach { dbName =>
      val dbNameWithoutBackTicks = cleanIdentifier(dbName)
      assert(!spark.sessionState.catalog.databaseExists(dbNameWithoutBackTicks))

      var message = intercept[AnalysisException] {
        sql(s"DROP DATABASE $dbName")
      }.getMessage
      assert(message.contains(s"Database '$dbNameWithoutBackTicks' not found"))

      message = intercept[AnalysisException] {
        sql(s"ALTER DATABASE $dbName SET DBPROPERTIES ('d'='d')")
      }.getMessage
      assert(message.contains(s"Database '$dbNameWithoutBackTicks' not found"))

      message = intercept[AnalysisException] {
        sql(s"DESCRIBE DATABASE EXTENDED $dbName")
      }.getMessage
      assert(message.contains(s"Database '$dbNameWithoutBackTicks' not found"))

      sql(s"DROP DATABASE IF EXISTS $dbName")
    }
  }

  test("drop non-empty database in restrict mode") {
    val catalog = spark.sessionState.catalog
    val dbName = "db1"
    sql(s"CREATE DATABASE $dbName")

    // create a table in database
    val tableIdent1 = TableIdentifier("tab1", Some(dbName))
    createTable(catalog, tableIdent1)

    // drop a non-empty database in Restrict mode
    val message = intercept[AnalysisException] {
      sql(s"DROP DATABASE $dbName RESTRICT")
    }.getMessage
    assert(message.contains(s"Database '$dbName' is not empty. One or more tables exist"))

    catalog.dropTable(tableIdent1, ignoreIfNotExists = false, purge = false)

    assert(catalog.listDatabases().contains(dbName))
    sql(s"DROP DATABASE $dbName RESTRICT")
    assert(!catalog.listDatabases().contains(dbName))
  }

  test("drop non-empty database in cascade mode") {
    val catalog = spark.sessionState.catalog
    val dbName = "db1"
    sql(s"CREATE DATABASE $dbName")

    // create a table in database
    val tableIdent1 = TableIdentifier("tab1", Some(dbName))
    createTable(catalog, tableIdent1)

    // drop a non-empty database in CASCADE mode
    assert(catalog.listTables(dbName).contains(tableIdent1))
    assert(catalog.listDatabases().contains(dbName))
    sql(s"DROP DATABASE $dbName CASCADE")
    assert(!catalog.listDatabases().contains(dbName))
  }

  test("create table in default db") {
    val catalog = spark.sessionState.catalog
    val tableIdent1 = TableIdentifier("tab1", None)
    createTable(catalog, tableIdent1)
    val expectedTableIdent = tableIdent1.copy(database = Some("default"))
    val expectedTable = generateTable(catalog, expectedTableIdent)
    assert(catalog.getTableMetadata(tableIdent1) === expectedTable)
  }

  test("create table in a specific db") {
    val catalog = spark.sessionState.catalog
    createDatabase(catalog, "dbx")
    val tableIdent1 = TableIdentifier("tab1", Some("dbx"))
    createTable(catalog, tableIdent1)
    val expectedTable = generateTable(catalog, tableIdent1)
    assert(catalog.getTableMetadata(tableIdent1) === expectedTable)
  }

  test("create table using") {
    val catalog = spark.sessionState.catalog
    withTable("tbl") {
      sql("CREATE TABLE tbl(a INT, b INT) USING parquet")
      val table = catalog.getTableMetadata(TableIdentifier("tbl"))
      assert(table.tableType == CatalogTableType.MANAGED)
      assert(table.schema == new StructType().add("a", "int").add("b", "int"))
      assert(table.provider == Some("parquet"))
    }
  }

  test("create table using - with partitioned by") {
    val catalog = spark.sessionState.catalog
    withTable("tbl") {
      sql("CREATE TABLE tbl(a INT, b INT) USING parquet PARTITIONED BY (a)")
      val table = catalog.getTableMetadata(TableIdentifier("tbl"))
      assert(table.tableType == CatalogTableType.MANAGED)
      assert(table.provider == Some("parquet"))
      assert(table.schema == new StructType().add("a", IntegerType).add("b", IntegerType))
      assert(table.partitionColumnNames == Seq("a"))
    }
  }

  test("create table using - with bucket") {
    val catalog = spark.sessionState.catalog
    withTable("tbl") {
      sql("CREATE TABLE tbl(a INT, b INT) USING parquet " +
        "CLUSTERED BY (a) SORTED BY (b) INTO 5 BUCKETS")
      val table = catalog.getTableMetadata(TableIdentifier("tbl"))
      assert(table.tableType == CatalogTableType.MANAGED)
      assert(table.provider == Some("parquet"))
      assert(table.schema == new StructType().add("a", IntegerType).add("b", IntegerType))
      assert(table.bucketSpec == Some(BucketSpec(5, Seq("a"), Seq("b"))))
    }
  }

  test("create temporary view using") {
    val csvFile = Thread.currentThread().getContextClassLoader.getResource("cars.csv").toString()
    withView("testview") {
      sql(s"CREATE OR REPLACE TEMPORARY VIEW testview (c1: String, c2: String)  USING " +
        "org.apache.spark.sql.execution.datasources.csv.CSVFileFormat  " +
        s"OPTIONS (PATH '$csvFile')")

      checkAnswer(
        sql("select c1, c2 from testview order by c1 limit 1"),
          Row("1997", "Ford") :: Nil)

      // Fails if creating a new view with the same name
      intercept[TempTableAlreadyExistsException] {
        sql(s"CREATE TEMPORARY VIEW testview USING " +
          s"org.apache.spark.sql.execution.datasources.csv.CSVFileFormat OPTIONS (PATH '$csvFile')")
      }
    }
  }

  test("alter table: rename") {
    val catalog = spark.sessionState.catalog
    val tableIdent1 = TableIdentifier("tab1", Some("dbx"))
    val tableIdent2 = TableIdentifier("tab2", Some("dbx"))
    createDatabase(catalog, "dbx")
    createDatabase(catalog, "dby")
    createTable(catalog, tableIdent1)
    assert(catalog.listTables("dbx") == Seq(tableIdent1))
    sql("ALTER TABLE dbx.tab1 RENAME TO dbx.tab2")
    assert(catalog.listTables("dbx") == Seq(tableIdent2))
    catalog.setCurrentDatabase("dbx")
    // rename without explicitly specifying database
    sql("ALTER TABLE tab2 RENAME TO tab1")
    assert(catalog.listTables("dbx") == Seq(tableIdent1))
    // table to rename does not exist
    intercept[AnalysisException] {
      sql("ALTER TABLE dbx.does_not_exist RENAME TO dbx.tab2")
    }
    // destination database is different
    intercept[AnalysisException] {
      sql("ALTER TABLE dbx.tab1 RENAME TO dby.tab2")
    }
  }

  test("alter table: rename cached table") {
    import testImplicits._
    sql("CREATE TABLE students (age INT, name STRING) USING parquet")
    val df = (1 to 2).map { i => (i, i.toString) }.toDF("age", "name")
    df.write.insertInto("students")
    spark.catalog.cacheTable("students")
    assume(spark.table("students").collect().toSeq == df.collect().toSeq, "bad test: wrong data")
    assume(spark.catalog.isCached("students"), "bad test: table was not cached in the first place")
    sql("ALTER TABLE students RENAME TO teachers")
    sql("CREATE TABLE students (age INT, name STRING) USING parquet")
    // Now we have both students and teachers.
    // The cached data for the old students table should not be read by the new students table.
    assert(!spark.catalog.isCached("students"))
    assert(spark.catalog.isCached("teachers"))
    assert(spark.table("students").collect().isEmpty)
    assert(spark.table("teachers").collect().toSeq == df.collect().toSeq)
  }

  test("rename temporary table - destination table with database name") {
    withTempView("tab1") {
      sql(
        """
          |CREATE TEMPORARY TABLE tab1
          |USING org.apache.spark.sql.sources.DDLScanSource
          |OPTIONS (
          |  From '1',
          |  To '10',
          |  Table 'test1'
          |)
        """.stripMargin)

      val e = intercept[AnalysisException] {
        sql("ALTER TABLE tab1 RENAME TO default.tab2")
      }
      assert(e.getMessage.contains(
        "RENAME TEMPORARY TABLE from '`tab1`' to '`default`.`tab2`': " +
          "cannot specify database name 'default' in the destination table"))

      val catalog = spark.sessionState.catalog
      assert(catalog.listTables("default") == Seq(TableIdentifier("tab1")))
    }
  }

  test("rename temporary table - destination table already exists") {
    withTempView("tab1", "tab2") {
      sql(
        """
          |CREATE TEMPORARY TABLE tab1
          |USING org.apache.spark.sql.sources.DDLScanSource
          |OPTIONS (
          |  From '1',
          |  To '10',
          |  Table 'test1'
          |)
        """.stripMargin)

      sql(
        """
          |CREATE TEMPORARY TABLE tab2
          |USING org.apache.spark.sql.sources.DDLScanSource
          |OPTIONS (
          |  From '1',
          |  To '10',
          |  Table 'test1'
          |)
        """.stripMargin)

      val e = intercept[AnalysisException] {
        sql("ALTER TABLE tab1 RENAME TO tab2")
      }
      assert(e.getMessage.contains(
        "RENAME TEMPORARY TABLE from '`tab1`' to '`tab2`': destination table already exists"))

      val catalog = spark.sessionState.catalog
      assert(catalog.listTables("default") == Seq(TableIdentifier("tab1"), TableIdentifier("tab2")))
    }
  }

  test("alter table: set location") {
    testSetLocation(isDatasourceTable = false)
  }

  test("alter table: set location (datasource table)") {
    testSetLocation(isDatasourceTable = true)
  }

  test("alter table: set properties") {
    testSetProperties(isDatasourceTable = false)
  }

  test("alter table: set properties (datasource table)") {
    testSetProperties(isDatasourceTable = true)
  }

  test("alter table: unset properties") {
    testUnsetProperties(isDatasourceTable = false)
  }

  test("alter table: unset properties (datasource table)") {
    testUnsetProperties(isDatasourceTable = true)
  }

  test("alter table: set serde") {
    testSetSerde(isDatasourceTable = false)
  }

  test("alter table: set serde (datasource table)") {
    testSetSerde(isDatasourceTable = true)
  }

  test("alter table: set serde partition") {
    testSetSerdePartition(isDatasourceTable = false)
  }

  test("alter table: set serde partition (datasource table)") {
    testSetSerdePartition(isDatasourceTable = true)
  }

  test("alter table: bucketing is not supported") {
    val catalog = spark.sessionState.catalog
    val tableIdent = TableIdentifier("tab1", Some("dbx"))
    createDatabase(catalog, "dbx")
    createTable(catalog, tableIdent)
    assertUnsupported("ALTER TABLE dbx.tab1 CLUSTERED BY (blood, lemon, grape) INTO 11 BUCKETS")
    assertUnsupported("ALTER TABLE dbx.tab1 CLUSTERED BY (fuji) SORTED BY (grape) INTO 5 BUCKETS")
    assertUnsupported("ALTER TABLE dbx.tab1 NOT CLUSTERED")
    assertUnsupported("ALTER TABLE dbx.tab1 NOT SORTED")
  }

  test("alter table: skew is not supported") {
    val catalog = spark.sessionState.catalog
    val tableIdent = TableIdentifier("tab1", Some("dbx"))
    createDatabase(catalog, "dbx")
    createTable(catalog, tableIdent)
    assertUnsupported("ALTER TABLE dbx.tab1 SKEWED BY (dt, country) ON " +
      "(('2008-08-08', 'us'), ('2009-09-09', 'uk'), ('2010-10-10', 'cn'))")
    assertUnsupported("ALTER TABLE dbx.tab1 SKEWED BY (dt, country) ON " +
      "(('2008-08-08', 'us'), ('2009-09-09', 'uk')) STORED AS DIRECTORIES")
    assertUnsupported("ALTER TABLE dbx.tab1 NOT SKEWED")
    assertUnsupported("ALTER TABLE dbx.tab1 NOT STORED AS DIRECTORIES")
  }

  test("alter table: add partition") {
    testAddPartitions(isDatasourceTable = false)
  }

  test("alter table: add partition (datasource table)") {
    testAddPartitions(isDatasourceTable = true)
  }

  test("alter table: add partition is not supported for views") {
    assertUnsupported("ALTER VIEW dbx.tab1 ADD IF NOT EXISTS PARTITION (b='2')")
  }

  test("alter table: drop partition") {
    testDropPartitions(isDatasourceTable = false)
  }

  test("alter table: drop partition (datasource table)") {
    testDropPartitions(isDatasourceTable = true)
  }

  test("alter table: drop partition is not supported for views") {
    assertUnsupported("ALTER VIEW dbx.tab1 DROP IF EXISTS PARTITION (b='2')")
  }

  test("alter table: rename partition") {
    val catalog = spark.sessionState.catalog
    val tableIdent = TableIdentifier("tab1", Some("dbx"))
    val part1 = Map("a" -> "1", "b" -> "q")
    val part2 = Map("a" -> "2", "b" -> "c")
    val part3 = Map("a" -> "3", "b" -> "p")
    createDatabase(catalog, "dbx")
    createTable(catalog, tableIdent)
    createTablePartition(catalog, part1, tableIdent)
    createTablePartition(catalog, part2, tableIdent)
    createTablePartition(catalog, part3, tableIdent)
    assert(catalog.listPartitions(tableIdent).map(_.spec).toSet ==
      Set(part1, part2, part3))
    sql("ALTER TABLE dbx.tab1 PARTITION (a='1', b='q') RENAME TO PARTITION (a='100', b='p')")
    sql("ALTER TABLE dbx.tab1 PARTITION (a='2', b='c') RENAME TO PARTITION (a='200', b='c')")
    assert(catalog.listPartitions(tableIdent).map(_.spec).toSet ==
      Set(Map("a" -> "100", "b" -> "p"), Map("a" -> "200", "b" -> "c"), part3))
    // rename without explicitly specifying database
    catalog.setCurrentDatabase("dbx")
    sql("ALTER TABLE tab1 PARTITION (a='100', b='p') RENAME TO PARTITION (a='10', b='p')")
    assert(catalog.listPartitions(tableIdent).map(_.spec).toSet ==
      Set(Map("a" -> "10", "b" -> "p"), Map("a" -> "200", "b" -> "c"), part3))
    // table to alter does not exist
    intercept[NoSuchTableException] {
      sql("ALTER TABLE does_not_exist PARTITION (c='3') RENAME TO PARTITION (c='333')")
    }
    // partition to rename does not exist
    intercept[NoSuchPartitionException] {
      sql("ALTER TABLE tab1 PARTITION (a='not_found', b='1') RENAME TO PARTITION (a='1', b='2')")
    }
  }

  test("show tables") {
    withTempView("show1a", "show2b") {
      sql(
        """
          |CREATE TEMPORARY TABLE show1a
          |USING org.apache.spark.sql.sources.DDLScanSource
          |OPTIONS (
          |  From '1',
          |  To '10',
          |  Table 'test1'
          |
          |)
        """.stripMargin)
      sql(
        """
          |CREATE TEMPORARY TABLE show2b
          |USING org.apache.spark.sql.sources.DDLScanSource
          |OPTIONS (
          |  From '1',
          |  To '10',
          |  Table 'test1'
          |)
        """.stripMargin)
      checkAnswer(
        sql("SHOW TABLES IN default 'show1*'"),
        Row("show1a", true) :: Nil)

      checkAnswer(
        sql("SHOW TABLES IN default 'show1*|show2*'"),
        Row("show1a", true) ::
          Row("show2b", true) :: Nil)

      checkAnswer(
        sql("SHOW TABLES 'show1*|show2*'"),
        Row("show1a", true) ::
          Row("show2b", true) :: Nil)

      assert(
        sql("SHOW TABLES").count() >= 2)
      assert(
        sql("SHOW TABLES IN default").count() >= 2)
    }
  }

  test("show databases") {
    sql("CREATE DATABASE showdb2B")
    sql("CREATE DATABASE showdb1A")

    // check the result as well as its order
    checkDataset(sql("SHOW DATABASES"), Row("default"), Row("showdb1a"), Row("showdb2b"))

    checkAnswer(
      sql("SHOW DATABASES LIKE '*db1A'"),
      Row("showdb1a") :: Nil)

    checkAnswer(
      sql("SHOW DATABASES LIKE 'showdb1A'"),
      Row("showdb1a") :: Nil)

    checkAnswer(
      sql("SHOW DATABASES LIKE '*db1A|*db2B'"),
      Row("showdb1a") ::
        Row("showdb2b") :: Nil)

    checkAnswer(
      sql("SHOW DATABASES LIKE 'non-existentdb'"),
      Nil)
  }

  test("drop table - temporary table") {
    val catalog = spark.sessionState.catalog
    sql(
      """
        |CREATE TEMPORARY TABLE tab1
        |USING org.apache.spark.sql.sources.DDLScanSource
        |OPTIONS (
        |  From '1',
        |  To '10',
        |  Table 'test1'
        |)
      """.stripMargin)
    assert(catalog.listTables("default") == Seq(TableIdentifier("tab1")))
    sql("DROP TABLE tab1")
    assert(catalog.listTables("default") == Nil)
  }

  test("drop table") {
    testDropTable(isDatasourceTable = false)
  }

  test("drop table - data source table") {
    testDropTable(isDatasourceTable = true)
  }

  private def testDropTable(isDatasourceTable: Boolean): Unit = {
    val catalog = spark.sessionState.catalog
    val tableIdent = TableIdentifier("tab1", Some("dbx"))
    createDatabase(catalog, "dbx")
    createTable(catalog, tableIdent)
    if (isDatasourceTable) {
      convertToDatasourceTable(catalog, tableIdent)
    }
    assert(catalog.listTables("dbx") == Seq(tableIdent))
    sql("DROP TABLE dbx.tab1")
    assert(catalog.listTables("dbx") == Nil)
    sql("DROP TABLE IF EXISTS dbx.tab1")
    intercept[AnalysisException] {
      sql("DROP TABLE dbx.tab1")
    }
  }

  test("drop view") {
    val catalog = spark.sessionState.catalog
    val tableIdent = TableIdentifier("tab1", Some("dbx"))
    createDatabase(catalog, "dbx")
    createTable(catalog, tableIdent)
    assert(catalog.listTables("dbx") == Seq(tableIdent))

    val e = intercept[AnalysisException] {
      sql("DROP VIEW dbx.tab1")
    }
    assert(
      e.getMessage.contains("Cannot drop a table with DROP VIEW. Please use DROP TABLE instead"))
  }

  private def convertToDatasourceTable(
      catalog: SessionCatalog,
      tableIdent: TableIdentifier): Unit = {
    catalog.alterTable(catalog.getTableMetadata(tableIdent).copy(
      provider = Some("csv")))
  }

  private def testSetProperties(isDatasourceTable: Boolean): Unit = {
    val catalog = spark.sessionState.catalog
    val tableIdent = TableIdentifier("tab1", Some("dbx"))
    createDatabase(catalog, "dbx")
    createTable(catalog, tableIdent)
    if (isDatasourceTable) {
      convertToDatasourceTable(catalog, tableIdent)
    }
    def getProps: Map[String, String] = {
      catalog.getTableMetadata(tableIdent).properties
    }
    assert(getProps.isEmpty)
    // set table properties
    sql("ALTER TABLE dbx.tab1 SET TBLPROPERTIES ('andrew' = 'or14', 'kor' = 'bel')")
    assert(getProps == Map("andrew" -> "or14", "kor" -> "bel"))
    // set table properties without explicitly specifying database
    catalog.setCurrentDatabase("dbx")
    sql("ALTER TABLE tab1 SET TBLPROPERTIES ('kor' = 'belle', 'kar' = 'bol')")
    assert(getProps == Map("andrew" -> "or14", "kor" -> "belle", "kar" -> "bol"))
    // table to alter does not exist
    intercept[AnalysisException] {
      sql("ALTER TABLE does_not_exist SET TBLPROPERTIES ('winner' = 'loser')")
    }
  }

  private def testUnsetProperties(isDatasourceTable: Boolean): Unit = {
    val catalog = spark.sessionState.catalog
    val tableIdent = TableIdentifier("tab1", Some("dbx"))
    createDatabase(catalog, "dbx")
    createTable(catalog, tableIdent)
    if (isDatasourceTable) {
      convertToDatasourceTable(catalog, tableIdent)
    }
    def getProps: Map[String, String] = {
      catalog.getTableMetadata(tableIdent).properties
    }
    // unset table properties
    sql("ALTER TABLE dbx.tab1 SET TBLPROPERTIES ('j' = 'am', 'p' = 'an', 'c' = 'lan', 'x' = 'y')")
    sql("ALTER TABLE dbx.tab1 UNSET TBLPROPERTIES ('j')")
    assert(getProps == Map("p" -> "an", "c" -> "lan", "x" -> "y"))
    // unset table properties without explicitly specifying database
    catalog.setCurrentDatabase("dbx")
    sql("ALTER TABLE tab1 UNSET TBLPROPERTIES ('p')")
    assert(getProps == Map("c" -> "lan", "x" -> "y"))
    // table to alter does not exist
    intercept[AnalysisException] {
      sql("ALTER TABLE does_not_exist UNSET TBLPROPERTIES ('c' = 'lan')")
    }
    // property to unset does not exist
    val e = intercept[AnalysisException] {
      sql("ALTER TABLE tab1 UNSET TBLPROPERTIES ('c', 'xyz')")
    }
    assert(e.getMessage.contains("xyz"))
    // property to unset does not exist, but "IF EXISTS" is specified
    sql("ALTER TABLE tab1 UNSET TBLPROPERTIES IF EXISTS ('c', 'xyz')")
    assert(getProps == Map("x" -> "y"))
  }

  private def testSetLocation(isDatasourceTable: Boolean): Unit = {
    val catalog = spark.sessionState.catalog
    val tableIdent = TableIdentifier("tab1", Some("dbx"))
    val partSpec = Map("a" -> "1", "b" -> "2")
    createDatabase(catalog, "dbx")
    createTable(catalog, tableIdent)
    createTablePartition(catalog, partSpec, tableIdent)
    if (isDatasourceTable) {
      convertToDatasourceTable(catalog, tableIdent)
    }
    assert(catalog.getTableMetadata(tableIdent).storage.locationUri.isDefined)
    assert(catalog.getTableMetadata(tableIdent).storage.properties.isEmpty)
    assert(catalog.getPartition(tableIdent, partSpec).storage.locationUri.isEmpty)
    assert(catalog.getPartition(tableIdent, partSpec).storage.properties.isEmpty)
    // Verify that the location is set to the expected string
    def verifyLocation(expected: String, spec: Option[TablePartitionSpec] = None): Unit = {
      val storageFormat = spec
        .map { s => catalog.getPartition(tableIdent, s).storage }
        .getOrElse { catalog.getTableMetadata(tableIdent).storage }
      if (isDatasourceTable) {
        if (spec.isDefined) {
          assert(storageFormat.properties.isEmpty)
          assert(storageFormat.locationUri.isEmpty)
        } else {
          assert(storageFormat.properties.get("path") === Some(expected))
          assert(storageFormat.locationUri === Some(expected))
        }
      } else {
        assert(storageFormat.locationUri === Some(expected))
      }
    }
    // set table location
    sql("ALTER TABLE dbx.tab1 SET LOCATION '/path/to/your/lovely/heart'")
    verifyLocation("/path/to/your/lovely/heart")
    // set table partition location
    maybeWrapException(isDatasourceTable) {
      sql("ALTER TABLE dbx.tab1 PARTITION (a='1', b='2') SET LOCATION '/path/to/part/ways'")
    }
    verifyLocation("/path/to/part/ways", Some(partSpec))
    // set table location without explicitly specifying database
    catalog.setCurrentDatabase("dbx")
    sql("ALTER TABLE tab1 SET LOCATION '/swanky/steak/place'")
    verifyLocation("/swanky/steak/place")
    // set table partition location without explicitly specifying database
    maybeWrapException(isDatasourceTable) {
      sql("ALTER TABLE tab1 PARTITION (a='1', b='2') SET LOCATION 'vienna'")
    }
    verifyLocation("vienna", Some(partSpec))
    // table to alter does not exist
    intercept[AnalysisException] {
      sql("ALTER TABLE dbx.does_not_exist SET LOCATION '/mister/spark'")
    }
    // partition to alter does not exist
    intercept[AnalysisException] {
      sql("ALTER TABLE dbx.tab1 PARTITION (b='2') SET LOCATION '/mister/spark'")
    }
  }

  private def testSetSerde(isDatasourceTable: Boolean): Unit = {
    val catalog = spark.sessionState.catalog
    val tableIdent = TableIdentifier("tab1", Some("dbx"))
    createDatabase(catalog, "dbx")
    createTable(catalog, tableIdent)
    if (isDatasourceTable) {
      convertToDatasourceTable(catalog, tableIdent)
    }
    assert(catalog.getTableMetadata(tableIdent).storage.serde.isEmpty)
    assert(catalog.getTableMetadata(tableIdent).storage.properties.isEmpty)
    // set table serde and/or properties (should fail on datasource tables)
    if (isDatasourceTable) {
      val e1 = intercept[AnalysisException] {
        sql("ALTER TABLE dbx.tab1 SET SERDE 'whatever'")
      }
      val e2 = intercept[AnalysisException] {
        sql("ALTER TABLE dbx.tab1 SET SERDE 'org.apache.madoop' " +
          "WITH SERDEPROPERTIES ('k' = 'v', 'kay' = 'vee')")
      }
      assert(e1.getMessage.contains("datasource"))
      assert(e2.getMessage.contains("datasource"))
    } else {
      sql("ALTER TABLE dbx.tab1 SET SERDE 'org.apache.jadoop'")
      assert(catalog.getTableMetadata(tableIdent).storage.serde == Some("org.apache.jadoop"))
      assert(catalog.getTableMetadata(tableIdent).storage.properties.isEmpty)
      sql("ALTER TABLE dbx.tab1 SET SERDE 'org.apache.madoop' " +
        "WITH SERDEPROPERTIES ('k' = 'v', 'kay' = 'vee')")
      assert(catalog.getTableMetadata(tableIdent).storage.serde == Some("org.apache.madoop"))
      assert(catalog.getTableMetadata(tableIdent).storage.properties ==
        Map("k" -> "v", "kay" -> "vee"))
    }
    // set serde properties only
    sql("ALTER TABLE dbx.tab1 SET SERDEPROPERTIES ('k' = 'vvv', 'kay' = 'vee')")
    assert(catalog.getTableMetadata(tableIdent).storage.properties ==
      Map("k" -> "vvv", "kay" -> "vee"))
    // set things without explicitly specifying database
    catalog.setCurrentDatabase("dbx")
    sql("ALTER TABLE tab1 SET SERDEPROPERTIES ('kay' = 'veee')")
    assert(catalog.getTableMetadata(tableIdent).storage.properties ==
      Map("k" -> "vvv", "kay" -> "veee"))
    // table to alter does not exist
    intercept[AnalysisException] {
      sql("ALTER TABLE does_not_exist SET SERDEPROPERTIES ('x' = 'y')")
    }
  }

  private def testSetSerdePartition(isDatasourceTable: Boolean): Unit = {
    val catalog = spark.sessionState.catalog
    val tableIdent = TableIdentifier("tab1", Some("dbx"))
    val spec = Map("a" -> "1", "b" -> "2")
    createDatabase(catalog, "dbx")
    createTable(catalog, tableIdent)
    createTablePartition(catalog, spec, tableIdent)
    createTablePartition(catalog, Map("a" -> "1", "b" -> "3"), tableIdent)
    createTablePartition(catalog, Map("a" -> "2", "b" -> "2"), tableIdent)
    createTablePartition(catalog, Map("a" -> "2", "b" -> "3"), tableIdent)
    if (isDatasourceTable) {
      convertToDatasourceTable(catalog, tableIdent)
    }
    assert(catalog.getPartition(tableIdent, spec).storage.serde.isEmpty)
    assert(catalog.getPartition(tableIdent, spec).storage.properties.isEmpty)
    // set table serde and/or properties (should fail on datasource tables)
    if (isDatasourceTable) {
      val e1 = intercept[AnalysisException] {
        sql("ALTER TABLE dbx.tab1 PARTITION (a=1, b=2) SET SERDE 'whatever'")
      }
      val e2 = intercept[AnalysisException] {
        sql("ALTER TABLE dbx.tab1 PARTITION (a=1, b=2) SET SERDE 'org.apache.madoop' " +
          "WITH SERDEPROPERTIES ('k' = 'v', 'kay' = 'vee')")
      }
      assert(e1.getMessage.contains("datasource"))
      assert(e2.getMessage.contains("datasource"))
    } else {
      sql("ALTER TABLE dbx.tab1 PARTITION (a=1, b=2) SET SERDE 'org.apache.jadoop'")
      assert(catalog.getPartition(tableIdent, spec).storage.serde == Some("org.apache.jadoop"))
      assert(catalog.getPartition(tableIdent, spec).storage.properties.isEmpty)
      sql("ALTER TABLE dbx.tab1 PARTITION (a=1, b=2) SET SERDE 'org.apache.madoop' " +
        "WITH SERDEPROPERTIES ('k' = 'v', 'kay' = 'vee')")
      assert(catalog.getPartition(tableIdent, spec).storage.serde == Some("org.apache.madoop"))
      assert(catalog.getPartition(tableIdent, spec).storage.properties ==
        Map("k" -> "v", "kay" -> "vee"))
    }
    // set serde properties only
    maybeWrapException(isDatasourceTable) {
      sql("ALTER TABLE dbx.tab1 PARTITION (a=1, b=2) " +
        "SET SERDEPROPERTIES ('k' = 'vvv', 'kay' = 'vee')")
      assert(catalog.getPartition(tableIdent, spec).storage.properties ==
        Map("k" -> "vvv", "kay" -> "vee"))
    }
    // set things without explicitly specifying database
    catalog.setCurrentDatabase("dbx")
    maybeWrapException(isDatasourceTable) {
      sql("ALTER TABLE tab1 PARTITION (a=1, b=2) SET SERDEPROPERTIES ('kay' = 'veee')")
      assert(catalog.getPartition(tableIdent, spec).storage.properties ==
        Map("k" -> "vvv", "kay" -> "veee"))
    }
    // table to alter does not exist
    intercept[AnalysisException] {
      sql("ALTER TABLE does_not_exist SET SERDEPROPERTIES ('x' = 'y')")
    }
  }

  private def testAddPartitions(isDatasourceTable: Boolean): Unit = {
    val catalog = spark.sessionState.catalog
    val tableIdent = TableIdentifier("tab1", Some("dbx"))
    val part1 = Map("a" -> "1", "b" -> "5")
    val part2 = Map("a" -> "2", "b" -> "6")
    val part3 = Map("a" -> "3", "b" -> "7")
    val part4 = Map("a" -> "4", "b" -> "8")
    createDatabase(catalog, "dbx")
    createTable(catalog, tableIdent)
    createTablePartition(catalog, part1, tableIdent)
    if (isDatasourceTable) {
      convertToDatasourceTable(catalog, tableIdent)
    }
    assert(catalog.listPartitions(tableIdent).map(_.spec).toSet == Set(part1))
    maybeWrapException(isDatasourceTable) {
      sql("ALTER TABLE dbx.tab1 ADD IF NOT EXISTS " +
        "PARTITION (a='2', b='6') LOCATION 'paris' PARTITION (a='3', b='7')")
    }
    if (!isDatasourceTable) {
      assert(catalog.listPartitions(tableIdent).map(_.spec).toSet == Set(part1, part2, part3))
      assert(catalog.getPartition(tableIdent, part1).storage.locationUri.isEmpty)
      assert(catalog.getPartition(tableIdent, part2).storage.locationUri == Option("paris"))
      assert(catalog.getPartition(tableIdent, part3).storage.locationUri.isEmpty)
    }
    // add partitions without explicitly specifying database
    catalog.setCurrentDatabase("dbx")
    maybeWrapException(isDatasourceTable) {
      sql("ALTER TABLE tab1 ADD IF NOT EXISTS PARTITION (a='4', b='8')")
    }
    if (!isDatasourceTable) {
      assert(catalog.listPartitions(tableIdent).map(_.spec).toSet ==
        Set(part1, part2, part3, part4))
    }
    // table to alter does not exist
    intercept[AnalysisException] {
      sql("ALTER TABLE does_not_exist ADD IF NOT EXISTS PARTITION (a='4', b='9')")
    }
    // partition to add already exists
    intercept[AnalysisException] {
      sql("ALTER TABLE tab1 ADD PARTITION (a='4', b='8')")
    }
    maybeWrapException(isDatasourceTable) {
      sql("ALTER TABLE tab1 ADD IF NOT EXISTS PARTITION (a='4', b='8')")
    }
    if (!isDatasourceTable) {
      assert(catalog.listPartitions(tableIdent).map(_.spec).toSet ==
        Set(part1, part2, part3, part4))
    }
  }

  private def testDropPartitions(isDatasourceTable: Boolean): Unit = {
    val catalog = spark.sessionState.catalog
    val tableIdent = TableIdentifier("tab1", Some("dbx"))
    val part1 = Map("a" -> "1", "b" -> "5")
    val part2 = Map("a" -> "2", "b" -> "6")
    val part3 = Map("a" -> "3", "b" -> "7")
    val part4 = Map("a" -> "4", "b" -> "8")
    createDatabase(catalog, "dbx")
    createTable(catalog, tableIdent)
    createTablePartition(catalog, part1, tableIdent)
    createTablePartition(catalog, part2, tableIdent)
    createTablePartition(catalog, part3, tableIdent)
    createTablePartition(catalog, part4, tableIdent)
    assert(catalog.listPartitions(tableIdent).map(_.spec).toSet ==
      Set(part1, part2, part3, part4))
    if (isDatasourceTable) {
      convertToDatasourceTable(catalog, tableIdent)
    }
    maybeWrapException(isDatasourceTable) {
      sql("ALTER TABLE dbx.tab1 DROP IF EXISTS PARTITION (a='4', b='8'), PARTITION (a='3', b='7')")
    }
    if (!isDatasourceTable) {
      assert(catalog.listPartitions(tableIdent).map(_.spec).toSet == Set(part1, part2))
    }
    // drop partitions without explicitly specifying database
    catalog.setCurrentDatabase("dbx")
    maybeWrapException(isDatasourceTable) {
      sql("ALTER TABLE tab1 DROP IF EXISTS PARTITION (a='2', b ='6')")
    }
    if (!isDatasourceTable) {
      assert(catalog.listPartitions(tableIdent).map(_.spec).toSet == Set(part1))
    }
    // table to alter does not exist
    intercept[AnalysisException] {
      sql("ALTER TABLE does_not_exist DROP IF EXISTS PARTITION (a='2')")
    }
    // partition to drop does not exist
    intercept[AnalysisException] {
      sql("ALTER TABLE tab1 DROP PARTITION (a='300')")
    }
    maybeWrapException(isDatasourceTable) {
      sql("ALTER TABLE tab1 DROP IF EXISTS PARTITION (a='300')")
    }
    if (!isDatasourceTable) {
      assert(catalog.listPartitions(tableIdent).map(_.spec).toSet == Set(part1))
    }
  }

  test("drop build-in function") {
    Seq("true", "false").foreach { caseSensitive =>
      withSQLConf(SQLConf.CASE_SENSITIVE.key -> caseSensitive) {
        // partition to add already exists
        var e = intercept[AnalysisException] {
          sql("DROP TEMPORARY FUNCTION year")
        }
        assert(e.getMessage.contains("Cannot drop native function 'year'"))

        e = intercept[AnalysisException] {
          sql("DROP TEMPORARY FUNCTION YeAr")
        }
        assert(e.getMessage.contains("Cannot drop native function 'YeAr'"))

        e = intercept[AnalysisException] {
          sql("DROP TEMPORARY FUNCTION `YeAr`")
        }
        assert(e.getMessage.contains("Cannot drop native function 'YeAr'"))
      }
    }
  }

  test("describe function") {
    checkAnswer(
      sql("DESCRIBE FUNCTION log"),
      Row("Class: org.apache.spark.sql.catalyst.expressions.Logarithm") ::
        Row("Function: log") ::
        Row("Usage: log(b, x) - Returns the logarithm of x with base b.") :: Nil
    )
    // predicate operator
    checkAnswer(
      sql("DESCRIBE FUNCTION or"),
      Row("Class: org.apache.spark.sql.catalyst.expressions.Or") ::
        Row("Function: or") ::
        Row("Usage: a or b - Logical OR.") :: Nil
    )
    checkAnswer(
      sql("DESCRIBE FUNCTION !"),
      Row("Class: org.apache.spark.sql.catalyst.expressions.Not") ::
        Row("Function: !") ::
        Row("Usage: ! a - Logical not") :: Nil
    )
    // arithmetic operators
    checkAnswer(
      sql("DESCRIBE FUNCTION +"),
      Row("Class: org.apache.spark.sql.catalyst.expressions.Add") ::
        Row("Function: +") ::
        Row("Usage: a + b - Returns a+b.") :: Nil
    )
    // comparison operators
    checkAnswer(
      sql("DESCRIBE FUNCTION <"),
      Row("Class: org.apache.spark.sql.catalyst.expressions.LessThan") ::
        Row("Function: <") ::
        Row("Usage: a < b - Returns TRUE if a is less than b.") :: Nil
    )
    // STRING
    checkAnswer(
      sql("DESCRIBE FUNCTION 'concat'"),
      Row("Class: org.apache.spark.sql.catalyst.expressions.Concat") ::
        Row("Function: concat") ::
        Row("Usage: concat(str1, str2, ..., strN) " +
          "- Returns the concatenation of str1, str2, ..., strN") :: Nil
    )
    // extended mode
    checkAnswer(
      sql("DESCRIBE FUNCTION EXTENDED ^"),
      Row("Class: org.apache.spark.sql.catalyst.expressions.BitwiseXor") ::
        Row("Extended Usage:\n> SELECT 3 ^ 5; 2") ::
        Row("Function: ^") ::
        Row("Usage: a ^ b - Bitwise exclusive OR.") :: Nil
    )
  }

  test("select/insert into the managed table") {
    assume(spark.sparkContext.conf.get(CATALOG_IMPLEMENTATION) == "in-memory")
    val tabName = "tbl"
    withTable(tabName) {
      sql(s"CREATE TABLE $tabName (i INT, j STRING)")
      val catalogTable =
        spark.sessionState.catalog.getTableMetadata(TableIdentifier(tabName, Some("default")))
      assert(catalogTable.tableType == CatalogTableType.MANAGED)

      var message = intercept[AnalysisException] {
        sql(s"INSERT OVERWRITE TABLE $tabName SELECT 1, 'a'")
      }.getMessage
      assert(message.contains("Hive support is required to insert into the following tables"))
      message = intercept[AnalysisException] {
        sql(s"SELECT * FROM $tabName")
      }.getMessage
      assert(message.contains("Hive support is required to select over the following tables"))
    }
  }

  test("select/insert into external table") {
    assume(spark.sparkContext.conf.get(CATALOG_IMPLEMENTATION) == "in-memory")
    withTempDir { tempDir =>
      val tabName = "tbl"
      withTable(tabName) {
        sql(
          s"""
             |CREATE EXTERNAL TABLE $tabName (i INT, j STRING)
             |ROW FORMAT DELIMITED FIELDS TERMINATED BY ','
             |LOCATION '$tempDir'
           """.stripMargin)
        val catalogTable =
          spark.sessionState.catalog.getTableMetadata(TableIdentifier(tabName, Some("default")))
        assert(catalogTable.tableType == CatalogTableType.EXTERNAL)

        var message = intercept[AnalysisException] {
          sql(s"INSERT OVERWRITE TABLE $tabName SELECT 1, 'a'")
        }.getMessage
        assert(message.contains("Hive support is required to insert into the following tables"))
        message = intercept[AnalysisException] {
          sql(s"SELECT * FROM $tabName")
        }.getMessage
        assert(message.contains("Hive support is required to select over the following tables"))
      }
    }
  }

  test("create table using CLUSTERED BY without schema specification") {
    import testImplicits._
    withTempPath { tempDir =>
      withTable("jsonTable") {
        (("a", "b") :: Nil).toDF().write.json(tempDir.getCanonicalPath)

        val e = intercept[AnalysisException] {
        sql(
          s"""
             |CREATE TABLE jsonTable
             |USING org.apache.spark.sql.json
             |OPTIONS (
             |  path '${tempDir.getCanonicalPath}'
             |)
             |CLUSTERED BY (inexistentColumnA) SORTED BY (inexistentColumnB) INTO 2 BUCKETS
           """.stripMargin)
        }
        assert(e.message == "Cannot specify bucketing information if the table schema is not " +
          "specified when creating and will be inferred at runtime")
      }
    }
  }

  test("drop current database") {
    sql("CREATE DATABASE temp")
    sql("USE temp")
    val m = intercept[AnalysisException] {
      sql("DROP DATABASE temp")
    }.getMessage
    assert(m.contains("Can not drop current database `temp`"))
  }

  test("drop default database") {
    Seq("true", "false").foreach { caseSensitive =>
      withSQLConf(SQLConf.CASE_SENSITIVE.key -> caseSensitive) {
        var message = intercept[AnalysisException] {
          sql("DROP DATABASE default")
        }.getMessage
        assert(message.contains("Can not drop default database"))

        message = intercept[AnalysisException] {
          sql("DROP DATABASE DeFault")
        }.getMessage
        if (caseSensitive == "true") {
          assert(message.contains("Database 'DeFault' not found"))
        } else {
          assert(message.contains("Can not drop default database"))
        }
      }
    }
  }

  test("truncate table - datasource table") {
    import testImplicits._
    val data = (1 to 10).map { i => (i, i) }.toDF("width", "length")

    // Test both a Hive compatible and incompatible code path.
    Seq("json", "parquet").foreach { format =>
      withTable("rectangles") {
        data.write.format(format).saveAsTable("rectangles")
        assume(spark.table("rectangles").collect().nonEmpty,
          "bad test; table was empty to begin with")
        sql("TRUNCATE TABLE rectangles")
        assert(spark.table("rectangles").collect().isEmpty)
      }
    }

    // truncating partitioned data source tables is not supported
    withTable("rectangles", "rectangles2") {
      data.write.saveAsTable("rectangles")
      data.write.partitionBy("length").saveAsTable("rectangles2")
      assertUnsupported("TRUNCATE TABLE rectangles PARTITION (width=1)")
      assertUnsupported("TRUNCATE TABLE rectangles2 PARTITION (width=1)")
    }
  }

  test("create temporary view with mismatched schema") {
    withTable("tab1") {
      spark.range(10).write.saveAsTable("tab1")
      withView("view1") {
        val e = intercept[AnalysisException] {
          sql("CREATE TEMPORARY VIEW view1 (col1, col3) AS SELECT * FROM tab1")
        }.getMessage
        assert(e.contains("the SELECT clause (num: `1`) does not match")
          && e.contains("CREATE VIEW (num: `2`)"))
      }
    }
  }

  test("create temporary view with specified schema") {
    withView("view1") {
      sql("CREATE TEMPORARY VIEW view1 (col1, col2) AS SELECT 1, 2")
      checkAnswer(
        sql("SELECT * FROM view1"),
        Row(1, 2) :: Nil
      )
    }
  }

  test("truncate table - external table, temporary table, view (not allowed)") {
    import testImplicits._
    val path = Utils.createTempDir().getAbsolutePath
    (1 to 10).map { i => (i, i) }.toDF("a", "b").createTempView("my_temp_tab")
    sql(s"CREATE EXTERNAL TABLE my_ext_tab LOCATION '$path'")
    sql(s"CREATE VIEW my_view AS SELECT 1")
    assertUnsupported("TRUNCATE TABLE my_temp_tab")
    assertUnsupported("TRUNCATE TABLE my_ext_tab")
    assertUnsupported("TRUNCATE TABLE my_view")
  }

  test("truncate table - non-partitioned table (not allowed)") {
    sql("CREATE TABLE my_tab (age INT, name STRING)")
    assertUnsupported("TRUNCATE TABLE my_tab PARTITION (age=10)")
  }

  test("SPARK-16034 Partition columns should match when appending to existing data source tables") {
    import testImplicits._
    val df = Seq((1, 2, 3)).toDF("a", "b", "c")
    withTable("partitionedTable") {
      df.write.mode("overwrite").partitionBy("a", "b").saveAsTable("partitionedTable")
      // Misses some partition columns
      intercept[AnalysisException] {
        df.write.mode("append").partitionBy("a").saveAsTable("partitionedTable")
      }
      // Wrong order
      intercept[AnalysisException] {
        df.write.mode("append").partitionBy("b", "a").saveAsTable("partitionedTable")
      }
      // Partition columns not specified
      intercept[AnalysisException] {
        df.write.mode("append").saveAsTable("partitionedTable")
      }
      assert(sql("select * from partitionedTable").collect().size == 1)
      // Inserts new data successfully when partition columns are correctly specified in
      // partitionBy(...).
      // TODO: Right now, partition columns are always treated in a case-insensitive way.
      // See the write method in DataSource.scala.
      Seq((4, 5, 6)).toDF("a", "B", "c")
        .write
        .mode("append")
        .partitionBy("a", "B")
        .saveAsTable("partitionedTable")

      Seq((7, 8, 9)).toDF("a", "b", "c")
        .write
        .mode("append")
        .partitionBy("a", "b")
        .saveAsTable("partitionedTable")

      checkAnswer(
        sql("select a, b, c from partitionedTable"),
        Row(1, 2, 3) :: Row(4, 5, 6) :: Row(7, 8, 9) :: Nil
      )
    }
  }

  test("show functions") {
    withUserDefinedFunction("add_one" -> true) {
      val numFunctions = FunctionRegistry.functionSet.size.toLong
      assert(sql("show functions").count() === numFunctions)
      assert(sql("show system functions").count() === numFunctions)
      assert(sql("show all functions").count() === numFunctions)
      assert(sql("show user functions").count() === 0L)
      spark.udf.register("add_one", (x: Long) => x + 1)
      assert(sql("show functions").count() === numFunctions + 1L)
      assert(sql("show system functions").count() === numFunctions)
      assert(sql("show all functions").count() === numFunctions + 1L)
      assert(sql("show user functions").count() === 1L)
    }
  }
}<|MERGE_RESOLUTION|>--- conflicted
+++ resolved
@@ -30,11 +30,6 @@
 import org.apache.spark.sql.catalyst.catalog.{CatalogTable, CatalogTableType}
 import org.apache.spark.sql.catalyst.catalog.{CatalogTablePartition, SessionCatalog}
 import org.apache.spark.sql.catalyst.catalog.CatalogTypes.TablePartitionSpec
-<<<<<<< HEAD
-import org.apache.spark.sql.catalyst.parser.ParseException
-=======
-import org.apache.spark.sql.execution.command.CreateDataSourceTableUtils._
->>>>>>> 5effc016
 import org.apache.spark.sql.internal.SQLConf
 import org.apache.spark.sql.test.SharedSQLContext
 import org.apache.spark.sql.types._
@@ -97,7 +92,7 @@
         .add("col2", "string")
         .add("a", "int")
         .add("b", "int"),
-      provider = Some("parquet"),
+      provider = Some("hive"),
       partitionColumnNames = Seq("a", "b"),
       createTime = 0L)
   }
@@ -361,8 +356,6 @@
     }
   }
 
-<<<<<<< HEAD
-=======
   test("create table - duplicate column names in the table definition") {
     val e = intercept[AnalysisException] {
       sql("CREATE TABLE tbl(a int, a string) USING json")
@@ -400,41 +393,6 @@
     assert(e.message == "Found duplicate column(s) in bucket: a")
   }
 
-  test("Describe Table with Corrupted Schema") {
-    import testImplicits._
-
-    val tabName = "tab1"
-    withTempPath { dir =>
-      val path = dir.getCanonicalPath
-      val df = sparkContext.parallelize(1 to 10).map(i => (i, i.toString)).toDF("col1", "col2")
-      df.write.format("json").save(path)
-
-      withTable(tabName) {
-        sql(
-          s"""
-             |CREATE TABLE $tabName
-             |USING json
-             |OPTIONS (
-             |  path '$path'
-             |)
-           """.stripMargin)
-
-        val catalog = spark.sessionState.catalog
-        val table = catalog.getTableMetadata(TableIdentifier(tabName))
-        val newProperties = table.properties.filterKeys(key =>
-          key != CreateDataSourceTableUtils.DATASOURCE_SCHEMA_NUMPARTS)
-        val newTable = table.copy(properties = newProperties)
-        catalog.alterTable(newTable)
-
-        val e = intercept[AnalysisException] {
-          sql(s"DESC $tabName")
-        }.getMessage
-        assert(e.contains(s"Could not read schema from the metastore because it is corrupted"))
-      }
-    }
-  }
-
->>>>>>> 5effc016
   test("Refresh table after changing the data source table partitioning") {
     import testImplicits._
 
