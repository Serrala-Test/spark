--- conflicted
+++ resolved
@@ -182,7 +182,6 @@
   }
 
   test("Create Database - database already exists") {
-<<<<<<< HEAD
     withTempDir { tmpDir =>
       val path = tmpDir.toString
       withSQLConf(SQLConf.WAREHOUSE_PATH.key -> path) {
@@ -202,39 +201,12 @@
               expectedLocation,
               Map.empty))
 
-            val message = intercept[AnalysisException] {
+            intercept[AlreadyExistDatabaseException] {
               sql(s"CREATE DATABASE $dbName")
-            }.getMessage
-            assert(message.contains(s"Database '$dbNameWithoutBackTicks' already exists."))
+            }
           } finally {
             catalog.reset()
           }
-=======
-    withSQLConf(
-      SQLConf.WAREHOUSE_PATH.key -> (System.getProperty("java.io.tmpdir") + File.separator)) {
-      val catalog = sqlContext.sessionState.catalog
-      val databaseNames = Seq("db1", "`database`")
-
-      databaseNames.foreach { dbName =>
-        try {
-          val dbNameWithoutBackTicks = cleanIdentifier(dbName)
-          sql(s"CREATE DATABASE $dbName")
-          val db1 = catalog.getDatabaseMetadata(dbNameWithoutBackTicks)
-          val expectedLocation =
-            "file:" + System.getProperty("java.io.tmpdir") +
-              File.separator + s"$dbNameWithoutBackTicks.db"
-          assert(db1 == CatalogDatabase(
-            dbNameWithoutBackTicks,
-            "",
-            expectedLocation,
-            Map.empty))
-
-          intercept[AlreadyExistDatabaseException] {
-            sql(s"CREATE DATABASE $dbName")
-          }
-        } finally {
-          catalog.reset()
->>>>>>> aca0cbad
         }
       }
     }
