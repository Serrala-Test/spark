--- conflicted
+++ resolved
@@ -36,11 +36,7 @@
 import org.apache.hadoop.io.{LongWritable, Text}
 import org.apache.hadoop.io.compress.GzipCodec
 
-<<<<<<< HEAD
-import org.apache.spark.{DebugFilesystem, SparkException, SparkFileNotFoundException, SparkRuntimeException}
-=======
-import org.apache.spark.{DebugFilesystem, SparkException}
->>>>>>> 03186487
+import org.apache.spark.{DebugFilesystem, SparkException, SparkRuntimeException}
 import org.apache.spark.sql.{AnalysisException, DataFrame, Dataset, Encoders, QueryTest, Row, SaveMode}
 import org.apache.spark.sql.catalyst.util._
 import org.apache.spark.sql.catalyst.util.TypeUtils.ordinalNumber
@@ -254,7 +250,11 @@
         .xml(getTestResourcePath(resDir + "cars-malformed.xml"))
         .collect()
     }
-    assert(exceptionInParsing.getErrorClass.startsWith("FAILED_READ_FILE"))
+    checkError(
+      exception = exceptionInParsing,
+      errorClass = "FAILED_READ_FILE.NO_HINT",
+      parameters = Map("path" -> ("file://" + getTestResourcePath(resDir + "cars-malformed.xml")))
+    )
     checkError(
       exception = exceptionInParsing.getCause.asInstanceOf[SparkRuntimeException],
       errorClass = "MALFORMED_RECORD_IN_PARSING.WITHOUT_SUGGESTION",
@@ -281,7 +281,11 @@
         .xml(getTestResourcePath(resDir + "unclosed_tag.xml"))
         .show()
     }
-    assert(exceptionInParsing.getErrorClass.startsWith("FAILED_READ_FILE"))
+    checkError(
+      exception = exceptionInParsing,
+      errorClass = "FAILED_READ_FILE.NO_HINT",
+      parameters = Map("path" -> ("file://" + getTestResourcePath(resDir + "unclosed_tag.xml")))
+    )
     checkError(
       exception = exceptionInParsing.getCause.asInstanceOf[SparkRuntimeException],
       errorClass = "MALFORMED_RECORD_IN_PARSING.WITHOUT_SUGGESTION",
