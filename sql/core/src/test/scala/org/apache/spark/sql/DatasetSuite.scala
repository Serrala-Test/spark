/*
 * Licensed to the Apache Software Foundation (ASF) under one or more
 * contributor license agreements.  See the NOTICE file distributed with
 * this work for additional information regarding copyright ownership.
 * The ASF licenses this file to You under the Apache License, Version 2.0
 * (the "License"); you may not use this file except in compliance with
 * the License.  You may obtain a copy of the License at
 *
 *    http://www.apache.org/licenses/LICENSE-2.0
 *
 * Unless required by applicable law or agreed to in writing, software
 * distributed under the License is distributed on an "AS IS" BASIS,
 * WITHOUT WARRANTIES OR CONDITIONS OF ANY KIND, either express or implied.
 * See the License for the specific language governing permissions and
 * limitations under the License.
 */

package org.apache.spark.sql

import java.io.{Externalizable, ObjectInput, ObjectOutput}
import java.sql.{Date, Timestamp}

import scala.language.postfixOps

import org.apache.spark.sql.catalyst.encoders.{OuterScopes, RowEncoder}
import org.apache.spark.sql.catalyst.util.sideBySide
import org.apache.spark.sql.execution.streaming.MemoryStream
import org.apache.spark.sql.functions._
import org.apache.spark.sql.test.SharedSQLContext
import org.apache.spark.sql.types.{IntegerType, StringType, StructField, StructType}

class DatasetSuite extends QueryTest with SharedSQLContext {
  import testImplicits._

  private implicit val ordering = Ordering.by((c: ClassData) => c.a -> c.b)

  test("checkAnswer should compare map correctly") {
    val data = Seq((1, "2", Map(1 -> 2, 2 -> 1)))
    checkAnswer(
      data.toDF(),
      Seq(Row(1, "2", Map(2 -> 1, 1 -> 2))))
  }

  test("toDS") {
    val data = Seq(("a", 1), ("b", 2), ("c", 3))
    checkDataset(
      data.toDS(),
      data: _*)
  }

  test("toDS with RDD") {
    val ds = sparkContext.makeRDD(Seq("a", "b", "c"), 3).toDS()
    checkDataset(
      ds.mapPartitions(_ => Iterator(1)),
      1, 1, 1)
  }

  test("emptyDataset") {
    val ds = spark.emptyDataset[Int]
    assert(ds.count() == 0L)
    assert(ds.collect() sameElements Array.empty[Int])
  }

  test("range") {
    assert(spark.range(10).map(_ + 1).reduce(_ + _) == 55)
    assert(spark.range(10).map{ case i: java.lang.Long => i + 1 }.reduce(_ + _) == 55)
    assert(spark.range(0, 10).map(_ + 1).reduce(_ + _) == 55)
    assert(spark.range(0, 10).map{ case i: java.lang.Long => i + 1 }.reduce(_ + _) == 55)
    assert(spark.range(0, 10, 1, 2).map(_ + 1).reduce(_ + _) == 55)
    assert(spark.range(0, 10, 1, 2).map{ case i: java.lang.Long => i + 1 }.reduce(_ + _) == 55)
  }

  test("SPARK-12404: Datatype Helper Serializability") {
    val ds = sparkContext.parallelize((
      new Timestamp(0),
      new Date(0),
      java.math.BigDecimal.valueOf(1),
      scala.math.BigDecimal(1)) :: Nil).toDS()

    ds.collect()
  }

  test("collect, first, and take should use encoders for serialization") {
    val item = NonSerializableCaseClass("abcd")
    val ds = Seq(item).toDS()
    assert(ds.collect().head == item)
    assert(ds.collectAsList().get(0) == item)
    assert(ds.first() == item)
    assert(ds.take(1).head == item)
    assert(ds.takeAsList(1).get(0) == item)
    assert(ds.toLocalIterator().next() === item)
  }

  test("coalesce, repartition") {
    val data = (1 to 100).map(i => ClassData(i.toString, i))
    val ds = data.toDS()

    intercept[IllegalArgumentException] {
      ds.coalesce(0)
    }

    intercept[IllegalArgumentException] {
      ds.repartition(0)
    }

    assert(ds.repartition(10).rdd.partitions.length == 10)
    checkDatasetUnorderly(
      ds.repartition(10),
      data: _*)

    assert(ds.coalesce(1).rdd.partitions.length == 1)
    checkDatasetUnorderly(
      ds.coalesce(1),
      data: _*)
  }

  test("as tuple") {
    val data = Seq(("a", 1), ("b", 2)).toDF("a", "b")
    checkDataset(
      data.as[(String, Int)],
      ("a", 1), ("b", 2))
  }

  test("as case class / collect") {
    val ds = Seq(("a", 1), ("b", 2), ("c", 3)).toDF("a", "b").as[ClassData]
    checkDataset(
      ds,
      ClassData("a", 1), ClassData("b", 2), ClassData("c", 3))
    assert(ds.collect().head == ClassData("a", 1))
  }

  test("as case class - reordered fields by name") {
    val ds = Seq((1, "a"), (2, "b"), (3, "c")).toDF("b", "a").as[ClassData]
    assert(ds.collect() === Array(ClassData("a", 1), ClassData("b", 2), ClassData("c", 3)))
  }

  test("as case class - take") {
    val ds = Seq((1, "a"), (2, "b"), (3, "c")).toDF("b", "a").as[ClassData]
    assert(ds.take(2) === Array(ClassData("a", 1), ClassData("b", 2)))
  }

  test("map") {
    val ds = Seq(("a", 1), ("b", 2), ("c", 3)).toDS()
    checkDataset(
      ds.map(v => (v._1, v._2 + 1)),
      ("a", 2), ("b", 3), ("c", 4))
  }

  test("map with type change with the exact matched number of attributes") {
    val ds = Seq(("a", 1), ("b", 2), ("c", 3)).toDS()

    checkDataset(
      ds.map(identity[(String, Int)])
        .as[OtherTuple]
        .map(identity[OtherTuple]),
      OtherTuple("a", 1), OtherTuple("b", 2), OtherTuple("c", 3))
  }

  test("map with type change with less attributes") {
    val ds = Seq(("a", 1, 3), ("b", 2, 4), ("c", 3, 5)).toDS()

    checkDataset(
      ds.as[OtherTuple]
        .map(identity[OtherTuple]),
      OtherTuple("a", 1), OtherTuple("b", 2), OtherTuple("c", 3))
  }

  test("map and group by with class data") {
    // We inject a group by here to make sure this test case is future proof
    // when we implement better pipelining and local execution mode.
    val ds: Dataset[(ClassData, Long)] = Seq(ClassData("one", 1), ClassData("two", 2)).toDS()
        .map(c => ClassData(c.a, c.b + 1))
        .groupByKey(p => p).count()

    checkDatasetUnorderly(
      ds,
      (ClassData("one", 2), 1L), (ClassData("two", 3), 1L))
  }

  test("select") {
    val ds = Seq(("a", 1), ("b", 2), ("c", 3)).toDS()
    checkDataset(
      ds.select(expr("_2 + 1").as[Int]),
      2, 3, 4)
  }

  test("select 2") {
    val ds = Seq(("a", 1), ("b", 2), ("c", 3)).toDS()
    checkDataset(
      ds.select(
        expr("_1").as[String],
        expr("_2").as[Int]) : Dataset[(String, Int)],
      ("a", 1), ("b", 2), ("c", 3))
  }

  test("select 2, primitive and tuple") {
    val ds = Seq(("a", 1), ("b", 2), ("c", 3)).toDS()
    checkDataset(
      ds.select(
        expr("_1").as[String],
        expr("struct(_2, _2)").as[(Int, Int)]),
      ("a", (1, 1)), ("b", (2, 2)), ("c", (3, 3)))
  }

  test("select 2, primitive and class") {
    val ds = Seq(("a", 1), ("b", 2), ("c", 3)).toDS()
    checkDataset(
      ds.select(
        expr("_1").as[String],
        expr("named_struct('a', _1, 'b', _2)").as[ClassData]),
      ("a", ClassData("a", 1)), ("b", ClassData("b", 2)), ("c", ClassData("c", 3)))
  }

  test("select 2, primitive and class, fields reordered") {
    val ds = Seq(("a", 1), ("b", 2), ("c", 3)).toDS()
    checkDataset(
      ds.select(
        expr("_1").as[String],
        expr("named_struct('b', _2, 'a', _1)").as[ClassData]),
      ("a", ClassData("a", 1)), ("b", ClassData("b", 2)), ("c", ClassData("c", 3)))
  }

  test("filter") {
    val ds = Seq(("a", 1), ("b", 2), ("c", 3)).toDS()
    checkDataset(
      ds.filter(_._1 == "b"),
      ("b", 2))
  }

  test("filter and then select") {
    val ds = Seq(("a", 1), ("b", 2), ("c", 3)).toDS()
    checkDataset(
      ds.filter(_._1 == "b").select(expr("_1").as[String]),
      "b")
  }

  test("SPARK-15632: typed filter should preserve the underlying logical schema") {
    val ds = spark.range(10)
    val ds2 = ds.filter(_ > 3)
    assert(ds.schema.equals(ds2.schema))
  }

  test("foreach") {
    val ds = Seq(("a", 1), ("b", 2), ("c", 3)).toDS()
    val acc = sparkContext.longAccumulator
    ds.foreach(v => acc.add(v._2))
    assert(acc.value == 6)
  }

  test("foreachPartition") {
    val ds = Seq(("a", 1), ("b", 2), ("c", 3)).toDS()
    val acc = sparkContext.longAccumulator
    ds.foreachPartition(_.foreach(v => acc.add(v._2)))
    assert(acc.value == 6)
  }

  test("reduce") {
    val ds = Seq(("a", 1), ("b", 2), ("c", 3)).toDS()
    assert(ds.reduce((a, b) => ("sum", a._2 + b._2)) == ("sum", 6))
  }

  test("joinWith, flat schema") {
    val ds1 = Seq(1, 2, 3).toDS().as("a")
    val ds2 = Seq(1, 2).toDS().as("b")

    checkDataset(
      ds1.joinWith(ds2, $"a.value" === $"b.value", "inner"),
      (1, 1), (2, 2))
  }

  test("joinWith tuple with primitive, expression") {
    val ds1 = Seq(1, 1, 2).toDS()
    val ds2 = Seq(("a", 1), ("b", 2)).toDS()

    checkDataset(
      ds1.joinWith(ds2, $"value" === $"_2"),
      (1, ("a", 1)), (1, ("a", 1)), (2, ("b", 2)))
  }

  test("joinWith class with primitive, toDF") {
    val ds1 = Seq(1, 1, 2).toDS()
    val ds2 = Seq(ClassData("a", 1), ClassData("b", 2)).toDS()

    checkAnswer(
      ds1.joinWith(ds2, $"value" === $"b").toDF().select($"_1", $"_2.a", $"_2.b"),
      Row(1, "a", 1) :: Row(1, "a", 1) :: Row(2, "b", 2) :: Nil)
  }

  test("multi-level joinWith") {
    val ds1 = Seq(("a", 1), ("b", 2)).toDS().as("a")
    val ds2 = Seq(("a", 1), ("b", 2)).toDS().as("b")
    val ds3 = Seq(("a", 1), ("b", 2)).toDS().as("c")

    checkDataset(
      ds1.joinWith(ds2, $"a._2" === $"b._2").as("ab").joinWith(ds3, $"ab._1._2" === $"c._2"),
      ((("a", 1), ("a", 1)), ("a", 1)),
      ((("b", 2), ("b", 2)), ("b", 2)))
  }

  test("groupBy function, keys") {
    val ds = Seq(("a", 1), ("b", 1)).toDS()
    val grouped = ds.groupByKey(v => (1, v._2))
    checkDatasetUnorderly(
      grouped.keys,
      (1, 1))
  }

  test("groupBy function, map") {
    val ds = Seq(("a", 10), ("a", 20), ("b", 1), ("b", 2), ("c", 1)).toDS()
    val grouped = ds.groupByKey(v => (v._1, "word"))
    val agged = grouped.mapGroups { case (g, iter) => (g._1, iter.map(_._2).sum) }

    checkDatasetUnorderly(
      agged,
      ("a", 30), ("b", 3), ("c", 1))
  }

  test("groupBy function, flatMap") {
    val ds = Seq(("a", 10), ("a", 20), ("b", 1), ("b", 2), ("c", 1)).toDS()
    val grouped = ds.groupByKey(v => (v._1, "word"))
    val agged = grouped.flatMapGroups { case (g, iter) =>
      Iterator(g._1, iter.map(_._2).sum.toString)
    }

    checkDatasetUnorderly(
      agged,
      "a", "30", "b", "3", "c", "1")
  }

  test("groupBy function, reduce") {
    val ds = Seq("abc", "xyz", "hello").toDS()
    val agged = ds.groupByKey(_.length).reduceGroups(_ + _)

    checkDatasetUnorderly(
      agged,
      3 -> "abcxyz", 5 -> "hello")
  }

  test("groupBy single field class, count") {
    val ds = Seq("abc", "xyz", "hello").toDS()
    val count = ds.groupByKey(s => Tuple1(s.length)).count()

    checkDataset(
      count,
      (Tuple1(3), 2L), (Tuple1(5), 1L)
    )
  }

  test("typed aggregation: expr") {
    val ds = Seq(("a", 10), ("a", 20), ("b", 1), ("b", 2), ("c", 1)).toDS()

    checkDatasetUnorderly(
      ds.groupByKey(_._1).agg(sum("_2").as[Long]),
      ("a", 30L), ("b", 3L), ("c", 1L))
  }

  test("typed aggregation: expr, expr") {
    val ds = Seq(("a", 10), ("a", 20), ("b", 1), ("b", 2), ("c", 1)).toDS()

    checkDatasetUnorderly(
      ds.groupByKey(_._1).agg(sum("_2").as[Long], sum($"_2" + 1).as[Long]),
      ("a", 30L, 32L), ("b", 3L, 5L), ("c", 1L, 2L))
  }

  test("typed aggregation: expr, expr, expr") {
    val ds = Seq(("a", 10), ("a", 20), ("b", 1), ("b", 2), ("c", 1)).toDS()

    checkDatasetUnorderly(
      ds.groupByKey(_._1).agg(sum("_2").as[Long], sum($"_2" + 1).as[Long], count("*")),
      ("a", 30L, 32L, 2L), ("b", 3L, 5L, 2L), ("c", 1L, 2L, 1L))
  }

  test("typed aggregation: expr, expr, expr, expr") {
    val ds = Seq(("a", 10), ("a", 20), ("b", 1), ("b", 2), ("c", 1)).toDS()

    checkDatasetUnorderly(
      ds.groupByKey(_._1).agg(
        sum("_2").as[Long],
        sum($"_2" + 1).as[Long],
        count("*").as[Long],
        avg("_2").as[Double]),
      ("a", 30L, 32L, 2L, 15.0), ("b", 3L, 5L, 2L, 1.5), ("c", 1L, 2L, 1L, 1.0))
  }

  test("cogroup") {
    val ds1 = Seq(1 -> "a", 3 -> "abc", 5 -> "hello", 3 -> "foo").toDS()
    val ds2 = Seq(2 -> "q", 3 -> "w", 5 -> "e", 5 -> "r").toDS()
    val cogrouped = ds1.groupByKey(_._1).cogroup(ds2.groupByKey(_._1)) { case (key, data1, data2) =>
      Iterator(key -> (data1.map(_._2).mkString + "#" + data2.map(_._2).mkString))
    }

    checkDatasetUnorderly(
      cogrouped,
      1 -> "a#", 2 -> "#q", 3 -> "abcfoo#w", 5 -> "hello#er")
  }

  test("cogroup with complex data") {
    val ds1 = Seq(1 -> ClassData("a", 1), 2 -> ClassData("b", 2)).toDS()
    val ds2 = Seq(2 -> ClassData("c", 3), 3 -> ClassData("d", 4)).toDS()
    val cogrouped = ds1.groupByKey(_._1).cogroup(ds2.groupByKey(_._1)) { case (key, data1, data2) =>
      Iterator(key -> (data1.map(_._2.a).mkString + data2.map(_._2.a).mkString))
    }

    checkDatasetUnorderly(
      cogrouped,
      1 -> "a", 2 -> "bc", 3 -> "d")
  }

  test("sample with replacement") {
    val n = 100
    val data = sparkContext.parallelize(1 to n, 2).toDS()
    checkDataset(
      data.sample(withReplacement = true, 0.05, seed = 13),
      5, 10, 52, 73)
  }

  test("sample without replacement") {
    val n = 100
    val data = sparkContext.parallelize(1 to n, 2).toDS()
    checkDataset(
      data.sample(withReplacement = false, 0.05, seed = 13),
      3, 17, 27, 58, 62)
  }

  test("SPARK-16686: Dataset.sample with seed results shouldn't depend on downstream usage") {
    val simpleUdf = udf((n: Int) => {
      require(n != 1, "simpleUdf shouldn't see id=1!")
      1
    })

    val df = Seq(
      (0, "string0"),
      (1, "string1"),
      (2, "string2"),
      (3, "string3"),
      (4, "string4"),
      (5, "string5"),
      (6, "string6"),
      (7, "string7"),
      (8, "string8"),
      (9, "string9")
    ).toDF("id", "stringData")
    val sampleDF = df.sample(false, 0.7, 50)
    // After sampling, sampleDF doesn't contain id=1.
    assert(!sampleDF.select("id").collect.contains(1))
    // simpleUdf should not encounter id=1.
    checkAnswer(sampleDF.select(simpleUdf($"id")), List.fill(sampleDF.count.toInt)(Row(1)))
  }

  test("SPARK-11436: we should rebind right encoder when join 2 datasets") {
    val ds1 = Seq("1", "2").toDS().as("a")
    val ds2 = Seq(2, 3).toDS().as("b")

    val joined = ds1.joinWith(ds2, $"a.value" === $"b.value")
    checkDataset(joined, ("2", 2))
  }

  test("self join") {
    val ds = Seq("1", "2").toDS().as("a")
    val joined = ds.joinWith(ds, lit(true))
    checkDataset(joined, ("1", "1"), ("1", "2"), ("2", "1"), ("2", "2"))
  }

  test("toString") {
    val ds = Seq((1, 2)).toDS()
    assert(ds.toString == "[_1: int, _2: int]")
  }

  test("Kryo encoder") {
    implicit val kryoEncoder = Encoders.kryo[KryoData]
    val ds = Seq(KryoData(1), KryoData(2)).toDS()

    assert(ds.groupByKey(p => p).count().collect().toSet ==
      Set((KryoData(1), 1L), (KryoData(2), 1L)))
  }

  test("Kryo encoder self join") {
    implicit val kryoEncoder = Encoders.kryo[KryoData]
    val ds = Seq(KryoData(1), KryoData(2)).toDS()
    assert(ds.joinWith(ds, lit(true)).collect().toSet ==
      Set(
        (KryoData(1), KryoData(1)),
        (KryoData(1), KryoData(2)),
        (KryoData(2), KryoData(1)),
        (KryoData(2), KryoData(2))))
  }

  test("Kryo encoder: check the schema mismatch when converting DataFrame to Dataset") {
    implicit val kryoEncoder = Encoders.kryo[KryoData]
    val df = Seq((1)).toDF("a")
    val e = intercept[AnalysisException] {
      df.as[KryoData]
    }.message
    assert(e.contains("cannot cast IntegerType to BinaryType"))
  }

  test("Java encoder") {
    implicit val kryoEncoder = Encoders.javaSerialization[JavaData]
    val ds = Seq(JavaData(1), JavaData(2)).toDS()

    assert(ds.groupByKey(p => p).count().collect().toSet ==
      Set((JavaData(1), 1L), (JavaData(2), 1L)))
  }

  test("Java encoder self join") {
    implicit val kryoEncoder = Encoders.javaSerialization[JavaData]
    val ds = Seq(JavaData(1), JavaData(2)).toDS()
    assert(ds.joinWith(ds, lit(true)).collect().toSet ==
      Set(
        (JavaData(1), JavaData(1)),
        (JavaData(1), JavaData(2)),
        (JavaData(2), JavaData(1)),
        (JavaData(2), JavaData(2))))
  }

  test("SPARK-14696: implicit encoders for boxed types") {
    assert(spark.range(1).map { i => i : java.lang.Long }.head == 0L)
  }

  test("SPARK-11894: Incorrect results are returned when using null") {
    val nullInt = null.asInstanceOf[java.lang.Integer]
    val ds1 = Seq((nullInt, "1"), (new java.lang.Integer(22), "2")).toDS()
    val ds2 = Seq((nullInt, "1"), (new java.lang.Integer(22), "2")).toDS()

    checkDataset(
      ds1.joinWith(ds2, lit(true)),
      ((nullInt, "1"), (nullInt, "1")),
      ((nullInt, "1"), (new java.lang.Integer(22), "2")),
      ((new java.lang.Integer(22), "2"), (nullInt, "1")),
      ((new java.lang.Integer(22), "2"), (new java.lang.Integer(22), "2")))
  }

  test("change encoder with compatible schema") {
    val ds = Seq(2 -> 2.toByte, 3 -> 3.toByte).toDF("a", "b").as[ClassData]
    assert(ds.collect().toSeq == Seq(ClassData("2", 2), ClassData("3", 3)))
  }

  test("verify mismatching field names fail with a good error") {
    val ds = Seq(ClassData("a", 1)).toDS()
    val e = intercept[AnalysisException] {
      ds.as[ClassData2]
    }
    assert(e.getMessage.contains("cannot resolve '`c`' given input columns: [a, b]"), e.getMessage)
  }

  test("runtime nullability check") {
    val schema = StructType(Seq(
      StructField("f", StructType(Seq(
        StructField("a", StringType, nullable = true),
        StructField("b", IntegerType, nullable = true)
      )), nullable = true)
    ))

    def buildDataset(rows: Row*): Dataset[NestedStruct] = {
      val rowRDD = spark.sparkContext.parallelize(rows)
      spark.createDataFrame(rowRDD, schema).as[NestedStruct]
    }

    checkDataset(
      buildDataset(Row(Row("hello", 1))),
      NestedStruct(ClassData("hello", 1))
    )

    // Shouldn't throw runtime exception when parent object (`ClassData`) is null
    assert(buildDataset(Row(null)).collect() === Array(NestedStruct(null)))

    val message = intercept[RuntimeException] {
      buildDataset(Row(Row("hello", null))).collect()
    }.getMessage

    assert(message.contains("Null value appeared in non-nullable field"))
  }

  test("SPARK-12478: top level null field") {
    val ds0 = Seq(NestedStruct(null)).toDS()
    checkDataset(ds0, NestedStruct(null))
    checkAnswer(ds0.toDF(), Row(null))

    val ds1 = Seq(DeepNestedStruct(NestedStruct(null))).toDS()
    checkDataset(ds1, DeepNestedStruct(NestedStruct(null)))
    checkAnswer(ds1.toDF(), Row(Row(null)))
  }

  test("support inner class in Dataset") {
    val outer = new OuterClass
    OuterScopes.addOuterScope(outer)
    val ds = Seq(outer.InnerClass("1"), outer.InnerClass("2")).toDS()
    checkDataset(ds.map(_.a), "1", "2")
  }

  test("grouping key and grouped value has field with same name") {
    val ds = Seq(ClassData("a", 1), ClassData("a", 2)).toDS()
    val agged = ds.groupByKey(d => ClassNullableData(d.a, null)).mapGroups {
      case (key, values) => key.a + values.map(_.b).sum
    }

    checkDataset(agged, "a3")
  }

  test("cogroup's left and right side has field with same name") {
    val left = Seq(ClassData("a", 1), ClassData("b", 2)).toDS()
    val right = Seq(ClassNullableData("a", 3), ClassNullableData("b", 4)).toDS()
    val cogrouped = left.groupByKey(_.a).cogroup(right.groupByKey(_.a)) {
      case (key, lData, rData) => Iterator(key + lData.map(_.b).sum + rData.map(_.b.toInt).sum)
    }

    checkDataset(cogrouped, "a13", "b24")
  }

  test("give nice error message when the real number of fields doesn't match encoder schema") {
    val ds = Seq(ClassData("a", 1), ClassData("b", 2)).toDS()

    val message = intercept[AnalysisException] {
      ds.as[(String, Int, Long)]
    }.message
    assert(message ==
      "Try to map struct<a:string,b:int> to Tuple3, " +
        "but failed as the number of fields does not line up.")

    val message2 = intercept[AnalysisException] {
      ds.as[Tuple1[String]]
    }.message
    assert(message2 ==
      "Try to map struct<a:string,b:int> to Tuple1, " +
        "but failed as the number of fields does not line up.")
  }

  test("SPARK-13440: Resolving option fields") {
    val df = Seq(1, 2, 3).toDS()
    val ds = df.as[Option[Int]]
    checkDataset(
      ds.filter(_ => true),
      Some(1), Some(2), Some(3))
  }

  test("SPARK-13540 Dataset of nested class defined in Scala object") {
    checkDataset(
      Seq(OuterObject.InnerClass("foo")).toDS(),
      OuterObject.InnerClass("foo"))
  }

  test("SPARK-14000: case class with tuple type field") {
    checkDataset(
      Seq(TupleClass((1, "a"))).toDS(),
      TupleClass(1, "a")
    )
  }

  test("isStreaming returns false for static Dataset") {
    val data = Seq(("a", 1), ("b", 2), ("c", 3)).toDS()
    assert(!data.isStreaming, "static Dataset returned true for 'isStreaming'.")
  }

  test("isStreaming returns true for streaming Dataset") {
    val data = MemoryStream[Int].toDS()
    assert(data.isStreaming, "streaming Dataset returned false for 'isStreaming'.")
  }

  test("isStreaming returns true after static and streaming Dataset join") {
    val static = Seq(("a", 1), ("b", 2), ("c", 3)).toDF("a", "b")
    val streaming = MemoryStream[Int].toDS().toDF("b")
    val df = streaming.join(static, Seq("b"))
    assert(df.isStreaming, "streaming Dataset returned false for 'isStreaming'.")
  }

  test("SPARK-14554: Dataset.map may generate wrong java code for wide table") {
    val wideDF = spark.range(10).select(Seq.tabulate(1000) {i => ('id + i).as(s"c$i")} : _*)
    // Make sure the generated code for this plan can compile and execute.
    checkDataset(wideDF.map(_.getLong(0)), 0L until 10 : _*)
  }

  test("SPARK-14838: estimating sizeInBytes in operators with ObjectProducer shouldn't fail") {
    val dataset = Seq(
      (0, 3, 54f),
      (0, 4, 44f),
      (0, 5, 42f),
      (1, 3, 39f),
      (1, 5, 33f),
      (1, 4, 26f),
      (2, 3, 51f),
      (2, 5, 45f),
      (2, 4, 30f)
    ).toDF("user", "item", "rating")

    val actual = dataset
      .select("user", "item")
      .as[(Int, Int)]
      .groupByKey(_._1)
      .mapGroups { case (src, ids) => (src, ids.map(_._2).toArray) }
      .toDF("id", "actual")

    dataset.join(actual, dataset("user") === actual("id")).collect()
  }

  test("SPARK-15097: implicits on dataset's spark can be imported") {
    val dataset = Seq(1, 2, 3).toDS()
    checkDataset(DatasetTransform.addOne(dataset), 2, 3, 4)
  }

  test("dataset.rdd with generic case class") {
    val ds = Seq(Generic(1, 1.0), Generic(2, 2.0)).toDS()
    val ds2 = ds.map(g => Generic(g.id, g.value))
    assert(ds.rdd.map(r => r.id).count === 2)
    assert(ds2.rdd.map(r => r.id).count === 2)

    val ds3 = ds.map(g => new java.lang.Long(g.id))
    assert(ds3.rdd.map(r => r).count === 2)
  }

  test("runtime null check for RowEncoder") {
    val schema = new StructType().add("i", IntegerType, nullable = false)
    val df = spark.range(10).map(l => {
      if (l % 5 == 0) {
        Row(null)
      } else {
        Row(l)
      }
    })(RowEncoder(schema))

    val message = intercept[Exception] {
      df.collect()
    }.getMessage
    assert(message.contains("The 0th field 'i' of input row cannot be null"))
  }

  test("row nullability mismatch") {
    val schema = new StructType().add("a", StringType, true).add("b", StringType, false)
    val rdd = spark.sparkContext.parallelize(Row(null, "123") :: Row("234", null) :: Nil)
    val message = intercept[Exception] {
      spark.createDataFrame(rdd, schema).collect()
    }.getMessage
    assert(message.contains("The 1th field 'b' of input row cannot be null"))
  }

  test("createTempView") {
    val dataset = Seq(1, 2, 3).toDS()
    dataset.createOrReplaceTempView("tempView")

    // Overrides the existing temporary view with same name
    // No exception should be thrown here.
    dataset.createOrReplaceTempView("tempView")

    // Throws AnalysisException if temp view with same name already exists
    val e = intercept[AnalysisException](
      dataset.createTempView("tempView"))
    intercept[AnalysisException](dataset.createTempView("tempView"))
    assert(e.message.contains("already exists"))
    dataset.sparkSession.catalog.dropTempView("tempView")
  }

  test("SPARK-15381: physical object operator should define `reference` correctly") {
    val df = Seq(1 -> 2).toDF("a", "b")
    checkAnswer(df.map(row => row)(RowEncoder(df.schema)).select("b", "a"), Row(2, 1))
  }

  private def checkShowString[T](ds: Dataset[T], expected: String): Unit = {
    val numRows = expected.split("\n").length - 4
    val actual = ds.showString(numRows, truncate = true)

    if (expected != actual) {
      fail(
        "Dataset.showString() gives wrong result:\n\n" + sideBySide(
          "== Expected ==\n" + expected,
          "== Actual ==\n" + actual
        ).mkString("\n")
      )
    }
  }

  test("SPARK-15550 Dataset.show() should show contents of the underlying logical plan") {
    val df = Seq((1, "foo", "extra"), (2, "bar", "extra")).toDF("b", "a", "c")
    val ds = df.as[ClassData]
    val expected =
      """+---+---+-----+
        ||  b|  a|    c|
        |+---+---+-----+
        ||  1|foo|extra|
        ||  2|bar|extra|
        |+---+---+-----+
        |""".stripMargin

    checkShowString(ds, expected)
  }

  test("SPARK-15550 Dataset.show() should show inner nested products as rows") {
    val ds = Seq(
      NestedStruct(ClassData("foo", 1)),
      NestedStruct(ClassData("bar", 2))
    ).toDS()

    val expected =
      """+-------+
        ||      f|
        |+-------+
        ||[foo,1]|
        ||[bar,2]|
        |+-------+
        |""".stripMargin

    checkShowString(ds, expected)
  }

  test(
    "SPARK-15112: EmbedDeserializerInFilter should not optimize plan fragment that changes schema"
  ) {
    val ds = Seq(1 -> "foo", 2 -> "bar").toDF("b", "a").as[ClassData]

    assertResult(Seq(ClassData("foo", 1), ClassData("bar", 2))) {
      ds.collect().toSeq
    }

    assertResult(Seq(ClassData("bar", 2))) {
      ds.filter(_.b > 1).collect().toSeq
    }
  }

  test("mapped dataset should resolve duplicated attributes for self join") {
    val ds = Seq(1, 2, 3).toDS().map(_ + 1)
    val ds1 = ds.as("d1")
    val ds2 = ds.as("d2")

    checkDatasetUnorderly(ds1.joinWith(ds2, $"d1.value" === $"d2.value"), (2, 2), (3, 3), (4, 4))
    checkDatasetUnorderly(ds1.intersect(ds2), 2, 3, 4)
    checkDatasetUnorderly(ds1.except(ds1))
  }

  test("SPARK-15441: Dataset outer join") {
    val left = Seq(ClassData("a", 1), ClassData("b", 2)).toDS().as("left")
    val right = Seq(ClassData("x", 2), ClassData("y", 3)).toDS().as("right")
    val joined = left.joinWith(right, $"left.b" === $"right.b", "left")
    val result = joined.collect().toSet
    assert(result == Set(ClassData("a", 1) -> null, ClassData("b", 2) -> ClassData("x", 2)))
  }

  test("better error message when use java reserved keyword as field name") {
    val e = intercept[UnsupportedOperationException] {
      Seq(InvalidInJava(1)).toDS()
    }
    assert(e.getMessage.contains(
      "`abstract` is a reserved keyword and cannot be used as field name"))
  }

  test("Dataset should support flat input object to be null") {
    checkDataset(Seq("a", null).toDS(), "a", null)
  }

  test("Dataset should throw RuntimeException if non-flat input object is null") {
    val e = intercept[RuntimeException](Seq(ClassData("a", 1), null).toDS())
    assert(e.getMessage.contains("Null value appeared in non-nullable field"))
    assert(e.getMessage.contains("top level non-flat input object"))
  }

  test("dropDuplicates") {
    val ds = Seq(("a", 1), ("a", 2), ("b", 1), ("a", 1)).toDS()
    checkDataset(
      ds.dropDuplicates("_1"),
      ("a", 1), ("b", 1))
    checkDataset(
      ds.dropDuplicates("_2"),
      ("a", 1), ("a", 2))
    checkDataset(
      ds.dropDuplicates("_1", "_2"),
      ("a", 1), ("a", 2), ("b", 1))
  }

  test("SPARK-16097: Encoders.tuple should handle null object correctly") {
    val enc = Encoders.tuple(Encoders.tuple(Encoders.STRING, Encoders.STRING), Encoders.STRING)
    val data = Seq((("a", "b"), "c"), (null, "d"))
    val ds = spark.createDataset(data)(enc)
    checkDataset(ds, (("a", "b"), "c"), (null, "d"))
  }

  test("SPARK-16995: flat mapping on Dataset containing a column created with lit/expr") {
    val df = Seq("1").toDF("a")

    import df.sparkSession.implicits._

    checkDataset(
      df.withColumn("b", lit(0)).as[ClassData]
        .groupByKey(_.a).flatMapGroups { case (x, iter) => List[Int]() })
    checkDataset(
      df.withColumn("b", expr("0")).as[ClassData]
        .groupByKey(_.a).flatMapGroups { case (x, iter) => List[Int]() })
  }
<<<<<<< HEAD
=======

  // This is moved from ReplSuite to prevent java.lang.ClassCircularityError.
  test("SPARK-18189: Fix serialization issue in KeyValueGroupedDataset") {
    val resultValue = 12345
    val keyValueGrouped = Seq((1, 2), (3, 4)).toDS().groupByKey(_._1)
    val mapGroups = keyValueGrouped.mapGroups((k, v) => (k, 1))
    val broadcasted = spark.sparkContext.broadcast(resultValue)

    // Using broadcast triggers serialization issue in KeyValueGroupedDataset
    val dataset = mapGroups.map(_ => broadcasted.value)

    assert(dataset.collect() sameElements Array(resultValue, resultValue))
  }

  test("SPARK-18125: Spark generated code causes CompileException") {
    val data = Array(
      Route("a", "b", 1),
      Route("a", "b", 2),
      Route("a", "c", 2),
      Route("a", "d", 10),
      Route("b", "a", 1),
      Route("b", "a", 5),
      Route("b", "c", 6))
    val ds = sparkContext.parallelize(data).toDF.as[Route]

    val grped = ds.map(r => GroupedRoutes(r.src, r.dest, Seq(r)))
      .groupByKey(r => (r.src, r.dest))
      .reduceGroups { (g1: GroupedRoutes, g2: GroupedRoutes) =>
        GroupedRoutes(g1.src, g1.dest, g1.routes ++ g2.routes)
      }.map(_._2)

    val expected = Seq(
      GroupedRoutes("a", "d", Seq(Route("a", "d", 10))),
      GroupedRoutes("b", "c", Seq(Route("b", "c", 6))),
      GroupedRoutes("a", "b", Seq(Route("a", "b", 1), Route("a", "b", 2))),
      GroupedRoutes("b", "a", Seq(Route("b", "a", 1), Route("b", "a", 5))),
      GroupedRoutes("a", "c", Seq(Route("a", "c", 2)))
    )

    implicit def ordering[GroupedRoutes]: Ordering[GroupedRoutes] = new Ordering[GroupedRoutes] {
      override def compare(x: GroupedRoutes, y: GroupedRoutes): Int = {
        x.toString.compareTo(y.toString)
      }
    }

    checkDatasetUnorderly(grped, expected: _*)
  }
>>>>>>> 5e47a805
}

case class Generic[T](id: T, value: Double)

case class OtherTuple(_1: String, _2: Int)

case class TupleClass(data: (Int, String))

class OuterClass extends Serializable {
  case class InnerClass(a: String)
}

object OuterObject {
  case class InnerClass(a: String)
}

case class ClassData(a: String, b: Int)
case class ClassData2(c: String, d: Int)
case class ClassNullableData(a: String, b: Integer)

case class NestedStruct(f: ClassData)
case class DeepNestedStruct(f: NestedStruct)

case class InvalidInJava(`abstract`: Int)

/**
 * A class used to test serialization using encoders. This class throws exceptions when using
 * Java serialization -- so the only way it can be "serialized" is through our encoders.
 */
case class NonSerializableCaseClass(value: String) extends Externalizable {
  override def readExternal(in: ObjectInput): Unit = {
    throw new UnsupportedOperationException
  }

  override def writeExternal(out: ObjectOutput): Unit = {
    throw new UnsupportedOperationException
  }
}

/** Used to test Kryo encoder. */
class KryoData(val a: Int) {
  override def equals(other: Any): Boolean = {
    a == other.asInstanceOf[KryoData].a
  }
  override def hashCode: Int = a
  override def toString: String = s"KryoData($a)"
}

object KryoData {
  def apply(a: Int): KryoData = new KryoData(a)
}

/** Used to test Java encoder. */
class JavaData(val a: Int) extends Serializable {
  override def equals(other: Any): Boolean = {
    a == other.asInstanceOf[JavaData].a
  }
  override def hashCode: Int = a
  override def toString: String = s"JavaData($a)"
}

object JavaData {
  def apply(a: Int): JavaData = new JavaData(a)
}

/** Used to test importing dataset.spark.implicits._ */
object DatasetTransform {
  def addOne(ds: Dataset[Int]): Dataset[Int] = {
    import ds.sparkSession.implicits._
    ds.map(_ + 1)
  }
}

case class Route(src: String, dest: String, cost: Int)
case class GroupedRoutes(src: String, dest: String, routes: Seq[Route])<|MERGE_RESOLUTION|>--- conflicted
+++ resolved
@@ -882,8 +882,6 @@
       df.withColumn("b", expr("0")).as[ClassData]
         .groupByKey(_.a).flatMapGroups { case (x, iter) => List[Int]() })
   }
-<<<<<<< HEAD
-=======
 
   // This is moved from ReplSuite to prevent java.lang.ClassCircularityError.
   test("SPARK-18189: Fix serialization issue in KeyValueGroupedDataset") {
@@ -931,7 +929,6 @@
 
     checkDatasetUnorderly(grped, expected: _*)
   }
->>>>>>> 5e47a805
 }
 
 case class Generic[T](id: T, value: Double)
