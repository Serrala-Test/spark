/*
 * Licensed to the Apache Software Foundation (ASF) under one or more
 * contributor license agreements.  See the NOTICE file distributed with
 * this work for additional information regarding copyright ownership.
 * The ASF licenses this file to You under the Apache License, Version 2.0
 * (the "License"); you may not use this file except in compliance with
 * the License.  You may obtain a copy of the License at
 *
 *    http://www.apache.org/licenses/LICENSE-2.0
 *
 * Unless required by applicable law or agreed to in writing, software
 * distributed under the License is distributed on an "AS IS" BASIS,
 * WITHOUT WARRANTIES OR CONDITIONS OF ANY KIND, either express or implied.
 * See the License for the specific language governing permissions and
 * limitations under the License.
 */

package org.apache.spark.sql

import java.io.{Externalizable, ObjectInput, ObjectOutput}
import java.sql.{Date, Timestamp}

import org.apache.spark.SparkException
import org.apache.spark.sql.catalyst.encoders.{OuterScopes, RowEncoder}
import org.apache.spark.sql.catalyst.plans.{LeftAnti, LeftSemi}
import org.apache.spark.sql.catalyst.util.sideBySide
import org.apache.spark.sql.execution.{LogicalRDD, RDDScanExec}
import org.apache.spark.sql.execution.exchange.{BroadcastExchangeExec, ShuffleExchangeExec}
import org.apache.spark.sql.execution.streaming.MemoryStream
import org.apache.spark.sql.functions._
import org.apache.spark.sql.internal.SQLConf
import org.apache.spark.sql.test.SharedSQLContext
import org.apache.spark.sql.types._

case class TestDataPoint(x: Int, y: Double, s: String, t: TestDataPoint2)
case class TestDataPoint2(x: Int, s: String)

object TestForTypeAlias {
  type TwoInt = (Int, Int)
  type ThreeInt = (TwoInt, Int)
  type SeqOfTwoInt = Seq[TwoInt]

  def tupleTypeAlias: TwoInt = (1, 1)
  def nestedTupleTypeAlias: ThreeInt = ((1, 1), 2)
  def seqOfTupleTypeAlias: SeqOfTwoInt = Seq((1, 1), (2, 2))
}

class DatasetSuite extends QueryTest with SharedSQLContext {
  import testImplicits._

  private implicit val ordering = Ordering.by((c: ClassData) => c.a -> c.b)

  test("checkAnswer should compare map correctly") {
    val data = Seq((1, "2", Map(1 -> 2, 2 -> 1)))
    checkAnswer(
      data.toDF(),
      Seq(Row(1, "2", Map(2 -> 1, 1 -> 2))))
  }

  test("toDS") {
    val data = Seq(("a", 1), ("b", 2), ("c", 3))
    checkDataset(
      data.toDS(),
      data: _*)
  }

  test("toDS with RDD") {
    val ds = sparkContext.makeRDD(Seq("a", "b", "c"), 3).toDS()
    checkDataset(
      ds.mapPartitions(_ => Iterator(1)),
      1, 1, 1)
  }

  test("emptyDataset") {
    val ds = spark.emptyDataset[Int]
    assert(ds.count() == 0L)
    assert(ds.collect() sameElements Array.empty[Int])
  }

  test("range") {
    assert(spark.range(10).map(_ + 1).reduce(_ + _) == 55)
    assert(spark.range(10).map{ case i: java.lang.Long => i + 1 }.reduce(_ + _) == 55)
    assert(spark.range(0, 10).map(_ + 1).reduce(_ + _) == 55)
    assert(spark.range(0, 10).map{ case i: java.lang.Long => i + 1 }.reduce(_ + _) == 55)
    assert(spark.range(0, 10, 1, 2).map(_ + 1).reduce(_ + _) == 55)
    assert(spark.range(0, 10, 1, 2).map{ case i: java.lang.Long => i + 1 }.reduce(_ + _) == 55)
  }

  test("SPARK-12404: Datatype Helper Serializability") {
    val ds = sparkContext.parallelize((
      new Timestamp(0),
      new Date(0),
      java.math.BigDecimal.valueOf(1),
      scala.math.BigDecimal(1)) :: Nil).toDS()

    ds.collect()
  }

  test("collect, first, and take should use encoders for serialization") {
    val item = NonSerializableCaseClass("abcd")
    val ds = Seq(item).toDS()
    assert(ds.collect().head == item)
    assert(ds.collectAsList().get(0) == item)
    assert(ds.first() == item)
    assert(ds.take(1).head == item)
    assert(ds.takeAsList(1).get(0) == item)
    assert(ds.toLocalIterator().next() === item)
  }

  test("coalesce, repartition") {
    val data = (1 to 100).map(i => ClassData(i.toString, i))
    val ds = data.toDS()

    intercept[IllegalArgumentException] {
      ds.coalesce(0)
    }

    intercept[IllegalArgumentException] {
      ds.repartition(0)
    }

    assert(ds.repartition(10).rdd.partitions.length == 10)
    checkDatasetUnorderly(
      ds.repartition(10),
      data: _*)

    assert(ds.coalesce(1).rdd.partitions.length == 1)
    checkDatasetUnorderly(
      ds.coalesce(1),
      data: _*)
  }

  test("as tuple") {
    val data = Seq(("a", 1), ("b", 2)).toDF("a", "b")
    checkDataset(
      data.as[(String, Int)],
      ("a", 1), ("b", 2))
  }

  test("as case class / collect") {
    val ds = Seq(("a", 1), ("b", 2), ("c", 3)).toDF("a", "b").as[ClassData]
    checkDataset(
      ds,
      ClassData("a", 1), ClassData("b", 2), ClassData("c", 3))
    assert(ds.collect().head == ClassData("a", 1))
  }

  test("as case class - reordered fields by name") {
    val ds = Seq((1, "a"), (2, "b"), (3, "c")).toDF("b", "a").as[ClassData]
    assert(ds.collect() === Array(ClassData("a", 1), ClassData("b", 2), ClassData("c", 3)))
  }

  test("as case class - take") {
    val ds = Seq((1, "a"), (2, "b"), (3, "c")).toDF("b", "a").as[ClassData]
    assert(ds.take(2) === Array(ClassData("a", 1), ClassData("b", 2)))
  }

  test("as seq of case class - reorder fields by name") {
    val df = spark.range(3).select(array(struct($"id".cast("int").as("b"), lit("a").as("a"))))
    val ds = df.as[Seq[ClassData]]
    assert(ds.collect() === Array(
      Seq(ClassData("a", 0)),
      Seq(ClassData("a", 1)),
      Seq(ClassData("a", 2))))
  }

  test("map") {
    val ds = Seq(("a", 1), ("b", 2), ("c", 3)).toDS()
    checkDataset(
      ds.map(v => (v._1, v._2 + 1)),
      ("a", 2), ("b", 3), ("c", 4))
  }

  test("map with type change with the exact matched number of attributes") {
    val ds = Seq(("a", 1), ("b", 2), ("c", 3)).toDS()

    checkDataset(
      ds.map(identity[(String, Int)])
        .as[OtherTuple]
        .map(identity[OtherTuple]),
      OtherTuple("a", 1), OtherTuple("b", 2), OtherTuple("c", 3))
  }

  test("map with type change with less attributes") {
    val ds = Seq(("a", 1, 3), ("b", 2, 4), ("c", 3, 5)).toDS()

    checkDataset(
      ds.as[OtherTuple]
        .map(identity[OtherTuple]),
      OtherTuple("a", 1), OtherTuple("b", 2), OtherTuple("c", 3))
  }

  test("map and group by with class data") {
    // We inject a group by here to make sure this test case is future proof
    // when we implement better pipelining and local execution mode.
    val ds: Dataset[(ClassData, Long)] = Seq(ClassData("one", 1), ClassData("two", 2)).toDS()
        .map(c => ClassData(c.a, c.b + 1))
        .groupByKey(p => p).count()

    checkDatasetUnorderly(
      ds,
      (ClassData("one", 2), 1L), (ClassData("two", 3), 1L))
  }

  test("select") {
    val ds = Seq(("a", 1), ("b", 2), ("c", 3)).toDS()
    checkDataset(
      ds.select(expr("_2 + 1").as[Int]),
      2, 3, 4)
  }

  test("SPARK-16853: select, case class and tuple") {
    val ds = Seq(("a", 1), ("b", 2), ("c", 3)).toDS()
    checkDataset(
      ds.select(expr("struct(_2, _2)").as[(Int, Int)]): Dataset[(Int, Int)],
      (1, 1), (2, 2), (3, 3))

    checkDataset(
      ds.select(expr("named_struct('a', _1, 'b', _2)").as[ClassData]): Dataset[ClassData],
      ClassData("a", 1), ClassData("b", 2), ClassData("c", 3))
  }

  test("select 2") {
    val ds = Seq(("a", 1), ("b", 2), ("c", 3)).toDS()
    checkDataset(
      ds.select(
        expr("_1").as[String],
        expr("_2").as[Int]) : Dataset[(String, Int)],
      ("a", 1), ("b", 2), ("c", 3))
  }

  test("select 2, primitive and tuple") {
    val ds = Seq(("a", 1), ("b", 2), ("c", 3)).toDS()
    checkDataset(
      ds.select(
        expr("_1").as[String],
        expr("struct(_2, _2)").as[(Int, Int)]),
      ("a", (1, 1)), ("b", (2, 2)), ("c", (3, 3)))
  }

  test("select 2, primitive and class") {
    val ds = Seq(("a", 1), ("b", 2), ("c", 3)).toDS()
    checkDataset(
      ds.select(
        expr("_1").as[String],
        expr("named_struct('a', _1, 'b', _2)").as[ClassData]),
      ("a", ClassData("a", 1)), ("b", ClassData("b", 2)), ("c", ClassData("c", 3)))
  }

  test("select 2, primitive and class, fields reordered") {
    val ds = Seq(("a", 1), ("b", 2), ("c", 3)).toDS()
    checkDataset(
      ds.select(
        expr("_1").as[String],
        expr("named_struct('b', _2, 'a', _1)").as[ClassData]),
      ("a", ClassData("a", 1)), ("b", ClassData("b", 2)), ("c", ClassData("c", 3)))
  }

  test("REGEX column specification") {
    val ds = Seq(("a", 1), ("b", 2), ("c", 3)).toDS()

    withSQLConf(SQLConf.SUPPORT_QUOTED_REGEX_COLUMN_NAME.key -> "false") {
      var e = intercept[AnalysisException] {
        ds.select(expr("`(_1)?+.+`").as[Int])
      }.getMessage
      assert(e.contains("cannot resolve '`(_1)?+.+`'"))

      e = intercept[AnalysisException] {
        ds.select(expr("`(_1|_2)`").as[Int])
      }.getMessage
      assert(e.contains("cannot resolve '`(_1|_2)`'"))

      e = intercept[AnalysisException] {
        ds.select(ds("`(_1)?+.+`"))
      }.getMessage
      assert(e.contains("Cannot resolve column name \"`(_1)?+.+`\""))

      e = intercept[AnalysisException] {
        ds.select(ds("`(_1|_2)`"))
      }.getMessage
      assert(e.contains("Cannot resolve column name \"`(_1|_2)`\""))
    }

    withSQLConf(SQLConf.SUPPORT_QUOTED_REGEX_COLUMN_NAME.key -> "true") {
      checkDataset(
        ds.select(ds.col("_2")).as[Int],
        1, 2, 3)

      checkDataset(
        ds.select(ds.colRegex("`(_1)?+.+`")).as[Int],
        1, 2, 3)

      checkDataset(
        ds.select(ds("`(_1|_2)`"))
          .select(expr("named_struct('a', _1, 'b', _2)").as[ClassData]),
        ClassData("a", 1), ClassData("b", 2), ClassData("c", 3))

      checkDataset(
        ds.alias("g")
          .select(ds("g.`(_1|_2)`"))
          .select(expr("named_struct('a', _1, 'b', _2)").as[ClassData]),
        ClassData("a", 1), ClassData("b", 2), ClassData("c", 3))

      checkDataset(
        ds.select(ds("`(_1)?+.+`"))
          .select(expr("_2").as[Int]),
        1, 2, 3)

      checkDataset(
        ds.alias("g")
          .select(ds("g.`(_1)?+.+`"))
          .select(expr("_2").as[Int]),
        1, 2, 3)

      checkDataset(
        ds.select(expr("`(_1)?+.+`").as[Int]),
        1, 2, 3)
      val m = ds.select(expr("`(_1|_2)`"))

      checkDataset(
        ds.select(expr("`(_1|_2)`"))
          .select(expr("named_struct('a', _1, 'b', _2)").as[ClassData]),
        ClassData("a", 1), ClassData("b", 2), ClassData("c", 3))

      checkDataset(
        ds.alias("g")
          .select(expr("g.`(_1)?+.+`").as[Int]),
        1, 2, 3)

      checkDataset(
        ds.alias("g")
          .select(expr("g.`(_1|_2)`"))
          .select(expr("named_struct('a', _1, 'b', _2)").as[ClassData]),
        ClassData("a", 1), ClassData("b", 2), ClassData("c", 3))
    }
  }

  test("filter") {
    val ds = Seq(("a", 1), ("b", 2), ("c", 3)).toDS()
    checkDataset(
      ds.filter(_._1 == "b"),
      ("b", 2))
  }

  test("filter and then select") {
    val ds = Seq(("a", 1), ("b", 2), ("c", 3)).toDS()
    checkDataset(
      ds.filter(_._1 == "b").select(expr("_1").as[String]),
      "b")
  }

  test("SPARK-15632: typed filter should preserve the underlying logical schema") {
    val ds = spark.range(10)
    val ds2 = ds.filter(_ > 3)
    assert(ds.schema.equals(ds2.schema))
  }

  test("foreach") {
    val ds = Seq(("a", 1), ("b", 2), ("c", 3)).toDS()
    val acc = sparkContext.longAccumulator
    ds.foreach(v => acc.add(v._2))
    assert(acc.value == 6)
  }

  test("foreachPartition") {
    val ds = Seq(("a", 1), ("b", 2), ("c", 3)).toDS()
    val acc = sparkContext.longAccumulator
    ds.foreachPartition((it: Iterator[(String, Int)]) => it.foreach(v => acc.add(v._2)))
    assert(acc.value == 6)
  }

  test("reduce") {
    val ds = Seq(("a", 1), ("b", 2), ("c", 3)).toDS()
    assert(ds.reduce((a, b) => ("sum", a._2 + b._2)) == (("sum", 6)))
  }

  test("joinWith, flat schema") {
    val ds1 = Seq(1, 2, 3).toDS().as("a")
    val ds2 = Seq(1, 2).toDS().as("b")

    checkDataset(
      ds1.joinWith(ds2, $"a.value" === $"b.value", "inner"),
      (1, 1), (2, 2))
  }

  test("joinWith tuple with primitive, expression") {
    val ds1 = Seq(1, 1, 2).toDS()
    val ds2 = Seq(("a", 1), ("b", 2)).toDS()

    checkDataset(
      ds1.joinWith(ds2, $"value" === $"_2"),
      (1, ("a", 1)), (1, ("a", 1)), (2, ("b", 2)))
  }

  test("joinWith class with primitive, toDF") {
    val ds1 = Seq(1, 1, 2).toDS()
    val ds2 = Seq(ClassData("a", 1), ClassData("b", 2)).toDS()

    checkAnswer(
      ds1.joinWith(ds2, $"value" === $"b").toDF().select($"_1", $"_2.a", $"_2.b"),
      Row(1, "a", 1) :: Row(1, "a", 1) :: Row(2, "b", 2) :: Nil)
  }

  test("multi-level joinWith") {
    val ds1 = Seq(("a", 1), ("b", 2)).toDS().as("a")
    val ds2 = Seq(("a", 1), ("b", 2)).toDS().as("b")
    val ds3 = Seq(("a", 1), ("b", 2)).toDS().as("c")

    checkDataset(
      ds1.joinWith(ds2, $"a._2" === $"b._2").as("ab").joinWith(ds3, $"ab._1._2" === $"c._2"),
      ((("a", 1), ("a", 1)), ("a", 1)),
      ((("b", 2), ("b", 2)), ("b", 2)))
  }

  test("joinWith join types") {
    val ds1 = Seq(1, 2, 3).toDS().as("a")
    val ds2 = Seq(1, 2).toDS().as("b")

    val e1 = intercept[AnalysisException] {
      ds1.joinWith(ds2, $"a.value" === $"b.value", "left_semi")
    }.getMessage
    assert(e1.contains("Invalid join type in joinWith: " + LeftSemi.sql))

    val e2 = intercept[AnalysisException] {
      ds1.joinWith(ds2, $"a.value" === $"b.value", "left_anti")
    }.getMessage
    assert(e2.contains("Invalid join type in joinWith: " + LeftAnti.sql))
  }

  test("groupBy function, keys") {
    val ds = Seq(("a", 1), ("b", 1)).toDS()
    val grouped = ds.groupByKey(v => (1, v._2))
    checkDatasetUnorderly(
      grouped.keys,
      (1, 1))
  }

  test("groupBy function, map") {
    val ds = Seq(("a", 10), ("a", 20), ("b", 1), ("b", 2), ("c", 1)).toDS()
    val grouped = ds.groupByKey(v => (v._1, "word"))
    val agged = grouped.mapGroups { case (g, iter) => (g._1, iter.map(_._2).sum) }

    checkDatasetUnorderly(
      agged,
      ("a", 30), ("b", 3), ("c", 1))
  }

  test("groupBy function, flatMap") {
    val ds = Seq(("a", 10), ("a", 20), ("b", 1), ("b", 2), ("c", 1)).toDS()
    val grouped = ds.groupByKey(v => (v._1, "word"))
    val agged = grouped.flatMapGroups { case (g, iter) =>
      Iterator(g._1, iter.map(_._2).sum.toString)
    }

    checkDatasetUnorderly(
      agged,
      "a", "30", "b", "3", "c", "1")
  }

  test("groupBy function, mapValues, flatMap") {
    val ds = Seq(("a", 10), ("a", 20), ("b", 1), ("b", 2), ("c", 1)).toDS()
    val keyValue = ds.groupByKey(_._1).mapValues(_._2)
    val agged = keyValue.mapGroups { case (g, iter) => (g, iter.sum) }
    checkDataset(agged, ("a", 30), ("b", 3), ("c", 1))

    val keyValue1 = ds.groupByKey(t => (t._1, "key")).mapValues(t => (t._2, "value"))
    val agged1 = keyValue1.mapGroups { case (g, iter) => (g._1, iter.map(_._1).sum) }
    checkDataset(agged, ("a", 30), ("b", 3), ("c", 1))
  }

  test("groupBy function, reduce") {
    val ds = Seq("abc", "xyz", "hello").toDS()
    val agged = ds.groupByKey(_.length).reduceGroups(_ + _)

    checkDatasetUnorderly(
      agged,
      3 -> "abcxyz", 5 -> "hello")
  }

  test("groupBy single field class, count") {
    val ds = Seq("abc", "xyz", "hello").toDS()
    val count = ds.groupByKey(s => Tuple1(s.length)).count()

    checkDataset(
      count,
      (Tuple1(3), 2L), (Tuple1(5), 1L)
    )
  }

  test("typed aggregation: expr") {
    val ds = Seq(("a", 10), ("a", 20), ("b", 1), ("b", 2), ("c", 1)).toDS()

    checkDatasetUnorderly(
      ds.groupByKey(_._1).agg(sum("_2").as[Long]),
      ("a", 30L), ("b", 3L), ("c", 1L))
  }

  test("typed aggregation: expr, expr") {
    val ds = Seq(("a", 10), ("a", 20), ("b", 1), ("b", 2), ("c", 1)).toDS()

    checkDatasetUnorderly(
      ds.groupByKey(_._1).agg(sum("_2").as[Long], sum($"_2" + 1).as[Long]),
      ("a", 30L, 32L), ("b", 3L, 5L), ("c", 1L, 2L))
  }

  test("typed aggregation: expr, expr, expr") {
    val ds = Seq(("a", 10), ("a", 20), ("b", 1), ("b", 2), ("c", 1)).toDS()

    checkDatasetUnorderly(
      ds.groupByKey(_._1).agg(sum("_2").as[Long], sum($"_2" + 1).as[Long], count("*")),
      ("a", 30L, 32L, 2L), ("b", 3L, 5L, 2L), ("c", 1L, 2L, 1L))
  }

  test("typed aggregation: expr, expr, expr, expr") {
    val ds = Seq(("a", 10), ("a", 20), ("b", 1), ("b", 2), ("c", 1)).toDS()

    checkDatasetUnorderly(
      ds.groupByKey(_._1).agg(
        sum("_2").as[Long],
        sum($"_2" + 1).as[Long],
        count("*").as[Long],
        avg("_2").as[Double]),
      ("a", 30L, 32L, 2L, 15.0), ("b", 3L, 5L, 2L, 1.5), ("c", 1L, 2L, 1L, 1.0))
  }

  test("cogroup") {
    val ds1 = Seq(1 -> "a", 3 -> "abc", 5 -> "hello", 3 -> "foo").toDS()
    val ds2 = Seq(2 -> "q", 3 -> "w", 5 -> "e", 5 -> "r").toDS()
    val cogrouped = ds1.groupByKey(_._1).cogroup(ds2.groupByKey(_._1)) { case (key, data1, data2) =>
      Iterator(key -> (data1.map(_._2).mkString + "#" + data2.map(_._2).mkString))
    }

    checkDatasetUnorderly(
      cogrouped,
      1 -> "a#", 2 -> "#q", 3 -> "abcfoo#w", 5 -> "hello#er")
  }

  test("cogroup with complex data") {
    val ds1 = Seq(1 -> ClassData("a", 1), 2 -> ClassData("b", 2)).toDS()
    val ds2 = Seq(2 -> ClassData("c", 3), 3 -> ClassData("d", 4)).toDS()
    val cogrouped = ds1.groupByKey(_._1).cogroup(ds2.groupByKey(_._1)) { case (key, data1, data2) =>
      Iterator(key -> (data1.map(_._2.a).mkString + data2.map(_._2.a).mkString))
    }

    checkDatasetUnorderly(
      cogrouped,
      1 -> "a", 2 -> "bc", 3 -> "d")
  }

  test("sample with replacement") {
    val n = 100
    val data = sparkContext.parallelize(1 to n, 2).toDS()
    checkDataset(
      data.sample(withReplacement = true, 0.05, seed = 13),
      5, 10, 52, 73)
  }

  test("sample without replacement") {
    val n = 100
    val data = sparkContext.parallelize(1 to n, 2).toDS()
    checkDataset(
      data.sample(withReplacement = false, 0.05, seed = 13),
      3, 17, 27, 58, 62)
  }

  test("sample fraction should not be negative with replacement") {
    val data = sparkContext.parallelize(1 to 2, 1).toDS()
    val errMsg = intercept[IllegalArgumentException] {
      data.sample(withReplacement = true, -0.1, 0)
    }.getMessage
    assert(errMsg.contains("Sampling fraction (-0.1) must be nonnegative with replacement"))

    // Sampling fraction can be greater than 1 with replacement.
    checkDataset(
      data.sample(withReplacement = true, 1.05, seed = 13),
      1, 2)
  }

  test("sample fraction should be on interval [0, 1] without replacement") {
    val data = sparkContext.parallelize(1 to 2, 1).toDS()
    val errMsg1 = intercept[IllegalArgumentException] {
      data.sample(withReplacement = false, -0.1, 0)
    }.getMessage()
    assert(errMsg1.contains(
      "Sampling fraction (-0.1) must be on interval [0, 1] without replacement"))

    val errMsg2 = intercept[IllegalArgumentException] {
      data.sample(withReplacement = false, 1.1, 0)
    }.getMessage()
    assert(errMsg2.contains(
      "Sampling fraction (1.1) must be on interval [0, 1] without replacement"))
  }

  test("SPARK-16686: Dataset.sample with seed results shouldn't depend on downstream usage") {
    val simpleUdf = udf((n: Int) => {
      require(n != 1, "simpleUdf shouldn't see id=1!")
      1
    })

    val df = Seq(
      (0, "string0"),
      (1, "string1"),
      (2, "string2"),
      (3, "string3"),
      (4, "string4"),
      (5, "string5"),
      (6, "string6"),
      (7, "string7"),
      (8, "string8"),
      (9, "string9")
    ).toDF("id", "stringData")
    val sampleDF = df.sample(false, 0.7, 50)
    // After sampling, sampleDF doesn't contain id=1.
    assert(!sampleDF.select("id").collect.contains(1))
    // simpleUdf should not encounter id=1.
    checkAnswer(sampleDF.select(simpleUdf($"id")), List.fill(sampleDF.count.toInt)(Row(1)))
  }

  test("SPARK-11436: we should rebind right encoder when join 2 datasets") {
    val ds1 = Seq("1", "2").toDS().as("a")
    val ds2 = Seq(2, 3).toDS().as("b")

    val joined = ds1.joinWith(ds2, $"a.value" === $"b.value")
    checkDataset(joined, ("2", 2))
  }

  test("self join") {
    val ds = Seq("1", "2").toDS().as("a")
    val joined = ds.joinWith(ds, lit(true), "cross")
    checkDataset(joined, ("1", "1"), ("1", "2"), ("2", "1"), ("2", "2"))
  }

  test("toString") {
    val ds = Seq((1, 2)).toDS()
    assert(ds.toString == "[_1: int, _2: int]")
  }

  test("Kryo encoder") {
    implicit val kryoEncoder = Encoders.kryo[KryoData]
    val ds = Seq(KryoData(1), KryoData(2)).toDS()

    assert(ds.groupByKey(p => p).count().collect().toSet ==
      Set((KryoData(1), 1L), (KryoData(2), 1L)))
  }

  test("Kryo encoder self join") {
    implicit val kryoEncoder = Encoders.kryo[KryoData]
    val ds = Seq(KryoData(1), KryoData(2)).toDS()
    assert(ds.joinWith(ds, lit(true), "cross").collect().toSet ==
      Set(
        (KryoData(1), KryoData(1)),
        (KryoData(1), KryoData(2)),
        (KryoData(2), KryoData(1)),
        (KryoData(2), KryoData(2))))
  }

  test("Kryo encoder: check the schema mismatch when converting DataFrame to Dataset") {
    implicit val kryoEncoder = Encoders.kryo[KryoData]
    val df = Seq((1)).toDF("a")
    val e = intercept[AnalysisException] {
      df.as[KryoData]
    }.message
    assert(e.contains("cannot cast int to binary"))
  }

  test("Java encoder") {
    implicit val kryoEncoder = Encoders.javaSerialization[JavaData]
    val ds = Seq(JavaData(1), JavaData(2)).toDS()

    assert(ds.groupByKey(p => p).count().collect().toSet ==
      Set((JavaData(1), 1L), (JavaData(2), 1L)))
  }

  test("Java encoder self join") {
    implicit val kryoEncoder = Encoders.javaSerialization[JavaData]
    val ds = Seq(JavaData(1), JavaData(2)).toDS()
    assert(ds.joinWith(ds, lit(true), "cross").collect().toSet ==
      Set(
        (JavaData(1), JavaData(1)),
        (JavaData(1), JavaData(2)),
        (JavaData(2), JavaData(1)),
        (JavaData(2), JavaData(2))))
  }

  test("SPARK-14696: implicit encoders for boxed types") {
    assert(spark.range(1).map { i => i : java.lang.Long }.head == 0L)
  }

  test("SPARK-11894: Incorrect results are returned when using null") {
    val nullInt = null.asInstanceOf[java.lang.Integer]
    val ds1 = Seq((nullInt, "1"), (new java.lang.Integer(22), "2")).toDS()
    val ds2 = Seq((nullInt, "1"), (new java.lang.Integer(22), "2")).toDS()

    checkDataset(
      ds1.joinWith(ds2, lit(true), "cross"),
      ((nullInt, "1"), (nullInt, "1")),
      ((nullInt, "1"), (new java.lang.Integer(22), "2")),
      ((new java.lang.Integer(22), "2"), (nullInt, "1")),
      ((new java.lang.Integer(22), "2"), (new java.lang.Integer(22), "2")))
  }

  test("change encoder with compatible schema") {
    val ds = Seq(2 -> 2.toByte, 3 -> 3.toByte).toDF("a", "b").as[ClassData]
    assert(ds.collect().toSeq == Seq(ClassData("2", 2), ClassData("3", 3)))
  }

  test("verify mismatching field names fail with a good error") {
    val ds = Seq(ClassData("a", 1)).toDS()
    val e = intercept[AnalysisException] {
      ds.as[ClassData2]
    }
    assert(e.getMessage.contains("cannot resolve '`c`' given input columns: [a, b]"), e.getMessage)
  }

  test("runtime nullability check") {
    val schema = StructType(Seq(
      StructField("f", StructType(Seq(
        StructField("a", StringType, nullable = true),
        StructField("b", IntegerType, nullable = true)
      )), nullable = true)
    ))

    def buildDataset(rows: Row*): Dataset[NestedStruct] = {
      val rowRDD = spark.sparkContext.parallelize(rows)
      spark.createDataFrame(rowRDD, schema).as[NestedStruct]
    }

    checkDataset(
      buildDataset(Row(Row("hello", 1))),
      NestedStruct(ClassData("hello", 1))
    )

    // Shouldn't throw runtime exception when parent object (`ClassData`) is null
    assert(buildDataset(Row(null)).collect() === Array(NestedStruct(null)))

    val message = intercept[RuntimeException] {
      buildDataset(Row(Row("hello", null))).collect()
    }.getMessage

    assert(message.contains("Null value appeared in non-nullable field"))
  }

  test("SPARK-12478: top level null field") {
    val ds0 = Seq(NestedStruct(null)).toDS()
    checkDataset(ds0, NestedStruct(null))
    checkAnswer(ds0.toDF(), Row(null))

    val ds1 = Seq(DeepNestedStruct(NestedStruct(null))).toDS()
    checkDataset(ds1, DeepNestedStruct(NestedStruct(null)))
    checkAnswer(ds1.toDF(), Row(Row(null)))
  }

  test("support inner class in Dataset") {
    val outer = new OuterClass
    OuterScopes.addOuterScope(outer)
    val ds = Seq(outer.InnerClass("1"), outer.InnerClass("2")).toDS()
    checkDataset(ds.map(_.a), "1", "2")
  }

  test("grouping key and grouped value has field with same name") {
    val ds = Seq(ClassData("a", 1), ClassData("a", 2)).toDS()
    val agged = ds.groupByKey(d => ClassNullableData(d.a, null)).mapGroups {
      case (key, values) => key.a + values.map(_.b).sum
    }

    checkDataset(agged, "a3")
  }

  test("cogroup's left and right side has field with same name") {
    val left = Seq(ClassData("a", 1), ClassData("b", 2)).toDS()
    val right = Seq(ClassNullableData("a", 3), ClassNullableData("b", 4)).toDS()
    val cogrouped = left.groupByKey(_.a).cogroup(right.groupByKey(_.a)) {
      case (key, lData, rData) => Iterator(key + lData.map(_.b).sum + rData.map(_.b.toInt).sum)
    }

    checkDataset(cogrouped, "a13", "b24")
  }

  test("give nice error message when the real number of fields doesn't match encoder schema") {
    val ds = Seq(ClassData("a", 1), ClassData("b", 2)).toDS()

    val message = intercept[AnalysisException] {
      ds.as[(String, Int, Long)]
    }.message
    assert(message ==
      "Try to map struct<a:string,b:int> to Tuple3, " +
        "but failed as the number of fields does not line up.")

    val message2 = intercept[AnalysisException] {
      ds.as[Tuple1[String]]
    }.message
    assert(message2 ==
      "Try to map struct<a:string,b:int> to Tuple1, " +
        "but failed as the number of fields does not line up.")
  }

  test("SPARK-13440: Resolving option fields") {
    val df = Seq(1, 2, 3).toDS()
    val ds = df.as[Option[Int]]
    checkDataset(
      ds.filter(_ => true),
      Some(1), Some(2), Some(3))
  }

  test("SPARK-13540 Dataset of nested class defined in Scala object") {
    checkDataset(
      Seq(OuterObject.InnerClass("foo")).toDS(),
      OuterObject.InnerClass("foo"))
  }

  test("SPARK-14000: case class with tuple type field") {
    checkDataset(
      Seq(TupleClass((1, "a"))).toDS(),
      TupleClass((1, "a"))
    )
  }

  test("isStreaming returns false for static Dataset") {
    val data = Seq(("a", 1), ("b", 2), ("c", 3)).toDS()
    assert(!data.isStreaming, "static Dataset returned true for 'isStreaming'.")
  }

  test("isStreaming returns true for streaming Dataset") {
    val data = MemoryStream[Int].toDS()
    assert(data.isStreaming, "streaming Dataset returned false for 'isStreaming'.")
  }

  test("isStreaming returns true after static and streaming Dataset join") {
    val static = Seq(("a", 1), ("b", 2), ("c", 3)).toDF("a", "b")
    val streaming = MemoryStream[Int].toDS().toDF("b")
    val df = streaming.join(static, Seq("b"))
    assert(df.isStreaming, "streaming Dataset returned false for 'isStreaming'.")
  }

  test("SPARK-14554: Dataset.map may generate wrong java code for wide table") {
    val wideDF = spark.range(10).select(Seq.tabulate(1000) {i => ('id + i).as(s"c$i")} : _*)
    // Make sure the generated code for this plan can compile and execute.
    checkDataset(wideDF.map(_.getLong(0)), 0L until 10 : _*)
  }

  test("SPARK-14838: estimating sizeInBytes in operators with ObjectProducer shouldn't fail") {
    val dataset = Seq(
      (0, 3, 54f),
      (0, 4, 44f),
      (0, 5, 42f),
      (1, 3, 39f),
      (1, 5, 33f),
      (1, 4, 26f),
      (2, 3, 51f),
      (2, 5, 45f),
      (2, 4, 30f)
    ).toDF("user", "item", "rating")

    val actual = dataset
      .select("user", "item")
      .as[(Int, Int)]
      .groupByKey(_._1)
      .mapGroups { case (src, ids) => (src, ids.map(_._2).toArray) }
      .toDF("id", "actual")

    dataset.join(actual, dataset("user") === actual("id")).collect()
  }

  test("SPARK-15097: implicits on dataset's spark can be imported") {
    val dataset = Seq(1, 2, 3).toDS()
    checkDataset(DatasetTransform.addOne(dataset), 2, 3, 4)
  }

  test("dataset.rdd with generic case class") {
    val ds = Seq(Generic(1, 1.0), Generic(2, 2.0)).toDS()
    val ds2 = ds.map(g => Generic(g.id, g.value))
    assert(ds.rdd.map(r => r.id).count === 2)
    assert(ds2.rdd.map(r => r.id).count === 2)

    val ds3 = ds.map(g => new java.lang.Long(g.id))
    assert(ds3.rdd.map(r => r).count === 2)
  }

  test("runtime null check for RowEncoder") {
    val schema = new StructType().add("i", IntegerType, nullable = false)
    val df = spark.range(10).map(l => {
      if (l % 5 == 0) {
        Row(null)
      } else {
        Row(l)
      }
    })(RowEncoder(schema))

    val message = intercept[Exception] {
      df.collect()
    }.getMessage
    assert(message.contains("The 0th field 'i' of input row cannot be null"))
  }

  test("row nullability mismatch") {
    val schema = new StructType().add("a", StringType, true).add("b", StringType, false)
    val rdd = spark.sparkContext.parallelize(Row(null, "123") :: Row("234", null) :: Nil)
    val message = intercept[Exception] {
      spark.createDataFrame(rdd, schema).collect()
    }.getMessage
    assert(message.contains("The 1th field 'b' of input row cannot be null"))
  }

  test("createTempView") {
    val dataset = Seq(1, 2, 3).toDS()
    dataset.createOrReplaceTempView("tempView")

    // Overrides the existing temporary view with same name
    // No exception should be thrown here.
    dataset.createOrReplaceTempView("tempView")

    // Throws AnalysisException if temp view with same name already exists
    val e = intercept[AnalysisException](
      dataset.createTempView("tempView"))
    intercept[AnalysisException](dataset.createTempView("tempView"))
    assert(e.message.contains("already exists"))
    dataset.sparkSession.catalog.dropTempView("tempView")
  }

  test("SPARK-15381: physical object operator should define `reference` correctly") {
    val df = Seq(1 -> 2).toDF("a", "b")
    checkAnswer(df.map(row => row)(RowEncoder(df.schema)).select("b", "a"), Row(2, 1))
  }

  private def checkShowString[T](ds: Dataset[T], expected: String): Unit = {
    val numRows = expected.split("\n").length - 4
    val actual = ds.showString(numRows, truncate = 20)

    if (expected != actual) {
      fail(
        "Dataset.showString() gives wrong result:\n\n" + sideBySide(
          "== Expected ==\n" + expected,
          "== Actual ==\n" + actual
        ).mkString("\n")
      )
    }
  }

  test("SPARK-15550 Dataset.show() should show contents of the underlying logical plan") {
    val df = Seq((1, "foo", "extra"), (2, "bar", "extra")).toDF("b", "a", "c")
    val ds = df.as[ClassData]
    val expected =
      """+---+---+-----+
        ||  b|  a|    c|
        |+---+---+-----+
        ||  1|foo|extra|
        ||  2|bar|extra|
        |+---+---+-----+
        |""".stripMargin

    checkShowString(ds, expected)
  }

  test("SPARK-15550 Dataset.show() should show inner nested products as rows") {
    val ds = Seq(
      NestedStruct(ClassData("foo", 1)),
      NestedStruct(ClassData("bar", 2))
    ).toDS()

    val expected =
      """+--------+
        ||       f|
        |+--------+
        ||[foo, 1]|
        ||[bar, 2]|
        |+--------+
        |""".stripMargin

    checkShowString(ds, expected)
  }

  test(
    "SPARK-15112: EmbedDeserializerInFilter should not optimize plan fragment that changes schema"
  ) {
    val ds = Seq(1 -> "foo", 2 -> "bar").toDF("b", "a").as[ClassData]

    assertResult(Seq(ClassData("foo", 1), ClassData("bar", 2))) {
      ds.collect().toSeq
    }

    assertResult(Seq(ClassData("bar", 2))) {
      ds.filter(_.b > 1).collect().toSeq
    }
  }

  test("mapped dataset should resolve duplicated attributes for self join") {
    val ds = Seq(1, 2, 3).toDS().map(_ + 1)
    val ds1 = ds.as("d1")
    val ds2 = ds.as("d2")

    checkDatasetUnorderly(ds1.joinWith(ds2, $"d1.value" === $"d2.value"), (2, 2), (3, 3), (4, 4))
    checkDatasetUnorderly(ds1.intersect(ds2), 2, 3, 4)
    checkDatasetUnorderly(ds1.except(ds1))
  }

  test("SPARK-15441: Dataset outer join") {
    val left = Seq(ClassData("a", 1), ClassData("b", 2)).toDS().as("left")
    val right = Seq(ClassData("x", 2), ClassData("y", 3)).toDS().as("right")
    val joined = left.joinWith(right, $"left.b" === $"right.b", "left")
    val result = joined.collect().toSet
    assert(result == Set(ClassData("a", 1) -> null, ClassData("b", 2) -> ClassData("x", 2)))
  }

  test("better error message when use java reserved keyword as field name") {
    val e = intercept[UnsupportedOperationException] {
      Seq(InvalidInJava(1)).toDS()
    }
    assert(e.getMessage.contains(
      "`abstract` is a reserved keyword and cannot be used as field name"))
  }

  test("Dataset should support flat input object to be null") {
    checkDataset(Seq("a", null).toDS(), "a", null)
  }

  test("Dataset should throw RuntimeException if top-level product input object is null") {
    val e = intercept[RuntimeException](Seq(ClassData("a", 1), null).toDS())
    assert(e.getMessage.contains("Null value appeared in non-nullable field"))
    assert(e.getMessage.contains("top level Product input object"))
  }

  test("dropDuplicates") {
    val ds = Seq(("a", 1), ("a", 2), ("b", 1), ("a", 1)).toDS()
    checkDataset(
      ds.dropDuplicates("_1"),
      ("a", 1), ("b", 1))
    checkDataset(
      ds.dropDuplicates("_2"),
      ("a", 1), ("a", 2))
    checkDataset(
      ds.dropDuplicates("_1", "_2"),
      ("a", 1), ("a", 2), ("b", 1))
  }

  test("dropDuplicates: columns with same column name") {
    val ds1 = Seq(("a", 1), ("a", 2), ("b", 1), ("a", 1)).toDS()
    val ds2 = Seq(("a", 1), ("a", 2), ("b", 1), ("a", 1)).toDS()
    // The dataset joined has two columns of the same name "_2".
    val joined = ds1.join(ds2, "_1").select(ds1("_2").as[Int], ds2("_2").as[Int])
    checkDataset(
      joined.dropDuplicates(),
      (1, 2), (1, 1), (2, 1), (2, 2))
  }

  test("SPARK-16097: Encoders.tuple should handle null object correctly") {
    val enc = Encoders.tuple(Encoders.tuple(Encoders.STRING, Encoders.STRING), Encoders.STRING)
    val data = Seq((("a", "b"), "c"), (null, "d"))
    val ds = spark.createDataset(data)(enc)
    checkDataset(ds, (("a", "b"), "c"), (null, "d"))
  }

  test("SPARK-16995: flat mapping on Dataset containing a column created with lit/expr") {
    val df = Seq("1").toDF("a")

    import df.sparkSession.implicits._

    checkDataset(
      df.withColumn("b", lit(0)).as[ClassData]
        .groupByKey(_.a).flatMapGroups { case (x, iter) => List[Int]() })
    checkDataset(
      df.withColumn("b", expr("0")).as[ClassData]
        .groupByKey(_.a).flatMapGroups { case (x, iter) => List[Int]() })
  }

  test("SPARK-18125: Spark generated code causes CompileException") {
    val data = Array(
      Route("a", "b", 1),
      Route("a", "b", 2),
      Route("a", "c", 2),
      Route("a", "d", 10),
      Route("b", "a", 1),
      Route("b", "a", 5),
      Route("b", "c", 6))
    val ds = sparkContext.parallelize(data).toDF.as[Route]

    val grped = ds.map(r => GroupedRoutes(r.src, r.dest, Seq(r)))
      .groupByKey(r => (r.src, r.dest))
      .reduceGroups { (g1: GroupedRoutes, g2: GroupedRoutes) =>
        GroupedRoutes(g1.src, g1.dest, g1.routes ++ g2.routes)
      }.map(_._2)

    val expected = Seq(
      GroupedRoutes("a", "d", Seq(Route("a", "d", 10))),
      GroupedRoutes("b", "c", Seq(Route("b", "c", 6))),
      GroupedRoutes("a", "b", Seq(Route("a", "b", 1), Route("a", "b", 2))),
      GroupedRoutes("b", "a", Seq(Route("b", "a", 1), Route("b", "a", 5))),
      GroupedRoutes("a", "c", Seq(Route("a", "c", 2)))
    )

    implicit def ordering[GroupedRoutes]: Ordering[GroupedRoutes] = new Ordering[GroupedRoutes] {
      override def compare(x: GroupedRoutes, y: GroupedRoutes): Int = {
        x.toString.compareTo(y.toString)
      }
    }

    checkDatasetUnorderly(grped, expected: _*)
  }

  test("SPARK-18189: Fix serialization issue in KeyValueGroupedDataset") {
    val resultValue = 12345
    val keyValueGrouped = Seq((1, 2), (3, 4)).toDS().groupByKey(_._1)
    val mapGroups = keyValueGrouped.mapGroups((k, v) => (k, 1))
    val broadcasted = spark.sparkContext.broadcast(resultValue)

    // Using broadcast triggers serialization issue in KeyValueGroupedDataset
    val dataset = mapGroups.map(_ => broadcasted.value)

    assert(dataset.collect() sameElements Array(resultValue, resultValue))
  }

  test("SPARK-18284: Serializer should have correct nullable value") {
    val df1 = Seq(1, 2, 3, 4).toDF
    assert(df1.schema(0).nullable == false)
    val df2 = Seq(Integer.valueOf(1), Integer.valueOf(2)).toDF
    assert(df2.schema(0).nullable == true)

    val df3 = Seq(Seq(1, 2), Seq(3, 4)).toDF
    assert(df3.schema(0).nullable == true)
    assert(df3.schema(0).dataType.asInstanceOf[ArrayType].containsNull == false)
    val df4 = Seq(Seq("a", "b"), Seq("c", "d")).toDF
    assert(df4.schema(0).nullable == true)
    assert(df4.schema(0).dataType.asInstanceOf[ArrayType].containsNull == true)

    val df5 = Seq((0, 1.0), (2, 2.0)).toDF("id", "v")
    assert(df5.schema(0).nullable == false)
    assert(df5.schema(1).nullable == false)
    val df6 = Seq((0, 1.0, "a"), (2, 2.0, "b")).toDF("id", "v1", "v2")
    assert(df6.schema(0).nullable == false)
    assert(df6.schema(1).nullable == false)
    assert(df6.schema(2).nullable == true)

    val df7 = (Tuple1(Array(1, 2, 3)) :: Nil).toDF("a")
    assert(df7.schema(0).nullable == true)
    assert(df7.schema(0).dataType.asInstanceOf[ArrayType].containsNull == false)

    val df8 = (Tuple1(Array((null: Integer), (null: Integer))) :: Nil).toDF("a")
    assert(df8.schema(0).nullable == true)
    assert(df8.schema(0).dataType.asInstanceOf[ArrayType].containsNull == true)

    val df9 = (Tuple1(Map(2 -> 3)) :: Nil).toDF("m")
    assert(df9.schema(0).nullable == true)
    assert(df9.schema(0).dataType.asInstanceOf[MapType].valueContainsNull == false)

    val df10 = (Tuple1(Map(1 -> (null: Integer))) :: Nil).toDF("m")
    assert(df10.schema(0).nullable == true)
    assert(df10.schema(0).dataType.asInstanceOf[MapType].valueContainsNull == true)

    val df11 = Seq(TestDataPoint(1, 2.2, "a", null),
                   TestDataPoint(3, 4.4, "null", (TestDataPoint2(33, "b")))).toDF
    assert(df11.schema(0).nullable == false)
    assert(df11.schema(1).nullable == false)
    assert(df11.schema(2).nullable == true)
    assert(df11.schema(3).nullable == true)
    assert(df11.schema(3).dataType.asInstanceOf[StructType].fields(0).nullable == false)
    assert(df11.schema(3).dataType.asInstanceOf[StructType].fields(1).nullable == true)
  }

  Seq(true, false).foreach { eager =>
    Seq(true, false).foreach { reliable =>
      def testCheckpointing(testName: String)(f: => Unit): Unit = {
        test(s"Dataset.checkpoint() - $testName (eager = $eager, reliable = $reliable)") {
          if (reliable) {
            withTempDir { dir =>
              val originalCheckpointDir = spark.sparkContext.checkpointDir

              try {
                spark.sparkContext.setCheckpointDir(dir.getCanonicalPath)
                f
              } finally {
                // Since the original checkpointDir can be None, we need
                // to set the variable directly.
                spark.sparkContext.checkpointDir = originalCheckpointDir
              }
            }
          } else {
            // Local checkpoints dont require checkpoint_dir
            f
          }
        }
      }

      testCheckpointing("basic") {
        val ds = spark.range(10).repartition('id % 2).filter('id > 5).orderBy('id.desc)
        val cp = if (reliable) ds.checkpoint(eager) else ds.localCheckpoint(eager)

        val logicalRDD = cp.logicalPlan match {
          case plan: LogicalRDD => plan
          case _ =>
            val treeString = cp.logicalPlan.treeString(verbose = true)
            fail(s"Expecting a LogicalRDD, but got\n$treeString")
        }

        val dsPhysicalPlan = ds.queryExecution.executedPlan
        val cpPhysicalPlan = cp.queryExecution.executedPlan

        assertResult(dsPhysicalPlan.outputPartitioning) {
          logicalRDD.outputPartitioning
        }
        assertResult(dsPhysicalPlan.outputOrdering) {
          logicalRDD.outputOrdering
        }

        assertResult(dsPhysicalPlan.outputPartitioning) {
          cpPhysicalPlan.outputPartitioning
        }
        assertResult(dsPhysicalPlan.outputOrdering) {
          cpPhysicalPlan.outputOrdering
        }

        // For a lazy checkpoint() call, the first check also materializes the checkpoint.
        checkDataset(cp, (9L to 6L by -1L).map(java.lang.Long.valueOf): _*)

        // Reads back from checkpointed data and check again.
        checkDataset(cp, (9L to 6L by -1L).map(java.lang.Long.valueOf): _*)
      }

      testCheckpointing("should preserve partitioning information") {
        val ds = spark.range(10).repartition('id % 2)
        val cp = if (reliable) ds.checkpoint(eager) else ds.localCheckpoint(eager)

        val agg = cp.groupBy('id % 2).agg(count('id))

        agg.queryExecution.executedPlan.collectFirst {
          case ShuffleExchangeExec(_, _: RDDScanExec, _) =>
          case BroadcastExchangeExec(_, _: RDDScanExec) =>
        }.foreach { _ =>
          fail(
            "No Exchange should be inserted above RDDScanExec since the checkpointed Dataset " +
              "preserves partitioning information:\n\n" + agg.queryExecution
          )
        }

        checkAnswer(agg, ds.groupBy('id % 2).agg(count('id)))
      }
    }
  }

  test("identity map for primitive arrays") {
    val arrayByte = Array(1.toByte, 2.toByte, 3.toByte)
    val arrayInt = Array(1, 2, 3)
    val arrayLong = Array(1.toLong, 2.toLong, 3.toLong)
    val arrayDouble = Array(1.1, 2.2, 3.3)
    val arrayString = Array("a", "b", "c")
    val dsByte = sparkContext.parallelize(Seq(arrayByte), 1).toDS.map(e => e)
    val dsInt = sparkContext.parallelize(Seq(arrayInt), 1).toDS.map(e => e)
    val dsLong = sparkContext.parallelize(Seq(arrayLong), 1).toDS.map(e => e)
    val dsDouble = sparkContext.parallelize(Seq(arrayDouble), 1).toDS.map(e => e)
    val dsString = sparkContext.parallelize(Seq(arrayString), 1).toDS.map(e => e)
    checkDataset(dsByte, arrayByte)
    checkDataset(dsInt, arrayInt)
    checkDataset(dsLong, arrayLong)
    checkDataset(dsDouble, arrayDouble)
    checkDataset(dsString, arrayString)
  }

  test("SPARK-18251: the type of Dataset can't be Option of Product type") {
    checkDataset(Seq(Some(1), None).toDS(), Some(1), None)

    val e = intercept[UnsupportedOperationException] {
      Seq(Some(1 -> "a"), None).toDS()
    }
    assert(e.getMessage.contains("Cannot create encoder for Option of Product type"))
  }

  test ("SPARK-17460: the sizeInBytes in Statistics shouldn't overflow to a negative number") {
    // Since the sizeInBytes in Statistics could exceed the limit of an Int, we should use BigInt
    // instead of Int for avoiding possible overflow.
    val ds = (0 to 10000).map( i =>
      (i, Seq((i, Seq((i, "This is really not that long of a string")))))).toDS()
    val sizeInBytes = ds.logicalPlan.stats.sizeInBytes
    // sizeInBytes is 2404280404, before the fix, it overflows to a negative number
    assert(sizeInBytes > 0)
  }

  test("SPARK-18717: code generation works for both scala.collection.Map" +
    " and scala.collection.imutable.Map") {
    val ds = Seq(WithImmutableMap("hi", Map(42L -> "foo"))).toDS
    checkDataset(ds.map(t => t), WithImmutableMap("hi", Map(42L -> "foo")))

    val ds2 = Seq(WithMap("hi", Map(42L -> "foo"))).toDS
    checkDataset(ds2.map(t => t), WithMap("hi", Map(42L -> "foo")))
  }

  test("SPARK-18746: add implicit encoder for BigDecimal, date, timestamp") {
    // For this implicit encoder, 18 is the default scale
    assert(spark.range(1).map { x => new java.math.BigDecimal(1) }.head ==
      new java.math.BigDecimal(1).setScale(18))

    assert(spark.range(1).map { x => scala.math.BigDecimal(1, 18) }.head ==
      scala.math.BigDecimal(1, 18))

    assert(spark.range(1).map { x => java.sql.Date.valueOf("2016-12-12") }.head ==
      java.sql.Date.valueOf("2016-12-12"))

    assert(spark.range(1).map { x => new java.sql.Timestamp(100000) }.head ==
      new java.sql.Timestamp(100000))
  }

  test("SPARK-19896: cannot have circular references in in case class") {
    val errMsg1 = intercept[UnsupportedOperationException] {
      Seq(CircularReferenceClassA(null)).toDS
    }
    assert(errMsg1.getMessage.startsWith("cannot have circular references in class, but got the " +
      "circular reference of class"))
    val errMsg2 = intercept[UnsupportedOperationException] {
      Seq(CircularReferenceClassC(null)).toDS
    }
    assert(errMsg2.getMessage.startsWith("cannot have circular references in class, but got the " +
      "circular reference of class"))
    val errMsg3 = intercept[UnsupportedOperationException] {
      Seq(CircularReferenceClassD(null)).toDS
    }
    assert(errMsg3.getMessage.startsWith("cannot have circular references in class, but got the " +
      "circular reference of class"))
  }

  test("SPARK-20125: option of map") {
    val ds = Seq(WithMapInOption(Some(Map(1 -> 1)))).toDS()
    checkDataset(ds, WithMapInOption(Some(Map(1 -> 1))))
  }

  test("SPARK-20399: do not unescaped regex pattern when ESCAPED_STRING_LITERALS is enabled") {
    withSQLConf(SQLConf.ESCAPED_STRING_LITERALS.key -> "true") {
      val data = Seq("\u0020\u0021\u0023", "abc")
      val df = data.toDF()
      val rlike1 = df.filter("value rlike '^\\x20[\\x20-\\x23]+$'")
      val rlike2 = df.filter($"value".rlike("^\\x20[\\x20-\\x23]+$"))
      val rlike3 = df.filter("value rlike '^\\\\x20[\\\\x20-\\\\x23]+$'")
      checkAnswer(rlike1, rlike2)
      assert(rlike3.count() == 0)
    }
  }

  test("SPARK-21538: Attribute resolution inconsistency in Dataset API") {
    val df = spark.range(3).withColumnRenamed("id", "x")
    val expected = Row(0) :: Row(1) :: Row (2) :: Nil
    checkAnswer(df.sort("id"), expected)
    checkAnswer(df.sort(col("id")), expected)
    checkAnswer(df.sort($"id"), expected)
    checkAnswer(df.sort('id), expected)
    checkAnswer(df.orderBy("id"), expected)
    checkAnswer(df.orderBy(col("id")), expected)
    checkAnswer(df.orderBy($"id"), expected)
    checkAnswer(df.orderBy('id), expected)
  }

  test("SPARK-21567: Dataset should work with type alias") {
    checkDataset(
      Seq(1).toDS().map(_ => ("", TestForTypeAlias.tupleTypeAlias)),
      ("", (1, 1)))

    checkDataset(
      Seq(1).toDS().map(_ => ("", TestForTypeAlias.nestedTupleTypeAlias)),
      ("", ((1, 1), 2)))

    checkDataset(
      Seq(1).toDS().map(_ => ("", TestForTypeAlias.seqOfTupleTypeAlias)),
      ("", Seq((1, 1), (2, 2))))
  }

  test("Check RelationalGroupedDataset toString: Single data") {
    val kvDataset = (1 to 3).toDF("id").groupBy("id")
    val expected = "RelationalGroupedDataset: [" +
      "grouping expressions: [id: int], value: [id: int], type: GroupBy]"
    val actual = kvDataset.toString
    assert(expected === actual)
  }

  test("Check RelationalGroupedDataset toString: over length schema ") {
    val kvDataset = (1 to 3).map( x => (x, x.toString, x.toLong))
      .toDF("id", "val1", "val2").groupBy("id")
    val expected = "RelationalGroupedDataset:" +
      " [grouping expressions: [id: int]," +
      " value: [id: int, val1: string ... 1 more field]," +
      " type: GroupBy]"
    val actual = kvDataset.toString
    assert(expected === actual)
  }


  test("Check KeyValueGroupedDataset toString: Single data") {
    val kvDataset = (1 to 3).toDF("id").as[SingleData].groupByKey(identity)
    val expected = "KeyValueGroupedDataset: [key: [id: int], value: [id: int]]"
    val actual = kvDataset.toString
    assert(expected === actual)
  }

  test("Check KeyValueGroupedDataset toString: Unnamed KV-pair") {
    val kvDataset = (1 to 3).map(x => (x, x.toString))
      .toDF("id", "val1").as[DoubleData].groupByKey(x => (x.id, x.val1))
    val expected = "KeyValueGroupedDataset:" +
      " [key: [_1: int, _2: string]," +
      " value: [id: int, val1: string]]"
    val actual = kvDataset.toString
    assert(expected === actual)
  }

  test("Check KeyValueGroupedDataset toString: Named KV-pair") {
    val kvDataset = (1 to 3).map( x => (x, x.toString))
      .toDF("id", "val1").as[DoubleData].groupByKey(x => DoubleData(x.id, x.val1))
    val expected = "KeyValueGroupedDataset:" +
      " [key: [id: int, val1: string]," +
      " value: [id: int, val1: string]]"
    val actual = kvDataset.toString
    assert(expected === actual)
  }

  test("Check KeyValueGroupedDataset toString: over length schema ") {
    val kvDataset = (1 to 3).map( x => (x, x.toString, x.toLong))
      .toDF("id", "val1", "val2").as[TripleData].groupByKey(identity)
    val expected = "KeyValueGroupedDataset:" +
      " [key: [id: int, val1: string ... 1 more field(s)]," +
      " value: [id: int, val1: string ... 1 more field(s)]]"
    val actual = kvDataset.toString
    assert(expected === actual)
  }

  test("SPARK-22442: Generate correct field names for special characters") {
    withTempPath { dir =>
      val path = dir.getCanonicalPath
      val data = """{"field.1": 1, "field 2": 2}"""
      Seq(data).toDF().repartition(1).write.text(path)
      val ds = spark.read.json(path).as[SpecialCharClass]
      checkDataset(ds, SpecialCharClass("1", "2"))
    }
  }

  test("SPARK-23627: provide isEmpty in DataSet") {
    val ds1 = spark.emptyDataset[Int]
    val ds2 = Seq(1, 2, 3).toDS()

    assert(ds1.isEmpty == true)
    assert(ds2.isEmpty == false)
  }

  test("SPARK-22472: add null check for top-level primitive values") {
    // If the primitive values are from Option, we need to do runtime null check.
    val ds = Seq(Some(1), None).toDS().as[Int]
    intercept[NullPointerException](ds.collect())
    val e = intercept[SparkException](ds.map(_ * 2).collect())
    assert(e.getCause.isInstanceOf[NullPointerException])

    withTempPath { path =>
      Seq(new Integer(1), null).toDF("i").write.parquet(path.getCanonicalPath)
      // If the primitive values are from files, we need to do runtime null check.
      val ds = spark.read.parquet(path.getCanonicalPath).as[Int]
      intercept[NullPointerException](ds.collect())
      val e = intercept[SparkException](ds.map(_ * 2).collect())
      assert(e.getCause.isInstanceOf[NullPointerException])
    }
  }

  test("SPARK-23025: Add support for null type in scala reflection") {
    val data = Seq(("a", null))
    checkDataset(data.toDS(), data: _*)
  }

  test("SPARK-23614: Union produces incorrect results when caching is used") {
    val cached = spark.createDataset(Seq(TestDataUnion(1, 2, 3), TestDataUnion(4, 5, 6))).cache()
    val group1 = cached.groupBy("x").agg(min(col("y")) as "value")
    val group2 = cached.groupBy("x").agg(min(col("z")) as "value")
    checkAnswer(group1.union(group2), Row(4, 5) :: Row(1, 2) :: Row(4, 6) :: Row(1, 3) :: Nil)
  }

  test("SPARK-23835: null primitive data type should throw NullPointerException") {
    val ds = Seq[(Option[Int], Option[Int])]((Some(1), None)).toDS()
    intercept[NullPointerException](ds.as[(Int, Int)].collect())
  }

<<<<<<< HEAD
  test("SPARK-24571: filtering of string values by char literal") {
    val df = Seq("Amsterdam", "San Francisco", "X").toDF("city")
    checkAnswer(df.where('city === 'X'), Seq(Row("X")))
    checkAnswer(
      df.where($"city".contains(new java.lang.Character('A'))),
      Seq(Row("Amsterdam")))
=======
  test("SPARK-24548: Dataset with tuple encoders should have correct schema") {
    val encoder = Encoders.tuple(newStringEncoder,
      Encoders.tuple(newStringEncoder, newStringEncoder))

    val data = Seq(("a", ("1", "2")), ("b", ("3", "4")))
    val rdd = sparkContext.parallelize(data)

    val ds1 = spark.createDataset(rdd)
    val ds2 = spark.createDataset(rdd)(encoder)
    assert(ds1.schema == ds2.schema)
    checkDataset(ds1.select("_2._2"), ds2.select("_2._2").collect(): _*)
>>>>>>> 9dbe53eb
  }
}

case class TestDataUnion(x: Int, y: Int, z: Int)

case class SingleData(id: Int)
case class DoubleData(id: Int, val1: String)
case class TripleData(id: Int, val1: String, val2: Long)

case class WithImmutableMap(id: String, map_test: scala.collection.immutable.Map[Long, String])
case class WithMap(id: String, map_test: scala.collection.Map[Long, String])
case class WithMapInOption(m: Option[scala.collection.Map[Int, Int]])

case class Generic[T](id: T, value: Double)

case class OtherTuple(_1: String, _2: Int)

case class TupleClass(data: (Int, String))

class OuterClass extends Serializable {
  case class InnerClass(a: String)
}

object OuterObject {
  case class InnerClass(a: String)
}

case class ClassData(a: String, b: Int)
case class ClassData2(c: String, d: Int)
case class ClassNullableData(a: String, b: Integer)

case class NestedStruct(f: ClassData)
case class DeepNestedStruct(f: NestedStruct)

case class InvalidInJava(`abstract`: Int)

/**
 * A class used to test serialization using encoders. This class throws exceptions when using
 * Java serialization -- so the only way it can be "serialized" is through our encoders.
 */
case class NonSerializableCaseClass(value: String) extends Externalizable {
  override def readExternal(in: ObjectInput): Unit = {
    throw new UnsupportedOperationException
  }

  override def writeExternal(out: ObjectOutput): Unit = {
    throw new UnsupportedOperationException
  }
}

/** Used to test Kryo encoder. */
class KryoData(val a: Int) {
  override def equals(other: Any): Boolean = {
    a == other.asInstanceOf[KryoData].a
  }
  override def hashCode: Int = a
  override def toString: String = s"KryoData($a)"
}

object KryoData {
  def apply(a: Int): KryoData = new KryoData(a)
}

/** Used to test Java encoder. */
class JavaData(val a: Int) extends Serializable {
  override def equals(other: Any): Boolean = {
    a == other.asInstanceOf[JavaData].a
  }
  override def hashCode: Int = a
  override def toString: String = s"JavaData($a)"
}

object JavaData {
  def apply(a: Int): JavaData = new JavaData(a)
}

/** Used to test importing dataset.spark.implicits._ */
object DatasetTransform {
  def addOne(ds: Dataset[Int]): Dataset[Int] = {
    import ds.sparkSession.implicits._
    ds.map(_ + 1)
  }
}

case class Route(src: String, dest: String, cost: Int)
case class GroupedRoutes(src: String, dest: String, routes: Seq[Route])

case class CircularReferenceClassA(cls: CircularReferenceClassB)
case class CircularReferenceClassB(cls: CircularReferenceClassA)
case class CircularReferenceClassC(ar: Array[CircularReferenceClassC])
case class CircularReferenceClassD(map: Map[String, CircularReferenceClassE])
case class CircularReferenceClassE(id: String, list: List[CircularReferenceClassD])

case class SpecialCharClass(`field.1`: String, `field 2`: String)<|MERGE_RESOLUTION|>--- conflicted
+++ resolved
@@ -1467,27 +1467,26 @@
     intercept[NullPointerException](ds.as[(Int, Int)].collect())
   }
 
-<<<<<<< HEAD
+  test("SPARK-24548: Dataset with tuple encoders should have correct schema") {
+    val encoder = Encoders.tuple(newStringEncoder,
+      Encoders.tuple(newStringEncoder, newStringEncoder))
+
+    val data = Seq(("a", ("1", "2")), ("b", ("3", "4")))
+    val rdd = sparkContext.parallelize(data)
+
+    val ds1 = spark.createDataset(rdd)
+    val ds2 = spark.createDataset(rdd)(encoder)
+    assert(ds1.schema == ds2.schema)
+    checkDataset(ds1.select("_2._2"), ds2.select("_2._2").collect(): _*)
+  }
+
   test("SPARK-24571: filtering of string values by char literal") {
     val df = Seq("Amsterdam", "San Francisco", "X").toDF("city")
     checkAnswer(df.where('city === 'X'), Seq(Row("X")))
     checkAnswer(
       df.where($"city".contains(new java.lang.Character('A'))),
       Seq(Row("Amsterdam")))
-=======
-  test("SPARK-24548: Dataset with tuple encoders should have correct schema") {
-    val encoder = Encoders.tuple(newStringEncoder,
-      Encoders.tuple(newStringEncoder, newStringEncoder))
-
-    val data = Seq(("a", ("1", "2")), ("b", ("3", "4")))
-    val rdd = sparkContext.parallelize(data)
-
-    val ds1 = spark.createDataset(rdd)
-    val ds2 = spark.createDataset(rdd)(encoder)
-    assert(ds1.schema == ds2.schema)
-    checkDataset(ds1.select("_2._2"), ds2.select("_2._2").collect(): _*)
->>>>>>> 9dbe53eb
-  }
+  }  
 }
 
 case class TestDataUnion(x: Int, y: Int, z: Int)
