--- conflicted
+++ resolved
@@ -1111,15 +1111,6 @@
     assert(e.getMessage.contains("Cannot create encoder for Option of Product type"))
   }
 
-<<<<<<< HEAD
-  test("SPARK-18717: code generation works for both scala.collection.Map" +
-    " and scala.collection.imutable.Map") {
-    val ds = Seq(WithImmutableMap("hi", Map(42L -> "foo"))).toDS
-    checkDataset(ds.map(t => t), WithImmutableMap("hi", Map(42L -> "foo")))
-
-    val ds2 = Seq(WithMap("hi", Map(42L -> "foo"))).toDS
-    checkDataset(ds2.map(t => t), WithMap("hi", Map(42L -> "foo")))
-=======
   test ("SPARK-17460: the sizeInBytes in Statistics shouldn't overflow to a negative number") {
     // Since the sizeInBytes in Statistics could exceed the limit of an Int, we should use BigInt
     // instead of Int for avoiding possible overflow.
@@ -1128,7 +1119,15 @@
     val sizeInBytes = ds.logicalPlan.statistics.sizeInBytes
     // sizeInBytes is 2404280404, before the fix, it overflows to a negative number
     assert(sizeInBytes > 0)
->>>>>>> 70ffff21
+  }
+
+  test("SPARK-18717: code generation works for both scala.collection.Map" +
+    " and scala.collection.imutable.Map") {
+    val ds = Seq(WithImmutableMap("hi", Map(42L -> "foo"))).toDS
+    checkDataset(ds.map(t => t), WithImmutableMap("hi", Map(42L -> "foo")))
+
+    val ds2 = Seq(WithMap("hi", Map(42L -> "foo"))).toDS
+    checkDataset(ds2.map(t => t), WithMap("hi", Map(42L -> "foo")))
   }
 }
 
