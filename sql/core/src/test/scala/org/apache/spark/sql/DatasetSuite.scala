/*
 * Licensed to the Apache Software Foundation (ASF) under one or more
 * contributor license agreements.  See the NOTICE file distributed with
 * this work for additional information regarding copyright ownership.
 * The ASF licenses this file to You under the Apache License, Version 2.0
 * (the "License"); you may not use this file except in compliance with
 * the License.  You may obtain a copy of the License at
 *
 *    http://www.apache.org/licenses/LICENSE-2.0
 *
 * Unless required by applicable law or agreed to in writing, software
 * distributed under the License is distributed on an "AS IS" BASIS,
 * WITHOUT WARRANTIES OR CONDITIONS OF ANY KIND, either express or implied.
 * See the License for the specific language governing permissions and
 * limitations under the License.
 */

package org.apache.spark.sql

import java.io.{Externalizable, ObjectInput, ObjectOutput}
import java.sql.{Date, Timestamp}

import scala.language.postfixOps

import org.apache.spark.sql.catalyst.encoders.OuterScopes
import org.apache.spark.sql.execution.aggregate.TungstenAggregate
import org.apache.spark.sql.execution.exchange.ShuffleExchange
import org.apache.spark.sql.functions._
import org.apache.spark.sql.test.SharedSQLContext
import org.apache.spark.sql.test.SQLTestData.{ComplexData, TestData, TestData2, UpperCaseData}
import org.apache.spark.sql.types.{IntegerType, StringType, StructField, StructType}

case class OtherTuple(_1: String, _2: Int)

class DatasetSuite extends QueryTest with SharedSQLContext {
  import testImplicits._

  /**
   * Verifies that there is no Exchange between the Aggregations for `df`
   */
  private def verifyNonExchangingAgg[T: Encoder](ds: Dataset[T]) = {
    var atFirstAgg: Boolean = false
    ds.queryExecution.executedPlan.foreach {
      case agg: TungstenAggregate =>
        atFirstAgg = !atFirstAgg
      case _ =>
        if (atFirstAgg) {
          fail("Should not have operators between the two aggregations")
        }
    }
  }

  /**
   * Verifies that there is an Exchange between the Aggregations for `df`
   */
  private def verifyExchangingAgg[T: Encoder](ds: Dataset[T]) = {
    var atFirstAgg: Boolean = false
    ds.queryExecution.executedPlan.foreach {
      case agg: TungstenAggregate => {
        if (atFirstAgg) {
          fail("Should not have back to back Aggregates")
        }
        atFirstAgg = true
      }
      case e: ShuffleExchange => atFirstAgg = false
      case _ =>
    }
  }

  test("toDS") {
    val data = Seq(("a", 1), ("b", 2), ("c", 3))
    checkAnswer(
      data.toDS(),
      data: _*)
  }

  test("toDS with RDD") {
    val ds = sparkContext.makeRDD(Seq("a", "b", "c"), 3).toDS()
    checkAnswer(
      ds.mapPartitions(_ => Iterator(1)),
      1, 1, 1)
  }

  test("SPARK-12404: Datatype Helper Serializablity") {
    val ds = sparkContext.parallelize((
      new Timestamp(0),
      new Date(0),
      java.math.BigDecimal.valueOf(1),
      scala.math.BigDecimal(1)) :: Nil).toDS()

    ds.collect()
  }

  test("collect, first, and take should use encoders for serialization") {
    val item = NonSerializableCaseClass("abcd")
    val ds = Seq(item).toDS()
    assert(ds.collect().head == item)
    assert(ds.collectAsList().get(0) == item)
    assert(ds.first() == item)
    assert(ds.take(1).head == item)
    assert(ds.takeAsList(1).get(0) == item)
  }

  test("coalesce, repartition") {
    val data = (1 to 100).map(i => ClassData(i.toString, i))
    val ds = data.toDS()

    assert(ds.repartition(10).rdd.partitions.length == 10)
    checkAnswer(
      ds.repartition(10),
      data: _*)

    assert(ds.coalesce(1).rdd.partitions.length == 1)
    checkAnswer(
      ds.coalesce(1),
      data: _*)
  }

  test("as tuple") {
    val data = Seq(("a", 1), ("b", 2)).toDF("a", "b")
    checkAnswer(
      data.as[(String, Int)],
      ("a", 1), ("b", 2))
  }

  test("as case class / collect") {
    val ds = Seq(("a", 1), ("b", 2), ("c", 3)).toDF("a", "b").as[ClassData]
    checkAnswer(
      ds,
      ClassData("a", 1), ClassData("b", 2), ClassData("c", 3))
    assert(ds.collect().head == ClassData("a", 1))
  }

  test("as case class - reordered fields by name") {
    val ds = Seq((1, "a"), (2, "b"), (3, "c")).toDF("b", "a").as[ClassData]
    assert(ds.collect() === Array(ClassData("a", 1), ClassData("b", 2), ClassData("c", 3)))
  }

  test("as case class - take") {
    val ds = Seq((1, "a"), (2, "b"), (3, "c")).toDF("b", "a").as[ClassData]
    assert(ds.take(2) === Array(ClassData("a", 1), ClassData("b", 2)))
  }

  test("map") {
    val ds = Seq(("a", 1), ("b", 2), ("c", 3)).toDS()
    checkAnswer(
      ds.map(v => (v._1, v._2 + 1)),
      ("a", 2), ("b", 3), ("c", 4))
  }

  test("map with type change") {
    val ds = Seq(("a", 1), ("b", 2), ("c", 3)).toDS()

    checkAnswer(
      ds.map(identity[(String, Int)])
        .as[OtherTuple]
        .map(identity[OtherTuple]),
      OtherTuple("a", 1), OtherTuple("b", 2), OtherTuple("c", 3))
  }

  test("map and group by with class data") {
    // We inject a group by here to make sure this test case is future proof
    // when we implement better pipelining and local execution mode.
    val ds: Dataset[(ClassData, Long)] = Seq(ClassData("one", 1), ClassData("two", 2)).toDS()
        .map(c => ClassData(c.a, c.b + 1))
        .groupBy(p => p).count()

    checkAnswer(
      ds,
      (ClassData("one", 2), 1L), (ClassData("two", 3), 1L))
  }

  test("select") {
    val ds = Seq(("a", 1), ("b", 2), ("c", 3)).toDS()
    checkAnswer(
      ds.select(expr("_2 + 1").as[Int]),
      2, 3, 4)
  }

  test("select 2") {
    val ds = Seq(("a", 1), ("b", 2), ("c", 3)).toDS()
    checkAnswer(
      ds.select(
        expr("_1").as[String],
        expr("_2").as[Int]) : Dataset[(String, Int)],
      ("a", 1), ("b", 2), ("c", 3))
  }

  test("select 2, primitive and tuple") {
    val ds = Seq(("a", 1), ("b", 2), ("c", 3)).toDS()
    checkAnswer(
      ds.select(
        expr("_1").as[String],
        expr("struct(_2, _2)").as[(Int, Int)]),
      ("a", (1, 1)), ("b", (2, 2)), ("c", (3, 3)))
  }

  test("select 2, primitive and class") {
    val ds = Seq(("a", 1), ("b", 2), ("c", 3)).toDS()
    checkAnswer(
      ds.select(
        expr("_1").as[String],
        expr("named_struct('a', _1, 'b', _2)").as[ClassData]),
      ("a", ClassData("a", 1)), ("b", ClassData("b", 2)), ("c", ClassData("c", 3)))
  }

  test("select 2, primitive and class, fields reordered") {
    val ds = Seq(("a", 1), ("b", 2), ("c", 3)).toDS()
    checkDecoding(
      ds.select(
        expr("_1").as[String],
        expr("named_struct('b', _2, 'a', _1)").as[ClassData]),
      ("a", ClassData("a", 1)), ("b", ClassData("b", 2)), ("c", ClassData("c", 3)))
  }

  test("filter") {
    val ds = Seq(("a", 1), ("b", 2), ("c", 3)).toDS()
    checkAnswer(
      ds.filter(_._1 == "b"),
      ("b", 2))
  }

  test("foreach") {
    val ds = Seq(("a", 1), ("b", 2), ("c", 3)).toDS()
    val acc = sparkContext.accumulator(0)
    ds.foreach(v => acc += v._2)
    assert(acc.value == 6)
  }

  test("foreachPartition") {
    val ds = Seq(("a", 1), ("b", 2), ("c", 3)).toDS()
    val acc = sparkContext.accumulator(0)
    ds.foreachPartition(_.foreach(v => acc += v._2))
    assert(acc.value == 6)
  }

  test("reduce") {
    val ds = Seq(("a", 1), ("b", 2), ("c", 3)).toDS()
    assert(ds.reduce((a, b) => ("sum", a._2 + b._2)) == ("sum", 6))
  }

  test("joinWith, flat schema") {
    val ds1 = Seq(1, 2, 3).toDS().as("a")
    val ds2 = Seq(1, 2).toDS().as("b")

    checkAnswer(
      ds1.joinWith(ds2, $"a.value" === $"b.value", "inner"),
      (1, 1), (2, 2))
  }

  test("joinWith, expression condition, outer join") {
    val nullInteger = null.asInstanceOf[Integer]
    val nullString = null.asInstanceOf[String]
    val ds1 = Seq(ClassNullableData("a", 1),
      ClassNullableData("c", 3)).toDS()
    val ds2 = Seq(("a", new Integer(1)),
      ("b", new Integer(2))).toDS()

    checkAnswer(
      ds1.joinWith(ds2, $"_1" === $"a", "outer"),
      (ClassNullableData("a", 1), ("a", new Integer(1))),
      (ClassNullableData("c", 3), (nullString, nullInteger)),
      (ClassNullableData(nullString, nullInteger), ("b", new Integer(2))))
  }

  test("joinWith tuple with primitive, expression") {
    val ds1 = Seq(1, 1, 2).toDS()
    val ds2 = Seq(("a", 1), ("b", 2)).toDS()

    checkAnswer(
      ds1.joinWith(ds2, $"value" === $"_2"),
      (1, ("a", 1)), (1, ("a", 1)), (2, ("b", 2)))
  }

  test("joinWith class with primitive, toDF") {
    val ds1 = Seq(1, 1, 2).toDS()
    val ds2 = Seq(ClassData("a", 1), ClassData("b", 2)).toDS()

    checkAnswer(
      ds1.joinWith(ds2, $"value" === $"b").toDF().select($"_1", $"_2.a", $"_2.b"),
      Row(1, "a", 1) :: Row(1, "a", 1) :: Row(2, "b", 2) :: Nil)
  }

  test("multi-level joinWith") {
    val ds1 = Seq(("a", 1), ("b", 2)).toDS().as("a")
    val ds2 = Seq(("a", 1), ("b", 2)).toDS().as("b")
    val ds3 = Seq(("a", 1), ("b", 2)).toDS().as("c")

    checkAnswer(
      ds1.joinWith(ds2, $"a._2" === $"b._2").as("ab").joinWith(ds3, $"ab._1._2" === $"c._2"),
      ((("a", 1), ("a", 1)), ("a", 1)),
      ((("b", 2), ("b", 2)), ("b", 2)))
  }

  test("groupBy function, keys") {
    val ds = Seq(("a", 1), ("b", 1)).toDS()
    val grouped = ds.groupBy(v => (1, v._2))
    checkAnswer(
      grouped.keys,
      (1, 1))
  }

  test("groupBy function, map") {
    val ds = Seq(("a", 10), ("a", 20), ("b", 1), ("b", 2), ("c", 1)).toDS()
    val grouped = ds.groupBy(v => (v._1, "word"))
    val agged = grouped.mapGroups { case (g, iter) => (g._1, iter.map(_._2).sum) }

    checkAnswer(
      agged,
      ("a", 30), ("b", 3), ("c", 1))
  }

  test("groupBy function, flatMap") {
    val ds = Seq(("a", 10), ("a", 20), ("b", 1), ("b", 2), ("c", 1)).toDS()
    val grouped = ds.groupBy(v => (v._1, "word"))
    val agged = grouped.flatMapGroups { case (g, iter) =>
      Iterator(g._1, iter.map(_._2).sum.toString)
    }

    checkAnswer(
      agged,
      "a", "30", "b", "3", "c", "1")
  }

  test("groupBy function, reduce") {
    val ds = Seq("abc", "xyz", "hello").toDS()
    val agged = ds.groupBy(_.length).reduce(_ + _)

    checkAnswer(
      agged,
      3 -> "abcxyz", 5 -> "hello")
  }

  test("groupBy single field class, count") {
    val ds = Seq("abc", "xyz", "hello").toDS()
    val count = ds.groupBy(s => Tuple1(s.length)).count()

    checkAnswer(
      count,
      (Tuple1(3), 2L), (Tuple1(5), 1L)
    )
  }

  test("groupBy columns, map") {
    val ds = Seq(("a", 10), ("a", 20), ("b", 1), ("b", 2), ("c", 1)).toDS()
    val grouped = ds.groupBy($"_1")
    val agged = grouped.mapGroups { case (g, iter) => (g.getString(0), iter.map(_._2).sum) }

    checkAnswer(
      agged,
      ("a", 30), ("b", 3), ("c", 1))
  }

  test("groupBy columns, count") {
    val ds = Seq("a" -> 1, "b" -> 1, "a" -> 2).toDS()
    val count = ds.groupBy($"_1").count()

    checkAnswer(
      count,
      (Row("a"), 2L), (Row("b"), 1L))
  }

  test("groupBy columns asKey, map") {
    val ds = Seq(("a", 10), ("a", 20), ("b", 1), ("b", 2), ("c", 1)).toDS()
    val grouped = ds.groupBy($"_1").keyAs[String]
    val agged = grouped.mapGroups { case (g, iter) => (g, iter.map(_._2).sum) }

    checkAnswer(
      agged,
      ("a", 30), ("b", 3), ("c", 1))
  }

  test("groupBy columns asKey tuple, map") {
    val ds = Seq(("a", 10), ("a", 20), ("b", 1), ("b", 2), ("c", 1)).toDS()
    val grouped = ds.groupBy($"_1", lit(1)).keyAs[(String, Int)]
    val agged = grouped.mapGroups { case (g, iter) => (g, iter.map(_._2).sum) }

    checkAnswer(
      agged,
      (("a", 1), 30), (("b", 1), 3), (("c", 1), 1))
  }

  test("groupBy columns asKey class, map") {
    val ds = Seq(("a", 10), ("a", 20), ("b", 1), ("b", 2), ("c", 1)).toDS()
    val grouped = ds.groupBy($"_1".as("a"), lit(1).as("b")).keyAs[ClassData]
    val agged = grouped.mapGroups { case (g, iter) => (g, iter.map(_._2).sum) }

    checkAnswer(
      agged,
      (ClassData("a", 1), 30), (ClassData("b", 1), 3), (ClassData("c", 1), 1))
  }

  test("typed aggregation: expr") {
    val ds = Seq(("a", 10), ("a", 20), ("b", 1), ("b", 2), ("c", 1)).toDS()

    checkAnswer(
      ds.groupBy(_._1).agg(sum("_2").as[Long]),
      ("a", 30L), ("b", 3L), ("c", 1L))
  }

  test("typed aggregation: expr, expr") {
    val ds = Seq(("a", 10), ("a", 20), ("b", 1), ("b", 2), ("c", 1)).toDS()

    checkAnswer(
      ds.groupBy(_._1).agg(sum("_2").as[Long], sum($"_2" + 1).as[Long]),
      ("a", 30L, 32L), ("b", 3L, 5L), ("c", 1L, 2L))
  }

  test("typed aggregation: expr, expr, expr") {
    val ds = Seq(("a", 10), ("a", 20), ("b", 1), ("b", 2), ("c", 1)).toDS()

    checkAnswer(
      ds.groupBy(_._1).agg(sum("_2").as[Long], sum($"_2" + 1).as[Long], count("*")),
      ("a", 30L, 32L, 2L), ("b", 3L, 5L, 2L), ("c", 1L, 2L, 1L))
  }

  test("typed aggregation: expr, expr, expr, expr") {
    val ds = Seq(("a", 10), ("a", 20), ("b", 1), ("b", 2), ("c", 1)).toDS()

    checkAnswer(
      ds.groupBy(_._1).agg(
        sum("_2").as[Long],
        sum($"_2" + 1).as[Long],
        count("*").as[Long],
        avg("_2").as[Double]),
      ("a", 30L, 32L, 2L, 15.0), ("b", 3L, 5L, 2L, 1.5), ("c", 1L, 2L, 1L, 1.0))
  }

  test("cogroup") {
    val ds1 = Seq(1 -> "a", 3 -> "abc", 5 -> "hello", 3 -> "foo").toDS()
    val ds2 = Seq(2 -> "q", 3 -> "w", 5 -> "e", 5 -> "r").toDS()
    val cogrouped = ds1.groupBy(_._1).cogroup(ds2.groupBy(_._1)) { case (key, data1, data2) =>
      Iterator(key -> (data1.map(_._2).mkString + "#" + data2.map(_._2).mkString))
    }

    checkAnswer(
      cogrouped,
      1 -> "a#", 2 -> "#q", 3 -> "abcfoo#w", 5 -> "hello#er")
  }

  test("cogroup with complex data") {
    val ds1 = Seq(1 -> ClassData("a", 1), 2 -> ClassData("b", 2)).toDS()
    val ds2 = Seq(2 -> ClassData("c", 3), 3 -> ClassData("d", 4)).toDS()
    val cogrouped = ds1.groupBy(_._1).cogroup(ds2.groupBy(_._1)) { case (key, data1, data2) =>
      Iterator(key -> (data1.map(_._2.a).mkString + data2.map(_._2.a).mkString))
    }

    checkAnswer(
      cogrouped,
      1 -> "a", 2 -> "bc", 3 -> "d")
  }

  test("sample with replacement") {
    val n = 100
    val data = sparkContext.parallelize(1 to n, 2).toDS()
    checkAnswer(
      data.sample(withReplacement = true, 0.05, seed = 13),
      5, 10, 52, 73)
  }

  test("sample without replacement") {
    val n = 100
    val data = sparkContext.parallelize(1 to n, 2).toDS()
    checkAnswer(
      data.sample(withReplacement = false, 0.05, seed = 13),
      3, 17, 27, 58, 62)
  }

  test("SPARK-11436: we should rebind right encoder when join 2 datasets") {
    val ds1 = Seq("1", "2").toDS().as("a")
    val ds2 = Seq(2, 3).toDS().as("b")

    val joined = ds1.joinWith(ds2, $"a.value" === $"b.value")
    checkAnswer(joined, ("2", 2))
  }

  test("self join") {
    val ds = Seq("1", "2").toDS().as("a")
    val joined = ds.joinWith(ds, lit(true))
    checkAnswer(joined, ("1", "1"), ("1", "2"), ("2", "1"), ("2", "2"))
  }

  test("toString") {
    val ds = Seq((1, 2)).toDS()
    assert(ds.toString == "[_1: int, _2: int]")
  }

  test("showString: Kryo encoder") {
    implicit val kryoEncoder = Encoders.kryo[KryoData]
    val ds = Seq(KryoData(1), KryoData(2)).toDS()

    val expectedAnswer = """+-----------+
                           ||      value|
                           |+-----------+
                           ||KryoData(1)|
                           ||KryoData(2)|
                           |+-----------+
                           |""".stripMargin
    assert(ds.showString(10) === expectedAnswer)
  }

  test("Kryo encoder") {
    implicit val kryoEncoder = Encoders.kryo[KryoData]
    val ds = Seq(KryoData(1), KryoData(2)).toDS()

    assert(ds.groupBy(p => p).count().collect().toSet ==
      Set((KryoData(1), 1L), (KryoData(2), 1L)))
  }

  test("Kryo encoder self join") {
    implicit val kryoEncoder = Encoders.kryo[KryoData]
    val ds = Seq(KryoData(1), KryoData(2)).toDS()
    assert(ds.joinWith(ds, lit(true)).collect().toSet ==
      Set(
        (KryoData(1), KryoData(1)),
        (KryoData(1), KryoData(2)),
        (KryoData(2), KryoData(1)),
        (KryoData(2), KryoData(2))))
  }

  test("Java encoder") {
    implicit val kryoEncoder = Encoders.javaSerialization[JavaData]
    val ds = Seq(JavaData(1), JavaData(2)).toDS()

    assert(ds.groupBy(p => p).count().collect().toSeq ==
      Seq((JavaData(1), 1L), (JavaData(2), 1L)))
  }

  test("Java encoder self join") {
    implicit val kryoEncoder = Encoders.javaSerialization[JavaData]
    val ds = Seq(JavaData(1), JavaData(2)).toDS()
    assert(ds.joinWith(ds, lit(true)).collect().toSet ==
      Set(
        (JavaData(1), JavaData(1)),
        (JavaData(1), JavaData(2)),
        (JavaData(2), JavaData(1)),
        (JavaData(2), JavaData(2))))
  }

  test("SPARK-11894: Incorrect results are returned when using null") {
    val nullInt = null.asInstanceOf[java.lang.Integer]
    val ds1 = Seq((nullInt, "1"), (new java.lang.Integer(22), "2")).toDS()
    val ds2 = Seq((nullInt, "1"), (new java.lang.Integer(22), "2")).toDS()

    checkAnswer(
      ds1.joinWith(ds2, lit(true)),
      ((nullInt, "1"), (nullInt, "1")),
      ((new java.lang.Integer(22), "2"), (nullInt, "1")),
      ((nullInt, "1"), (new java.lang.Integer(22), "2")),
      ((new java.lang.Integer(22), "2"), (new java.lang.Integer(22), "2")))
  }

  test("change encoder with compatible schema") {
    val ds = Seq(2 -> 2.toByte, 3 -> 3.toByte).toDF("a", "b").as[ClassData]
    assert(ds.collect().toSeq == Seq(ClassData("2", 2), ClassData("3", 3)))
  }

  test("verify mismatching field names fail with a good error") {
    val ds = Seq(ClassData("a", 1)).toDS()
    val e = intercept[AnalysisException] {
      ds.as[ClassData2]
    }
    assert(e.getMessage.contains("cannot resolve '`c`' given input columns: [a, b]"), e.getMessage)
  }

  test("runtime nullability check") {
    val schema = StructType(Seq(
      StructField("f", StructType(Seq(
        StructField("a", StringType, nullable = true),
        StructField("b", IntegerType, nullable = false)
      )), nullable = true)
    ))

    def buildDataset(rows: Row*): Dataset[NestedStruct] = {
      val rowRDD = sqlContext.sparkContext.parallelize(rows)
      sqlContext.createDataFrame(rowRDD, schema).as[NestedStruct]
    }

    checkAnswer(
      buildDataset(Row(Row("hello", 1))),
      NestedStruct(ClassData("hello", 1))
    )

    // Shouldn't throw runtime exception when parent object (`ClassData`) is null
    assert(buildDataset(Row(null)).collect() === Array(NestedStruct(null)))

    val message = intercept[RuntimeException] {
      buildDataset(Row(Row("hello", null))).collect()
    }.getMessage

    assert(message.contains("Null value appeared in non-nullable field"))
  }

  test("SPARK-12478: top level null field") {
    val ds0 = Seq(NestedStruct(null)).toDS()
    checkAnswer(ds0, NestedStruct(null))
    checkAnswer(ds0.toDF(), Row(null))

    val ds1 = Seq(DeepNestedStruct(NestedStruct(null))).toDS()
    checkAnswer(ds1, DeepNestedStruct(NestedStruct(null)))
    checkAnswer(ds1.toDF(), Row(Row(null)))
  }

  test("support inner class in Dataset") {
    val outer = new OuterClass
    OuterScopes.addOuterScope(outer)
    val ds = Seq(outer.InnerClass("1"), outer.InnerClass("2")).toDS()
    checkAnswer(ds.map(_.a), "1", "2")
  }

  test("grouping key and grouped value has field with same name") {
    val ds = Seq(ClassData("a", 1), ClassData("a", 2)).toDS()
    val agged = ds.groupBy(d => ClassNullableData(d.a, null)).mapGroups {
      case (key, values) => key.a + values.map(_.b).sum
    }

    checkAnswer(agged, "a3")
  }

  test("cogroup's left and right side has field with same name") {
    val left = Seq(ClassData("a", 1), ClassData("b", 2)).toDS()
    val right = Seq(ClassNullableData("a", 3), ClassNullableData("b", 4)).toDS()
    val cogrouped = left.groupBy(_.a).cogroup(right.groupBy(_.a)) {
      case (key, lData, rData) => Iterator(key + lData.map(_.b).sum + rData.map(_.b.toInt).sum)
    }

    checkAnswer(cogrouped, "a13", "b24")
  }

  test("give nice error message when the real number of fields doesn't match encoder schema") {
    val ds = Seq(ClassData("a", 1), ClassData("b", 2)).toDS()

    val message = intercept[AnalysisException] {
      ds.as[(String, Int, Long)]
    }.message
    assert(message ==
      "Try to map struct<a:string,b:int> to Tuple3, " +
        "but failed as the number of fields does not line up.\n" +
        " - Input schema: struct<a:string,b:int>\n" +
        " - Target schema: struct<_1:string,_2:int,_3:bigint>")

    val message2 = intercept[AnalysisException] {
      ds.as[Tuple1[String]]
    }.message
    assert(message2 ==
      "Try to map struct<a:string,b:int> to Tuple1, " +
        "but failed as the number of fields does not line up.\n" +
        " - Input schema: struct<a:string,b:int>\n" +
        " - Target schema: struct<_1:string>")
  }

  test("SPARK-13440: Resolving option fields") {
    val df = Seq(1, 2, 3).toDS()
    val ds = df.as[Option[Int]]
    checkAnswer(
      ds.filter(_ => true),
      Some(1), Some(2), Some(3))
  }

<<<<<<< HEAD
  // Tests for operations migrated from DataFrame

  test("column selection") {
    val df = Seq(Tuple1(1)).toDS().as("t")
    // We should allow empty string as column name
    df.col("_1")
    df.col("t.`_1`")
  }

  protected lazy val complexDataDS: Dataset[ComplexData] =
    sqlContext.sparkContext.parallelize(
      ComplexData(Map("1" -> 1), TestData(1, "1"), Seq(1, 1, 1), true) ::
        ComplexData(Map("2" -> 2), TestData(2, "2"), Seq(2, 2, 2), false) ::
        Nil).toDS()

  protected lazy val upperCaseDataDS: Dataset[UpperCaseData] =
    sqlContext.sparkContext.parallelize(
      UpperCaseData(1, "A") ::
        UpperCaseData(2, "B") ::
        UpperCaseData(3, "C") ::
        UpperCaseData(4, "D") ::
        UpperCaseData(5, "E") ::
        UpperCaseData(6, "F") :: Nil).toDS()

  protected lazy val testDataDS: Dataset[TestData] =
    sqlContext.sparkContext.parallelize(
      (1 to 100).map(i => TestData(i, i.toString))).toDS()

  test("df-to-ds: access complex data") {
    assert(complexDataDS.filter(complexDataDS("a").getItem(0) === 2).count() == 1)
    assert(complexDataDS.filter(complexDataDS("m").getItem("1") === 1).count() == 1)
    assert(complexDataDS.filter(complexDataDS("s").getField("key") === 1).count() == 1)
  }

  test("df-to-ds: SPARK-7133: Implement struct, array, and map field accessor") {
    assert(complexDataDS.filter(complexDataDS("a")(0) === 2).count() == 1)
    assert(complexDataDS.filter(complexDataDS("m")("1") === 1).count() == 1)
    assert(complexDataDS.filter(complexDataDS("s")("key") === 1).count() == 1)
    assert(complexDataDS.filter(complexDataDS("m")(complexDataDS("s")("value")) === 1).count() == 1)
    assert(complexDataDS.filter(complexDataDS("a")(complexDataDS("s")("key")) === 1).count() == 1)
  }

  test("df-to-ds: Sorting columns are not in Filter and Project") {
    checkAnswer(
      upperCaseDataDS.filter('N > 1).select('N.as[Int]).filter('N < 6).orderBy('L.asc),
      2, 3, 4, 5)
  }

  test("df-to-ds: filterExpr") {
    val res = testDataDS.collect().filter(_.key > 90).toSeq
    checkAnswer(testDataDS.filter("key > 90"), res: _*)
    checkAnswer(testDataDS.filter("key > 9.0e1"), res: _*)
    checkAnswer(testDataDS.filter("key > .9e+2"), res: _*)
    checkAnswer(testDataDS.filter("key > 0.9e+2"), res: _*)
    checkAnswer(testDataDS.filter("key > 900e-1"), res: _*)
    checkAnswer(testDataDS.filter("key > 900.0E-1"), res: _*)
    checkAnswer(testDataDS.filter("key > 9.e+1"), res: _*)
  }

  test("df-to-ds: filterExpr using where") {
    checkAnswer(
      testDataDS.where("key > 50"),
      testDataDS.collect().filter(_.key > 50).toSeq: _*)
  }

  test("df-to-ds: limit") {
    checkAnswer(
      testDataDS.limit(10),
      testDataDS.take(10).toSeq: _*)

    checkAnswer(
      arrayData.toDS().limit(1),
      arrayData.take(1): _*)

    checkAnswer(
      mapData.toDS().limit(1),
      mapData.take(1): _*)

    // SPARK-12340: overstep the bounds of Int in SparkPlan.executeTake
    checkAnswer(
      (0 until 2).toDS().limit(2147483638),
      0, 1
    )
  }

  test("df-to-ds: repartition by key") {
    val ds1 = testDataDS.repartition(1)
    assert(ds1.rdd.partitions.length == 1)

    val ds2 = ds1.repartition(5, $"key")
    assert(ds2.rdd.partitions.length == 5)

    checkAnswer(ds2, ds1.collect(): _*)
  }

  test("df-to-ds: group by after distributed by") {
    // Group by the column we are distributed by. This should generate a plan with no exchange
    // between the aggregates
    verifyNonExchangingAgg(
      testDataDS
        .repartition($"key")
        .groupBy(_.key)
        .count())

    verifyNonExchangingAgg(
      testDataDS
        .repartition($"key", $"value")
        .groupBy(data => data.key -> data.value)
        .count())

    // Grouping by just the first distributeBy expr, need to exchange.
    verifyExchangingAgg(
      testDataDS
        .repartition($"key", $"value")
        .groupBy(_.key)
        .count())
  }

  test("df-to-ds: distribute and order by") {
    val ds1 = (1 to 100).map(i => TestData2(i % 10, i)).toDS()
    val ds2 = ds1.repartition(2, $"a").sortWithinPartitions($"b".desc)

    assert(ds2.rdd.partitions.length == 2)

    ds2.rdd.collectPartitions().foreach { data =>
      assert(data.sliding(2).forall {
        case Array(TestData2(_, b1), TestData2(_, b2)) => b1 > b2
      }, "Partition is not ordered")
    }

    assert(ds2.collect().sliding(2).exists {
      case Array(TestData2(_, b1), TestData2(_, b2)) => b1 < b2
    }, "Dataset should not be globally ordered")
  }

  test("df-to-ds: distribute and order by with multiple sort orders") {
    // For comparing tuples
    import scala.math.Ordering.Implicits._

    val ds1 = (1 to 100).map(i => TestData2(i % 10, i)).toDS()
    val ds2 = ds1.repartition(2, $"a").sortWithinPartitions($"b".desc, $"a".asc)

    assert(ds2.rdd.partitions.length == 2)

    ds2.rdd.collectPartitions().foreach { data =>
      assert(data.sliding(2).forall {
        case Array(TestData2(a1, b1), TestData2(a2, b2)) =>
          (b1, a1) > (b2, a2)
      }, "Partition is not ordered")
    }

    assert(ds2.collect().sliding(2).exists {
      case Array(TestData2(a1, b1), TestData2(a2, b2)) => (b1, a1) < (b2, a2)
    }, "Dataset should not be globally ordered")
  }

  test("df-to-ds: distribute into one partition and order by") {
    val ds1 = (1 to 100).map(i => TestData2(i % 10, i)).toDS()
    val ds2 = ds1.repartition(1, $"a").sortWithinPartitions("b")

    assert(ds2.rdd.partitions.length == 1)

    ds2.rdd.collectPartitions().foreach { data =>
      assert(data.sliding(2).forall {
        case Array(TestData2(a1, b1), TestData2(a2, b2)) => b1 < b2
      }, "Partition is not ordered")
    }

    assert(ds2.collect().sliding(2).forall {
      case Array(TestData2(a1, b1), TestData2(a2, b2)) => b1 < b2
    }, "Dataset should be globally ordered")
=======
  test("SPARK-13540 Dataset of nested class defined in Scala object") {
    checkAnswer(
      Seq(OuterObject.InnerClass("foo")).toDS(),
      OuterObject.InnerClass("foo"))
>>>>>>> bc65f60e
  }
}

class OuterClass extends Serializable {
  case class InnerClass(a: String)
}

object OuterObject {
  case class InnerClass(a: String)
}

case class ClassData(a: String, b: Int)
case class ClassData2(c: String, d: Int)
case class ClassNullableData(a: String, b: Integer)

case class NestedStruct(f: ClassData)
case class DeepNestedStruct(f: NestedStruct)

/**
 * A class used to test serialization using encoders. This class throws exceptions when using
 * Java serialization -- so the only way it can be "serialized" is through our encoders.
 */
case class NonSerializableCaseClass(value: String) extends Externalizable {
  override def readExternal(in: ObjectInput): Unit = {
    throw new UnsupportedOperationException
  }

  override def writeExternal(out: ObjectOutput): Unit = {
    throw new UnsupportedOperationException
  }
}

/** Used to test Kryo encoder. */
class KryoData(val a: Int) {
  override def equals(other: Any): Boolean = {
    a == other.asInstanceOf[KryoData].a
  }
  override def hashCode: Int = a
  override def toString: String = s"KryoData($a)"
}

object KryoData {
  def apply(a: Int): KryoData = new KryoData(a)
}

/** Used to test Java encoder. */
class JavaData(val a: Int) extends Serializable {
  override def equals(other: Any): Boolean = {
    a == other.asInstanceOf[JavaData].a
  }
  override def hashCode: Int = a
  override def toString: String = s"JavaData($a)"
}

object JavaData {
  def apply(a: Int): JavaData = new JavaData(a)
}<|MERGE_RESOLUTION|>--- conflicted
+++ resolved
@@ -657,7 +657,12 @@
       Some(1), Some(2), Some(3))
   }
 
-<<<<<<< HEAD
+  test("SPARK-13540 Dataset of nested class defined in Scala object") {
+    checkAnswer(
+      Seq(OuterObject.InnerClass("foo")).toDS(),
+      OuterObject.InnerClass("foo"))
+  }
+
   // Tests for operations migrated from DataFrame
 
   test("column selection") {
@@ -829,12 +834,6 @@
     assert(ds2.collect().sliding(2).forall {
       case Array(TestData2(a1, b1), TestData2(a2, b2)) => b1 < b2
     }, "Dataset should be globally ordered")
-=======
-  test("SPARK-13540 Dataset of nested class defined in Scala object") {
-    checkAnswer(
-      Seq(OuterObject.InnerClass("foo")).toDS(),
-      OuterObject.InnerClass("foo"))
->>>>>>> bc65f60e
   }
 }
 
