--- conflicted
+++ resolved
@@ -1551,7 +1551,6 @@
       Seq(Row("Amsterdam")))
   }
 
-<<<<<<< HEAD
   test("SPARK-25951: avoid redundant shuffle on rename") {
     withSQLConf(SQLConf.AUTO_BROADCASTJOIN_THRESHOLD.key -> "-1") {
       val N = 10
@@ -1571,7 +1570,7 @@
       }))
     }
   }
-=======
+
   test("SPARK-24762: Enable top-level Option of Product encoders") {
     val data = Seq(Some((1, "a")), Some((2, "b")), None)
     val ds = data.toDS()
@@ -1670,7 +1669,6 @@
     checkDataset(ds, data: _*)
     checkAnswer(ds.select("x"), Seq(Row(1), Row(2)))
   }
->>>>>>> c3f27b24
 }
 
 case class TestDataUnion(x: Int, y: Int, z: Int)
