/*
 * Licensed to the Apache Software Foundation (ASF) under one or more
 * contributor license agreements.  See the NOTICE file distributed with
 * this work for additional information regarding copyright ownership.
 * The ASF licenses this file to You under the Apache License, Version 2.0
 * (the "License"); you may not use this file except in compliance with
 * the License.  You may obtain a copy of the License at
 *
 *    http://www.apache.org/licenses/LICENSE-2.0
 *
 * Unless required by applicable law or agreed to in writing, software
 * distributed under the License is distributed on an "AS IS" BASIS,
 * WITHOUT WARRANTIES OR CONDITIONS OF ANY KIND, either express or implied.
 * See the License for the specific language governing permissions and
 * limitations under the License.
 */

package org.apache.spark.sql.execution.datasources.csv

import java.io.File
import java.nio.charset.UnsupportedCharsetException
import java.sql.{Date, Timestamp}
import java.text.SimpleDateFormat
import java.util.Locale

import org.apache.commons.lang3.time.FastDateFormat
import org.apache.hadoop.io.compress.GzipCodec
import org.apache.hadoop.io.SequenceFile.CompressionType

import org.apache.spark.SparkException
import org.apache.spark.sql.{AnalysisException, DataFrame, QueryTest, Row, UDT}
import org.apache.spark.sql.functions.{col, regexp_replace}
import org.apache.spark.sql.internal.SQLConf
import org.apache.spark.sql.test.{SharedSQLContext, SQLTestUtils}
import org.apache.spark.sql.types._

class CSVSuite extends QueryTest with SharedSQLContext with SQLTestUtils {

  import testImplicits._

  private val carsFile = "test-data/cars.csv"
  private val carsMalformedFile = "test-data/cars-malformed.csv"
  private val carsFile8859 = "test-data/cars_iso-8859-1.csv"
  private val carsTsvFile = "test-data/cars.tsv"
  private val carsAltFile = "test-data/cars-alternative.csv"
  private val carsUnbalancedQuotesFile = "test-data/cars-unbalanced-quotes.csv"
  private val carsNullFile = "test-data/cars-null.csv"
  private val carsBlankColName = "test-data/cars-blank-column-name.csv"
  private val emptyFile = "test-data/empty.csv"
  private val commentsFile = "test-data/comments.csv"
  private val disableCommentsFile = "test-data/disable_comments.csv"
  private val boolFile = "test-data/bool.csv"
  private val decimalFile = "test-data/decimal.csv"
  private val simpleSparseFile = "test-data/simple_sparse.csv"
  private val numbersFile = "test-data/numbers.csv"
  private val datesFile = "test-data/dates.csv"
  private val unescapedQuotesFile = "test-data/unescaped-quotes.csv"
  private val valueMalformedFile = "test-data/value-malformed.csv"
  private val filenameSpecialChr = "filename19340*.csv"


  private def testFile(fileName: String): String = {
    Thread.currentThread().getContextClassLoader.getResource(fileName).toString
  }

  /** Verifies data and schema. */
  private def verifyCars(
                          df: DataFrame,
                          withHeader: Boolean,
                          numCars: Int = 3,
                          numFields: Int = 5,
                          checkHeader: Boolean = true,
                          checkValues: Boolean = true,
                          checkTypes: Boolean = false): Unit = {

    val numColumns = numFields
    val numRows = if (withHeader) numCars else numCars + 1
    // schema
    assert(df.schema.fieldNames.length === numColumns)
    assert(df.count === numRows)

    if (checkHeader) {
      if (withHeader) {
        assert(df.schema.fieldNames === Array("year", "make", "model", "comment", "blank"))
      } else {
        assert(df.schema.fieldNames === Array("_c0", "_c1", "_c2", "_c3", "_c4"))
      }
    }

    if (checkValues) {
      val yearValues = List("2012", "1997", "2015")
      val actualYears = if (!withHeader) "year" :: yearValues else yearValues
      val years = if (withHeader) df.select("year").collect() else df.select("_c0").collect()

      years.zipWithIndex.foreach { case (year, index) =>
        if (checkTypes) {
          assert(year === Row(actualYears(index).toInt))
        } else {
          assert(year === Row(actualYears(index)))
        }
      }
    }
  }

  test("simple csv test") {
    val cars = spark
      .read
      .format("csv")
      .option("header", "false")
      .load(testFile(carsFile))

    verifyCars(cars, withHeader = false, checkTypes = false)
  }

  test("simple csv test with calling another function to load") {
    val cars = spark
      .read
      .option("header", "false")
      .csv(testFile(carsFile))

    verifyCars(cars, withHeader = false, checkTypes = false)
  }

  test("simple csv test with type inference") {
    val cars = spark
      .read
      .format("csv")
      .option("header", "true")
      .option("inferSchema", "true")
      .load(testFile(carsFile))

    verifyCars(cars, withHeader = true, checkTypes = true)
  }

  test("simple csv test with string dataset") {
    val csvDataset = spark.read.text(testFile(carsFile)).as[String]
    val cars = spark.read
      .option("header", "true")
      .option("inferSchema", "true")
      .csv(csvDataset)

    verifyCars(cars, withHeader = true, checkTypes = true)

    val carsWithoutHeader = spark.read
      .option("header", "false")
      .csv(csvDataset)

    verifyCars(carsWithoutHeader, withHeader = false, checkTypes = false)
  }

  test("test inferring booleans") {
    val result = spark.read
      .format("csv")
      .option("header", "true")
      .option("inferSchema", "true")
      .load(testFile(boolFile))

    val expectedSchema = StructType(List(
      StructField("bool", BooleanType, nullable = true)))
    assert(result.schema === expectedSchema)
  }

  test("test inferring decimals") {
    val result = spark.read
      .format("csv")
      .option("comment", "~")
      .option("header", "true")
      .option("inferSchema", "true")
      .load(testFile(decimalFile))
    val expectedSchema = StructType(List(
      StructField("decimal", DecimalType(20, 0), nullable = true),
      StructField("long", LongType, nullable = true),
      StructField("double", DoubleType, nullable = true)))
    assert(result.schema === expectedSchema)
  }

  test("test with alternative delimiter and quote") {
    val cars = spark.read
      .format("csv")
      .options(Map("quote" -> "\'", "delimiter" -> "|", "header" -> "true"))
      .load(testFile(carsAltFile))

    verifyCars(cars, withHeader = true)
  }

  test("parse unescaped quotes with maxCharsPerColumn") {
    val rows = spark.read
      .format("csv")
      .option("maxCharsPerColumn", "4")
      .load(testFile(unescapedQuotesFile))

    val expectedRows = Seq(Row("\"a\"b", "ccc", "ddd"), Row("ab", "cc\"c", "ddd\""))

    checkAnswer(rows, expectedRows)
  }

  test("bad encoding name") {
    val exception = intercept[UnsupportedCharsetException] {
      spark
        .read
        .format("csv")
        .option("charset", "1-9588-osi")
        .load(testFile(carsFile8859))
    }

    assert(exception.getMessage.contains("1-9588-osi"))
  }

  test("test different encoding") {
    withView("carsTable") {
      // scalastyle:off
      spark.sql(
        s"""
          |CREATE TEMPORARY VIEW carsTable USING csv
          |OPTIONS (path "${testFile(carsFile8859)}

", header "true",
          |charset "iso-8859-1", delimiter "þ")
         """.stripMargin.replaceAll("\n", " "))
      // scalastyle:on
      verifyCars(spark.table("carsTable"), withHeader = true)
    }
  }

  test("test aliases sep and encoding for delimiter and charset") {
    // scalastyle:off
    val cars = spark
      .read
      .format("csv")
      .option("header", "true")
      .option("encoding", "iso-8859-1")
      .option("sep", "þ")
      .load(testFile(carsFile8859))
    // scalastyle:on

    verifyCars(cars, withHeader = true)
  }

  test("DDL test with tab separated file") {
    withView("carsTable") {
      spark.sql(
        s"""
          |CREATE TEMPORARY VIEW carsTable USING csv
          |OPTIONS (path "${testFile(carsTsvFile)}", header "true", delimiter "\t")
         """.stripMargin.replaceAll("\n", " "))

      verifyCars(spark.table("carsTable"), numFields = 6, withHeader = true, checkHeader = false)
    }
  }

  test("DDL test parsing decimal type") {
    withView("carsTable") {
      spark.sql(
        s"""
          |CREATE TEMPORARY VIEW carsTable
          |(yearMade double, makeName string, modelName string, priceTag decimal,
          | comments string, grp string)
          |USING csv
          |OPTIONS (path "${testFile(carsTsvFile)}", header "true", delimiter "\t")
         """.stripMargin.replaceAll("\n", " "))

      assert(
        spark.sql("SELECT makeName FROM carsTable where priceTag > 60000").collect().size === 1)
    }
  }

  test("test for DROPMALFORMED parsing mode") {
    Seq(false, true).foreach { wholeFile =>
      val cars = spark.read
        .format("csv")
        .option("wholeFile", wholeFile)
        .options(Map("header" -> "true", "mode" -> "dropmalformed"))
        .load(testFile(carsFile))

      assert(cars.select("year").collect().size === 2)
    }
  }

  test("test for blank column names on read and select columns") {
    val cars = spark.read
      .format("csv")
      .options(Map("header" -> "true", "inferSchema" -> "true"))
      .load(testFile(carsBlankColName))

    assert(cars.select("customer").collect().size == 2)
    assert(cars.select("_c0").collect().size == 2)
    assert(cars.select("_c1").collect().size == 2)
  }

  test("test for FAILFAST parsing mode") {
    Seq(false, true).foreach { wholeFile =>
      val exception = intercept[SparkException] {
        spark.read
          .format("csv")
          .option("wholeFile", wholeFile)
          .options(Map("header" -> "true", "mode" -> "failfast"))
          .load(testFile(carsFile)).collect()
      }

      assert(exception.getMessage.contains("Malformed line in FAILFAST mode: 2015,Chevy,Volt"))
    }
  }

  test("test for tokens more than the fields in the schema") {
    val cars = spark
      .read
      .format("csv")
      .option("header", "false")
      .option("comment", "~")
      .load(testFile(carsMalformedFile))

    verifyCars(cars, withHeader = false, checkTypes = false)
  }

  test("test with null quote character") {
    val cars = spark.read
      .format("csv")
      .option("header", "true")
      .option("quote", "")
      .load(testFile(carsUnbalancedQuotesFile))

    verifyCars(cars, withHeader = true, checkValues = false)

  }

  test("test with empty file and known schema") {
    val result = spark.read
      .format("csv")
      .schema(StructType(List(StructField("column", StringType, false))))
      .load(testFile(emptyFile))

    assert(result.collect.size === 0)
    assert(result.schema.fieldNames.size === 1)
  }

  test("DDL test with empty file") {
    withView("carsTable"
    ) {
      spark.sql(
        s"""
          |CREATE TEMPORARY VIEW carsTable
          |(yearMade double, makeName string, modelName string, comments string, grp string)
          |USING csv
          |OPTIONS (path "${testFile(emptyFile)}", header "false")
         """.stripMargin.replaceAll("\n", " "))

      assert(spark.sql("SELECT count(*) FROM carsTable").collect().head(0) === 0)
    }
  }

  test("DDL test with schema") {
    withView(
      "carsTable") {
      spark.
        sql(
        s"""
          |CREATE TEMPORARY VIEW carsTable
          |(yearMade double, makeName string, modelName string, comments string, blank string)
          |USING csv
          |OPTIONS (path "${testFile(carsFile)}", header "true")
         """.stripMargin.replaceAll("\n", " "))

      val cars = spark.table("carsTable")
      verifyCars(cars, withHeader = true, checkHeader = false, checkValues = false)
      assert(
        cars.schema.fieldNames === Array("yearMade", "makeName", "modelName", "comments", "blank"))
    }
  }

  test("save csv") {
    withTempDir { dir =>
      val csvDir = new File(dir, "csv").getCanonicalPath
      val cars = spark.read
        .format("csv")
        .option("header", "true")
        .load(testFile(carsFile))

      cars.coalesce(1).write
        .option("header", "true")
        .csv(csvDir)

      val carsCopy = spark.read
        .format("csv")
        .option("header", "true")
        .load(csvDir)

      verifyCars(carsCopy, withHeader = true)
    }
  }

  test("save csv with quote") {
    withTempDir { dir =>
      val csvDir = new File(dir, "csv").getCanonicalPath
      val cars = spark.read
        .format("csv")
        .option("header", "true")
        .load(testFile(carsFile))

      cars.coalesce(1).write
        .format("csv")
        .option("header", "true")
        .option("quote", "\"")
        .save(csvDir)

      val carsCopy = spark.read
        .format("csv")
        .option("header", "true")
        .option("quote", "\"")
        .load(csvDir)

      verifyCars(carsCopy, withHeader = true)
    }
  }

  test("save csv with quoteAll enabled") {
    withTempDir { dir =>
      val csvDir = new File(dir, "csv").getCanonicalPath

      val data = Seq(("test \"quote\"", 123, "it \"works\"!", "\"very\" well"))
      val df = spark.createDataFrame(data)

      // escapeQuotes should be true by default
      df.coalesce(1).write
        .format("csv")
        .option("quote", "\"")
        .option("escape", "\"")
        .option("quoteAll", "true")
        .save(csvDir)

      val results = spark.read
        .format("text")
        .load(csvDir)
        .collect()

      val expected = "\"test \"\"quote\"\"\",\"123\",\"it \"\"works\"\"!\",\"\"\"very\"\" well\""

      assert(results.toSeq.map(_.toSeq) === Seq(Seq(expected)))
    }
  }

  test("save csv with quote escaping enabled") {
    withTempDir { dir =>
      val csvDir = new File(dir, "csv").getCanonicalPath

      val data = Seq(("test \"quote\"", 123, "it \"works\"!", "\"very\" well"))
      val df = spark.createDataFrame(data)

      // escapeQuotes should be true by default
      df.coalesce(1).write
        .format("csv")
        .option("quote", "\"")
        .option("escape", "\"")
        .save(csvDir)

      val results = spark.read
        .format("text")
        .load(csvDir)
        .collect()

      val expected = "\"test \"\"quote\"\"\",123,\"it \"\"works\"\"!\",\"\"\"very\"\" well\""

      assert(results.toSeq.map(_.toSeq) === Seq(Seq(expected)))
    }
  }

  test("save csv with quote escaping disabled") {
    withTempDir { dir =>
      val csvDir = new File(dir, "csv").getCanonicalPath

      val data = Seq(("test \"quote\"", 123, "it \"works\"!", "\"very\" well"))
      val df = spark.createDataFrame(data)

      // escapeQuotes should be true by default
      df.coalesce(1).write
        .format("csv")
        .option("quote", "\"")
        .option("escapeQuotes", "false")
        .option("escape", "\"")
        .save(csvDir)

      val results = spark.read
        .format("text")
        .load(csvDir)
        .collect()

      val expected = "test \"quote\",123,it \"works\"!,\"\"\"very\"\" well\""

      assert(results.toSeq.map(_.toSeq) === Seq(Seq(expected)))
    }
  }

  test("commented lines in CSV data") {
    val results = spark.read
      .format("csv")
      .options(Map("comment" -> "~", "header" -> "false"))
      .load(testFile(commentsFile))
      .collect()

    val expected =
      Seq(Seq("1", "2", "3", "4", "5.01", "2015-08-20 15:57:00"),
        Seq("6", "7", "8", "9", "0", "2015-08-21 16:58:01"),
        Seq("1", "2", "3", "4", "5", "2015-08-23 18:00:42"))

    assert(results.toSeq.map(_.toSeq) === expected)
  }

  test("inferring schema with commented lines in CSV data") {
    val results = spark.read
      .format("csv")
      .options(Map("comment" -> "~", "header" -> "false", "inferSchema" -> "true"))
      .load(testFile(commentsFile))
      .collect()

    val
    expected =
      Seq(Seq(1
        , 2, 3, 4, 5.01D, Timestamp.valueOf(
          "2015-08-20 15:57:00")),
          Seq(6, 7, 8, 9, 0, Timestamp.valueOf("2015-08-21 16:58:01")),
          Seq(1, 2, 3, 4, 5, Timestamp.valueOf("2015-08-23 18:00:42")))

    assert(results.toSeq.map(_.toSeq) === expected)
  }

  test("inferring timestamp types via custom date format") {
    val options = Map(
      "header" -> "true",
      "inferSchema" -> "true",
      "timestampFormat" -> "dd/MM/yyyy HH:mm")
    val results = spark.read
      .format("csv")
      .options(options)
      .load(testFile(datesFile))
      .select("date")
      .collect()

    val dateFormat = new SimpleDateFormat("dd/MM/yyyy HH:mm", Locale.US)
    val expected =
      Seq(Seq(new Timestamp(dateFormat.parse("26/08/2015 18:00").getTime)),
        Seq(new Timestamp(dateFormat.parse("27/10/2014 18:30").getTime)),
        Seq(new Timestamp(dateFormat.parse("28/01/2016 20:00").getTime)))
    assert(results.toSeq.map(_.toSeq) === expected)
  }

  test("load date types via custom date format") {
    val customSchema = new StructType(Array(StructField("date", DateType, true)))
    val options = Map(
      "header" -> "true",
      "inferSchema" -> "false",
      "dateFormat" -> "dd/MM/yyyy hh:mm")
    val results = spark.read
      .format("csv")
      .options(options)
      .schema(customSchema)
      .load(testFile(datesFile))
      .select("date")
      .collect()

    val dateFormat = new SimpleDateFormat("dd/MM/yyyy hh:mm", Locale.US)
    val expected = Seq(
      new Date(dateFormat.parse("26/08/2015 18:00").getTime),
      new Date(dateFormat.parse("27/10/2014 18:30").getTime),
      new Date(dateFormat.parse("28/01/2016 20:00").getTime))
    val dates = results.toSeq.map(_.toSeq.head)
    expected.zip(dates).foreach {
      case (expectedDate, date) =>
        // As it truncates the hours, minutes and etc., we only check
        // if the dates (days, months and years) are the same via `toString()`.
        assert(expectedDate.toString === date.toString)
    }
  }

  test("setting comment to null disables comment support") {
    val results = spark.read
      .format("csv")
      .options(Map("comment" -> "", "header" -> "false"))
      .load(testFile(disableCommentsFile))
      .collect()

    val expected =
      Seq(
        Seq("#1", "2", "3"),
        Seq("4", "5", "6"))

    assert(results.toSeq.map(_.toSeq) === expected)
  }

  test("nullable fields with user defined null value of \"null\"") {

    // year,make,model,comment,blank
    val dataSchema = StructType(List(
      StructField("year", IntegerType, nullable = true),
      StructField("make", StringType, nullable = false),
      StructField("model", StringType, nullable = false),
      StructField("comment", StringType, nullable = true),
      StructField("blank", StringType, nullable = true)))
    val cars = spark.read
      .format("csv")
      .schema(dataSchema)
      .options(Map("header" -> "true", "nullValue" -> "null"))
      .load(testFile(carsNullFile))

    verifyCars(cars, withHeader = true, checkValues = false)
    val results = cars.collect()
    assert(results(0).toSeq === Array(2012, "Tesla", "S", null, null))
    assert(results(2).toSeq === Array(null, "Chevy", "Volt", null, null))
  }

  test("save csv with compression codec option") {
    withTempDir { dir =>
      val csvDir = new File(dir, "csv").getCanonicalPath
      val cars = spark.read
        .format("csv")
        .option("header", "true")
        .load(testFile(carsFile))

      cars.coalesce(1).write
        .format("csv")
        .option("header", "true")
        .option("compression", "gZiP")
        .save(csvDir)

      val compressedFiles = new File(csvDir).listFiles()
      assert(compressedFiles.exists(_.getName.endsWith(".csv.gz")))

      val carsCopy = spark.read
        .format("csv")
        .option("header", "true")
        .load(csvDir)

      verifyCars(carsCopy, withHeader = true)
    }
  }

  test("SPARK-13543 Write the output as uncompressed via option()") {
    val extraOptions = Map(
      "mapreduce.output.fileoutputformat.compress" -> "true",
      "mapreduce.output.fileoutputformat.compress.type" -> CompressionType.BLOCK.toString,
      "mapreduce.map.output.compress" -> "true",
      "mapreduce.map.output.compress.codec" -> classOf[GzipCodec].getName
    )
    withTempDir { dir =>
      val csvDir = new File(dir, "csv").getCanonicalPath
      val cars = spark.read
        .format("csv")
        .option("header", "true")
        .options(extraOptions)
        .load(testFile(carsFile))

      cars.coalesce(1).write
        .format("csv")
        .option("header", "true")
        .option("compression", "none")
        .options(extraOptions)
        .save(csvDir)

      val compressedFiles = new File(csvDir).listFiles()
      assert(compressedFiles.exists(!_.getName.endsWith(".csv.gz")))

      val carsCopy = spark.read
        .format("csv")
        .option("header", "true")
        .options(extraOptions)
        .load(csvDir)

      verifyCars(carsCopy, withHeader = true)
    }
  }

  test("Schema inference correctly identifies the datatype when data is sparse.") {
    val df = spark.read
      .format("csv")
      .option("header", "true")
      .option("inferSchema", "true")
      .
        load(testFile(
          simpleSparseFile))

    assert(
      df.schema.fields.map(field => field.dataType).deep ==
      Array(IntegerType, IntegerType, IntegerType, IntegerType).deep)
  }

  test("old csv data source name works") {
    val cars = spark
      .read
      .format("com.databricks.spark.csv")
      .option("header", "false")
      .load(testFile(carsFile))

    verifyCars(cars, withHeader = false, checkTypes = false)
  }

  test("nulls, NaNs and Infinity values can be parsed") {
    val numbers = spark
      .read
      .format("csv")
      .schema(StructType(List(
        StructField("int", IntegerType, true),
        StructField("long", LongType, true),
        StructField("float", FloatType, true),
        StructField("double", DoubleType, true)
      )))
      .options(Map(
        "header" -> "true",
        "mode" -> "DROPMALFORMED",
        "nullValue" -> "--",
        "nanValue" -> "NAN",
        "negativeInf" -> "-INF",
        "positiveInf" -> "INF"))
      .load(testFile(numbersFile))

    assert(numbers.count() == 8)
  }

  test("error handling for unsupported data types.") {
    withTempDir { dir =>
      val csvDir = new File(dir, "csv").getCanonicalPath
      var msg = intercept[UnsupportedOperationException] {
        Seq((1, "Tesla")).toDF("a", "b").selectExpr("struct(a, b)").write.csv(csvDir)
      }.getMessage
      assert(msg.contains("CSV data source does not support struct<a:int,b:string> data type"))

      msg = intercept[UnsupportedOperationException] {
        Seq((1, Map("Tesla" -> 3))).toDF("id", "cars").write.csv(csvDir)
      }.getMessage
      assert(msg.contains("CSV data source does not support map<string,int> data type"))

      msg = intercept[UnsupportedOperationException] {
        Seq((1, Array("Tesla", "Chevy", "Ford"))).toDF("id", "brands").write.csv(csvDir)
      }.getMessage
      assert(msg.contains("CSV data source does not support array<string> data type"))

      msg = intercept[UnsupportedOperationException] {
        Seq((1, new UDT.MyDenseVector(Array(0.25, 2.25, 4.25)))).toDF("id", "vectors")
          .write.csv(csvDir)
      }.getMessage
      assert(msg.contains("CSV data source does not support array<double> data type"))

      msg = intercept[UnsupportedOperationException] {
        val schema = StructType(StructField("a", new UDT.MyDenseVectorUDT(), true) :: Nil)
        spark.range(1).write.csv(csvDir)
        spark.read.schema(schema).csv(csvDir).collect()
      }.getMessage
      assert(msg.contains("CSV data source does not support array<double> data type."))
    }
  }

  test("SPARK-15585 turn off quotations") {
    val cars = spark.read
      .format("csv")
      .option("header", "true")
      .option("quote", "")
      .load(testFile(carsUnbalancedQuotesFile))

    verifyCars(cars, withHeader = true, checkValues = false)
  }

  test("Write timestamps correctly in ISO8601 format by default") {
    withTempDir { dir =>
      val iso8601timestampsPath = s"${dir.getCanonicalPath}/iso8601timestamps.csv"
      val timestamps = spark.read
        .format("csv")
        .option("inferSchema", "true")
        .option("header", "true")
        .option("timestampFormat", "dd/MM/yyyy HH:mm")
        .load(testFile(datesFile))
      timestamps.write
        .format("csv")
        .option("header", "true")
        .save(iso8601timestampsPath)

      // This will load back the timestamps as string.
      val stringSchema = StructType(StructField("date", StringType, true) :: Nil)
      val iso8601Timestamps = spark.read
        .format("csv")
        .schema(stringSchema)
        .option("header", "true")
        .load(iso8601timestampsPath)

      val iso8501 = FastDateFormat.getInstance("yyyy-MM-dd'T'HH:mm:ss.SSSZZ", Locale.US)
      val expectedTimestamps = timestamps.collect().map { r =>
        // This should be ISO8601 formatted string.
        Row(iso8501.format(r.toSeq.head))
      }

      checkAnswer(iso8601Timestamps, expectedTimestamps)
    }
  }

  test("Write dates correctly in ISO8601 format by default") {
    withTempDir { dir =>
      val customSchema = new StructType(Array(StructField("date", DateType, true)))
      val iso8601datesPath = s"${dir.getCanonicalPath}/iso8601dates.csv"
      val dates = spark.read
        .format("csv")
        .schema(customSchema)
        .option("header", "true")
        .option("inferSchema", "false")
        .option("dateFormat", "dd/MM/yyyy HH:mm")
        .load(testFile(datesFile))
      dates.write
        .format("csv")
        .option("header", "true")
        .save(iso8601datesPath)

      // This will load back the dates as string.
      val stringSchema = StructType(StructField("date", StringType, true) :: Nil)
      val iso8601dates = spark.read
        .format("csv")
        .schema(stringSchema)
        .option("header", "true")
        .load(iso8601datesPath)

      val iso8501 = FastDateFormat.getInstance("yyyy-MM-dd", Locale.US)
      val expectedDates = dates.collect().map { r =>
        // This should be ISO8601 formatted string.
        Row(iso8501.format(r.toSeq.head))
      }

      checkAnswer(iso8601dates, expectedDates)
    }
  }

  test("Roundtrip in reading and writing timestamps") {
    withTempDir { dir =>
      val iso8601timestampsPath = s"${dir.getCanonicalPath}/iso8601timestamps.csv"
      val timestamps = spark.read
        .format("csv")
        .option("header", "true")
        .option("inferSchema", "true")
        .load(testFile(datesFile))

      timestamps.write
        .format("csv")
        .option("header", "true")
        .save(iso8601timestampsPath)

      val iso8601timestamps = spark.read
        .format("csv")
        .option("header", "true")
        .option("inferSchema", "true")
        .load(iso8601timestampsPath)

      checkAnswer(iso8601timestamps, timestamps)
    }
  }

  test("Write dates correctly with dateFormat option") {
    val customSchema = new StructType(Array(StructField("date", DateType, true)))
    withTempDir { dir =>
      // With dateFormat option.
      val datesWithFormatPath = s"${dir.getCanonicalPath}/datesWithFormat.csv"
      val datesWithFormat = spark.read
        .format("csv")
        .schema(customSchema)
        .option("header", "true")
        .option("dateFormat", "dd/MM/yyyy HH:mm")
        .load(testFile(datesFile))
      datesWithFormat.write
        .format("csv")
        .option("header", "true")
        .option("dateFormat", "yyyy/MM/dd")
        .save(datesWithFormatPath)

      // This will load back the dates as string.
      val stringSchema = StructType(StructField("date", StringType, true) :: Nil)
      val stringDatesWithFormat = spark.read
        .format("csv")
        .schema(stringSchema)
        .option("header", "true")
        .load(datesWithFormatPath)
      val expectedStringDatesWithFormat = Seq(
        Row("2015/08/26"),
        Row("2014/10/27"),
        Row("2016/01/28"))

      checkAnswer(stringDatesWithFormat, expectedStringDatesWithFormat)
    }
  }

  test("Write timestamps correctly with timestampFormat option") {
    withTempDir { dir =>
      // With dateFormat option.
      val timestampsWithFormatPath = s"${dir.getCanonicalPath}/timestampsWithFormat.csv"
      val timestampsWithFormat = spark.read
        .format("csv")
        .option("header", "true")
        .option("inferSchema", "true")
        .option("timestampFormat", "dd/MM/yyyy HH:mm")
        .load(testFile(datesFile))
      timestampsWithFormat.write
        .format("csv")
        .option("header", "true")
        .option("timestampFormat", "yyyy/MM/dd HH:mm")
        .save(timestampsWithFormatPath)

      // This will load back the timestamps as string.
      val stringSchema = StructType(StructField("date", StringType, true) :: Nil)
      val stringTimestampsWithFormat = spark.read
        .format("csv")
        .schema(stringSchema)
        .option("header", "true")
        .load(timestampsWithFormatPath)
      val expectedStringTimestampsWithFormat = Seq(
        Row("2015/08/26 18:00"),
        Row("2014/10/27 18:30"),
        Row("2016/01/28 20:00"))

      checkAnswer(stringTimestampsWithFormat, expectedStringTimestampsWithFormat)
    }
  }

  test("Write timestamps correctly with timestampFormat option and timeZone option") {
    withTempDir { dir =>
      // With dateFormat option and timeZone option.
      val timestampsWithFormatPath = s"${dir.getCanonicalPath}/timestampsWithFormat.csv"
      val timestampsWithFormat = spark.read
        .format("csv")
        .option("header", "true")
        .option("inferSchema", "true")
        .option("timestampFormat", "dd/MM/yyyy HH:mm")
        .load(testFile(datesFile))
      timestampsWithFormat.write
        .format("csv")
        .option("header", "true")
        .option("timestampFormat", "yyyy/MM/dd HH:mm")
        .option("timeZone", "GMT")
        .save(timestampsWithFormatPath)

      // This will load back the timestamps as string.
      val stringSchema = StructType(StructField("date", StringType, true) :: Nil)
      val stringTimestampsWithFormat = spark.read
        .format("csv")
        .schema(stringSchema)
        .option("header", "true")
        .load(timestampsWithFormatPath)
      val expectedStringTimestampsWithFormat = Seq(
        Row("2015/08/27 01:00"),
        Row("2014/10/28 01:30"),
        Row("2016/01/29 04:00"))

      checkAnswer(stringTimestampsWithFormat, expectedStringTimestampsWithFormat)

      val readBack = spark.read
        .format("csv")
        .option("header", "true")
        .option("inferSchema", "true")
        .option("timestampFormat", "yyyy/MM/dd HH:mm")
        .option("timeZone", "GMT")
        .load(timestampsWithFormatPath)

      checkAnswer(readBack, timestampsWithFormat)
    }
  }

  test("load duplicated field names consistently with null or empty strings - case sensitive") {
    withSQLConf(SQLConf.CASE_SENSITIVE.key -> "true") {
      withTempPath { path =>
        Seq("a,a,c,A,b,B").toDF().write.text(path.getAbsolutePath)
        val actualSchema = spark.read
          .format("csv")
          .option("header", true)
          .load(path.getAbsolutePath)
          .schema
        val fields = Seq("a0", "a1", "c", "A", "b", "B").map(StructField(_, StringType, true))
        val expectedSchema = StructType(fields)
        assert(actualSchema == expectedSchema)
      }
    }
  }

  test("load duplicated field names consistently with null or empty strings - case insensitive") {
    withSQLConf(SQLConf.CASE_SENSITIVE.key -> "false") {
      withTempPath { path =>
        Seq("a,A,c,A,b,B").toDF().write.text(path.getAbsolutePath)
        val actualSchema = spark.read
          .format("csv")
          .option("header", true)
          .load(path.getAbsolutePath)
          .schema
        val fields = Seq("a0", "A1", "c", "A3", "b4", "B5").map(StructField(_, StringType, true))
        val expectedSchema = StructType(fields)
        assert(actualSchema == expectedSchema)
      }
    }
  }

  test("load null when the schema is larger than parsed tokens ") {
    withTempPath { path =>
      Seq("1").toDF().
        write.text(path.
        getAbsolutePath)
      val schema = StructType(
        StructField("a", IntegerType, true) ::
        StructField("b", IntegerType, true) :: Nil)
      val df = spark.read
        .schema(schema)
        .option("header", "false")
        .csv(path.getAbsolutePath)

      checkAnswer(df, Row(1, null))
    }
  }


  test("SPARK-18699 put malformed records in a `columnNameOfCorruptRecord` field") {
    Seq(false, true).foreach { wholeFile =>
      val schema = new StructType().add("a", IntegerType).add("b", TimestampType)
      val df1 = spark
        .read
        .option("mode", "PERMISSIVE")
        .option("wholeFile",
          wholeFile)
        .schema(schema)
        .csv(
          testFile(valueMalformedFile))
      checkAnswer(df1,
        Row(null, null) ::
        Row(1, java.sql.Date.valueOf("1983-08-04")) ::
        Nil)

      // If `schema` has `columnNameOfCorruptRecord`, it should handle corrupt records
      val columnNameOfCorruptRecord = "_unparsed"
      val schemaWithCorrField1 = schema.add(columnNameOfCorruptRecord, StringType)
      val df2 = spark
        .read
        .option("mode", "PERMISSIVE")
        .option("columnNameOfCorruptRecord", columnNameOfCorruptRecord)
        .option("wholeFile", wholeFile)
        .schema(
          schemaWithCorrField1)
        .csv(testFile(
          valueMalformedFile))
      checkAnswer(df2,
        Row(
          null, null, "0,2013-111-11 12:13:14") ::
        Row(1, java.sql.Date.valueOf("1983-08-04"), null) ::
        Nil)

      // We put a `columnNameOfCorruptRecord` field in the middle of a schema
      val schemaWithCorrField2 = new StructType()
        .add("a", IntegerType)
        .add(columnNameOfCorruptRecord, StringType)
        .add("b", TimestampType)
      val df3 = spark
        .read
        .option("mode", "PERMISSIVE")
        .option("columnNameOfCorruptRecord", columnNameOfCorruptRecord)
        .option("wholeFile", wholeFile)
        .schema(schemaWithCorrField2)
        .csv(
          testFile(
          valueMalformedFile))
      checkAnswer(
        df3,
        Row(null, "0,2013-111-11 12:13:14", null) ::
        Row(1, null, java.sql.Date.valueOf("1983-08-04")) ::
        Nil)

      val errMsg = intercept[AnalysisException] {
        spark
          .read
          .option("mode", "PERMISSIVE")
          .option("columnNameOfCorruptRecord", columnNameOfCorruptRecord)
          .option("wholeFile", wholeFile)
          .schema(schema.add(columnNameOfCorruptRecord, IntegerType))
          .csv(testFile(valueMalformedFile))
          .collect
      }.getMessage
      assert(errMsg.startsWith("The field for corrupt records must be string type and nullable"))
    }
  }

  test("SPARK-19610: Parse normal multi-line CSV files") {
    val primitiveFieldAndType = Seq(
      """"
        |string","integer
        |
        |
        |","long
        |
        |","bigInteger",double,boolean,null""".stripMargin,
      """"this is a
        |simple
        |string.","
        |
        |10","
        |21474836470","92233720368547758070","
        |
        |1.7976931348623157E308",true,""".stripMargin)

    withTempPath { path =>
      primitiveFieldAndType.toDF("value").coalesce(1).write.text(path.getAbsolutePath)

      val df = spark.read
        .option("header", true)
        .option("wholeFile", true)
        .csv(path.getAbsolutePath)

      // Check if headers have new lines in the names.
      val actualFields = df.schema.fieldNames.toSeq
      val expectedFields =
        Seq("\nstring", "integer\n\n\n", "long\n\n", "bigInteger", "double", "boolean", "null")
      assert(actualFields === expectedFields)

      // Check if the rows have new lines in the values.
      val expected = Row(
        "this is a\nsimple\nstring.",
        "\n\n10",
        "\n21474836470",
        "92233720368547758070",
        "\n\n1.7976931348623157E308",
        "true",
         null)
      checkAnswer(df, expected)
    }
  }

  test("Empty file produces empty dataframe with empty schema") {
    Seq(false, true).foreach { wholeFile =>
      val df = spark.read.format("csv")
        .option("header", true)
        .option("wholeFile", wholeFile)
        .load(testFile(emptyFile))

      assert(df.schema === spark.emptyDataFrame.schema)
      checkAnswer(df, spark.emptyDataFrame)
    }
  }

<<<<<<< HEAD
  test("Empty string dataset produces empty dataframe and keep user-defined schema") {
    val df1 = spark.read.csv(spark.emptyDataset[String])
    assert(df1.schema === spark.emptyDataFrame.schema)
    checkAnswer(df1, spark.emptyDataFrame)

    val schema = StructType(StructField("a", StringType) :: Nil)
    val df2 = spark.read.schema(schema).csv(spark.emptyDataset[String])
    assert(df2.schema === schema)
  }

}
=======
  test("SPARK-19340 special characters in csv file name") {
    val csvDF =spark.read
      .option("header", "false")
      // testFile doesn't work with filenames that contain special characters
      .csv(testFile("test-data") + "/" + filenameSpecialChr ).take(1)
  }
}


>>>>>>> fb3fb316
<|MERGE_RESOLUTION|>--- conflicted
+++ resolved
@@ -1129,7 +1129,7 @@
     }
   }
 
-<<<<<<< HEAD
+
   test("Empty string dataset produces empty dataframe and keep user-defined schema") {
     val df1 = spark.read.csv(spark.emptyDataset[String])
     assert(df1.schema === spark.emptyDataFrame.schema)
@@ -1140,8 +1140,7 @@
     assert(df2.schema === schema)
   }
 
-}
-=======
+
   test("SPARK-19340 special characters in csv file name") {
     val csvDF =spark.read
       .option("header", "false")
@@ -1151,4 +1150,3 @@
 }
 
 
->>>>>>> fb3fb316
