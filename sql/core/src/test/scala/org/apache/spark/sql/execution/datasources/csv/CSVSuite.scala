--- conflicted
+++ resolved
@@ -1323,7 +1323,52 @@
     assert(sampled.count() == ds.count())
   }
 
-<<<<<<< HEAD
+  test("SPARK-17916: An empty string should not be coerced to null when nullValue is passed.") {
+    val litNull: String = null
+    val df = Seq(
+      (1, "John Doe"),
+      (2, ""),
+      (3, "-"),
+      (4, litNull)
+    ).toDF("id", "name")
+
+    // Checks for new behavior where an empty string is not coerced to null when `nullValue` is
+    // set to anything but an empty string literal.
+    withTempPath { path =>
+      df.write
+        .option("nullValue", "-")
+        .csv(path.getAbsolutePath)
+      val computed = spark.read
+        .option("nullValue", "-")
+        .schema(df.schema)
+        .csv(path.getAbsolutePath)
+      val expected = Seq(
+        (1, "John Doe"),
+        (2, ""),
+        (3, litNull),
+        (4, litNull)
+      ).toDF("id", "name")
+
+      checkAnswer(computed, expected)
+    }
+    // Keeps the old behavior where empty string us coerced to nullValue is not passed.
+    withTempPath { path =>
+      df.write
+        .csv(path.getAbsolutePath)
+      val computed = spark.read
+        .schema(df.schema)
+        .csv(path.getAbsolutePath)
+      val expected = Seq(
+        (1, "John Doe"),
+        (2, litNull),
+        (3, "-"),
+        (4, litNull)
+      ).toDF("id", "name")
+
+      checkAnswer(computed, expected)
+    }
+  }
+ 
   def checkHeader(multiLine: Boolean): Unit = {
     withSQLConf(SQLConf.CASE_SENSITIVE.key -> "true") {
       withTempPath { path =>
@@ -1444,51 +1489,5 @@
     }
 
     assert(exception.getMessage.contains("CSV file header does not contain the expected fields"))
-=======
-  test("SPARK-17916: An empty string should not be coerced to null when nullValue is passed.") {
-    val litNull: String = null
-    val df = Seq(
-      (1, "John Doe"),
-      (2, ""),
-      (3, "-"),
-      (4, litNull)
-    ).toDF("id", "name")
-
-    // Checks for new behavior where an empty string is not coerced to null when `nullValue` is
-    // set to anything but an empty string literal.
-    withTempPath { path =>
-      df.write
-        .option("nullValue", "-")
-        .csv(path.getAbsolutePath)
-      val computed = spark.read
-        .option("nullValue", "-")
-        .schema(df.schema)
-        .csv(path.getAbsolutePath)
-      val expected = Seq(
-        (1, "John Doe"),
-        (2, ""),
-        (3, litNull),
-        (4, litNull)
-      ).toDF("id", "name")
-
-      checkAnswer(computed, expected)
-    }
-    // Keeps the old behavior where empty string us coerced to nullValue is not passed.
-    withTempPath { path =>
-      df.write
-        .csv(path.getAbsolutePath)
-      val computed = spark.read
-        .schema(df.schema)
-        .csv(path.getAbsolutePath)
-      val expected = Seq(
-        (1, "John Doe"),
-        (2, litNull),
-        (3, "-"),
-        (4, litNull)
-      ).toDF("id", "name")
-
-      checkAnswer(computed, expected)
-    }
->>>>>>> b6c50d78
   }
 }