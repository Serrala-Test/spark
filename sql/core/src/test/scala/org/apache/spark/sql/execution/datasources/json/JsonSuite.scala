/*
 * Licensed to the Apache Software Foundation (ASF) under one or more
 * contributor license agreements.  See the NOTICE file distributed with
 * this work for additional information regarding copyright ownership.
 * The ASF licenses this file to You under the Apache License, Version 2.0
 * (the "License"); you may not use this file except in compliance with
 * the License.  You may obtain a copy of the License at
 *
 *    http://www.apache.org/licenses/LICENSE-2.0
 *
 * Unless required by applicable law or agreed to in writing, software
 * distributed under the License is distributed on an "AS IS" BASIS,
 * WITHOUT WARRANTIES OR CONDITIONS OF ANY KIND, either express or implied.
 * See the License for the specific language governing permissions and
 * limitations under the License.
 */

package org.apache.spark.sql.execution.datasources.json

import java.io.{File, StringWriter}
import java.nio.charset.StandardCharsets
import java.sql.{Date, Timestamp}
import java.util.Locale

import com.fasterxml.jackson.core.JsonFactory
import org.apache.hadoop.fs.{Path, PathFilter}
import org.apache.hadoop.io.SequenceFile.CompressionType
import org.apache.hadoop.io.compress.GzipCodec

import org.apache.spark.SparkException
import org.apache.spark.rdd.RDD
import org.apache.spark.sql.{functions => F, Row, _}
import org.apache.spark.sql.catalyst.json.{CreateJacksonParser, JacksonParser, JSONOptions}
import org.apache.spark.sql.catalyst.util.{DateTimeUtils, DropMalformedMode, FailFastMode, PermissiveMode}
import org.apache.spark.sql.execution.ExternalRDD
import org.apache.spark.sql.execution.datasources.DataSource
import org.apache.spark.sql.execution.datasources.json.JsonInferSchema.compatibleType
import org.apache.spark.sql.internal.SQLConf
import org.apache.spark.sql.test.SharedSQLContext
import org.apache.spark.sql.types._
import org.apache.spark.util.Utils

class TestFileFilter extends PathFilter {
  override def accept(path: Path): Boolean = path.getParent.getName != "p=2"
}

class JsonSuite extends QueryTest with SharedSQLContext with TestJsonData {
  import testImplicits._

  test("Type promotion") {
    def checkTypePromotion(expected: Any, actual: Any) {
      assert(expected.getClass == actual.getClass,
        s"Failed to promote ${actual.getClass} to ${expected.getClass}.")
      assert(expected == actual,
        s"Promoted value ${actual}(${actual.getClass}) does not equal the expected value " +
          s"${expected}(${expected.getClass}).")
    }

    val factory = new JsonFactory()
    def enforceCorrectType(value: Any, dataType: DataType): Any = {
      val writer = new StringWriter()
      Utils.tryWithResource(factory.createGenerator(writer)) { generator =>
        generator.writeObject(value)
        generator.flush()
      }

      val dummyOption = new JSONOptions(Map.empty[String, String], "GMT")
      val dummySchema = StructType(Seq.empty)
      val parser = new JacksonParser(dummySchema, dummyOption)

      Utils.tryWithResource(factory.createParser(writer.toString)) { jsonParser =>
        jsonParser.nextToken()
        val converter = parser.makeConverter(dataType)
        converter.apply(jsonParser)
      }
    }

    val intNumber: Int = 2147483647
    checkTypePromotion(intNumber, enforceCorrectType(intNumber, IntegerType))
    checkTypePromotion(intNumber.toLong, enforceCorrectType(intNumber, LongType))
    checkTypePromotion(intNumber.toDouble, enforceCorrectType(intNumber, DoubleType))
    checkTypePromotion(
      Decimal(intNumber), enforceCorrectType(intNumber, DecimalType.SYSTEM_DEFAULT))

    val longNumber: Long = 9223372036854775807L
    checkTypePromotion(longNumber, enforceCorrectType(longNumber, LongType))
    checkTypePromotion(longNumber.toDouble, enforceCorrectType(longNumber, DoubleType))
    checkTypePromotion(
      Decimal(longNumber), enforceCorrectType(longNumber, DecimalType.SYSTEM_DEFAULT))

    val doubleNumber: Double = 1.7976931348623157E308d
    checkTypePromotion(doubleNumber.toDouble, enforceCorrectType(doubleNumber, DoubleType))

    checkTypePromotion(DateTimeUtils.fromJavaTimestamp(new Timestamp(intNumber * 1000L)),
        enforceCorrectType(intNumber, TimestampType))
    checkTypePromotion(DateTimeUtils.fromJavaTimestamp(new Timestamp(intNumber.toLong * 1000L)),
        enforceCorrectType(intNumber.toLong, TimestampType))
    val strTime = "2014-09-30 12:34:56"
    checkTypePromotion(DateTimeUtils.fromJavaTimestamp(Timestamp.valueOf(strTime)),
        enforceCorrectType(strTime, TimestampType))

    val strDate = "2014-10-15"
    checkTypePromotion(
      DateTimeUtils.fromJavaDate(Date.valueOf(strDate)), enforceCorrectType(strDate, DateType))

    val ISO8601Time1 = "1970-01-01T01:00:01.0Z"
    val ISO8601Time2 = "1970-01-01T02:00:01-01:00"
    checkTypePromotion(DateTimeUtils.fromJavaTimestamp(new Timestamp(3601000)),
        enforceCorrectType(ISO8601Time1, TimestampType))
    checkTypePromotion(DateTimeUtils.fromJavaTimestamp(new Timestamp(10801000)),
        enforceCorrectType(ISO8601Time2, TimestampType))

    val ISO8601Date = "1970-01-01"
    checkTypePromotion(DateTimeUtils.millisToDays(32400000),
      enforceCorrectType(ISO8601Date, DateType))
  }

  test("Get compatible type") {
    def checkDataType(t1: DataType, t2: DataType, expected: DataType) {
      var actual = compatibleType(t1, t2)
      assert(actual == expected,
        s"Expected $expected as the most general data type for $t1 and $t2, found $actual")
      actual = compatibleType(t2, t1)
      assert(actual == expected,
        s"Expected $expected as the most general data type for $t1 and $t2, found $actual")
    }

    // NullType
    checkDataType(NullType, BooleanType, BooleanType)
    checkDataType(NullType, IntegerType, IntegerType)
    checkDataType(NullType, LongType, LongType)
    checkDataType(NullType, DoubleType, DoubleType)
    checkDataType(NullType, DecimalType.SYSTEM_DEFAULT, DecimalType.SYSTEM_DEFAULT)
    checkDataType(NullType, StringType, StringType)
    checkDataType(NullType, ArrayType(IntegerType), ArrayType(IntegerType))
    checkDataType(NullType, StructType(Nil), StructType(Nil))
    checkDataType(NullType, NullType, NullType)

    // BooleanType
    checkDataType(BooleanType, BooleanType, BooleanType)
    checkDataType(BooleanType, IntegerType, StringType)
    checkDataType(BooleanType, LongType, StringType)
    checkDataType(BooleanType, DoubleType, StringType)
    checkDataType(BooleanType, DecimalType.SYSTEM_DEFAULT, StringType)
    checkDataType(BooleanType, StringType, StringType)
    checkDataType(BooleanType, ArrayType(IntegerType), StringType)
    checkDataType(BooleanType, StructType(Nil), StringType)

    // IntegerType
    checkDataType(IntegerType, IntegerType, IntegerType)
    checkDataType(IntegerType, LongType, LongType)
    checkDataType(IntegerType, DoubleType, DoubleType)
    checkDataType(IntegerType, DecimalType.SYSTEM_DEFAULT, DecimalType.SYSTEM_DEFAULT)
    checkDataType(IntegerType, StringType, StringType)
    checkDataType(IntegerType, ArrayType(IntegerType), StringType)
    checkDataType(IntegerType, StructType(Nil), StringType)

    // LongType
    checkDataType(LongType, LongType, LongType)
    checkDataType(LongType, DoubleType, DoubleType)
    checkDataType(LongType, DecimalType.SYSTEM_DEFAULT, DecimalType.SYSTEM_DEFAULT)
    checkDataType(LongType, StringType, StringType)
    checkDataType(LongType, ArrayType(IntegerType), StringType)
    checkDataType(LongType, StructType(Nil), StringType)

    // DoubleType
    checkDataType(DoubleType, DoubleType, DoubleType)
    checkDataType(DoubleType, DecimalType.SYSTEM_DEFAULT, DoubleType)
    checkDataType(DoubleType, StringType, StringType)
    checkDataType(DoubleType, ArrayType(IntegerType), StringType)
    checkDataType(DoubleType, StructType(Nil), StringType)

    // DecimalType
    checkDataType(DecimalType.SYSTEM_DEFAULT, DecimalType.SYSTEM_DEFAULT,
      DecimalType.SYSTEM_DEFAULT)
    checkDataType(DecimalType.SYSTEM_DEFAULT, StringType, StringType)
    checkDataType(DecimalType.SYSTEM_DEFAULT, ArrayType(IntegerType), StringType)
    checkDataType(DecimalType.SYSTEM_DEFAULT, StructType(Nil), StringType)

    // StringType
    checkDataType(StringType, StringType, StringType)
    checkDataType(StringType, ArrayType(IntegerType), StringType)
    checkDataType(StringType, StructType(Nil), StringType)

    // ArrayType
    checkDataType(ArrayType(IntegerType), ArrayType(IntegerType), ArrayType(IntegerType))
    checkDataType(ArrayType(IntegerType), ArrayType(LongType), ArrayType(LongType))
    checkDataType(ArrayType(IntegerType), ArrayType(StringType), ArrayType(StringType))
    checkDataType(ArrayType(IntegerType), StructType(Nil), StringType)
    checkDataType(
      ArrayType(IntegerType, true), ArrayType(IntegerType), ArrayType(IntegerType, true))
    checkDataType(
      ArrayType(IntegerType, true), ArrayType(IntegerType, false), ArrayType(IntegerType, true))
    checkDataType(
      ArrayType(IntegerType, true), ArrayType(IntegerType, true), ArrayType(IntegerType, true))
    checkDataType(
      ArrayType(IntegerType, false), ArrayType(IntegerType), ArrayType(IntegerType, true))
    checkDataType(
      ArrayType(IntegerType, false), ArrayType(IntegerType, false), ArrayType(IntegerType, false))
    checkDataType(
      ArrayType(IntegerType, false), ArrayType(IntegerType, true), ArrayType(IntegerType, true))

    // StructType
    checkDataType(StructType(Nil), StructType(Nil), StructType(Nil))
    checkDataType(
      StructType(StructField("f1", IntegerType, true) :: Nil),
      StructType(StructField("f1", IntegerType, true) :: Nil),
      StructType(StructField("f1", IntegerType, true) :: Nil))
    checkDataType(
      StructType(StructField("f1", IntegerType, true) :: Nil),
      StructType(Nil),
      StructType(StructField("f1", IntegerType, true) :: Nil))
    checkDataType(
      StructType(
        StructField("f1", IntegerType, true) ::
        StructField("f2", IntegerType, true) :: Nil),
      StructType(StructField("f1", LongType, true) :: Nil),
      StructType(
        StructField("f1", LongType, true) ::
        StructField("f2", IntegerType, true) :: Nil))
    checkDataType(
      StructType(
        StructField("f1", IntegerType, true) :: Nil),
      StructType(
        StructField("f2", IntegerType, true) :: Nil),
      StructType(
        StructField("f1", IntegerType, true) ::
        StructField("f2", IntegerType, true) :: Nil))
    checkDataType(
      StructType(
        StructField("f1", IntegerType, true) :: Nil),
      DecimalType.SYSTEM_DEFAULT,
      StringType)
  }

  test("Complex field and type inferring with null in sampling") {
    val jsonDF = spark.read.json(jsonNullStruct)
    val expectedSchema = StructType(
      StructField("headers", StructType(
        StructField("Charset", StringType, true) ::
          StructField("Host", StringType, true) :: Nil)
        , true) ::
        StructField("ip", StringType, true) ::
        StructField("nullstr", StringType, true):: Nil)

    assert(expectedSchema === jsonDF.schema)
    jsonDF.createOrReplaceTempView("jsonTable")

    checkAnswer(
      sql("select nullstr, headers.Host from jsonTable"),
      Seq(Row("", "1.abc.com"), Row("", null), Row("", null), Row(null, null))
    )
  }

  test("Primitive field and type inferring") {
    val jsonDF = spark.read.json(primitiveFieldAndType)

    val expectedSchema = StructType(
      StructField("bigInteger", DecimalType(20, 0), true) ::
      StructField("boolean", BooleanType, true) ::
      StructField("double", DoubleType, true) ::
      StructField("integer", LongType, true) ::
      StructField("long", LongType, true) ::
      StructField("null", StringType, true) ::
      StructField("string", StringType, true) :: Nil)

    assert(expectedSchema === jsonDF.schema)

    jsonDF.createOrReplaceTempView("jsonTable")

    checkAnswer(
      sql("select * from jsonTable"),
      Row(new java.math.BigDecimal("92233720368547758070"),
        true,
        1.7976931348623157E308,
        10,
        21474836470L,
        null,
        "this is a simple string.")
    )
  }

  test("Complex field and type inferring") {
    val jsonDF = spark.read.json(complexFieldAndType1)

    val expectedSchema = StructType(
      StructField("arrayOfArray1", ArrayType(ArrayType(StringType, true), true), true) ::
      StructField("arrayOfArray2", ArrayType(ArrayType(DoubleType, true), true), true) ::
      StructField("arrayOfBigInteger", ArrayType(DecimalType(21, 0), true), true) ::
      StructField("arrayOfBoolean", ArrayType(BooleanType, true), true) ::
      StructField("arrayOfDouble", ArrayType(DoubleType, true), true) ::
      StructField("arrayOfInteger", ArrayType(LongType, true), true) ::
      StructField("arrayOfLong", ArrayType(LongType, true), true) ::
      StructField("arrayOfNull", ArrayType(StringType, true), true) ::
      StructField("arrayOfString", ArrayType(StringType, true), true) ::
      StructField("arrayOfStruct", ArrayType(
        StructType(
          StructField("field1", BooleanType, true) ::
          StructField("field2", StringType, true) ::
          StructField("field3", StringType, true) :: Nil), true), true) ::
      StructField("struct", StructType(
        StructField("field1", BooleanType, true) ::
        StructField("field2", DecimalType(20, 0), true) :: Nil), true) ::
      StructField("structWithArrayFields", StructType(
        StructField("field1", ArrayType(LongType, true), true) ::
        StructField("field2", ArrayType(StringType, true), true) :: Nil), true) :: Nil)

    assert(expectedSchema === jsonDF.schema)

    jsonDF.createOrReplaceTempView("jsonTable")

    // Access elements of a primitive array.
    checkAnswer(
      sql("select arrayOfString[0], arrayOfString[1], arrayOfString[2] from jsonTable"),
      Row("str1", "str2", null)
    )

    // Access an array of null values.
    checkAnswer(
      sql("select arrayOfNull from jsonTable"),
      Row(Seq(null, null, null, null))
    )

    // Access elements of a BigInteger array (we use DecimalType internally).
    checkAnswer(
      sql("select arrayOfBigInteger[0], arrayOfBigInteger[1], arrayOfBigInteger[2] from jsonTable"),
      Row(new java.math.BigDecimal("922337203685477580700"),
        new java.math.BigDecimal("-922337203685477580800"), null)
    )

    // Access elements of an array of arrays.
    checkAnswer(
      sql("select arrayOfArray1[0], arrayOfArray1[1] from jsonTable"),
      Row(Seq("1", "2", "3"), Seq("str1", "str2"))
    )

    // Access elements of an array of arrays.
    checkAnswer(
      sql("select arrayOfArray2[0], arrayOfArray2[1] from jsonTable"),
      Row(Seq(1.0, 2.0, 3.0), Seq(1.1, 2.1, 3.1))
    )

    // Access elements of an array inside a filed with the type of ArrayType(ArrayType).
    checkAnswer(
      sql("select arrayOfArray1[1][1], arrayOfArray2[1][1] from jsonTable"),
      Row("str2", 2.1)
    )

    // Access elements of an array of structs.
    checkAnswer(
      sql("select arrayOfStruct[0], arrayOfStruct[1], arrayOfStruct[2], arrayOfStruct[3] " +
        "from jsonTable"),
      Row(
        Row(true, "str1", null),
        Row(false, null, null),
        Row(null, null, null),
        null)
    )

    // Access a struct and fields inside of it.
    checkAnswer(
      sql("select struct, struct.field1, struct.field2 from jsonTable"),
      Row(
        Row(true, new java.math.BigDecimal("92233720368547758070")),
        true,
        new java.math.BigDecimal("92233720368547758070")) :: Nil
    )

    // Access an array field of a struct.
    checkAnswer(
      sql("select structWithArrayFields.field1, structWithArrayFields.field2 from jsonTable"),
      Row(Seq(4, 5, 6), Seq("str1", "str2"))
    )

    // Access elements of an array field of a struct.
    checkAnswer(
      sql("select structWithArrayFields.field1[1], structWithArrayFields.field2[3] from jsonTable"),
      Row(5, null)
    )
  }

  test("GetField operation on complex data type") {
    val jsonDF = spark.read.json(complexFieldAndType1)
    jsonDF.createOrReplaceTempView("jsonTable")

    checkAnswer(
      sql("select arrayOfStruct[0].field1, arrayOfStruct[0].field2 from jsonTable"),
      Row(true, "str1")
    )

    // Getting all values of a specific field from an array of structs.
    checkAnswer(
      sql("select arrayOfStruct.field1, arrayOfStruct.field2 from jsonTable"),
      Row(Seq(true, false, null), Seq("str1", null, null))
    )
  }

  test("Type conflict in primitive field values") {
    val jsonDF = spark.read.json(primitiveFieldValueTypeConflict)

    val expectedSchema = StructType(
      StructField("num_bool", StringType, true) ::
      StructField("num_num_1", LongType, true) ::
      StructField("num_num_2", DoubleType, true) ::
      StructField("num_num_3", DoubleType, true) ::
      StructField("num_str", StringType, true) ::
      StructField("str_bool", StringType, true) :: Nil)

    assert(expectedSchema === jsonDF.schema)

    jsonDF.createOrReplaceTempView("jsonTable")

    checkAnswer(
      sql("select * from jsonTable"),
      Row("true", 11L, null, 1.1, "13.1", "str1") ::
        Row("12", null, 21474836470.9, null, null, "true") ::
        Row("false", 21474836470L, 92233720368547758070d, 100, "str1", "false") ::
        Row(null, 21474836570L, 1.1, 21474836470L, "92233720368547758070", null) :: Nil
    )

    // Number and Boolean conflict: resolve the type as number in this query.
    checkAnswer(
      sql("select num_bool - 10 from jsonTable where num_bool > 11"),
      Row(2)
    )

    // Widening to LongType
    checkAnswer(
      sql("select num_num_1 - 100 from jsonTable where num_num_1 > 11"),
      Row(21474836370L) :: Row(21474836470L) :: Nil
    )

    checkAnswer(
      sql("select num_num_1 - 100 from jsonTable where num_num_1 > 10"),
      Row(-89) :: Row(21474836370L) :: Row(21474836470L) :: Nil
    )

    // Widening to DecimalType
    checkAnswer(
      sql("select num_num_2 + 1.3 from jsonTable where num_num_2 > 1.1"),
      Row(21474836472.2) ::
        Row(92233720368547758071.3) :: Nil
    )

    // Widening to Double
    checkAnswer(
      sql("select num_num_3 + 1.2 from jsonTable where num_num_3 > 1.1"),
      Row(101.2) :: Row(21474836471.2) :: Nil
    )

    // Number and String conflict: resolve the type as number in this query.
    checkAnswer(
      sql("select num_str + 1.2 from jsonTable where num_str > 14d"),
      Row(92233720368547758071.2)
    )

    // Number and String conflict: resolve the type as number in this query.
    checkAnswer(
      sql("select num_str + 1.2 from jsonTable where num_str >= 92233720368547758060"),
      Row(new java.math.BigDecimal("92233720368547758071.2").doubleValue)
    )

    // String and Boolean conflict: resolve the type as string.
    checkAnswer(
      sql("select * from jsonTable where str_bool = 'str1'"),
      Row("true", 11L, null, 1.1, "13.1", "str1")
    )
  }

  ignore("Type conflict in primitive field values (Ignored)") {
    val jsonDF = spark.read.json(primitiveFieldValueTypeConflict)
    jsonDF.createOrReplaceTempView("jsonTable")

    // Right now, the analyzer does not promote strings in a boolean expression.
    // Number and Boolean conflict: resolve the type as boolean in this query.
    checkAnswer(
      sql("select num_bool from jsonTable where NOT num_bool"),
      Row(false)
    )

    checkAnswer(
      sql("select str_bool from jsonTable where NOT str_bool"),
      Row(false)
    )

    // Right now, the analyzer does not know that num_bool should be treated as a boolean.
    // Number and Boolean conflict: resolve the type as boolean in this query.
    checkAnswer(
      sql("select num_bool from jsonTable where num_bool"),
      Row(true)
    )

    checkAnswer(
      sql("select str_bool from jsonTable where str_bool"),
      Row(false)
    )

    // The plan of the following DSL is
    // Project [(CAST(num_str#65:4, DoubleType) + 1.2) AS num#78]
    //  Filter (CAST(CAST(num_str#65:4, DoubleType), DecimalType) > 92233720368547758060)
    //    ExistingRdd [num_bool#61,num_num_1#62L,num_num_2#63,num_num_3#64,num_str#65,str_bool#66]
    // We should directly cast num_str to DecimalType and also need to do the right type promotion
    // in the Project.
    checkAnswer(
      jsonDF.
        where('num_str >= BigDecimal("92233720368547758060")).
        select(('num_str + 1.2).as("num")),
      Row(new java.math.BigDecimal("92233720368547758071.2").doubleValue())
    )

    // The following test will fail. The type of num_str is StringType.
    // So, to evaluate num_str + 1.2, we first need to use Cast to convert the type.
    // In our test data, one value of num_str is 13.1.
    // The result of (CAST(num_str#65:4, DoubleType) + 1.2) for this value is 14.299999999999999,
    // which is not 14.3.
    // Number and String conflict: resolve the type as number in this query.
    checkAnswer(
      sql("select num_str + 1.2 from jsonTable where num_str > 13"),
      Row(BigDecimal("14.3")) :: Row(BigDecimal("92233720368547758071.2")) :: Nil
    )
  }

  test("Type conflict in complex field values") {
    val jsonDF = spark.read.json(complexFieldValueTypeConflict)

    val expectedSchema = StructType(
      StructField("array", ArrayType(LongType, true), true) ::
      StructField("num_struct", StringType, true) ::
      StructField("str_array", StringType, true) ::
      StructField("struct", StructType(
        StructField("field", StringType, true) :: Nil), true) ::
      StructField("struct_array", StringType, true) :: Nil)

    assert(expectedSchema === jsonDF.schema)

    jsonDF.createOrReplaceTempView("jsonTable")

    checkAnswer(
      sql("select * from jsonTable"),
      Row(Seq(), "11", "[1,2,3]", Row(null), "[]") ::
        Row(null, """{"field":false}""", null, null, "{}") ::
        Row(Seq(4, 5, 6), null, "str", Row(null), "[7,8,9]") ::
        Row(Seq(7), "{}", """["str1","str2",33]""", Row("str"), """{"field":true}""") :: Nil
    )
  }

  test("Type conflict in array elements") {
    val jsonDF = spark.read.json(arrayElementTypeConflict)

    val expectedSchema = StructType(
      StructField("array1", ArrayType(StringType, true), true) ::
      StructField("array2", ArrayType(StructType(
        StructField("field", LongType, true) :: Nil), true), true) ::
      StructField("array3", ArrayType(StringType, true), true) :: Nil)

    assert(expectedSchema === jsonDF.schema)

    jsonDF.createOrReplaceTempView("jsonTable")

    checkAnswer(
      sql("select * from jsonTable"),
      Row(Seq("1", "1.1", "true", null, "[]", "{}", "[2,3,4]",
        """{"field":"str"}"""), Seq(Row(214748364700L), Row(1)), null) ::
      Row(null, null, Seq("""{"field":"str"}""", """{"field":1}""")) ::
      Row(null, null, Seq("1", "2", "3")) :: Nil
    )

    // Treat an element as a number.
    checkAnswer(
      sql("select array1[0] + 1 from jsonTable where array1 is not null"),
      Row(2)
    )
  }

  test("Handling missing fields") {
    val jsonDF = spark.read.json(missingFields)

    val expectedSchema = StructType(
      StructField("a", BooleanType, true) ::
      StructField("b", LongType, true) ::
      StructField("c", ArrayType(LongType, true), true) ::
      StructField("d", StructType(
        StructField("field", BooleanType, true) :: Nil), true) ::
      StructField("e", StringType, true) :: Nil)

    assert(expectedSchema === jsonDF.schema)

    jsonDF.createOrReplaceTempView("jsonTable")
  }

  test("Loading a JSON dataset from a text file") {
    val dir = Utils.createTempDir()
    dir.delete()
    val path = dir.getCanonicalPath
    primitiveFieldAndType.map(record => record.replaceAll("\n", " ")).write.text(path)
    val jsonDF = spark.read.json(path)

    val expectedSchema = StructType(
      StructField("bigInteger", DecimalType(20, 0), true) ::
      StructField("boolean", BooleanType, true) ::
      StructField("double", DoubleType, true) ::
      StructField("integer", LongType, true) ::
      StructField("long", LongType, true) ::
      StructField("null", StringType, true) ::
      StructField("string", StringType, true) :: Nil)

    assert(expectedSchema === jsonDF.schema)

    jsonDF.createOrReplaceTempView("jsonTable")

    checkAnswer(
      sql("select * from jsonTable"),
      Row(new java.math.BigDecimal("92233720368547758070"),
      true,
      1.7976931348623157E308,
      10,
      21474836470L,
      null,
      "this is a simple string.")
    )
  }

  test("Loading a JSON dataset primitivesAsString returns schema with primitive types as strings") {
    val dir = Utils.createTempDir()
    dir.delete()
    val path = dir.getCanonicalPath
    primitiveFieldAndType.map(record => record.replaceAll("\n", " ")).write.text(path)
    val jsonDF = spark.read.option("primitivesAsString", "true").json(path)

    val expectedSchema = StructType(
      StructField("bigInteger", StringType, true) ::
      StructField("boolean", StringType, true) ::
      StructField("double", StringType, true) ::
      StructField("integer", StringType, true) ::
      StructField("long", StringType, true) ::
      StructField("null", StringType, true) ::
      StructField("string", StringType, true) :: Nil)

    assert(expectedSchema === jsonDF.schema)

    jsonDF.createOrReplaceTempView("jsonTable")

    checkAnswer(
      sql("select * from jsonTable"),
      Row("92233720368547758070",
      "true",
      "1.7976931348623157E308",
      "10",
      "21474836470",
      null,
      "this is a simple string.")
    )
  }

  test("Loading a JSON dataset primitivesAsString returns complex fields as strings") {
    val jsonDF = spark.read.option("primitivesAsString", "true").json(complexFieldAndType1)

    val expectedSchema = StructType(
      StructField("arrayOfArray1", ArrayType(ArrayType(StringType, true), true), true) ::
      StructField("arrayOfArray2", ArrayType(ArrayType(StringType, true), true), true) ::
      StructField("arrayOfBigInteger", ArrayType(StringType, true), true) ::
      StructField("arrayOfBoolean", ArrayType(StringType, true), true) ::
      StructField("arrayOfDouble", ArrayType(StringType, true), true) ::
      StructField("arrayOfInteger", ArrayType(StringType, true), true) ::
      StructField("arrayOfLong", ArrayType(StringType, true), true) ::
      StructField("arrayOfNull", ArrayType(StringType, true), true) ::
      StructField("arrayOfString", ArrayType(StringType, true), true) ::
      StructField("arrayOfStruct", ArrayType(
        StructType(
          StructField("field1", StringType, true) ::
          StructField("field2", StringType, true) ::
          StructField("field3", StringType, true) :: Nil), true), true) ::
      StructField("struct", StructType(
        StructField("field1", StringType, true) ::
        StructField("field2", StringType, true) :: Nil), true) ::
      StructField("structWithArrayFields", StructType(
        StructField("field1", ArrayType(StringType, true), true) ::
        StructField("field2", ArrayType(StringType, true), true) :: Nil), true) :: Nil)

    assert(expectedSchema === jsonDF.schema)

    jsonDF.createOrReplaceTempView("jsonTable")

    // Access elements of a primitive array.
    checkAnswer(
      sql("select arrayOfString[0], arrayOfString[1], arrayOfString[2] from jsonTable"),
      Row("str1", "str2", null)
    )

    // Access an array of null values.
    checkAnswer(
      sql("select arrayOfNull from jsonTable"),
      Row(Seq(null, null, null, null))
    )

    // Access elements of a BigInteger array (we use DecimalType internally).
    checkAnswer(
      sql("select arrayOfBigInteger[0], arrayOfBigInteger[1], arrayOfBigInteger[2] from jsonTable"),
      Row("922337203685477580700", "-922337203685477580800", null)
    )

    // Access elements of an array of arrays.
    checkAnswer(
      sql("select arrayOfArray1[0], arrayOfArray1[1] from jsonTable"),
      Row(Seq("1", "2", "3"), Seq("str1", "str2"))
    )

    // Access elements of an array of arrays.
    checkAnswer(
      sql("select arrayOfArray2[0], arrayOfArray2[1] from jsonTable"),
      Row(Seq("1", "2", "3"), Seq("1.1", "2.1", "3.1"))
    )

    // Access elements of an array inside a filed with the type of ArrayType(ArrayType).
    checkAnswer(
      sql("select arrayOfArray1[1][1], arrayOfArray2[1][1] from jsonTable"),
      Row("str2", "2.1")
    )

    // Access elements of an array of structs.
    checkAnswer(
      sql("select arrayOfStruct[0], arrayOfStruct[1], arrayOfStruct[2], arrayOfStruct[3] " +
        "from jsonTable"),
      Row(
        Row("true", "str1", null),
        Row("false", null, null),
        Row(null, null, null),
        null)
    )

    // Access a struct and fields inside of it.
    checkAnswer(
      sql("select struct, struct.field1, struct.field2 from jsonTable"),
      Row(
        Row("true", "92233720368547758070"),
        "true",
        "92233720368547758070") :: Nil
    )

    // Access an array field of a struct.
    checkAnswer(
      sql("select structWithArrayFields.field1, structWithArrayFields.field2 from jsonTable"),
      Row(Seq("4", "5", "6"), Seq("str1", "str2"))
    )

    // Access elements of an array field of a struct.
    checkAnswer(
      sql("select structWithArrayFields.field1[1], structWithArrayFields.field2[3] from jsonTable"),
      Row("5", null)
    )
  }

  test("Loading a JSON dataset prefersDecimal returns schema with float types as BigDecimal") {
    val jsonDF = spark.read.option("prefersDecimal", "true").json(primitiveFieldAndType)

    val expectedSchema = StructType(
      StructField("bigInteger", DecimalType(20, 0), true) ::
        StructField("boolean", BooleanType, true) ::
        StructField("double", DecimalType(17, -292), true) ::
        StructField("integer", LongType, true) ::
        StructField("long", LongType, true) ::
        StructField("null", StringType, true) ::
        StructField("string", StringType, true) :: Nil)

    assert(expectedSchema === jsonDF.schema)

    jsonDF.createOrReplaceTempView("jsonTable")

    checkAnswer(
      sql("select * from jsonTable"),
      Row(BigDecimal("92233720368547758070"),
        true,
        BigDecimal("1.7976931348623157E308"),
        10,
        21474836470L,
        null,
        "this is a simple string.")
    )
  }

  test("Find compatible types even if inferred DecimalType is not capable of other IntegralType") {
    val mixedIntegerAndDoubleRecords = Seq(
      """{"a": 3, "b": 1.1}""",
      s"""{"a": 3.1, "b": 0.${"0" * 38}1}""").toDS()
    val jsonDF = spark.read
      .option("prefersDecimal", "true")
      .json(mixedIntegerAndDoubleRecords)

    // The values in `a` field will be decimals as they fit in decimal. For `b` field,
    // they will be doubles as `1.0E-39D` does not fit.
    val expectedSchema = StructType(
      StructField("a", DecimalType(21, 1), true) ::
      StructField("b", DoubleType, true) :: Nil)

    assert(expectedSchema === jsonDF.schema)
    checkAnswer(
      jsonDF,
      Row(BigDecimal("3"), 1.1D) ::
      Row(BigDecimal("3.1"), 1.0E-39D) :: Nil
    )
  }

  test("Infer big integers correctly even when it does not fit in decimal") {
    val jsonDF = spark.read
      .json(bigIntegerRecords)

    // The value in `a` field will be a double as it does not fit in decimal. For `b` field,
    // it will be a decimal as `92233720368547758070`.
    val expectedSchema = StructType(
      StructField("a", DoubleType, true) ::
      StructField("b", DecimalType(20, 0), true) :: Nil)

    assert(expectedSchema === jsonDF.schema)
    checkAnswer(jsonDF, Row(1.0E38D, BigDecimal("92233720368547758070")))
  }

  test("Infer floating-point values correctly even when it does not fit in decimal") {
    val jsonDF = spark.read
      .option("prefersDecimal", "true")
      .json(floatingValueRecords)

    // The value in `a` field will be a double as it does not fit in decimal. For `b` field,
    // it will be a decimal as `0.01` by having a precision equal to the scale.
    val expectedSchema = StructType(
      StructField("a", DoubleType, true) ::
      StructField("b", DecimalType(2, 2), true):: Nil)

    assert(expectedSchema === jsonDF.schema)
    checkAnswer(jsonDF, Row(1.0E-39D, BigDecimal("0.01")))

    val mergedJsonDF = spark.read
      .option("prefersDecimal", "true")
      .json(floatingValueRecords.union(bigIntegerRecords))

    val expectedMergedSchema = StructType(
      StructField("a", DoubleType, true) ::
      StructField("b", DecimalType(22, 2), true):: Nil)

    assert(expectedMergedSchema === mergedJsonDF.schema)
    checkAnswer(
      mergedJsonDF,
      Row(1.0E-39D, BigDecimal("0.01")) ::
      Row(1.0E38D, BigDecimal("92233720368547758070")) :: Nil
    )
  }

  test("Loading a JSON dataset from a text file with SQL") {
    val dir = Utils.createTempDir()
    dir.delete()
    val path = dir.toURI.toString
    primitiveFieldAndType.map(record => record.replaceAll("\n", " ")).write.text(path)

    sql(
      s"""
        |CREATE TEMPORARY VIEW jsonTableSQL
        |USING org.apache.spark.sql.json
        |OPTIONS (
        |  path '$path'
        |)
      """.stripMargin)

    checkAnswer(
      sql("select * from jsonTableSQL"),
      Row(new java.math.BigDecimal("92233720368547758070"),
        true,
        1.7976931348623157E308,
        10,
        21474836470L,
        null,
        "this is a simple string.")
    )
  }

  test("Applying schemas") {
    val dir = Utils.createTempDir()
    dir.delete()
    val path = dir.getCanonicalPath
    primitiveFieldAndType.map(record => record.replaceAll("\n", " ")).write.text(path)

    val schema = StructType(
      StructField("bigInteger", DecimalType.SYSTEM_DEFAULT, true) ::
      StructField("boolean", BooleanType, true) ::
      StructField("double", DoubleType, true) ::
      StructField("integer", IntegerType, true) ::
      StructField("long", LongType, true) ::
      StructField("null", StringType, true) ::
      StructField("string", StringType, true) :: Nil)

    val jsonDF1 = spark.read.schema(schema).json(path)

    assert(schema === jsonDF1.schema)

    jsonDF1.createOrReplaceTempView("jsonTable1")

    checkAnswer(
      sql("select * from jsonTable1"),
      Row(new java.math.BigDecimal("92233720368547758070"),
      true,
      1.7976931348623157E308,
      10,
      21474836470L,
      null,
      "this is a simple string.")
    )

    val jsonDF2 = spark.read.schema(schema).json(primitiveFieldAndType)

    assert(schema === jsonDF2.schema)

    jsonDF2.createOrReplaceTempView("jsonTable2")

    checkAnswer(
      sql("select * from jsonTable2"),
      Row(new java.math.BigDecimal("92233720368547758070"),
      true,
      1.7976931348623157E308,
      10,
      21474836470L,
      null,
      "this is a simple string.")
    )
  }

  test("Applying schemas with MapType") {
    val schemaWithSimpleMap = StructType(
      StructField("map", MapType(StringType, IntegerType, true), false) :: Nil)
    val jsonWithSimpleMap = spark.read.schema(schemaWithSimpleMap).json(mapType1)

    jsonWithSimpleMap.createOrReplaceTempView("jsonWithSimpleMap")

    checkAnswer(
      sql("select `map` from jsonWithSimpleMap"),
      Row(Map("a" -> 1)) ::
      Row(Map("b" -> 2)) ::
      Row(Map("c" -> 3)) ::
      Row(Map("c" -> 1, "d" -> 4)) ::
      Row(Map("e" -> null)) :: Nil
    )

    withSQLConf(SQLConf.SUPPORT_QUOTED_REGEX_COLUMN_NAME.key -> "false") {
      checkAnswer(
        sql("select `map`['c'] from jsonWithSimpleMap"),
        Row(null) ::
        Row(null) ::
        Row(3) ::
        Row(1) ::
        Row(null) :: Nil
      )
    }

    val innerStruct = StructType(
      StructField("field1", ArrayType(IntegerType, true), true) ::
      StructField("field2", IntegerType, true) :: Nil)
    val schemaWithComplexMap = StructType(
      StructField("map", MapType(StringType, innerStruct, true), false) :: Nil)

    val jsonWithComplexMap = spark.read.schema(schemaWithComplexMap).json(mapType2)

    jsonWithComplexMap.createOrReplaceTempView("jsonWithComplexMap")

    checkAnswer(
      sql("select `map` from jsonWithComplexMap"),
      Row(Map("a" -> Row(Seq(1, 2, 3, null), null))) ::
      Row(Map("b" -> Row(null, 2))) ::
      Row(Map("c" -> Row(Seq(), 4))) ::
      Row(Map("c" -> Row(null, 3), "d" -> Row(Seq(null), null))) ::
      Row(Map("e" -> null)) ::
      Row(Map("f" -> Row(null, null))) :: Nil
    )

    withSQLConf(SQLConf.SUPPORT_QUOTED_REGEX_COLUMN_NAME.key -> "false") {
      checkAnswer(
        sql("select `map`['a'].field1, `map`['c'].field2 from jsonWithComplexMap"),
        Row(Seq(1, 2, 3, null), null) ::
        Row(null, null) ::
        Row(null, 4) ::
        Row(null, 3) ::
        Row(null, null) ::
        Row(null, null) :: Nil
      )
    }
  }

  test("SPARK-2096 Correctly parse dot notations") {
    val jsonDF = spark.read.json(complexFieldAndType2)
    jsonDF.createOrReplaceTempView("jsonTable")

    checkAnswer(
      sql("select arrayOfStruct[0].field1, arrayOfStruct[0].field2 from jsonTable"),
      Row(true, "str1")
    )
    checkAnswer(
      sql(
        """
          |select complexArrayOfStruct[0].field1[1].inner2[0], complexArrayOfStruct[1].field2[0][1]
          |from jsonTable
        """.stripMargin),
      Row("str2", 6)
    )
  }

  test("SPARK-3390 Complex arrays") {
    val jsonDF = spark.read.json(complexFieldAndType2)
    jsonDF.createOrReplaceTempView("jsonTable")

    checkAnswer(
      sql(
        """
          |select arrayOfArray1[0][0][0], arrayOfArray1[1][0][1], arrayOfArray1[1][1][0]
          |from jsonTable
        """.stripMargin),
      Row(5, 7, 8)
    )
    checkAnswer(
      sql(
        """
          |select arrayOfArray2[0][0][0].inner1, arrayOfArray2[1][0],
          |arrayOfArray2[1][1][1].inner2[0], arrayOfArray2[2][0][0].inner3[0][0].inner4
          |from jsonTable
        """.stripMargin),
      Row("str1", Nil, "str4", 2)
    )
  }

  test("SPARK-3308 Read top level JSON arrays") {
    val jsonDF = spark.read.json(jsonArray)
    jsonDF.createOrReplaceTempView("jsonTable")

    checkAnswer(
      sql(
        """
          |select a, b, c
          |from jsonTable
        """.stripMargin),
      Row("str_a_1", null, null) ::
        Row("str_a_2", null, null) ::
        Row(null, "str_b_3", null) ::
        Row("str_a_4", "str_b_4", "str_c_4") :: Nil
    )
  }

  test("Corrupt records: FAILFAST mode") {
    // `FAILFAST` mode should throw an exception for corrupt records.
    val exceptionOne = intercept[SparkException] {
      spark.read
        .option("mode", "FAILFAST")
        .json(corruptRecords)
    }.getMessage
    assert(exceptionOne.contains(
      "Malformed records are detected in schema inference. Parse Mode: FAILFAST."))

    val exceptionTwo = intercept[SparkException] {
      spark.read
        .option("mode", "FAILFAST")
        .schema("a string")
        .json(corruptRecords)
        .collect()
    }.getMessage
    assert(exceptionTwo.contains(
      "Malformed records are detected in record parsing. Parse Mode: FAILFAST."))
  }

  test("Corrupt records: DROPMALFORMED mode") {
    val schemaOne = StructType(
      StructField("a", StringType, true) ::
        StructField("b", StringType, true) ::
        StructField("c", StringType, true) :: Nil)
    val schemaTwo = StructType(
      StructField("a", StringType, true) :: Nil)
    // `DROPMALFORMED` mode should skip corrupt records
    val jsonDFOne = spark.read
      .option("mode", "DROPMALFORMED")
      .json(corruptRecords)
    checkAnswer(
      jsonDFOne,
      Row("str_a_4", "str_b_4", "str_c_4") :: Nil
    )
    assert(jsonDFOne.schema === schemaOne)

    val jsonDFTwo = spark.read
      .option("mode", "DROPMALFORMED")
      .schema(schemaTwo)
      .json(corruptRecords)
    checkAnswer(
      jsonDFTwo,
      Row("str_a_4") :: Nil)
    assert(jsonDFTwo.schema === schemaTwo)
  }

  test("SPARK-19641: Additional corrupt records: DROPMALFORMED mode") {
    val schema = new StructType().add("dummy", StringType)
    // `DROPMALFORMED` mode should skip corrupt records
    val jsonDF = spark.read
      .option("mode", "DROPMALFORMED")
      .json(additionalCorruptRecords)
    checkAnswer(
      jsonDF,
      Row("test"))
    assert(jsonDF.schema === schema)
  }

  test("Corrupt records: PERMISSIVE mode, without designated column for malformed records") {
    val schema = StructType(
      StructField("a", StringType, true) ::
        StructField("b", StringType, true) ::
        StructField("c", StringType, true) :: Nil)

    val jsonDF = spark.read.schema(schema).json(corruptRecords)

    checkAnswer(
      jsonDF.select($"a", $"b", $"c"),
      Seq(
        // Corrupted records are replaced with null
        Row(null, null, null),
        Row(null, null, null),
        Row(null, null, null),
        Row("str_a_4", "str_b_4", "str_c_4"),
        Row(null, null, null))
    )
  }

  test("Corrupt records: PERMISSIVE mode, with designated column for malformed records") {
    // Test if we can query corrupt records.
    withSQLConf(SQLConf.COLUMN_NAME_OF_CORRUPT_RECORD.key -> "_unparsed") {
      val jsonDF = spark.read.json(corruptRecords)
      val schema = StructType(
        StructField("_unparsed", StringType, true) ::
          StructField("a", StringType, true) ::
          StructField("b", StringType, true) ::
          StructField("c", StringType, true) :: Nil)

      assert(schema === jsonDF.schema)

      // In HiveContext, backticks should be used to access columns starting with a underscore.
      checkAnswer(
        jsonDF.select($"a", $"b", $"c", $"_unparsed"),
        Row(null, null, null, "{") ::
          Row(null, null, null, """{"a":1, b:2}""") ::
          Row(null, null, null, """{"a":{, b:3}""") ::
          Row("str_a_4", "str_b_4", "str_c_4", null) ::
          Row(null, null, null, "]") :: Nil
      )

      checkAnswer(
        jsonDF.filter($"_unparsed".isNull).select($"a", $"b", $"c"),
        Row("str_a_4", "str_b_4", "str_c_4")
      )

      checkAnswer(
        jsonDF.filter($"_unparsed".isNotNull).select($"_unparsed"),
        Row("{") ::
          Row("""{"a":1, b:2}""") ::
          Row("""{"a":{, b:3}""") ::
          Row("]") :: Nil
      )
    }
  }

  test("SPARK-13953 Rename the corrupt record field via option") {
    val jsonDF = spark.read
      .option("columnNameOfCorruptRecord", "_malformed")
      .json(corruptRecords)
    val schema = StructType(
      StructField("_malformed", StringType, true) ::
        StructField("a", StringType, true) ::
        StructField("b", StringType, true) ::
        StructField("c", StringType, true) :: Nil)

    assert(schema === jsonDF.schema)
    checkAnswer(
      jsonDF.selectExpr("a", "b", "c", "_malformed"),
      Row(null, null, null, "{") ::
        Row(null, null, null, """{"a":1, b:2}""") ::
        Row(null, null, null, """{"a":{, b:3}""") ::
        Row("str_a_4", "str_b_4", "str_c_4", null) ::
        Row(null, null, null, "]") :: Nil
    )
  }

  test("SPARK-4068: nulls in arrays") {
    val jsonDF = spark.read.json(nullsInArrays)
    jsonDF.createOrReplaceTempView("jsonTable")

    val schema = StructType(
      StructField("field1",
        ArrayType(ArrayType(ArrayType(ArrayType(StringType, true), true), true), true), true) ::
      StructField("field2",
        ArrayType(ArrayType(
          StructType(StructField("Test", LongType, true) :: Nil), true), true), true) ::
      StructField("field3",
        ArrayType(ArrayType(
          StructType(StructField("Test", StringType, true) :: Nil), true), true), true) ::
      StructField("field4",
        ArrayType(ArrayType(ArrayType(LongType, true), true), true), true) :: Nil)

    assert(schema === jsonDF.schema)

    checkAnswer(
      sql(
        """
          |SELECT field1, field2, field3, field4
          |FROM jsonTable
        """.stripMargin),
      Row(Seq(Seq(null), Seq(Seq(Seq("Test")))), null, null, null) ::
        Row(null, Seq(null, Seq(Row(1))), null, null) ::
        Row(null, null, Seq(Seq(null), Seq(Row("2"))), null) ::
        Row(null, null, null, Seq(Seq(null, Seq(1, 2, 3)))) :: Nil
    )
  }

  test("SPARK-4228 DataFrame to JSON") {
    val schema1 = StructType(
      StructField("f1", IntegerType, false) ::
      StructField("f2", StringType, false) ::
      StructField("f3", BooleanType, false) ::
      StructField("f4", ArrayType(StringType), nullable = true) ::
      StructField("f5", IntegerType, true) :: Nil)

    val rowRDD1 = unparsedStrings.map { r =>
      val values = r.split(",").map(_.trim)
      val v5 = try values(3).toInt catch {
        case _: NumberFormatException => null
      }
      Row(values(0).toInt, values(1), values(2).toBoolean, r.split(",").toList, v5)
    }

    val df1 = spark.createDataFrame(rowRDD1, schema1)
    df1.createOrReplaceTempView("applySchema1")
    val df2 = df1.toDF
    val result = df2.toJSON.collect()
    // scalastyle:off
    assert(result(0) === "{\"f1\":1,\"f2\":\"A1\",\"f3\":true,\"f4\":[\"1\",\" A1\",\" true\",\" null\"]}")
    assert(result(3) === "{\"f1\":4,\"f2\":\"D4\",\"f3\":true,\"f4\":[\"4\",\" D4\",\" true\",\" 2147483644\"],\"f5\":2147483644}")
    // scalastyle:on

    val schema2 = StructType(
      StructField("f1", StructType(
        StructField("f11", IntegerType, false) ::
        StructField("f12", BooleanType, false) :: Nil), false) ::
      StructField("f2", MapType(StringType, IntegerType, true), false) :: Nil)

    val rowRDD2 = unparsedStrings.map { r =>
      val values = r.split(",").map(_.trim)
      val v4 = try values(3).toInt catch {
        case _: NumberFormatException => null
      }
      Row(Row(values(0).toInt, values(2).toBoolean), Map(values(1) -> v4))
    }

    val df3 = spark.createDataFrame(rowRDD2, schema2)
    df3.createOrReplaceTempView("applySchema2")
    val df4 = df3.toDF
    val result2 = df4.toJSON.collect()

    assert(result2(1) === "{\"f1\":{\"f11\":2,\"f12\":false},\"f2\":{\"B2\":null}}")
    assert(result2(3) === "{\"f1\":{\"f11\":4,\"f12\":true},\"f2\":{\"D4\":2147483644}}")

    val jsonDF = spark.read.json(primitiveFieldAndType)
    val primTable = spark.read.json(jsonDF.toJSON)
    primTable.createOrReplaceTempView("primitiveTable")
    checkAnswer(
        sql("select * from primitiveTable"),
      Row(new java.math.BigDecimal("92233720368547758070"),
        true,
        1.7976931348623157E308,
        10,
        21474836470L,
        "this is a simple string.")
      )

    val complexJsonDF = spark.read.json(complexFieldAndType1)
    val compTable = spark.read.json(complexJsonDF.toJSON)
    compTable.createOrReplaceTempView("complexTable")
    // Access elements of a primitive array.
    checkAnswer(
      sql("select arrayOfString[0], arrayOfString[1], arrayOfString[2] from complexTable"),
      Row("str1", "str2", null)
    )

    // Access an array of null values.
    checkAnswer(
      sql("select arrayOfNull from complexTable"),
      Row(Seq(null, null, null, null))
    )

    // Access elements of a BigInteger array (we use DecimalType internally).
    checkAnswer(
      sql("select arrayOfBigInteger[0], arrayOfBigInteger[1], arrayOfBigInteger[2] " +
        " from complexTable"),
      Row(new java.math.BigDecimal("922337203685477580700"),
        new java.math.BigDecimal("-922337203685477580800"), null)
    )

    // Access elements of an array of arrays.
    checkAnswer(
      sql("select arrayOfArray1[0], arrayOfArray1[1] from complexTable"),
      Row(Seq("1", "2", "3"), Seq("str1", "str2"))
    )

    // Access elements of an array of arrays.
    checkAnswer(
      sql("select arrayOfArray2[0], arrayOfArray2[1] from complexTable"),
      Row(Seq(1.0, 2.0, 3.0), Seq(1.1, 2.1, 3.1))
    )

    // Access elements of an array inside a filed with the type of ArrayType(ArrayType).
    checkAnswer(
      sql("select arrayOfArray1[1][1], arrayOfArray2[1][1] from complexTable"),
      Row("str2", 2.1)
    )

    // Access a struct and fields inside of it.
    checkAnswer(
      sql("select struct, struct.field1, struct.field2 from complexTable"),
      Row(
        Row(true, new java.math.BigDecimal("92233720368547758070")),
        true,
        new java.math.BigDecimal("92233720368547758070")) :: Nil
    )

    // Access an array field of a struct.
    checkAnswer(
      sql("select structWithArrayFields.field1, structWithArrayFields.field2 from complexTable"),
      Row(Seq(4, 5, 6), Seq("str1", "str2"))
    )

    // Access elements of an array field of a struct.
    checkAnswer(
      sql("select structWithArrayFields.field1[1], structWithArrayFields.field2[3] " +
        "from complexTable"),
      Row(5, null)
    )
  }

  test("Dataset toJSON doesn't construct rdd") {
    val containsRDD = spark.emptyDataFrame.toJSON.queryExecution.logical.find {
      case ExternalRDD(_, _) => true
      case _ => false
    }

    assert(containsRDD.isEmpty, "Expected logical plan of toJSON to not contain an RDD")
  }

  test("JSONRelation equality test") {
    withTempPath(dir => {
      val path = dir.getCanonicalFile.toURI.toString
      sparkContext.parallelize(1 to 100)
        .map(i => s"""{"a": 1, "b": "str$i"}""").saveAsTextFile(path)

      val d1 = DataSource(
        spark,
        userSpecifiedSchema = None,
        partitionColumns = Array.empty[String],
        bucketSpec = None,
        className = classOf[JsonFileFormat].getCanonicalName,
        options = Map("path" -> path)).resolveRelation()

      val d2 = DataSource(
        spark,
        userSpecifiedSchema = None,
        partitionColumns = Array.empty[String],
        bucketSpec = None,
        className = classOf[JsonFileFormat].getCanonicalName,
        options = Map("path" -> path)).resolveRelation()
      assert(d1 === d2)
    })
  }

  test("SPARK-6245 JsonInferSchema.infer on empty RDD") {
    // This is really a test that it doesn't throw an exception
    val emptySchema = JsonInferSchema.infer(
      empty.rdd,
      new JSONOptions(Map.empty[String, String], "GMT"),
      CreateJacksonParser.string)
    assert(StructType(Seq()) === emptySchema)
  }

  test("SPARK-7565 MapType in JsonRDD") {
    withSQLConf(SQLConf.COLUMN_NAME_OF_CORRUPT_RECORD.key -> "_unparsed") {
      withTempDir { dir =>
        val schemaWithSimpleMap = StructType(
          StructField("map", MapType(StringType, IntegerType, true), false) :: Nil)
        val df = spark.read.schema(schemaWithSimpleMap).json(mapType1)

        val path = dir.getAbsolutePath
        df.write.mode("overwrite").parquet(path)
        // order of MapType is not defined
        assert(spark.read.parquet(path).count() == 5)

        val df2 = spark.read.json(corruptRecords)
        df2.write.mode("overwrite").parquet(path)
        checkAnswer(spark.read.parquet(path), df2.collect())
      }
    }
  }

  test("SPARK-8093 Erase empty structs") {
    val emptySchema = JsonInferSchema.infer(
      emptyRecords.rdd,
      new JSONOptions(Map.empty[String, String], "GMT"),
      CreateJacksonParser.string)
    assert(StructType(Seq()) === emptySchema)
  }

  test("JSON with Partition") {
    def makePartition(rdd: RDD[String], parent: File, partName: String, partValue: Any): File = {
      val p = new File(parent, s"$partName=${partValue.toString}")
      rdd.saveAsTextFile(p.getCanonicalPath)
      p
    }

    withTempPath(root => {
      val d1 = new File(root, "d1=1")
      // root/dt=1/col1=abc
      val p1_col1 = makePartition(
        sparkContext.parallelize(2 to 5).map(i => s"""{"a": 1, "b": "str$i"}"""),
        d1,
        "col1",
        "abc")

      // root/dt=1/col1=abd
      val p2 = makePartition(
        sparkContext.parallelize(6 to 10).map(i => s"""{"a": 1, "b": "str$i"}"""),
        d1,
        "col1",
        "abd")

        spark.read.json(root.getAbsolutePath).createOrReplaceTempView("test_myjson_with_part")
        checkAnswer(sql(
          "SELECT count(a) FROM test_myjson_with_part where d1 = 1 and col1='abc'"), Row(4))
        checkAnswer(sql(
          "SELECT count(a) FROM test_myjson_with_part where d1 = 1 and col1='abd'"), Row(5))
        checkAnswer(sql(
          "SELECT count(a) FROM test_myjson_with_part where d1 = 1"), Row(9))
    })
  }

  test("backward compatibility") {
    // This test we make sure our JSON support can read JSON data generated by previous version
    // of Spark generated through toJSON method and JSON data source.
    // The data is generated by the following program.
    // Here are a few notes:
    //  - Spark 1.5.0 cannot save timestamp data. So, we manually added timestamp field (col13)
    //      in the JSON object.
    //  - For Spark before 1.5.1, we do not generate UDTs. So, we manually added the UDT value to
    //      JSON objects generated by those Spark versions (col17).
    //  - If the type is NullType, we do not write data out.

    // Create the schema.
    val struct =
      StructType(
        StructField("f1", FloatType, true) ::
          StructField("f2", ArrayType(BooleanType), true) :: Nil)

    val dataTypes =
      Seq(
        StringType, BinaryType, NullType, BooleanType,
        ByteType, ShortType, IntegerType, LongType,
        FloatType, DoubleType, DecimalType(25, 5), DecimalType(6, 5),
        DateType, TimestampType,
        ArrayType(IntegerType), MapType(StringType, LongType), struct,
        new UDT.MyDenseVectorUDT())
    val fields = dataTypes.zipWithIndex.map { case (dataType, index) =>
      StructField(s"col$index", dataType, nullable = true)
    }
    val schema = StructType(fields)

    val constantValues =
      Seq(
        "a string in binary".getBytes(StandardCharsets.UTF_8),
        null,
        true,
        1.toByte,
        2.toShort,
        3,
        Long.MaxValue,
        0.25.toFloat,
        0.75,
        new java.math.BigDecimal(s"1234.23456"),
        new java.math.BigDecimal(s"1.23456"),
        java.sql.Date.valueOf("2015-01-01"),
        java.sql.Timestamp.valueOf("2015-01-01 23:50:59.123"),
        Seq(2, 3, 4),
        Map("a string" -> 2000L),
        Row(4.75.toFloat, Seq(false, true)),
        new UDT.MyDenseVector(Array(0.25, 2.25, 4.25)))
    val data =
      Row.fromSeq(Seq("Spark " + spark.sparkContext.version) ++ constantValues) :: Nil

    // Data generated by previous versions.
    // scalastyle:off
    val existingJSONData =
      """{"col0":"Spark 1.2.2","col1":"YSBzdHJpbmcgaW4gYmluYXJ5","col3":true,"col4":1,"col5":2,"col6":3,"col7":9223372036854775807,"col8":0.25,"col9":0.75,"col10":1234.23456,"col11":1.23456,"col12":"2015-01-01","col13":"2015-01-01 23:50:59.123","col14":[2,3,4],"col15":{"a string":2000},"col16":{"f1":4.75,"f2":[false,true]},"col17":[0.25,2.25,4.25]}""" ::
      """{"col0":"Spark 1.3.1","col1":"YSBzdHJpbmcgaW4gYmluYXJ5","col3":true,"col4":1,"col5":2,"col6":3,"col7":9223372036854775807,"col8":0.25,"col9":0.75,"col10":1234.23456,"col11":1.23456,"col12":"2015-01-01","col13":"2015-01-01 23:50:59.123","col14":[2,3,4],"col15":{"a string":2000},"col16":{"f1":4.75,"f2":[false,true]},"col17":[0.25,2.25,4.25]}""" ::
      """{"col0":"Spark 1.3.1","col1":"YSBzdHJpbmcgaW4gYmluYXJ5","col3":true,"col4":1,"col5":2,"col6":3,"col7":9223372036854775807,"col8":0.25,"col9":0.75,"col10":1234.23456,"col11":1.23456,"col12":"2015-01-01","col13":"2015-01-01 23:50:59.123","col14":[2,3,4],"col15":{"a string":2000},"col16":{"f1":4.75,"f2":[false,true]},"col17":[0.25,2.25,4.25]}""" ::
      """{"col0":"Spark 1.4.1","col1":"YSBzdHJpbmcgaW4gYmluYXJ5","col3":true,"col4":1,"col5":2,"col6":3,"col7":9223372036854775807,"col8":0.25,"col9":0.75,"col10":1234.23456,"col11":1.23456,"col12":"2015-01-01","col13":"2015-01-01 23:50:59.123","col14":[2,3,4],"col15":{"a string":2000},"col16":{"f1":4.75,"f2":[false,true]},"col17":[0.25,2.25,4.25]}""" ::
      """{"col0":"Spark 1.4.1","col1":"YSBzdHJpbmcgaW4gYmluYXJ5","col3":true,"col4":1,"col5":2,"col6":3,"col7":9223372036854775807,"col8":0.25,"col9":0.75,"col10":1234.23456,"col11":1.23456,"col12":"2015-01-01","col13":"2015-01-01 23:50:59.123","col14":[2,3,4],"col15":{"a string":2000},"col16":{"f1":4.75,"f2":[false,true]},"col17":[0.25,2.25,4.25]}""" ::
      """{"col0":"Spark 1.5.0","col1":"YSBzdHJpbmcgaW4gYmluYXJ5","col3":true,"col4":1,"col5":2,"col6":3,"col7":9223372036854775807,"col8":0.25,"col9":0.75,"col10":1234.23456,"col11":1.23456,"col12":"2015-01-01","col13":"2015-01-01 23:50:59.123","col14":[2,3,4],"col15":{"a string":2000},"col16":{"f1":4.75,"f2":[false,true]},"col17":[0.25,2.25,4.25]}""" ::
      """{"col0":"Spark 1.5.0","col1":"YSBzdHJpbmcgaW4gYmluYXJ5","col3":true,"col4":1,"col5":2,"col6":3,"col7":9223372036854775807,"col8":0.25,"col9":0.75,"col10":1234.23456,"col11":1.23456,"col12":"16436","col13":"2015-01-01 23:50:59.123","col14":[2,3,4],"col15":{"a string":2000},"col16":{"f1":4.75,"f2":[false,true]},"col17":[0.25,2.25,4.25]}""" :: Nil
    // scalastyle:on

    // Generate data for the current version.
    val df = spark.createDataFrame(spark.sparkContext.parallelize(data, 1), schema)
    withTempPath { path =>
      df.write.format("json").mode("overwrite").save(path.getCanonicalPath)

      // df.toJSON will convert internal rows to external rows first and then generate
      // JSON objects. While, df.write.format("json") will write internal rows directly.
      val allJSON =
        existingJSONData ++
          df.toJSON.collect() ++
          sparkContext.textFile(path.getCanonicalPath).collect()

      Utils.deleteRecursively(path)
      sparkContext.parallelize(allJSON, 1).saveAsTextFile(path.getCanonicalPath)

      // Read data back with the schema specified.
      val col0Values =
        Seq(
          "Spark 1.2.2",
          "Spark 1.3.1",
          "Spark 1.3.1",
          "Spark 1.4.1",
          "Spark 1.4.1",
          "Spark 1.5.0",
          "Spark 1.5.0",
          "Spark " + spark.sparkContext.version,
          "Spark " + spark.sparkContext.version)
      val expectedResult = col0Values.map { v =>
        Row.fromSeq(Seq(v) ++ constantValues)
      }
      checkAnswer(
        spark.read.format("json").schema(schema).load(path.getCanonicalPath),
        expectedResult
      )
    }
  }

  test("SPARK-11544 test pathfilter") {
    withTempPath { dir =>
      val path = dir.getCanonicalPath

      val df = spark.range(2)
      df.write.json(path + "/p=1")
      df.write.json(path + "/p=2")
      assert(spark.read.json(path).count() === 4)

      val extraOptions = Map(
        "mapred.input.pathFilter.class" -> classOf[TestFileFilter].getName,
        "mapreduce.input.pathFilter.class" -> classOf[TestFileFilter].getName
      )
      assert(spark.read.options(extraOptions).json(path).count() === 2)
    }
  }

  test("SPARK-12057 additional corrupt records do not throw exceptions") {
    // Test if we can query corrupt records.
    withSQLConf(SQLConf.COLUMN_NAME_OF_CORRUPT_RECORD.key -> "_unparsed") {
      withTempView("jsonTable") {
        val schema = StructType(
          StructField("_unparsed", StringType, true) ::
            StructField("dummy", StringType, true) :: Nil)

        {
          // We need to make sure we can infer the schema.
          val jsonDF = spark.read.json(additionalCorruptRecords)
          assert(jsonDF.schema === schema)
        }

        {
          val jsonDF = spark.read.schema(schema).json(additionalCorruptRecords)
          jsonDF.createOrReplaceTempView("jsonTable")

          // In HiveContext, backticks should be used to access columns starting with a underscore.
          checkAnswer(
            sql(
              """
                |SELECT dummy, _unparsed
                |FROM jsonTable
              """.stripMargin),
            Row("test", null) ::
              Row(null, """[1,2,3]""") ::
              Row(null, """":"test", "a":1}""") ::
              Row(null, """42""") ::
              Row(null, """     ","ian":"test"}""") :: Nil
          )
        }
      }
    }
  }

  test("Parse JSON rows having an array type and a struct type in the same field.") {
    withTempDir { dir =>
      val dir = Utils.createTempDir()
      dir.delete()
      val path = dir.getCanonicalPath
      arrayAndStructRecords.map(record => record.replaceAll("\n", " ")).write.text(path)

      val schema =
        StructType(
          StructField("a", StructType(
            StructField("b", StringType) :: Nil
          )) :: Nil)
      val jsonDF = spark.read.schema(schema).json(path)
      assert(jsonDF.count() == 2)
    }
  }

  test("SPARK-12872 Support to specify the option for compression codec") {
    withTempDir { dir =>
      val dir = Utils.createTempDir()
      dir.delete()
      val path = dir.getCanonicalPath
      primitiveFieldAndType.map(record => record.replaceAll("\n", " ")).write.text(path)

      val jsonDF = spark.read.json(path)
      val jsonDir = new File(dir, "json").getCanonicalPath
      jsonDF.coalesce(1).write
        .format("json")
        .option("compression", "gZiP")
        .save(jsonDir)

      val compressedFiles = new File(jsonDir).listFiles()
      assert(compressedFiles.exists(_.getName.endsWith(".json.gz")))

      val jsonCopy = spark.read
        .format("json")
        .load(jsonDir)

      assert(jsonCopy.count == jsonDF.count)
      val jsonCopySome = jsonCopy.selectExpr("string", "long", "boolean")
      val jsonDFSome = jsonDF.selectExpr("string", "long", "boolean")
      checkAnswer(jsonCopySome, jsonDFSome)
    }
  }

  test("SPARK-13543 Write the output as uncompressed via option()") {
    val extraOptions = Map[String, String](
      "mapreduce.output.fileoutputformat.compress" -> "true",
      "mapreduce.output.fileoutputformat.compress.type" -> CompressionType.BLOCK.toString,
      "mapreduce.output.fileoutputformat.compress.codec" -> classOf[GzipCodec].getName,
      "mapreduce.map.output.compress" -> "true",
      "mapreduce.map.output.compress.codec" -> classOf[GzipCodec].getName
    )
    withTempDir { dir =>
      val dir = Utils.createTempDir()
      dir.delete()

      val path = dir.getCanonicalPath
      primitiveFieldAndType.map(record => record.replaceAll("\n", " ")).write.text(path)

      val jsonDF = spark.read.json(path)
      val jsonDir = new File(dir, "json").getCanonicalPath
      jsonDF.coalesce(1).write
        .format("json")
        .option("compression", "none")
        .options(extraOptions)
        .save(jsonDir)

      val compressedFiles = new File(jsonDir).listFiles()
      assert(compressedFiles.exists(!_.getName.endsWith(".json.gz")))

      val jsonCopy = spark.read
        .format("json")
        .options(extraOptions)
        .load(jsonDir)

      assert(jsonCopy.count == jsonDF.count)
      val jsonCopySome = jsonCopy.selectExpr("string", "long", "boolean")
      val jsonDFSome = jsonDF.selectExpr("string", "long", "boolean")
      checkAnswer(jsonCopySome, jsonDFSome)
    }
  }

  test("Casting long as timestamp") {
    withTempView("jsonTable") {
      val schema = (new StructType).add("ts", TimestampType)
      val jsonDF = spark.read.schema(schema).json(timestampAsLong)

      jsonDF.createOrReplaceTempView("jsonTable")

      checkAnswer(
        sql("select ts from jsonTable"),
        Row(java.sql.Timestamp.valueOf("2016-01-02 03:04:05"))
      )
    }
  }

  test("wide nested json table") {
    val nested = (1 to 100).map { i =>
      s"""
         |"c$i": $i
       """.stripMargin
    }.mkString(", ")
    val json = s"""
       |{"a": [{$nested}], "b": [{$nested}]}
     """.stripMargin
    val df = spark.read.json(Seq(json).toDS())
    assert(df.schema.size === 2)
    df.collect()
  }

  test("Write dates correctly with dateFormat option") {
    val customSchema = new StructType(Array(StructField("date", DateType, true)))
    withTempDir { dir =>
      // With dateFormat option.
      val datesWithFormatPath = s"${dir.getCanonicalPath}/datesWithFormat.json"
      val datesWithFormat = spark.read
        .schema(customSchema)
        .option("dateFormat", "dd/MM/yyyy HH:mm")
        .json(datesRecords)

      datesWithFormat.write
        .format("json")
        .option("dateFormat", "yyyy/MM/dd")
        .save(datesWithFormatPath)

      // This will load back the dates as string.
      val stringSchema = StructType(StructField("date", StringType, true) :: Nil)
      val stringDatesWithFormat = spark.read
        .schema(stringSchema)
        .json(datesWithFormatPath)
      val expectedStringDatesWithFormat = Seq(
        Row("2015/08/26"),
        Row("2014/10/27"),
        Row("2016/01/28"))

      checkAnswer(stringDatesWithFormat, expectedStringDatesWithFormat)
    }
  }

  test("Write timestamps correctly with timestampFormat option") {
    val customSchema = new StructType(Array(StructField("date", TimestampType, true)))
    withTempDir { dir =>
      // With dateFormat option.
      val timestampsWithFormatPath = s"${dir.getCanonicalPath}/timestampsWithFormat.json"
      val timestampsWithFormat = spark.read
        .schema(customSchema)
        .option("timestampFormat", "dd/MM/yyyy HH:mm")
        .json(datesRecords)
      timestampsWithFormat.write
        .format("json")
        .option("timestampFormat", "yyyy/MM/dd HH:mm")
        .save(timestampsWithFormatPath)

      // This will load back the timestamps as string.
      val stringSchema = StructType(StructField("date", StringType, true) :: Nil)
      val stringTimestampsWithFormat = spark.read
        .schema(stringSchema)
        .json(timestampsWithFormatPath)
      val expectedStringDatesWithFormat = Seq(
        Row("2015/08/26 18:00"),
        Row("2014/10/27 18:30"),
        Row("2016/01/28 20:00"))

      checkAnswer(stringTimestampsWithFormat, expectedStringDatesWithFormat)
    }
  }

  test("Write timestamps correctly with timestampFormat option and timeZone option") {
    val customSchema = new StructType(Array(StructField("date", TimestampType, true)))
    withTempDir { dir =>
      // With dateFormat option and timeZone option.
      val timestampsWithFormatPath = s"${dir.getCanonicalPath}/timestampsWithFormat.json"
      val timestampsWithFormat = spark.read
        .schema(customSchema)
        .option("timestampFormat", "dd/MM/yyyy HH:mm")
        .json(datesRecords)
      timestampsWithFormat.write
        .format("json")
        .option("timestampFormat", "yyyy/MM/dd HH:mm")
        .option(DateTimeUtils.TIMEZONE_OPTION, "GMT")
        .save(timestampsWithFormatPath)

      // This will load back the timestamps as string.
      val stringSchema = StructType(StructField("date", StringType, true) :: Nil)
      val stringTimestampsWithFormat = spark.read
        .schema(stringSchema)
        .json(timestampsWithFormatPath)
      val expectedStringDatesWithFormat = Seq(
        Row("2015/08/27 01:00"),
        Row("2014/10/28 01:30"),
        Row("2016/01/29 04:00"))

      checkAnswer(stringTimestampsWithFormat, expectedStringDatesWithFormat)

      val readBack = spark.read
        .schema(customSchema)
        .option("timestampFormat", "yyyy/MM/dd HH:mm")
        .option(DateTimeUtils.TIMEZONE_OPTION, "GMT")
        .json(timestampsWithFormatPath)

      checkAnswer(readBack, timestampsWithFormat)
    }
  }

  test("SPARK-18433: Improve DataSource option keys to be more case-insensitive") {
    val records = Seq("""{"a": 3, "b": 1.1}""", """{"a": 3.1, "b": 0.000001}""").toDS()

    val schema = StructType(
      StructField("a", DecimalType(21, 1), true) ::
      StructField("b", DecimalType(7, 6), true) :: Nil)

    val df1 = spark.read.option("prefersDecimal", "true").json(records)
    assert(df1.schema == schema)
    val df2 = spark.read.option("PREfersdecimaL", "true").json(records)
    assert(df2.schema == schema)
  }

  test("SPARK-18352: Parse normal multi-line JSON files (compressed)") {
    withTempPath { dir =>
      val path = dir.getCanonicalPath
      primitiveFieldAndType
        .toDF("value")
        .write
        .option("compression", "GzIp")
        .text(path)

      assert(new File(path).listFiles().exists(_.getName.endsWith(".gz")))

      val jsonDF = spark.read.option("multiLine", true).json(path)
      val jsonDir = new File(dir, "json").getCanonicalPath
      jsonDF.coalesce(1).write
        .option("compression", "gZiP")
        .json(jsonDir)

      assert(new File(jsonDir).listFiles().exists(_.getName.endsWith(".json.gz")))

      val originalData = spark.read.json(primitiveFieldAndType)
      checkAnswer(jsonDF, originalData)
      checkAnswer(spark.read.schema(originalData.schema).json(jsonDir), originalData)
    }
  }

  test("SPARK-18352: Parse normal multi-line JSON files (uncompressed)") {
    withTempPath { dir =>
      val path = dir.getCanonicalPath
      primitiveFieldAndType
        .toDF("value")
        .write
        .text(path)

      val jsonDF = spark.read.option("multiLine", true).json(path)
      val jsonDir = new File(dir, "json").getCanonicalPath
      jsonDF.coalesce(1).write.json(jsonDir)

      val compressedFiles = new File(jsonDir).listFiles()
      assert(compressedFiles.exists(_.getName.endsWith(".json")))

      val originalData = spark.read.json(primitiveFieldAndType)
      checkAnswer(jsonDF, originalData)
      checkAnswer(spark.read.schema(originalData.schema).json(jsonDir), originalData)
    }
  }

  ignore("SPARK-18352: Expect one JSON document per file") {
    // the json parser terminates as soon as it sees a matching END_OBJECT or END_ARRAY token.
    // this might not be the optimal behavior but this test verifies that only the first value
    // is parsed and the rest are discarded.

    // alternatively the parser could continue parsing following objects, which may further reduce
    // allocations by skipping the line reader entirely

    withTempPath { dir =>
      val path = dir.getCanonicalPath
      spark
        .createDataFrame(Seq(Tuple1("{}{invalid}")))
        .coalesce(1)
        .write
        .text(path)

      val jsonDF = spark.read.option("multiLine", true).json(path)
      // no corrupt record column should be created
      assert(jsonDF.schema === StructType(Seq()))
      // only the first object should be read
      assert(jsonDF.count() === 1)
    }
  }

  test("SPARK-18352: Handle multi-line corrupt documents (PERMISSIVE)") {
    withTempPath { dir =>
      val path = dir.getCanonicalPath
      val corruptRecordCount = additionalCorruptRecords.count().toInt
      assert(corruptRecordCount === 5)

      additionalCorruptRecords
        .toDF("value")
        // this is the minimum partition count that avoids hash collisions
        .repartition(corruptRecordCount * 4, F.hash($"value"))
        .write
        .text(path)

      val jsonDF = spark.read.option("multiLine", true).option("mode", "PERMISSIVE").json(path)
      assert(jsonDF.count() === corruptRecordCount)
      assert(jsonDF.schema === new StructType()
        .add("_corrupt_record", StringType)
        .add("dummy", StringType))
      val counts = jsonDF
        .join(
          additionalCorruptRecords.toDF("value"),
          F.regexp_replace($"_corrupt_record", "(^\\s+|\\s+$)", "") === F.trim($"value"),
          "outer")
        .agg(
          F.count($"dummy").as("valid"),
          F.count($"_corrupt_record").as("corrupt"),
          F.count("*").as("count"))
      checkAnswer(counts, Row(1, 4, 6))
    }
  }

  test("SPARK-19641: Handle multi-line corrupt documents (DROPMALFORMED)") {
    withTempPath { dir =>
      val path = dir.getCanonicalPath
      val corruptRecordCount = additionalCorruptRecords.count().toInt
      assert(corruptRecordCount === 5)

      additionalCorruptRecords
        .toDF("value")
        // this is the minimum partition count that avoids hash collisions
        .repartition(corruptRecordCount * 4, F.hash($"value"))
        .write
        .text(path)

      val jsonDF = spark.read.option("multiLine", true).option("mode", "DROPMALFORMED").json(path)
      checkAnswer(jsonDF, Seq(Row("test")))
    }
  }

  test("SPARK-18352: Handle multi-line corrupt documents (FAILFAST)") {
    withTempPath { dir =>
      val path = dir.getCanonicalPath
      val corruptRecordCount = additionalCorruptRecords.count().toInt
      assert(corruptRecordCount === 5)

      additionalCorruptRecords
        .toDF("value")
        // this is the minimum partition count that avoids hash collisions
        .repartition(corruptRecordCount * 4, F.hash($"value"))
        .write
        .text(path)

      val schema = new StructType().add("dummy", StringType)

      // `FAILFAST` mode should throw an exception for corrupt records.
      val exceptionOne = intercept[SparkException] {
        spark.read
          .option("multiLine", true)
          .option("mode", "FAILFAST")
          .json(path)
      }
      assert(exceptionOne.getMessage.contains("Malformed records are detected in schema " +
        "inference. Parse Mode: FAILFAST."))

      val exceptionTwo = intercept[SparkException] {
        spark.read
          .option("multiLine", true)
          .option("mode", "FAILFAST")
          .schema(schema)
          .json(path)
          .collect()
      }
      assert(exceptionTwo.getMessage.contains("Malformed records are detected in record " +
        "parsing. Parse Mode: FAILFAST."))
    }
  }

  test("Throw an exception if a `columnNameOfCorruptRecord` field violates requirements") {
    val columnNameOfCorruptRecord = "_unparsed"
    val schema = StructType(
      StructField(columnNameOfCorruptRecord, IntegerType, true) ::
        StructField("a", StringType, true) ::
        StructField("b", StringType, true) ::
        StructField("c", StringType, true) :: Nil)
    val errMsg = intercept[AnalysisException] {
      spark.read
        .option("mode", "Permissive")
        .option("columnNameOfCorruptRecord", columnNameOfCorruptRecord)
        .schema(schema)
        .json(corruptRecords)
    }.getMessage
    assert(errMsg.startsWith("The field for corrupt records must be string type and nullable"))

    // We use `PERMISSIVE` mode by default if invalid string is given.
    withTempPath { dir =>
      val path = dir.getCanonicalPath
      corruptRecords.toDF("value").write.text(path)
      val errMsg = intercept[AnalysisException] {
        spark.read
          .option("mode", "permm")
          .option("columnNameOfCorruptRecord", columnNameOfCorruptRecord)
          .schema(schema)
          .json(path)
          .collect
      }.getMessage
      assert(errMsg.startsWith("The field for corrupt records must be string type and nullable"))
    }
  }

  test("SPARK-18772: Parse special floats correctly") {
    val jsons = Seq(
      """{"a": "NaN"}""",
      """{"a": "Infinity"}""",
      """{"a": "-Infinity"}""")

    // positive cases
    val checks: Seq[Double => Boolean] = Seq(
      _.isNaN,
      _.isPosInfinity,
      _.isNegInfinity)

    Seq(FloatType, DoubleType).foreach { dt =>
      jsons.zip(checks).foreach { case (json, check) =>
        val ds = spark.read
          .schema(StructType(Seq(StructField("a", dt))))
          .json(Seq(json).toDS())
          .select($"a".cast(DoubleType)).as[Double]
        assert(check(ds.first()))
      }
    }

    // negative cases
    Seq(FloatType, DoubleType).foreach { dt =>
      val lowerCasedJsons = jsons.map(_.toLowerCase(Locale.ROOT))
      // The special floats are case-sensitive so these cases below throw exceptions.
      lowerCasedJsons.foreach { lowerCasedJson =>
        val e = intercept[SparkException] {
          spark.read
            .option("mode", "FAILFAST")
            .schema(StructType(Seq(StructField("a", dt))))
            .json(Seq(lowerCasedJson).toDS())
            .collect()
        }
        assert(e.getMessage.contains("Cannot parse"))
      }
    }
  }

<<<<<<< HEAD
  test("SPARK-20990: Read all JSON documents in files in multiline mode") {
    val testFile = Thread.currentThread().getContextClassLoader
      .getResource("test-data/cars.json").toString
    val cars = sqlContext.read.option("multiLine", true).json(testFile)
    assert(cars.count() == 3)
  }

  test("SPARK-20990: Read malformed multiline JSON documents with permissive mode") {
    val testFile = Thread.currentThread().getContextClassLoader
      .getResource("test-data/cars-malformed.json").toString
    val cars = sqlContext.read
      .option("multiLine", true)
      .option("mode", PermissiveMode.name)
      .json(testFile)
    assert(cars.count() == 5)
    assert(cars.where($"_corrupt_record".isNotNull).count() == 3)
  }

  test("SPARK-20990: Read malformed multiline JSON documents with failfast mode") {
    val testFile = Thread.currentThread().getContextClassLoader
      .getResource("test-data/cars-malformed.json").toString
    val ex = intercept[SparkException] {
      val cars = sqlContext.read
        .option("multiLine", true)
        .option("mode", FailFastMode.name)
        .json(testFile)
    }.getMessage
    assert(ex.contains(
      "Malformed records are detected in schema inference. Parse Mode: FAILFAST."))
  }

  test("SPARK-20990: Read malformed multiline JSON documents with dropmalformed mode") {
    val testFile = Thread.currentThread().getContextClassLoader
      .getResource("test-data/cars-malformed.json").toString
    val cars = sqlContext.read
      .option("multiLine", true)
      .option("mode", DropMalformedMode.name)
      .json(testFile)

    checkAnswer(
      cars,
      Row(null, "Porche", "Carrera", Array("CRASH AVOIDANCE", "SMART HEADLIGHTS"), null, 2017) ::
        Row(null, "Chevy", "Volt", null, 5000.1, 2015):: Nil
    )

=======
  test("SPARK-21610: Corrupt records are not handled properly when creating a dataframe " +
    "from a file") {
    withTempPath { dir =>
      val path = dir.getCanonicalPath
      val data =
        """{"field": 1}
          |{"field": 2}
          |{"field": "3"}""".stripMargin
      Seq(data).toDF().repartition(1).write.text(path)
      val schema = new StructType().add("field", ByteType).add("_corrupt_record", StringType)
      // negative cases
      val msg = intercept[AnalysisException] {
        spark.read.schema(schema).json(path).select("_corrupt_record").collect()
      }.getMessage
      assert(msg.contains("only include the internal corrupt record column"))
      intercept[catalyst.errors.TreeNodeException[_]] {
        spark.read.schema(schema).json(path).filter($"_corrupt_record".isNotNull).count()
      }
      // workaround
      val df = spark.read.schema(schema).json(path).cache()
      assert(df.filter($"_corrupt_record".isNotNull).count() == 1)
      assert(df.filter($"_corrupt_record".isNull).count() == 2)
      checkAnswer(
        df.select("_corrupt_record"),
        Row(null) :: Row(null) :: Row("{\"field\": \"3\"}") :: Nil
      )
    }
>>>>>>> 1a985747
  }
}<|MERGE_RESOLUTION|>--- conflicted
+++ resolved
@@ -2035,7 +2035,6 @@
     }
   }
 
-<<<<<<< HEAD
   test("SPARK-20990: Read all JSON documents in files in multiline mode") {
     val testFile = Thread.currentThread().getContextClassLoader
       .getResource("test-data/cars.json").toString
@@ -2080,8 +2079,8 @@
       Row(null, "Porche", "Carrera", Array("CRASH AVOIDANCE", "SMART HEADLIGHTS"), null, 2017) ::
         Row(null, "Chevy", "Volt", null, 5000.1, 2015):: Nil
     )
-
-=======
+  }
+
   test("SPARK-21610: Corrupt records are not handled properly when creating a dataframe " +
     "from a file") {
     withTempPath { dir =>
@@ -2109,6 +2108,5 @@
         Row(null) :: Row(null) :: Row("{\"field\": \"3\"}") :: Nil
       )
     }
->>>>>>> 1a985747
   }
 }