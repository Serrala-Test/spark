--- conflicted
+++ resolved
@@ -1366,14 +1366,9 @@
 
   test("SPARK-6245 JsonRDD.inferSchema on empty Dataset") {
     // This is really a test that it doesn't throw an exception
-<<<<<<< HEAD
     val emptyDataset = spark.createDataset(empty)(Encoders.STRING)
     val emptySchema = JsonInferSchema.infer(
-        emptyDataset, "", new JSONOptions(Map.empty[String, String]))
-=======
-    val emptySchema = JsonInferSchema.infer(
-      empty, "", new JSONOptions(Map.empty[String, String], "GMT"))
->>>>>>> 865b2fd8
+      emptyDataset, "", new JSONOptions(Map.empty[String, String], "GMT"))
     assert(StructType(Seq()) === emptySchema)
   }
 
@@ -1397,13 +1392,9 @@
   }
 
   test("SPARK-8093 Erase empty structs") {
-<<<<<<< HEAD
     val ds = spark.createDataset(emptyRecords)(Encoders.STRING)
-    val emptySchema = JsonInferSchema.infer(ds, "", new JSONOptions(Map.empty[String, String]))
-=======
     val emptySchema = JsonInferSchema.infer(
-      emptyRecords, "", new JSONOptions(Map.empty[String, String], "GMT"))
->>>>>>> 865b2fd8
+      ds, "", new JSONOptions(Map.empty[String, String], "GMT"))
     assert(StructType(Seq()) === emptySchema)
   }
 
