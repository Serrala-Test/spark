--- conflicted
+++ resolved
@@ -2689,7 +2689,6 @@
     super
       .sparkConf
       .set(SQLConf.USE_V1_SOURCE_LIST, "")
-<<<<<<< HEAD
 
   test("get pushed filters") {
     val attr = "col"
@@ -2721,7 +2720,6 @@
       }
     }
   }
-=======
 }
 
 class JsonLegacyTimeParserSuite extends JsonSuite {
@@ -2729,5 +2727,4 @@
     super
       .sparkConf
       .set(SQLConf.LEGACY_TIME_PARSER_ENABLED, true)
->>>>>>> 2a270a73
 }