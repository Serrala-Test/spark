--- conflicted
+++ resolved
@@ -66,11 +66,7 @@
 
       Utils.tryWithResource(factory.createParser(writer.toString)) { parser =>
         parser.nextToken()
-<<<<<<< HEAD
-        JacksonParser.convertField(factory, parser, dataType, JSONOptions())
-=======
         JacksonParser.convertRootField(factory, parser, dataType)
->>>>>>> 4a5ee195
       }
     }
 
