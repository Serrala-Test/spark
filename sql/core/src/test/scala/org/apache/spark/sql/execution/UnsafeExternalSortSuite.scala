--- conflicted
+++ resolved
@@ -45,24 +45,6 @@
     )
   }
 
-<<<<<<< HEAD
-=======
-  test("sort followed by limit") {
-    TestSQLContext.sparkContext.conf.set("spark.unsafe.exceptionOnMemoryLeak", "false")
-    try {
-      checkThatPlansAgree(
-        (1 to 100).map(v => Tuple1(v)).toDF("a"),
-        (child: SparkPlan) => Limit(10, TungstenSort('a.asc :: Nil, true, child)),
-        (child: SparkPlan) => Limit(10, Sort('a.asc :: Nil, global = true, child)),
-        sortAnswers = false
-      )
-    } finally {
-      TestSQLContext.sparkContext.conf.set("spark.unsafe.exceptionOnMemoryLeak", "false")
-
-    }
-  }
-
->>>>>>> 27850af5
   test("sorting does not crash for large inputs") {
     val sortOrder = 'a.asc :: Nil
     val stringLength = 1024 * 1024 * 2
