TakeOrderedAndProject [i_item_id,s_state,g_state,agg1,agg2,agg3,agg4]
  Union
    WholeStageCodegen (6)
      HashAggregate [i_item_id,s_state,sum,count,sum,count,sum,count,sum,count] [avg(agg1),avg(UnscaledValue(agg2)),avg(UnscaledValue(agg3)),avg(UnscaledValue(agg4)),g_state,agg1,agg2,agg3,agg4,sum,count,sum,count,sum,count,sum,count]
        InputAdapter
          Exchange [i_item_id,s_state] #1
            WholeStageCodegen (5)
              HashAggregate [i_item_id,s_state,agg1,agg2,agg3,agg4] [sum,count,sum,count,sum,count,sum,count,sum,count,sum,count,sum,count,sum,count]
                Project [i_item_id,s_state,ss_quantity,ss_list_price,ss_coupon_amt,ss_sales_price]
                  BroadcastHashJoin [ss_item_sk,i_item_sk]
                    Project [ss_item_sk,ss_quantity,ss_list_price,ss_sales_price,ss_coupon_amt,s_state]
                      BroadcastHashJoin [ss_store_sk,s_store_sk]
                        Project [ss_item_sk,ss_store_sk,ss_quantity,ss_list_price,ss_sales_price,ss_coupon_amt]
                          BroadcastHashJoin [ss_sold_date_sk,d_date_sk]
                            Project [ss_item_sk,ss_store_sk,ss_quantity,ss_list_price,ss_sales_price,ss_coupon_amt,ss_sold_date_sk]
                              BroadcastHashJoin [ss_cdemo_sk,cd_demo_sk]
                                Filter [ss_cdemo_sk,ss_store_sk,ss_item_sk]
                                  ColumnarToRow
                                    InputAdapter
                                      Scan parquet default.store_sales [ss_item_sk,ss_cdemo_sk,ss_store_sk,ss_quantity,ss_list_price,ss_sales_price,ss_coupon_amt,ss_sold_date_sk]
                                        SubqueryBroadcast [d_date_sk] #1
                                          ReusedExchange [d_date_sk] #2
                                InputAdapter
                                  BroadcastExchange #3
                                    WholeStageCodegen (1)
                                      Project [cd_demo_sk]
                                        Filter [cd_gender,cd_marital_status,cd_education_status,cd_demo_sk]
                                          ColumnarToRow
                                            InputAdapter
                                              Scan parquet default.customer_demographics [cd_demo_sk,cd_gender,cd_marital_status,cd_education_status]
                            InputAdapter
                              BroadcastExchange #2
                                WholeStageCodegen (2)
                                  Project [d_date_sk]
                                    Filter [d_year,d_date_sk]
                                      ColumnarToRow
                                        InputAdapter
                                          Scan parquet default.date_dim [d_date_sk,d_year]
                        InputAdapter
                          BroadcastExchange #4
                            WholeStageCodegen (3)
                              Filter [s_state,s_store_sk]
                                ColumnarToRow
                                  InputAdapter
                                    Scan parquet default.store [s_store_sk,s_state]
                    InputAdapter
                      BroadcastExchange #5
                        WholeStageCodegen (4)
                          Filter [i_item_sk]
                            ColumnarToRow
                              InputAdapter
                                Scan parquet default.item [i_item_sk,i_item_id]
    WholeStageCodegen (12)
      HashAggregate [i_item_id,sum,count,sum,count,sum,count,sum,count] [avg(agg1),avg(UnscaledValue(agg2)),avg(UnscaledValue(agg3)),avg(UnscaledValue(agg4)),s_state,g_state,agg1,agg2,agg3,agg4,sum,count,sum,count,sum,count,sum,count]
        InputAdapter
          Exchange [i_item_id] #6
            WholeStageCodegen (11)
              HashAggregate [i_item_id,agg1,agg2,agg3,agg4] [sum,count,sum,count,sum,count,sum,count,sum,count,sum,count,sum,count,sum,count]
                Project [i_item_id,ss_quantity,ss_list_price,ss_coupon_amt,ss_sales_price]
                  BroadcastHashJoin [ss_item_sk,i_item_sk]
                    Project [ss_item_sk,ss_quantity,ss_list_price,ss_sales_price,ss_coupon_amt]
<<<<<<< HEAD
                      BroadcastHashJoin [ss_store_sk,s_store_sk]
                        Project [ss_item_sk,ss_store_sk,ss_quantity,ss_list_price,ss_sales_price,ss_coupon_amt]
                          BroadcastHashJoin [ss_sold_date_sk,d_date_sk]
                            Project [ss_sold_date_sk,ss_item_sk,ss_store_sk,ss_quantity,ss_list_price,ss_sales_price,ss_coupon_amt]
=======
                      BroadcastHashJoin [ss_sold_date_sk,d_date_sk]
                        Project [ss_item_sk,ss_quantity,ss_list_price,ss_sales_price,ss_coupon_amt,ss_sold_date_sk]
                          BroadcastHashJoin [ss_store_sk,s_store_sk]
                            Project [ss_item_sk,ss_store_sk,ss_quantity,ss_list_price,ss_sales_price,ss_coupon_amt,ss_sold_date_sk]
>>>>>>> ac8307d7
                              BroadcastHashJoin [ss_cdemo_sk,cd_demo_sk]
                                Filter [ss_cdemo_sk,ss_store_sk,ss_item_sk]
                                  ColumnarToRow
                                    InputAdapter
                                      Scan parquet default.store_sales [ss_item_sk,ss_cdemo_sk,ss_store_sk,ss_quantity,ss_list_price,ss_sales_price,ss_coupon_amt,ss_sold_date_sk]
                                        ReusedSubquery [d_date_sk] #1
                                InputAdapter
                                  ReusedExchange [cd_demo_sk] #3
                            InputAdapter
                              ReusedExchange [d_date_sk] #3
                        InputAdapter
<<<<<<< HEAD
                          BroadcastExchange #7
                            WholeStageCodegen (9)
                              Project [s_store_sk]
                                Filter [s_state,s_store_sk]
                                  ColumnarToRow
                                    InputAdapter
                                      Scan parquet default.store [s_store_sk,s_state]
=======
                          ReusedExchange [d_date_sk] #2
>>>>>>> ac8307d7
                    InputAdapter
                      ReusedExchange [i_item_sk,i_item_id] #5
    WholeStageCodegen (18)
      HashAggregate [sum,count,sum,count,sum,count,sum,count] [avg(agg1),avg(UnscaledValue(agg2)),avg(UnscaledValue(agg3)),avg(UnscaledValue(agg4)),i_item_id,s_state,g_state,agg1,agg2,agg3,agg4,sum,count,sum,count,sum,count,sum,count]
        InputAdapter
          Exchange #8
            WholeStageCodegen (17)
              HashAggregate [agg1,agg2,agg3,agg4] [sum,count,sum,count,sum,count,sum,count,sum,count,sum,count,sum,count,sum,count]
                Project [ss_quantity,ss_list_price,ss_coupon_amt,ss_sales_price]
                  BroadcastHashJoin [ss_item_sk,i_item_sk]
                    Project [ss_item_sk,ss_quantity,ss_list_price,ss_sales_price,ss_coupon_amt]
<<<<<<< HEAD
                      BroadcastHashJoin [ss_store_sk,s_store_sk]
                        Project [ss_item_sk,ss_store_sk,ss_quantity,ss_list_price,ss_sales_price,ss_coupon_amt]
                          BroadcastHashJoin [ss_sold_date_sk,d_date_sk]
                            Project [ss_sold_date_sk,ss_item_sk,ss_store_sk,ss_quantity,ss_list_price,ss_sales_price,ss_coupon_amt]
=======
                      BroadcastHashJoin [ss_sold_date_sk,d_date_sk]
                        Project [ss_item_sk,ss_quantity,ss_list_price,ss_sales_price,ss_coupon_amt,ss_sold_date_sk]
                          BroadcastHashJoin [ss_store_sk,s_store_sk]
                            Project [ss_item_sk,ss_store_sk,ss_quantity,ss_list_price,ss_sales_price,ss_coupon_amt,ss_sold_date_sk]
>>>>>>> ac8307d7
                              BroadcastHashJoin [ss_cdemo_sk,cd_demo_sk]
                                Filter [ss_cdemo_sk,ss_store_sk,ss_item_sk]
                                  ColumnarToRow
                                    InputAdapter
                                      Scan parquet default.store_sales [ss_item_sk,ss_cdemo_sk,ss_store_sk,ss_quantity,ss_list_price,ss_sales_price,ss_coupon_amt,ss_sold_date_sk]
                                        ReusedSubquery [d_date_sk] #1
                                InputAdapter
                                  ReusedExchange [cd_demo_sk] #3
                            InputAdapter
                              ReusedExchange [d_date_sk] #3
                        InputAdapter
<<<<<<< HEAD
                          ReusedExchange [s_store_sk] #7
=======
                          ReusedExchange [d_date_sk] #2
>>>>>>> ac8307d7
                    InputAdapter
                      BroadcastExchange #9
                        WholeStageCodegen (16)
                          Filter [i_item_sk]
                            ColumnarToRow
                              InputAdapter
                                Scan parquet default.item [i_item_sk]<|MERGE_RESOLUTION|>--- conflicted
+++ resolved
@@ -59,17 +59,10 @@
                 Project [i_item_id,ss_quantity,ss_list_price,ss_coupon_amt,ss_sales_price]
                   BroadcastHashJoin [ss_item_sk,i_item_sk]
                     Project [ss_item_sk,ss_quantity,ss_list_price,ss_sales_price,ss_coupon_amt]
-<<<<<<< HEAD
                       BroadcastHashJoin [ss_store_sk,s_store_sk]
                         Project [ss_item_sk,ss_store_sk,ss_quantity,ss_list_price,ss_sales_price,ss_coupon_amt]
                           BroadcastHashJoin [ss_sold_date_sk,d_date_sk]
-                            Project [ss_sold_date_sk,ss_item_sk,ss_store_sk,ss_quantity,ss_list_price,ss_sales_price,ss_coupon_amt]
-=======
-                      BroadcastHashJoin [ss_sold_date_sk,d_date_sk]
-                        Project [ss_item_sk,ss_quantity,ss_list_price,ss_sales_price,ss_coupon_amt,ss_sold_date_sk]
-                          BroadcastHashJoin [ss_store_sk,s_store_sk]
                             Project [ss_item_sk,ss_store_sk,ss_quantity,ss_list_price,ss_sales_price,ss_coupon_amt,ss_sold_date_sk]
->>>>>>> ac8307d7
                               BroadcastHashJoin [ss_cdemo_sk,cd_demo_sk]
                                 Filter [ss_cdemo_sk,ss_store_sk,ss_item_sk]
                                   ColumnarToRow
@@ -79,9 +72,8 @@
                                 InputAdapter
                                   ReusedExchange [cd_demo_sk] #3
                             InputAdapter
-                              ReusedExchange [d_date_sk] #3
+                              ReusedExchange [d_date_sk] #2
                         InputAdapter
-<<<<<<< HEAD
                           BroadcastExchange #7
                             WholeStageCodegen (9)
                               Project [s_store_sk]
@@ -89,9 +81,6 @@
                                   ColumnarToRow
                                     InputAdapter
                                       Scan parquet default.store [s_store_sk,s_state]
-=======
-                          ReusedExchange [d_date_sk] #2
->>>>>>> ac8307d7
                     InputAdapter
                       ReusedExchange [i_item_sk,i_item_id] #5
     WholeStageCodegen (18)
@@ -103,17 +92,10 @@
                 Project [ss_quantity,ss_list_price,ss_coupon_amt,ss_sales_price]
                   BroadcastHashJoin [ss_item_sk,i_item_sk]
                     Project [ss_item_sk,ss_quantity,ss_list_price,ss_sales_price,ss_coupon_amt]
-<<<<<<< HEAD
                       BroadcastHashJoin [ss_store_sk,s_store_sk]
                         Project [ss_item_sk,ss_store_sk,ss_quantity,ss_list_price,ss_sales_price,ss_coupon_amt]
                           BroadcastHashJoin [ss_sold_date_sk,d_date_sk]
-                            Project [ss_sold_date_sk,ss_item_sk,ss_store_sk,ss_quantity,ss_list_price,ss_sales_price,ss_coupon_amt]
-=======
-                      BroadcastHashJoin [ss_sold_date_sk,d_date_sk]
-                        Project [ss_item_sk,ss_quantity,ss_list_price,ss_sales_price,ss_coupon_amt,ss_sold_date_sk]
-                          BroadcastHashJoin [ss_store_sk,s_store_sk]
                             Project [ss_item_sk,ss_store_sk,ss_quantity,ss_list_price,ss_sales_price,ss_coupon_amt,ss_sold_date_sk]
->>>>>>> ac8307d7
                               BroadcastHashJoin [ss_cdemo_sk,cd_demo_sk]
                                 Filter [ss_cdemo_sk,ss_store_sk,ss_item_sk]
                                   ColumnarToRow
@@ -123,13 +105,9 @@
                                 InputAdapter
                                   ReusedExchange [cd_demo_sk] #3
                             InputAdapter
-                              ReusedExchange [d_date_sk] #3
+                              ReusedExchange [d_date_sk] #2
                         InputAdapter
-<<<<<<< HEAD
                           ReusedExchange [s_store_sk] #7
-=======
-                          ReusedExchange [d_date_sk] #2
->>>>>>> ac8307d7
                     InputAdapter
                       BroadcastExchange #9
                         WholeStageCodegen (16)
