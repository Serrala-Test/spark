== Physical Plan ==
* Sort (48)
+- Exchange (47)
   +- * Filter (46)
      +- * HashAggregate (45)
         +- Exchange (44)
            +- * HashAggregate (43)
               +- * HashAggregate (42)
                  +- Exchange (41)
                     +- * HashAggregate (40)
                        +- * Project (39)
                           +- * BroadcastHashJoin Inner BuildRight (38)
                              :- * Project (33)
                              :  +- * BroadcastHashJoin Inner BuildRight (32)
                              :     :- * Project (27)
                              :     :  +- * BroadcastHashJoin Inner BuildRight (26)
                              :     :     :- * Project (21)
                              :     :     :  +- * BroadcastHashJoin Inner BuildRight (20)
                              :     :     :     :- * Project (14)
                              :     :     :     :  +- * SortMergeJoin Inner (13)
                              :     :     :     :     :- * Sort (6)
                              :     :     :     :     :  +- Exchange (5)
                              :     :     :     :     :     +- * Project (4)
                              :     :     :     :     :        +- * Filter (3)
                              :     :     :     :     :           +- * ColumnarToRow (2)
                              :     :     :     :     :              +- Scan parquet default.store_sales (1)
                              :     :     :     :     +- * Sort (12)
                              :     :     :     :        +- Exchange (11)
                              :     :     :     :           +- * Project (10)
                              :     :     :     :              +- * Filter (9)
                              :     :     :     :                 +- * ColumnarToRow (8)
                              :     :     :     :                    +- Scan parquet default.store_returns (7)
                              :     :     :     +- BroadcastExchange (19)
                              :     :     :        +- * Project (18)
                              :     :     :           +- * Filter (17)
                              :     :     :              +- * ColumnarToRow (16)
                              :     :     :                 +- Scan parquet default.store (15)
                              :     :     +- BroadcastExchange (25)
                              :     :        +- * Filter (24)
                              :     :           +- * ColumnarToRow (23)
                              :     :              +- Scan parquet default.item (22)
                              :     +- BroadcastExchange (31)
                              :        +- * Filter (30)
                              :           +- * ColumnarToRow (29)
                              :              +- Scan parquet default.customer (28)
                              +- BroadcastExchange (37)
                                 +- * Filter (36)
                                    +- * ColumnarToRow (35)
                                       +- Scan parquet default.customer_address (34)


(1) Scan parquet default.store_sales
Output [6]: [ss_item_sk#1, ss_customer_sk#2, ss_store_sk#3, ss_ticket_number#4, ss_net_paid#5, ss_sold_date_sk#6]
Batched: true
Location [not included in comparison]/{warehouse_dir}/store_sales]
PushedFilters: [IsNotNull(ss_ticket_number), IsNotNull(ss_item_sk), IsNotNull(ss_store_sk), IsNotNull(ss_customer_sk)]
ReadSchema: struct<ss_item_sk:int,ss_customer_sk:int,ss_store_sk:int,ss_ticket_number:int,ss_net_paid:decimal(7,2)>

(2) ColumnarToRow [codegen id : 1]
Input [6]: [ss_item_sk#1, ss_customer_sk#2, ss_store_sk#3, ss_ticket_number#4, ss_net_paid#5, ss_sold_date_sk#6]

(3) Filter [codegen id : 1]
Input [6]: [ss_item_sk#1, ss_customer_sk#2, ss_store_sk#3, ss_ticket_number#4, ss_net_paid#5, ss_sold_date_sk#6]
Condition : (((isnotnull(ss_ticket_number#4) AND isnotnull(ss_item_sk#1)) AND isnotnull(ss_store_sk#3)) AND isnotnull(ss_customer_sk#2))

(4) Project [codegen id : 1]
Output [5]: [ss_item_sk#1, ss_customer_sk#2, ss_store_sk#3, ss_ticket_number#4, ss_net_paid#5]
Input [6]: [ss_item_sk#1, ss_customer_sk#2, ss_store_sk#3, ss_ticket_number#4, ss_net_paid#5, ss_sold_date_sk#6]

(5) Exchange
Input [5]: [ss_item_sk#1, ss_customer_sk#2, ss_store_sk#3, ss_ticket_number#4, ss_net_paid#5]
Arguments: hashpartitioning(ss_ticket_number#4, ss_item_sk#1, 5), ENSURE_REQUIREMENTS, [plan_id=1]

(6) Sort [codegen id : 2]
Input [5]: [ss_item_sk#1, ss_customer_sk#2, ss_store_sk#3, ss_ticket_number#4, ss_net_paid#5]
Arguments: [ss_ticket_number#4 ASC NULLS FIRST, ss_item_sk#1 ASC NULLS FIRST], false, 0

(7) Scan parquet default.store_returns
Output [3]: [sr_item_sk#7, sr_ticket_number#8, sr_returned_date_sk#9]
Batched: true
Location [not included in comparison]/{warehouse_dir}/store_returns]
PushedFilters: [IsNotNull(sr_ticket_number), IsNotNull(sr_item_sk)]
ReadSchema: struct<sr_item_sk:int,sr_ticket_number:int>

(8) ColumnarToRow [codegen id : 3]
Input [3]: [sr_item_sk#7, sr_ticket_number#8, sr_returned_date_sk#9]

(9) Filter [codegen id : 3]
Input [3]: [sr_item_sk#7, sr_ticket_number#8, sr_returned_date_sk#9]
Condition : (isnotnull(sr_ticket_number#8) AND isnotnull(sr_item_sk#7))

(10) Project [codegen id : 3]
Output [2]: [sr_item_sk#7, sr_ticket_number#8]
Input [3]: [sr_item_sk#7, sr_ticket_number#8, sr_returned_date_sk#9]

(11) Exchange
Input [2]: [sr_item_sk#7, sr_ticket_number#8]
Arguments: hashpartitioning(sr_ticket_number#8, sr_item_sk#7, 5), ENSURE_REQUIREMENTS, [plan_id=2]

(12) Sort [codegen id : 4]
Input [2]: [sr_item_sk#7, sr_ticket_number#8]
Arguments: [sr_ticket_number#8 ASC NULLS FIRST, sr_item_sk#7 ASC NULLS FIRST], false, 0

(13) SortMergeJoin [codegen id : 9]
Left keys [2]: [ss_ticket_number#4, ss_item_sk#1]
Right keys [2]: [sr_ticket_number#8, sr_item_sk#7]
Join condition: None

(14) Project [codegen id : 9]
Output [4]: [ss_item_sk#1, ss_customer_sk#2, ss_store_sk#3, ss_net_paid#5]
Input [7]: [ss_item_sk#1, ss_customer_sk#2, ss_store_sk#3, ss_ticket_number#4, ss_net_paid#5, sr_item_sk#7, sr_ticket_number#8]

(15) Scan parquet default.store
Output [5]: [s_store_sk#10, s_store_name#11, s_market_id#12, s_state#13, s_zip#14]
Batched: true
Location [not included in comparison]/{warehouse_dir}/store]
PushedFilters: [IsNotNull(s_market_id), EqualTo(s_market_id,8), IsNotNull(s_store_sk), IsNotNull(s_zip)]
ReadSchema: struct<s_store_sk:int,s_store_name:string,s_market_id:int,s_state:string,s_zip:string>

(16) ColumnarToRow [codegen id : 5]
Input [5]: [s_store_sk#10, s_store_name#11, s_market_id#12, s_state#13, s_zip#14]

(17) Filter [codegen id : 5]
Input [5]: [s_store_sk#10, s_store_name#11, s_market_id#12, s_state#13, s_zip#14]
Condition : (((isnotnull(s_market_id#12) AND (s_market_id#12 = 8)) AND isnotnull(s_store_sk#10)) AND isnotnull(s_zip#14))

(18) Project [codegen id : 5]
Output [4]: [s_store_sk#10, s_store_name#11, s_state#13, s_zip#14]
Input [5]: [s_store_sk#10, s_store_name#11, s_market_id#12, s_state#13, s_zip#14]

(19) BroadcastExchange
Input [4]: [s_store_sk#10, s_store_name#11, s_state#13, s_zip#14]
Arguments: HashedRelationBroadcastMode(List(cast(input[0, int, true] as bigint)),false), [plan_id=3]

(20) BroadcastHashJoin [codegen id : 9]
Left keys [1]: [ss_store_sk#3]
Right keys [1]: [s_store_sk#10]
Join condition: None

(21) Project [codegen id : 9]
Output [6]: [ss_item_sk#1, ss_customer_sk#2, ss_net_paid#5, s_store_name#11, s_state#13, s_zip#14]
Input [8]: [ss_item_sk#1, ss_customer_sk#2, ss_store_sk#3, ss_net_paid#5, s_store_sk#10, s_store_name#11, s_state#13, s_zip#14]

(22) Scan parquet default.item
Output [6]: [i_item_sk#15, i_current_price#16, i_size#17, i_color#18, i_units#19, i_manager_id#20]
Batched: true
Location [not included in comparison]/{warehouse_dir}/item]
PushedFilters: [IsNotNull(i_color), EqualTo(i_color,pale                ), IsNotNull(i_item_sk)]
ReadSchema: struct<i_item_sk:int,i_current_price:decimal(7,2),i_size:string,i_color:string,i_units:string,i_manager_id:int>

(23) ColumnarToRow [codegen id : 6]
Input [6]: [i_item_sk#15, i_current_price#16, i_size#17, i_color#18, i_units#19, i_manager_id#20]

(24) Filter [codegen id : 6]
Input [6]: [i_item_sk#15, i_current_price#16, i_size#17, i_color#18, i_units#19, i_manager_id#20]
Condition : ((isnotnull(i_color#18) AND (i_color#18 = pale                )) AND isnotnull(i_item_sk#15))

(25) BroadcastExchange
Input [6]: [i_item_sk#15, i_current_price#16, i_size#17, i_color#18, i_units#19, i_manager_id#20]
Arguments: HashedRelationBroadcastMode(List(cast(input[0, int, false] as bigint)),false), [plan_id=4]

(26) BroadcastHashJoin [codegen id : 9]
Left keys [1]: [ss_item_sk#1]
Right keys [1]: [i_item_sk#15]
Join condition: None

(27) Project [codegen id : 9]
Output [10]: [ss_customer_sk#2, ss_net_paid#5, s_store_name#11, s_state#13, s_zip#14, i_current_price#16, i_size#17, i_color#18, i_units#19, i_manager_id#20]
Input [12]: [ss_item_sk#1, ss_customer_sk#2, ss_net_paid#5, s_store_name#11, s_state#13, s_zip#14, i_item_sk#15, i_current_price#16, i_size#17, i_color#18, i_units#19, i_manager_id#20]

(28) Scan parquet default.customer
Output [5]: [c_customer_sk#21, c_current_addr_sk#22, c_first_name#23, c_last_name#24, c_birth_country#25]
Batched: true
Location [not included in comparison]/{warehouse_dir}/customer]
PushedFilters: [IsNotNull(c_customer_sk), IsNotNull(c_current_addr_sk), IsNotNull(c_birth_country)]
ReadSchema: struct<c_customer_sk:int,c_current_addr_sk:int,c_first_name:string,c_last_name:string,c_birth_country:string>

(29) ColumnarToRow [codegen id : 7]
Input [5]: [c_customer_sk#21, c_current_addr_sk#22, c_first_name#23, c_last_name#24, c_birth_country#25]

(30) Filter [codegen id : 7]
Input [5]: [c_customer_sk#21, c_current_addr_sk#22, c_first_name#23, c_last_name#24, c_birth_country#25]
Condition : ((isnotnull(c_customer_sk#21) AND isnotnull(c_current_addr_sk#22)) AND isnotnull(c_birth_country#25))

(31) BroadcastExchange
Input [5]: [c_customer_sk#21, c_current_addr_sk#22, c_first_name#23, c_last_name#24, c_birth_country#25]
Arguments: HashedRelationBroadcastMode(List(cast(input[0, int, false] as bigint)),false), [plan_id=5]

(32) BroadcastHashJoin [codegen id : 9]
Left keys [1]: [ss_customer_sk#2]
Right keys [1]: [c_customer_sk#21]
Join condition: None

(33) Project [codegen id : 9]
Output [13]: [ss_net_paid#5, s_store_name#11, s_state#13, s_zip#14, i_current_price#16, i_size#17, i_color#18, i_units#19, i_manager_id#20, c_current_addr_sk#22, c_first_name#23, c_last_name#24, c_birth_country#25]
Input [15]: [ss_customer_sk#2, ss_net_paid#5, s_store_name#11, s_state#13, s_zip#14, i_current_price#16, i_size#17, i_color#18, i_units#19, i_manager_id#20, c_customer_sk#21, c_current_addr_sk#22, c_first_name#23, c_last_name#24, c_birth_country#25]

(34) Scan parquet default.customer_address
Output [4]: [ca_address_sk#26, ca_state#27, ca_zip#28, ca_country#29]
Batched: true
Location [not included in comparison]/{warehouse_dir}/customer_address]
PushedFilters: [IsNotNull(ca_address_sk), IsNotNull(ca_country), IsNotNull(ca_zip)]
ReadSchema: struct<ca_address_sk:int,ca_state:string,ca_zip:string,ca_country:string>

(35) ColumnarToRow [codegen id : 8]
Input [4]: [ca_address_sk#26, ca_state#27, ca_zip#28, ca_country#29]

(36) Filter [codegen id : 8]
Input [4]: [ca_address_sk#26, ca_state#27, ca_zip#28, ca_country#29]
Condition : ((isnotnull(ca_address_sk#26) AND isnotnull(ca_country#29)) AND isnotnull(ca_zip#28))

(37) BroadcastExchange
Input [4]: [ca_address_sk#26, ca_state#27, ca_zip#28, ca_country#29]
Arguments: HashedRelationBroadcastMode(List(input[0, int, false], upper(input[3, string, false]), input[2, string, false]),false), [plan_id=6]

(38) BroadcastHashJoin [codegen id : 9]
Left keys [3]: [c_current_addr_sk#22, c_birth_country#25, s_zip#14]
Right keys [3]: [ca_address_sk#26, upper(ca_country#29), ca_zip#28]
Join condition: None

(39) Project [codegen id : 9]
Output [11]: [ss_net_paid#5, s_store_name#11, s_state#13, i_current_price#16, i_size#17, i_color#18, i_units#19, i_manager_id#20, c_first_name#23, c_last_name#24, ca_state#27]
Input [17]: [ss_net_paid#5, s_store_name#11, s_state#13, s_zip#14, i_current_price#16, i_size#17, i_color#18, i_units#19, i_manager_id#20, c_current_addr_sk#22, c_first_name#23, c_last_name#24, c_birth_country#25, ca_address_sk#26, ca_state#27, ca_zip#28, ca_country#29]

(40) HashAggregate [codegen id : 9]
Input [11]: [ss_net_paid#5, s_store_name#11, s_state#13, i_current_price#16, i_size#17, i_color#18, i_units#19, i_manager_id#20, c_first_name#23, c_last_name#24, ca_state#27]
Keys [10]: [c_last_name#24, c_first_name#23, s_store_name#11, ca_state#27, s_state#13, i_color#18, i_current_price#16, i_manager_id#20, i_units#19, i_size#17]
Functions [1]: [partial_sum(UnscaledValue(ss_net_paid#5))]
Aggregate Attributes [1]: [sum#30]
Results [11]: [c_last_name#24, c_first_name#23, s_store_name#11, ca_state#27, s_state#13, i_color#18, i_current_price#16, i_manager_id#20, i_units#19, i_size#17, sum#31]

(41) Exchange
Input [11]: [c_last_name#24, c_first_name#23, s_store_name#11, ca_state#27, s_state#13, i_color#18, i_current_price#16, i_manager_id#20, i_units#19, i_size#17, sum#31]
Arguments: hashpartitioning(c_last_name#24, c_first_name#23, s_store_name#11, ca_state#27, s_state#13, i_color#18, i_current_price#16, i_manager_id#20, i_units#19, i_size#17, 5), ENSURE_REQUIREMENTS, [plan_id=7]

(42) HashAggregate [codegen id : 10]
Input [11]: [c_last_name#24, c_first_name#23, s_store_name#11, ca_state#27, s_state#13, i_color#18, i_current_price#16, i_manager_id#20, i_units#19, i_size#17, sum#31]
Keys [10]: [c_last_name#24, c_first_name#23, s_store_name#11, ca_state#27, s_state#13, i_color#18, i_current_price#16, i_manager_id#20, i_units#19, i_size#17]
Functions [1]: [sum(UnscaledValue(ss_net_paid#5))]
Aggregate Attributes [1]: [sum(UnscaledValue(ss_net_paid#5))#32]
Results [4]: [c_last_name#24, c_first_name#23, s_store_name#11, MakeDecimal(sum(UnscaledValue(ss_net_paid#5))#32,17,2) AS netpaid#33]

(43) HashAggregate [codegen id : 10]
Input [4]: [c_last_name#24, c_first_name#23, s_store_name#11, netpaid#33]
Keys [3]: [c_last_name#24, c_first_name#23, s_store_name#11]
Functions [1]: [partial_sum(netpaid#33)]
Aggregate Attributes [2]: [sum#34, isEmpty#35]
Results [5]: [c_last_name#24, c_first_name#23, s_store_name#11, sum#36, isEmpty#37]

(44) Exchange
Input [5]: [c_last_name#24, c_first_name#23, s_store_name#11, sum#36, isEmpty#37]
Arguments: hashpartitioning(c_last_name#24, c_first_name#23, s_store_name#11, 5), ENSURE_REQUIREMENTS, [plan_id=8]

(45) HashAggregate [codegen id : 11]
Input [5]: [c_last_name#24, c_first_name#23, s_store_name#11, sum#36, isEmpty#37]
Keys [3]: [c_last_name#24, c_first_name#23, s_store_name#11]
Functions [1]: [sum(netpaid#33)]
Aggregate Attributes [1]: [sum(netpaid#33)#38]
Results [4]: [c_last_name#24, c_first_name#23, s_store_name#11, sum(netpaid#33)#38 AS paid#39]

(46) Filter [codegen id : 11]
Input [4]: [c_last_name#24, c_first_name#23, s_store_name#11, paid#39]
Condition : (isnotnull(paid#39) AND (cast(paid#39 as decimal(33,8)) > cast(Subquery scalar-subquery#40, [id=#41] as decimal(33,8))))

(47) Exchange
Input [4]: [c_last_name#24, c_first_name#23, s_store_name#11, paid#39]
Arguments: rangepartitioning(c_last_name#24 ASC NULLS FIRST, c_first_name#23 ASC NULLS FIRST, s_store_name#11 ASC NULLS FIRST, 5), ENSURE_REQUIREMENTS, [plan_id=9]

(48) Sort [codegen id : 12]
Input [4]: [c_last_name#24, c_first_name#23, s_store_name#11, paid#39]
Arguments: [c_last_name#24 ASC NULLS FIRST, c_first_name#23 ASC NULLS FIRST, s_store_name#11 ASC NULLS FIRST], true, 0

===== Subqueries =====

Subquery:1 Hosting operator id = 46 Hosting Expression = Subquery scalar-subquery#40, [id=#41]
* HashAggregate (75)
+- Exchange (74)
   +- * HashAggregate (73)
      +- * HashAggregate (72)
         +- Exchange (71)
            +- * HashAggregate (70)
               +- * Project (69)
                  +- * BroadcastHashJoin Inner BuildRight (68)
                     :- * Project (66)
                     :  +- * BroadcastHashJoin Inner BuildRight (65)
                     :     :- * Project (63)
                     :     :  +- * BroadcastHashJoin Inner BuildRight (62)
                     :     :     :- * Project (57)
                     :     :     :  +- * BroadcastHashJoin Inner BuildRight (56)
                     :     :     :     :- * Project (54)
                     :     :     :     :  +- * SortMergeJoin Inner (53)
                     :     :     :     :     :- * Sort (50)
                     :     :     :     :     :  +- ReusedExchange (49)
                     :     :     :     :     +- * Sort (52)
                     :     :     :     :        +- ReusedExchange (51)
                     :     :     :     +- ReusedExchange (55)
                     :     :     +- BroadcastExchange (61)
                     :     :        +- * Filter (60)
                     :     :           +- * ColumnarToRow (59)
                     :     :              +- Scan parquet default.item (58)
                     :     +- ReusedExchange (64)
                     +- ReusedExchange (67)


(49) ReusedExchange [Reuses operator id: 5]
Output [5]: [ss_item_sk#1, ss_customer_sk#2, ss_store_sk#3, ss_ticket_number#4, ss_net_paid#5]

(50) Sort [codegen id : 2]
Input [5]: [ss_item_sk#1, ss_customer_sk#2, ss_store_sk#3, ss_ticket_number#4, ss_net_paid#5]
Arguments: [ss_ticket_number#4 ASC NULLS FIRST, ss_item_sk#1 ASC NULLS FIRST], false, 0

(51) ReusedExchange [Reuses operator id: 11]
Output [2]: [sr_item_sk#7, sr_ticket_number#8]

(52) Sort [codegen id : 4]
Input [2]: [sr_item_sk#7, sr_ticket_number#8]
Arguments: [sr_ticket_number#8 ASC NULLS FIRST, sr_item_sk#7 ASC NULLS FIRST], false, 0

(53) SortMergeJoin [codegen id : 9]
Left keys [2]: [ss_ticket_number#4, ss_item_sk#1]
Right keys [2]: [sr_ticket_number#8, sr_item_sk#7]
Join condition: None

(54) Project [codegen id : 9]
Output [4]: [ss_item_sk#1, ss_customer_sk#2, ss_store_sk#3, ss_net_paid#5]
Input [7]: [ss_item_sk#1, ss_customer_sk#2, ss_store_sk#3, ss_ticket_number#4, ss_net_paid#5, sr_item_sk#7, sr_ticket_number#8]

(55) ReusedExchange [Reuses operator id: 19]
Output [4]: [s_store_sk#10, s_store_name#11, s_state#13, s_zip#14]

(56) BroadcastHashJoin [codegen id : 9]
Left keys [1]: [ss_store_sk#3]
Right keys [1]: [s_store_sk#10]
Join condition: None

(57) Project [codegen id : 9]
Output [6]: [ss_item_sk#1, ss_customer_sk#2, ss_net_paid#5, s_store_name#11, s_state#13, s_zip#14]
Input [8]: [ss_item_sk#1, ss_customer_sk#2, ss_store_sk#3, ss_net_paid#5, s_store_sk#10, s_store_name#11, s_state#13, s_zip#14]

(58) Scan parquet default.item
Output [6]: [i_item_sk#15, i_current_price#16, i_size#17, i_color#18, i_units#19, i_manager_id#20]
Batched: true
Location [not included in comparison]/{warehouse_dir}/item]
PushedFilters: [IsNotNull(i_item_sk)]
ReadSchema: struct<i_item_sk:int,i_current_price:decimal(7,2),i_size:string,i_color:string,i_units:string,i_manager_id:int>

(59) ColumnarToRow [codegen id : 6]
Input [6]: [i_item_sk#15, i_current_price#16, i_size#17, i_color#18, i_units#19, i_manager_id#20]

(60) Filter [codegen id : 6]
Input [6]: [i_item_sk#15, i_current_price#16, i_size#17, i_color#18, i_units#19, i_manager_id#20]
Condition : isnotnull(i_item_sk#15)

(61) BroadcastExchange
Input [6]: [i_item_sk#15, i_current_price#16, i_size#17, i_color#18, i_units#19, i_manager_id#20]
Arguments: HashedRelationBroadcastMode(List(cast(input[0, int, false] as bigint)),false), [plan_id=10]

(62) BroadcastHashJoin [codegen id : 9]
Left keys [1]: [ss_item_sk#1]
Right keys [1]: [i_item_sk#15]
Join condition: None

(63) Project [codegen id : 9]
Output [10]: [ss_customer_sk#2, ss_net_paid#5, s_store_name#11, s_state#13, s_zip#14, i_current_price#16, i_size#17, i_color#18, i_units#19, i_manager_id#20]
Input [12]: [ss_item_sk#1, ss_customer_sk#2, ss_net_paid#5, s_store_name#11, s_state#13, s_zip#14, i_item_sk#15, i_current_price#16, i_size#17, i_color#18, i_units#19, i_manager_id#20]

(64) ReusedExchange [Reuses operator id: 31]
Output [5]: [c_customer_sk#21, c_current_addr_sk#22, c_first_name#23, c_last_name#24, c_birth_country#25]

(65) BroadcastHashJoin [codegen id : 9]
Left keys [1]: [ss_customer_sk#2]
Right keys [1]: [c_customer_sk#21]
Join condition: None

(66) Project [codegen id : 9]
Output [13]: [ss_net_paid#5, s_store_name#11, s_state#13, s_zip#14, i_current_price#16, i_size#17, i_color#18, i_units#19, i_manager_id#20, c_current_addr_sk#22, c_first_name#23, c_last_name#24, c_birth_country#25]
Input [15]: [ss_customer_sk#2, ss_net_paid#5, s_store_name#11, s_state#13, s_zip#14, i_current_price#16, i_size#17, i_color#18, i_units#19, i_manager_id#20, c_customer_sk#21, c_current_addr_sk#22, c_first_name#23, c_last_name#24, c_birth_country#25]

(67) ReusedExchange [Reuses operator id: 37]
Output [4]: [ca_address_sk#26, ca_state#27, ca_zip#28, ca_country#29]

(68) BroadcastHashJoin [codegen id : 9]
Left keys [3]: [c_current_addr_sk#22, c_birth_country#25, s_zip#14]
Right keys [3]: [ca_address_sk#26, upper(ca_country#29), ca_zip#28]
Join condition: None

(69) Project [codegen id : 9]
Output [11]: [ss_net_paid#5, s_store_name#11, s_state#13, i_current_price#16, i_size#17, i_color#18, i_units#19, i_manager_id#20, c_first_name#23, c_last_name#24, ca_state#27]
Input [17]: [ss_net_paid#5, s_store_name#11, s_state#13, s_zip#14, i_current_price#16, i_size#17, i_color#18, i_units#19, i_manager_id#20, c_current_addr_sk#22, c_first_name#23, c_last_name#24, c_birth_country#25, ca_address_sk#26, ca_state#27, ca_zip#28, ca_country#29]

(70) HashAggregate [codegen id : 9]
Input [11]: [ss_net_paid#5, s_store_name#11, s_state#13, i_current_price#16, i_size#17, i_color#18, i_units#19, i_manager_id#20, c_first_name#23, c_last_name#24, ca_state#27]
Keys [10]: [c_last_name#24, c_first_name#23, s_store_name#11, ca_state#27, s_state#13, i_color#18, i_current_price#16, i_manager_id#20, i_units#19, i_size#17]
Functions [1]: [partial_sum(UnscaledValue(ss_net_paid#5))]
Aggregate Attributes [1]: [sum#42]
Results [11]: [c_last_name#24, c_first_name#23, s_store_name#11, ca_state#27, s_state#13, i_color#18, i_current_price#16, i_manager_id#20, i_units#19, i_size#17, sum#43]

(71) Exchange
Input [11]: [c_last_name#24, c_first_name#23, s_store_name#11, ca_state#27, s_state#13, i_color#18, i_current_price#16, i_manager_id#20, i_units#19, i_size#17, sum#43]
Arguments: hashpartitioning(c_last_name#24, c_first_name#23, s_store_name#11, ca_state#27, s_state#13, i_color#18, i_current_price#16, i_manager_id#20, i_units#19, i_size#17, 5), ENSURE_REQUIREMENTS, [plan_id=11]

(72) HashAggregate [codegen id : 10]
Input [11]: [c_last_name#24, c_first_name#23, s_store_name#11, ca_state#27, s_state#13, i_color#18, i_current_price#16, i_manager_id#20, i_units#19, i_size#17, sum#43]
Keys [10]: [c_last_name#24, c_first_name#23, s_store_name#11, ca_state#27, s_state#13, i_color#18, i_current_price#16, i_manager_id#20, i_units#19, i_size#17]
Functions [1]: [sum(UnscaledValue(ss_net_paid#5))]
Aggregate Attributes [1]: [sum(UnscaledValue(ss_net_paid#5))#32]
Results [1]: [MakeDecimal(sum(UnscaledValue(ss_net_paid#5))#32,17,2) AS netpaid#33]

(73) HashAggregate [codegen id : 10]
Input [1]: [netpaid#33]
Keys: []
Functions [1]: [partial_avg(netpaid#33)]
Aggregate Attributes [2]: [sum#44, count#45]
Results [2]: [sum#46, count#47]

(74) Exchange
Input [2]: [sum#46, count#47]
Arguments: SinglePartition, ENSURE_REQUIREMENTS, [plan_id=12]

(75) HashAggregate [codegen id : 11]
Input [2]: [sum#46, count#47]
Keys: []
<<<<<<< HEAD
Functions [1]: [avg(netpaid#40)]
Aggregate Attributes [1]: [avg(netpaid#40)#60]
Results [1]: [(0.05 * avg(netpaid#40)#60) AS (0.05 * avg(netpaid))#61]
=======
Functions [1]: [avg(netpaid#33)]
Aggregate Attributes [1]: [avg(netpaid#33)#48]
Results [1]: [CheckOverflow((0.050000 * promote_precision(avg(netpaid#33)#48)), DecimalType(24,8)) AS (0.05 * avg(netpaid))#49]
>>>>>>> a6c724ed

<|MERGE_RESOLUTION|>--- conflicted
+++ resolved
@@ -420,13 +420,7 @@
 (75) HashAggregate [codegen id : 11]
 Input [2]: [sum#46, count#47]
 Keys: []
-<<<<<<< HEAD
-Functions [1]: [avg(netpaid#40)]
-Aggregate Attributes [1]: [avg(netpaid#40)#60]
-Results [1]: [(0.05 * avg(netpaid#40)#60) AS (0.05 * avg(netpaid))#61]
-=======
 Functions [1]: [avg(netpaid#33)]
 Aggregate Attributes [1]: [avg(netpaid#33)#48]
-Results [1]: [CheckOverflow((0.050000 * promote_precision(avg(netpaid#33)#48)), DecimalType(24,8)) AS (0.05 * avg(netpaid))#49]
->>>>>>> a6c724ed
-
+Results [1]: [(0.05 * avg(netpaid#33)#48) AS (0.05 * avg(netpaid))#49]
+
