TakeOrderedAndProject [lochierarchy,s_state,rank_within_parent,total_sum,s_county]
  WholeStageCodegen (36)
    Project [total_sum,s_state,s_county,lochierarchy,rank_within_parent]
      InputAdapter
        Window [total_sum,lochierarchy,_w0]
          WholeStageCodegen (35)
            Sort [lochierarchy,_w0,total_sum]
              InputAdapter
                Exchange [lochierarchy,_w0] #1
                  WholeStageCodegen (34)
                    HashAggregate [total_sum,s_state,s_county,g_state,g_county,lochierarchy] [_w0]
                      InputAdapter
                        Exchange [total_sum,s_state,s_county,g_state,g_county,lochierarchy] #2
                          WholeStageCodegen (33)
                            HashAggregate [total_sum,s_state,s_county,g_state,g_county,lochierarchy]
                              InputAdapter
                                Union
                                  WholeStageCodegen (10)
                                    HashAggregate [s_state,s_county,sum] [sum(UnscaledValue(ss_net_profit)),total_sum,g_state,g_county,lochierarchy,sum]
                                      InputAdapter
                                        Exchange [s_state,s_county] #3
                                          WholeStageCodegen (9)
                                            HashAggregate [s_state,s_county,ss_net_profit] [sum,sum]
                                              Project [ss_net_profit,s_county,s_state]
                                                BroadcastHashJoin [ss_store_sk,s_store_sk]
                                                  Project [ss_store_sk,ss_net_profit]
                                                    BroadcastHashJoin [ss_sold_date_sk,d_date_sk]
                                                      Filter [ss_store_sk]
                                                        ColumnarToRow
                                                          InputAdapter
                                                            Scan parquet default.store_sales [ss_store_sk,ss_net_profit,ss_sold_date_sk]
                                                              SubqueryBroadcast [d_date_sk] #1
                                                                ReusedExchange [d_date_sk] #4
                                                      InputAdapter
                                                        BroadcastExchange #4
                                                          WholeStageCodegen (1)
                                                            Project [d_date_sk]
                                                              Filter [d_month_seq,d_date_sk]
                                                                ColumnarToRow
                                                                  InputAdapter
<<<<<<< HEAD
                                                                    BroadcastExchange #6
                                                                      WholeStageCodegen (8)
                                                                        BroadcastHashJoin [s_state,s_state]
                                                                          Filter [s_state,s_store_sk]
                                                                            ColumnarToRow
                                                                              InputAdapter
                                                                                Scan parquet default.store [s_county,s_state,s_store_sk]
                                                                          InputAdapter
                                                                            BroadcastExchange #7
                                                                              WholeStageCodegen (7)
                                                                                Project [s_state]
                                                                                  Filter [ranking,s_state]
=======
                                                                    Scan parquet default.date_dim [d_date_sk,d_month_seq]
                                                  InputAdapter
                                                    BroadcastExchange #5
                                                      WholeStageCodegen (8)
                                                        BroadcastHashJoin [s_state,s_state]
                                                          Filter [s_store_sk]
                                                            ColumnarToRow
                                                              InputAdapter
                                                                Scan parquet default.store [s_store_sk,s_county,s_state]
                                                          InputAdapter
                                                            BroadcastExchange #6
                                                              WholeStageCodegen (7)
                                                                Project [s_state]
                                                                  Filter [ranking]
                                                                    InputAdapter
                                                                      Window [_w2,s_state]
                                                                        WholeStageCodegen (6)
                                                                          Sort [s_state,_w2]
                                                                            InputAdapter
                                                                              Exchange [s_state] #7
                                                                                WholeStageCodegen (5)
                                                                                  HashAggregate [s_state,sum] [sum(UnscaledValue(ss_net_profit)),s_state,_w2,sum]
>>>>>>> 1fbd5764
                                                                                    InputAdapter
                                                                                      Exchange [s_state] #8
                                                                                        WholeStageCodegen (4)
                                                                                          HashAggregate [s_state,ss_net_profit] [sum,sum]
                                                                                            Project [ss_net_profit,s_state]
                                                                                              BroadcastHashJoin [ss_sold_date_sk,d_date_sk]
                                                                                                Project [ss_net_profit,ss_sold_date_sk,s_state]
                                                                                                  BroadcastHashJoin [ss_store_sk,s_store_sk]
                                                                                                    Filter [ss_store_sk]
                                                                                                      ColumnarToRow
                                                                                                        InputAdapter
                                                                                                          Scan parquet default.store_sales [ss_store_sk,ss_net_profit,ss_sold_date_sk]
                                                                                                            ReusedSubquery [d_date_sk] #1
                                                                                                    InputAdapter
                                                                                                      BroadcastExchange #9
                                                                                                        WholeStageCodegen (2)
                                                                                                          Filter [s_store_sk]
                                                                                                            ColumnarToRow
                                                                                                              InputAdapter
                                                                                                                Scan parquet default.store [s_store_sk,s_state]
                                                                                                InputAdapter
                                                                                                  ReusedExchange [d_date_sk] #4
                                  WholeStageCodegen (21)
                                    HashAggregate [s_state,sum,isEmpty] [sum(total_sum),total_sum,s_county,g_state,g_county,lochierarchy,sum,isEmpty]
                                      InputAdapter
                                        Exchange [s_state] #10
                                          WholeStageCodegen (20)
                                            HashAggregate [s_state,total_sum] [sum,isEmpty,sum,isEmpty]
                                              HashAggregate [s_state,s_county,sum] [sum(UnscaledValue(ss_net_profit)),total_sum,sum]
                                                InputAdapter
                                                  ReusedExchange [s_state,s_county,sum] #11
                                  WholeStageCodegen (32)
                                    HashAggregate [sum,isEmpty] [sum(total_sum),total_sum,s_state,s_county,g_state,g_county,lochierarchy,sum,isEmpty]
                                      InputAdapter
                                        Exchange #12
                                          WholeStageCodegen (31)
                                            HashAggregate [total_sum] [sum,isEmpty,sum,isEmpty]
                                              HashAggregate [s_state,s_county,sum] [sum(UnscaledValue(ss_net_profit)),total_sum,sum]
                                                InputAdapter
                                                  ReusedExchange [s_state,s_county,sum] #11<|MERGE_RESOLUTION|>--- conflicted
+++ resolved
@@ -38,20 +38,6 @@
                                                               Filter [d_month_seq,d_date_sk]
                                                                 ColumnarToRow
                                                                   InputAdapter
-<<<<<<< HEAD
-                                                                    BroadcastExchange #6
-                                                                      WholeStageCodegen (8)
-                                                                        BroadcastHashJoin [s_state,s_state]
-                                                                          Filter [s_state,s_store_sk]
-                                                                            ColumnarToRow
-                                                                              InputAdapter
-                                                                                Scan parquet default.store [s_county,s_state,s_store_sk]
-                                                                          InputAdapter
-                                                                            BroadcastExchange #7
-                                                                              WholeStageCodegen (7)
-                                                                                Project [s_state]
-                                                                                  Filter [ranking,s_state]
-=======
                                                                     Scan parquet default.date_dim [d_date_sk,d_month_seq]
                                                   InputAdapter
                                                     BroadcastExchange #5
@@ -74,7 +60,6 @@
                                                                               Exchange [s_state] #7
                                                                                 WholeStageCodegen (5)
                                                                                   HashAggregate [s_state,sum] [sum(UnscaledValue(ss_net_profit)),s_state,_w2,sum]
->>>>>>> 1fbd5764
                                                                                     InputAdapter
                                                                                       Exchange [s_state] #8
                                                                                         WholeStageCodegen (4)
