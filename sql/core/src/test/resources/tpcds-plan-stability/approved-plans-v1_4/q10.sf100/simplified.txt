TakeOrderedAndProject [cd_gender,cd_marital_status,cd_education_status,cd_purchase_estimate,cd_credit_rating,cd_dep_count,cd_dep_employed_count,cd_dep_college_count,cnt1,cnt2,cnt3,cnt4,cnt5,cnt6]
  WholeStageCodegen (18)
    HashAggregate [cd_gender,cd_marital_status,cd_education_status,cd_purchase_estimate,cd_credit_rating,cd_dep_count,cd_dep_employed_count,cd_dep_college_count,count] [count(1),cnt1,cnt2,cnt3,cnt4,cnt5,cnt6,count]
      InputAdapter
        Exchange [cd_gender,cd_marital_status,cd_education_status,cd_purchase_estimate,cd_credit_rating,cd_dep_count,cd_dep_employed_count,cd_dep_college_count] #1
          WholeStageCodegen (17)
            HashAggregate [cd_gender,cd_marital_status,cd_education_status,cd_purchase_estimate,cd_credit_rating,cd_dep_count,cd_dep_employed_count,cd_dep_college_count] [count,count]
              Project [cd_gender,cd_marital_status,cd_education_status,cd_purchase_estimate,cd_credit_rating,cd_dep_count,cd_dep_employed_count,cd_dep_college_count]
                SortMergeJoin [c_current_cdemo_sk,cd_demo_sk]
                  InputAdapter
                    WholeStageCodegen (14)
                      Sort [c_current_cdemo_sk]
                        InputAdapter
                          Exchange [c_current_cdemo_sk] #2
                            WholeStageCodegen (13)
                              Project [c_current_cdemo_sk]
                                BroadcastHashJoin [c_current_addr_sk,ca_address_sk]
                                  Project [c_current_cdemo_sk,c_current_addr_sk]
                                    Filter [exists,exists]
                                      InputAdapter
                                        SortMergeJoin [c_customer_sk,cs_ship_customer_sk]
                                          SortMergeJoin [c_customer_sk,ws_bill_customer_sk]
                                            SortMergeJoin [c_customer_sk,ss_customer_sk]
                                              WholeStageCodegen (2)
                                                Sort [c_customer_sk]
                                                  InputAdapter
                                                    Exchange [c_customer_sk] #3
                                                      WholeStageCodegen (1)
                                                        Filter [c_current_addr_sk,c_current_cdemo_sk,c_customer_sk]
                                                          ColumnarToRow
                                                            InputAdapter
                                                              Scan parquet default.customer [c_customer_sk,c_current_cdemo_sk,c_current_addr_sk]
                                              WholeStageCodegen (5)
                                                Sort [ss_customer_sk]
                                                  InputAdapter
                                                    Exchange [ss_customer_sk] #4
                                                      WholeStageCodegen (4)
                                                        Project [ss_customer_sk]
<<<<<<< HEAD
                                                          BroadcastHashJoin [d_date_sk,ss_sold_date_sk]
                                                            Filter [ss_customer_sk,ss_sold_date_sk]
                                                              ColumnarToRow
                                                                InputAdapter
                                                                  Scan parquet default.store_sales [ss_customer_sk,ss_sold_date_sk]
=======
                                                          BroadcastHashJoin [ss_sold_date_sk,d_date_sk]
                                                            ColumnarToRow
                                                              InputAdapter
                                                                Scan parquet default.store_sales [ss_customer_sk,ss_sold_date_sk]
                                                                  SubqueryBroadcast [d_date_sk] #1
                                                                    ReusedExchange [d_date_sk] #5
>>>>>>> 1fbd5764
                                                            InputAdapter
                                                              BroadcastExchange #5
                                                                WholeStageCodegen (3)
                                                                  Project [d_date_sk]
                                                                    Filter [d_year,d_moy,d_date_sk]
                                                                      ColumnarToRow
                                                                        InputAdapter
                                                                          Scan parquet default.date_dim [d_date_sk,d_year,d_moy]
                                            WholeStageCodegen (8)
                                              Sort [ws_bill_customer_sk]
                                                InputAdapter
                                                  Exchange [ws_bill_customer_sk] #6
                                                    WholeStageCodegen (7)
                                                      Project [ws_bill_customer_sk]
                                                        BroadcastHashJoin [ws_sold_date_sk,d_date_sk]
                                                          ColumnarToRow
                                                            InputAdapter
                                                              Scan parquet default.web_sales [ws_bill_customer_sk,ws_sold_date_sk]
                                                                ReusedSubquery [d_date_sk] #1
                                                          InputAdapter
                                                            ReusedExchange [d_date_sk] #5
                                          WholeStageCodegen (11)
                                            Sort [cs_ship_customer_sk]
                                              InputAdapter
                                                Exchange [cs_ship_customer_sk] #7
                                                  WholeStageCodegen (10)
                                                    Project [cs_ship_customer_sk]
                                                      BroadcastHashJoin [cs_sold_date_sk,d_date_sk]
                                                        ColumnarToRow
                                                          InputAdapter
                                                            Scan parquet default.catalog_sales [cs_ship_customer_sk,cs_sold_date_sk]
                                                              ReusedSubquery [d_date_sk] #1
                                                        InputAdapter
                                                          ReusedExchange [d_date_sk] #5
                                  InputAdapter
                                    BroadcastExchange #8
                                      WholeStageCodegen (12)
                                        Project [ca_address_sk]
                                          Filter [ca_county,ca_address_sk]
                                            ColumnarToRow
                                              InputAdapter
                                                Scan parquet default.customer_address [ca_address_sk,ca_county]
                  InputAdapter
                    WholeStageCodegen (16)
                      Sort [cd_demo_sk]
                        InputAdapter
                          Exchange [cd_demo_sk] #9
                            WholeStageCodegen (15)
                              Filter [cd_demo_sk]
                                ColumnarToRow
                                  InputAdapter
                                    Scan parquet default.customer_demographics [cd_demo_sk,cd_gender,cd_marital_status,cd_education_status,cd_purchase_estimate,cd_credit_rating,cd_dep_count,cd_dep_employed_count,cd_dep_college_count]<|MERGE_RESOLUTION|>--- conflicted
+++ resolved
@@ -26,7 +26,7 @@
                                                   InputAdapter
                                                     Exchange [c_customer_sk] #3
                                                       WholeStageCodegen (1)
-                                                        Filter [c_current_addr_sk,c_current_cdemo_sk,c_customer_sk]
+                                                        Filter [c_current_addr_sk,c_current_cdemo_sk]
                                                           ColumnarToRow
                                                             InputAdapter
                                                               Scan parquet default.customer [c_customer_sk,c_current_cdemo_sk,c_current_addr_sk]
@@ -36,20 +36,12 @@
                                                     Exchange [ss_customer_sk] #4
                                                       WholeStageCodegen (4)
                                                         Project [ss_customer_sk]
-<<<<<<< HEAD
-                                                          BroadcastHashJoin [d_date_sk,ss_sold_date_sk]
-                                                            Filter [ss_customer_sk,ss_sold_date_sk]
-                                                              ColumnarToRow
-                                                                InputAdapter
-                                                                  Scan parquet default.store_sales [ss_customer_sk,ss_sold_date_sk]
-=======
                                                           BroadcastHashJoin [ss_sold_date_sk,d_date_sk]
                                                             ColumnarToRow
                                                               InputAdapter
                                                                 Scan parquet default.store_sales [ss_customer_sk,ss_sold_date_sk]
                                                                   SubqueryBroadcast [d_date_sk] #1
                                                                     ReusedExchange [d_date_sk] #5
->>>>>>> 1fbd5764
                                                             InputAdapter
                                                               BroadcastExchange #5
                                                                 WholeStageCodegen (3)
