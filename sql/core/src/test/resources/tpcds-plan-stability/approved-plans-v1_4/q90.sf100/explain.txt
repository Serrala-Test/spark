== Physical Plan ==
* Project (51)
+- * BroadcastNestedLoopJoin Inner BuildRight (50)
   :- * HashAggregate (28)
   :  +- Exchange (27)
   :     +- * HashAggregate (26)
   :        +- * Project (25)
   :           +- * BroadcastHashJoin Inner BuildRight (24)
   :              :- * Project (18)
   :              :  +- * BroadcastHashJoin Inner BuildRight (17)
   :              :     :- * Project (11)
   :              :     :  +- * BroadcastHashJoin Inner BuildRight (10)
   :              :     :     :- * Project (4)
   :              :     :     :  +- * Filter (3)
   :              :     :     :     +- * ColumnarToRow (2)
   :              :     :     :        +- Scan parquet default.web_sales (1)
   :              :     :     +- BroadcastExchange (9)
   :              :     :        +- * Project (8)
   :              :     :           +- * Filter (7)
   :              :     :              +- * ColumnarToRow (6)
   :              :     :                 +- Scan parquet default.web_page (5)
   :              :     +- BroadcastExchange (16)
   :              :        +- * Project (15)
   :              :           +- * Filter (14)
   :              :              +- * ColumnarToRow (13)
   :              :                 +- Scan parquet default.household_demographics (12)
   :              +- BroadcastExchange (23)
   :                 +- * Project (22)
   :                    +- * Filter (21)
   :                       +- * ColumnarToRow (20)
   :                          +- Scan parquet default.time_dim (19)
   +- BroadcastExchange (49)
      +- * HashAggregate (48)
         +- Exchange (47)
            +- * HashAggregate (46)
               +- * Project (45)
                  +- * BroadcastHashJoin Inner BuildRight (44)
                     :- * Project (38)
                     :  +- * BroadcastHashJoin Inner BuildRight (37)
                     :     :- * Project (35)
                     :     :  +- * BroadcastHashJoin Inner BuildRight (34)
                     :     :     :- * Project (32)
                     :     :     :  +- * Filter (31)
                     :     :     :     +- * ColumnarToRow (30)
                     :     :     :        +- Scan parquet default.web_sales (29)
                     :     :     +- ReusedExchange (33)
                     :     +- ReusedExchange (36)
                     +- BroadcastExchange (43)
                        +- * Project (42)
                           +- * Filter (41)
                              +- * ColumnarToRow (40)
                                 +- Scan parquet default.time_dim (39)


(1) Scan parquet default.web_sales
Output [4]: [ws_sold_time_sk#1, ws_ship_hdemo_sk#2, ws_web_page_sk#3, ws_sold_date_sk#4]
Batched: true
Location [not included in comparison]/{warehouse_dir}/web_sales]
PushedFilters: [IsNotNull(ws_ship_hdemo_sk), IsNotNull(ws_sold_time_sk), IsNotNull(ws_web_page_sk)]
ReadSchema: struct<ws_sold_time_sk:int,ws_ship_hdemo_sk:int,ws_web_page_sk:int>

(2) ColumnarToRow [codegen id : 4]
Input [4]: [ws_sold_time_sk#1, ws_ship_hdemo_sk#2, ws_web_page_sk#3, ws_sold_date_sk#4]

(3) Filter [codegen id : 4]
Input [4]: [ws_sold_time_sk#1, ws_ship_hdemo_sk#2, ws_web_page_sk#3, ws_sold_date_sk#4]
Condition : ((isnotnull(ws_ship_hdemo_sk#2) AND isnotnull(ws_sold_time_sk#1)) AND isnotnull(ws_web_page_sk#3))

(4) Project [codegen id : 4]
Output [3]: [ws_sold_time_sk#1, ws_ship_hdemo_sk#2, ws_web_page_sk#3]
Input [4]: [ws_sold_time_sk#1, ws_ship_hdemo_sk#2, ws_web_page_sk#3, ws_sold_date_sk#4]

(5) Scan parquet default.web_page
Output [2]: [wp_web_page_sk#5, wp_char_count#6]
Batched: true
Location [not included in comparison]/{warehouse_dir}/web_page]
PushedFilters: [IsNotNull(wp_char_count), GreaterThanOrEqual(wp_char_count,5000), LessThanOrEqual(wp_char_count,5200), IsNotNull(wp_web_page_sk)]
ReadSchema: struct<wp_web_page_sk:int,wp_char_count:int>

(6) ColumnarToRow [codegen id : 1]
Input [2]: [wp_web_page_sk#5, wp_char_count#6]

(7) Filter [codegen id : 1]
Input [2]: [wp_web_page_sk#5, wp_char_count#6]
Condition : (((isnotnull(wp_char_count#6) AND (wp_char_count#6 >= 5000)) AND (wp_char_count#6 <= 5200)) AND isnotnull(wp_web_page_sk#5))

(8) Project [codegen id : 1]
Output [1]: [wp_web_page_sk#5]
Input [2]: [wp_web_page_sk#5, wp_char_count#6]

(9) BroadcastExchange
Input [1]: [wp_web_page_sk#5]
Arguments: HashedRelationBroadcastMode(List(cast(input[0, int, true] as bigint)),false), [plan_id=1]

(10) BroadcastHashJoin [codegen id : 4]
Left keys [1]: [ws_web_page_sk#3]
Right keys [1]: [wp_web_page_sk#5]
Join condition: None

(11) Project [codegen id : 4]
Output [2]: [ws_sold_time_sk#1, ws_ship_hdemo_sk#2]
Input [4]: [ws_sold_time_sk#1, ws_ship_hdemo_sk#2, ws_web_page_sk#3, wp_web_page_sk#5]

(12) Scan parquet default.household_demographics
Output [2]: [hd_demo_sk#7, hd_dep_count#8]
Batched: true
Location [not included in comparison]/{warehouse_dir}/household_demographics]
PushedFilters: [IsNotNull(hd_dep_count), EqualTo(hd_dep_count,6), IsNotNull(hd_demo_sk)]
ReadSchema: struct<hd_demo_sk:int,hd_dep_count:int>

(13) ColumnarToRow [codegen id : 2]
Input [2]: [hd_demo_sk#7, hd_dep_count#8]

(14) Filter [codegen id : 2]
Input [2]: [hd_demo_sk#7, hd_dep_count#8]
Condition : ((isnotnull(hd_dep_count#8) AND (hd_dep_count#8 = 6)) AND isnotnull(hd_demo_sk#7))

(15) Project [codegen id : 2]
Output [1]: [hd_demo_sk#7]
Input [2]: [hd_demo_sk#7, hd_dep_count#8]

(16) BroadcastExchange
Input [1]: [hd_demo_sk#7]
Arguments: HashedRelationBroadcastMode(List(cast(input[0, int, true] as bigint)),false), [plan_id=2]

(17) BroadcastHashJoin [codegen id : 4]
Left keys [1]: [ws_ship_hdemo_sk#2]
Right keys [1]: [hd_demo_sk#7]
Join condition: None

(18) Project [codegen id : 4]
Output [1]: [ws_sold_time_sk#1]
Input [3]: [ws_sold_time_sk#1, ws_ship_hdemo_sk#2, hd_demo_sk#7]

(19) Scan parquet default.time_dim
Output [2]: [t_time_sk#9, t_hour#10]
Batched: true
Location [not included in comparison]/{warehouse_dir}/time_dim]
PushedFilters: [IsNotNull(t_hour), GreaterThanOrEqual(t_hour,8), LessThanOrEqual(t_hour,9), IsNotNull(t_time_sk)]
ReadSchema: struct<t_time_sk:int,t_hour:int>

(20) ColumnarToRow [codegen id : 3]
Input [2]: [t_time_sk#9, t_hour#10]

(21) Filter [codegen id : 3]
Input [2]: [t_time_sk#9, t_hour#10]
Condition : (((isnotnull(t_hour#10) AND (t_hour#10 >= 8)) AND (t_hour#10 <= 9)) AND isnotnull(t_time_sk#9))

(22) Project [codegen id : 3]
Output [1]: [t_time_sk#9]
Input [2]: [t_time_sk#9, t_hour#10]

(23) BroadcastExchange
Input [1]: [t_time_sk#9]
Arguments: HashedRelationBroadcastMode(List(cast(input[0, int, true] as bigint)),false), [plan_id=3]

(24) BroadcastHashJoin [codegen id : 4]
Left keys [1]: [ws_sold_time_sk#1]
Right keys [1]: [t_time_sk#9]
Join condition: None

(25) Project [codegen id : 4]
Output: []
Input [2]: [ws_sold_time_sk#1, t_time_sk#9]

(26) HashAggregate [codegen id : 4]
Input: []
Keys: []
Functions [1]: [partial_count(1)]
Aggregate Attributes [1]: [count#11]
Results [1]: [count#12]

(27) Exchange
Input [1]: [count#12]
Arguments: SinglePartition, ENSURE_REQUIREMENTS, [plan_id=4]

(28) HashAggregate [codegen id : 10]
Input [1]: [count#12]
Keys: []
Functions [1]: [count(1)]
Aggregate Attributes [1]: [count(1)#13]
Results [1]: [count(1)#13 AS amc#14]

(29) Scan parquet default.web_sales
Output [4]: [ws_sold_time_sk#15, ws_ship_hdemo_sk#16, ws_web_page_sk#17, ws_sold_date_sk#18]
Batched: true
Location [not included in comparison]/{warehouse_dir}/web_sales]
PushedFilters: [IsNotNull(ws_ship_hdemo_sk), IsNotNull(ws_sold_time_sk), IsNotNull(ws_web_page_sk)]
ReadSchema: struct<ws_sold_time_sk:int,ws_ship_hdemo_sk:int,ws_web_page_sk:int>

(30) ColumnarToRow [codegen id : 8]
Input [4]: [ws_sold_time_sk#15, ws_ship_hdemo_sk#16, ws_web_page_sk#17, ws_sold_date_sk#18]

(31) Filter [codegen id : 8]
Input [4]: [ws_sold_time_sk#15, ws_ship_hdemo_sk#16, ws_web_page_sk#17, ws_sold_date_sk#18]
Condition : ((isnotnull(ws_ship_hdemo_sk#16) AND isnotnull(ws_sold_time_sk#15)) AND isnotnull(ws_web_page_sk#17))

(32) Project [codegen id : 8]
Output [3]: [ws_sold_time_sk#15, ws_ship_hdemo_sk#16, ws_web_page_sk#17]
Input [4]: [ws_sold_time_sk#15, ws_ship_hdemo_sk#16, ws_web_page_sk#17, ws_sold_date_sk#18]

(33) ReusedExchange [Reuses operator id: 9]
Output [1]: [wp_web_page_sk#19]

(34) BroadcastHashJoin [codegen id : 8]
Left keys [1]: [ws_web_page_sk#17]
Right keys [1]: [wp_web_page_sk#19]
Join condition: None

(35) Project [codegen id : 8]
Output [2]: [ws_sold_time_sk#15, ws_ship_hdemo_sk#16]
Input [4]: [ws_sold_time_sk#15, ws_ship_hdemo_sk#16, ws_web_page_sk#17, wp_web_page_sk#19]

(36) ReusedExchange [Reuses operator id: 16]
Output [1]: [hd_demo_sk#20]

(37) BroadcastHashJoin [codegen id : 8]
Left keys [1]: [ws_ship_hdemo_sk#16]
Right keys [1]: [hd_demo_sk#20]
Join condition: None

(38) Project [codegen id : 8]
Output [1]: [ws_sold_time_sk#15]
Input [3]: [ws_sold_time_sk#15, ws_ship_hdemo_sk#16, hd_demo_sk#20]

(39) Scan parquet default.time_dim
Output [2]: [t_time_sk#21, t_hour#22]
Batched: true
Location [not included in comparison]/{warehouse_dir}/time_dim]
PushedFilters: [IsNotNull(t_hour), GreaterThanOrEqual(t_hour,19), LessThanOrEqual(t_hour,20), IsNotNull(t_time_sk)]
ReadSchema: struct<t_time_sk:int,t_hour:int>

(40) ColumnarToRow [codegen id : 7]
Input [2]: [t_time_sk#21, t_hour#22]

(41) Filter [codegen id : 7]
Input [2]: [t_time_sk#21, t_hour#22]
Condition : (((isnotnull(t_hour#22) AND (t_hour#22 >= 19)) AND (t_hour#22 <= 20)) AND isnotnull(t_time_sk#21))

(42) Project [codegen id : 7]
Output [1]: [t_time_sk#21]
Input [2]: [t_time_sk#21, t_hour#22]

(43) BroadcastExchange
Input [1]: [t_time_sk#21]
Arguments: HashedRelationBroadcastMode(List(cast(input[0, int, true] as bigint)),false), [plan_id=5]

(44) BroadcastHashJoin [codegen id : 8]
Left keys [1]: [ws_sold_time_sk#15]
Right keys [1]: [t_time_sk#21]
Join condition: None

(45) Project [codegen id : 8]
Output: []
Input [2]: [ws_sold_time_sk#15, t_time_sk#21]

(46) HashAggregate [codegen id : 8]
Input: []
Keys: []
Functions [1]: [partial_count(1)]
Aggregate Attributes [1]: [count#23]
Results [1]: [count#24]

(47) Exchange
Input [1]: [count#24]
Arguments: SinglePartition, ENSURE_REQUIREMENTS, [plan_id=6]

(48) HashAggregate [codegen id : 9]
Input [1]: [count#24]
Keys: []
Functions [1]: [count(1)]
Aggregate Attributes [1]: [count(1)#25]
Results [1]: [count(1)#25 AS pmc#26]

(49) BroadcastExchange
Input [1]: [pmc#26]
Arguments: IdentityBroadcastMode, [plan_id=7]

(50) BroadcastNestedLoopJoin [codegen id : 10]
Join condition: None

(51) Project [codegen id : 10]
<<<<<<< HEAD
Output [1]: [(cast(amc#18 as decimal(15,4)) / cast(pmc#32 as decimal(15,4))) AS am_pm_ratio#34]
Input [2]: [amc#18, pmc#32]
=======
Output [1]: [CheckOverflow((promote_precision(cast(amc#14 as decimal(15,4))) / promote_precision(cast(pmc#26 as decimal(15,4)))), DecimalType(35,20)) AS am_pm_ratio#27]
Input [2]: [amc#14, pmc#26]
>>>>>>> a6c724ed
<|MERGE_RESOLUTION|>--- conflicted
+++ resolved
@@ -280,10 +280,5 @@
 Join condition: None
 
 (51) Project [codegen id : 10]
-<<<<<<< HEAD
-Output [1]: [(cast(amc#18 as decimal(15,4)) / cast(pmc#32 as decimal(15,4))) AS am_pm_ratio#34]
-Input [2]: [amc#18, pmc#32]
-=======
-Output [1]: [CheckOverflow((promote_precision(cast(amc#14 as decimal(15,4))) / promote_precision(cast(pmc#26 as decimal(15,4)))), DecimalType(35,20)) AS am_pm_ratio#27]
+Output [1]: [(cast(amc#14 as decimal(15,4)) / cast(pmc#26 as decimal(15,4))) AS am_pm_ratio#27]
 Input [2]: [amc#14, pmc#26]
->>>>>>> a6c724ed
