--- conflicted
+++ resolved
@@ -23,12 +23,12 @@
                :     :        +- * Project (14)
                :     :           +- * Filter (13)
                :     :              +- * ColumnarToRow (12)
-               :     :                 +- Scan parquet default.date_dim (11)
+               :     :                 +- Scan parquet default.promotion (11)
                :     +- BroadcastExchange (22)
                :        +- * Project (21)
                :           +- * Filter (20)
                :              +- * ColumnarToRow (19)
-               :                 +- Scan parquet default.promotion (18)
+               :                 +- Scan parquet default.date_dim (18)
                +- BroadcastExchange (28)
                   +- * Filter (27)
                      +- * ColumnarToRow (26)
@@ -53,11 +53,7 @@
 Output [4]: [cd_demo_sk#9, cd_gender#10, cd_marital_status#11, cd_education_status#12]
 Batched: true
 Location [not included in comparison]/{warehouse_dir}/customer_demographics]
-<<<<<<< HEAD
-PushedFilters: [IsNotNull(cd_marital_status), IsNotNull(cd_gender), IsNotNull(cd_education_status), EqualTo(cd_gender,M), EqualTo(cd_marital_status,S), EqualTo(cd_education_status,College), IsNotNull(cd_demo_sk)]
-=======
 PushedFilters: [IsNotNull(cd_gender), IsNotNull(cd_marital_status), IsNotNull(cd_education_status), EqualTo(cd_gender,M), EqualTo(cd_marital_status,S), EqualTo(cd_education_status,College), IsNotNull(cd_demo_sk)]
->>>>>>> 0a6043f6
 ReadSchema: struct<cd_demo_sk:int,cd_gender:string,cd_marital_status:string,cd_education_status:string>
 
 (5) ColumnarToRow [codegen id : 1]
@@ -65,11 +61,7 @@
 
 (6) Filter [codegen id : 1]
 Input [4]: [cd_demo_sk#9, cd_gender#10, cd_marital_status#11, cd_education_status#12]
-<<<<<<< HEAD
-Condition : ((((((isnotnull(cd_marital_status#11) AND isnotnull(cd_gender#10)) AND isnotnull(cd_education_status#12)) AND (cd_gender#10 = M)) AND (cd_marital_status#11 = S)) AND (cd_education_status#12 = College)) AND isnotnull(cd_demo_sk#9))
-=======
 Condition : ((((((isnotnull(cd_gender#10) AND isnotnull(cd_marital_status#11)) AND isnotnull(cd_education_status#12)) AND (cd_gender#10 = M)) AND (cd_marital_status#11 = S)) AND (cd_education_status#12 = College)) AND isnotnull(cd_demo_sk#9))
->>>>>>> 0a6043f6
 
 (7) Project [codegen id : 1]
 Output [1]: [cd_demo_sk#9]
@@ -88,67 +80,67 @@
 Output [7]: [ss_sold_date_sk#1, ss_item_sk#2, ss_promo_sk#4, ss_quantity#5, ss_list_price#6, ss_sales_price#7, ss_coupon_amt#8]
 Input [9]: [ss_sold_date_sk#1, ss_item_sk#2, ss_cdemo_sk#3, ss_promo_sk#4, ss_quantity#5, ss_list_price#6, ss_sales_price#7, ss_coupon_amt#8, cd_demo_sk#9]
 
-(11) Scan parquet default.date_dim
-Output [2]: [d_date_sk#14, d_year#15]
+(11) Scan parquet default.promotion
+Output [3]: [p_promo_sk#14, p_channel_email#15, p_channel_event#16]
+Batched: true
+Location [not included in comparison]/{warehouse_dir}/promotion]
+PushedFilters: [Or(EqualTo(p_channel_email,N),EqualTo(p_channel_event,N)), IsNotNull(p_promo_sk)]
+ReadSchema: struct<p_promo_sk:int,p_channel_email:string,p_channel_event:string>
+
+(12) ColumnarToRow [codegen id : 2]
+Input [3]: [p_promo_sk#14, p_channel_email#15, p_channel_event#16]
+
+(13) Filter [codegen id : 2]
+Input [3]: [p_promo_sk#14, p_channel_email#15, p_channel_event#16]
+Condition : (((p_channel_email#15 = N) OR (p_channel_event#16 = N)) AND isnotnull(p_promo_sk#14))
+
+(14) Project [codegen id : 2]
+Output [1]: [p_promo_sk#14]
+Input [3]: [p_promo_sk#14, p_channel_email#15, p_channel_event#16]
+
+(15) BroadcastExchange
+Input [1]: [p_promo_sk#14]
+Arguments: HashedRelationBroadcastMode(List(cast(input[0, int, true] as bigint)),false), [id=#17]
+
+(16) BroadcastHashJoin [codegen id : 5]
+Left keys [1]: [ss_promo_sk#4]
+Right keys [1]: [p_promo_sk#14]
+Join condition: None
+
+(17) Project [codegen id : 5]
+Output [6]: [ss_sold_date_sk#1, ss_item_sk#2, ss_quantity#5, ss_list_price#6, ss_sales_price#7, ss_coupon_amt#8]
+Input [8]: [ss_sold_date_sk#1, ss_item_sk#2, ss_promo_sk#4, ss_quantity#5, ss_list_price#6, ss_sales_price#7, ss_coupon_amt#8, p_promo_sk#14]
+
+(18) Scan parquet default.date_dim
+Output [2]: [d_date_sk#18, d_year#19]
 Batched: true
 Location [not included in comparison]/{warehouse_dir}/date_dim]
 PushedFilters: [IsNotNull(d_year), EqualTo(d_year,2000), IsNotNull(d_date_sk)]
 ReadSchema: struct<d_date_sk:int,d_year:int>
 
-(12) ColumnarToRow [codegen id : 2]
-Input [2]: [d_date_sk#14, d_year#15]
-
-(13) Filter [codegen id : 2]
-Input [2]: [d_date_sk#14, d_year#15]
-Condition : ((isnotnull(d_year#15) AND (d_year#15 = 2000)) AND isnotnull(d_date_sk#14))
-
-(14) Project [codegen id : 2]
-Output [1]: [d_date_sk#14]
-Input [2]: [d_date_sk#14, d_year#15]
-
-(15) BroadcastExchange
-Input [1]: [d_date_sk#14]
-Arguments: HashedRelationBroadcastMode(List(cast(input[0, int, true] as bigint)),false), [id=#16]
-
-(16) BroadcastHashJoin [codegen id : 5]
-Left keys [1]: [ss_sold_date_sk#1]
-Right keys [1]: [d_date_sk#14]
-Join condition: None
-
-(17) Project [codegen id : 5]
-Output [6]: [ss_item_sk#2, ss_promo_sk#4, ss_quantity#5, ss_list_price#6, ss_sales_price#7, ss_coupon_amt#8]
-Input [8]: [ss_sold_date_sk#1, ss_item_sk#2, ss_promo_sk#4, ss_quantity#5, ss_list_price#6, ss_sales_price#7, ss_coupon_amt#8, d_date_sk#14]
-
-(18) Scan parquet default.promotion
-Output [3]: [p_promo_sk#17, p_channel_email#18, p_channel_event#19]
-Batched: true
-Location [not included in comparison]/{warehouse_dir}/promotion]
-PushedFilters: [Or(EqualTo(p_channel_email,N),EqualTo(p_channel_event,N)), IsNotNull(p_promo_sk)]
-ReadSchema: struct<p_promo_sk:int,p_channel_email:string,p_channel_event:string>
-
 (19) ColumnarToRow [codegen id : 3]
-Input [3]: [p_promo_sk#17, p_channel_email#18, p_channel_event#19]
+Input [2]: [d_date_sk#18, d_year#19]
 
 (20) Filter [codegen id : 3]
-Input [3]: [p_promo_sk#17, p_channel_email#18, p_channel_event#19]
-Condition : (((p_channel_email#18 = N) OR (p_channel_event#19 = N)) AND isnotnull(p_promo_sk#17))
+Input [2]: [d_date_sk#18, d_year#19]
+Condition : ((isnotnull(d_year#19) AND (d_year#19 = 2000)) AND isnotnull(d_date_sk#18))
 
 (21) Project [codegen id : 3]
-Output [1]: [p_promo_sk#17]
-Input [3]: [p_promo_sk#17, p_channel_email#18, p_channel_event#19]
+Output [1]: [d_date_sk#18]
+Input [2]: [d_date_sk#18, d_year#19]
 
 (22) BroadcastExchange
-Input [1]: [p_promo_sk#17]
+Input [1]: [d_date_sk#18]
 Arguments: HashedRelationBroadcastMode(List(cast(input[0, int, true] as bigint)),false), [id=#20]
 
 (23) BroadcastHashJoin [codegen id : 5]
-Left keys [1]: [ss_promo_sk#4]
-Right keys [1]: [p_promo_sk#17]
+Left keys [1]: [ss_sold_date_sk#1]
+Right keys [1]: [d_date_sk#18]
 Join condition: None
 
 (24) Project [codegen id : 5]
 Output [5]: [ss_item_sk#2, ss_quantity#5, ss_list_price#6, ss_sales_price#7, ss_coupon_amt#8]
-Input [7]: [ss_item_sk#2, ss_promo_sk#4, ss_quantity#5, ss_list_price#6, ss_sales_price#7, ss_coupon_amt#8, p_promo_sk#17]
+Input [7]: [ss_sold_date_sk#1, ss_item_sk#2, ss_quantity#5, ss_list_price#6, ss_sales_price#7, ss_coupon_amt#8, d_date_sk#18]
 
 (25) Scan parquet default.item
 Output [2]: [i_item_sk#21, i_item_id#22]
