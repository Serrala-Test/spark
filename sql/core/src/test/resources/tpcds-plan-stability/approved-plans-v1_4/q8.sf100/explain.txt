== Physical Plan ==
TakeOrderedAndProject (56)
+- * HashAggregate (55)
   +- Exchange (54)
      +- * HashAggregate (53)
         +- * Project (52)
            +- * SortMergeJoin Inner (51)
               :- * Sort (18)
               :  +- Exchange (17)
               :     +- * Project (16)
               :        +- * BroadcastHashJoin Inner BuildRight (15)
               :           :- * Project (10)
               :           :  +- * BroadcastHashJoin Inner BuildRight (9)
               :           :     :- * Filter (3)
               :           :     :  +- * ColumnarToRow (2)
               :           :     :     +- Scan parquet default.store_sales (1)
               :           :     +- BroadcastExchange (8)
               :           :        +- * Project (7)
               :           :           +- * Filter (6)
               :           :              +- * ColumnarToRow (5)
               :           :                 +- Scan parquet default.date_dim (4)
               :           +- BroadcastExchange (14)
               :              +- * Filter (13)
               :                 +- * ColumnarToRow (12)
               :                    +- Scan parquet default.store (11)
               +- * Sort (50)
                  +- Exchange (49)
                     +- * HashAggregate (48)
                        +- Exchange (47)
                           +- * HashAggregate (46)
                              +- * Project (45)
                                 +- * BroadcastHashJoin LeftSemi BuildRight (44)
                                    :- * Filter (21)
                                    :  +- * ColumnarToRow (20)
                                    :     +- Scan parquet default.customer_address (19)
                                    +- BroadcastExchange (43)
                                       +- * HashAggregate (42)
                                          +- Exchange (41)
                                             +- * HashAggregate (40)
                                                +- * Project (39)
                                                   +- * Filter (38)
                                                      +- * HashAggregate (37)
                                                         +- Exchange (36)
                                                            +- * HashAggregate (35)
                                                               +- * Project (34)
                                                                  +- * SortMergeJoin Inner (33)
                                                                     :- * Sort (26)
                                                                     :  +- Exchange (25)
                                                                     :     +- * Filter (24)
                                                                     :        +- * ColumnarToRow (23)
                                                                     :           +- Scan parquet default.customer_address (22)
                                                                     +- * Sort (32)
                                                                        +- Exchange (31)
                                                                           +- * Project (30)
                                                                              +- * Filter (29)
                                                                                 +- * ColumnarToRow (28)
                                                                                    +- Scan parquet default.customer (27)


(1) Scan parquet default.store_sales
Output [3]: [ss_store_sk#1, ss_net_profit#2, ss_sold_date_sk#3]
Batched: true
Location: InMemoryFileIndex []
PartitionFilters: [isnotnull(ss_sold_date_sk#3), dynamicpruningexpression(ss_sold_date_sk#3 IN dynamicpruning#4)]
PushedFilters: [IsNotNull(ss_store_sk)]
ReadSchema: struct<ss_store_sk:int,ss_net_profit:decimal(7,2)>

(2) ColumnarToRow [codegen id : 3]
Input [3]: [ss_store_sk#1, ss_net_profit#2, ss_sold_date_sk#3]

(3) Filter [codegen id : 3]
Input [3]: [ss_store_sk#1, ss_net_profit#2, ss_sold_date_sk#3]
Condition : isnotnull(ss_store_sk#1)

(4) Scan parquet default.date_dim
Output [3]: [d_date_sk#5, d_year#6, d_qoy#7]
Batched: true
Location [not included in comparison]/{warehouse_dir}/date_dim]
PushedFilters: [IsNotNull(d_qoy), IsNotNull(d_year), EqualTo(d_qoy,2), EqualTo(d_year,1998), IsNotNull(d_date_sk)]
ReadSchema: struct<d_date_sk:int,d_year:int,d_qoy:int>

(5) ColumnarToRow [codegen id : 1]
Input [3]: [d_date_sk#5, d_year#6, d_qoy#7]

(6) Filter [codegen id : 1]
Input [3]: [d_date_sk#5, d_year#6, d_qoy#7]
Condition : ((((isnotnull(d_qoy#7) AND isnotnull(d_year#6)) AND (d_qoy#7 = 2)) AND (d_year#6 = 1998)) AND isnotnull(d_date_sk#5))

(7) Project [codegen id : 1]
Output [1]: [d_date_sk#5]
Input [3]: [d_date_sk#5, d_year#6, d_qoy#7]

(8) BroadcastExchange
Input [1]: [d_date_sk#5]
Arguments: HashedRelationBroadcastMode(List(cast(input[0, int, true] as bigint)),false), [id=#8]

(9) BroadcastHashJoin [codegen id : 3]
Left keys [1]: [ss_sold_date_sk#3]
Right keys [1]: [d_date_sk#5]
Join condition: None

(10) Project [codegen id : 3]
Output [2]: [ss_store_sk#1, ss_net_profit#2]
Input [4]: [ss_store_sk#1, ss_net_profit#2, ss_sold_date_sk#3, d_date_sk#5]

(11) Scan parquet default.store
Output [3]: [s_store_sk#9, s_store_name#10, s_zip#11]
Batched: true
Location [not included in comparison]/{warehouse_dir}/store]
PushedFilters: [IsNotNull(s_store_sk), IsNotNull(s_zip)]
ReadSchema: struct<s_store_sk:int,s_store_name:string,s_zip:string>

(12) ColumnarToRow [codegen id : 2]
Input [3]: [s_store_sk#9, s_store_name#10, s_zip#11]

(13) Filter [codegen id : 2]
Input [3]: [s_store_sk#9, s_store_name#10, s_zip#11]
Condition : (isnotnull(s_store_sk#9) AND isnotnull(s_zip#11))

(14) BroadcastExchange
Input [3]: [s_store_sk#9, s_store_name#10, s_zip#11]
Arguments: HashedRelationBroadcastMode(List(cast(input[0, int, false] as bigint)),false), [id=#12]

(15) BroadcastHashJoin [codegen id : 3]
Left keys [1]: [ss_store_sk#1]
Right keys [1]: [s_store_sk#9]
Join condition: None

(16) Project [codegen id : 3]
Output [3]: [ss_net_profit#2, s_store_name#10, s_zip#11]
Input [5]: [ss_store_sk#1, ss_net_profit#2, s_store_sk#9, s_store_name#10, s_zip#11]

(17) Exchange
Input [3]: [ss_net_profit#2, s_store_name#10, s_zip#11]
Arguments: hashpartitioning(substr(s_zip#11, 1, 2), 5), ENSURE_REQUIREMENTS, [id=#13]

(18) Sort [codegen id : 4]
Input [3]: [ss_net_profit#2, s_store_name#10, s_zip#11]
Arguments: [substr(s_zip#11, 1, 2) ASC NULLS FIRST], false, 0

(19) Scan parquet default.customer_address
Output [1]: [ca_zip#14]
Batched: true
Location [not included in comparison]/{warehouse_dir}/customer_address]
ReadSchema: struct<ca_zip:string>

(20) ColumnarToRow [codegen id : 12]
Input [1]: [ca_zip#14]

(21) Filter [codegen id : 12]
Input [1]: [ca_zip#14]
Condition : (substr(ca_zip#14, 1, 5) INSET (56910,69952,63792,39371,74351,11101,25003,97189,57834,73134,62377,51200,32754,22752,86379,14171,91110,40162,98569,28709,13394,66162,25733,25782,26065,18383,51949,87343,50298,83849,33786,64528,23470,67030,46136,25280,46820,77721,99076,18426,31880,17871,98235,45748,49156,18652,72013,51622,43848,78567,41248,13695,44165,67853,54917,53179,64034,10567,71791,68908,55565,59402,64147,85816,57855,61547,27700,68100,28810,58263,15723,83933,51103,58058,90578,82276,81096,81426,96451,77556,38607,76638,18906,62971,57047,48425,35576,11928,30625,83444,73520,51650,57647,60099,30122,94983,24128,10445,41368,26233,26859,21756,24676,19849,36420,38193,58470,39127,13595,87501,24317,15455,69399,98025,81019,48033,11376,39516,67875,92712,14867,38122,29741,42961,30469,51211,56458,15559,16021,33123,33282,33515,72823,54601,76698,56240,72175,60279,20004,68806,72325,28488,43933,50412,45200,22246,78668,79777,96765,67301,73273,49448,82636,23932,47305,29839,39192,18799,61265,37125,58943,64457,88424,24610,84935,89360,68893,30431,28898,10336,90257,59166,46081,26105,96888,36634,86284,35258,39972,22927,73241,53268,24206,27385,99543,31671,14663,30903,39861,24996,63089,88086,83921,21076,67897,66708,45721,60576,25103,52867,30450,36233,30010,96576,73171,56571,56575,64544,13955,78451,43285,18119,16725,83041,76107,79994,54364,35942,56691,19769,63435,34102,18845,22744,13354,75691,45549,23968,31387,83144,13375,15765,28577,88190,19736,73650,37930,25989,83926,94898,51798,39736,22437,55253,38415,71256,18376,42029,25858,44438,19515,38935,51649,71954,15882,18767,63193,25486,49130,37126,40604,34425,17043,12305,11634,26653,94167,36446,10516,67473,66864,72425,63981,18842,22461,42666,47770,69035,70372,28587,45266,15371,15798,45375,90225,16807,31016,68014,21337,19505,50016,10144,84093,21286,19430,34322,91068,94945,72305,24671,58048,65084,28545,21195,20548,22245,77191,96976,48583,76231,15734,61810,11356,68621,68786,98359,41367,26689,69913,76614,68101,88885,50308,79077,18270,28915,29178,53672,62878,10390,14922,68341,56529,41766,68309,56616,15126,61860,97789,11489,45692,41918,72151,72550,27156,36495,70738,17879,53535,17920,68880,78890,35850,14089,58078,65164,27068,26231,13376,57665,32213,77610,87816,21309,15146,86198,91137,55307,67467,40558,94627,82136,22351,89091,20260,23006,91393,47537,62496,98294,18840,71286,81312,31029,70466,35458,14060,22685,28286,25631,19512,40081,63837,14328,35474,22152,76232,51061,86057,17183) AND isnotnull(substr(ca_zip#14, 1, 5)))

(22) Scan parquet default.customer_address
Output [2]: [ca_address_sk#15, ca_zip#16]
Batched: true
Location [not included in comparison]/{warehouse_dir}/customer_address]
PushedFilters: [IsNotNull(ca_address_sk)]
ReadSchema: struct<ca_address_sk:int,ca_zip:string>

(23) ColumnarToRow [codegen id : 5]
Input [2]: [ca_address_sk#15, ca_zip#16]

(24) Filter [codegen id : 5]
Input [2]: [ca_address_sk#15, ca_zip#16]
Condition : isnotnull(ca_address_sk#15)

(25) Exchange
Input [2]: [ca_address_sk#15, ca_zip#16]
Arguments: hashpartitioning(ca_address_sk#15, 5), ENSURE_REQUIREMENTS, [id=#17]

(26) Sort [codegen id : 6]
Input [2]: [ca_address_sk#15, ca_zip#16]
Arguments: [ca_address_sk#15 ASC NULLS FIRST], false, 0

(27) Scan parquet default.customer
Output [2]: [c_current_addr_sk#18, c_preferred_cust_flag#19]
Batched: true
Location [not included in comparison]/{warehouse_dir}/customer]
PushedFilters: [IsNotNull(c_preferred_cust_flag), EqualTo(c_preferred_cust_flag,Y), IsNotNull(c_current_addr_sk)]
ReadSchema: struct<c_current_addr_sk:int,c_preferred_cust_flag:string>

(28) ColumnarToRow [codegen id : 7]
Input [2]: [c_current_addr_sk#18, c_preferred_cust_flag#19]

(29) Filter [codegen id : 7]
Input [2]: [c_current_addr_sk#18, c_preferred_cust_flag#19]
Condition : ((isnotnull(c_preferred_cust_flag#19) AND (c_preferred_cust_flag#19 = Y)) AND isnotnull(c_current_addr_sk#18))

(30) Project [codegen id : 7]
Output [1]: [c_current_addr_sk#18]
Input [2]: [c_current_addr_sk#18, c_preferred_cust_flag#19]

(31) Exchange
Input [1]: [c_current_addr_sk#18]
Arguments: hashpartitioning(c_current_addr_sk#18, 5), ENSURE_REQUIREMENTS, [id=#20]

(32) Sort [codegen id : 8]
Input [1]: [c_current_addr_sk#18]
Arguments: [c_current_addr_sk#18 ASC NULLS FIRST], false, 0

(33) SortMergeJoin [codegen id : 9]
Left keys [1]: [ca_address_sk#15]
Right keys [1]: [c_current_addr_sk#18]
Join condition: None

(34) Project [codegen id : 9]
Output [1]: [ca_zip#16]
Input [3]: [ca_address_sk#15, ca_zip#16, c_current_addr_sk#18]

(35) HashAggregate [codegen id : 9]
Input [1]: [ca_zip#16]
Keys [1]: [ca_zip#16]
Functions [1]: [partial_count(1)]
Aggregate Attributes [1]: [count#21]
Results [2]: [ca_zip#16, count#22]

(36) Exchange
Input [2]: [ca_zip#16, count#22]
Arguments: hashpartitioning(ca_zip#16, 5), ENSURE_REQUIREMENTS, [id=#23]

(37) HashAggregate [codegen id : 10]
Input [2]: [ca_zip#16, count#22]
Keys [1]: [ca_zip#16]
Functions [1]: [count(1)]
Aggregate Attributes [1]: [count(1)#24]
Results [2]: [substr(ca_zip#16, 1, 5) AS ca_zip#25, count(1)#24 AS count(1)#26]

(38) Filter [codegen id : 10]
Input [2]: [ca_zip#25, count(1)#26]
Condition : (count(1)#26 > 10)

(39) Project [codegen id : 10]
Output [1]: [ca_zip#25]
Input [2]: [ca_zip#25, count(1)#26]

<<<<<<< HEAD
(40) HashAggregate [codegen id : 10]
Input [1]: [ca_zip#24]
Keys [1]: [ca_zip#24]
Functions: []
Aggregate Attributes: []
Results [1]: [ca_zip#24]

(41) Exchange
Input [1]: [ca_zip#24]
Arguments: hashpartitioning(ca_zip#24, 5), ENSURE_REQUIREMENTS, [id=#26]

(42) HashAggregate [codegen id : 11]
Input [1]: [ca_zip#24]
Keys [1]: [ca_zip#24]
Functions: []
Aggregate Attributes: []
Results [1]: [ca_zip#24]

(43) BroadcastExchange
Input [1]: [ca_zip#24]
=======
(40) BroadcastExchange
Input [1]: [ca_zip#25]
>>>>>>> b17a0e69
Arguments: HashedRelationBroadcastMode(List(coalesce(input[0, string, true], ), isnull(input[0, string, true])),false), [id=#27]

(44) BroadcastHashJoin [codegen id : 12]
Left keys [2]: [coalesce(substr(ca_zip#14, 1, 5), ), isnull(substr(ca_zip#14, 1, 5))]
Right keys [2]: [coalesce(ca_zip#25, ), isnull(ca_zip#25)]
Join condition: None

<<<<<<< HEAD
(45) Project [codegen id : 12]
Output [1]: [substr(ca_zip#14, 1, 5) AS ca_zip#28]
Input [1]: [ca_zip#14]

(46) HashAggregate [codegen id : 12]
=======
(42) Project [codegen id : 11]
Output [1]: [substr(ca_zip#14, 1, 5) AS ca_zip#28]
Input [1]: [ca_zip#14]

(43) HashAggregate [codegen id : 11]
>>>>>>> b17a0e69
Input [1]: [ca_zip#28]
Keys [1]: [ca_zip#28]
Functions: []
Aggregate Attributes: []
Results [1]: [ca_zip#28]

<<<<<<< HEAD
(47) Exchange
Input [1]: [ca_zip#28]
Arguments: hashpartitioning(ca_zip#28, 5), ENSURE_REQUIREMENTS, [id=#29]

(48) HashAggregate [codegen id : 13]
=======
(44) Exchange
Input [1]: [ca_zip#28]
Arguments: hashpartitioning(ca_zip#28, 5), ENSURE_REQUIREMENTS, [id=#29]

(45) HashAggregate [codegen id : 12]
>>>>>>> b17a0e69
Input [1]: [ca_zip#28]
Keys [1]: [ca_zip#28]
Functions: []
Aggregate Attributes: []
Results [1]: [ca_zip#28]

<<<<<<< HEAD
(49) Exchange
Input [1]: [ca_zip#28]
Arguments: hashpartitioning(substr(ca_zip#28, 1, 2), 5), ENSURE_REQUIREMENTS, [id=#30]

(50) Sort [codegen id : 14]
=======
(46) Exchange
Input [1]: [ca_zip#28]
Arguments: hashpartitioning(substr(ca_zip#28, 1, 2), 5), ENSURE_REQUIREMENTS, [id=#30]

(47) Sort [codegen id : 13]
>>>>>>> b17a0e69
Input [1]: [ca_zip#28]
Arguments: [substr(ca_zip#28, 1, 2) ASC NULLS FIRST], false, 0

(51) SortMergeJoin [codegen id : 15]
Left keys [1]: [substr(s_zip#11, 1, 2)]
Right keys [1]: [substr(ca_zip#28, 1, 2)]
Join condition: None

(52) Project [codegen id : 15]
Output [2]: [ss_net_profit#2, s_store_name#10]
Input [4]: [ss_net_profit#2, s_store_name#10, s_zip#11, ca_zip#28]

(53) HashAggregate [codegen id : 15]
Input [2]: [ss_net_profit#2, s_store_name#10]
Keys [1]: [s_store_name#10]
Functions [1]: [partial_sum(UnscaledValue(ss_net_profit#2))]
Aggregate Attributes [1]: [sum#31]
Results [2]: [s_store_name#10, sum#32]

<<<<<<< HEAD
(54) Exchange
Input [2]: [s_store_name#10, sum#32]
Arguments: hashpartitioning(s_store_name#10, 5), ENSURE_REQUIREMENTS, [id=#33]

(55) HashAggregate [codegen id : 16]
=======
(51) Exchange
Input [2]: [s_store_name#10, sum#32]
Arguments: hashpartitioning(s_store_name#10, 5), ENSURE_REQUIREMENTS, [id=#33]

(52) HashAggregate [codegen id : 15]
>>>>>>> b17a0e69
Input [2]: [s_store_name#10, sum#32]
Keys [1]: [s_store_name#10]
Functions [1]: [sum(UnscaledValue(ss_net_profit#2))]
Aggregate Attributes [1]: [sum(UnscaledValue(ss_net_profit#2))#34]
Results [2]: [s_store_name#10, MakeDecimal(sum(UnscaledValue(ss_net_profit#2))#34,17,2) AS sum(ss_net_profit)#35]

<<<<<<< HEAD
(56) TakeOrderedAndProject
=======
(53) TakeOrderedAndProject
>>>>>>> b17a0e69
Input [2]: [s_store_name#10, sum(ss_net_profit)#35]
Arguments: 100, [s_store_name#10 ASC NULLS FIRST], [s_store_name#10, sum(ss_net_profit)#35]

===== Subqueries =====

Subquery:1 Hosting operator id = 1 Hosting Expression = ss_sold_date_sk#3 IN dynamicpruning#4
ReusedExchange (57)


(57) ReusedExchange [Reuses operator id: 8]
Output [1]: [d_date_sk#5]

<|MERGE_RESOLUTION|>--- conflicted
+++ resolved
@@ -1,10 +1,10 @@
 == Physical Plan ==
-TakeOrderedAndProject (56)
-+- * HashAggregate (55)
-   +- Exchange (54)
-      +- * HashAggregate (53)
-         +- * Project (52)
-            +- * SortMergeJoin Inner (51)
+TakeOrderedAndProject (53)
++- * HashAggregate (52)
+   +- Exchange (51)
+      +- * HashAggregate (50)
+         +- * Project (49)
+            +- * SortMergeJoin Inner (48)
                :- * Sort (18)
                :  +- Exchange (17)
                :     +- * Project (16)
@@ -23,38 +23,35 @@
                :              +- * Filter (13)
                :                 +- * ColumnarToRow (12)
                :                    +- Scan parquet default.store (11)
-               +- * Sort (50)
-                  +- Exchange (49)
-                     +- * HashAggregate (48)
-                        +- Exchange (47)
-                           +- * HashAggregate (46)
-                              +- * Project (45)
-                                 +- * BroadcastHashJoin LeftSemi BuildRight (44)
+               +- * Sort (47)
+                  +- Exchange (46)
+                     +- * HashAggregate (45)
+                        +- Exchange (44)
+                           +- * HashAggregate (43)
+                              +- * Project (42)
+                                 +- * BroadcastHashJoin LeftSemi BuildRight (41)
                                     :- * Filter (21)
                                     :  +- * ColumnarToRow (20)
                                     :     +- Scan parquet default.customer_address (19)
-                                    +- BroadcastExchange (43)
-                                       +- * HashAggregate (42)
-                                          +- Exchange (41)
-                                             +- * HashAggregate (40)
-                                                +- * Project (39)
-                                                   +- * Filter (38)
-                                                      +- * HashAggregate (37)
-                                                         +- Exchange (36)
-                                                            +- * HashAggregate (35)
-                                                               +- * Project (34)
-                                                                  +- * SortMergeJoin Inner (33)
-                                                                     :- * Sort (26)
-                                                                     :  +- Exchange (25)
-                                                                     :     +- * Filter (24)
-                                                                     :        +- * ColumnarToRow (23)
-                                                                     :           +- Scan parquet default.customer_address (22)
-                                                                     +- * Sort (32)
-                                                                        +- Exchange (31)
-                                                                           +- * Project (30)
-                                                                              +- * Filter (29)
-                                                                                 +- * ColumnarToRow (28)
-                                                                                    +- Scan parquet default.customer (27)
+                                    +- BroadcastExchange (40)
+                                       +- * Project (39)
+                                          +- * Filter (38)
+                                             +- * HashAggregate (37)
+                                                +- Exchange (36)
+                                                   +- * HashAggregate (35)
+                                                      +- * Project (34)
+                                                         +- * SortMergeJoin Inner (33)
+                                                            :- * Sort (26)
+                                                            :  +- Exchange (25)
+                                                            :     +- * Filter (24)
+                                                            :        +- * ColumnarToRow (23)
+                                                            :           +- Scan parquet default.customer_address (22)
+                                                            +- * Sort (32)
+                                                               +- Exchange (31)
+                                                                  +- * Project (30)
+                                                                     +- * Filter (29)
+                                                                        +- * ColumnarToRow (28)
+                                                                           +- Scan parquet default.customer (27)
 
 
 (1) Scan parquet default.store_sales
@@ -144,10 +141,10 @@
 Location [not included in comparison]/{warehouse_dir}/customer_address]
 ReadSchema: struct<ca_zip:string>
 
-(20) ColumnarToRow [codegen id : 12]
+(20) ColumnarToRow [codegen id : 11]
 Input [1]: [ca_zip#14]
 
-(21) Filter [codegen id : 12]
+(21) Filter [codegen id : 11]
 Input [1]: [ca_zip#14]
 Condition : (substr(ca_zip#14, 1, 5) INSET (56910,69952,63792,39371,74351,11101,25003,97189,57834,73134,62377,51200,32754,22752,86379,14171,91110,40162,98569,28709,13394,66162,25733,25782,26065,18383,51949,87343,50298,83849,33786,64528,23470,67030,46136,25280,46820,77721,99076,18426,31880,17871,98235,45748,49156,18652,72013,51622,43848,78567,41248,13695,44165,67853,54917,53179,64034,10567,71791,68908,55565,59402,64147,85816,57855,61547,27700,68100,28810,58263,15723,83933,51103,58058,90578,82276,81096,81426,96451,77556,38607,76638,18906,62971,57047,48425,35576,11928,30625,83444,73520,51650,57647,60099,30122,94983,24128,10445,41368,26233,26859,21756,24676,19849,36420,38193,58470,39127,13595,87501,24317,15455,69399,98025,81019,48033,11376,39516,67875,92712,14867,38122,29741,42961,30469,51211,56458,15559,16021,33123,33282,33515,72823,54601,76698,56240,72175,60279,20004,68806,72325,28488,43933,50412,45200,22246,78668,79777,96765,67301,73273,49448,82636,23932,47305,29839,39192,18799,61265,37125,58943,64457,88424,24610,84935,89360,68893,30431,28898,10336,90257,59166,46081,26105,96888,36634,86284,35258,39972,22927,73241,53268,24206,27385,99543,31671,14663,30903,39861,24996,63089,88086,83921,21076,67897,66708,45721,60576,25103,52867,30450,36233,30010,96576,73171,56571,56575,64544,13955,78451,43285,18119,16725,83041,76107,79994,54364,35942,56691,19769,63435,34102,18845,22744,13354,75691,45549,23968,31387,83144,13375,15765,28577,88190,19736,73650,37930,25989,83926,94898,51798,39736,22437,55253,38415,71256,18376,42029,25858,44438,19515,38935,51649,71954,15882,18767,63193,25486,49130,37126,40604,34425,17043,12305,11634,26653,94167,36446,10516,67473,66864,72425,63981,18842,22461,42666,47770,69035,70372,28587,45266,15371,15798,45375,90225,16807,31016,68014,21337,19505,50016,10144,84093,21286,19430,34322,91068,94945,72305,24671,58048,65084,28545,21195,20548,22245,77191,96976,48583,76231,15734,61810,11356,68621,68786,98359,41367,26689,69913,76614,68101,88885,50308,79077,18270,28915,29178,53672,62878,10390,14922,68341,56529,41766,68309,56616,15126,61860,97789,11489,45692,41918,72151,72550,27156,36495,70738,17879,53535,17920,68880,78890,35850,14089,58078,65164,27068,26231,13376,57665,32213,77610,87816,21309,15146,86198,91137,55307,67467,40558,94627,82136,22351,89091,20260,23006,91393,47537,62496,98294,18840,71286,81312,31029,70466,35458,14060,22685,28286,25631,19512,40081,63837,14328,35474,22152,76232,51061,86057,17183) AND isnotnull(substr(ca_zip#14, 1, 5)))
 
@@ -234,141 +231,82 @@
 Output [1]: [ca_zip#25]
 Input [2]: [ca_zip#25, count(1)#26]
 
-<<<<<<< HEAD
-(40) HashAggregate [codegen id : 10]
-Input [1]: [ca_zip#24]
-Keys [1]: [ca_zip#24]
-Functions: []
-Aggregate Attributes: []
-Results [1]: [ca_zip#24]
-
-(41) Exchange
-Input [1]: [ca_zip#24]
-Arguments: hashpartitioning(ca_zip#24, 5), ENSURE_REQUIREMENTS, [id=#26]
-
-(42) HashAggregate [codegen id : 11]
-Input [1]: [ca_zip#24]
-Keys [1]: [ca_zip#24]
-Functions: []
-Aggregate Attributes: []
-Results [1]: [ca_zip#24]
-
-(43) BroadcastExchange
-Input [1]: [ca_zip#24]
-=======
 (40) BroadcastExchange
 Input [1]: [ca_zip#25]
->>>>>>> b17a0e69
 Arguments: HashedRelationBroadcastMode(List(coalesce(input[0, string, true], ), isnull(input[0, string, true])),false), [id=#27]
 
-(44) BroadcastHashJoin [codegen id : 12]
+(41) BroadcastHashJoin [codegen id : 11]
 Left keys [2]: [coalesce(substr(ca_zip#14, 1, 5), ), isnull(substr(ca_zip#14, 1, 5))]
 Right keys [2]: [coalesce(ca_zip#25, ), isnull(ca_zip#25)]
 Join condition: None
 
-<<<<<<< HEAD
-(45) Project [codegen id : 12]
-Output [1]: [substr(ca_zip#14, 1, 5) AS ca_zip#28]
-Input [1]: [ca_zip#14]
-
-(46) HashAggregate [codegen id : 12]
-=======
 (42) Project [codegen id : 11]
 Output [1]: [substr(ca_zip#14, 1, 5) AS ca_zip#28]
 Input [1]: [ca_zip#14]
 
 (43) HashAggregate [codegen id : 11]
->>>>>>> b17a0e69
 Input [1]: [ca_zip#28]
 Keys [1]: [ca_zip#28]
 Functions: []
 Aggregate Attributes: []
 Results [1]: [ca_zip#28]
 
-<<<<<<< HEAD
-(47) Exchange
+(44) Exchange
 Input [1]: [ca_zip#28]
 Arguments: hashpartitioning(ca_zip#28, 5), ENSURE_REQUIREMENTS, [id=#29]
 
-(48) HashAggregate [codegen id : 13]
-=======
-(44) Exchange
-Input [1]: [ca_zip#28]
-Arguments: hashpartitioning(ca_zip#28, 5), ENSURE_REQUIREMENTS, [id=#29]
-
 (45) HashAggregate [codegen id : 12]
->>>>>>> b17a0e69
 Input [1]: [ca_zip#28]
 Keys [1]: [ca_zip#28]
 Functions: []
 Aggregate Attributes: []
 Results [1]: [ca_zip#28]
 
-<<<<<<< HEAD
-(49) Exchange
+(46) Exchange
 Input [1]: [ca_zip#28]
 Arguments: hashpartitioning(substr(ca_zip#28, 1, 2), 5), ENSURE_REQUIREMENTS, [id=#30]
 
-(50) Sort [codegen id : 14]
-=======
-(46) Exchange
-Input [1]: [ca_zip#28]
-Arguments: hashpartitioning(substr(ca_zip#28, 1, 2), 5), ENSURE_REQUIREMENTS, [id=#30]
-
 (47) Sort [codegen id : 13]
->>>>>>> b17a0e69
 Input [1]: [ca_zip#28]
 Arguments: [substr(ca_zip#28, 1, 2) ASC NULLS FIRST], false, 0
 
-(51) SortMergeJoin [codegen id : 15]
+(48) SortMergeJoin [codegen id : 14]
 Left keys [1]: [substr(s_zip#11, 1, 2)]
 Right keys [1]: [substr(ca_zip#28, 1, 2)]
 Join condition: None
 
-(52) Project [codegen id : 15]
+(49) Project [codegen id : 14]
 Output [2]: [ss_net_profit#2, s_store_name#10]
 Input [4]: [ss_net_profit#2, s_store_name#10, s_zip#11, ca_zip#28]
 
-(53) HashAggregate [codegen id : 15]
+(50) HashAggregate [codegen id : 14]
 Input [2]: [ss_net_profit#2, s_store_name#10]
 Keys [1]: [s_store_name#10]
 Functions [1]: [partial_sum(UnscaledValue(ss_net_profit#2))]
 Aggregate Attributes [1]: [sum#31]
 Results [2]: [s_store_name#10, sum#32]
 
-<<<<<<< HEAD
-(54) Exchange
-Input [2]: [s_store_name#10, sum#32]
-Arguments: hashpartitioning(s_store_name#10, 5), ENSURE_REQUIREMENTS, [id=#33]
-
-(55) HashAggregate [codegen id : 16]
-=======
 (51) Exchange
 Input [2]: [s_store_name#10, sum#32]
 Arguments: hashpartitioning(s_store_name#10, 5), ENSURE_REQUIREMENTS, [id=#33]
 
 (52) HashAggregate [codegen id : 15]
->>>>>>> b17a0e69
 Input [2]: [s_store_name#10, sum#32]
 Keys [1]: [s_store_name#10]
 Functions [1]: [sum(UnscaledValue(ss_net_profit#2))]
 Aggregate Attributes [1]: [sum(UnscaledValue(ss_net_profit#2))#34]
 Results [2]: [s_store_name#10, MakeDecimal(sum(UnscaledValue(ss_net_profit#2))#34,17,2) AS sum(ss_net_profit)#35]
 
-<<<<<<< HEAD
-(56) TakeOrderedAndProject
-=======
 (53) TakeOrderedAndProject
->>>>>>> b17a0e69
 Input [2]: [s_store_name#10, sum(ss_net_profit)#35]
 Arguments: 100, [s_store_name#10 ASC NULLS FIRST], [s_store_name#10, sum(ss_net_profit)#35]
 
 ===== Subqueries =====
 
 Subquery:1 Hosting operator id = 1 Hosting Expression = ss_sold_date_sk#3 IN dynamicpruning#4
-ReusedExchange (57)
-
-
-(57) ReusedExchange [Reuses operator id: 8]
+ReusedExchange (54)
+
+
+(54) ReusedExchange [Reuses operator id: 8]
 Output [1]: [d_date_sk#5]
 
