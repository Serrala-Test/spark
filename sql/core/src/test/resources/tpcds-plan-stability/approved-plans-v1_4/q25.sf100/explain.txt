== Physical Plan ==
TakeOrderedAndProject (57)
+- * HashAggregate (56)
   +- Exchange (55)
      +- * HashAggregate (54)
         +- * Project (53)
            +- * SortMergeJoin Inner (52)
               :- * Sort (43)
               :  +- Exchange (42)
               :     +- * Project (41)
               :        +- * SortMergeJoin Inner (40)
               :           :- * Sort (27)
               :           :  +- Exchange (26)
               :           :     +- * Project (25)
               :           :        +- * SortMergeJoin Inner (24)
               :           :           :- * Sort (18)
               :           :           :  +- Exchange (17)
               :           :           :     +- * Project (16)
               :           :           :        +- * BroadcastHashJoin Inner BuildRight (15)
               :           :           :           :- * Project (10)
               :           :           :           :  +- * BroadcastHashJoin Inner BuildRight (9)
               :           :           :           :     :- * Filter (3)
               :           :           :           :     :  +- * ColumnarToRow (2)
               :           :           :           :     :     +- Scan parquet default.store_sales (1)
               :           :           :           :     +- BroadcastExchange (8)
               :           :           :           :        +- * Project (7)
               :           :           :           :           +- * Filter (6)
               :           :           :           :              +- * ColumnarToRow (5)
               :           :           :           :                 +- Scan parquet default.date_dim (4)
               :           :           :           +- BroadcastExchange (14)
               :           :           :              +- * Filter (13)
               :           :           :                 +- * ColumnarToRow (12)
               :           :           :                    +- Scan parquet default.store (11)
               :           :           +- * Sort (23)
               :           :              +- Exchange (22)
               :           :                 +- * Filter (21)
               :           :                    +- * ColumnarToRow (20)
               :           :                       +- Scan parquet default.item (19)
               :           +- * Sort (39)
               :              +- Exchange (38)
               :                 +- * Project (37)
               :                    +- * BroadcastHashJoin Inner BuildRight (36)
               :                       :- * Filter (30)
               :                       :  +- * ColumnarToRow (29)
               :                       :     +- Scan parquet default.store_returns (28)
               :                       +- BroadcastExchange (35)
               :                          +- * Project (34)
               :                             +- * Filter (33)
               :                                +- * ColumnarToRow (32)
               :                                   +- Scan parquet default.date_dim (31)
               +- * Sort (51)
                  +- Exchange (50)
                     +- * Project (49)
                        +- * BroadcastHashJoin Inner BuildRight (48)
                           :- * Filter (46)
                           :  +- * ColumnarToRow (45)
                           :     +- Scan parquet default.catalog_sales (44)
                           +- ReusedExchange (47)


(1) Scan parquet default.store_sales
Output [6]: [ss_sold_date_sk#1, ss_item_sk#2, ss_customer_sk#3, ss_store_sk#4, ss_ticket_number#5, ss_net_profit#6]
Batched: true
Location [not included in comparison]/{warehouse_dir}/store_sales]
PushedFilters: [IsNotNull(ss_item_sk), IsNotNull(ss_customer_sk), IsNotNull(ss_ticket_number), IsNotNull(ss_sold_date_sk), IsNotNull(ss_store_sk)]
ReadSchema: struct<ss_sold_date_sk:int,ss_item_sk:int,ss_customer_sk:int,ss_store_sk:int,ss_ticket_number:int,ss_net_profit:decimal(7,2)>

(2) ColumnarToRow [codegen id : 3]
Input [6]: [ss_sold_date_sk#1, ss_item_sk#2, ss_customer_sk#3, ss_store_sk#4, ss_ticket_number#5, ss_net_profit#6]

(3) Filter [codegen id : 3]
Input [6]: [ss_sold_date_sk#1, ss_item_sk#2, ss_customer_sk#3, ss_store_sk#4, ss_ticket_number#5, ss_net_profit#6]
Condition : ((((isnotnull(ss_item_sk#2) AND isnotnull(ss_customer_sk#3)) AND isnotnull(ss_ticket_number#5)) AND isnotnull(ss_sold_date_sk#1)) AND isnotnull(ss_store_sk#4))

(4) Scan parquet default.date_dim
Output [3]: [d_date_sk#7, d_year#8, d_moy#9]
Batched: true
Location [not included in comparison]/{warehouse_dir}/date_dim]
PushedFilters: [IsNotNull(d_moy), IsNotNull(d_year), EqualTo(d_moy,4), EqualTo(d_year,2001), IsNotNull(d_date_sk)]
ReadSchema: struct<d_date_sk:int,d_year:int,d_moy:int>

(5) ColumnarToRow [codegen id : 1]
Input [3]: [d_date_sk#7, d_year#8, d_moy#9]

(6) Filter [codegen id : 1]
Input [3]: [d_date_sk#7, d_year#8, d_moy#9]
Condition : ((((isnotnull(d_moy#9) AND isnotnull(d_year#8)) AND (d_moy#9 = 4)) AND (d_year#8 = 2001)) AND isnotnull(d_date_sk#7))

(7) Project [codegen id : 1]
Output [1]: [d_date_sk#7]
Input [3]: [d_date_sk#7, d_year#8, d_moy#9]

(8) BroadcastExchange
Input [1]: [d_date_sk#7]
Arguments: HashedRelationBroadcastMode(List(cast(input[0, int, true] as bigint)),false), [id=#10]

(9) BroadcastHashJoin [codegen id : 3]
Left keys [1]: [ss_sold_date_sk#1]
Right keys [1]: [d_date_sk#7]
Join condition: None

(10) Project [codegen id : 3]
Output [5]: [ss_item_sk#2, ss_customer_sk#3, ss_store_sk#4, ss_ticket_number#5, ss_net_profit#6]
Input [7]: [ss_sold_date_sk#1, ss_item_sk#2, ss_customer_sk#3, ss_store_sk#4, ss_ticket_number#5, ss_net_profit#6, d_date_sk#7]

(11) Scan parquet default.store
Output [3]: [s_store_sk#11, s_store_id#12, s_store_name#13]
Batched: true
Location [not included in comparison]/{warehouse_dir}/store]
PushedFilters: [IsNotNull(s_store_sk)]
ReadSchema: struct<s_store_sk:int,s_store_id:string,s_store_name:string>

(12) ColumnarToRow [codegen id : 2]
Input [3]: [s_store_sk#11, s_store_id#12, s_store_name#13]

(13) Filter [codegen id : 2]
Input [3]: [s_store_sk#11, s_store_id#12, s_store_name#13]
Condition : isnotnull(s_store_sk#11)

(14) BroadcastExchange
Input [3]: [s_store_sk#11, s_store_id#12, s_store_name#13]
Arguments: HashedRelationBroadcastMode(List(cast(input[0, int, false] as bigint)),false), [id=#14]

(15) BroadcastHashJoin [codegen id : 3]
Left keys [1]: [ss_store_sk#4]
Right keys [1]: [s_store_sk#11]
Join condition: None

(16) Project [codegen id : 3]
Output [6]: [ss_item_sk#2, ss_customer_sk#3, ss_ticket_number#5, ss_net_profit#6, s_store_id#12, s_store_name#13]
Input [8]: [ss_item_sk#2, ss_customer_sk#3, ss_store_sk#4, ss_ticket_number#5, ss_net_profit#6, s_store_sk#11, s_store_id#12, s_store_name#13]

(17) Exchange
Input [6]: [ss_item_sk#2, ss_customer_sk#3, ss_ticket_number#5, ss_net_profit#6, s_store_id#12, s_store_name#13]
Arguments: hashpartitioning(ss_item_sk#2, 5), true, [id=#15]

(18) Sort [codegen id : 4]
Input [6]: [ss_item_sk#2, ss_customer_sk#3, ss_ticket_number#5, ss_net_profit#6, s_store_id#12, s_store_name#13]
Arguments: [ss_item_sk#2 ASC NULLS FIRST], false, 0

(19) Scan parquet default.item
Output [3]: [i_item_sk#16, i_item_id#17, i_item_desc#18]
Batched: true
Location [not included in comparison]/{warehouse_dir}/item]
PushedFilters: [IsNotNull(i_item_sk)]
ReadSchema: struct<i_item_sk:int,i_item_id:string,i_item_desc:string>

(20) ColumnarToRow [codegen id : 5]
Input [3]: [i_item_sk#16, i_item_id#17, i_item_desc#18]

(21) Filter [codegen id : 5]
Input [3]: [i_item_sk#16, i_item_id#17, i_item_desc#18]
Condition : isnotnull(i_item_sk#16)

(22) Exchange
Input [3]: [i_item_sk#16, i_item_id#17, i_item_desc#18]
Arguments: hashpartitioning(i_item_sk#16, 5), true, [id=#19]

(23) Sort [codegen id : 6]
Input [3]: [i_item_sk#16, i_item_id#17, i_item_desc#18]
Arguments: [i_item_sk#16 ASC NULLS FIRST], false, 0

(24) SortMergeJoin [codegen id : 7]
Left keys [1]: [ss_item_sk#2]
Right keys [1]: [i_item_sk#16]
Join condition: None

(25) Project [codegen id : 7]
Output [8]: [ss_item_sk#2, ss_customer_sk#3, ss_ticket_number#5, ss_net_profit#6, s_store_id#12, s_store_name#13, i_item_id#17, i_item_desc#18]
Input [9]: [ss_item_sk#2, ss_customer_sk#3, ss_ticket_number#5, ss_net_profit#6, s_store_id#12, s_store_name#13, i_item_sk#16, i_item_id#17, i_item_desc#18]

(26) Exchange
Input [8]: [ss_item_sk#2, ss_customer_sk#3, ss_ticket_number#5, ss_net_profit#6, s_store_id#12, s_store_name#13, i_item_id#17, i_item_desc#18]
Arguments: hashpartitioning(cast(ss_customer_sk#3 as bigint), cast(ss_item_sk#2 as bigint), cast(ss_ticket_number#5 as bigint), 5), true, [id=#20]

(27) Sort [codegen id : 8]
Input [8]: [ss_item_sk#2, ss_customer_sk#3, ss_ticket_number#5, ss_net_profit#6, s_store_id#12, s_store_name#13, i_item_id#17, i_item_desc#18]
Arguments: [cast(ss_customer_sk#3 as bigint) ASC NULLS FIRST, cast(ss_item_sk#2 as bigint) ASC NULLS FIRST, cast(ss_ticket_number#5 as bigint) ASC NULLS FIRST], false, 0

(28) Scan parquet default.store_returns
Output [5]: [sr_returned_date_sk#21, sr_item_sk#22, sr_customer_sk#23, sr_ticket_number#24, sr_net_loss#25]
Batched: true
<<<<<<< HEAD
Location [not included in comparison]/{warehouse_dir}/store_returns]
PushedFilters: [IsNotNull(sr_ticket_number), IsNotNull(sr_customer_sk), IsNotNull(sr_item_sk), IsNotNull(sr_returned_date_sk)]
ReadSchema: struct<sr_returned_date_sk:bigint,sr_item_sk:bigint,sr_customer_sk:bigint,sr_ticket_number:bigint,sr_net_loss:decimal(7,2)>
=======
Location [not included in comparison]/{warehouse_dir}/date_dim]
PushedFilters: [IsNotNull(d_moy), IsNotNull(d_year), GreaterThanOrEqual(d_moy,4), LessThanOrEqual(d_moy,10), EqualTo(d_year,2001), IsNotNull(d_date_sk)]
ReadSchema: struct<d_date_sk:int,d_year:int,d_moy:int>
>>>>>>> 0a6043f6

(29) ColumnarToRow [codegen id : 10]
Input [5]: [sr_returned_date_sk#21, sr_item_sk#22, sr_customer_sk#23, sr_ticket_number#24, sr_net_loss#25]

<<<<<<< HEAD
(30) Filter [codegen id : 10]
Input [5]: [sr_returned_date_sk#21, sr_item_sk#22, sr_customer_sk#23, sr_ticket_number#24, sr_net_loss#25]
Condition : (((isnotnull(sr_ticket_number#24) AND isnotnull(sr_customer_sk#23)) AND isnotnull(sr_item_sk#22)) AND isnotnull(sr_returned_date_sk#21))
=======
(30) Filter [codegen id : 9]
Input [3]: [d_date_sk#21, d_year#22, d_moy#23]
Condition : (((((isnotnull(d_moy#23) AND isnotnull(d_year#22)) AND (d_moy#23 >= 4)) AND (d_moy#23 <= 10)) AND (d_year#22 = 2001)) AND isnotnull(d_date_sk#21))
>>>>>>> 0a6043f6

(31) Scan parquet default.date_dim
Output [3]: [d_date_sk#26, d_year#27, d_moy#28]
Batched: true
Location [not included in comparison]/{warehouse_dir}/date_dim]
PushedFilters: [IsNotNull(d_moy), IsNotNull(d_year), GreaterThanOrEqual(d_moy,4), LessThanOrEqual(d_moy,10), EqualTo(d_year,2001), IsNotNull(d_date_sk)]
ReadSchema: struct<d_date_sk:int,d_year:int,d_moy:int>

(32) ColumnarToRow [codegen id : 9]
Input [3]: [d_date_sk#26, d_year#27, d_moy#28]

<<<<<<< HEAD
(33) Filter [codegen id : 9]
Input [3]: [d_date_sk#26, d_year#27, d_moy#28]
Condition : (((((isnotnull(d_moy#28) AND isnotnull(d_year#27)) AND (d_moy#28 >= 4)) AND (d_moy#28 <= 10)) AND (d_year#27 = 2001)) AND isnotnull(d_date_sk#26))
=======
(33) Scan parquet default.store_returns
Output [5]: [sr_returned_date_sk#25, sr_item_sk#26, sr_customer_sk#27, sr_ticket_number#28, sr_net_loss#29]
Batched: true
Location [not included in comparison]/{warehouse_dir}/store_returns]
PushedFilters: [IsNotNull(sr_customer_sk), IsNotNull(sr_item_sk), IsNotNull(sr_ticket_number), IsNotNull(sr_returned_date_sk)]
ReadSchema: struct<sr_returned_date_sk:bigint,sr_item_sk:bigint,sr_customer_sk:bigint,sr_ticket_number:bigint,sr_net_loss:decimal(7,2)>
>>>>>>> 0a6043f6

(34) Project [codegen id : 9]
Output [1]: [d_date_sk#26]
Input [3]: [d_date_sk#26, d_year#27, d_moy#28]

<<<<<<< HEAD
(35) BroadcastExchange
Input [1]: [d_date_sk#26]
Arguments: HashedRelationBroadcastMode(List(cast(input[0, int, true] as bigint)),false), [id=#29]
=======
(35) Filter
Input [5]: [sr_returned_date_sk#25, sr_item_sk#26, sr_customer_sk#27, sr_ticket_number#28, sr_net_loss#29]
Condition : (((isnotnull(sr_customer_sk#27) AND isnotnull(sr_item_sk#26)) AND isnotnull(sr_ticket_number#28)) AND isnotnull(sr_returned_date_sk#25))
>>>>>>> 0a6043f6

(36) BroadcastHashJoin [codegen id : 10]
Left keys [1]: [sr_returned_date_sk#21]
Right keys [1]: [cast(d_date_sk#26 as bigint)]
Join condition: None

(37) Project [codegen id : 10]
Output [4]: [sr_item_sk#22, sr_customer_sk#23, sr_ticket_number#24, sr_net_loss#25]
Input [6]: [sr_returned_date_sk#21, sr_item_sk#22, sr_customer_sk#23, sr_ticket_number#24, sr_net_loss#25, d_date_sk#26]

(38) Exchange
<<<<<<< HEAD
Input [4]: [sr_item_sk#22, sr_customer_sk#23, sr_ticket_number#24, sr_net_loss#25]
Arguments: hashpartitioning(sr_customer_sk#23, sr_item_sk#22, sr_ticket_number#24, 5), true, [id=#30]

(39) Sort [codegen id : 11]
Input [4]: [sr_item_sk#22, sr_customer_sk#23, sr_ticket_number#24, sr_net_loss#25]
Arguments: [sr_customer_sk#23 ASC NULLS FIRST, sr_item_sk#22 ASC NULLS FIRST, sr_ticket_number#24 ASC NULLS FIRST], false, 0

(40) SortMergeJoin [codegen id : 12]
Left keys [3]: [cast(ss_customer_sk#3 as bigint), cast(ss_item_sk#2 as bigint), cast(ss_ticket_number#5 as bigint)]
Right keys [3]: [sr_customer_sk#23, sr_item_sk#22, sr_ticket_number#24]
=======
Input [4]: [sr_item_sk#26, sr_customer_sk#27, sr_ticket_number#28, sr_net_loss#29]
Arguments: hashpartitioning(sr_customer_sk#27, sr_item_sk#26, sr_ticket_number#28, 5), true, [id=#30]

(39) Sort [codegen id : 11]
Input [4]: [sr_item_sk#26, sr_customer_sk#27, sr_ticket_number#28, sr_net_loss#29]
Arguments: [sr_customer_sk#27 ASC NULLS FIRST, sr_item_sk#26 ASC NULLS FIRST, sr_ticket_number#28 ASC NULLS FIRST], false, 0

(40) SortMergeJoin [codegen id : 12]
Left keys [3]: [cast(ss_customer_sk#3 as bigint), cast(ss_item_sk#2 as bigint), cast(ss_ticket_number#5 as bigint)]
Right keys [3]: [sr_customer_sk#27, sr_item_sk#26, sr_ticket_number#28]
>>>>>>> 0a6043f6
Join condition: None

(41) Project [codegen id : 12]
Output [8]: [ss_net_profit#6, s_store_id#12, s_store_name#13, i_item_id#17, i_item_desc#18, sr_item_sk#22, sr_customer_sk#23, sr_net_loss#25]
Input [12]: [ss_item_sk#2, ss_customer_sk#3, ss_ticket_number#5, ss_net_profit#6, s_store_id#12, s_store_name#13, i_item_id#17, i_item_desc#18, sr_item_sk#22, sr_customer_sk#23, sr_ticket_number#24, sr_net_loss#25]

(42) Exchange
Input [8]: [ss_net_profit#6, s_store_id#12, s_store_name#13, i_item_id#17, i_item_desc#18, sr_item_sk#22, sr_customer_sk#23, sr_net_loss#25]
Arguments: hashpartitioning(sr_item_sk#22, sr_customer_sk#23, 5), true, [id=#31]

(43) Sort [codegen id : 13]
Input [8]: [ss_net_profit#6, s_store_id#12, s_store_name#13, i_item_id#17, i_item_desc#18, sr_item_sk#22, sr_customer_sk#23, sr_net_loss#25]
Arguments: [sr_item_sk#22 ASC NULLS FIRST, sr_customer_sk#23 ASC NULLS FIRST], false, 0

(44) Scan parquet default.catalog_sales
Output [4]: [cs_sold_date_sk#32, cs_bill_customer_sk#33, cs_item_sk#34, cs_net_profit#35]
Batched: true
Location [not included in comparison]/{warehouse_dir}/catalog_sales]
PushedFilters: [IsNotNull(cs_bill_customer_sk), IsNotNull(cs_item_sk), IsNotNull(cs_sold_date_sk)]
ReadSchema: struct<cs_sold_date_sk:int,cs_bill_customer_sk:int,cs_item_sk:int,cs_net_profit:decimal(7,2)>

(45) ColumnarToRow [codegen id : 15]
Input [4]: [cs_sold_date_sk#32, cs_bill_customer_sk#33, cs_item_sk#34, cs_net_profit#35]

(46) Filter [codegen id : 15]
Input [4]: [cs_sold_date_sk#32, cs_bill_customer_sk#33, cs_item_sk#34, cs_net_profit#35]
Condition : ((isnotnull(cs_bill_customer_sk#33) AND isnotnull(cs_item_sk#34)) AND isnotnull(cs_sold_date_sk#32))

(47) ReusedExchange [Reuses operator id: 35]
Output [1]: [d_date_sk#36]

(48) BroadcastHashJoin [codegen id : 15]
Left keys [1]: [cs_sold_date_sk#32]
Right keys [1]: [d_date_sk#36]
Join condition: None

(49) Project [codegen id : 15]
Output [3]: [cs_bill_customer_sk#33, cs_item_sk#34, cs_net_profit#35]
Input [5]: [cs_sold_date_sk#32, cs_bill_customer_sk#33, cs_item_sk#34, cs_net_profit#35, d_date_sk#36]

(50) Exchange
Input [3]: [cs_bill_customer_sk#33, cs_item_sk#34, cs_net_profit#35]
Arguments: hashpartitioning(cast(cs_item_sk#34 as bigint), cast(cs_bill_customer_sk#33 as bigint), 5), true, [id=#37]

(51) Sort [codegen id : 16]
Input [3]: [cs_bill_customer_sk#33, cs_item_sk#34, cs_net_profit#35]
Arguments: [cast(cs_item_sk#34 as bigint) ASC NULLS FIRST, cast(cs_bill_customer_sk#33 as bigint) ASC NULLS FIRST], false, 0

(52) SortMergeJoin [codegen id : 17]
Left keys [2]: [sr_item_sk#22, sr_customer_sk#23]
Right keys [2]: [cast(cs_item_sk#34 as bigint), cast(cs_bill_customer_sk#33 as bigint)]
Join condition: None

(53) Project [codegen id : 17]
Output [7]: [ss_net_profit#6, sr_net_loss#25, cs_net_profit#35, s_store_id#12, s_store_name#13, i_item_id#17, i_item_desc#18]
Input [11]: [ss_net_profit#6, s_store_id#12, s_store_name#13, i_item_id#17, i_item_desc#18, sr_item_sk#22, sr_customer_sk#23, sr_net_loss#25, cs_bill_customer_sk#33, cs_item_sk#34, cs_net_profit#35]

(54) HashAggregate [codegen id : 17]
Input [7]: [ss_net_profit#6, sr_net_loss#25, cs_net_profit#35, s_store_id#12, s_store_name#13, i_item_id#17, i_item_desc#18]
Keys [4]: [i_item_id#17, i_item_desc#18, s_store_id#12, s_store_name#13]
Functions [3]: [partial_sum(UnscaledValue(ss_net_profit#6)), partial_sum(UnscaledValue(sr_net_loss#25)), partial_sum(UnscaledValue(cs_net_profit#35))]
Aggregate Attributes [3]: [sum#38, sum#39, sum#40]
Results [7]: [i_item_id#17, i_item_desc#18, s_store_id#12, s_store_name#13, sum#41, sum#42, sum#43]

(55) Exchange
Input [7]: [i_item_id#17, i_item_desc#18, s_store_id#12, s_store_name#13, sum#41, sum#42, sum#43]
Arguments: hashpartitioning(i_item_id#17, i_item_desc#18, s_store_id#12, s_store_name#13, 5), true, [id=#44]

(56) HashAggregate [codegen id : 18]
Input [7]: [i_item_id#17, i_item_desc#18, s_store_id#12, s_store_name#13, sum#41, sum#42, sum#43]
Keys [4]: [i_item_id#17, i_item_desc#18, s_store_id#12, s_store_name#13]
Functions [3]: [sum(UnscaledValue(ss_net_profit#6)), sum(UnscaledValue(sr_net_loss#25)), sum(UnscaledValue(cs_net_profit#35))]
Aggregate Attributes [3]: [sum(UnscaledValue(ss_net_profit#6))#45, sum(UnscaledValue(sr_net_loss#25))#46, sum(UnscaledValue(cs_net_profit#35))#47]
Results [7]: [i_item_id#17, i_item_desc#18, s_store_id#12, s_store_name#13, MakeDecimal(sum(UnscaledValue(ss_net_profit#6))#45,17,2) AS store_sales_profit#48, MakeDecimal(sum(UnscaledValue(sr_net_loss#25))#46,17,2) AS store_returns_loss#49, MakeDecimal(sum(UnscaledValue(cs_net_profit#35))#47,17,2) AS catalog_sales_profit#50]

(57) TakeOrderedAndProject
Input [7]: [i_item_id#17, i_item_desc#18, s_store_id#12, s_store_name#13, store_sales_profit#48, store_returns_loss#49, catalog_sales_profit#50]
Arguments: 100, [i_item_id#17 ASC NULLS FIRST, i_item_desc#18 ASC NULLS FIRST, s_store_id#12 ASC NULLS FIRST, s_store_name#13 ASC NULLS FIRST], [i_item_id#17, i_item_desc#18, s_store_id#12, s_store_name#13, store_sales_profit#48, store_returns_loss#49, catalog_sales_profit#50]
<|MERGE_RESOLUTION|>--- conflicted
+++ resolved
@@ -39,15 +39,15 @@
                :           +- * Sort (39)
                :              +- Exchange (38)
                :                 +- * Project (37)
-               :                    +- * BroadcastHashJoin Inner BuildRight (36)
-               :                       :- * Filter (30)
-               :                       :  +- * ColumnarToRow (29)
-               :                       :     +- Scan parquet default.store_returns (28)
-               :                       +- BroadcastExchange (35)
-               :                          +- * Project (34)
-               :                             +- * Filter (33)
-               :                                +- * ColumnarToRow (32)
-               :                                   +- Scan parquet default.date_dim (31)
+               :                    +- * BroadcastHashJoin Inner BuildLeft (36)
+               :                       :- BroadcastExchange (32)
+               :                       :  +- * Project (31)
+               :                       :     +- * Filter (30)
+               :                       :        +- * ColumnarToRow (29)
+               :                       :           +- Scan parquet default.date_dim (28)
+               :                       +- * Filter (35)
+               :                          +- * ColumnarToRow (34)
+               :                             +- Scan parquet default.store_returns (33)
                +- * Sort (51)
                   +- Exchange (50)
                      +- * Project (49)
@@ -62,7 +62,7 @@
 Output [6]: [ss_sold_date_sk#1, ss_item_sk#2, ss_customer_sk#3, ss_store_sk#4, ss_ticket_number#5, ss_net_profit#6]
 Batched: true
 Location [not included in comparison]/{warehouse_dir}/store_sales]
-PushedFilters: [IsNotNull(ss_item_sk), IsNotNull(ss_customer_sk), IsNotNull(ss_ticket_number), IsNotNull(ss_sold_date_sk), IsNotNull(ss_store_sk)]
+PushedFilters: [IsNotNull(ss_customer_sk), IsNotNull(ss_item_sk), IsNotNull(ss_ticket_number), IsNotNull(ss_sold_date_sk), IsNotNull(ss_store_sk)]
 ReadSchema: struct<ss_sold_date_sk:int,ss_item_sk:int,ss_customer_sk:int,ss_store_sk:int,ss_ticket_number:int,ss_net_profit:decimal(7,2)>
 
 (2) ColumnarToRow [codegen id : 3]
@@ -70,7 +70,7 @@
 
 (3) Filter [codegen id : 3]
 Input [6]: [ss_sold_date_sk#1, ss_item_sk#2, ss_customer_sk#3, ss_store_sk#4, ss_ticket_number#5, ss_net_profit#6]
-Condition : ((((isnotnull(ss_item_sk#2) AND isnotnull(ss_customer_sk#3)) AND isnotnull(ss_ticket_number#5)) AND isnotnull(ss_sold_date_sk#1)) AND isnotnull(ss_store_sk#4))
+Condition : ((((isnotnull(ss_customer_sk#3) AND isnotnull(ss_item_sk#2)) AND isnotnull(ss_ticket_number#5)) AND isnotnull(ss_sold_date_sk#1)) AND isnotnull(ss_store_sk#4))
 
 (4) Scan parquet default.date_dim
 Output [3]: [d_date_sk#7, d_year#8, d_moy#9]
@@ -177,91 +177,52 @@
 Input [8]: [ss_item_sk#2, ss_customer_sk#3, ss_ticket_number#5, ss_net_profit#6, s_store_id#12, s_store_name#13, i_item_id#17, i_item_desc#18]
 Arguments: [cast(ss_customer_sk#3 as bigint) ASC NULLS FIRST, cast(ss_item_sk#2 as bigint) ASC NULLS FIRST, cast(ss_ticket_number#5 as bigint) ASC NULLS FIRST], false, 0
 
-(28) Scan parquet default.store_returns
-Output [5]: [sr_returned_date_sk#21, sr_item_sk#22, sr_customer_sk#23, sr_ticket_number#24, sr_net_loss#25]
-Batched: true
-<<<<<<< HEAD
-Location [not included in comparison]/{warehouse_dir}/store_returns]
-PushedFilters: [IsNotNull(sr_ticket_number), IsNotNull(sr_customer_sk), IsNotNull(sr_item_sk), IsNotNull(sr_returned_date_sk)]
-ReadSchema: struct<sr_returned_date_sk:bigint,sr_item_sk:bigint,sr_customer_sk:bigint,sr_ticket_number:bigint,sr_net_loss:decimal(7,2)>
-=======
+(28) Scan parquet default.date_dim
+Output [3]: [d_date_sk#21, d_year#22, d_moy#23]
+Batched: true
 Location [not included in comparison]/{warehouse_dir}/date_dim]
 PushedFilters: [IsNotNull(d_moy), IsNotNull(d_year), GreaterThanOrEqual(d_moy,4), LessThanOrEqual(d_moy,10), EqualTo(d_year,2001), IsNotNull(d_date_sk)]
 ReadSchema: struct<d_date_sk:int,d_year:int,d_moy:int>
->>>>>>> 0a6043f6
-
-(29) ColumnarToRow [codegen id : 10]
-Input [5]: [sr_returned_date_sk#21, sr_item_sk#22, sr_customer_sk#23, sr_ticket_number#24, sr_net_loss#25]
-
-<<<<<<< HEAD
-(30) Filter [codegen id : 10]
-Input [5]: [sr_returned_date_sk#21, sr_item_sk#22, sr_customer_sk#23, sr_ticket_number#24, sr_net_loss#25]
-Condition : (((isnotnull(sr_ticket_number#24) AND isnotnull(sr_customer_sk#23)) AND isnotnull(sr_item_sk#22)) AND isnotnull(sr_returned_date_sk#21))
-=======
+
+(29) ColumnarToRow [codegen id : 9]
+Input [3]: [d_date_sk#21, d_year#22, d_moy#23]
+
 (30) Filter [codegen id : 9]
 Input [3]: [d_date_sk#21, d_year#22, d_moy#23]
 Condition : (((((isnotnull(d_moy#23) AND isnotnull(d_year#22)) AND (d_moy#23 >= 4)) AND (d_moy#23 <= 10)) AND (d_year#22 = 2001)) AND isnotnull(d_date_sk#21))
->>>>>>> 0a6043f6
-
-(31) Scan parquet default.date_dim
-Output [3]: [d_date_sk#26, d_year#27, d_moy#28]
-Batched: true
-Location [not included in comparison]/{warehouse_dir}/date_dim]
-PushedFilters: [IsNotNull(d_moy), IsNotNull(d_year), GreaterThanOrEqual(d_moy,4), LessThanOrEqual(d_moy,10), EqualTo(d_year,2001), IsNotNull(d_date_sk)]
-ReadSchema: struct<d_date_sk:int,d_year:int,d_moy:int>
-
-(32) ColumnarToRow [codegen id : 9]
-Input [3]: [d_date_sk#26, d_year#27, d_moy#28]
-
-<<<<<<< HEAD
-(33) Filter [codegen id : 9]
-Input [3]: [d_date_sk#26, d_year#27, d_moy#28]
-Condition : (((((isnotnull(d_moy#28) AND isnotnull(d_year#27)) AND (d_moy#28 >= 4)) AND (d_moy#28 <= 10)) AND (d_year#27 = 2001)) AND isnotnull(d_date_sk#26))
-=======
+
+(31) Project [codegen id : 9]
+Output [1]: [d_date_sk#21]
+Input [3]: [d_date_sk#21, d_year#22, d_moy#23]
+
+(32) BroadcastExchange
+Input [1]: [d_date_sk#21]
+Arguments: HashedRelationBroadcastMode(List(cast(input[0, int, true] as bigint)),false), [id=#24]
+
 (33) Scan parquet default.store_returns
 Output [5]: [sr_returned_date_sk#25, sr_item_sk#26, sr_customer_sk#27, sr_ticket_number#28, sr_net_loss#29]
 Batched: true
 Location [not included in comparison]/{warehouse_dir}/store_returns]
 PushedFilters: [IsNotNull(sr_customer_sk), IsNotNull(sr_item_sk), IsNotNull(sr_ticket_number), IsNotNull(sr_returned_date_sk)]
 ReadSchema: struct<sr_returned_date_sk:bigint,sr_item_sk:bigint,sr_customer_sk:bigint,sr_ticket_number:bigint,sr_net_loss:decimal(7,2)>
->>>>>>> 0a6043f6
-
-(34) Project [codegen id : 9]
-Output [1]: [d_date_sk#26]
-Input [3]: [d_date_sk#26, d_year#27, d_moy#28]
-
-<<<<<<< HEAD
-(35) BroadcastExchange
-Input [1]: [d_date_sk#26]
-Arguments: HashedRelationBroadcastMode(List(cast(input[0, int, true] as bigint)),false), [id=#29]
-=======
+
+(34) ColumnarToRow
+Input [5]: [sr_returned_date_sk#25, sr_item_sk#26, sr_customer_sk#27, sr_ticket_number#28, sr_net_loss#29]
+
 (35) Filter
 Input [5]: [sr_returned_date_sk#25, sr_item_sk#26, sr_customer_sk#27, sr_ticket_number#28, sr_net_loss#29]
 Condition : (((isnotnull(sr_customer_sk#27) AND isnotnull(sr_item_sk#26)) AND isnotnull(sr_ticket_number#28)) AND isnotnull(sr_returned_date_sk#25))
->>>>>>> 0a6043f6
 
 (36) BroadcastHashJoin [codegen id : 10]
-Left keys [1]: [sr_returned_date_sk#21]
-Right keys [1]: [cast(d_date_sk#26 as bigint)]
+Left keys [1]: [cast(d_date_sk#21 as bigint)]
+Right keys [1]: [sr_returned_date_sk#25]
 Join condition: None
 
 (37) Project [codegen id : 10]
-Output [4]: [sr_item_sk#22, sr_customer_sk#23, sr_ticket_number#24, sr_net_loss#25]
-Input [6]: [sr_returned_date_sk#21, sr_item_sk#22, sr_customer_sk#23, sr_ticket_number#24, sr_net_loss#25, d_date_sk#26]
+Output [4]: [sr_item_sk#26, sr_customer_sk#27, sr_ticket_number#28, sr_net_loss#29]
+Input [6]: [d_date_sk#21, sr_returned_date_sk#25, sr_item_sk#26, sr_customer_sk#27, sr_ticket_number#28, sr_net_loss#29]
 
 (38) Exchange
-<<<<<<< HEAD
-Input [4]: [sr_item_sk#22, sr_customer_sk#23, sr_ticket_number#24, sr_net_loss#25]
-Arguments: hashpartitioning(sr_customer_sk#23, sr_item_sk#22, sr_ticket_number#24, 5), true, [id=#30]
-
-(39) Sort [codegen id : 11]
-Input [4]: [sr_item_sk#22, sr_customer_sk#23, sr_ticket_number#24, sr_net_loss#25]
-Arguments: [sr_customer_sk#23 ASC NULLS FIRST, sr_item_sk#22 ASC NULLS FIRST, sr_ticket_number#24 ASC NULLS FIRST], false, 0
-
-(40) SortMergeJoin [codegen id : 12]
-Left keys [3]: [cast(ss_customer_sk#3 as bigint), cast(ss_item_sk#2 as bigint), cast(ss_ticket_number#5 as bigint)]
-Right keys [3]: [sr_customer_sk#23, sr_item_sk#22, sr_ticket_number#24]
-=======
 Input [4]: [sr_item_sk#26, sr_customer_sk#27, sr_ticket_number#28, sr_net_loss#29]
 Arguments: hashpartitioning(sr_customer_sk#27, sr_item_sk#26, sr_ticket_number#28, 5), true, [id=#30]
 
@@ -272,20 +233,19 @@
 (40) SortMergeJoin [codegen id : 12]
 Left keys [3]: [cast(ss_customer_sk#3 as bigint), cast(ss_item_sk#2 as bigint), cast(ss_ticket_number#5 as bigint)]
 Right keys [3]: [sr_customer_sk#27, sr_item_sk#26, sr_ticket_number#28]
->>>>>>> 0a6043f6
 Join condition: None
 
 (41) Project [codegen id : 12]
-Output [8]: [ss_net_profit#6, s_store_id#12, s_store_name#13, i_item_id#17, i_item_desc#18, sr_item_sk#22, sr_customer_sk#23, sr_net_loss#25]
-Input [12]: [ss_item_sk#2, ss_customer_sk#3, ss_ticket_number#5, ss_net_profit#6, s_store_id#12, s_store_name#13, i_item_id#17, i_item_desc#18, sr_item_sk#22, sr_customer_sk#23, sr_ticket_number#24, sr_net_loss#25]
+Output [8]: [ss_net_profit#6, s_store_id#12, s_store_name#13, i_item_id#17, i_item_desc#18, sr_item_sk#26, sr_customer_sk#27, sr_net_loss#29]
+Input [12]: [ss_item_sk#2, ss_customer_sk#3, ss_ticket_number#5, ss_net_profit#6, s_store_id#12, s_store_name#13, i_item_id#17, i_item_desc#18, sr_item_sk#26, sr_customer_sk#27, sr_ticket_number#28, sr_net_loss#29]
 
 (42) Exchange
-Input [8]: [ss_net_profit#6, s_store_id#12, s_store_name#13, i_item_id#17, i_item_desc#18, sr_item_sk#22, sr_customer_sk#23, sr_net_loss#25]
-Arguments: hashpartitioning(sr_item_sk#22, sr_customer_sk#23, 5), true, [id=#31]
+Input [8]: [ss_net_profit#6, s_store_id#12, s_store_name#13, i_item_id#17, i_item_desc#18, sr_item_sk#26, sr_customer_sk#27, sr_net_loss#29]
+Arguments: hashpartitioning(sr_customer_sk#27, sr_item_sk#26, 5), true, [id=#31]
 
 (43) Sort [codegen id : 13]
-Input [8]: [ss_net_profit#6, s_store_id#12, s_store_name#13, i_item_id#17, i_item_desc#18, sr_item_sk#22, sr_customer_sk#23, sr_net_loss#25]
-Arguments: [sr_item_sk#22 ASC NULLS FIRST, sr_customer_sk#23 ASC NULLS FIRST], false, 0
+Input [8]: [ss_net_profit#6, s_store_id#12, s_store_name#13, i_item_id#17, i_item_desc#18, sr_item_sk#26, sr_customer_sk#27, sr_net_loss#29]
+Arguments: [sr_customer_sk#27 ASC NULLS FIRST, sr_item_sk#26 ASC NULLS FIRST], false, 0
 
 (44) Scan parquet default.catalog_sales
 Output [4]: [cs_sold_date_sk#32, cs_bill_customer_sk#33, cs_item_sk#34, cs_net_profit#35]
@@ -301,7 +261,7 @@
 Input [4]: [cs_sold_date_sk#32, cs_bill_customer_sk#33, cs_item_sk#34, cs_net_profit#35]
 Condition : ((isnotnull(cs_bill_customer_sk#33) AND isnotnull(cs_item_sk#34)) AND isnotnull(cs_sold_date_sk#32))
 
-(47) ReusedExchange [Reuses operator id: 35]
+(47) ReusedExchange [Reuses operator id: 32]
 Output [1]: [d_date_sk#36]
 
 (48) BroadcastHashJoin [codegen id : 15]
@@ -315,25 +275,25 @@
 
 (50) Exchange
 Input [3]: [cs_bill_customer_sk#33, cs_item_sk#34, cs_net_profit#35]
-Arguments: hashpartitioning(cast(cs_item_sk#34 as bigint), cast(cs_bill_customer_sk#33 as bigint), 5), true, [id=#37]
+Arguments: hashpartitioning(cast(cs_bill_customer_sk#33 as bigint), cast(cs_item_sk#34 as bigint), 5), true, [id=#37]
 
 (51) Sort [codegen id : 16]
 Input [3]: [cs_bill_customer_sk#33, cs_item_sk#34, cs_net_profit#35]
-Arguments: [cast(cs_item_sk#34 as bigint) ASC NULLS FIRST, cast(cs_bill_customer_sk#33 as bigint) ASC NULLS FIRST], false, 0
+Arguments: [cast(cs_bill_customer_sk#33 as bigint) ASC NULLS FIRST, cast(cs_item_sk#34 as bigint) ASC NULLS FIRST], false, 0
 
 (52) SortMergeJoin [codegen id : 17]
-Left keys [2]: [sr_item_sk#22, sr_customer_sk#23]
-Right keys [2]: [cast(cs_item_sk#34 as bigint), cast(cs_bill_customer_sk#33 as bigint)]
+Left keys [2]: [sr_customer_sk#27, sr_item_sk#26]
+Right keys [2]: [cast(cs_bill_customer_sk#33 as bigint), cast(cs_item_sk#34 as bigint)]
 Join condition: None
 
 (53) Project [codegen id : 17]
-Output [7]: [ss_net_profit#6, sr_net_loss#25, cs_net_profit#35, s_store_id#12, s_store_name#13, i_item_id#17, i_item_desc#18]
-Input [11]: [ss_net_profit#6, s_store_id#12, s_store_name#13, i_item_id#17, i_item_desc#18, sr_item_sk#22, sr_customer_sk#23, sr_net_loss#25, cs_bill_customer_sk#33, cs_item_sk#34, cs_net_profit#35]
+Output [7]: [ss_net_profit#6, sr_net_loss#29, cs_net_profit#35, s_store_id#12, s_store_name#13, i_item_id#17, i_item_desc#18]
+Input [11]: [ss_net_profit#6, s_store_id#12, s_store_name#13, i_item_id#17, i_item_desc#18, sr_item_sk#26, sr_customer_sk#27, sr_net_loss#29, cs_bill_customer_sk#33, cs_item_sk#34, cs_net_profit#35]
 
 (54) HashAggregate [codegen id : 17]
-Input [7]: [ss_net_profit#6, sr_net_loss#25, cs_net_profit#35, s_store_id#12, s_store_name#13, i_item_id#17, i_item_desc#18]
+Input [7]: [ss_net_profit#6, sr_net_loss#29, cs_net_profit#35, s_store_id#12, s_store_name#13, i_item_id#17, i_item_desc#18]
 Keys [4]: [i_item_id#17, i_item_desc#18, s_store_id#12, s_store_name#13]
-Functions [3]: [partial_sum(UnscaledValue(ss_net_profit#6)), partial_sum(UnscaledValue(sr_net_loss#25)), partial_sum(UnscaledValue(cs_net_profit#35))]
+Functions [3]: [partial_sum(UnscaledValue(ss_net_profit#6)), partial_sum(UnscaledValue(sr_net_loss#29)), partial_sum(UnscaledValue(cs_net_profit#35))]
 Aggregate Attributes [3]: [sum#38, sum#39, sum#40]
 Results [7]: [i_item_id#17, i_item_desc#18, s_store_id#12, s_store_name#13, sum#41, sum#42, sum#43]
 
@@ -344,9 +304,9 @@
 (56) HashAggregate [codegen id : 18]
 Input [7]: [i_item_id#17, i_item_desc#18, s_store_id#12, s_store_name#13, sum#41, sum#42, sum#43]
 Keys [4]: [i_item_id#17, i_item_desc#18, s_store_id#12, s_store_name#13]
-Functions [3]: [sum(UnscaledValue(ss_net_profit#6)), sum(UnscaledValue(sr_net_loss#25)), sum(UnscaledValue(cs_net_profit#35))]
-Aggregate Attributes [3]: [sum(UnscaledValue(ss_net_profit#6))#45, sum(UnscaledValue(sr_net_loss#25))#46, sum(UnscaledValue(cs_net_profit#35))#47]
-Results [7]: [i_item_id#17, i_item_desc#18, s_store_id#12, s_store_name#13, MakeDecimal(sum(UnscaledValue(ss_net_profit#6))#45,17,2) AS store_sales_profit#48, MakeDecimal(sum(UnscaledValue(sr_net_loss#25))#46,17,2) AS store_returns_loss#49, MakeDecimal(sum(UnscaledValue(cs_net_profit#35))#47,17,2) AS catalog_sales_profit#50]
+Functions [3]: [sum(UnscaledValue(ss_net_profit#6)), sum(UnscaledValue(sr_net_loss#29)), sum(UnscaledValue(cs_net_profit#35))]
+Aggregate Attributes [3]: [sum(UnscaledValue(ss_net_profit#6))#45, sum(UnscaledValue(sr_net_loss#29))#46, sum(UnscaledValue(cs_net_profit#35))#47]
+Results [7]: [i_item_id#17, i_item_desc#18, s_store_id#12, s_store_name#13, MakeDecimal(sum(UnscaledValue(ss_net_profit#6))#45,17,2) AS store_sales_profit#48, MakeDecimal(sum(UnscaledValue(sr_net_loss#29))#46,17,2) AS store_returns_loss#49, MakeDecimal(sum(UnscaledValue(cs_net_profit#35))#47,17,2) AS catalog_sales_profit#50]
 
 (57) TakeOrderedAndProject
 Input [7]: [i_item_id#17, i_item_desc#18, s_store_id#12, s_store_name#13, store_sales_profit#48, store_returns_loss#49, catalog_sales_profit#50]
