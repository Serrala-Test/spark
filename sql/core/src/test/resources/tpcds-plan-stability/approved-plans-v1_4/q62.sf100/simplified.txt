--- conflicted
+++ resolved
@@ -13,10 +13,6 @@
                         BroadcastHashJoin [ws_web_site_sk,web_site_sk]
                           Project [ws_sold_date_sk,ws_ship_date_sk,ws_web_site_sk,ws_ship_mode_sk,ws_warehouse_sk]
                             BroadcastHashJoin [d_date_sk,ws_ship_date_sk]
-                              Filter [ws_ship_date_sk,ws_ship_mode_sk,ws_warehouse_sk,ws_web_site_sk]
-                                ColumnarToRow
-                                  InputAdapter
-                                    Scan parquet default.web_sales [ws_ship_date_sk,ws_ship_mode_sk,ws_sold_date_sk,ws_warehouse_sk,ws_web_site_sk]
                               InputAdapter
                                 BroadcastExchange #2
                                   WholeStageCodegen (1)
@@ -25,13 +21,10 @@
                                         ColumnarToRow
                                           InputAdapter
                                             Scan parquet default.date_dim [d_date_sk,d_month_seq]
-<<<<<<< HEAD
-=======
                               Filter [ws_warehouse_sk,ws_ship_mode_sk,ws_web_site_sk,ws_ship_date_sk]
                                 ColumnarToRow
                                   InputAdapter
                                     Scan parquet default.web_sales [ws_sold_date_sk,ws_ship_date_sk,ws_web_site_sk,ws_ship_mode_sk,ws_warehouse_sk]
->>>>>>> 0a6043f6
                           InputAdapter
                             BroadcastExchange #3
                               WholeStageCodegen (2)
