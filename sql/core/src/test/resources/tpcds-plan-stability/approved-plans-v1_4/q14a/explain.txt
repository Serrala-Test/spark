--- conflicted
+++ resolved
@@ -1,127 +1,29 @@
 == Physical Plan ==
-TakeOrderedAndProject (121)
-+- * HashAggregate (120)
-   +- Exchange (119)
-      +- * HashAggregate (118)
-         +- * Expand (117)
-            +- Union (116)
-               :- * Project (83)
-               :  +- * Filter (82)
-               :     +- * HashAggregate (81)
-               :        +- Exchange (80)
-               :           +- * HashAggregate (79)
-               :              +- * Project (78)
-               :                 +- * BroadcastHashJoin Inner BuildRight (77)
-               :                    :- * Project (71)
-               :                    :  +- * BroadcastHashJoin Inner BuildRight (70)
-               :                    :     :- * BroadcastHashJoin LeftSemi BuildRight (63)
+TakeOrderedAndProject (115)
++- * HashAggregate (114)
+   +- Exchange (113)
+      +- * HashAggregate (112)
+         +- * Expand (111)
+            +- Union (110)
+               :- * Project (77)
+               :  +- * Filter (76)
+               :     +- * HashAggregate (75)
+               :        +- Exchange (74)
+               :           +- * HashAggregate (73)
+               :              +- * Project (72)
+               :                 +- * BroadcastHashJoin Inner BuildRight (71)
+               :                    :- * Project (65)
+               :                    :  +- * BroadcastHashJoin Inner BuildRight (64)
+               :                    :     :- * BroadcastHashJoin LeftSemi BuildRight (57)
                :                    :     :  :- * Filter (3)
                :                    :     :  :  +- * ColumnarToRow (2)
                :                    :     :  :     +- Scan parquet default.store_sales (1)
-               :                    :     :  +- BroadcastExchange (62)
-               :                    :     :     +- * Project (61)
-               :                    :     :        +- * BroadcastHashJoin Inner BuildRight (60)
+               :                    :     :  +- BroadcastExchange (56)
+               :                    :     :     +- * Project (55)
+               :                    :     :        +- * BroadcastHashJoin Inner BuildRight (54)
                :                    :     :           :- * Filter (6)
                :                    :     :           :  +- * ColumnarToRow (5)
                :                    :     :           :     +- Scan parquet default.item (4)
-<<<<<<< HEAD
-               :                    :     :           +- BroadcastExchange (59)
-               :                    :     :              +- * BroadcastHashJoin LeftSemi BuildRight (58)
-               :                    :     :                 :- * HashAggregate (44)
-               :                    :     :                 :  +- * HashAggregate (43)
-               :                    :     :                 :     +- * BroadcastHashJoin LeftSemi BuildRight (42)
-               :                    :     :                 :        :- * HashAggregate (25)
-               :                    :     :                 :        :  +- Exchange (24)
-               :                    :     :                 :        :     +- * HashAggregate (23)
-               :                    :     :                 :        :        +- * Project (22)
-               :                    :     :                 :        :           +- * BroadcastHashJoin Inner BuildRight (21)
-               :                    :     :                 :        :              :- * Project (15)
-               :                    :     :                 :        :              :  +- * BroadcastHashJoin Inner BuildRight (14)
-               :                    :     :                 :        :              :     :- * Filter (9)
-               :                    :     :                 :        :              :     :  +- * ColumnarToRow (8)
-               :                    :     :                 :        :              :     :     +- Scan parquet default.store_sales (7)
-               :                    :     :                 :        :              :     +- BroadcastExchange (13)
-               :                    :     :                 :        :              :        +- * Filter (12)
-               :                    :     :                 :        :              :           +- * ColumnarToRow (11)
-               :                    :     :                 :        :              :              +- Scan parquet default.item (10)
-               :                    :     :                 :        :              +- BroadcastExchange (20)
-               :                    :     :                 :        :                 +- * Project (19)
-               :                    :     :                 :        :                    +- * Filter (18)
-               :                    :     :                 :        :                       +- * ColumnarToRow (17)
-               :                    :     :                 :        :                          +- Scan parquet default.date_dim (16)
-               :                    :     :                 :        +- BroadcastExchange (41)
-               :                    :     :                 :           +- * HashAggregate (40)
-               :                    :     :                 :              +- Exchange (39)
-               :                    :     :                 :                 +- * HashAggregate (38)
-               :                    :     :                 :                    +- * Project (37)
-               :                    :     :                 :                       +- * BroadcastHashJoin Inner BuildRight (36)
-               :                    :     :                 :                          :- * Project (34)
-               :                    :     :                 :                          :  +- * BroadcastHashJoin Inner BuildRight (33)
-               :                    :     :                 :                          :     :- * Filter (28)
-               :                    :     :                 :                          :     :  +- * ColumnarToRow (27)
-               :                    :     :                 :                          :     :     +- Scan parquet default.catalog_sales (26)
-               :                    :     :                 :                          :     +- BroadcastExchange (32)
-               :                    :     :                 :                          :        +- * Filter (31)
-               :                    :     :                 :                          :           +- * ColumnarToRow (30)
-               :                    :     :                 :                          :              +- Scan parquet default.item (29)
-               :                    :     :                 :                          +- ReusedExchange (35)
-               :                    :     :                 +- BroadcastExchange (57)
-               :                    :     :                    +- * HashAggregate (56)
-               :                    :     :                       +- Exchange (55)
-               :                    :     :                          +- * HashAggregate (54)
-               :                    :     :                             +- * Project (53)
-               :                    :     :                                +- * BroadcastHashJoin Inner BuildRight (52)
-               :                    :     :                                   :- * Project (50)
-               :                    :     :                                   :  +- * BroadcastHashJoin Inner BuildRight (49)
-               :                    :     :                                   :     :- * Filter (47)
-               :                    :     :                                   :     :  +- * ColumnarToRow (46)
-               :                    :     :                                   :     :     +- Scan parquet default.web_sales (45)
-               :                    :     :                                   :     +- ReusedExchange (48)
-               :                    :     :                                   +- ReusedExchange (51)
-               :                    :     +- BroadcastExchange (69)
-               :                    :        +- * BroadcastHashJoin LeftSemi BuildRight (68)
-               :                    :           :- * Filter (66)
-               :                    :           :  +- * ColumnarToRow (65)
-               :                    :           :     +- Scan parquet default.item (64)
-               :                    :           +- ReusedExchange (67)
-               :                    +- BroadcastExchange (76)
-               :                       +- * Project (75)
-               :                          +- * Filter (74)
-               :                             +- * ColumnarToRow (73)
-               :                                +- Scan parquet default.date_dim (72)
-               :- * Project (99)
-               :  +- * Filter (98)
-               :     +- * HashAggregate (97)
-               :        +- Exchange (96)
-               :           +- * HashAggregate (95)
-               :              +- * Project (94)
-               :                 +- * BroadcastHashJoin Inner BuildRight (93)
-               :                    :- * Project (91)
-               :                    :  +- * BroadcastHashJoin Inner BuildRight (90)
-               :                    :     :- * BroadcastHashJoin LeftSemi BuildRight (88)
-               :                    :     :  :- * Filter (86)
-               :                    :     :  :  +- * ColumnarToRow (85)
-               :                    :     :  :     +- Scan parquet default.catalog_sales (84)
-               :                    :     :  +- ReusedExchange (87)
-               :                    :     +- ReusedExchange (89)
-               :                    +- ReusedExchange (92)
-               +- * Project (115)
-                  +- * Filter (114)
-                     +- * HashAggregate (113)
-                        +- Exchange (112)
-                           +- * HashAggregate (111)
-                              +- * Project (110)
-                                 +- * BroadcastHashJoin Inner BuildRight (109)
-                                    :- * Project (107)
-                                    :  +- * BroadcastHashJoin Inner BuildRight (106)
-                                    :     :- * BroadcastHashJoin LeftSemi BuildRight (104)
-                                    :     :  :- * Filter (102)
-                                    :     :  :  +- * ColumnarToRow (101)
-                                    :     :  :     +- Scan parquet default.web_sales (100)
-                                    :     :  +- ReusedExchange (103)
-                                    :     +- ReusedExchange (105)
-                                    +- ReusedExchange (108)
-=======
                :                    :     :           +- BroadcastExchange (53)
                :                    :     :              +- * HashAggregate (52)
                :                    :     :                 +- * HashAggregate (51)
@@ -212,7 +114,6 @@
                                     :     :  +- ReusedExchange (97)
                                     :     +- ReusedExchange (99)
                                     +- ReusedExchange (102)
->>>>>>> a8eb443b
 
 
 (1) Scan parquet default.store_sales
@@ -223,21 +124,12 @@
 PushedFilters: [IsNotNull(ss_item_sk)]
 ReadSchema: struct<ss_item_sk:int,ss_quantity:int,ss_list_price:decimal(7,2)>
 
-<<<<<<< HEAD
-(2) ColumnarToRow [codegen id : 29]
-Input [4]: [ss_sold_date_sk#1, ss_item_sk#2, ss_quantity#3, ss_list_price#4]
-
-(3) Filter [codegen id : 29]
-Input [4]: [ss_sold_date_sk#1, ss_item_sk#2, ss_quantity#3, ss_list_price#4]
-Condition : (isnotnull(ss_item_sk#2) AND isnotnull(ss_sold_date_sk#1))
-=======
 (2) ColumnarToRow [codegen id : 25]
 Input [4]: [ss_item_sk#1, ss_quantity#2, ss_list_price#3, ss_sold_date_sk#4]
 
 (3) Filter [codegen id : 25]
 Input [4]: [ss_item_sk#1, ss_quantity#2, ss_list_price#3, ss_sold_date_sk#4]
 Condition : isnotnull(ss_item_sk#1)
->>>>>>> a8eb443b
 
 (4) Scan parquet default.item
 Output [4]: [i_item_sk#6, i_brand_id#7, i_class_id#8, i_category_id#9]
@@ -246,21 +138,12 @@
 PushedFilters: [IsNotNull(i_brand_id), IsNotNull(i_class_id), IsNotNull(i_category_id)]
 ReadSchema: struct<i_item_sk:int,i_brand_id:int,i_class_id:int,i_category_id:int>
 
-<<<<<<< HEAD
-(5) ColumnarToRow [codegen id : 13]
-Input [4]: [i_item_sk#5, i_brand_id#6, i_class_id#7, i_category_id#8]
-
-(6) Filter [codegen id : 13]
-Input [4]: [i_item_sk#5, i_brand_id#6, i_class_id#7, i_category_id#8]
-Condition : ((isnotnull(i_brand_id#6) AND isnotnull(i_class_id#7)) AND isnotnull(i_category_id#8))
-=======
 (5) ColumnarToRow [codegen id : 11]
 Input [4]: [i_item_sk#6, i_brand_id#7, i_class_id#8, i_category_id#9]
 
 (6) Filter [codegen id : 11]
 Input [4]: [i_item_sk#6, i_brand_id#7, i_class_id#8, i_category_id#9]
 Condition : ((isnotnull(i_brand_id#7) AND isnotnull(i_class_id#8)) AND isnotnull(i_category_id#9))
->>>>>>> a8eb443b
 
 (7) Scan parquet default.store_sales
 Output [2]: [ss_item_sk#1, ss_sold_date_sk#4]
@@ -270,21 +153,12 @@
 PushedFilters: [IsNotNull(ss_item_sk)]
 ReadSchema: struct<ss_item_sk:int>
 
-<<<<<<< HEAD
-(8) ColumnarToRow [codegen id : 3]
-Input [2]: [ss_sold_date_sk#1, ss_item_sk#2]
-
-(9) Filter [codegen id : 3]
-Input [2]: [ss_sold_date_sk#1, ss_item_sk#2]
-Condition : (isnotnull(ss_item_sk#2) AND isnotnull(ss_sold_date_sk#1))
-=======
 (8) ColumnarToRow [codegen id : 6]
 Input [2]: [ss_item_sk#1, ss_sold_date_sk#4]
 
 (9) Filter [codegen id : 6]
 Input [2]: [ss_item_sk#1, ss_sold_date_sk#4]
 Condition : isnotnull(ss_item_sk#1)
->>>>>>> a8eb443b
 
 (10) Scan parquet default.item
 Output [4]: [i_item_sk#6, i_brand_id#7, i_class_id#8, i_category_id#9]
@@ -304,16 +178,6 @@
 Input [4]: [i_item_sk#6, i_brand_id#7, i_class_id#8, i_category_id#9]
 Arguments: HashedRelationBroadcastMode(List(cast(input[0, int, false] as bigint)),false), [id=#11]
 
-<<<<<<< HEAD
-(14) BroadcastHashJoin [codegen id : 3]
-Left keys [1]: [ss_item_sk#2]
-Right keys [1]: [i_item_sk#5]
-Join condition: None
-
-(15) Project [codegen id : 3]
-Output [4]: [ss_sold_date_sk#1, i_brand_id#6, i_class_id#7, i_category_id#8]
-Input [6]: [ss_sold_date_sk#1, ss_item_sk#2, i_item_sk#5, i_brand_id#6, i_class_id#7, i_category_id#8]
-=======
 (14) BroadcastHashJoin [codegen id : 6]
 Left keys [1]: [ss_item_sk#1]
 Right keys [1]: [i_item_sk#6]
@@ -322,7 +186,6 @@
 (15) Project [codegen id : 6]
 Output [4]: [ss_sold_date_sk#4, i_brand_id#7, i_class_id#8, i_category_id#9]
 Input [6]: [ss_item_sk#1, ss_sold_date_sk#4, i_item_sk#6, i_brand_id#7, i_class_id#8, i_category_id#9]
->>>>>>> a8eb443b
 
 (16) Scan parquet default.date_dim
 Output [2]: [d_date_sk#12, d_year#13]
@@ -346,37 +209,6 @@
 Input [1]: [d_date_sk#12]
 Arguments: HashedRelationBroadcastMode(List(cast(input[0, int, true] as bigint)),false), [id=#14]
 
-<<<<<<< HEAD
-(21) BroadcastHashJoin [codegen id : 3]
-Left keys [1]: [ss_sold_date_sk#1]
-Right keys [1]: [d_date_sk#10]
-Join condition: None
-
-(22) Project [codegen id : 3]
-Output [3]: [i_brand_id#6 AS brand_id#13, i_class_id#7 AS class_id#14, i_category_id#8 AS category_id#15]
-Input [5]: [ss_sold_date_sk#1, i_brand_id#6, i_class_id#7, i_category_id#8, d_date_sk#10]
-
-(23) HashAggregate [codegen id : 3]
-Input [3]: [brand_id#13, class_id#14, category_id#15]
-Keys [3]: [brand_id#13, class_id#14, category_id#15]
-Functions: []
-Aggregate Attributes: []
-Results [3]: [brand_id#13, class_id#14, category_id#15]
-
-(24) Exchange
-Input [3]: [brand_id#13, class_id#14, category_id#15]
-Arguments: hashpartitioning(brand_id#13, class_id#14, category_id#15, 5), ENSURE_REQUIREMENTS, [id=#16]
-
-(25) HashAggregate [codegen id : 12]
-Input [3]: [brand_id#13, class_id#14, category_id#15]
-Keys [3]: [brand_id#13, class_id#14, category_id#15]
-Functions: []
-Aggregate Attributes: []
-Results [3]: [brand_id#13, class_id#14, category_id#15]
-
-(26) Scan parquet default.catalog_sales
-Output [2]: [cs_sold_date_sk#17, cs_item_sk#18]
-=======
 (21) BroadcastHashJoin [codegen id : 6]
 Left keys [1]: [ss_sold_date_sk#4]
 Right keys [1]: [d_date_sk#12]
@@ -388,24 +220,12 @@
 
 (23) Scan parquet default.catalog_sales
 Output [2]: [cs_item_sk#18, cs_sold_date_sk#19]
->>>>>>> a8eb443b
 Batched: true
 Location: InMemoryFileIndex []
 PartitionFilters: [isnotnull(cs_sold_date_sk#19), dynamicpruningexpression(cs_sold_date_sk#19 IN dynamicpruning#10)]
 PushedFilters: [IsNotNull(cs_item_sk)]
 ReadSchema: struct<cs_item_sk:int>
 
-<<<<<<< HEAD
-(27) ColumnarToRow [codegen id : 6]
-Input [2]: [cs_sold_date_sk#17, cs_item_sk#18]
-
-(28) Filter [codegen id : 6]
-Input [2]: [cs_sold_date_sk#17, cs_item_sk#18]
-Condition : (isnotnull(cs_item_sk#18) AND isnotnull(cs_sold_date_sk#17))
-
-(29) Scan parquet default.item
-Output [4]: [i_item_sk#5, i_brand_id#6, i_class_id#7, i_category_id#8]
-=======
 (24) ColumnarToRow [codegen id : 5]
 Input [2]: [cs_item_sk#18, cs_sold_date_sk#19]
 
@@ -415,176 +235,11 @@
 
 (26) Scan parquet default.item
 Output [4]: [i_item_sk#6, i_brand_id#7, i_class_id#8, i_category_id#9]
->>>>>>> a8eb443b
 Batched: true
 Location [not included in comparison]/{warehouse_dir}/item]
 PushedFilters: [IsNotNull(i_item_sk)]
 ReadSchema: struct<i_item_sk:int,i_brand_id:int,i_class_id:int,i_category_id:int>
 
-<<<<<<< HEAD
-(30) ColumnarToRow [codegen id : 4]
-Input [4]: [i_item_sk#5, i_brand_id#6, i_class_id#7, i_category_id#8]
-
-(31) Filter [codegen id : 4]
-Input [4]: [i_item_sk#5, i_brand_id#6, i_class_id#7, i_category_id#8]
-Condition : isnotnull(i_item_sk#5)
-
-(32) BroadcastExchange
-Input [4]: [i_item_sk#5, i_brand_id#6, i_class_id#7, i_category_id#8]
-Arguments: HashedRelationBroadcastMode(List(cast(input[0, int, false] as bigint)),false), [id=#19]
-
-(33) BroadcastHashJoin [codegen id : 6]
-Left keys [1]: [cs_item_sk#18]
-Right keys [1]: [i_item_sk#5]
-Join condition: None
-
-(34) Project [codegen id : 6]
-Output [4]: [cs_sold_date_sk#17, i_brand_id#6, i_class_id#7, i_category_id#8]
-Input [6]: [cs_sold_date_sk#17, cs_item_sk#18, i_item_sk#5, i_brand_id#6, i_class_id#7, i_category_id#8]
-
-(35) ReusedExchange [Reuses operator id: 20]
-Output [1]: [d_date_sk#10]
-
-(36) BroadcastHashJoin [codegen id : 6]
-Left keys [1]: [cs_sold_date_sk#17]
-Right keys [1]: [d_date_sk#10]
-Join condition: None
-
-(37) Project [codegen id : 6]
-Output [3]: [i_brand_id#6, i_class_id#7, i_category_id#8]
-Input [5]: [cs_sold_date_sk#17, i_brand_id#6, i_class_id#7, i_category_id#8, d_date_sk#10]
-
-(38) HashAggregate [codegen id : 6]
-Input [3]: [i_brand_id#6, i_class_id#7, i_category_id#8]
-Keys [3]: [i_brand_id#6, i_class_id#7, i_category_id#8]
-Functions: []
-Aggregate Attributes: []
-Results [3]: [i_brand_id#6, i_class_id#7, i_category_id#8]
-
-(39) Exchange
-Input [3]: [i_brand_id#6, i_class_id#7, i_category_id#8]
-Arguments: hashpartitioning(i_brand_id#6, i_class_id#7, i_category_id#8, 5), ENSURE_REQUIREMENTS, [id=#20]
-
-(40) HashAggregate [codegen id : 7]
-Input [3]: [i_brand_id#6, i_class_id#7, i_category_id#8]
-Keys [3]: [i_brand_id#6, i_class_id#7, i_category_id#8]
-Functions: []
-Aggregate Attributes: []
-Results [3]: [i_brand_id#6, i_class_id#7, i_category_id#8]
-
-(41) BroadcastExchange
-Input [3]: [i_brand_id#6, i_class_id#7, i_category_id#8]
-Arguments: HashedRelationBroadcastMode(List(coalesce(input[0, int, true], 0), isnull(input[0, int, true]), coalesce(input[1, int, true], 0), isnull(input[1, int, true]), coalesce(input[2, int, true], 0), isnull(input[2, int, true])),false), [id=#21]
-
-(42) BroadcastHashJoin [codegen id : 12]
-Left keys [6]: [coalesce(brand_id#13, 0), isnull(brand_id#13), coalesce(class_id#14, 0), isnull(class_id#14), coalesce(category_id#15, 0), isnull(category_id#15)]
-Right keys [6]: [coalesce(i_brand_id#6, 0), isnull(i_brand_id#6), coalesce(i_class_id#7, 0), isnull(i_class_id#7), coalesce(i_category_id#8, 0), isnull(i_category_id#8)]
-Join condition: None
-
-(43) HashAggregate [codegen id : 12]
-Input [3]: [brand_id#13, class_id#14, category_id#15]
-Keys [3]: [brand_id#13, class_id#14, category_id#15]
-Functions: []
-Aggregate Attributes: []
-Results [3]: [brand_id#13, class_id#14, category_id#15]
-
-(44) HashAggregate [codegen id : 12]
-Input [3]: [brand_id#13, class_id#14, category_id#15]
-Keys [3]: [brand_id#13, class_id#14, category_id#15]
-Functions: []
-Aggregate Attributes: []
-Results [3]: [brand_id#13, class_id#14, category_id#15]
-
-(45) Scan parquet default.web_sales
-Output [2]: [ws_sold_date_sk#22, ws_item_sk#23]
-Batched: true
-Location [not included in comparison]/{warehouse_dir}/web_sales]
-PushedFilters: [IsNotNull(ws_item_sk), IsNotNull(ws_sold_date_sk)]
-ReadSchema: struct<ws_sold_date_sk:int,ws_item_sk:int>
-
-(46) ColumnarToRow [codegen id : 10]
-Input [2]: [ws_sold_date_sk#22, ws_item_sk#23]
-
-(47) Filter [codegen id : 10]
-Input [2]: [ws_sold_date_sk#22, ws_item_sk#23]
-Condition : (isnotnull(ws_item_sk#23) AND isnotnull(ws_sold_date_sk#22))
-
-(48) ReusedExchange [Reuses operator id: 32]
-Output [4]: [i_item_sk#5, i_brand_id#6, i_class_id#7, i_category_id#8]
-
-(49) BroadcastHashJoin [codegen id : 10]
-Left keys [1]: [ws_item_sk#23]
-Right keys [1]: [i_item_sk#5]
-Join condition: None
-
-(50) Project [codegen id : 10]
-Output [4]: [ws_sold_date_sk#22, i_brand_id#6, i_class_id#7, i_category_id#8]
-Input [6]: [ws_sold_date_sk#22, ws_item_sk#23, i_item_sk#5, i_brand_id#6, i_class_id#7, i_category_id#8]
-
-(51) ReusedExchange [Reuses operator id: 20]
-Output [1]: [d_date_sk#10]
-
-(52) BroadcastHashJoin [codegen id : 10]
-Left keys [1]: [ws_sold_date_sk#22]
-Right keys [1]: [d_date_sk#10]
-Join condition: None
-
-(53) Project [codegen id : 10]
-Output [3]: [i_brand_id#6, i_class_id#7, i_category_id#8]
-Input [5]: [ws_sold_date_sk#22, i_brand_id#6, i_class_id#7, i_category_id#8, d_date_sk#10]
-
-(54) HashAggregate [codegen id : 10]
-Input [3]: [i_brand_id#6, i_class_id#7, i_category_id#8]
-Keys [3]: [i_brand_id#6, i_class_id#7, i_category_id#8]
-Functions: []
-Aggregate Attributes: []
-Results [3]: [i_brand_id#6, i_class_id#7, i_category_id#8]
-
-(55) Exchange
-Input [3]: [i_brand_id#6, i_class_id#7, i_category_id#8]
-Arguments: hashpartitioning(i_brand_id#6, i_class_id#7, i_category_id#8, 5), ENSURE_REQUIREMENTS, [id=#24]
-
-(56) HashAggregate [codegen id : 11]
-Input [3]: [i_brand_id#6, i_class_id#7, i_category_id#8]
-Keys [3]: [i_brand_id#6, i_class_id#7, i_category_id#8]
-Functions: []
-Aggregate Attributes: []
-Results [3]: [i_brand_id#6, i_class_id#7, i_category_id#8]
-
-(57) BroadcastExchange
-Input [3]: [i_brand_id#6, i_class_id#7, i_category_id#8]
-Arguments: HashedRelationBroadcastMode(List(coalesce(input[0, int, true], 0), isnull(input[0, int, true]), coalesce(input[1, int, true], 0), isnull(input[1, int, true]), coalesce(input[2, int, true], 0), isnull(input[2, int, true])),false), [id=#25]
-
-(58) BroadcastHashJoin [codegen id : 12]
-Left keys [6]: [coalesce(brand_id#13, 0), isnull(brand_id#13), coalesce(class_id#14, 0), isnull(class_id#14), coalesce(category_id#15, 0), isnull(category_id#15)]
-Right keys [6]: [coalesce(i_brand_id#6, 0), isnull(i_brand_id#6), coalesce(i_class_id#7, 0), isnull(i_class_id#7), coalesce(i_category_id#8, 0), isnull(i_category_id#8)]
-Join condition: None
-
-(59) BroadcastExchange
-Input [3]: [brand_id#13, class_id#14, category_id#15]
-Arguments: HashedRelationBroadcastMode(List(input[0, int, true], input[1, int, true], input[2, int, true]),false), [id=#26]
-
-(60) BroadcastHashJoin [codegen id : 13]
-Left keys [3]: [i_brand_id#6, i_class_id#7, i_category_id#8]
-Right keys [3]: [brand_id#13, class_id#14, category_id#15]
-Join condition: None
-
-(61) Project [codegen id : 13]
-Output [1]: [i_item_sk#5 AS ss_item_sk#27]
-Input [7]: [i_item_sk#5, i_brand_id#6, i_class_id#7, i_category_id#8, brand_id#13, class_id#14, category_id#15]
-
-(62) BroadcastExchange
-Input [1]: [ss_item_sk#27]
-Arguments: HashedRelationBroadcastMode(List(cast(input[0, int, true] as bigint)),false), [id=#28]
-
-(63) BroadcastHashJoin [codegen id : 29]
-Left keys [1]: [ss_item_sk#2]
-Right keys [1]: [ss_item_sk#27]
-Join condition: None
-
-(64) Scan parquet default.item
-Output [4]: [i_item_sk#5, i_brand_id#6, i_class_id#7, i_category_id#8]
-=======
 (27) ColumnarToRow [codegen id : 3]
 Input [4]: [i_item_sk#6, i_brand_id#7, i_class_id#8, i_category_id#9]
 
@@ -730,44 +385,11 @@
 
 (58) Scan parquet default.item
 Output [4]: [i_item_sk#6, i_brand_id#7, i_class_id#8, i_category_id#9]
->>>>>>> a8eb443b
 Batched: true
 Location [not included in comparison]/{warehouse_dir}/item]
 PushedFilters: [IsNotNull(i_item_sk)]
 ReadSchema: struct<i_item_sk:int,i_brand_id:int,i_class_id:int,i_category_id:int>
 
-<<<<<<< HEAD
-(65) ColumnarToRow [codegen id : 27]
-Input [4]: [i_item_sk#5, i_brand_id#6, i_class_id#7, i_category_id#8]
-
-(66) Filter [codegen id : 27]
-Input [4]: [i_item_sk#5, i_brand_id#6, i_class_id#7, i_category_id#8]
-Condition : isnotnull(i_item_sk#5)
-
-(67) ReusedExchange [Reuses operator id: 62]
-Output [1]: [ss_item_sk#27]
-
-(68) BroadcastHashJoin [codegen id : 27]
-Left keys [1]: [i_item_sk#5]
-Right keys [1]: [ss_item_sk#27]
-Join condition: None
-
-(69) BroadcastExchange
-Input [4]: [i_item_sk#5, i_brand_id#6, i_class_id#7, i_category_id#8]
-Arguments: HashedRelationBroadcastMode(List(cast(input[0, int, false] as bigint)),false), [id=#29]
-
-(70) BroadcastHashJoin [codegen id : 29]
-Left keys [1]: [ss_item_sk#2]
-Right keys [1]: [i_item_sk#5]
-Join condition: None
-
-(71) Project [codegen id : 29]
-Output [6]: [ss_sold_date_sk#1, ss_quantity#3, ss_list_price#4, i_brand_id#6, i_class_id#7, i_category_id#8]
-Input [8]: [ss_sold_date_sk#1, ss_item_sk#2, ss_quantity#3, ss_list_price#4, i_item_sk#5, i_brand_id#6, i_class_id#7, i_category_id#8]
-
-(72) Scan parquet default.date_dim
-Output [3]: [d_date_sk#10, d_year#11, d_moy#30]
-=======
 (59) ColumnarToRow [codegen id : 23]
 Input [4]: [i_item_sk#6, i_brand_id#7, i_class_id#8, i_category_id#9]
 
@@ -798,66 +420,11 @@
 
 (66) Scan parquet default.date_dim
 Output [3]: [d_date_sk#12, d_year#13, d_moy#30]
->>>>>>> a8eb443b
 Batched: true
 Location [not included in comparison]/{warehouse_dir}/date_dim]
 PushedFilters: [IsNotNull(d_year), IsNotNull(d_moy), EqualTo(d_year,2001), EqualTo(d_moy,11), IsNotNull(d_date_sk)]
 ReadSchema: struct<d_date_sk:int,d_year:int,d_moy:int>
 
-<<<<<<< HEAD
-(73) ColumnarToRow [codegen id : 28]
-Input [3]: [d_date_sk#10, d_year#11, d_moy#30]
-
-(74) Filter [codegen id : 28]
-Input [3]: [d_date_sk#10, d_year#11, d_moy#30]
-Condition : ((((isnotnull(d_year#11) AND isnotnull(d_moy#30)) AND (d_year#11 = 2001)) AND (d_moy#30 = 11)) AND isnotnull(d_date_sk#10))
-
-(75) Project [codegen id : 28]
-Output [1]: [d_date_sk#10]
-Input [3]: [d_date_sk#10, d_year#11, d_moy#30]
-
-(76) BroadcastExchange
-Input [1]: [d_date_sk#10]
-Arguments: HashedRelationBroadcastMode(List(cast(input[0, int, true] as bigint)),false), [id=#31]
-
-(77) BroadcastHashJoin [codegen id : 29]
-Left keys [1]: [ss_sold_date_sk#1]
-Right keys [1]: [d_date_sk#10]
-Join condition: None
-
-(78) Project [codegen id : 29]
-Output [5]: [ss_quantity#3, ss_list_price#4, i_brand_id#6, i_class_id#7, i_category_id#8]
-Input [7]: [ss_sold_date_sk#1, ss_quantity#3, ss_list_price#4, i_brand_id#6, i_class_id#7, i_category_id#8, d_date_sk#10]
-
-(79) HashAggregate [codegen id : 29]
-Input [5]: [ss_quantity#3, ss_list_price#4, i_brand_id#6, i_class_id#7, i_category_id#8]
-Keys [3]: [i_brand_id#6, i_class_id#7, i_category_id#8]
-Functions [2]: [partial_sum(CheckOverflow((promote_precision(cast(cast(ss_quantity#3 as decimal(10,0)) as decimal(12,2))) * promote_precision(cast(ss_list_price#4 as decimal(12,2)))), DecimalType(18,2), true)), partial_count(1)]
-Aggregate Attributes [3]: [sum#32, isEmpty#33, count#34]
-Results [6]: [i_brand_id#6, i_class_id#7, i_category_id#8, sum#35, isEmpty#36, count#37]
-
-(80) Exchange
-Input [6]: [i_brand_id#6, i_class_id#7, i_category_id#8, sum#35, isEmpty#36, count#37]
-Arguments: hashpartitioning(i_brand_id#6, i_class_id#7, i_category_id#8, 5), ENSURE_REQUIREMENTS, [id=#38]
-
-(81) HashAggregate [codegen id : 30]
-Input [6]: [i_brand_id#6, i_class_id#7, i_category_id#8, sum#35, isEmpty#36, count#37]
-Keys [3]: [i_brand_id#6, i_class_id#7, i_category_id#8]
-Functions [2]: [sum(CheckOverflow((promote_precision(cast(cast(ss_quantity#3 as decimal(10,0)) as decimal(12,2))) * promote_precision(cast(ss_list_price#4 as decimal(12,2)))), DecimalType(18,2), true)), count(1)]
-Aggregate Attributes [2]: [sum(CheckOverflow((promote_precision(cast(cast(ss_quantity#3 as decimal(10,0)) as decimal(12,2))) * promote_precision(cast(ss_list_price#4 as decimal(12,2)))), DecimalType(18,2), true))#39, count(1)#40]
-Results [6]: [i_brand_id#6, i_class_id#7, i_category_id#8, sum(CheckOverflow((promote_precision(cast(cast(ss_quantity#3 as decimal(10,0)) as decimal(12,2))) * promote_precision(cast(ss_list_price#4 as decimal(12,2)))), DecimalType(18,2), true))#39 AS sales#41, count(1)#40 AS number_sales#42, sum(CheckOverflow((promote_precision(cast(cast(ss_quantity#3 as decimal(10,0)) as decimal(12,2))) * promote_precision(cast(ss_list_price#4 as decimal(12,2)))), DecimalType(18,2), true))#39 AS sum(CheckOverflow((promote_precision(cast(cast(ss_quantity#3 as decimal(10,0)) as decimal(12,2))) * promote_precision(cast(ss_list_price#4 as decimal(12,2)))), DecimalType(18,2), true))#43]
-
-(82) Filter [codegen id : 30]
-Input [6]: [i_brand_id#6, i_class_id#7, i_category_id#8, sales#41, number_sales#42, sum(CheckOverflow((promote_precision(cast(cast(ss_quantity#3 as decimal(10,0)) as decimal(12,2))) * promote_precision(cast(ss_list_price#4 as decimal(12,2)))), DecimalType(18,2), true))#43]
-Condition : (isnotnull(sum(CheckOverflow((promote_precision(cast(cast(ss_quantity#3 as decimal(10,0)) as decimal(12,2))) * promote_precision(cast(ss_list_price#4 as decimal(12,2)))), DecimalType(18,2), true))#43) AND (cast(sum(CheckOverflow((promote_precision(cast(cast(ss_quantity#3 as decimal(10,0)) as decimal(12,2))) * promote_precision(cast(ss_list_price#4 as decimal(12,2)))), DecimalType(18,2), true))#43 as decimal(32,6)) > cast(Subquery scalar-subquery#44, [id=#45] as decimal(32,6))))
-
-(83) Project [codegen id : 30]
-Output [6]: [sales#41, number_sales#42, store AS channel#46, i_brand_id#6, i_class_id#7, i_category_id#8]
-Input [6]: [i_brand_id#6, i_class_id#7, i_category_id#8, sales#41, number_sales#42, sum(CheckOverflow((promote_precision(cast(cast(ss_quantity#3 as decimal(10,0)) as decimal(12,2))) * promote_precision(cast(ss_list_price#4 as decimal(12,2)))), DecimalType(18,2), true))#43]
-
-(84) Scan parquet default.catalog_sales
-Output [4]: [cs_sold_date_sk#17, cs_item_sk#18, cs_quantity#47, cs_list_price#48]
-=======
 (67) ColumnarToRow [codegen id : 24]
 Input [3]: [d_date_sk#12, d_year#13, d_moy#30]
 
@@ -910,26 +477,12 @@
 
 (78) Scan parquet default.catalog_sales
 Output [4]: [cs_item_sk#18, cs_quantity#47, cs_list_price#48, cs_sold_date_sk#19]
->>>>>>> a8eb443b
 Batched: true
 Location: InMemoryFileIndex []
 PartitionFilters: [isnotnull(cs_sold_date_sk#19), dynamicpruningexpression(cs_sold_date_sk#19 IN dynamicpruning#5)]
 PushedFilters: [IsNotNull(cs_item_sk)]
 ReadSchema: struct<cs_item_sk:int,cs_quantity:int,cs_list_price:decimal(7,2)>
 
-<<<<<<< HEAD
-(85) ColumnarToRow [codegen id : 59]
-Input [4]: [cs_sold_date_sk#17, cs_item_sk#18, cs_quantity#47, cs_list_price#48]
-
-(86) Filter [codegen id : 59]
-Input [4]: [cs_sold_date_sk#17, cs_item_sk#18, cs_quantity#47, cs_list_price#48]
-Condition : (isnotnull(cs_item_sk#18) AND isnotnull(cs_sold_date_sk#17))
-
-(87) ReusedExchange [Reuses operator id: 62]
-Output [1]: [ss_item_sk#27]
-
-(88) BroadcastHashJoin [codegen id : 59]
-=======
 (79) ColumnarToRow [codegen id : 51]
 Input [4]: [cs_item_sk#18, cs_quantity#47, cs_list_price#48, cs_sold_date_sk#19]
 
@@ -941,65 +494,10 @@
 Output [1]: [ss_item_sk#27]
 
 (82) BroadcastHashJoin [codegen id : 51]
->>>>>>> a8eb443b
 Left keys [1]: [cs_item_sk#18]
 Right keys [1]: [ss_item_sk#27]
 Join condition: None
 
-<<<<<<< HEAD
-(89) ReusedExchange [Reuses operator id: 69]
-Output [4]: [i_item_sk#5, i_brand_id#6, i_class_id#7, i_category_id#8]
-
-(90) BroadcastHashJoin [codegen id : 59]
-Left keys [1]: [cs_item_sk#18]
-Right keys [1]: [i_item_sk#5]
-Join condition: None
-
-(91) Project [codegen id : 59]
-Output [6]: [cs_sold_date_sk#17, cs_quantity#47, cs_list_price#48, i_brand_id#6, i_class_id#7, i_category_id#8]
-Input [8]: [cs_sold_date_sk#17, cs_item_sk#18, cs_quantity#47, cs_list_price#48, i_item_sk#5, i_brand_id#6, i_class_id#7, i_category_id#8]
-
-(92) ReusedExchange [Reuses operator id: 76]
-Output [1]: [d_date_sk#10]
-
-(93) BroadcastHashJoin [codegen id : 59]
-Left keys [1]: [cs_sold_date_sk#17]
-Right keys [1]: [d_date_sk#10]
-Join condition: None
-
-(94) Project [codegen id : 59]
-Output [5]: [cs_quantity#47, cs_list_price#48, i_brand_id#6, i_class_id#7, i_category_id#8]
-Input [7]: [cs_sold_date_sk#17, cs_quantity#47, cs_list_price#48, i_brand_id#6, i_class_id#7, i_category_id#8, d_date_sk#10]
-
-(95) HashAggregate [codegen id : 59]
-Input [5]: [cs_quantity#47, cs_list_price#48, i_brand_id#6, i_class_id#7, i_category_id#8]
-Keys [3]: [i_brand_id#6, i_class_id#7, i_category_id#8]
-Functions [2]: [partial_sum(CheckOverflow((promote_precision(cast(cast(cs_quantity#47 as decimal(10,0)) as decimal(12,2))) * promote_precision(cast(cs_list_price#48 as decimal(12,2)))), DecimalType(18,2), true)), partial_count(1)]
-Aggregate Attributes [3]: [sum#49, isEmpty#50, count#51]
-Results [6]: [i_brand_id#6, i_class_id#7, i_category_id#8, sum#52, isEmpty#53, count#54]
-
-(96) Exchange
-Input [6]: [i_brand_id#6, i_class_id#7, i_category_id#8, sum#52, isEmpty#53, count#54]
-Arguments: hashpartitioning(i_brand_id#6, i_class_id#7, i_category_id#8, 5), ENSURE_REQUIREMENTS, [id=#55]
-
-(97) HashAggregate [codegen id : 60]
-Input [6]: [i_brand_id#6, i_class_id#7, i_category_id#8, sum#52, isEmpty#53, count#54]
-Keys [3]: [i_brand_id#6, i_class_id#7, i_category_id#8]
-Functions [2]: [sum(CheckOverflow((promote_precision(cast(cast(cs_quantity#47 as decimal(10,0)) as decimal(12,2))) * promote_precision(cast(cs_list_price#48 as decimal(12,2)))), DecimalType(18,2), true)), count(1)]
-Aggregate Attributes [2]: [sum(CheckOverflow((promote_precision(cast(cast(cs_quantity#47 as decimal(10,0)) as decimal(12,2))) * promote_precision(cast(cs_list_price#48 as decimal(12,2)))), DecimalType(18,2), true))#56, count(1)#57]
-Results [6]: [i_brand_id#6, i_class_id#7, i_category_id#8, sum(CheckOverflow((promote_precision(cast(cast(cs_quantity#47 as decimal(10,0)) as decimal(12,2))) * promote_precision(cast(cs_list_price#48 as decimal(12,2)))), DecimalType(18,2), true))#56 AS sales#58, count(1)#57 AS number_sales#59, sum(CheckOverflow((promote_precision(cast(cast(cs_quantity#47 as decimal(10,0)) as decimal(12,2))) * promote_precision(cast(cs_list_price#48 as decimal(12,2)))), DecimalType(18,2), true))#56 AS sum(CheckOverflow((promote_precision(cast(cast(cs_quantity#47 as decimal(10,0)) as decimal(12,2))) * promote_precision(cast(cs_list_price#48 as decimal(12,2)))), DecimalType(18,2), true))#60]
-
-(98) Filter [codegen id : 60]
-Input [6]: [i_brand_id#6, i_class_id#7, i_category_id#8, sales#58, number_sales#59, sum(CheckOverflow((promote_precision(cast(cast(cs_quantity#47 as decimal(10,0)) as decimal(12,2))) * promote_precision(cast(cs_list_price#48 as decimal(12,2)))), DecimalType(18,2), true))#60]
-Condition : (isnotnull(sum(CheckOverflow((promote_precision(cast(cast(cs_quantity#47 as decimal(10,0)) as decimal(12,2))) * promote_precision(cast(cs_list_price#48 as decimal(12,2)))), DecimalType(18,2), true))#60) AND (cast(sum(CheckOverflow((promote_precision(cast(cast(cs_quantity#47 as decimal(10,0)) as decimal(12,2))) * promote_precision(cast(cs_list_price#48 as decimal(12,2)))), DecimalType(18,2), true))#60 as decimal(32,6)) > cast(ReusedSubquery Subquery scalar-subquery#44, [id=#45] as decimal(32,6))))
-
-(99) Project [codegen id : 60]
-Output [6]: [sales#58, number_sales#59, catalog AS channel#61, i_brand_id#6, i_class_id#7, i_category_id#8]
-Input [6]: [i_brand_id#6, i_class_id#7, i_category_id#8, sales#58, number_sales#59, sum(CheckOverflow((promote_precision(cast(cast(cs_quantity#47 as decimal(10,0)) as decimal(12,2))) * promote_precision(cast(cs_list_price#48 as decimal(12,2)))), DecimalType(18,2), true))#60]
-
-(100) Scan parquet default.web_sales
-Output [4]: [ws_sold_date_sk#22, ws_item_sk#23, ws_quantity#62, ws_list_price#63]
-=======
 (83) ReusedExchange [Reuses operator id: 63]
 Output [4]: [i_item_sk#6, i_brand_id#7, i_class_id#8, i_category_id#9]
 
@@ -1052,26 +550,12 @@
 
 (94) Scan parquet default.web_sales
 Output [4]: [ws_item_sk#23, ws_quantity#62, ws_list_price#63, ws_sold_date_sk#24]
->>>>>>> a8eb443b
 Batched: true
 Location: InMemoryFileIndex []
 PartitionFilters: [isnotnull(ws_sold_date_sk#24), dynamicpruningexpression(ws_sold_date_sk#24 IN dynamicpruning#5)]
 PushedFilters: [IsNotNull(ws_item_sk)]
 ReadSchema: struct<ws_item_sk:int,ws_quantity:int,ws_list_price:decimal(7,2)>
 
-<<<<<<< HEAD
-(101) ColumnarToRow [codegen id : 89]
-Input [4]: [ws_sold_date_sk#22, ws_item_sk#23, ws_quantity#62, ws_list_price#63]
-
-(102) Filter [codegen id : 89]
-Input [4]: [ws_sold_date_sk#22, ws_item_sk#23, ws_quantity#62, ws_list_price#63]
-Condition : (isnotnull(ws_item_sk#23) AND isnotnull(ws_sold_date_sk#22))
-
-(103) ReusedExchange [Reuses operator id: 62]
-Output [1]: [ss_item_sk#27]
-
-(104) BroadcastHashJoin [codegen id : 89]
-=======
 (95) ColumnarToRow [codegen id : 77]
 Input [4]: [ws_item_sk#23, ws_quantity#62, ws_list_price#63, ws_sold_date_sk#24]
 
@@ -1083,70 +567,10 @@
 Output [1]: [ss_item_sk#27]
 
 (98) BroadcastHashJoin [codegen id : 77]
->>>>>>> a8eb443b
 Left keys [1]: [ws_item_sk#23]
 Right keys [1]: [ss_item_sk#27]
 Join condition: None
 
-<<<<<<< HEAD
-(105) ReusedExchange [Reuses operator id: 69]
-Output [4]: [i_item_sk#5, i_brand_id#6, i_class_id#7, i_category_id#8]
-
-(106) BroadcastHashJoin [codegen id : 89]
-Left keys [1]: [ws_item_sk#23]
-Right keys [1]: [i_item_sk#5]
-Join condition: None
-
-(107) Project [codegen id : 89]
-Output [6]: [ws_sold_date_sk#22, ws_quantity#62, ws_list_price#63, i_brand_id#6, i_class_id#7, i_category_id#8]
-Input [8]: [ws_sold_date_sk#22, ws_item_sk#23, ws_quantity#62, ws_list_price#63, i_item_sk#5, i_brand_id#6, i_class_id#7, i_category_id#8]
-
-(108) ReusedExchange [Reuses operator id: 76]
-Output [1]: [d_date_sk#10]
-
-(109) BroadcastHashJoin [codegen id : 89]
-Left keys [1]: [ws_sold_date_sk#22]
-Right keys [1]: [d_date_sk#10]
-Join condition: None
-
-(110) Project [codegen id : 89]
-Output [5]: [ws_quantity#62, ws_list_price#63, i_brand_id#6, i_class_id#7, i_category_id#8]
-Input [7]: [ws_sold_date_sk#22, ws_quantity#62, ws_list_price#63, i_brand_id#6, i_class_id#7, i_category_id#8, d_date_sk#10]
-
-(111) HashAggregate [codegen id : 89]
-Input [5]: [ws_quantity#62, ws_list_price#63, i_brand_id#6, i_class_id#7, i_category_id#8]
-Keys [3]: [i_brand_id#6, i_class_id#7, i_category_id#8]
-Functions [2]: [partial_sum(CheckOverflow((promote_precision(cast(cast(ws_quantity#62 as decimal(10,0)) as decimal(12,2))) * promote_precision(cast(ws_list_price#63 as decimal(12,2)))), DecimalType(18,2), true)), partial_count(1)]
-Aggregate Attributes [3]: [sum#64, isEmpty#65, count#66]
-Results [6]: [i_brand_id#6, i_class_id#7, i_category_id#8, sum#67, isEmpty#68, count#69]
-
-(112) Exchange
-Input [6]: [i_brand_id#6, i_class_id#7, i_category_id#8, sum#67, isEmpty#68, count#69]
-Arguments: hashpartitioning(i_brand_id#6, i_class_id#7, i_category_id#8, 5), ENSURE_REQUIREMENTS, [id=#70]
-
-(113) HashAggregate [codegen id : 90]
-Input [6]: [i_brand_id#6, i_class_id#7, i_category_id#8, sum#67, isEmpty#68, count#69]
-Keys [3]: [i_brand_id#6, i_class_id#7, i_category_id#8]
-Functions [2]: [sum(CheckOverflow((promote_precision(cast(cast(ws_quantity#62 as decimal(10,0)) as decimal(12,2))) * promote_precision(cast(ws_list_price#63 as decimal(12,2)))), DecimalType(18,2), true)), count(1)]
-Aggregate Attributes [2]: [sum(CheckOverflow((promote_precision(cast(cast(ws_quantity#62 as decimal(10,0)) as decimal(12,2))) * promote_precision(cast(ws_list_price#63 as decimal(12,2)))), DecimalType(18,2), true))#71, count(1)#72]
-Results [6]: [i_brand_id#6, i_class_id#7, i_category_id#8, sum(CheckOverflow((promote_precision(cast(cast(ws_quantity#62 as decimal(10,0)) as decimal(12,2))) * promote_precision(cast(ws_list_price#63 as decimal(12,2)))), DecimalType(18,2), true))#71 AS sales#73, count(1)#72 AS number_sales#74, sum(CheckOverflow((promote_precision(cast(cast(ws_quantity#62 as decimal(10,0)) as decimal(12,2))) * promote_precision(cast(ws_list_price#63 as decimal(12,2)))), DecimalType(18,2), true))#71 AS sum(CheckOverflow((promote_precision(cast(cast(ws_quantity#62 as decimal(10,0)) as decimal(12,2))) * promote_precision(cast(ws_list_price#63 as decimal(12,2)))), DecimalType(18,2), true))#75]
-
-(114) Filter [codegen id : 90]
-Input [6]: [i_brand_id#6, i_class_id#7, i_category_id#8, sales#73, number_sales#74, sum(CheckOverflow((promote_precision(cast(cast(ws_quantity#62 as decimal(10,0)) as decimal(12,2))) * promote_precision(cast(ws_list_price#63 as decimal(12,2)))), DecimalType(18,2), true))#75]
-Condition : (isnotnull(sum(CheckOverflow((promote_precision(cast(cast(ws_quantity#62 as decimal(10,0)) as decimal(12,2))) * promote_precision(cast(ws_list_price#63 as decimal(12,2)))), DecimalType(18,2), true))#75) AND (cast(sum(CheckOverflow((promote_precision(cast(cast(ws_quantity#62 as decimal(10,0)) as decimal(12,2))) * promote_precision(cast(ws_list_price#63 as decimal(12,2)))), DecimalType(18,2), true))#75 as decimal(32,6)) > cast(ReusedSubquery Subquery scalar-subquery#44, [id=#45] as decimal(32,6))))
-
-(115) Project [codegen id : 90]
-Output [6]: [sales#73, number_sales#74, web AS channel#76, i_brand_id#6, i_class_id#7, i_category_id#8]
-Input [6]: [i_brand_id#6, i_class_id#7, i_category_id#8, sales#73, number_sales#74, sum(CheckOverflow((promote_precision(cast(cast(ws_quantity#62 as decimal(10,0)) as decimal(12,2))) * promote_precision(cast(ws_list_price#63 as decimal(12,2)))), DecimalType(18,2), true))#75]
-
-(116) Union
-
-(117) Expand [codegen id : 91]
-Input [6]: [sales#41, number_sales#42, channel#46, i_brand_id#6, i_class_id#7, i_category_id#8]
-Arguments: [List(sales#41, number_sales#42, channel#46, i_brand_id#6, i_class_id#7, i_category_id#8, 0), List(sales#41, number_sales#42, channel#46, i_brand_id#6, i_class_id#7, null, 1), List(sales#41, number_sales#42, channel#46, i_brand_id#6, null, null, 3), List(sales#41, number_sales#42, channel#46, null, null, null, 7), List(sales#41, number_sales#42, null, null, null, null, 15)], [sales#41, number_sales#42, channel#77, i_brand_id#78, i_class_id#79, i_category_id#80, spark_grouping_id#81]
-
-(118) HashAggregate [codegen id : 91]
-=======
 (99) ReusedExchange [Reuses operator id: 63]
 Output [4]: [i_item_sk#6, i_brand_id#7, i_class_id#8, i_category_id#9]
 
@@ -1204,75 +628,29 @@
 Arguments: [List(sales#41, number_sales#42, channel#46, i_brand_id#7, i_class_id#8, i_category_id#9, 0), List(sales#41, number_sales#42, channel#46, i_brand_id#7, i_class_id#8, null, 1), List(sales#41, number_sales#42, channel#46, i_brand_id#7, null, null, 3), List(sales#41, number_sales#42, channel#46, null, null, null, 7), List(sales#41, number_sales#42, null, null, null, null, 15)], [sales#41, number_sales#42, channel#77, i_brand_id#78, i_class_id#79, i_category_id#80, spark_grouping_id#81]
 
 (112) HashAggregate [codegen id : 79]
->>>>>>> a8eb443b
 Input [7]: [sales#41, number_sales#42, channel#77, i_brand_id#78, i_class_id#79, i_category_id#80, spark_grouping_id#81]
 Keys [5]: [channel#77, i_brand_id#78, i_class_id#79, i_category_id#80, spark_grouping_id#81]
 Functions [2]: [partial_sum(sales#41), partial_sum(number_sales#42)]
 Aggregate Attributes [3]: [sum#82, isEmpty#83, sum#84]
 Results [8]: [channel#77, i_brand_id#78, i_class_id#79, i_category_id#80, spark_grouping_id#81, sum#85, isEmpty#86, sum#87]
 
-<<<<<<< HEAD
-(119) Exchange
-Input [8]: [channel#77, i_brand_id#78, i_class_id#79, i_category_id#80, spark_grouping_id#81, sum#85, isEmpty#86, sum#87]
-Arguments: hashpartitioning(channel#77, i_brand_id#78, i_class_id#79, i_category_id#80, spark_grouping_id#81, 5), ENSURE_REQUIREMENTS, [id=#88]
-
-(120) HashAggregate [codegen id : 92]
-=======
 (113) Exchange
 Input [8]: [channel#77, i_brand_id#78, i_class_id#79, i_category_id#80, spark_grouping_id#81, sum#85, isEmpty#86, sum#87]
 Arguments: hashpartitioning(channel#77, i_brand_id#78, i_class_id#79, i_category_id#80, spark_grouping_id#81, 5), ENSURE_REQUIREMENTS, [id=#88]
 
 (114) HashAggregate [codegen id : 80]
->>>>>>> a8eb443b
 Input [8]: [channel#77, i_brand_id#78, i_class_id#79, i_category_id#80, spark_grouping_id#81, sum#85, isEmpty#86, sum#87]
 Keys [5]: [channel#77, i_brand_id#78, i_class_id#79, i_category_id#80, spark_grouping_id#81]
 Functions [2]: [sum(sales#41), sum(number_sales#42)]
 Aggregate Attributes [2]: [sum(sales#41)#89, sum(number_sales#42)#90]
 Results [6]: [channel#77, i_brand_id#78, i_class_id#79, i_category_id#80, sum(sales#41)#89 AS sum(sales)#91, sum(number_sales#42)#90 AS sum(number_sales)#92]
 
-<<<<<<< HEAD
-(121) TakeOrderedAndProject
-=======
 (115) TakeOrderedAndProject
->>>>>>> a8eb443b
 Input [6]: [channel#77, i_brand_id#78, i_class_id#79, i_category_id#80, sum(sales)#91, sum(number_sales)#92]
 Arguments: 100, [channel#77 ASC NULLS FIRST, i_brand_id#78 ASC NULLS FIRST, i_class_id#79 ASC NULLS FIRST, i_category_id#80 ASC NULLS FIRST], [channel#77, i_brand_id#78, i_class_id#79, i_category_id#80, sum(sales)#91, sum(number_sales)#92]
 
 ===== Subqueries =====
 
-<<<<<<< HEAD
-Subquery:1 Hosting operator id = 82 Hosting Expression = Subquery scalar-subquery#44, [id=#45]
-* HashAggregate (147)
-+- Exchange (146)
-   +- * HashAggregate (145)
-      +- Union (144)
-         :- * Project (131)
-         :  +- * BroadcastHashJoin Inner BuildRight (130)
-         :     :- * Filter (124)
-         :     :  +- * ColumnarToRow (123)
-         :     :     +- Scan parquet default.store_sales (122)
-         :     +- BroadcastExchange (129)
-         :        +- * Project (128)
-         :           +- * Filter (127)
-         :              +- * ColumnarToRow (126)
-         :                 +- Scan parquet default.date_dim (125)
-         :- * Project (137)
-         :  +- * BroadcastHashJoin Inner BuildRight (136)
-         :     :- * Filter (134)
-         :     :  +- * ColumnarToRow (133)
-         :     :     +- Scan parquet default.catalog_sales (132)
-         :     +- ReusedExchange (135)
-         +- * Project (143)
-            +- * BroadcastHashJoin Inner BuildRight (142)
-               :- * Filter (140)
-               :  +- * ColumnarToRow (139)
-               :     +- Scan parquet default.web_sales (138)
-               +- ReusedExchange (141)
-
-
-(122) Scan parquet default.store_sales
-Output [3]: [ss_sold_date_sk#1, ss_quantity#3, ss_list_price#4]
-=======
 Subquery:1 Hosting operator id = 76 Hosting Expression = Subquery scalar-subquery#44, [id=#45]
 * HashAggregate (138)
 +- Exchange (137)
@@ -1301,135 +679,21 @@
 
 (116) Scan parquet default.store_sales
 Output [3]: [ss_quantity#2, ss_list_price#3, ss_sold_date_sk#4]
->>>>>>> a8eb443b
 Batched: true
 Location: InMemoryFileIndex []
 PartitionFilters: [isnotnull(ss_sold_date_sk#4), dynamicpruningexpression(ss_sold_date_sk#4 IN dynamicpruning#93)]
 ReadSchema: struct<ss_quantity:int,ss_list_price:decimal(7,2)>
 
-<<<<<<< HEAD
-(123) ColumnarToRow [codegen id : 2]
-Input [3]: [ss_sold_date_sk#1, ss_quantity#3, ss_list_price#4]
-
-(124) Filter [codegen id : 2]
-Input [3]: [ss_sold_date_sk#1, ss_quantity#3, ss_list_price#4]
-Condition : isnotnull(ss_sold_date_sk#1)
-
-(125) Scan parquet default.date_dim
-Output [2]: [d_date_sk#10, d_year#11]
-=======
 (117) ColumnarToRow [codegen id : 2]
 Input [3]: [ss_quantity#2, ss_list_price#3, ss_sold_date_sk#4]
 
 (118) Scan parquet default.date_dim
 Output [2]: [d_date_sk#12, d_year#13]
->>>>>>> a8eb443b
 Batched: true
 Location [not included in comparison]/{warehouse_dir}/date_dim]
 PushedFilters: [IsNotNull(d_year), GreaterThanOrEqual(d_year,1999), LessThanOrEqual(d_year,2001), IsNotNull(d_date_sk)]
 ReadSchema: struct<d_date_sk:int,d_year:int>
 
-<<<<<<< HEAD
-(126) ColumnarToRow [codegen id : 1]
-Input [2]: [d_date_sk#10, d_year#11]
-
-(127) Filter [codegen id : 1]
-Input [2]: [d_date_sk#10, d_year#11]
-Condition : (((isnotnull(d_year#11) AND (d_year#11 >= 1999)) AND (d_year#11 <= 2001)) AND isnotnull(d_date_sk#10))
-
-(128) Project [codegen id : 1]
-Output [1]: [d_date_sk#10]
-Input [2]: [d_date_sk#10, d_year#11]
-
-(129) BroadcastExchange
-Input [1]: [d_date_sk#10]
-Arguments: HashedRelationBroadcastMode(List(cast(input[0, int, true] as bigint)),false), [id=#93]
-
-(130) BroadcastHashJoin [codegen id : 2]
-Left keys [1]: [ss_sold_date_sk#1]
-Right keys [1]: [d_date_sk#10]
-Join condition: None
-
-(131) Project [codegen id : 2]
-Output [2]: [ss_quantity#3 AS quantity#94, ss_list_price#4 AS list_price#95]
-Input [4]: [ss_sold_date_sk#1, ss_quantity#3, ss_list_price#4, d_date_sk#10]
-
-(132) Scan parquet default.catalog_sales
-Output [3]: [cs_sold_date_sk#17, cs_quantity#47, cs_list_price#48]
-Batched: true
-Location [not included in comparison]/{warehouse_dir}/catalog_sales]
-PushedFilters: [IsNotNull(cs_sold_date_sk)]
-ReadSchema: struct<cs_sold_date_sk:int,cs_quantity:int,cs_list_price:decimal(7,2)>
-
-(133) ColumnarToRow [codegen id : 4]
-Input [3]: [cs_sold_date_sk#17, cs_quantity#47, cs_list_price#48]
-
-(134) Filter [codegen id : 4]
-Input [3]: [cs_sold_date_sk#17, cs_quantity#47, cs_list_price#48]
-Condition : isnotnull(cs_sold_date_sk#17)
-
-(135) ReusedExchange [Reuses operator id: 129]
-Output [1]: [d_date_sk#10]
-
-(136) BroadcastHashJoin [codegen id : 4]
-Left keys [1]: [cs_sold_date_sk#17]
-Right keys [1]: [d_date_sk#10]
-Join condition: None
-
-(137) Project [codegen id : 4]
-Output [2]: [cs_quantity#47 AS quantity#96, cs_list_price#48 AS list_price#97]
-Input [4]: [cs_sold_date_sk#17, cs_quantity#47, cs_list_price#48, d_date_sk#10]
-
-(138) Scan parquet default.web_sales
-Output [3]: [ws_sold_date_sk#22, ws_quantity#62, ws_list_price#63]
-Batched: true
-Location [not included in comparison]/{warehouse_dir}/web_sales]
-PushedFilters: [IsNotNull(ws_sold_date_sk)]
-ReadSchema: struct<ws_sold_date_sk:int,ws_quantity:int,ws_list_price:decimal(7,2)>
-
-(139) ColumnarToRow [codegen id : 6]
-Input [3]: [ws_sold_date_sk#22, ws_quantity#62, ws_list_price#63]
-
-(140) Filter [codegen id : 6]
-Input [3]: [ws_sold_date_sk#22, ws_quantity#62, ws_list_price#63]
-Condition : isnotnull(ws_sold_date_sk#22)
-
-(141) ReusedExchange [Reuses operator id: 129]
-Output [1]: [d_date_sk#10]
-
-(142) BroadcastHashJoin [codegen id : 6]
-Left keys [1]: [ws_sold_date_sk#22]
-Right keys [1]: [d_date_sk#10]
-Join condition: None
-
-(143) Project [codegen id : 6]
-Output [2]: [ws_quantity#62 AS quantity#98, ws_list_price#63 AS list_price#99]
-Input [4]: [ws_sold_date_sk#22, ws_quantity#62, ws_list_price#63, d_date_sk#10]
-
-(144) Union
-
-(145) HashAggregate [codegen id : 7]
-Input [2]: [quantity#94, list_price#95]
-Keys: []
-Functions [1]: [partial_avg(CheckOverflow((promote_precision(cast(cast(quantity#94 as decimal(10,0)) as decimal(12,2))) * promote_precision(cast(list_price#95 as decimal(12,2)))), DecimalType(18,2), true))]
-Aggregate Attributes [2]: [sum#100, count#101]
-Results [2]: [sum#102, count#103]
-
-(146) Exchange
-Input [2]: [sum#102, count#103]
-Arguments: SinglePartition, ENSURE_REQUIREMENTS, [id=#104]
-
-(147) HashAggregate [codegen id : 8]
-Input [2]: [sum#102, count#103]
-Keys: []
-Functions [1]: [avg(CheckOverflow((promote_precision(cast(cast(quantity#94 as decimal(10,0)) as decimal(12,2))) * promote_precision(cast(list_price#95 as decimal(12,2)))), DecimalType(18,2), true))]
-Aggregate Attributes [1]: [avg(CheckOverflow((promote_precision(cast(cast(quantity#94 as decimal(10,0)) as decimal(12,2))) * promote_precision(cast(list_price#95 as decimal(12,2)))), DecimalType(18,2), true))#105]
-Results [1]: [avg(CheckOverflow((promote_precision(cast(cast(quantity#94 as decimal(10,0)) as decimal(12,2))) * promote_precision(cast(list_price#95 as decimal(12,2)))), DecimalType(18,2), true))#105 AS average_sales#106]
-
-Subquery:2 Hosting operator id = 98 Hosting Expression = ReusedSubquery Subquery scalar-subquery#44, [id=#45]
-
-Subquery:3 Hosting operator id = 114 Hosting Expression = ReusedSubquery Subquery scalar-subquery#44, [id=#45]
-=======
 (119) ColumnarToRow [codegen id : 1]
 Input [2]: [d_date_sk#12, d_year#13]
 
@@ -1554,5 +818,4 @@
 Subquery:11 Hosting operator id = 108 Hosting Expression = ReusedSubquery Subquery scalar-subquery#44, [id=#45]
 
 Subquery:12 Hosting operator id = 94 Hosting Expression = ws_sold_date_sk#24 IN dynamicpruning#5
->>>>>>> a8eb443b
-
+
