TakeOrderedAndProject [channel,i_brand_id,i_class_id,i_category_id,sum(sales),sum(number_sales)]
  WholeStageCodegen (80)
    HashAggregate [channel,i_brand_id,i_class_id,i_category_id,spark_grouping_id,sum,isEmpty,sum] [sum(sales),sum(number_salesL),sum(sales),sum(number_sales),sum,isEmpty,sum]
      InputAdapter
        Exchange [channel,i_brand_id,i_class_id,i_category_id,spark_grouping_id] #1
          WholeStageCodegen (79)
            HashAggregate [channel,i_brand_id,i_class_id,i_category_id,spark_grouping_id,sales,number_sales] [sum,isEmpty,sum,sum,isEmpty,sum]
              Expand [sales,number_sales,channel,i_brand_id,i_class_id,i_category_id]
                InputAdapter
                  Union
                    WholeStageCodegen (26)
                      Project [sales,number_sales,i_brand_id,i_class_id,i_category_id]
                        Filter [sales]
                          Subquery #3
                            WholeStageCodegen (8)
                              HashAggregate [sum,count] [avg(CheckOverflow((promote_precision(cast(cast(quantity as decimal(10,0)) as decimal(12,2))) * promote_precision(cast(list_price as decimal(12,2)))), DecimalType(18,2), true)),average_sales,sum,count]
                                InputAdapter
                                  Exchange #13
                                    WholeStageCodegen (7)
                                      HashAggregate [quantity,list_price] [sum,count,sum,count]
                                        InputAdapter
                                          Union
                                            WholeStageCodegen (2)
                                              Project [ss_quantity,ss_list_price]
                                                BroadcastHashJoin [ss_sold_date_sk,d_date_sk]
                                                  ColumnarToRow
                                                    InputAdapter
                                                      Scan parquet default.store_sales [ss_quantity,ss_list_price,ss_sold_date_sk]
                                                        ReusedSubquery [d_date_sk] #2
                                                  InputAdapter
                                                    ReusedExchange [d_date_sk] #7
                                            WholeStageCodegen (4)
                                              Project [cs_quantity,cs_list_price]
                                                BroadcastHashJoin [cs_sold_date_sk,d_date_sk]
                                                  ColumnarToRow
                                                    InputAdapter
                                                      Scan parquet default.catalog_sales [cs_quantity,cs_list_price,cs_sold_date_sk]
                                                        ReusedSubquery [d_date_sk] #2
                                                  InputAdapter
                                                    ReusedExchange [d_date_sk] #7
                                            WholeStageCodegen (6)
                                              Project [ws_quantity,ws_list_price]
                                                BroadcastHashJoin [ws_sold_date_sk,d_date_sk]
                                                  ColumnarToRow
                                                    InputAdapter
                                                      Scan parquet default.web_sales [ws_quantity,ws_list_price,ws_sold_date_sk]
                                                        ReusedSubquery [d_date_sk] #2
                                                  InputAdapter
<<<<<<< HEAD
                                                    ReusedExchange [d_date_sk] #7
                          HashAggregate [i_brand_id,i_class_id,i_category_id,sum,isEmpty,count] [sum(CheckOverflow((promote_precision(cast(cast(ss_quantity as decimal(10,0)) as decimal(12,2))) * promote_precision(cast(ss_list_price as decimal(12,2)))), DecimalType(18,2), true)),count(1),sales,number_sales,sum(CheckOverflow((promote_precision(cast(cast(ss_quantity as decimal(10,0)) as decimal(12,2))) * promote_precision(cast(ss_list_price as decimal(12,2)))), DecimalType(18,2), true)),sum,isEmpty,count]
=======
                                                    ReusedExchange [d_date_sk] #15
                          HashAggregate [i_brand_id,i_class_id,i_category_id,sum,isEmpty,count] [sum(CheckOverflow((promote_precision(cast(cast(ss_quantity as decimal(10,0)) as decimal(12,2))) * promote_precision(cast(ss_list_price as decimal(12,2)))), DecimalType(18,2), true)),count(1),sales,number_sales,sum,isEmpty,count]
>>>>>>> abf9675a
                            InputAdapter
                              Exchange [i_brand_id,i_class_id,i_category_id] #2
                                WholeStageCodegen (25)
                                  HashAggregate [i_brand_id,i_class_id,i_category_id,ss_quantity,ss_list_price] [sum,isEmpty,count,sum,isEmpty,count]
                                    Project [ss_quantity,ss_list_price,i_brand_id,i_class_id,i_category_id]
                                      BroadcastHashJoin [ss_sold_date_sk,d_date_sk]
                                        Project [ss_quantity,ss_list_price,ss_sold_date_sk,i_brand_id,i_class_id,i_category_id]
                                          BroadcastHashJoin [ss_item_sk,i_item_sk]
                                            BroadcastHashJoin [ss_item_sk,ss_item_sk]
                                              Filter [ss_item_sk]
                                                ColumnarToRow
                                                  InputAdapter
                                                    Scan parquet default.store_sales [ss_item_sk,ss_quantity,ss_list_price,ss_sold_date_sk]
                                                      SubqueryBroadcast [d_date_sk] #1
                                                        BroadcastExchange #3
                                                          WholeStageCodegen (1)
                                                            Project [d_date_sk]
                                                              Filter [d_year,d_moy,d_date_sk]
                                                                ColumnarToRow
                                                                  InputAdapter
                                                                    Scan parquet default.date_dim [d_date_sk,d_year,d_moy]
                                              InputAdapter
                                                BroadcastExchange #4
                                                  WholeStageCodegen (11)
                                                    Project [i_item_sk]
                                                      BroadcastHashJoin [i_brand_id,i_class_id,i_category_id,brand_id,class_id,category_id]
                                                        Filter [i_brand_id,i_class_id,i_category_id]
                                                          ColumnarToRow
                                                            InputAdapter
                                                              Scan parquet default.item [i_item_sk,i_brand_id,i_class_id,i_category_id]
                                                        InputAdapter
                                                          BroadcastExchange #5
                                                            WholeStageCodegen (10)
                                                              HashAggregate [brand_id,class_id,category_id]
                                                                HashAggregate [brand_id,class_id,category_id]
                                                                  BroadcastHashJoin [brand_id,class_id,category_id,i_brand_id,i_class_id,i_category_id]
                                                                    HashAggregate [brand_id,class_id,category_id]
                                                                      InputAdapter
                                                                        Exchange [brand_id,class_id,category_id] #6
                                                                          WholeStageCodegen (6)
                                                                            HashAggregate [brand_id,class_id,category_id]
                                                                              Project [i_brand_id,i_class_id,i_category_id]
                                                                                BroadcastHashJoin [ss_sold_date_sk,d_date_sk]
                                                                                  Project [ss_sold_date_sk,i_brand_id,i_class_id,i_category_id]
                                                                                    BroadcastHashJoin [ss_item_sk,i_item_sk]
                                                                                      Filter [ss_item_sk]
                                                                                        ColumnarToRow
                                                                                          InputAdapter
                                                                                            Scan parquet default.store_sales [ss_item_sk,ss_sold_date_sk]
                                                                                              SubqueryBroadcast [d_date_sk] #2
                                                                                                BroadcastExchange #7
                                                                                                  WholeStageCodegen (1)
                                                                                                    Project [d_date_sk]
                                                                                                      Filter [d_year,d_date_sk]
                                                                                                        ColumnarToRow
                                                                                                          InputAdapter
                                                                                                            Scan parquet default.date_dim [d_date_sk,d_year]
                                                                                      InputAdapter
                                                                                        BroadcastExchange #8
                                                                                          WholeStageCodegen (4)
                                                                                            BroadcastHashJoin [i_brand_id,i_class_id,i_category_id,i_brand_id,i_class_id,i_category_id]
                                                                                              Filter [i_item_sk,i_brand_id,i_class_id,i_category_id]
                                                                                                ColumnarToRow
                                                                                                  InputAdapter
                                                                                                    Scan parquet default.item [i_item_sk,i_brand_id,i_class_id,i_category_id]
                                                                                              InputAdapter
                                                                                                BroadcastExchange #9
                                                                                                  WholeStageCodegen (3)
                                                                                                    Project [i_brand_id,i_class_id,i_category_id]
                                                                                                      BroadcastHashJoin [cs_sold_date_sk,d_date_sk]
                                                                                                        Project [cs_sold_date_sk,i_brand_id,i_class_id,i_category_id]
                                                                                                          BroadcastHashJoin [cs_item_sk,i_item_sk]
                                                                                                            Filter [cs_item_sk]
                                                                                                              ColumnarToRow
                                                                                                                InputAdapter
                                                                                                                  Scan parquet default.catalog_sales [cs_item_sk,cs_sold_date_sk]
                                                                                                                    ReusedSubquery [d_date_sk] #2
                                                                                                            InputAdapter
                                                                                                              BroadcastExchange #10
                                                                                                                WholeStageCodegen (1)
                                                                                                                  Filter [i_item_sk]
                                                                                                                    ColumnarToRow
                                                                                                                      InputAdapter
                                                                                                                        Scan parquet default.item [i_item_sk,i_brand_id,i_class_id,i_category_id]
                                                                                                        InputAdapter
                                                                                                          ReusedExchange [d_date_sk] #7
                                                                                  InputAdapter
                                                                                    ReusedExchange [d_date_sk] #7
                                                                    InputAdapter
                                                                      BroadcastExchange #11
                                                                        WholeStageCodegen (9)
                                                                          Project [i_brand_id,i_class_id,i_category_id]
                                                                            BroadcastHashJoin [ws_sold_date_sk,d_date_sk]
                                                                              Project [ws_sold_date_sk,i_brand_id,i_class_id,i_category_id]
                                                                                BroadcastHashJoin [ws_item_sk,i_item_sk]
                                                                                  Filter [ws_item_sk]
                                                                                    ColumnarToRow
                                                                                      InputAdapter
                                                                                        Scan parquet default.web_sales [ws_item_sk,ws_sold_date_sk]
                                                                                          ReusedSubquery [d_date_sk] #2
                                                                                  InputAdapter
                                                                                    ReusedExchange [i_item_sk,i_brand_id,i_class_id,i_category_id] #10
                                                                              InputAdapter
                                                                                ReusedExchange [d_date_sk] #7
                                            InputAdapter
                                              BroadcastExchange #12
                                                WholeStageCodegen (23)
                                                  BroadcastHashJoin [i_item_sk,ss_item_sk]
                                                    Filter [i_item_sk]
                                                      ColumnarToRow
                                                        InputAdapter
                                                          Scan parquet default.item [i_item_sk,i_brand_id,i_class_id,i_category_id]
                                                    InputAdapter
                                                      ReusedExchange [ss_item_sk] #4
                                        InputAdapter
                                          ReusedExchange [d_date_sk] #3
                    WholeStageCodegen (52)
                      Project [sales,number_sales,i_brand_id,i_class_id,i_category_id]
                        Filter [sales]
                          ReusedSubquery [average_sales] #3
                          HashAggregate [i_brand_id,i_class_id,i_category_id,sum,isEmpty,count] [sum(CheckOverflow((promote_precision(cast(cast(cs_quantity as decimal(10,0)) as decimal(12,2))) * promote_precision(cast(cs_list_price as decimal(12,2)))), DecimalType(18,2), true)),count(1),sales,number_sales,sum,isEmpty,count]
                            InputAdapter
                              Exchange [i_brand_id,i_class_id,i_category_id] #14
                                WholeStageCodegen (51)
                                  HashAggregate [i_brand_id,i_class_id,i_category_id,cs_quantity,cs_list_price] [sum,isEmpty,count,sum,isEmpty,count]
                                    Project [cs_quantity,cs_list_price,i_brand_id,i_class_id,i_category_id]
                                      BroadcastHashJoin [cs_sold_date_sk,d_date_sk]
                                        Project [cs_quantity,cs_list_price,cs_sold_date_sk,i_brand_id,i_class_id,i_category_id]
                                          BroadcastHashJoin [cs_item_sk,i_item_sk]
                                            BroadcastHashJoin [cs_item_sk,ss_item_sk]
                                              Filter [cs_item_sk]
                                                ColumnarToRow
                                                  InputAdapter
                                                    Scan parquet default.catalog_sales [cs_item_sk,cs_quantity,cs_list_price,cs_sold_date_sk]
                                                      ReusedSubquery [d_date_sk] #1
                                              InputAdapter
                                                ReusedExchange [ss_item_sk] #4
                                            InputAdapter
                                              ReusedExchange [i_item_sk,i_brand_id,i_class_id,i_category_id] #12
                                        InputAdapter
                                          ReusedExchange [d_date_sk] #3
                    WholeStageCodegen (78)
                      Project [sales,number_sales,i_brand_id,i_class_id,i_category_id]
                        Filter [sales]
                          ReusedSubquery [average_sales] #3
                          HashAggregate [i_brand_id,i_class_id,i_category_id,sum,isEmpty,count] [sum(CheckOverflow((promote_precision(cast(cast(ws_quantity as decimal(10,0)) as decimal(12,2))) * promote_precision(cast(ws_list_price as decimal(12,2)))), DecimalType(18,2), true)),count(1),sales,number_sales,sum,isEmpty,count]
                            InputAdapter
                              Exchange [i_brand_id,i_class_id,i_category_id] #15
                                WholeStageCodegen (77)
                                  HashAggregate [i_brand_id,i_class_id,i_category_id,ws_quantity,ws_list_price] [sum,isEmpty,count,sum,isEmpty,count]
                                    Project [ws_quantity,ws_list_price,i_brand_id,i_class_id,i_category_id]
                                      BroadcastHashJoin [ws_sold_date_sk,d_date_sk]
                                        Project [ws_quantity,ws_list_price,ws_sold_date_sk,i_brand_id,i_class_id,i_category_id]
                                          BroadcastHashJoin [ws_item_sk,i_item_sk]
                                            BroadcastHashJoin [ws_item_sk,ss_item_sk]
                                              Filter [ws_item_sk]
                                                ColumnarToRow
                                                  InputAdapter
                                                    Scan parquet default.web_sales [ws_item_sk,ws_quantity,ws_list_price,ws_sold_date_sk]
                                                      ReusedSubquery [d_date_sk] #1
                                              InputAdapter
                                                ReusedExchange [ss_item_sk] #4
                                            InputAdapter
                                              ReusedExchange [i_item_sk,i_brand_id,i_class_id,i_category_id] #12
                                        InputAdapter
                                          ReusedExchange [d_date_sk] #3<|MERGE_RESOLUTION|>--- conflicted
+++ resolved
@@ -46,13 +46,8 @@
                                                       Scan parquet default.web_sales [ws_quantity,ws_list_price,ws_sold_date_sk]
                                                         ReusedSubquery [d_date_sk] #2
                                                   InputAdapter
-<<<<<<< HEAD
                                                     ReusedExchange [d_date_sk] #7
-                          HashAggregate [i_brand_id,i_class_id,i_category_id,sum,isEmpty,count] [sum(CheckOverflow((promote_precision(cast(cast(ss_quantity as decimal(10,0)) as decimal(12,2))) * promote_precision(cast(ss_list_price as decimal(12,2)))), DecimalType(18,2), true)),count(1),sales,number_sales,sum(CheckOverflow((promote_precision(cast(cast(ss_quantity as decimal(10,0)) as decimal(12,2))) * promote_precision(cast(ss_list_price as decimal(12,2)))), DecimalType(18,2), true)),sum,isEmpty,count]
-=======
-                                                    ReusedExchange [d_date_sk] #15
                           HashAggregate [i_brand_id,i_class_id,i_category_id,sum,isEmpty,count] [sum(CheckOverflow((promote_precision(cast(cast(ss_quantity as decimal(10,0)) as decimal(12,2))) * promote_precision(cast(ss_list_price as decimal(12,2)))), DecimalType(18,2), true)),count(1),sales,number_sales,sum,isEmpty,count]
->>>>>>> abf9675a
                             InputAdapter
                               Exchange [i_brand_id,i_class_id,i_category_id] #2
                                 WholeStageCodegen (25)
