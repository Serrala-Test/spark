<<<<<<< HEAD
CollectLimit
  WholeStageCodegen (20)
    HashAggregate [isEmpty,sum] [isEmpty,sum,sum(sales),sum(sales)]
      InputAdapter
        Exchange #1
          WholeStageCodegen (19)
            HashAggregate [sales] [isEmpty,isEmpty,sum,sum]
              InputAdapter
                Union
                  WholeStageCodegen (9)
                    Project [cs_list_price,cs_quantity]
                      BroadcastHashJoin [cs_sold_date_sk,d_date_sk]
                        Project [cs_list_price,cs_quantity,cs_sold_date_sk]
                          BroadcastHashJoin [c_customer_sk,cs_bill_customer_sk]
                            Project [cs_bill_customer_sk,cs_list_price,cs_quantity,cs_sold_date_sk]
                              BroadcastHashJoin [cs_item_sk,item_sk]
                                Filter [cs_bill_customer_sk,cs_item_sk,cs_sold_date_sk]
                                  ColumnarToRow
                                    InputAdapter
                                      Scan parquet default.catalog_sales [cs_bill_customer_sk,cs_item_sk,cs_list_price,cs_quantity,cs_sold_date_sk]
=======
WholeStageCodegen (24)
  HashAggregate [sum,isEmpty] [sum(sales),sum(sales),sum,isEmpty]
    InputAdapter
      Exchange #1
        WholeStageCodegen (23)
          HashAggregate [sales] [sum,isEmpty,sum,isEmpty]
            InputAdapter
              Union
                WholeStageCodegen (11)
                  Project [cs_quantity,cs_list_price]
                    BroadcastHashJoin [cs_sold_date_sk,d_date_sk]
                      Project [cs_quantity,cs_list_price,cs_sold_date_sk]
                        InputAdapter
                          SortMergeJoin [cs_bill_customer_sk,c_customer_sk]
                            WholeStageCodegen (6)
                              Sort [cs_bill_customer_sk]
>>>>>>> 1fbd5764
                                InputAdapter
                                  Exchange [cs_bill_customer_sk] #2
                                    WholeStageCodegen (5)
                                      Project [cs_bill_customer_sk,cs_quantity,cs_list_price,cs_sold_date_sk]
                                        BroadcastHashJoin [cs_item_sk,item_sk]
                                          ColumnarToRow
                                            InputAdapter
                                              Scan parquet default.catalog_sales [cs_bill_customer_sk,cs_item_sk,cs_quantity,cs_list_price,cs_sold_date_sk]
                                                SubqueryBroadcast [d_date_sk] #1
                                                  ReusedExchange [d_date_sk] #3
                                          InputAdapter
                                            BroadcastExchange #4
                                              WholeStageCodegen (4)
                                                Project [item_sk]
                                                  Filter [count(1)]
                                                    HashAggregate [substr(i_item_desc, 1, 30),i_item_sk,d_date,count] [count(1),item_sk,count(1),count]
                                                      InputAdapter
                                                        Exchange [substr(i_item_desc, 1, 30),i_item_sk,d_date] #5
                                                          WholeStageCodegen (3)
                                                            HashAggregate [i_item_desc,i_item_sk,d_date] [count,substr(i_item_desc, 1, 30),count]
                                                              Project [d_date,i_item_sk,i_item_desc]
                                                                BroadcastHashJoin [ss_item_sk,i_item_sk]
                                                                  Project [ss_item_sk,d_date]
                                                                    BroadcastHashJoin [ss_sold_date_sk,d_date_sk]
                                                                      Filter [ss_item_sk]
                                                                        ColumnarToRow
                                                                          InputAdapter
                                                                            Scan parquet default.store_sales [ss_item_sk,ss_sold_date_sk]
                                                                              SubqueryBroadcast [d_date_sk] #2
                                                                                ReusedExchange [d_date_sk,d_date] #6
                                                                      InputAdapter
                                                                        BroadcastExchange #6
                                                                          WholeStageCodegen (1)
                                                                            Project [d_date_sk,d_date]
                                                                              Filter [d_year,d_date_sk]
                                                                                ColumnarToRow
                                                                                  InputAdapter
                                                                                    Scan parquet default.date_dim [d_date_sk,d_date,d_year]
                                                                  InputAdapter
                                                                    BroadcastExchange #7
                                                                      WholeStageCodegen (2)
                                                                        Filter [i_item_sk]
                                                                          ColumnarToRow
                                                                            InputAdapter
                                                                              Scan parquet default.item [i_item_sk,i_item_desc]
                            WholeStageCodegen (9)
                              Sort [c_customer_sk]
                                Project [c_customer_sk]
                                  Filter [sum(CheckOverflow((promote_precision(cast(cast(ss_quantity as decimal(10,0)) as decimal(12,2))) * promote_precision(cast(ss_sales_price as decimal(12,2)))), DecimalType(18,2), true))]
                                    Subquery #3
                                      WholeStageCodegen (5)
                                        HashAggregate [max] [max(csales),tpcds_cmax,max]
                                          InputAdapter
                                            Exchange #10
                                              WholeStageCodegen (4)
                                                HashAggregate [csales] [max,max]
                                                  HashAggregate [c_customer_sk,sum,isEmpty] [sum(CheckOverflow((promote_precision(cast(cast(ss_quantity as decimal(10,0)) as decimal(12,2))) * promote_precision(cast(ss_sales_price as decimal(12,2)))), DecimalType(18,2), true)),csales,sum,isEmpty]
                                                    InputAdapter
                                                      Exchange [c_customer_sk] #11
                                                        WholeStageCodegen (3)
                                                          HashAggregate [c_customer_sk,ss_quantity,ss_sales_price] [sum,isEmpty,sum,isEmpty]
                                                            Project [ss_quantity,ss_sales_price,c_customer_sk]
                                                              BroadcastHashJoin [ss_sold_date_sk,d_date_sk]
                                                                Project [ss_quantity,ss_sales_price,ss_sold_date_sk,c_customer_sk]
                                                                  BroadcastHashJoin [ss_customer_sk,c_customer_sk]
                                                                    Filter [ss_customer_sk]
                                                                      ColumnarToRow
                                                                        InputAdapter
                                                                          Scan parquet default.store_sales [ss_customer_sk,ss_quantity,ss_sales_price,ss_sold_date_sk]
                                                                            SubqueryBroadcast [d_date_sk] #4
                                                                              ReusedExchange [d_date_sk] #12
                                                                    InputAdapter
                                                                      BroadcastExchange #13
                                                                        WholeStageCodegen (1)
                                                                          Filter [c_customer_sk]
                                                                            ColumnarToRow
                                                                              InputAdapter
                                                                                Scan parquet default.customer [c_customer_sk]
                                                                InputAdapter
                                                                  BroadcastExchange #12
                                                                    WholeStageCodegen (2)
                                                                      Project [d_date_sk]
                                                                        Filter [d_year,d_date_sk]
                                                                          ColumnarToRow
                                                                            InputAdapter
                                                                              Scan parquet default.date_dim [d_date_sk,d_year]
                                    HashAggregate [c_customer_sk,sum,isEmpty] [sum(CheckOverflow((promote_precision(cast(cast(ss_quantity as decimal(10,0)) as decimal(12,2))) * promote_precision(cast(ss_sales_price as decimal(12,2)))), DecimalType(18,2), true)),sum(CheckOverflow((promote_precision(cast(cast(ss_quantity as decimal(10,0)) as decimal(12,2))) * promote_precision(cast(ss_sales_price as decimal(12,2)))), DecimalType(18,2), true)),sum,isEmpty]
                                      InputAdapter
                                        Exchange [c_customer_sk] #8
                                          WholeStageCodegen (8)
                                            HashAggregate [c_customer_sk,ss_quantity,ss_sales_price] [sum,isEmpty,sum,isEmpty]
                                              Project [ss_quantity,ss_sales_price,c_customer_sk]
                                                BroadcastHashJoin [ss_customer_sk,c_customer_sk]
                                                  Project [ss_customer_sk,ss_quantity,ss_sales_price]
                                                    Filter [ss_customer_sk]
                                                      ColumnarToRow
                                                        InputAdapter
                                                          Scan parquet default.store_sales [ss_customer_sk,ss_quantity,ss_sales_price,ss_sold_date_sk]
                                                  InputAdapter
                                                    BroadcastExchange #9
                                                      WholeStageCodegen (7)
                                                        Filter [c_customer_sk]
                                                          ColumnarToRow
                                                            InputAdapter
                                                              Scan parquet default.customer [c_customer_sk]
                      InputAdapter
                        BroadcastExchange #3
                          WholeStageCodegen (10)
                            Project [d_date_sk]
                              Filter [d_year,d_moy,d_date_sk]
                                ColumnarToRow
                                  InputAdapter
                                    Scan parquet default.date_dim [d_date_sk,d_year,d_moy]
                WholeStageCodegen (22)
                  Project [ws_quantity,ws_list_price]
                    BroadcastHashJoin [ws_sold_date_sk,d_date_sk]
                      Project [ws_quantity,ws_list_price,ws_sold_date_sk]
                        InputAdapter
<<<<<<< HEAD
                          BroadcastExchange #13
                            WholeStageCodegen (8)
                              Project [d_date_sk]
                                Filter [d_date_sk,d_moy,d_year]
                                  ColumnarToRow
                                    InputAdapter
                                      Scan parquet default.date_dim [d_date_sk,d_moy,d_year]
                  WholeStageCodegen (18)
                    Project [ws_list_price,ws_quantity]
                      BroadcastHashJoin [d_date_sk,ws_sold_date_sk]
                        Project [ws_list_price,ws_quantity,ws_sold_date_sk]
                          BroadcastHashJoin [c_customer_sk,ws_bill_customer_sk]
                            Project [ws_bill_customer_sk,ws_list_price,ws_quantity,ws_sold_date_sk]
                              BroadcastHashJoin [item_sk,ws_item_sk]
                                Filter [ws_bill_customer_sk,ws_item_sk,ws_sold_date_sk]
                                  ColumnarToRow
                                    InputAdapter
                                      Scan parquet default.web_sales [ws_bill_customer_sk,ws_item_sk,ws_list_price,ws_quantity,ws_sold_date_sk]
=======
                          SortMergeJoin [ws_bill_customer_sk,c_customer_sk]
                            WholeStageCodegen (17)
                              Sort [ws_bill_customer_sk]
>>>>>>> 1fbd5764
                                InputAdapter
                                  Exchange [ws_bill_customer_sk] #14
                                    WholeStageCodegen (16)
                                      Project [ws_bill_customer_sk,ws_quantity,ws_list_price,ws_sold_date_sk]
                                        BroadcastHashJoin [ws_item_sk,item_sk]
                                          ColumnarToRow
                                            InputAdapter
                                              Scan parquet default.web_sales [ws_item_sk,ws_bill_customer_sk,ws_quantity,ws_list_price,ws_sold_date_sk]
                                                ReusedSubquery [d_date_sk] #1
                                          InputAdapter
                                            ReusedExchange [item_sk] #15
                            WholeStageCodegen (20)
                              Sort [c_customer_sk]
                                Project [c_customer_sk]
                                  Filter [sum(CheckOverflow((promote_precision(cast(cast(ss_quantity as decimal(10,0)) as decimal(12,2))) * promote_precision(cast(ss_sales_price as decimal(12,2)))), DecimalType(18,2), true))]
                                    ReusedSubquery [tpcds_cmax] #3
                                    HashAggregate [c_customer_sk,sum,isEmpty] [sum(CheckOverflow((promote_precision(cast(cast(ss_quantity as decimal(10,0)) as decimal(12,2))) * promote_precision(cast(ss_sales_price as decimal(12,2)))), DecimalType(18,2), true)),sum(CheckOverflow((promote_precision(cast(cast(ss_quantity as decimal(10,0)) as decimal(12,2))) * promote_precision(cast(ss_sales_price as decimal(12,2)))), DecimalType(18,2), true)),sum,isEmpty]
                                      InputAdapter
                                        ReusedExchange [c_customer_sk,sum,isEmpty] #8
                      InputAdapter
                        ReusedExchange [d_date_sk] #3<|MERGE_RESOLUTION|>--- conflicted
+++ resolved
@@ -1,25 +1,3 @@
-<<<<<<< HEAD
-CollectLimit
-  WholeStageCodegen (20)
-    HashAggregate [isEmpty,sum] [isEmpty,sum,sum(sales),sum(sales)]
-      InputAdapter
-        Exchange #1
-          WholeStageCodegen (19)
-            HashAggregate [sales] [isEmpty,isEmpty,sum,sum]
-              InputAdapter
-                Union
-                  WholeStageCodegen (9)
-                    Project [cs_list_price,cs_quantity]
-                      BroadcastHashJoin [cs_sold_date_sk,d_date_sk]
-                        Project [cs_list_price,cs_quantity,cs_sold_date_sk]
-                          BroadcastHashJoin [c_customer_sk,cs_bill_customer_sk]
-                            Project [cs_bill_customer_sk,cs_list_price,cs_quantity,cs_sold_date_sk]
-                              BroadcastHashJoin [cs_item_sk,item_sk]
-                                Filter [cs_bill_customer_sk,cs_item_sk,cs_sold_date_sk]
-                                  ColumnarToRow
-                                    InputAdapter
-                                      Scan parquet default.catalog_sales [cs_bill_customer_sk,cs_item_sk,cs_list_price,cs_quantity,cs_sold_date_sk]
-=======
 WholeStageCodegen (24)
   HashAggregate [sum,isEmpty] [sum(sales),sum(sales),sum,isEmpty]
     InputAdapter
@@ -36,7 +14,6 @@
                           SortMergeJoin [cs_bill_customer_sk,c_customer_sk]
                             WholeStageCodegen (6)
                               Sort [cs_bill_customer_sk]
->>>>>>> 1fbd5764
                                 InputAdapter
                                   Exchange [cs_bill_customer_sk] #2
                                     WholeStageCodegen (5)
@@ -155,30 +132,9 @@
                     BroadcastHashJoin [ws_sold_date_sk,d_date_sk]
                       Project [ws_quantity,ws_list_price,ws_sold_date_sk]
                         InputAdapter
-<<<<<<< HEAD
-                          BroadcastExchange #13
-                            WholeStageCodegen (8)
-                              Project [d_date_sk]
-                                Filter [d_date_sk,d_moy,d_year]
-                                  ColumnarToRow
-                                    InputAdapter
-                                      Scan parquet default.date_dim [d_date_sk,d_moy,d_year]
-                  WholeStageCodegen (18)
-                    Project [ws_list_price,ws_quantity]
-                      BroadcastHashJoin [d_date_sk,ws_sold_date_sk]
-                        Project [ws_list_price,ws_quantity,ws_sold_date_sk]
-                          BroadcastHashJoin [c_customer_sk,ws_bill_customer_sk]
-                            Project [ws_bill_customer_sk,ws_list_price,ws_quantity,ws_sold_date_sk]
-                              BroadcastHashJoin [item_sk,ws_item_sk]
-                                Filter [ws_bill_customer_sk,ws_item_sk,ws_sold_date_sk]
-                                  ColumnarToRow
-                                    InputAdapter
-                                      Scan parquet default.web_sales [ws_bill_customer_sk,ws_item_sk,ws_list_price,ws_quantity,ws_sold_date_sk]
-=======
                           SortMergeJoin [ws_bill_customer_sk,c_customer_sk]
                             WholeStageCodegen (17)
                               Sort [ws_bill_customer_sk]
->>>>>>> 1fbd5764
                                 InputAdapter
                                   Exchange [ws_bill_customer_sk] #14
                                     WholeStageCodegen (16)
