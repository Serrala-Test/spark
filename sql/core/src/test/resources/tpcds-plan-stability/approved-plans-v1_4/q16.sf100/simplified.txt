WholeStageCodegen (12)
  Sort [order count ]
    HashAggregate [sum,sum,count] [sum(UnscaledValue(cs_ext_ship_cost)),sum(UnscaledValue(cs_net_profit)),count(cs_order_number),order count ,total shipping cost ,total net profit ,sum,sum,count]
      InputAdapter
        Exchange #1
          WholeStageCodegen (11)
            HashAggregate [cs_order_number] [sum(UnscaledValue(cs_ext_ship_cost)),sum(UnscaledValue(cs_net_profit)),count(cs_order_number),sum,sum,count,sum,sum,count]
              HashAggregate [cs_order_number] [sum(UnscaledValue(cs_ext_ship_cost)),sum(UnscaledValue(cs_net_profit)),sum,sum,sum,sum]
                HashAggregate [cs_order_number,cs_ext_ship_cost,cs_net_profit] [sum(UnscaledValue(cs_ext_ship_cost)),sum(UnscaledValue(cs_net_profit)),sum,sum,sum,sum]
                  Project [cs_order_number,cs_ext_ship_cost,cs_net_profit]
                    BroadcastHashJoin [cs_ship_date_sk,d_date_sk]
                      Project [cs_ship_date_sk,cs_order_number,cs_ext_ship_cost,cs_net_profit]
                        BroadcastHashJoin [cs_call_center_sk,cc_call_center_sk]
                          Project [cs_ship_date_sk,cs_call_center_sk,cs_order_number,cs_ext_ship_cost,cs_net_profit]
                            BroadcastHashJoin [cs_ship_addr_sk,ca_address_sk]
                              InputAdapter
                                SortMergeJoin [cs_order_number,cr_order_number]
                                  WholeStageCodegen (5)
                                    Project [cs_ship_date_sk,cs_ship_addr_sk,cs_call_center_sk,cs_order_number,cs_ext_ship_cost,cs_net_profit]
                                      InputAdapter
                                        SortMergeJoin [cs_order_number,cs_order_number,cs_warehouse_sk,cs_warehouse_sk]
                                          WholeStageCodegen (2)
                                            Sort [cs_order_number]
                                              InputAdapter
                                                Exchange [cs_order_number] #2
                                                  WholeStageCodegen (1)
<<<<<<< HEAD
                                                    Filter [cs_call_center_sk,cs_order_number,cs_ship_addr_sk,cs_ship_date_sk,cs_warehouse_sk]
                                                      ColumnarToRow
                                                        InputAdapter
                                                          Scan parquet default.catalog_sales [cs_call_center_sk,cs_ext_ship_cost,cs_net_profit,cs_order_number,cs_ship_addr_sk,cs_ship_date_sk,cs_warehouse_sk]
=======
                                                    Project [cs_ship_date_sk,cs_ship_addr_sk,cs_call_center_sk,cs_warehouse_sk,cs_order_number,cs_ext_ship_cost,cs_net_profit]
                                                      Filter [cs_ship_date_sk,cs_ship_addr_sk,cs_call_center_sk]
                                                        ColumnarToRow
                                                          InputAdapter
                                                            Scan parquet default.catalog_sales [cs_ship_date_sk,cs_ship_addr_sk,cs_call_center_sk,cs_warehouse_sk,cs_order_number,cs_ext_ship_cost,cs_net_profit,cs_sold_date_sk]
>>>>>>> 1fbd5764
                                          WholeStageCodegen (4)
                                            Sort [cs_order_number]
                                              InputAdapter
                                                Exchange [cs_order_number] #3
                                                  WholeStageCodegen (3)
<<<<<<< HEAD
                                                    Project [cs_order_number,cs_warehouse_sk]
                                                      Filter [cs_order_number,cs_warehouse_sk]
                                                        ColumnarToRow
                                                          InputAdapter
                                                            Scan parquet default.catalog_sales [cs_order_number,cs_warehouse_sk]
=======
                                                    Project [cs_warehouse_sk,cs_order_number]
                                                      ColumnarToRow
                                                        InputAdapter
                                                          Scan parquet default.catalog_sales [cs_warehouse_sk,cs_order_number,cs_sold_date_sk]
>>>>>>> 1fbd5764
                                  WholeStageCodegen (7)
                                    Sort [cr_order_number]
                                      InputAdapter
                                        Exchange [cr_order_number] #4
                                          WholeStageCodegen (6)
<<<<<<< HEAD
                                            Filter [cr_order_number]
                                              ColumnarToRow
                                                InputAdapter
                                                  Scan parquet default.catalog_returns [cr_order_number]
=======
                                            Project [cr_order_number]
                                              ColumnarToRow
                                                InputAdapter
                                                  Scan parquet default.catalog_returns [cr_order_number,cr_returned_date_sk]
>>>>>>> 1fbd5764
                              InputAdapter
                                BroadcastExchange #5
                                  WholeStageCodegen (8)
                                    Project [ca_address_sk]
                                      Filter [ca_state,ca_address_sk]
                                        ColumnarToRow
                                          InputAdapter
                                            Scan parquet default.customer_address [ca_address_sk,ca_state]
                          InputAdapter
                            BroadcastExchange #6
                              WholeStageCodegen (9)
                                Project [cc_call_center_sk]
                                  Filter [cc_county,cc_call_center_sk]
                                    ColumnarToRow
                                      InputAdapter
                                        Scan parquet default.call_center [cc_call_center_sk,cc_county]
                      InputAdapter
                        BroadcastExchange #7
                          WholeStageCodegen (10)
                            Project [d_date_sk]
                              Filter [d_date,d_date_sk]
                                ColumnarToRow
                                  InputAdapter
                                    Scan parquet default.date_dim [d_date_sk,d_date]<|MERGE_RESOLUTION|>--- conflicted
+++ resolved
@@ -24,51 +24,29 @@
                                               InputAdapter
                                                 Exchange [cs_order_number] #2
                                                   WholeStageCodegen (1)
-<<<<<<< HEAD
-                                                    Filter [cs_call_center_sk,cs_order_number,cs_ship_addr_sk,cs_ship_date_sk,cs_warehouse_sk]
-                                                      ColumnarToRow
-                                                        InputAdapter
-                                                          Scan parquet default.catalog_sales [cs_call_center_sk,cs_ext_ship_cost,cs_net_profit,cs_order_number,cs_ship_addr_sk,cs_ship_date_sk,cs_warehouse_sk]
-=======
                                                     Project [cs_ship_date_sk,cs_ship_addr_sk,cs_call_center_sk,cs_warehouse_sk,cs_order_number,cs_ext_ship_cost,cs_net_profit]
                                                       Filter [cs_ship_date_sk,cs_ship_addr_sk,cs_call_center_sk]
                                                         ColumnarToRow
                                                           InputAdapter
                                                             Scan parquet default.catalog_sales [cs_ship_date_sk,cs_ship_addr_sk,cs_call_center_sk,cs_warehouse_sk,cs_order_number,cs_ext_ship_cost,cs_net_profit,cs_sold_date_sk]
->>>>>>> 1fbd5764
                                           WholeStageCodegen (4)
                                             Sort [cs_order_number]
                                               InputAdapter
                                                 Exchange [cs_order_number] #3
                                                   WholeStageCodegen (3)
-<<<<<<< HEAD
-                                                    Project [cs_order_number,cs_warehouse_sk]
-                                                      Filter [cs_order_number,cs_warehouse_sk]
-                                                        ColumnarToRow
-                                                          InputAdapter
-                                                            Scan parquet default.catalog_sales [cs_order_number,cs_warehouse_sk]
-=======
                                                     Project [cs_warehouse_sk,cs_order_number]
                                                       ColumnarToRow
                                                         InputAdapter
                                                           Scan parquet default.catalog_sales [cs_warehouse_sk,cs_order_number,cs_sold_date_sk]
->>>>>>> 1fbd5764
                                   WholeStageCodegen (7)
                                     Sort [cr_order_number]
                                       InputAdapter
                                         Exchange [cr_order_number] #4
                                           WholeStageCodegen (6)
-<<<<<<< HEAD
-                                            Filter [cr_order_number]
-                                              ColumnarToRow
-                                                InputAdapter
-                                                  Scan parquet default.catalog_returns [cr_order_number]
-=======
                                             Project [cr_order_number]
                                               ColumnarToRow
                                                 InputAdapter
                                                   Scan parquet default.catalog_returns [cr_order_number,cr_returned_date_sk]
->>>>>>> 1fbd5764
                               InputAdapter
                                 BroadcastExchange #5
                                   WholeStageCodegen (8)
