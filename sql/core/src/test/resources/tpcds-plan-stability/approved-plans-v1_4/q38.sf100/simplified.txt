WholeStageCodegen (30)
  HashAggregate [count] [count(1),count(1),count]
    InputAdapter
      Exchange #1
        WholeStageCodegen (29)
          HashAggregate [count,count]
            HashAggregate [c_last_name,c_first_name,d_date]
              InputAdapter
                Exchange [c_last_name,c_first_name,d_date] #2
<<<<<<< HEAD
                  WholeStageCodegen (24)
                    HashAggregate [c_last_name,c_first_name,d_date]
                      InputAdapter
                        SortMergeJoin [c_last_name,c_first_name,d_date,c_last_name,c_first_name,d_date]
                          SortMergeJoin [c_last_name,c_first_name,d_date,c_last_name,c_first_name,d_date]
                            WholeStageCodegen (7)
                              Sort [c_last_name,c_first_name,d_date]
                                InputAdapter
                                  Exchange [c_last_name,c_first_name,d_date] #3
                                    WholeStageCodegen (6)
                                      Project [d_date,c_first_name,c_last_name]
                                        SortMergeJoin [ss_customer_sk,c_customer_sk]
                                          InputAdapter
                                            WholeStageCodegen (3)
                                              Sort [ss_customer_sk]
                                                InputAdapter
                                                  Exchange [ss_customer_sk] #4
                                                    WholeStageCodegen (2)
                                                      Project [ss_customer_sk,d_date]
                                                        BroadcastHashJoin [ss_sold_date_sk,d_date_sk]
                                                          Filter [ss_sold_date_sk,ss_customer_sk]
                                                            ColumnarToRow
                                                              InputAdapter
                                                                Scan parquet default.store_sales [ss_sold_date_sk,ss_customer_sk]
                                                          InputAdapter
                                                            BroadcastExchange #5
                                                              WholeStageCodegen (1)
                                                                Project [d_date_sk,d_date]
                                                                  Filter [d_month_seq,d_date_sk]
                                                                    ColumnarToRow
                                                                      InputAdapter
                                                                        Scan parquet default.date_dim [d_date_sk,d_date,d_month_seq]
                                          InputAdapter
                                            WholeStageCodegen (5)
                                              Sort [c_customer_sk]
                                                InputAdapter
                                                  Exchange [c_customer_sk] #6
                                                    WholeStageCodegen (4)
                                                      Filter [c_customer_sk]
                                                        ColumnarToRow
                                                          InputAdapter
                                                            Scan parquet default.customer [c_customer_sk,c_first_name,c_last_name]
                            WholeStageCodegen (15)
                              Sort [c_last_name,c_first_name,d_date]
                                InputAdapter
                                  Exchange [c_last_name,c_first_name,d_date] #7
                                    WholeStageCodegen (14)
                                      HashAggregate [c_last_name,c_first_name,d_date]
                                        InputAdapter
                                          Exchange [c_last_name,c_first_name,d_date] #8
                                            WholeStageCodegen (13)
                                              HashAggregate [c_last_name,c_first_name,d_date]
                                                Project [c_last_name,c_first_name,d_date]
                                                  SortMergeJoin [cs_bill_customer_sk,c_customer_sk]
                                                    InputAdapter
                                                      WholeStageCodegen (10)
                                                        Sort [cs_bill_customer_sk]
                                                          InputAdapter
                                                            Exchange [cs_bill_customer_sk] #9
                                                              WholeStageCodegen (9)
                                                                Project [cs_bill_customer_sk,d_date]
                                                                  BroadcastHashJoin [cs_sold_date_sk,d_date_sk]
                                                                    Filter [cs_sold_date_sk,cs_bill_customer_sk]
                                                                      ColumnarToRow
                                                                        InputAdapter
                                                                          Scan parquet default.catalog_sales [cs_sold_date_sk,cs_bill_customer_sk]
                                                                    InputAdapter
                                                                      ReusedExchange [d_date_sk,d_date] #5
                                                    InputAdapter
                                                      WholeStageCodegen (12)
                                                        Sort [c_customer_sk]
                                                          InputAdapter
                                                            ReusedExchange [c_customer_sk,c_first_name,c_last_name] #6
                          WholeStageCodegen (23)
                            Sort [c_last_name,c_first_name,d_date]
                              InputAdapter
                                Exchange [c_last_name,c_first_name,d_date] #10
                                  WholeStageCodegen (22)
                                    HashAggregate [c_last_name,c_first_name,d_date]
                                      InputAdapter
                                        Exchange [c_last_name,c_first_name,d_date] #11
                                          WholeStageCodegen (21)
=======
                  WholeStageCodegen (28)
                    HashAggregate [c_last_name,c_first_name,d_date]
                      InputAdapter
                        SortMergeJoin [c_last_name,c_first_name,d_date,c_last_name,c_first_name,d_date]
                          WholeStageCodegen (19)
                            Sort [c_last_name,c_first_name,d_date]
                              InputAdapter
                                Exchange [c_last_name,c_first_name,d_date] #3
                                  WholeStageCodegen (18)
                                    HashAggregate [c_last_name,c_first_name,d_date]
                                      InputAdapter
                                        Exchange [c_last_name,c_first_name,d_date] #4
                                          WholeStageCodegen (17)
                                            HashAggregate [c_last_name,c_first_name,d_date]
                                              InputAdapter
                                                SortMergeJoin [c_last_name,c_first_name,d_date,c_last_name,c_first_name,d_date]
                                                  WholeStageCodegen (8)
                                                    Sort [c_last_name,c_first_name,d_date]
                                                      InputAdapter
                                                        Exchange [c_last_name,c_first_name,d_date] #5
                                                          WholeStageCodegen (7)
                                                            HashAggregate [c_last_name,c_first_name,d_date]
                                                              InputAdapter
                                                                Exchange [c_last_name,c_first_name,d_date] #6
                                                                  WholeStageCodegen (6)
                                                                    HashAggregate [c_last_name,c_first_name,d_date]
                                                                      Project [c_last_name,c_first_name,d_date]
                                                                        SortMergeJoin [ss_customer_sk,c_customer_sk]
                                                                          InputAdapter
                                                                            WholeStageCodegen (3)
                                                                              Sort [ss_customer_sk]
                                                                                InputAdapter
                                                                                  Exchange [ss_customer_sk] #7
                                                                                    WholeStageCodegen (2)
                                                                                      Project [ss_customer_sk,d_date]
                                                                                        BroadcastHashJoin [ss_sold_date_sk,d_date_sk]
                                                                                          Filter [ss_sold_date_sk,ss_customer_sk]
                                                                                            ColumnarToRow
                                                                                              InputAdapter
                                                                                                Scan parquet default.store_sales [ss_sold_date_sk,ss_customer_sk]
                                                                                          InputAdapter
                                                                                            BroadcastExchange #8
                                                                                              WholeStageCodegen (1)
                                                                                                Project [d_date_sk,d_date]
                                                                                                  Filter [d_month_seq,d_date_sk]
                                                                                                    ColumnarToRow
                                                                                                      InputAdapter
                                                                                                        Scan parquet default.date_dim [d_date_sk,d_date,d_month_seq]
                                                                          InputAdapter
                                                                            WholeStageCodegen (5)
                                                                              Sort [c_customer_sk]
                                                                                InputAdapter
                                                                                  Exchange [c_customer_sk] #9
                                                                                    WholeStageCodegen (4)
                                                                                      Filter [c_customer_sk]
                                                                                        ColumnarToRow
                                                                                          InputAdapter
                                                                                            Scan parquet default.customer [c_customer_sk,c_first_name,c_last_name]
                                                  WholeStageCodegen (16)
                                                    Sort [c_last_name,c_first_name,d_date]
                                                      InputAdapter
                                                        Exchange [c_last_name,c_first_name,d_date] #10
                                                          WholeStageCodegen (15)
                                                            HashAggregate [c_last_name,c_first_name,d_date]
                                                              InputAdapter
                                                                Exchange [c_last_name,c_first_name,d_date] #11
                                                                  WholeStageCodegen (14)
                                                                    HashAggregate [c_last_name,c_first_name,d_date]
                                                                      Project [c_last_name,c_first_name,d_date]
                                                                        SortMergeJoin [cs_bill_customer_sk,c_customer_sk]
                                                                          InputAdapter
                                                                            WholeStageCodegen (11)
                                                                              Sort [cs_bill_customer_sk]
                                                                                InputAdapter
                                                                                  Exchange [cs_bill_customer_sk] #12
                                                                                    WholeStageCodegen (10)
                                                                                      Project [cs_bill_customer_sk,d_date]
                                                                                        BroadcastHashJoin [cs_sold_date_sk,d_date_sk]
                                                                                          Filter [cs_sold_date_sk,cs_bill_customer_sk]
                                                                                            ColumnarToRow
                                                                                              InputAdapter
                                                                                                Scan parquet default.catalog_sales [cs_sold_date_sk,cs_bill_customer_sk]
                                                                                          InputAdapter
                                                                                            ReusedExchange [d_date_sk,d_date] #8
                                                                          InputAdapter
                                                                            WholeStageCodegen (13)
                                                                              Sort [c_customer_sk]
                                                                                InputAdapter
                                                                                  ReusedExchange [c_customer_sk,c_first_name,c_last_name] #9
                          WholeStageCodegen (27)
                            Sort [c_last_name,c_first_name,d_date]
                              InputAdapter
                                Exchange [c_last_name,c_first_name,d_date] #13
                                  WholeStageCodegen (26)
                                    HashAggregate [c_last_name,c_first_name,d_date]
                                      InputAdapter
                                        Exchange [c_last_name,c_first_name,d_date] #14
                                          WholeStageCodegen (25)
>>>>>>> d6906b3b
                                            HashAggregate [c_last_name,c_first_name,d_date]
                                              Project [c_last_name,c_first_name,d_date]
                                                SortMergeJoin [ws_bill_customer_sk,c_customer_sk]
                                                  InputAdapter
<<<<<<< HEAD
                                                    WholeStageCodegen (18)
                                                      Sort [ws_bill_customer_sk]
                                                        InputAdapter
                                                          Exchange [ws_bill_customer_sk] #12
                                                            WholeStageCodegen (17)
=======
                                                    WholeStageCodegen (22)
                                                      Sort [ws_bill_customer_sk]
                                                        InputAdapter
                                                          Exchange [ws_bill_customer_sk] #15
                                                            WholeStageCodegen (21)
>>>>>>> d6906b3b
                                                              Project [ws_bill_customer_sk,d_date]
                                                                BroadcastHashJoin [ws_sold_date_sk,d_date_sk]
                                                                  Filter [ws_sold_date_sk,ws_bill_customer_sk]
                                                                    ColumnarToRow
                                                                      InputAdapter
                                                                        Scan parquet default.web_sales [ws_sold_date_sk,ws_bill_customer_sk]
                                                                  InputAdapter
<<<<<<< HEAD
                                                                    ReusedExchange [d_date_sk,d_date] #5
                                                  InputAdapter
                                                    WholeStageCodegen (20)
                                                      Sort [c_customer_sk]
                                                        InputAdapter
                                                          ReusedExchange [c_customer_sk,c_first_name,c_last_name] #6
=======
                                                                    ReusedExchange [d_date_sk,d_date] #8
                                                  InputAdapter
                                                    WholeStageCodegen (24)
                                                      Sort [c_customer_sk]
                                                        InputAdapter
                                                          ReusedExchange [c_customer_sk,c_first_name,c_last_name] #9
>>>>>>> d6906b3b
<|MERGE_RESOLUTION|>--- conflicted
+++ resolved
@@ -7,90 +7,6 @@
             HashAggregate [c_last_name,c_first_name,d_date]
               InputAdapter
                 Exchange [c_last_name,c_first_name,d_date] #2
-<<<<<<< HEAD
-                  WholeStageCodegen (24)
-                    HashAggregate [c_last_name,c_first_name,d_date]
-                      InputAdapter
-                        SortMergeJoin [c_last_name,c_first_name,d_date,c_last_name,c_first_name,d_date]
-                          SortMergeJoin [c_last_name,c_first_name,d_date,c_last_name,c_first_name,d_date]
-                            WholeStageCodegen (7)
-                              Sort [c_last_name,c_first_name,d_date]
-                                InputAdapter
-                                  Exchange [c_last_name,c_first_name,d_date] #3
-                                    WholeStageCodegen (6)
-                                      Project [d_date,c_first_name,c_last_name]
-                                        SortMergeJoin [ss_customer_sk,c_customer_sk]
-                                          InputAdapter
-                                            WholeStageCodegen (3)
-                                              Sort [ss_customer_sk]
-                                                InputAdapter
-                                                  Exchange [ss_customer_sk] #4
-                                                    WholeStageCodegen (2)
-                                                      Project [ss_customer_sk,d_date]
-                                                        BroadcastHashJoin [ss_sold_date_sk,d_date_sk]
-                                                          Filter [ss_sold_date_sk,ss_customer_sk]
-                                                            ColumnarToRow
-                                                              InputAdapter
-                                                                Scan parquet default.store_sales [ss_sold_date_sk,ss_customer_sk]
-                                                          InputAdapter
-                                                            BroadcastExchange #5
-                                                              WholeStageCodegen (1)
-                                                                Project [d_date_sk,d_date]
-                                                                  Filter [d_month_seq,d_date_sk]
-                                                                    ColumnarToRow
-                                                                      InputAdapter
-                                                                        Scan parquet default.date_dim [d_date_sk,d_date,d_month_seq]
-                                          InputAdapter
-                                            WholeStageCodegen (5)
-                                              Sort [c_customer_sk]
-                                                InputAdapter
-                                                  Exchange [c_customer_sk] #6
-                                                    WholeStageCodegen (4)
-                                                      Filter [c_customer_sk]
-                                                        ColumnarToRow
-                                                          InputAdapter
-                                                            Scan parquet default.customer [c_customer_sk,c_first_name,c_last_name]
-                            WholeStageCodegen (15)
-                              Sort [c_last_name,c_first_name,d_date]
-                                InputAdapter
-                                  Exchange [c_last_name,c_first_name,d_date] #7
-                                    WholeStageCodegen (14)
-                                      HashAggregate [c_last_name,c_first_name,d_date]
-                                        InputAdapter
-                                          Exchange [c_last_name,c_first_name,d_date] #8
-                                            WholeStageCodegen (13)
-                                              HashAggregate [c_last_name,c_first_name,d_date]
-                                                Project [c_last_name,c_first_name,d_date]
-                                                  SortMergeJoin [cs_bill_customer_sk,c_customer_sk]
-                                                    InputAdapter
-                                                      WholeStageCodegen (10)
-                                                        Sort [cs_bill_customer_sk]
-                                                          InputAdapter
-                                                            Exchange [cs_bill_customer_sk] #9
-                                                              WholeStageCodegen (9)
-                                                                Project [cs_bill_customer_sk,d_date]
-                                                                  BroadcastHashJoin [cs_sold_date_sk,d_date_sk]
-                                                                    Filter [cs_sold_date_sk,cs_bill_customer_sk]
-                                                                      ColumnarToRow
-                                                                        InputAdapter
-                                                                          Scan parquet default.catalog_sales [cs_sold_date_sk,cs_bill_customer_sk]
-                                                                    InputAdapter
-                                                                      ReusedExchange [d_date_sk,d_date] #5
-                                                    InputAdapter
-                                                      WholeStageCodegen (12)
-                                                        Sort [c_customer_sk]
-                                                          InputAdapter
-                                                            ReusedExchange [c_customer_sk,c_first_name,c_last_name] #6
-                          WholeStageCodegen (23)
-                            Sort [c_last_name,c_first_name,d_date]
-                              InputAdapter
-                                Exchange [c_last_name,c_first_name,d_date] #10
-                                  WholeStageCodegen (22)
-                                    HashAggregate [c_last_name,c_first_name,d_date]
-                                      InputAdapter
-                                        Exchange [c_last_name,c_first_name,d_date] #11
-                                          WholeStageCodegen (21)
-=======
                   WholeStageCodegen (28)
                     HashAggregate [c_last_name,c_first_name,d_date]
                       InputAdapter
@@ -189,24 +105,15 @@
                                       InputAdapter
                                         Exchange [c_last_name,c_first_name,d_date] #14
                                           WholeStageCodegen (25)
->>>>>>> d6906b3b
                                             HashAggregate [c_last_name,c_first_name,d_date]
                                               Project [c_last_name,c_first_name,d_date]
                                                 SortMergeJoin [ws_bill_customer_sk,c_customer_sk]
                                                   InputAdapter
-<<<<<<< HEAD
-                                                    WholeStageCodegen (18)
-                                                      Sort [ws_bill_customer_sk]
-                                                        InputAdapter
-                                                          Exchange [ws_bill_customer_sk] #12
-                                                            WholeStageCodegen (17)
-=======
                                                     WholeStageCodegen (22)
                                                       Sort [ws_bill_customer_sk]
                                                         InputAdapter
                                                           Exchange [ws_bill_customer_sk] #15
                                                             WholeStageCodegen (21)
->>>>>>> d6906b3b
                                                               Project [ws_bill_customer_sk,d_date]
                                                                 BroadcastHashJoin [ws_sold_date_sk,d_date_sk]
                                                                   Filter [ws_sold_date_sk,ws_bill_customer_sk]
@@ -214,18 +121,9 @@
                                                                       InputAdapter
                                                                         Scan parquet default.web_sales [ws_sold_date_sk,ws_bill_customer_sk]
                                                                   InputAdapter
-<<<<<<< HEAD
-                                                                    ReusedExchange [d_date_sk,d_date] #5
-                                                  InputAdapter
-                                                    WholeStageCodegen (20)
-                                                      Sort [c_customer_sk]
-                                                        InputAdapter
-                                                          ReusedExchange [c_customer_sk,c_first_name,c_last_name] #6
-=======
                                                                     ReusedExchange [d_date_sk,d_date] #8
                                                   InputAdapter
                                                     WholeStageCodegen (24)
                                                       Sort [c_customer_sk]
                                                         InputAdapter
-                                                          ReusedExchange [c_customer_sk,c_first_name,c_last_name] #9
->>>>>>> d6906b3b
+                                                          ReusedExchange [c_customer_sk,c_first_name,c_last_name] #9