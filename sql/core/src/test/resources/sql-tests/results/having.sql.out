--- conflicted
+++ resolved
@@ -49,38 +49,6 @@
 7
 
 
-<<<<<<< HEAD
--- !query
-SELECT c1 FROM VALUES (1, 2) as t(c1, c2) GROUP BY GROUPING SETS(t.c1) HAVING t.c1 = 1
--- !query schema
-struct<c1:int>
--- !query output
-1
-
-
--- !query
-SELECT c1 FROM VALUES (1, 2) as t(c1, c2) GROUP BY CUBE(t.c1) HAVING t.c1 = 1
--- !query schema
-struct<c1:int>
--- !query output
-1
-
-
--- !query
-SELECT c1 FROM VALUES (1, 2) as t(c1, c2) GROUP BY ROLLUP(t.c1) HAVING t.c1 = 1
--- !query schema
-struct<c1:int>
--- !query output
-1
-
-
--- !query
-SELECT c1 FROM VALUES (1, 2) as t(c1, c2) GROUP BY t.c1 HAVING t.c1 = 1
--- !query schema
-struct<c1:int>
--- !query output
-1
-=======
 -- !query 5
 SELECT SUM(a) AS b, hour('2020-01-01 12:12:12') AS fake FROM VALUES (1, 10), (2, 20) AS T(a, b) GROUP BY b HAVING b > 10
 -- !query 5 schema
@@ -113,4 +81,35 @@
 struct<b:bigint>
 -- !query 8 output
 2
->>>>>>> 4353f7d9
+
+
+-- !query
+SELECT c1 FROM VALUES (1, 2) as t(c1, c2) GROUP BY GROUPING SETS(t.c1) HAVING t.c1 = 1
+-- !query schema
+struct<c1:int>
+-- !query output
+1
+
+
+-- !query
+SELECT c1 FROM VALUES (1, 2) as t(c1, c2) GROUP BY CUBE(t.c1) HAVING t.c1 = 1
+-- !query schema
+struct<c1:int>
+-- !query output
+1
+
+
+-- !query
+SELECT c1 FROM VALUES (1, 2) as t(c1, c2) GROUP BY ROLLUP(t.c1) HAVING t.c1 = 1
+-- !query schema
+struct<c1:int>
+-- !query output
+1
+
+
+-- !query
+SELECT c1 FROM VALUES (1, 2) as t(c1, c2) GROUP BY t.c1 HAVING t.c1 = 1
+-- !query schema
+struct<c1:int>
+-- !query output
+1