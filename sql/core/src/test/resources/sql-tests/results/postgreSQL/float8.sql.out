-- Automatically generated by SQLQueryTestSuite
-- Number of queries: 95


-- !query
CREATE TABLE FLOAT8_TBL(f1 double) USING parquet
-- !query schema
struct<>
-- !query output



-- !query
INSERT INTO FLOAT8_TBL VALUES (double('    0.0   '))
-- !query schema
struct<>
-- !query output



-- !query
INSERT INTO FLOAT8_TBL VALUES (double('1004.30  '))
-- !query schema
struct<>
-- !query output



-- !query
INSERT INTO FLOAT8_TBL VALUES (double('   -34.84'))
-- !query schema
struct<>
-- !query output



-- !query
INSERT INTO FLOAT8_TBL VALUES (double('1.2345678901234e+200'))
-- !query schema
struct<>
-- !query output



-- !query
INSERT INTO FLOAT8_TBL VALUES (double('1.2345678901234e-200'))
-- !query schema
struct<>
-- !query output



-- !query
SELECT double('10e400')
-- !query schema
struct<10e400:double>
-- !query output
Infinity


-- !query
SELECT double('-10e400')
-- !query schema
struct<-10e400:double>
-- !query output
-Infinity


-- !query
SELECT double('10e-400')
-- !query schema
struct<10e-400:double>
-- !query output
0.0


-- !query
SELECT double('-10e-400')
-- !query schema
struct<-10e-400:double>
-- !query output
-0.0


-- !query
SELECT double('NaN')
-- !query schema
struct<NaN:double>
-- !query output
NaN


-- !query
SELECT double('nan')
-- !query schema
struct<nan:double>
-- !query output
NaN


-- !query
SELECT double('   NAN  ')
-- !query schema
struct<   NAN  :double>
-- !query output
NaN


-- !query
SELECT double('infinity')
-- !query schema
struct<infinity:double>
-- !query output
Infinity


-- !query
SELECT double('          -INFINiTY   ')
-- !query schema
struct<          -INFINiTY   :double>
-- !query output
-Infinity


-- !query
SELECT double('N A N')
-- !query schema
struct<>
-- !query output
org.apache.spark.SparkNumberFormatException
<<<<<<< HEAD
Invalid `double` literal: 'N A N'. To return NULL instead, use 'try_cast'. If necessary set spark.sql.ansi.enabled to false to bypass this error.
=======
invalid input syntax for type numeric: 'N A N'. To return NULL instead, use 'try_cast'. If necessary set spark.sql.ansi.enabled to false to bypass this error.
== SQL(line 1, position 7) ==
SELECT double('N A N')
       ^^^^^^^^^^^^^^^
>>>>>>> 1f55a2af


-- !query
SELECT double('NaN x')
-- !query schema
struct<>
-- !query output
org.apache.spark.SparkNumberFormatException
<<<<<<< HEAD
Invalid `double` literal: 'NaN x'. To return NULL instead, use 'try_cast'. If necessary set spark.sql.ansi.enabled to false to bypass this error.
=======
invalid input syntax for type numeric: 'NaN x'. To return NULL instead, use 'try_cast'. If necessary set spark.sql.ansi.enabled to false to bypass this error.
== SQL(line 1, position 7) ==
SELECT double('NaN x')
       ^^^^^^^^^^^^^^^
>>>>>>> 1f55a2af


-- !query
SELECT double(' INFINITY    x')
-- !query schema
struct<>
-- !query output
org.apache.spark.SparkNumberFormatException
<<<<<<< HEAD
Invalid `double` literal: ' INFINITY    x'. To return NULL instead, use 'try_cast'. If necessary set spark.sql.ansi.enabled to false to bypass this error.
=======
invalid input syntax for type numeric: ' INFINITY    x'. To return NULL instead, use 'try_cast'. If necessary set spark.sql.ansi.enabled to false to bypass this error.
== SQL(line 1, position 7) ==
SELECT double(' INFINITY    x')
       ^^^^^^^^^^^^^^^^^^^^^^^^
>>>>>>> 1f55a2af


-- !query
SELECT double('Infinity') + 100.0
-- !query schema
struct<(Infinity + 100.0):double>
-- !query output
Infinity


-- !query
SELECT double('Infinity') / double('Infinity')
-- !query schema
struct<(Infinity / Infinity):double>
-- !query output
NaN


-- !query
SELECT double('NaN') / double('NaN')
-- !query schema
struct<(NaN / NaN):double>
-- !query output
NaN


-- !query
SELECT double(decimal('nan'))
-- !query schema
struct<>
-- !query output
org.apache.spark.SparkNumberFormatException
<<<<<<< HEAD
Invalid `decimal` literal: 'nan'. To return NULL instead, use 'try_cast'. If necessary set spark.sql.ansi.enabled to false to bypass this error.
=======
invalid input syntax for type numeric: 'nan'. To return NULL instead, use 'try_cast'. If necessary set spark.sql.ansi.enabled to false to bypass this error.
== SQL(line 1, position 14) ==
SELECT double(decimal('nan'))
              ^^^^^^^^^^^^^^
>>>>>>> 1f55a2af


-- !query
SELECT '' AS five, * FROM FLOAT8_TBL
-- !query schema
struct<five:string,f1:double>
-- !query output
	-34.84
	0.0
	1.2345678901234E-200
	1.2345678901234E200
	1004.3


-- !query
SELECT '' AS four, f.* FROM FLOAT8_TBL f WHERE f.f1 <> '1004.3'
-- !query schema
struct<four:string,f1:double>
-- !query output
	-34.84
	0.0
	1.2345678901234E-200
	1.2345678901234E200


-- !query
SELECT '' AS one, f.* FROM FLOAT8_TBL f WHERE f.f1 = '1004.3'
-- !query schema
struct<one:string,f1:double>
-- !query output
	1004.3


-- !query
SELECT '' AS three, f.* FROM FLOAT8_TBL f WHERE '1004.3' > f.f1
-- !query schema
struct<three:string,f1:double>
-- !query output
	-34.84
	0.0
	1.2345678901234E-200


-- !query
SELECT '' AS three, f.* FROM FLOAT8_TBL f WHERE  f.f1 < '1004.3'
-- !query schema
struct<three:string,f1:double>
-- !query output
	-34.84
	0.0
	1.2345678901234E-200


-- !query
SELECT '' AS four, f.* FROM FLOAT8_TBL f WHERE '1004.3' >= f.f1
-- !query schema
struct<four:string,f1:double>
-- !query output
	-34.84
	0.0
	1.2345678901234E-200
	1004.3


-- !query
SELECT '' AS four, f.* FROM FLOAT8_TBL f WHERE  f.f1 <= '1004.3'
-- !query schema
struct<four:string,f1:double>
-- !query output
	-34.84
	0.0
	1.2345678901234E-200
	1004.3


-- !query
SELECT '' AS three, f.f1, f.f1 * '-10' AS x
   FROM FLOAT8_TBL f
   WHERE f.f1 > '0.0'
-- !query schema
struct<three:string,f1:double,x:double>
-- !query output
	1.2345678901234E-200	-1.2345678901234E-199
	1.2345678901234E200	-1.2345678901234E201
	1004.3	-10043.0


-- !query
SELECT '' AS three, f.f1, f.f1 + '-10' AS x
   FROM FLOAT8_TBL f
   WHERE f.f1 > '0.0'
-- !query schema
struct<three:string,f1:double,x:double>
-- !query output
	1.2345678901234E-200	-10.0
	1.2345678901234E200	1.2345678901234E200
	1004.3	994.3


-- !query
SELECT '' AS three, f.f1, f.f1 / '-10' AS x
   FROM FLOAT8_TBL f
   WHERE f.f1 > '0.0'
-- !query schema
struct<three:string,f1:double,x:double>
-- !query output
	1.2345678901234E-200	-1.2345678901234E-201
	1.2345678901234E200	-1.2345678901234E199
	1004.3	-100.42999999999999


-- !query
SELECT '' AS three, f.f1, f.f1 - '-10' AS x
   FROM FLOAT8_TBL f
   WHERE f.f1 > '0.0'
-- !query schema
struct<three:string,f1:double,x:double>
-- !query output
	1.2345678901234E-200	10.0
	1.2345678901234E200	1.2345678901234E200
	1004.3	1014.3


-- !query
SELECT '' AS five, f.f1, round(f.f1) AS round_f1
   FROM FLOAT8_TBL f
-- !query schema
struct<five:string,f1:double,round_f1:double>
-- !query output
	-34.84	-35.0
	0.0	0.0
	1.2345678901234E-200	0.0
	1.2345678901234E200	1.2345678901234E200
	1004.3	1004.0


-- !query
select ceil(f1) as ceil_f1 from float8_tbl f
-- !query schema
struct<ceil_f1:bigint>
-- !query output
-34
0
1
1005
9223372036854775807


-- !query
select ceiling(f1) as ceiling_f1 from float8_tbl f
-- !query schema
struct<ceiling_f1:bigint>
-- !query output
-34
0
1
1005
9223372036854775807


-- !query
select floor(f1) as floor_f1 from float8_tbl f
-- !query schema
struct<floor_f1:bigint>
-- !query output
-35
0
0
1004
9223372036854775807


-- !query
select sign(f1) as sign_f1 from float8_tbl f
-- !query schema
struct<sign_f1:double>
-- !query output
-1.0
0.0
1.0
1.0
1.0


-- !query
SELECT sqrt(double('64')) AS eight
-- !query schema
struct<eight:double>
-- !query output
8.0


-- !query
SELECT power(double('144'), double('0.5'))
-- !query schema
struct<POWER(144, 0.5):double>
-- !query output
12.0


-- !query
SELECT power(double('NaN'), double('0.5'))
-- !query schema
struct<POWER(NaN, 0.5):double>
-- !query output
NaN


-- !query
SELECT power(double('144'), double('NaN'))
-- !query schema
struct<POWER(144, NaN):double>
-- !query output
NaN


-- !query
SELECT power(double('NaN'), double('NaN'))
-- !query schema
struct<POWER(NaN, NaN):double>
-- !query output
NaN


-- !query
SELECT power(double('-1'), double('NaN'))
-- !query schema
struct<POWER(-1, NaN):double>
-- !query output
NaN


-- !query
SELECT power(double('1'), double('NaN'))
-- !query schema
struct<POWER(1, NaN):double>
-- !query output
NaN


-- !query
SELECT power(double('NaN'), double('0'))
-- !query schema
struct<POWER(NaN, 0):double>
-- !query output
1.0


-- !query
SELECT '' AS three, f.f1, exp(ln(f.f1)) AS exp_ln_f1
   FROM FLOAT8_TBL f
   WHERE f.f1 > '0.0'
-- !query schema
struct<three:string,f1:double,exp_ln_f1:double>
-- !query output
	1.2345678901234E-200	1.2345678901233948E-200
	1.2345678901234E200	1.234567890123379E200
	1004.3	1004.3000000000004


-- !query
SELECT '' AS five, * FROM FLOAT8_TBL
-- !query schema
struct<five:string,f1:double>
-- !query output
	-34.84
	0.0
	1.2345678901234E-200
	1.2345678901234E200
	1004.3


-- !query
CREATE TEMPORARY VIEW UPDATED_FLOAT8_TBL as
SELECT
  CASE WHEN FLOAT8_TBL.f1 > '0.0' THEN FLOAT8_TBL.f1 * '-1' ELSE FLOAT8_TBL.f1 END AS f1
FROM FLOAT8_TBL
-- !query schema
struct<>
-- !query output



-- !query
SELECT '' AS bad, f.f1 * '1e200' from UPDATED_FLOAT8_TBL f
-- !query schema
struct<bad:string,(f1 * 1e200):double>
-- !query output
	-1.0042999999999999E203
	-1.2345678901234
	-3.484E201
	-Infinity
	0.0


-- !query
SELECT '' AS five, * FROM UPDATED_FLOAT8_TBL
-- !query schema
struct<five:string,f1:double>
-- !query output
	-1.2345678901234E-200
	-1.2345678901234E200
	-1004.3
	-34.84
	0.0


-- !query
SELECT sinh(double('1'))
-- !query schema
struct<SINH(1):double>
-- !query output
1.1752011936438014


-- !query
SELECT cosh(double('1'))
-- !query schema
struct<COSH(1):double>
-- !query output
1.543080634815244


-- !query
SELECT tanh(double('1'))
-- !query schema
struct<TANH(1):double>
-- !query output
0.7615941559557649


-- !query
SELECT asinh(double('1'))
-- !query schema
struct<ASINH(1):double>
-- !query output
0.8813735870195429


-- !query
SELECT acosh(double('2'))
-- !query schema
struct<ACOSH(2):double>
-- !query output
1.3169578969248166


-- !query
SELECT atanh(double('0.5'))
-- !query schema
struct<ATANH(0.5):double>
-- !query output
0.5493061443340548


-- !query
SELECT sinh(double('Infinity'))
-- !query schema
struct<SINH(Infinity):double>
-- !query output
Infinity


-- !query
SELECT sinh(double('-Infinity'))
-- !query schema
struct<SINH(-Infinity):double>
-- !query output
-Infinity


-- !query
SELECT sinh(double('NaN'))
-- !query schema
struct<SINH(NaN):double>
-- !query output
NaN


-- !query
SELECT cosh(double('Infinity'))
-- !query schema
struct<COSH(Infinity):double>
-- !query output
Infinity


-- !query
SELECT cosh(double('-Infinity'))
-- !query schema
struct<COSH(-Infinity):double>
-- !query output
Infinity


-- !query
SELECT cosh(double('NaN'))
-- !query schema
struct<COSH(NaN):double>
-- !query output
NaN


-- !query
SELECT tanh(double('Infinity'))
-- !query schema
struct<TANH(Infinity):double>
-- !query output
1.0


-- !query
SELECT tanh(double('-Infinity'))
-- !query schema
struct<TANH(-Infinity):double>
-- !query output
-1.0


-- !query
SELECT tanh(double('NaN'))
-- !query schema
struct<TANH(NaN):double>
-- !query output
NaN


-- !query
SELECT asinh(double('Infinity'))
-- !query schema
struct<ASINH(Infinity):double>
-- !query output
Infinity


-- !query
SELECT asinh(double('-Infinity'))
-- !query schema
struct<ASINH(-Infinity):double>
-- !query output
-Infinity


-- !query
SELECT asinh(double('NaN'))
-- !query schema
struct<ASINH(NaN):double>
-- !query output
NaN


-- !query
SELECT acosh(double('Infinity'))
-- !query schema
struct<ACOSH(Infinity):double>
-- !query output
Infinity


-- !query
SELECT acosh(double('-Infinity'))
-- !query schema
struct<ACOSH(-Infinity):double>
-- !query output
NaN


-- !query
SELECT acosh(double('NaN'))
-- !query schema
struct<ACOSH(NaN):double>
-- !query output
NaN


-- !query
SELECT atanh(double('Infinity'))
-- !query schema
struct<ATANH(Infinity):double>
-- !query output
NaN


-- !query
SELECT atanh(double('-Infinity'))
-- !query schema
struct<ATANH(-Infinity):double>
-- !query output
NaN


-- !query
SELECT atanh(double('NaN'))
-- !query schema
struct<ATANH(NaN):double>
-- !query output
NaN


-- !query
TRUNCATE TABLE FLOAT8_TBL
-- !query schema
struct<>
-- !query output



-- !query
INSERT INTO FLOAT8_TBL VALUES (double('0.0'))
-- !query schema
struct<>
-- !query output



-- !query
INSERT INTO FLOAT8_TBL VALUES (double('-34.84'))
-- !query schema
struct<>
-- !query output



-- !query
INSERT INTO FLOAT8_TBL VALUES (double('-1004.30'))
-- !query schema
struct<>
-- !query output



-- !query
INSERT INTO FLOAT8_TBL VALUES (double('-1.2345678901234e+200'))
-- !query schema
struct<>
-- !query output



-- !query
INSERT INTO FLOAT8_TBL VALUES (double('-1.2345678901234e-200'))
-- !query schema
struct<>
-- !query output



-- !query
SELECT '' AS five, * FROM FLOAT8_TBL
-- !query schema
struct<five:string,f1:double>
-- !query output
	-1.2345678901234E-200
	-1.2345678901234E200
	-1004.3
	-34.84
	0.0


-- !query
SELECT smallint(double('32767.4'))
-- !query schema
struct<32767.4:smallint>
-- !query output
32767


-- !query
SELECT smallint(double('32767.6'))
-- !query schema
struct<32767.6:smallint>
-- !query output
32767


-- !query
SELECT smallint(double('-32768.4'))
-- !query schema
struct<-32768.4:smallint>
-- !query output
-32768


-- !query
SELECT smallint(double('-32768.6'))
-- !query schema
struct<-32768.6:smallint>
-- !query output
-32768


-- !query
SELECT int(double('2147483647.4'))
-- !query schema
struct<2147483647.4:int>
-- !query output
2147483647


-- !query
SELECT int(double('2147483647.6'))
-- !query schema
struct<2147483647.6:int>
-- !query output
2147483647


-- !query
SELECT int(double('-2147483648.4'))
-- !query schema
struct<-2147483648.4:int>
-- !query output
-2147483648


-- !query
SELECT int(double('-2147483648.6'))
-- !query schema
struct<-2147483648.6:int>
-- !query output
-2147483648


-- !query
SELECT bigint(double('9223372036854773760'))
-- !query schema
struct<9223372036854773760:bigint>
-- !query output
9223372036854773760


-- !query
SELECT bigint(double('9223372036854775807'))
-- !query schema
struct<9223372036854775807:bigint>
-- !query output
9223372036854775807


-- !query
SELECT bigint(double('-9223372036854775808.5'))
-- !query schema
struct<-9223372036854775808.5:bigint>
-- !query output
-9223372036854775808


-- !query
SELECT bigint(double('-9223372036854780000'))
-- !query schema
struct<>
-- !query output
org.apache.spark.SparkArithmeticException
Casting -9.22337203685478E18D to bigint causes overflow. To return NULL instead, use 'try_cast'. If necessary set spark.sql.ansi.enabled to false to bypass this error.


-- !query
DROP TABLE FLOAT8_TBL
-- !query schema
struct<>
-- !query output
<|MERGE_RESOLUTION|>--- conflicted
+++ resolved
@@ -128,14 +128,10 @@
 struct<>
 -- !query output
 org.apache.spark.SparkNumberFormatException
-<<<<<<< HEAD
 Invalid `double` literal: 'N A N'. To return NULL instead, use 'try_cast'. If necessary set spark.sql.ansi.enabled to false to bypass this error.
-=======
-invalid input syntax for type numeric: 'N A N'. To return NULL instead, use 'try_cast'. If necessary set spark.sql.ansi.enabled to false to bypass this error.
 == SQL(line 1, position 7) ==
 SELECT double('N A N')
        ^^^^^^^^^^^^^^^
->>>>>>> 1f55a2af
 
 
 -- !query
@@ -144,14 +140,10 @@
 struct<>
 -- !query output
 org.apache.spark.SparkNumberFormatException
-<<<<<<< HEAD
 Invalid `double` literal: 'NaN x'. To return NULL instead, use 'try_cast'. If necessary set spark.sql.ansi.enabled to false to bypass this error.
-=======
-invalid input syntax for type numeric: 'NaN x'. To return NULL instead, use 'try_cast'. If necessary set spark.sql.ansi.enabled to false to bypass this error.
 == SQL(line 1, position 7) ==
 SELECT double('NaN x')
        ^^^^^^^^^^^^^^^
->>>>>>> 1f55a2af
 
 
 -- !query
@@ -160,14 +152,10 @@
 struct<>
 -- !query output
 org.apache.spark.SparkNumberFormatException
-<<<<<<< HEAD
 Invalid `double` literal: ' INFINITY    x'. To return NULL instead, use 'try_cast'. If necessary set spark.sql.ansi.enabled to false to bypass this error.
-=======
-invalid input syntax for type numeric: ' INFINITY    x'. To return NULL instead, use 'try_cast'. If necessary set spark.sql.ansi.enabled to false to bypass this error.
 == SQL(line 1, position 7) ==
 SELECT double(' INFINITY    x')
        ^^^^^^^^^^^^^^^^^^^^^^^^
->>>>>>> 1f55a2af
 
 
 -- !query
@@ -200,14 +188,10 @@
 struct<>
 -- !query output
 org.apache.spark.SparkNumberFormatException
-<<<<<<< HEAD
 Invalid `decimal` literal: 'nan'. To return NULL instead, use 'try_cast'. If necessary set spark.sql.ansi.enabled to false to bypass this error.
-=======
-invalid input syntax for type numeric: 'nan'. To return NULL instead, use 'try_cast'. If necessary set spark.sql.ansi.enabled to false to bypass this error.
 == SQL(line 1, position 14) ==
 SELECT double(decimal('nan'))
               ^^^^^^^^^^^^^^
->>>>>>> 1f55a2af
 
 
 -- !query
