--- conflicted
+++ resolved
@@ -1611,21 +1611,11 @@
 -- !query output
 org.apache.spark.sql.AnalysisException
 {
-<<<<<<< HEAD
-  "errorClass" : "DATATYPE_MISMATCH.INVALID_ARG_VALUE",
-  "messageParameters" : {
-    "inputName" : "fmt",
-    "inputValue" : "'1'",
-    "requireType" : "case-insensitive \"STRING\"",
-    "sqlExpr" : "\"to_binary(abc, 1)\"",
-    "validValues" : "'hex', 'utf-8', 'utf8', or 'base64'"
-=======
   "errorClass" : "_LEGACY_ERROR_TEMP_1100",
   "messageParameters" : {
     "argName" : "format",
     "funcName" : "to_binary",
     "requiredType" : "string"
->>>>>>> 40b7d29e
   },
   "queryContext" : [ {
     "objectType" : "",
@@ -1644,19 +1634,11 @@
 -- !query output
 org.apache.spark.sql.AnalysisException
 {
-  "errorClass" : "DATATYPE_MISMATCH.INVALID_ARG_VALUE",
-  "messageParameters" : {
-    "inputName" : "fmt",
-    "inputValue" : "'invalidformat'",
-    "requireType" : "case-insensitive \"STRING\"",
-    "sqlExpr" : "\"to_binary(abc, invalidFormat)\"",
-    "validValues" : "'hex', 'utf-8', 'utf8', or 'base64'"
-  },
-  "queryContext" : [ {
-    "objectType" : "",
-    "objectName" : "",
-    "startIndex" : 8,
-    "stopIndex" : 40,
-    "fragment" : "to_binary('abc', 'invalidFormat')"
-  } ]
+  "errorClass" : "_LEGACY_ERROR_TEMP_1101",
+  "messageParameters" : {
+    "argName" : "format",
+    "endingMsg" : " The value has to be a case-insensitive string literal of 'hex', 'utf-8', 'utf8', or 'base64'.",
+    "funcName" : "to_binary",
+    "invalidValue" : "invalidformat"
+  }
 }