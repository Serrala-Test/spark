--- conflicted
+++ resolved
@@ -166,12 +166,6 @@
 -- !query output
 org.apache.spark.sql.AnalysisException
 {
-<<<<<<< HEAD
-  "errorClass" : "LEGACY",
-  "messageParameters" : {
-    "message" : "cannot resolve 'RANGE BETWEEN CURRENT ROW AND CAST(1 AS STRING) FOLLOWING' due to data type mismatch: The data type of the upper bound 'string' does not match the expected data type '(numeric or interval day to second or interval year to month or interval)'.; line 1 pos 21;\n'Project [unresolvedalias(count(1) windowspecdefinition(1, cast(1 as string) DESC NULLS LAST, specifiedwindowframe(RangeFrame, currentrow$(), cast(1 as string))), None)]\n+- SubqueryAlias t\n   +- View (`t`, [1#x])\n      +- Project [cast(1#x as int) AS 1#x]\n         +- Project [1 AS 1#x]\n            +- OneRowRelation\n"
-  }
-=======
   "errorClass" : "DATATYPE_MISMATCH.SPECIFIED_WINDOW_FRAME_UNACCEPTED_TYPE",
   "messageParameters" : {
     "expectedType" : "(\"NUMERIC\" or \"INTERVAL DAY TO SECOND\" or \"INTERVAL YEAR TO MONTH\" or \"INTERVAL\")",
@@ -186,7 +180,6 @@
     "stopIndex" : 111,
     "fragment" : "(PARTITION BY 1 ORDER BY cast(1 as string) DESC RANGE BETWEEN CURRENT ROW AND 1 FOLLOWING)"
   } ]
->>>>>>> a428e44d
 }
 
 
@@ -197,12 +190,6 @@
 -- !query output
 org.apache.spark.sql.AnalysisException
 {
-<<<<<<< HEAD
-  "errorClass" : "LEGACY",
-  "messageParameters" : {
-    "message" : "cannot resolve 'RANGE BETWEEN CURRENT ROW AND CAST(1 AS BINARY) FOLLOWING' due to data type mismatch: The data type of the upper bound 'binary' does not match the expected data type '(numeric or interval day to second or interval year to month or interval)'.; line 1 pos 21;\n'Project [unresolvedalias(count(1) windowspecdefinition(1, cast(1 as binary) DESC NULLS LAST, specifiedwindowframe(RangeFrame, currentrow$(), cast(1 as binary))), None)]\n+- SubqueryAlias t\n   +- View (`t`, [1#x])\n      +- Project [cast(1#x as int) AS 1#x]\n         +- Project [1 AS 1#x]\n            +- OneRowRelation\n"
-  }
-=======
   "errorClass" : "DATATYPE_MISMATCH.SPECIFIED_WINDOW_FRAME_UNACCEPTED_TYPE",
   "messageParameters" : {
     "expectedType" : "(\"NUMERIC\" or \"INTERVAL DAY TO SECOND\" or \"INTERVAL YEAR TO MONTH\" or \"INTERVAL\")",
@@ -217,7 +204,6 @@
     "stopIndex" : 113,
     "fragment" : "(PARTITION BY 1 ORDER BY cast('1' as binary) DESC RANGE BETWEEN CURRENT ROW AND 1 FOLLOWING)"
   } ]
->>>>>>> a428e44d
 }
 
 
@@ -228,12 +214,6 @@
 -- !query output
 org.apache.spark.sql.AnalysisException
 {
-<<<<<<< HEAD
-  "errorClass" : "LEGACY",
-  "messageParameters" : {
-    "message" : "cannot resolve 'RANGE BETWEEN CURRENT ROW AND CAST(1 AS BOOLEAN) FOLLOWING' due to data type mismatch: The data type of the upper bound 'boolean' does not match the expected data type '(numeric or interval day to second or interval year to month or interval)'.; line 1 pos 21;\n'Project [unresolvedalias(count(1) windowspecdefinition(1, cast(1 as boolean) DESC NULLS LAST, specifiedwindowframe(RangeFrame, currentrow$(), cast(1 as boolean))), None)]\n+- SubqueryAlias t\n   +- View (`t`, [1#x])\n      +- Project [cast(1#x as int) AS 1#x]\n         +- Project [1 AS 1#x]\n            +- OneRowRelation\n"
-  }
-=======
   "errorClass" : "DATATYPE_MISMATCH.SPECIFIED_WINDOW_FRAME_UNACCEPTED_TYPE",
   "messageParameters" : {
     "expectedType" : "(\"NUMERIC\" or \"INTERVAL DAY TO SECOND\" or \"INTERVAL YEAR TO MONTH\" or \"INTERVAL\")",
@@ -248,7 +228,6 @@
     "stopIndex" : 112,
     "fragment" : "(PARTITION BY 1 ORDER BY cast(1 as boolean) DESC RANGE BETWEEN CURRENT ROW AND 1 FOLLOWING)"
   } ]
->>>>>>> a428e44d
 }
 
 
@@ -259,12 +238,6 @@
 -- !query output
 org.apache.spark.sql.AnalysisException
 {
-<<<<<<< HEAD
-  "errorClass" : "LEGACY",
-  "messageParameters" : {
-    "message" : "cannot resolve '(PARTITION BY 1 ORDER BY CAST('2017-12-11 09:30:00.0' AS TIMESTAMP) DESC NULLS LAST RANGE BETWEEN CURRENT ROW AND 1 FOLLOWING)' due to data type mismatch: The data type 'timestamp' used in the order specification does not match the data type 'int' which is used in the range frame.; line 1 pos 21;\n'Project [unresolvedalias(count(1) windowspecdefinition(1, cast(2017-12-11 09:30:00.0 as timestamp) DESC NULLS LAST, specifiedwindowframe(RangeFrame, currentrow$(), 1)), None)]\n+- SubqueryAlias t\n   +- View (`t`, [1#x])\n      +- Project [cast(1#x as int) AS 1#x]\n         +- Project [1 AS 1#x]\n            +- OneRowRelation\n"
-  }
-=======
   "errorClass" : "DATATYPE_MISMATCH.RANGE_FRAME_INVALID_TYPE",
   "messageParameters" : {
     "orderSpecType" : "\"TIMESTAMP\"",
@@ -278,7 +251,6 @@
     "stopIndex" : 136,
     "fragment" : "(PARTITION BY 1 ORDER BY cast('2017-12-11 09:30:00.0' as timestamp) DESC RANGE BETWEEN CURRENT ROW AND 1 FOLLOWING)"
   } ]
->>>>>>> a428e44d
 }
 
 
