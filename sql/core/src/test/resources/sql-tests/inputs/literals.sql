--- conflicted
+++ resolved
@@ -126,7 +126,11 @@
 select interval 'interval 3 year 1 hour';
 select interval '3 year 1 hour';
 
-<<<<<<< HEAD
+-- typed integer expression
+select integer '7';
+select integer'7';
+select integer '2147483648';
+
 -- malformed interval literal
 select interval '10-9' year to month '2-1' year to month;
 select interval '10-9' year to month '12:11:10' hour to second;
@@ -138,10 +142,4 @@
 -- malformed interval literal with ansi mode
 SET spark.sql.ansi.enabled=true;
 select interval '10-9' year to month '2-1' year to month;
-select '10-9' year to month '2-1' year to month;
-=======
--- typed integer expression
-select integer '7';
-select integer'7';
-select integer '2147483648';
->>>>>>> 8682bb11
+select '10-9' year to month '2-1' year to month;