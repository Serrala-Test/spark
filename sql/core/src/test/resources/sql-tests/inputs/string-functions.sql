-- Argument number exception
select concat_ws();
select format_string();

-- A pipe operator for string concatenation
select 'a' || 'b' || 'c';

-- Check if catalyst combine nested `Concat`s
EXPLAIN EXTENDED SELECT (col1 || col2 || col3 || col4) col
FROM (SELECT id col1, id col2, id col3, id col4 FROM range(10)) t;

<<<<<<< HEAD
-- uuid
select length(uuid()), (uuid() <> uuid());
=======
-- replace function
select replace('abc', 'b', '123');
select replace('abc', 'b');
>>>>>>> 382fefd1
<|MERGE_RESOLUTION|>--- conflicted
+++ resolved
@@ -9,11 +9,9 @@
 EXPLAIN EXTENDED SELECT (col1 || col2 || col3 || col4) col
 FROM (SELECT id col1, id col2, id col3, id col4 FROM range(10)) t;
 
-<<<<<<< HEAD
--- uuid
-select length(uuid()), (uuid() <> uuid());
-=======
 -- replace function
 select replace('abc', 'b', '123');
 select replace('abc', 'b');
->>>>>>> 382fefd1
+
+-- uuid
+select length(uuid()), (uuid() <> uuid());