-- Test cases for lateral join

CREATE VIEW t1(c1, c2) AS VALUES (0, 1), (1, 2);
CREATE VIEW t2(c1, c2) AS VALUES (0, 2), (0, 3);
CREATE VIEW t3(c1, c2) AS VALUES (0, ARRAY(0, 1)), (1, ARRAY(2)), (2, ARRAY()), (null, ARRAY(4));
CREATE VIEW t4(c1, c2) AS VALUES (0, 1), (0, 2), (1, 1), (1, 3);

-- lateral join with single column select
SELECT * FROM t1, LATERAL (SELECT c1);
SELECT * FROM t1, LATERAL (SELECT c1 FROM t2);
SELECT * FROM t1, LATERAL (SELECT t1.c1 FROM t2);
SELECT * FROM t1, LATERAL (SELECT t1.c1 + t2.c1 FROM t2);

-- lateral join with star expansion
SELECT * FROM t1, LATERAL (SELECT *);
SELECT * FROM t1, LATERAL (SELECT * FROM t2);
SELECT * FROM t1, LATERAL (SELECT t1.*);
SELECT * FROM t1, LATERAL (SELECT t1.*, t2.* FROM t2);
SELECT * FROM t1, LATERAL (SELECT t1.* FROM t2 AS t1);
-- expect error: cannot resolve 't1.*'
-- TODO: Currently we don't allow deep correlation so t1.* cannot be resolved using the outermost query.
SELECT * FROM t1, LATERAL (SELECT t1.*, t2.* FROM t2, LATERAL (SELECT t1.*, t2.*, t3.* FROM t2 AS t3));

-- lateral join with different join types
SELECT * FROM t1 JOIN LATERAL (SELECT c1 + c2 AS c3) ON c2 = c3;
SELECT * FROM t1 LEFT JOIN LATERAL (SELECT c1 + c2 AS c3) ON c2 = c3;
SELECT * FROM t1 CROSS JOIN LATERAL (SELECT c1 + c2 AS c3);
SELECT * FROM t1 NATURAL JOIN LATERAL (SELECT c1 + c2 AS c2);
SELECT * FROM t1 JOIN LATERAL (SELECT c1 + c2 AS c2) USING (c2);

-- lateral join without outer column references
SELECT * FROM LATERAL (SELECT * FROM t1);
SELECT * FROM t1, LATERAL (SELECT * FROM t2);
SELECT * FROM LATERAL (SELECT * FROM t1), LATERAL (SELECT * FROM t2);
SELECT * FROM LATERAL (SELECT * FROM t1) JOIN LATERAL (SELECT * FROM t2);

-- lateral join with subquery alias
SELECT a, b FROM t1, LATERAL (SELECT c1, c2) s(a, b);

-- lateral join with foldable outer query references
SELECT * FROM (SELECT 1 AS c1, 2 AS c2), LATERAL (SELECT c1, c2);

-- lateral join with correlated equality predicates
SELECT * FROM t1, LATERAL (SELECT c2 FROM t2 WHERE t1.c1 = t2.c1);

-- lateral join with correlated non-equality predicates
SELECT * FROM t1, LATERAL (SELECT c2 FROM t2 WHERE t1.c2 < t2.c2);

-- SPARK-36114: lateral join with aggregation and correlated non-equality predicates
SELECT * FROM t1, LATERAL (SELECT max(c2) AS m FROM t2 WHERE t1.c2 < t2.c2);

-- lateral join can reference preceding FROM clause items
SELECT * FROM t1 JOIN t2 JOIN LATERAL (SELECT t1.c2 + t2.c2);
-- expect error: cannot resolve `t2.c1`
SELECT * FROM t1 JOIN LATERAL (SELECT t1.c1 AS a, t2.c1 AS b) s JOIN t2 ON s.b = t2.c1;

-- SPARK-37716: lateral join with non-deterministic expressions.
-- non-deterministic lateral subquery with single row relation.
SELECT x FROM VALUES (0) t(x) JOIN LATERAL (SELECT x + rand(0) AS y);
SELECT x FROM (SELECT SUM(c1) AS x FROM t1), LATERAL (SELECT x + rand(0) AS y);
-- expect error: lateral subquery must be deterministic when joining with a multi-row relation.
SELECT * FROM t1, LATERAL (SELECT c1 + c2 + rand(0) AS c3);
SELECT * FROM t1, LATERAL (SELECT rand(0) FROM t2);
-- expect error: lateral join cannot have non-deterministic join condition.
SELECT * FROM t1 JOIN LATERAL (SELECT * FROM t2) s ON t1.c1 + rand(0) = s.c1;

-- multiple lateral joins
SELECT * FROM t1,
LATERAL (SELECT c1 + c2 AS a),
LATERAL (SELECT c1 - c2 AS b),
LATERAL (SELECT a * b AS c);

-- lateral join in between regular joins
SELECT * FROM t1
LEFT OUTER JOIN LATERAL (SELECT c2 FROM t2 WHERE t1.c1 = t2.c1) s
LEFT OUTER JOIN t1 t3 ON s.c2 = t3.c2;

-- nested lateral joins
SELECT * FROM t1, LATERAL (SELECT * FROM t2, LATERAL (SELECT c1));
SELECT * FROM t1, LATERAL (SELECT * FROM (SELECT c1 + 1 AS c1), LATERAL (SELECT c1));
SELECT * FROM t1, LATERAL (
  SELECT * FROM (SELECT c1, MIN(c2) m FROM t2 WHERE t1.c1 = t2.c1 GROUP BY c1) s,
  LATERAL (SELECT m WHERE m > c1)
);
-- expect error: cannot resolve `t1.c1`
SELECT * FROM t1, LATERAL (SELECT * FROM t2, LATERAL (SELECT t1.c1 + t2.c1));
-- expect error: cannot resolve `c2`
SELECT * FROM t1, LATERAL (SELECT * FROM (SELECT c1), LATERAL (SELECT c2));

-- uncorrelated scalar subquery inside lateral join
SELECT * FROM t1, LATERAL (SELECT c2, (SELECT MIN(c2) FROM t2));

-- correlated scalar subquery inside lateral join
SELECT * FROM t1, LATERAL (SELECT (SELECT SUM(c2) FROM t2 WHERE c1 = a) FROM (SELECT c1 AS a));
-- expect error: cannot resolve `t1.c1`
SELECT * FROM t1, LATERAL (SELECT c1, (SELECT SUM(c2) FROM t2 WHERE c1 = t1.c1));

-- lateral join inside uncorrelated subquery
SELECT * FROM t1 WHERE c1 = (SELECT MIN(a) FROM t2, LATERAL (SELECT c1 AS a));

-- lateral join inside correlated subquery
SELECT * FROM t1 WHERE c1 = (SELECT MIN(a) FROM t2, LATERAL (SELECT c1 AS a) WHERE c1 = t1.c1);

-- COUNT bug with a single aggregate expression
SELECT * FROM t1, LATERAL (SELECT COUNT(*) cnt FROM t2 WHERE c1 = t1.c1);

-- COUNT bug with multiple aggregate expressions
SELECT * FROM t1, LATERAL (SELECT COUNT(*) cnt, SUM(c2) sum FROM t2 WHERE c1 = t1.c1);

-- COUNT bug without count aggregate
SELECT * FROM t1, LATERAL (SELECT SUM(c2) IS NULL FROM t2 WHERE t1.c1 = t2.c1);

-- COUNT bug with complex aggregate expressions
SELECT * FROM t1, LATERAL (SELECT COUNT(*) + CASE WHEN sum(c2) IS NULL THEN 0 ELSE sum(c2) END FROM t2 WHERE t1.c1 = t2.c1);

-- COUNT bug with non-empty group by columns (should not handle the count bug)
SELECT * FROM t1, LATERAL (SELECT c1, COUNT(*) cnt FROM t2 WHERE t1.c1 = t2.c1 GROUP BY c1);
SELECT * FROM t1, LATERAL (SELECT c2, COUNT(*) cnt FROM t2 WHERE t1.c1 = t2.c1 GROUP BY c2);

-- COUNT bug with different join types
SELECT * FROM t1 JOIN LATERAL (SELECT COUNT(*) cnt FROM t2 WHERE t1.c1 = t2.c1);
SELECT * FROM t1 LEFT JOIN LATERAL (SELECT COUNT(*) cnt FROM t2 WHERE t1.c1 = t2.c1);
SELECT * FROM t1 CROSS JOIN LATERAL (SELECT COUNT(*) cnt FROM t2 WHERE t1.c1 = t2.c1);

-- COUNT bug with group by columns and different join types
SELECT * FROM t1 LEFT JOIN LATERAL (SELECT c1, COUNT(*) cnt FROM t2 WHERE t1.c1 = t2.c1 GROUP BY c1);
SELECT * FROM t1 CROSS JOIN LATERAL (SELECT c1, COUNT(*) cnt FROM t2 WHERE t1.c1 = t2.c1 GROUP BY c1);

-- COUNT bug with non-empty join conditions
SELECT * FROM t1 JOIN LATERAL (SELECT COUNT(*) cnt FROM t2 WHERE t1.c1 = t2.c1) ON cnt + 1 = c1;

-- COUNT bug with self join
SELECT * FROM t1, LATERAL (SELECT COUNT(*) cnt FROM t1 t2 WHERE t1.c1 = t2.c1);
SELECT * FROM t1, LATERAL (SELECT COUNT(*) cnt FROM t1 t2 WHERE t1.c1 = t2.c1 HAVING cnt > 0);

-- COUNT bug with multiple aggregates
SELECT * FROM t1, LATERAL (SELECT SUM(cnt) FROM (SELECT COUNT(*) cnt FROM t2 WHERE t1.c1 = t2.c1));
SELECT * FROM t1, LATERAL (SELECT COUNT(cnt) FROM (SELECT COUNT(*) cnt FROM t2 WHERE t1.c1 = t2.c1));
SELECT * FROM t1, LATERAL (SELECT SUM(cnt) FROM (SELECT COUNT(*) cnt FROM t2 WHERE t1.c1 = t2.c1 GROUP BY c1));
SELECT * FROM t1, LATERAL (
  SELECT COUNT(*) FROM (SELECT COUNT(*) cnt FROM t2 WHERE t1.c1 = t2.c1)
  JOIN t2 ON cnt = t2.c1
);

-- COUNT bug with correlated predicates above the left outer join
SELECT * FROM t1, LATERAL (SELECT * FROM (SELECT COUNT(*) cnt FROM t2 WHERE t1.c1 = t2.c1) WHERE cnt = c1 - 1);
SELECT * FROM t1, LATERAL (SELECT COUNT(*) FROM (SELECT COUNT(*) cnt FROM t2 WHERE t1.c1 = t2.c1) WHERE cnt = c1 - 1);
SELECT * FROM t1, LATERAL (
  SELECT COUNT(*) FROM (SELECT COUNT(*) cnt FROM t2 WHERE t1.c1 = t2.c1)
  WHERE cnt = c1 - 1 GROUP BY cnt
);

-- COUNT bug with joins in the subquery
SELECT * FROM t1, LATERAL (
  SELECT * FROM (SELECT COUNT(*) cnt FROM t2 WHERE t1.c1 = t2.c1)
  JOIN t2 ON cnt = t2.c1
);
SELECT * FROM t1, LATERAL (
  SELECT l.cnt + r.cnt
  FROM (SELECT COUNT(*) cnt FROM t2 WHERE t1.c1 = t2.c1) l
  JOIN (SELECT COUNT(*) cnt FROM t2 WHERE t1.c1 = t2.c1) r
);

-- lateral subquery with group by
SELECT * FROM t1 LEFT JOIN LATERAL (SELECT MIN(c2) FROM t2 WHERE c1 = t1.c1 GROUP BY c1);

-- lateral join inside CTE
WITH cte1 AS (
  SELECT c1 FROM t1
), cte2 AS (
  SELECT s.* FROM cte1, LATERAL (SELECT * FROM t2 WHERE c1 = cte1.c1) s
)
SELECT * FROM cte2;

-- SPARK-41441: lateral join with outer references in Generate
SELECT * FROM t3 JOIN LATERAL (SELECT EXPLODE(c2));
SELECT * FROM t3 JOIN LATERAL (SELECT EXPLODE_OUTER(c2));
SELECT * FROM t3 JOIN LATERAL (SELECT EXPLODE(c2)) t(c3) ON c1 = c3;
SELECT * FROM t3 LEFT JOIN LATERAL (SELECT EXPLODE(c2)) t(c3) ON c1 = c3;

<<<<<<< HEAD
-- lateral join with union
SELECT * FROM t1 JOIN LATERAL
  (SELECT t2.c2
  FROM   t2
  WHERE  t2.c1 = t1.c1
  UNION ALL
  SELECT t4.c2
  FROM   t4
  WHERE  t4.c1 = t1.c1);

SELECT * FROM t1 JOIN LATERAL
  (SELECT t2.c2
  FROM   t2
  WHERE  t2.c1 = t1.c1
  UNION DISTINCT
  SELECT t4.c2
  FROM   t4
  WHERE  t4.c1 > t1.c2);
=======
-- SPARK-41961: lateral join with table-valued functions
SELECT * FROM LATERAL EXPLODE(ARRAY(1, 2));
SELECT * FROM t1, LATERAL RANGE(3);
SELECT * FROM t1, LATERAL EXPLODE(ARRAY(c1, c2)) t2(c3);
SELECT * FROM t3, LATERAL EXPLODE(c2) t2(v);
SELECT * FROM t3, LATERAL EXPLODE_OUTER(c2) t2(v);
SELECT * FROM EXPLODE(ARRAY(1, 2)) t(v), LATERAL (SELECT v + 1);

-- lateral join with table-valued functions and join conditions
SELECT * FROM t1 JOIN LATERAL EXPLODE(ARRAY(c1, c2)) t(c3) ON t1.c1 = c3;
SELECT * FROM t3 JOIN LATERAL EXPLODE(c2) t(c3) ON t3.c1 = c3;
SELECT * FROM t3 LEFT JOIN LATERAL EXPLODE(c2) t(c3) ON t3.c1 = c3;

-- lateral join with table-valued functions in lateral subqueries
SELECT * FROM t1, LATERAL (SELECT * FROM EXPLODE(ARRAY(c1, c2)));
SELECT * FROM t1, LATERAL (SELECT t1.c1 + c3 FROM EXPLODE(ARRAY(c1, c2)) t(c3));
SELECT * FROM t1, LATERAL (SELECT t1.c1 + c3 FROM EXPLODE(ARRAY(c1, c2)) t(c3) WHERE t1.c2 > 1);
SELECT * FROM t1, LATERAL (SELECT * FROM EXPLODE(ARRAY(c1, c2)) l(x) JOIN EXPLODE(ARRAY(c2, c1)) r(y) ON x = y);
>>>>>>> d8d604bc

-- clean up
DROP VIEW t1;
DROP VIEW t2;
DROP VIEW t3;
DROP VIEW t4;<|MERGE_RESOLUTION|>--- conflicted
+++ resolved
@@ -178,7 +178,6 @@
 SELECT * FROM t3 JOIN LATERAL (SELECT EXPLODE(c2)) t(c3) ON c1 = c3;
 SELECT * FROM t3 LEFT JOIN LATERAL (SELECT EXPLODE(c2)) t(c3) ON c1 = c3;
 
-<<<<<<< HEAD
 -- lateral join with union
 SELECT * FROM t1 JOIN LATERAL
   (SELECT t2.c2
@@ -197,7 +196,7 @@
   SELECT t4.c2
   FROM   t4
   WHERE  t4.c1 > t1.c2);
-=======
+
 -- SPARK-41961: lateral join with table-valued functions
 SELECT * FROM LATERAL EXPLODE(ARRAY(1, 2));
 SELECT * FROM t1, LATERAL RANGE(3);
@@ -216,7 +215,6 @@
 SELECT * FROM t1, LATERAL (SELECT t1.c1 + c3 FROM EXPLODE(ARRAY(c1, c2)) t(c3));
 SELECT * FROM t1, LATERAL (SELECT t1.c1 + c3 FROM EXPLODE(ARRAY(c1, c2)) t(c3) WHERE t1.c2 > 1);
 SELECT * FROM t1, LATERAL (SELECT * FROM EXPLODE(ARRAY(c1, c2)) l(x) JOIN EXPLODE(ARRAY(c2, c1)) r(y) ON x = y);
->>>>>>> d8d604bc
 
 -- clean up
 DROP VIEW t1;
