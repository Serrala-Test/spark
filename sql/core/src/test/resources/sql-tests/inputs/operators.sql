--- conflicted
+++ resolved
@@ -81,14 +81,12 @@
 -- mod
 select mod(7, 2), mod(7, 0), mod(0, 2), mod(7, null), mod(null, 2), mod(null, null);
 
-<<<<<<< HEAD
--- width_bucket
-select width_bucket(5.35, 0.024, 10.06, 5);
-select width_bucket(5.35, 0.024, 10.06, -5);
-select width_bucket(null, 0.024, 10.06, 5);
-=======
 -- length
 select BIT_LENGTH('abc');
 select CHAR_LENGTH('abc');
 select OCTET_LENGTH('abc');
->>>>>>> 7a3e5dc2
+
+-- width_bucket
+select width_bucket(5.35, 0.024, 10.06, 5);
+select width_bucket(5.35, 0.024, 10.06, -5);
+select width_bucket(null, 0.024, 10.06, 5);