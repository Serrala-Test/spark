--- conflicted
+++ resolved
@@ -42,27 +42,6 @@
 -- min
 select min(cast(v as interval)) from VALUES ('1 seconds'), ('4 seconds'), ('3 seconds') t(v);
 
-<<<<<<< HEAD
--- abbreviations support for interval multi unit string
-select interval '1 years 2 months 3 weeks 4 days 5 hours 6 minutes 7 seconds 8 milliseconds 9 microseconds';
-select interval '1 year 2 month 3 week 4 day 5 hour 6 minute 7 second 8 millisecond 9 microsecond';
-select interval '1 y 2 mon 3 w 4 d 5 h 6 m 7 s 8 ms 9 us';
-select interval '1 y 2 yr -1 yrs 3 years -2 mons - 3 w  + 4 d +5 hrs 6 mins 7 secs 8 msecs 9 usecs';
-select interval 'day 1 y';
-select interval '1 1 y';
-select interval '1 1 1 y';
-select interval '1 daY';
-select interval '';
-select interval ' ';
-select interval '-';
-select interval '- year';
-select interval '-1 yea';
-
--- abbreviations not cover these which require units as keywords in sql parser
-select interval 1 y 2 mon 3 week;
-select interval '30' y '25' mon;
-select interval '-1 yrs' year to month;
-=======
 -- multiply and divide an interval by a number
 select 3 * (timestamp'2019-10-15 10:11:12.001002' - date'2019-10-15');
 select interval 4 month 2 weeks 3 microseconds * 1.5;
@@ -86,4 +65,23 @@
 select make_interval(1, 2, 3, 4, 5);
 select make_interval(1, 2, 3, 4, 5, 6);
 select make_interval(1, 2, 3, 4, 5, 6, 7.008009);
->>>>>>> 18440151
+
+-- abbreviations support for interval multi unit string
+select interval '1 years 2 months 3 weeks 4 days 5 hours 6 minutes 7 seconds 8 milliseconds 9 microseconds';
+select interval '1 year 2 month 3 week 4 day 5 hour 6 minute 7 second 8 millisecond 9 microsecond';
+select interval '1 y 2 mon 3 w 4 d 5 h 6 m 7 s 8 ms 9 us';
+select interval '1 y 2 yr -1 yrs 3 years -2 mons - 3 w  + 4 d +5 hrs 6 mins 7 secs 8 msecs 9 usecs';
+select interval 'day 1 y';
+select interval '1 1 y';
+select interval '1 1 1 y';
+select interval '1 daY';
+select interval '';
+select interval ' ';
+select interval '-';
+select interval '- year';
+select interval '-1 yea';
+
+-- abbreviations not cover these which require units as keywords in sql parser
+select interval 1 y 2 mon 3 week;
+select interval '30' y '25' mon;
+select interval '-1 yrs' year to month;