/*
 * Licensed to the Apache Software Foundation (ASF) under one or more
 * contributor license agreements.  See the NOTICE file distributed with
 * this work for additional information regarding copyright ownership.
 * The ASF licenses this file to You under the Apache License, Version 2.0
 * (the "License"); you may not use this file except in compliance with
 * the License.  You may obtain a copy of the License at
 *
 *    http://www.apache.org/licenses/LICENSE-2.0
 *
 * Unless required by applicable law or agreed to in writing, software
 * distributed under the License is distributed on an "AS IS" BASIS,
 * WITHOUT WARRANTIES OR CONDITIONS OF ANY KIND, either express or implied.
 * See the License for the specific language governing permissions and
 * limitations under the License.
 */

package org.apache.spark.sql.execution.datasources.orc

import java.math.MathContext
import java.nio.charset.StandardCharsets
import java.sql.{Date, Timestamp}

import scala.collection.JavaConverters._

import org.apache.orc.storage.ql.io.sarg.{PredicateLeaf, SearchArgument}
import org.apache.orc.storage.ql.io.sarg.SearchArgumentFactory.newBuilder

import org.apache.spark.{SparkConf, SparkException}
import org.apache.spark.sql.{AnalysisException, Column, DataFrame, Row}
import org.apache.spark.sql.catalyst.dsl.expressions._
import org.apache.spark.sql.catalyst.expressions._
import org.apache.spark.sql.catalyst.planning.PhysicalOperation
import org.apache.spark.sql.execution.datasources.v2.DataSourceV2ScanRelation
import org.apache.spark.sql.execution.datasources.v2.orc.OrcScan
import org.apache.spark.sql.internal.SQLConf
import org.apache.spark.sql.test.SharedSparkSession
import org.apache.spark.sql.types._

/**
 * A test suite that tests Apache ORC filter API based filter pushdown optimization.
 * OrcFilterSuite and HiveOrcFilterSuite is logically duplicated to provide the same test coverage.
 * The difference are the packages containing 'Predicate' and 'SearchArgument' classes.
 * - OrcFilterSuite uses 'org.apache.orc.storage.ql.io.sarg' package.
 * - HiveOrcFilterSuite uses 'org.apache.hadoop.hive.ql.io.sarg' package.
 */
class OrcFilterSuite extends OrcTest with SharedSparkSession {

  override protected def sparkConf: SparkConf =
    super
      .sparkConf
      .set(SQLConf.USE_V1_SOURCE_LIST, "")

  protected def checkFilterPredicate(
      df: DataFrame,
      predicate: Predicate,
      checker: (SearchArgument) => Unit): Unit = {
    val output = predicate.collect { case a: Attribute => a }.distinct
    val query = df
      .select(output.map(e => Column(e)): _*)
      .where(Column(predicate))

    query.queryExecution.optimizedPlan match {
      case PhysicalOperation(_, filters, DataSourceV2ScanRelation(_, o: OrcScan, _)) =>
        assert(filters.nonEmpty, "No filter is analyzed from the given query")
        assert(o.pushedFilters.nonEmpty, "No filter is pushed down")
        val maybeFilter = OrcFilters.createFilter(query.schema, o.pushedFilters)
        assert(maybeFilter.isDefined, s"Couldn't generate filter predicate for ${o.pushedFilters}")
        checker(maybeFilter.get)

      case _ =>
        throw new AnalysisException("Can not match OrcTable in the query.")
    }
  }

  protected def checkFilterPredicate
      (predicate: Predicate, filterOperator: PredicateLeaf.Operator)
      (implicit df: DataFrame): Unit = {
    def checkComparisonOperator(filter: SearchArgument) = {
      val operator = filter.getLeaves.asScala
      assert(operator.map(_.getOperator).contains(filterOperator))
    }
    checkFilterPredicate(df, predicate, checkComparisonOperator)
  }

  protected def checkFilterPredicate
      (predicate: Predicate, stringExpr: String)
      (implicit df: DataFrame): Unit = {
    def checkLogicalOperator(filter: SearchArgument) = {
      assert(filter.toString == stringExpr)
    }
    checkFilterPredicate(df, predicate, checkLogicalOperator)
  }

  test("filter pushdown - integer") {
    withNestedOrcDataFrame((1 to 4).map(i => Tuple1(Option(i)))) { case (inputDF, colName, _) =>
      implicit val df: DataFrame = inputDF

      val intAttr = df(colName).expr
      assert(df(colName).expr.dataType === IntegerType)

      checkFilterPredicate(intAttr.isNull, PredicateLeaf.Operator.IS_NULL)

      checkFilterPredicate(intAttr === 1, PredicateLeaf.Operator.EQUALS)
      checkFilterPredicate(intAttr <=> 1, PredicateLeaf.Operator.NULL_SAFE_EQUALS)

      checkFilterPredicate(intAttr < 2, PredicateLeaf.Operator.LESS_THAN)
      checkFilterPredicate(intAttr > 3, PredicateLeaf.Operator.LESS_THAN_EQUALS)
      checkFilterPredicate(intAttr <= 1, PredicateLeaf.Operator.LESS_THAN_EQUALS)
      checkFilterPredicate(intAttr >= 4, PredicateLeaf.Operator.LESS_THAN)

      checkFilterPredicate(Literal(1) === intAttr, PredicateLeaf.Operator.EQUALS)
      checkFilterPredicate(Literal(1) <=> intAttr, PredicateLeaf.Operator.NULL_SAFE_EQUALS)
      checkFilterPredicate(Literal(2) > intAttr, PredicateLeaf.Operator.LESS_THAN)
      checkFilterPredicate(Literal(3) < intAttr, PredicateLeaf.Operator.LESS_THAN_EQUALS)
      checkFilterPredicate(Literal(1) >= intAttr, PredicateLeaf.Operator.LESS_THAN_EQUALS)
      checkFilterPredicate(Literal(4) <= intAttr, PredicateLeaf.Operator.LESS_THAN)
    }
  }

  test("filter pushdown - long") {
    withNestedOrcDataFrame(
        (1 to 4).map(i => Tuple1(Option(i.toLong)))) { case (inputDF, colName, _) =>
      implicit val df: DataFrame = inputDF

      val longAttr = df(colName).expr
      assert(df(colName).expr.dataType === LongType)

      checkFilterPredicate(longAttr.isNull, PredicateLeaf.Operator.IS_NULL)

      checkFilterPredicate(longAttr === 1, PredicateLeaf.Operator.EQUALS)
      checkFilterPredicate(longAttr <=> 1, PredicateLeaf.Operator.NULL_SAFE_EQUALS)

      checkFilterPredicate(longAttr < 2, PredicateLeaf.Operator.LESS_THAN)
      checkFilterPredicate(longAttr > 3, PredicateLeaf.Operator.LESS_THAN_EQUALS)
      checkFilterPredicate(longAttr <= 1, PredicateLeaf.Operator.LESS_THAN_EQUALS)
      checkFilterPredicate(longAttr >= 4, PredicateLeaf.Operator.LESS_THAN)

      checkFilterPredicate(Literal(1) === longAttr, PredicateLeaf.Operator.EQUALS)
      checkFilterPredicate(Literal(1) <=> longAttr, PredicateLeaf.Operator.NULL_SAFE_EQUALS)
      checkFilterPredicate(Literal(2) > longAttr, PredicateLeaf.Operator.LESS_THAN)
      checkFilterPredicate(Literal(3) < longAttr, PredicateLeaf.Operator.LESS_THAN_EQUALS)
      checkFilterPredicate(Literal(1) >= longAttr, PredicateLeaf.Operator.LESS_THAN_EQUALS)
      checkFilterPredicate(Literal(4) <= longAttr, PredicateLeaf.Operator.LESS_THAN)
    }
  }

  test("filter pushdown - float") {
    withNestedOrcDataFrame(
        (1 to 4).map(i => Tuple1(Option(i.toFloat)))) { case (inputDF, colName, _) =>
      implicit val df: DataFrame = inputDF

      val floatAttr = df(colName).expr
      assert(df(colName).expr.dataType === FloatType)

      checkFilterPredicate(floatAttr.isNull, PredicateLeaf.Operator.IS_NULL)

      checkFilterPredicate(floatAttr === 1, PredicateLeaf.Operator.EQUALS)
      checkFilterPredicate(floatAttr <=> 1, PredicateLeaf.Operator.NULL_SAFE_EQUALS)

      checkFilterPredicate(floatAttr < 2, PredicateLeaf.Operator.LESS_THAN)
      checkFilterPredicate(floatAttr > 3, PredicateLeaf.Operator.LESS_THAN_EQUALS)
      checkFilterPredicate(floatAttr <= 1, PredicateLeaf.Operator.LESS_THAN_EQUALS)
      checkFilterPredicate(floatAttr >= 4, PredicateLeaf.Operator.LESS_THAN)

      checkFilterPredicate(Literal(1) === floatAttr, PredicateLeaf.Operator.EQUALS)
      checkFilterPredicate(Literal(1) <=> floatAttr, PredicateLeaf.Operator.NULL_SAFE_EQUALS)
      checkFilterPredicate(Literal(2) > floatAttr, PredicateLeaf.Operator.LESS_THAN)
      checkFilterPredicate(Literal(3) < floatAttr, PredicateLeaf.Operator.LESS_THAN_EQUALS)
      checkFilterPredicate(Literal(1) >= floatAttr, PredicateLeaf.Operator.LESS_THAN_EQUALS)
      checkFilterPredicate(Literal(4) <= floatAttr, PredicateLeaf.Operator.LESS_THAN)
    }
  }

  test("filter pushdown - double") {
    withNestedOrcDataFrame(
        (1 to 4).map(i => Tuple1(Option(i.toDouble)))) { case (inputDF, colName, _) =>
      implicit val df: DataFrame = inputDF

      val doubleAttr = df(colName).expr
      assert(df(colName).expr.dataType === DoubleType)

      checkFilterPredicate(doubleAttr.isNull, PredicateLeaf.Operator.IS_NULL)

      checkFilterPredicate(doubleAttr === 1, PredicateLeaf.Operator.EQUALS)
      checkFilterPredicate(doubleAttr <=> 1, PredicateLeaf.Operator.NULL_SAFE_EQUALS)

      checkFilterPredicate(doubleAttr < 2, PredicateLeaf.Operator.LESS_THAN)
      checkFilterPredicate(doubleAttr > 3, PredicateLeaf.Operator.LESS_THAN_EQUALS)
      checkFilterPredicate(doubleAttr <= 1, PredicateLeaf.Operator.LESS_THAN_EQUALS)
      checkFilterPredicate(doubleAttr >= 4, PredicateLeaf.Operator.LESS_THAN)

      checkFilterPredicate(Literal(1) === doubleAttr, PredicateLeaf.Operator.EQUALS)
      checkFilterPredicate(Literal(1) <=> doubleAttr, PredicateLeaf.Operator.NULL_SAFE_EQUALS)
      checkFilterPredicate(Literal(2) > doubleAttr, PredicateLeaf.Operator.LESS_THAN)
      checkFilterPredicate(Literal(3) < doubleAttr, PredicateLeaf.Operator.LESS_THAN_EQUALS)
      checkFilterPredicate(Literal(1) >= doubleAttr, PredicateLeaf.Operator.LESS_THAN_EQUALS)
      checkFilterPredicate(Literal(4) <= doubleAttr, PredicateLeaf.Operator.LESS_THAN)
    }
  }

  test("filter pushdown - string") {
    withNestedOrcDataFrame((1 to 4).map(i => Tuple1(i.toString))) { case (inputDF, colName, _) =>
      implicit val df: DataFrame = inputDF

      val strAttr = df(colName).expr
      assert(df(colName).expr.dataType === StringType)

      checkFilterPredicate(strAttr.isNull, PredicateLeaf.Operator.IS_NULL)

      checkFilterPredicate(strAttr === "1", PredicateLeaf.Operator.EQUALS)
      checkFilterPredicate(strAttr <=> "1", PredicateLeaf.Operator.NULL_SAFE_EQUALS)

      checkFilterPredicate(strAttr < "2", PredicateLeaf.Operator.LESS_THAN)
      checkFilterPredicate(strAttr > "3", PredicateLeaf.Operator.LESS_THAN_EQUALS)
      checkFilterPredicate(strAttr <= "1", PredicateLeaf.Operator.LESS_THAN_EQUALS)
      checkFilterPredicate(strAttr >= "4", PredicateLeaf.Operator.LESS_THAN)

      checkFilterPredicate(Literal("1") === strAttr, PredicateLeaf.Operator.EQUALS)
      checkFilterPredicate(Literal("1") <=> strAttr, PredicateLeaf.Operator.NULL_SAFE_EQUALS)
      checkFilterPredicate(Literal("2") > strAttr, PredicateLeaf.Operator.LESS_THAN)
      checkFilterPredicate(Literal("3") < strAttr, PredicateLeaf.Operator.LESS_THAN_EQUALS)
      checkFilterPredicate(Literal("1") >= strAttr, PredicateLeaf.Operator.LESS_THAN_EQUALS)
      checkFilterPredicate(Literal("4") <= strAttr, PredicateLeaf.Operator.LESS_THAN)
    }
  }

  test("filter pushdown - boolean") {
    withNestedOrcDataFrame(
        (true :: false :: Nil).map(b => Tuple1.apply(Option(b)))) { case (inputDF, colName, _) =>
      implicit val df: DataFrame = inputDF

      val booleanAttr = df(colName).expr
      assert(df(colName).expr.dataType === BooleanType)

      checkFilterPredicate(booleanAttr.isNull, PredicateLeaf.Operator.IS_NULL)

      checkFilterPredicate(booleanAttr === true, PredicateLeaf.Operator.EQUALS)
      checkFilterPredicate(booleanAttr <=> true, PredicateLeaf.Operator.NULL_SAFE_EQUALS)

      checkFilterPredicate(booleanAttr < true, PredicateLeaf.Operator.LESS_THAN)
      checkFilterPredicate(booleanAttr > false, PredicateLeaf.Operator.LESS_THAN_EQUALS)
      checkFilterPredicate(booleanAttr <= false, PredicateLeaf.Operator.LESS_THAN_EQUALS)
      checkFilterPredicate(booleanAttr >= false, PredicateLeaf.Operator.LESS_THAN)

      checkFilterPredicate(Literal(false) === booleanAttr, PredicateLeaf.Operator.EQUALS)
      checkFilterPredicate(Literal(false) <=> booleanAttr,
        PredicateLeaf.Operator.NULL_SAFE_EQUALS)
      checkFilterPredicate(Literal(false) > booleanAttr, PredicateLeaf.Operator.LESS_THAN)
      checkFilterPredicate(Literal(true) < booleanAttr, PredicateLeaf.Operator.LESS_THAN_EQUALS)
      checkFilterPredicate(Literal(true) >= booleanAttr, PredicateLeaf.Operator.LESS_THAN_EQUALS)
      checkFilterPredicate(Literal(true) <= booleanAttr, PredicateLeaf.Operator.LESS_THAN)
    }
  }

  test("filter pushdown - decimal") {
    withNestedOrcDataFrame(
        (1 to 4).map(i => Tuple1.apply(BigDecimal.valueOf(i)))) { case (inputDF, colName, _) =>
      implicit val df: DataFrame = inputDF

      val decimalAttr = df(colName).expr
      assert(df(colName).expr.dataType === DecimalType(38, 18))

      checkFilterPredicate(decimalAttr.isNull, PredicateLeaf.Operator.IS_NULL)

      checkFilterPredicate(decimalAttr === BigDecimal.valueOf(1), PredicateLeaf.Operator.EQUALS)
      checkFilterPredicate(decimalAttr <=> BigDecimal.valueOf(1),
        PredicateLeaf.Operator.NULL_SAFE_EQUALS)

      checkFilterPredicate(decimalAttr < BigDecimal.valueOf(2), PredicateLeaf.Operator.LESS_THAN)
      checkFilterPredicate(decimalAttr > BigDecimal.valueOf(3),
        PredicateLeaf.Operator.LESS_THAN_EQUALS)
      checkFilterPredicate(decimalAttr <= BigDecimal.valueOf(1),
        PredicateLeaf.Operator.LESS_THAN_EQUALS)
      checkFilterPredicate(decimalAttr >= BigDecimal.valueOf(4), PredicateLeaf.Operator.LESS_THAN)

      checkFilterPredicate(
        Literal(BigDecimal.valueOf(1)) === decimalAttr, PredicateLeaf.Operator.EQUALS)
      checkFilterPredicate(
        Literal(BigDecimal.valueOf(1)) <=> decimalAttr, PredicateLeaf.Operator.NULL_SAFE_EQUALS)
      checkFilterPredicate(
        Literal(BigDecimal.valueOf(2)) > decimalAttr, PredicateLeaf.Operator.LESS_THAN)
      checkFilterPredicate(
        Literal(BigDecimal.valueOf(3)) < decimalAttr, PredicateLeaf.Operator.LESS_THAN_EQUALS)
      checkFilterPredicate(
        Literal(BigDecimal.valueOf(1)) >= decimalAttr, PredicateLeaf.Operator.LESS_THAN_EQUALS)
      checkFilterPredicate(
        Literal(BigDecimal.valueOf(4)) <= decimalAttr, PredicateLeaf.Operator.LESS_THAN)
    }
  }

  test("filter pushdown - timestamp") {
    val input = Seq(
      "1000-01-01 01:02:03",
      "1582-10-01 00:11:22",
      "1900-01-01 23:59:59",
      "2020-05-25 10:11:12").map(Timestamp.valueOf)

    withOrcFile(input.map(Tuple1(_))) { path =>
      Seq(false, true).foreach { java8Api =>
        withSQLConf(SQLConf.DATETIME_JAVA8API_ENABLED.key -> java8Api.toString) {
          readFile(path) { implicit df =>
            val timestamps = input.map(Literal(_))
            checkFilterPredicate($"_1".isNull, PredicateLeaf.Operator.IS_NULL)

            checkFilterPredicate($"_1" === timestamps(0), PredicateLeaf.Operator.EQUALS)
            checkFilterPredicate($"_1" <=> timestamps(0), PredicateLeaf.Operator.NULL_SAFE_EQUALS)

            checkFilterPredicate($"_1" < timestamps(1), PredicateLeaf.Operator.LESS_THAN)
            checkFilterPredicate($"_1" > timestamps(2), PredicateLeaf.Operator.LESS_THAN_EQUALS)
            checkFilterPredicate($"_1" <= timestamps(0), PredicateLeaf.Operator.LESS_THAN_EQUALS)
            checkFilterPredicate($"_1" >= timestamps(3), PredicateLeaf.Operator.LESS_THAN)

            checkFilterPredicate(Literal(timestamps(0)) === $"_1", PredicateLeaf.Operator.EQUALS)
            checkFilterPredicate(
              Literal(timestamps(0)) <=> $"_1", PredicateLeaf.Operator.NULL_SAFE_EQUALS)
            checkFilterPredicate(Literal(timestamps(1)) > $"_1", PredicateLeaf.Operator.LESS_THAN)
            checkFilterPredicate(
              Literal(timestamps(2)) < $"_1",
              PredicateLeaf.Operator.LESS_THAN_EQUALS)
            checkFilterPredicate(
              Literal(timestamps(0)) >= $"_1",
              PredicateLeaf.Operator.LESS_THAN_EQUALS)
            checkFilterPredicate(Literal(timestamps(3)) <= $"_1", PredicateLeaf.Operator.LESS_THAN)
          }
        }
      }
    }
  }

  test("filter pushdown - combinations with logical operators") {
    withOrcDataFrame((1 to 4).map(i => Tuple1(Option(i)))) { implicit df =>
      checkFilterPredicate(
        $"_1".isNotNull,
        "leaf-0 = (IS_NULL _1), expr = (not leaf-0)"
      )
      checkFilterPredicate(
        $"_1" =!= 1,
        "leaf-0 = (IS_NULL _1), leaf-1 = (EQUALS _1 1), expr = (and (not leaf-0) (not leaf-1))"
      )
      checkFilterPredicate(
        !($"_1" < 4),
        "leaf-0 = (IS_NULL _1), leaf-1 = (LESS_THAN _1 4), expr = (and (not leaf-0) (not leaf-1))"
      )
      checkFilterPredicate(
        $"_1" < 2 || $"_1" > 3,
        "leaf-0 = (LESS_THAN _1 2), leaf-1 = (LESS_THAN_EQUALS _1 3), " +
          "expr = (or leaf-0 (not leaf-1))"
      )
      checkFilterPredicate(
        $"_1" < 2 && $"_1" > 3,
        "leaf-0 = (IS_NULL _1), leaf-1 = (LESS_THAN _1 2), leaf-2 = (LESS_THAN_EQUALS _1 3), " +
          "expr = (and (not leaf-0) leaf-1 (not leaf-2))"
      )
    }
  }

  test("filter pushdown - date") {
    val input = Seq("2017-08-18", "2017-08-19", "2017-08-20", "2017-08-21").map { day =>
      Date.valueOf(day)
    }
    withOrcFile(input.map(Tuple1(_))) { path =>
      Seq(false, true).foreach { java8Api =>
        withSQLConf(SQLConf.DATETIME_JAVA8API_ENABLED.key -> java8Api.toString) {
          readFile(path) { implicit df =>
            val dates = input.map(Literal(_))
            checkFilterPredicate($"_1".isNull, PredicateLeaf.Operator.IS_NULL)

            checkFilterPredicate($"_1" === dates(0), PredicateLeaf.Operator.EQUALS)
            checkFilterPredicate($"_1" <=> dates(0), PredicateLeaf.Operator.NULL_SAFE_EQUALS)

            checkFilterPredicate($"_1" < dates(1), PredicateLeaf.Operator.LESS_THAN)
            checkFilterPredicate($"_1" > dates(2), PredicateLeaf.Operator.LESS_THAN_EQUALS)
            checkFilterPredicate($"_1" <= dates(0), PredicateLeaf.Operator.LESS_THAN_EQUALS)
            checkFilterPredicate($"_1" >= dates(3), PredicateLeaf.Operator.LESS_THAN)

            checkFilterPredicate(dates(0) === $"_1", PredicateLeaf.Operator.EQUALS)
            checkFilterPredicate(dates(0) <=> $"_1", PredicateLeaf.Operator.NULL_SAFE_EQUALS)
            checkFilterPredicate(dates(1) > $"_1", PredicateLeaf.Operator.LESS_THAN)
            checkFilterPredicate(dates(2) < $"_1", PredicateLeaf.Operator.LESS_THAN_EQUALS)
            checkFilterPredicate(dates(0) >= $"_1", PredicateLeaf.Operator.LESS_THAN_EQUALS)
            checkFilterPredicate(dates(3) <= $"_1", PredicateLeaf.Operator.LESS_THAN)
          }
        }
      }
    }
  }

  test("no filter pushdown - non-supported types") {
    implicit class IntToBinary(int: Int) {
      def b: Array[Byte] = int.toString.getBytes(StandardCharsets.UTF_8)
    }
    // ArrayType
    withOrcDataFrame((1 to 4).map(i => Tuple1(Array(i)))) { implicit df =>
      checkNoFilterPredicate($"_1".isNull, noneSupported = true)
    }
    // BinaryType
    withOrcDataFrame((1 to 4).map(i => Tuple1(i.b))) { implicit df =>
      checkNoFilterPredicate($"_1" <=> 1.b, noneSupported = true)
    }
    // MapType
    withOrcDataFrame((1 to 4).map(i => Tuple1(Map(i -> i)))) { implicit df =>
      checkNoFilterPredicate($"_1".isNotNull, noneSupported = true)
    }
  }

  test("SPARK-12218 and SPARK-25699 Converting conjunctions into ORC SearchArguments") {
    import org.apache.spark.sql.sources._
    // The `LessThan` should be converted while the `StringContains` shouldn't
    val schema = new StructType(
      Array(
        StructField("a", IntegerType, nullable = true),
        StructField("b", StringType, nullable = true)))
    assertResult("leaf-0 = (LESS_THAN a 10), expr = leaf-0") {
      OrcFilters.createFilter(schema, Array(
        LessThan("a", 10),
        StringContains("b", "prefix")
      )).get.toString
    }

    // The `LessThan` should be converted while the whole inner `And` shouldn't
    assertResult("leaf-0 = (LESS_THAN a 10), expr = leaf-0") {
      OrcFilters.createFilter(schema, Array(
        LessThan("a", 10),
        Not(And(
          GreaterThan("a", 1),
          StringContains("b", "prefix")
        ))
      )).get.toString
    }

    // Safely remove unsupported `StringContains` predicate and push down `LessThan`
    assertResult("leaf-0 = (LESS_THAN a 10), expr = leaf-0") {
      OrcFilters.createFilter(schema, Array(
        And(
          LessThan("a", 10),
          StringContains("b", "prefix")
        )
      )).get.toString
    }

    // Safely remove unsupported `StringContains` predicate, push down `LessThan` and `GreaterThan`.
    assertResult("leaf-0 = (LESS_THAN a 10), leaf-1 = (LESS_THAN_EQUALS a 1)," +
      " expr = (and leaf-0 (not leaf-1))") {
      OrcFilters.createFilter(schema, Array(
        And(
          And(
            LessThan("a", 10),
            StringContains("b", "prefix")
          ),
          GreaterThan("a", 1)
        )
      )).get.toString
    }
  }

  test("SPARK-27699 Converting disjunctions into ORC SearchArguments") {
    import org.apache.spark.sql.sources._
    // The `LessThan` should be converted while the `StringContains` shouldn't
    val schema = new StructType(
      Array(
        StructField("a", IntegerType, nullable = true),
        StructField("b", StringType, nullable = true)))

    // The predicate `StringContains` predicate is not able to be pushed down.
    assertResult("leaf-0 = (LESS_THAN_EQUALS a 10), leaf-1 = (LESS_THAN a 1)," +
      " expr = (or (not leaf-0) leaf-1)") {
      OrcFilters.createFilter(schema, Array(
        Or(
          GreaterThan("a", 10),
          And(
            StringContains("b", "prefix"),
            LessThan("a", 1)
          )
        )
      )).get.toString
    }

    assertResult("leaf-0 = (LESS_THAN_EQUALS a 10), leaf-1 = (LESS_THAN a 1)," +
      " expr = (or (not leaf-0) leaf-1)") {
      OrcFilters.createFilter(schema, Array(
        Or(
          And(
            GreaterThan("a", 10),
            StringContains("b", "foobar")
          ),
          And(
            StringContains("b", "prefix"),
            LessThan("a", 1)
          )
        )
      )).get.toString
    }

    assert(OrcFilters.createFilter(schema, Array(
      Or(
        StringContains("b", "foobar"),
        And(
          StringContains("b", "prefix"),
          LessThan("a", 1)
        )
      )
    )).isEmpty)
  }

  test("SPARK-27160: Fix casting of the DecimalType literal") {
    import org.apache.spark.sql.sources._
    val schema = StructType(Array(StructField("a", DecimalType(3, 2))))
    assertResult("leaf-0 = (LESS_THAN a 3.14), expr = leaf-0") {
      OrcFilters.createFilter(schema, Array(
        LessThan(
          "a",
          new java.math.BigDecimal(3.14, MathContext.DECIMAL64).setScale(2)))
      ).get.toString
    }
  }

<<<<<<< HEAD
  test("SPARK-25557: Case-insensitive field resolution for pushdown when reading ORC") {
    import org.apache.spark.sql.sources._

    def getOrcFilter(
        schema: StructType,
        filters: Seq[Filter],
        caseSensitive: String): Option[SearchArgument] = {
      var orcFilter: Option[SearchArgument] = None
      withSQLConf(SQLConf.CASE_SENSITIVE.key -> caseSensitive) {
        orcFilter =
          OrcFilters.createFilter(schema, filters)
      }
      orcFilter
    }
    def testFilter(
        schema: StructType,
        filters: Seq[Filter],
        expected: SearchArgument): Unit = {
      val caseSensitiveFilters = getOrcFilter(schema, filters, "true")
      val caseInsensitiveFilters = getOrcFilter(schema, filters, "false")

      assert(caseSensitiveFilters.isEmpty)
      assert(caseInsensitiveFilters.isDefined)

      assert(caseInsensitiveFilters.get.getLeaves().size() > 0)
      assert(caseInsensitiveFilters.get.getLeaves().size() == expected.getLeaves().size())
      (0 until expected.getLeaves().size()).foreach { index =>
        assert(caseInsensitiveFilters.get.getLeaves().get(index) == expected.getLeaves().get(index))
      }
    }

    val schema1 = StructType(Seq(StructField("cint", IntegerType)))
    testFilter(schema1, Seq(GreaterThan("CINT", 1)),
      newBuilder.startNot()
        .lessThanEquals("cint", OrcFilters.getPredicateLeafType(IntegerType), 1L).`end`().build())
    testFilter(schema1, Seq(
      And(GreaterThan("CINT", 1), EqualTo("Cint", 2))),
      newBuilder.startAnd()
        .startNot()
        .lessThanEquals("cint", OrcFilters.getPredicateLeafType(IntegerType), 1L).`end`()
        .equals("cint", OrcFilters.getPredicateLeafType(IntegerType), 2L)
        .`end`().build())

    // Nested column case
    val schema2 = StructType(Seq(StructField("a",
      StructType(Seq(StructField("cint", IntegerType))))))

    testFilter(schema2, Seq(GreaterThan("A.CINT", 1)),
      newBuilder.startNot()
        .lessThanEquals("a.cint", OrcFilters.getPredicateLeafType(IntegerType), 1L).`end`().build())
    testFilter(schema2, Seq(GreaterThan("a.CINT", 1)),
      newBuilder.startNot()
        .lessThanEquals("a.cint", OrcFilters.getPredicateLeafType(IntegerType), 1L).`end`().build())
    testFilter(schema2, Seq(GreaterThan("A.cint", 1)),
      newBuilder.startNot()
        .lessThanEquals("a.cint", OrcFilters.getPredicateLeafType(IntegerType), 1L).`end`().build())
    testFilter(schema2, Seq(
      And(GreaterThan("a.CINT", 1), EqualTo("a.Cint", 2))),
      newBuilder.startAnd()
        .startNot()
        .lessThanEquals("a.cint", OrcFilters.getPredicateLeafType(IntegerType), 1L).`end`()
        .equals("a.cint", OrcFilters.getPredicateLeafType(IntegerType), 2L)
        .`end`().build())
=======
  test("SPARK-32622: case sensitivity in predicate pushdown") {
    withTempPath { dir =>
      val count = 10
      val tableName = "spark_32622"
      val tableDir1 = dir.getAbsoluteFile + "/table1"

      // Physical ORC files have both `A` and `a` fields.
      withSQLConf(SQLConf.CASE_SENSITIVE.key -> "true") {
        spark.range(count).repartition(count).selectExpr("id - 1 as A", "id as a")
          .write.mode("overwrite").orc(tableDir1)
      }

      // Metastore table has both `A` and `a` fields too.
      withTable(tableName) {
        withSQLConf(SQLConf.CASE_SENSITIVE.key -> "true") {
          sql(
            s"""
               |CREATE TABLE $tableName (A LONG, a LONG) USING ORC LOCATION '$tableDir1'
             """.stripMargin)

          checkAnswer(sql(s"select a, A from $tableName"), (0 until count).map(c => Row(c, c - 1)))

          val actual1 = stripSparkFilter(sql(s"select A from $tableName where A < 0"))
          assert(actual1.count() == 1)

          val actual2 = stripSparkFilter(sql(s"select A from $tableName where a < 0"))
          assert(actual2.count() == 0)
        }

        // Exception thrown for ambiguous case.
        withSQLConf(SQLConf.CASE_SENSITIVE.key -> "false") {
          val e = intercept[AnalysisException] {
            sql(s"select a from $tableName where a < 0").collect()
          }
          assert(e.getMessage.contains(
            "Reference 'a' is ambiguous"))
        }
      }

      // Metastore table has only `A` field.
      withTable(tableName) {
        withSQLConf(SQLConf.CASE_SENSITIVE.key -> "false") {
          sql(
            s"""
               |CREATE TABLE $tableName (A LONG) USING ORC LOCATION '$tableDir1'
             """.stripMargin)

          val e = intercept[SparkException] {
            sql(s"select A from $tableName where A < 0").collect()
          }
          assert(e.getCause.isInstanceOf[RuntimeException] && e.getCause.getMessage.contains(
            """Found duplicate field(s) "A": [A, a] in case-insensitive mode"""))
        }
      }

      // Physical ORC files have only `A` field.
      val tableDir2 = dir.getAbsoluteFile + "/table2"
      withSQLConf(SQLConf.CASE_SENSITIVE.key -> "true") {
        spark.range(count).repartition(count).selectExpr("id - 1 as A")
          .write.mode("overwrite").orc(tableDir2)
      }

      withTable(tableName) {
        withSQLConf(SQLConf.CASE_SENSITIVE.key -> "false") {
          sql(
            s"""
               |CREATE TABLE $tableName (a LONG) USING ORC LOCATION '$tableDir2'
             """.stripMargin)

          checkAnswer(sql(s"select a from $tableName"), (0 until count).map(c => Row(c - 1)))

          val actual = stripSparkFilter(sql(s"select a from $tableName where a < 0"))
          // TODO: ORC predicate pushdown should work under case-insensitive analysis.
          // assert(actual.count() == 1)
        }
      }

      withTable(tableName) {
        withSQLConf(SQLConf.CASE_SENSITIVE.key -> "true") {
          sql(
            s"""
               |CREATE TABLE $tableName (A LONG) USING ORC LOCATION '$tableDir2'
             """.stripMargin)

          checkAnswer(sql(s"select A from $tableName"), (0 until count).map(c => Row(c - 1)))

          val actual = stripSparkFilter(sql(s"select A from $tableName where A < 0"))
          assert(actual.count() == 1)
        }
      }
    }
>>>>>>> b33066f4
  }
}
<|MERGE_RESOLUTION|>--- conflicted
+++ resolved
@@ -515,8 +515,7 @@
     }
   }
 
-<<<<<<< HEAD
-  test("SPARK-25557: Case-insensitive field resolution for pushdown when reading ORC") {
+  test("SPARK-32646: Case-insensitive field resolution for pushdown when reading ORC") {
     import org.apache.spark.sql.sources._
 
     def getOrcFilter(
@@ -530,10 +529,11 @@
       }
       orcFilter
     }
+
     def testFilter(
-        schema: StructType,
-        filters: Seq[Filter],
-        expected: SearchArgument): Unit = {
+                    schema: StructType,
+                    filters: Seq[Filter],
+                    expected: SearchArgument): Unit = {
       val caseSensitiveFilters = getOrcFilter(schema, filters, "true")
       val caseInsensitiveFilters = getOrcFilter(schema, filters, "false")
 
@@ -579,7 +579,8 @@
         .lessThanEquals("a.cint", OrcFilters.getPredicateLeafType(IntegerType), 1L).`end`()
         .equals("a.cint", OrcFilters.getPredicateLeafType(IntegerType), 2L)
         .`end`().build())
-=======
+  }
+
   test("SPARK-32622: case sensitivity in predicate pushdown") {
     withTempPath { dir =>
       val count = 10
@@ -652,8 +653,7 @@
           checkAnswer(sql(s"select a from $tableName"), (0 until count).map(c => Row(c - 1)))
 
           val actual = stripSparkFilter(sql(s"select a from $tableName where a < 0"))
-          // TODO: ORC predicate pushdown should work under case-insensitive analysis.
-          // assert(actual.count() == 1)
+          assert(actual.count() == 1)
         }
       }
 
@@ -671,6 +671,5 @@
         }
       }
     }
->>>>>>> b33066f4
   }
 }
