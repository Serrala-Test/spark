--- conflicted
+++ resolved
@@ -2,40 +2,20 @@
 Intel(R) Xeon(R) CPU E5-2670 v2 @ 2.50GHz
 make_date():                              Best Time(ms)   Avg Time(ms)   Stdev(ms)    Rate(M/s)   Per Row(ns)   Relative
 ------------------------------------------------------------------------------------------------------------------------
-<<<<<<< HEAD
-prepare make_date()                                3214           3373         240         31.1          32.1       1.0X
-make_date(2019, 9, 16)                             2366           2513         225         42.3          23.7       1.4X
-make_date(*, *, *)                                 4654           4733         102         21.5          46.5       0.7X
+prepare make_date()                                3214           3344         209         31.1          32.1       1.0X
+make_date(2019, 9, 16)                             2342           2348           6         42.7          23.4       1.4X
+make_date(*, *, *)                                 4485           4533          56         22.3          44.8       0.7X
 
 OpenJDK 64-Bit Server VM 11.0.7+10-post-Ubuntu-2ubuntu218.04 on Linux 4.15.0-1063-aws
 Intel(R) Xeon(R) CPU E5-2670 v2 @ 2.50GHz
 make_timestamp():                            Best Time(ms)   Avg Time(ms)   Stdev(ms)    Rate(M/s)   Per Row(ns)   Relative
 ---------------------------------------------------------------------------------------------------------------------------
-prepare make_timestamp()                              3420           3459          51          0.3        3420.2       1.0X
-make_timestamp(2019, 1, 2, 3, 4, 50.123456)             86             95          11         11.6          86.5      39.5X
-make_timestamp(2019, 1, 2, 3, 4, 60.000000)             82             85           2         12.2          82.1      41.7X
-make_timestamp(2019, 12, 31, 23, 59, 60.00)             76             82          10         13.2          75.8      45.1X
-make_timestamp(*, *, *, 3, 4, 50.123456)               310            313           3          3.2         310.0      11.0X
-make_timestamp(*, *, *, *, *, 0)                       291            298           8          3.4         290.8      11.8X
-make_timestamp(*, *, *, *, *, 60.0)                    290            292           3          3.4         290.5      11.8X
-make_timestamp(2019, 1, 2, *, *, *)                   3555           3566           9          0.3        3555.0       1.0X
-make_timestamp(*, *, *, *, *, *)                      3594           3605          14          0.3        3593.8       1.0X
-=======
-prepare make_date()                                3170           3321         230         31.5          31.7       1.0X
-make_date(2019, 9, 16)                             2359           2566         343         42.4          23.6       1.3X
-make_date(*, *, *)                                 4398           4455          53         22.7          44.0       0.7X
-
-OpenJDK 64-Bit Server VM 11.0.7+10-post-Ubuntu-2ubuntu218.04 on Linux 4.15.0-1063-aws
-Intel(R) Xeon(R) CPU E5-2670 v2 @ 2.50GHz
-make_timestamp():                         Best Time(ms)   Avg Time(ms)   Stdev(ms)    Rate(M/s)   Per Row(ns)   Relative
-------------------------------------------------------------------------------------------------------------------------
-prepare make_timestamp()                           3492           3536          70          0.3        3491.7       1.0X
-make_timestamp(2019, 1, 2, 3, 4, 50.123456)             94            110          16         10.7          93.6      37.3X
-make_timestamp(2019, 1, 2, 3, 4, 60.000000)             78             83           8         12.8          78.0      44.7X
-make_timestamp(2019, 12, 31, 23, 59, 60.00)             66             72           6         15.1          66.2      52.7X
-make_timestamp(*, *, *, 3, 4, 50.123456)            306            313          12          3.3         305.9      11.4X
-make_timestamp(*, *, *, *, *, 0)                    282            284           2          3.5         281.9      12.4X
-make_timestamp(*, *, *, *, *, 60.0)                 281            288           6          3.6         281.0      12.4X
-make_timestamp(2019, 1, 2, *, *, *)                3637           3641           3          0.3        3636.7       1.0X
-make_timestamp(*, *, *, *, *, *)                   3635           3648          12          0.3        3634.9       1.0X
->>>>>>> e00f43cb
+prepare make_timestamp()                              3744           3775          35          0.3        3744.1       1.0X
+make_timestamp(2019, 1, 2, 3, 4, 50.123456)             82             91           9         12.2          82.3      45.5X
+make_timestamp(2019, 1, 2, 3, 4, 60.000000)             81             89           7         12.4          81.0      46.2X
+make_timestamp(2019, 12, 31, 23, 59, 60.00)             70             80           9         14.3          69.9      53.5X
+make_timestamp(*, *, *, 3, 4, 50.123456)               308            314           7          3.2         308.1      12.2X
+make_timestamp(*, *, *, *, *, 0)                       302            316          14          3.3         301.9      12.4X
+make_timestamp(*, *, *, *, *, 60.0)                    290            296           6          3.4         290.4      12.9X
+make_timestamp(2019, 1, 2, *, *, *)                   3888           3902          15          0.3        3888.1       1.0X
+make_timestamp(*, *, *, *, *, *)                      3902           3908           8          0.3        3901.6       1.0X
