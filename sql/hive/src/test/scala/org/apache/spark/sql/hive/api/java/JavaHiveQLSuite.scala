--- conflicted
+++ resolved
@@ -63,11 +63,7 @@
       javaHiveCtx.sql(s"CREATE TABLE $tableName(key INT, value STRING)").count()
     }
 
-<<<<<<< HEAD
-    javaHiveCtx.sql("SHOW TABLES").registerAsTable("show_tables")
-=======
-    javaHiveCtx.hql("SHOW TABLES").registerTempTable("show_tables")
->>>>>>> 1a804373
+    javaHiveCtx.sql("SHOW TABLES").registerTempTable("show_tables")
 
     assert(
       javaHiveCtx
@@ -77,11 +73,8 @@
         .contains(tableName))
 
     assertResult(Array(Array("key", "int", "None"), Array("value", "string", "None"))) {
-<<<<<<< HEAD
-      javaHiveCtx.sql(s"DESCRIBE $tableName").registerAsTable("describe_table")
-=======
-      javaHiveCtx.hql(s"DESCRIBE $tableName").registerTempTable("describe_table")
->>>>>>> 1a804373
+      javaHiveCtx.sql(s"DESCRIBE $tableName").registerTempTable("describe_table")
+
 
       javaHiveCtx
         .sql("SELECT result FROM describe_table")
