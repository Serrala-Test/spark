/*
 * Licensed to the Apache Software Foundation (ASF) under one or more
 * contributor license agreements.  See the NOTICE file distributed with
 * this work for additional information regarding copyright ownership.
 * The ASF licenses this file to You under the Apache License, Version 2.0
 * (the "License"); you may not use this file except in compliance with
 * the License.  You may obtain a copy of the License at
 *
 *    http://www.apache.org/licenses/LICENSE-2.0
 *
 * Unless required by applicable law or agreed to in writing, software
 * distributed under the License is distributed on an "AS IS" BASIS,
 * WITHOUT WARRANTIES OR CONDITIONS OF ANY KIND, either express or implied.
 * See the License for the specific language governing permissions and
 * limitations under the License.
 */

package org.apache.spark.sql.hive

import java.io.File

import org.scalatest.BeforeAndAfter

import org.apache.spark.SparkException
import org.apache.spark.sql.{QueryTest, _}
import org.apache.spark.sql.catalyst.parser.ParseException
import org.apache.spark.sql.catalyst.plans.logical.InsertIntoTable
import org.apache.spark.sql.hive.test.TestHiveSingleton
import org.apache.spark.sql.internal.SQLConf
import org.apache.spark.sql.test.SQLTestUtils
import org.apache.spark.sql.types._
import org.apache.spark.util.Utils

case class TestData(key: Int, value: String)

case class ThreeCloumntable(key: Int, value: String, key1: String)

class InsertSuite extends QueryTest with TestHiveSingleton with BeforeAndAfter
    with SQLTestUtils {
  import spark.implicits._

  override lazy val testData = spark.sparkContext.parallelize(
    (1 to 100).map(i => TestData(i, i.toString))).toDF()

  before {
    // Since every we are doing tests for DDL statements,
    // it is better to reset before every test.
    hiveContext.reset()
    // Creates a temporary view with testData, which will be used in all tests.
    testData.createOrReplaceTempView("testData")
  }

  test("insertInto() HiveTable") {
    withTable("createAndInsertTest") {
      sql("CREATE TABLE createAndInsertTest (key int, value string)")

      // Add some data.
      testData.write.mode(SaveMode.Append).insertInto("createAndInsertTest")

      // Make sure the table has also been updated.
      checkAnswer(
        sql("SELECT * FROM createAndInsertTest"),
        testData.collect().toSeq
      )

      // Add more data.
      testData.write.mode(SaveMode.Append).insertInto("createAndInsertTest")

      // Make sure the table has been updated.
      checkAnswer(
        sql("SELECT * FROM createAndInsertTest"),
        testData.toDF().collect().toSeq ++ testData.toDF().collect().toSeq
      )

      // Now overwrite.
      testData.write.mode(SaveMode.Overwrite).insertInto("createAndInsertTest")

      // Make sure the registered table has also been updated.
      checkAnswer(
        sql("SELECT * FROM createAndInsertTest"),
        testData.collect().toSeq
      )
    }
  }

  test("Double create fails when allowExisting = false") {
    withTable("doubleCreateAndInsertTest") {
      sql("CREATE TABLE doubleCreateAndInsertTest (key int, value string)")

      intercept[AnalysisException] {
        sql("CREATE TABLE doubleCreateAndInsertTest (key int, value string)")
      }
    }
  }

  test("Double create does not fail when allowExisting = true") {
    withTable("doubleCreateAndInsertTest") {
      sql("CREATE TABLE doubleCreateAndInsertTest (key int, value string)")
      sql("CREATE TABLE IF NOT EXISTS doubleCreateAndInsertTest (key int, value string)")
    }
  }

  test("SPARK-4052: scala.collection.Map as value type of MapType") {
    val schema = StructType(StructField("m", MapType(StringType, StringType), true) :: Nil)
    val rowRDD = spark.sparkContext.parallelize(
      (1 to 100).map(i => Row(scala.collection.mutable.HashMap(s"key$i" -> s"value$i"))))
    val df = spark.createDataFrame(rowRDD, schema)
    df.createOrReplaceTempView("tableWithMapValue")
    sql("CREATE TABLE hiveTableWithMapValue(m MAP <STRING, STRING>)")
    sql("INSERT OVERWRITE TABLE hiveTableWithMapValue SELECT m FROM tableWithMapValue")

    checkAnswer(
      sql("SELECT * FROM hiveTableWithMapValue"),
      rowRDD.collect().toSeq
    )

    sql("DROP TABLE hiveTableWithMapValue")
  }

  test("SPARK-4203:random partition directory order") {
    sql("CREATE TABLE tmp_table (key int, value string)")
    val tmpDir = Utils.createTempDir()
    // The default value of hive.exec.stagingdir.
    val stagingDir = ".hive-staging"

    sql(
      s"""
         |CREATE TABLE table_with_partition(c1 string)
         |PARTITIONED by (p1 string,p2 string,p3 string,p4 string,p5 string)
         |location '${tmpDir.toURI.toString}'
        """.stripMargin)
    sql(
      """
        |INSERT OVERWRITE TABLE table_with_partition
        |partition (p1='a',p2='b',p3='c',p4='c',p5='1')
        |SELECT 'blarr' FROM tmp_table
      """.stripMargin)
    sql(
      """
        |INSERT OVERWRITE TABLE table_with_partition
        |partition (p1='a',p2='b',p3='c',p4='c',p5='2')
        |SELECT 'blarr' FROM tmp_table
      """.stripMargin)
    sql(
      """
        |INSERT OVERWRITE TABLE table_with_partition
        |partition (p1='a',p2='b',p3='c',p4='c',p5='3')
        |SELECT 'blarr' FROM tmp_table
      """.stripMargin)
    sql(
      """
        |INSERT OVERWRITE TABLE table_with_partition
        |partition (p1='a',p2='b',p3='c',p4='c',p5='4')
        |SELECT 'blarr' FROM tmp_table
      """.stripMargin)
    def listFolders(path: File, acc: List[String]): List[List[String]] = {
      val dir = path.listFiles()
      val folders = dir.filter { e => e.isDirectory && !e.getName().startsWith(stagingDir) }.toList
      if (folders.isEmpty) {
        List(acc.reverse)
      } else {
        folders.flatMap(x => listFolders(x, x.getName :: acc))
      }
    }
    val expected = List(
      "p1=a"::"p2=b"::"p3=c"::"p4=c"::"p5=2"::Nil,
      "p1=a"::"p2=b"::"p3=c"::"p4=c"::"p5=3"::Nil,
      "p1=a"::"p2=b"::"p3=c"::"p4=c"::"p5=1"::Nil,
      "p1=a"::"p2=b"::"p3=c"::"p4=c"::"p5=4"::Nil
    )
    assert(listFolders(tmpDir, List()).sortBy(_.toString()) === expected.sortBy(_.toString))
    sql("DROP TABLE table_with_partition")
    sql("DROP TABLE tmp_table")
  }

  testPartitionedTable("INSERT OVERWRITE - partition IF NOT EXISTS") { tableName =>
    val selQuery = s"select a, b, c, d from $tableName"
    sql(
      s"""
         |INSERT OVERWRITE TABLE $tableName
         |partition (b=2, c=3)
         |SELECT 1, 4
        """.stripMargin)
    checkAnswer(sql(selQuery), Row(1, 2, 3, 4))

    sql(
      s"""
         |INSERT OVERWRITE TABLE $tableName
         |partition (b=2, c=3)
         |SELECT 5, 6
        """.stripMargin)
    checkAnswer(sql(selQuery), Row(5, 2, 3, 6))

    val e = intercept[AnalysisException] {
      sql(
        s"""
           |INSERT OVERWRITE TABLE $tableName
           |partition (b=2, c) IF NOT EXISTS
           |SELECT 7, 8, 3
          """.stripMargin)
    }
    assert(e.getMessage.contains(
      "Dynamic partitions do not support IF NOT EXISTS. Specified partitions with value: [c]"))

    // If the partition already exists, the insert will overwrite the data
    // unless users specify IF NOT EXISTS
    sql(
      s"""
         |INSERT OVERWRITE TABLE $tableName
         |partition (b=2, c=3) IF NOT EXISTS
         |SELECT 9, 10
        """.stripMargin)
    checkAnswer(sql(selQuery), Row(5, 2, 3, 6))

    // ADD PARTITION has the same effect, even if no actual data is inserted.
    sql(s"ALTER TABLE $tableName ADD PARTITION (b=21, c=31)")
    sql(
      s"""
         |INSERT OVERWRITE TABLE $tableName
         |partition (b=21, c=31) IF NOT EXISTS
         |SELECT 20, 24
        """.stripMargin)
    checkAnswer(sql(selQuery), Row(5, 2, 3, 6))
  }

  test("Insert ArrayType.containsNull == false") {
    val schema = StructType(Seq(
      StructField("a", ArrayType(StringType, containsNull = false))))
    val rowRDD = spark.sparkContext.parallelize((1 to 100).map(i => Row(Seq(s"value$i"))))
    val df = spark.createDataFrame(rowRDD, schema)
    df.createOrReplaceTempView("tableWithArrayValue")
    sql("CREATE TABLE hiveTableWithArrayValue(a Array <STRING>)")
    sql("INSERT OVERWRITE TABLE hiveTableWithArrayValue SELECT a FROM tableWithArrayValue")

    checkAnswer(
      sql("SELECT * FROM hiveTableWithArrayValue"),
      rowRDD.collect().toSeq)

    sql("DROP TABLE hiveTableWithArrayValue")
  }

  test("Insert MapType.valueContainsNull == false") {
    val schema = StructType(Seq(
      StructField("m", MapType(StringType, StringType, valueContainsNull = false))))
    val rowRDD = spark.sparkContext.parallelize(
      (1 to 100).map(i => Row(Map(s"key$i" -> s"value$i"))))
    val df = spark.createDataFrame(rowRDD, schema)
    df.createOrReplaceTempView("tableWithMapValue")
    sql("CREATE TABLE hiveTableWithMapValue(m Map <STRING, STRING>)")
    sql("INSERT OVERWRITE TABLE hiveTableWithMapValue SELECT m FROM tableWithMapValue")

    checkAnswer(
      sql("SELECT * FROM hiveTableWithMapValue"),
      rowRDD.collect().toSeq)

    sql("DROP TABLE hiveTableWithMapValue")
  }

  test("Insert StructType.fields.exists(_.nullable == false)") {
    val schema = StructType(Seq(
      StructField("s", StructType(Seq(StructField("f", StringType, nullable = false))))))
    val rowRDD = spark.sparkContext.parallelize(
      (1 to 100).map(i => Row(Row(s"value$i"))))
    val df = spark.createDataFrame(rowRDD, schema)
    df.createOrReplaceTempView("tableWithStructValue")
    sql("CREATE TABLE hiveTableWithStructValue(s Struct <f: STRING>)")
    sql("INSERT OVERWRITE TABLE hiveTableWithStructValue SELECT s FROM tableWithStructValue")

    checkAnswer(
      sql("SELECT * FROM hiveTableWithStructValue"),
      rowRDD.collect().toSeq)

    sql("DROP TABLE hiveTableWithStructValue")
  }

  test("Test partition mode = strict") {
    withSQLConf(("hive.exec.dynamic.partition.mode", "strict")) {
      withTable("partitioned") {
        sql("CREATE TABLE partitioned (id bigint, data string) PARTITIONED BY (part string)")
        val data = (1 to 10).map(i => (i, s"data-$i", if ((i % 2) == 0) "even" else "odd"))
          .toDF("id", "data", "part")

        intercept[SparkException] {
          data.write.insertInto("partitioned")
        }
      }
    }
  }

  test("Detect table partitioning") {
    withSQLConf(("hive.exec.dynamic.partition.mode", "nonstrict")) {
      withTable("source", "partitioned") {
        sql("CREATE TABLE source (id bigint, data string, part string)")
        val data = (1 to 10).map(i => (i, s"data-$i", if ((i % 2) == 0) "even" else "odd")).toDF()

        data.write.insertInto("source")
        checkAnswer(sql("SELECT * FROM source"), data.collect().toSeq)

        sql("CREATE TABLE partitioned (id bigint, data string) PARTITIONED BY (part string)")
        // this will pick up the output partitioning from the table definition
        spark.table("source").write.insertInto("partitioned")

        checkAnswer(sql("SELECT * FROM partitioned"), data.collect().toSeq)
      }
    }
  }

  private def testPartitionedHiveSerDeTable(testName: String)(f: String => Unit): Unit = {
    test(s"Hive SerDe table - $testName") {
      val hiveTable = "hive_table"

      withTable(hiveTable) {
        withSQLConf("hive.exec.dynamic.partition.mode" -> "nonstrict") {
          sql(
            s"""
              |CREATE TABLE $hiveTable (a INT, d INT)
              |PARTITIONED BY (b INT, c INT) STORED AS TEXTFILE
            """.stripMargin)
          f(hiveTable)
        }
      }
    }
  }

  private def testPartitionedDataSourceTable(testName: String)(f: String => Unit): Unit = {
    test(s"Data source table - $testName") {
      val dsTable = "ds_table"

      withTable(dsTable) {
        sql(
          s"""
             |CREATE TABLE $dsTable (a INT, b INT, c INT, d INT)
             |USING PARQUET PARTITIONED BY (b, c)
           """.stripMargin)
        f(dsTable)
      }
    }
  }

  private def testPartitionedTable(testName: String)(f: String => Unit): Unit = {
    testPartitionedHiveSerDeTable(testName)(f)
    testPartitionedDataSourceTable(testName)(f)
  }

  testPartitionedTable("partitionBy() can't be used together with insertInto()") { tableName =>
    val cause = intercept[AnalysisException] {
      Seq((1, 2, 3, 4)).toDF("a", "b", "c", "d").write.partitionBy("b", "c").insertInto(tableName)
    }

    assert(cause.getMessage.contains("insertInto() can't be used together with partitionBy()."))
  }

  testPartitionedTable(
    "SPARK-16036: better error message when insert into a table with mismatch schema") {
    tableName =>
      val e = intercept[AnalysisException] {
        sql(s"INSERT INTO TABLE $tableName PARTITION(b=1, c=2) SELECT 1, 2, 3")
      }
      assert(e.message.contains(
        "target table has 4 column(s) but the inserted data has 5 column(s)"))
  }

  testPartitionedTable("SPARK-16037: INSERT statement should match columns by position") {
    tableName =>
      withSQLConf("hive.exec.dynamic.partition.mode" -> "nonstrict") {
        sql(s"INSERT INTO TABLE $tableName SELECT 1, 4, 2 AS c, 3 AS b")
        checkAnswer(sql(s"SELECT a, b, c, d FROM $tableName"), Row(1, 2, 3, 4))
        sql(s"INSERT OVERWRITE TABLE $tableName SELECT 1, 4, 2, 3")
        checkAnswer(sql(s"SELECT a, b, c, 4 FROM $tableName"), Row(1, 2, 3, 4))
      }
  }

  testPartitionedTable("INSERT INTO a partitioned table (semantic and error handling)") {
    tableName =>
      withSQLConf(("hive.exec.dynamic.partition.mode", "nonstrict")) {
        sql(s"INSERT INTO TABLE $tableName PARTITION (b=2, c=3) SELECT 1, 4")

        sql(s"INSERT INTO TABLE $tableName PARTITION (b=6, c=7) SELECT 5, 8")

        sql(s"INSERT INTO TABLE $tableName PARTITION (c=11, b=10) SELECT 9, 12")

        // c is defined twice. Analyzer will complain.
        intercept[AnalysisException] {
          sql(s"INSERT INTO TABLE $tableName PARTITION (b=14, c=15, c=16) SELECT 13")
        }

        // d is not a partitioning column.
        intercept[AnalysisException] {
          sql(s"INSERT INTO TABLE $tableName PARTITION (b=14, c=15, d=16) SELECT 13, 14")
        }

        // d is not a partitioning column. The total number of columns is correct.
        intercept[AnalysisException] {
          sql(s"INSERT INTO TABLE $tableName PARTITION (b=14, c=15, d=16) SELECT 13")
        }

        // The data is missing a column.
        intercept[AnalysisException] {
          sql(s"INSERT INTO TABLE $tableName PARTITION (c=15, b=16) SELECT 13")
        }

        // d is not a partitioning column.
        intercept[AnalysisException] {
          sql(s"INSERT INTO TABLE $tableName PARTITION (b=15, d=15) SELECT 13, 14")
        }

        // The statement is missing a column.
        intercept[AnalysisException] {
          sql(s"INSERT INTO TABLE $tableName PARTITION (b=15) SELECT 13, 14")
        }

        // The statement is missing a column.
        intercept[AnalysisException] {
          sql(s"INSERT INTO TABLE $tableName PARTITION (b=15) SELECT 13, 14, 16")
        }

        sql(s"INSERT INTO TABLE $tableName PARTITION (b=14, c) SELECT 13, 16, 15")

        // Dynamic partitioning columns need to be after static partitioning columns.
        intercept[AnalysisException] {
          sql(s"INSERT INTO TABLE $tableName PARTITION (b, c=19) SELECT 17, 20, 18")
        }

        sql(s"INSERT INTO TABLE $tableName PARTITION (b, c) SELECT 17, 20, 18, 19")

        sql(s"INSERT INTO TABLE $tableName PARTITION (c, b) SELECT 21, 24, 22, 23")

        sql(s"INSERT INTO TABLE $tableName SELECT 25, 28, 26, 27")

        checkAnswer(
          sql(s"SELECT a, b, c, d FROM $tableName"),
          Row(1, 2, 3, 4) ::
            Row(5, 6, 7, 8) ::
            Row(9, 10, 11, 12) ::
            Row(13, 14, 15, 16) ::
            Row(17, 18, 19, 20) ::
            Row(21, 22, 23, 24) ::
            Row(25, 26, 27, 28) :: Nil
        )
      }
  }

  testPartitionedTable("insertInto() should match columns by position and ignore column names") {
    tableName =>
      withSQLConf("hive.exec.dynamic.partition.mode" -> "nonstrict") {
        // Columns `df.c` and `df.d` are resolved by position, and thus mapped to partition columns
        // `b` and `c` of the target table.
        val df = Seq((1, 2, 3, 4)).toDF("a", "b", "c", "d")
        df.write.insertInto(tableName)

        checkAnswer(
          sql(s"SELECT a, b, c, d FROM $tableName"),
          Row(1, 3, 4, 2)
        )
      }
  }

  testPartitionedTable("insertInto() should match unnamed columns by position") {
    tableName =>
      withSQLConf("hive.exec.dynamic.partition.mode" -> "nonstrict") {
        // Columns `c + 1` and `d + 1` are resolved by position, and thus mapped to partition
        // columns `b` and `c` of the target table.
        val df = Seq((1, 2, 3, 4)).toDF("a", "b", "c", "d")
        df.select('a + 1, 'b + 1, 'c + 1, 'd + 1).write.insertInto(tableName)

        checkAnswer(
          sql(s"SELECT a, b, c, d FROM $tableName"),
          Row(2, 4, 5, 3)
        )
      }
  }

  testPartitionedTable("insertInto() should reject missing columns") {
    tableName =>
      withTable("t") {
        sql("CREATE TABLE t (a INT, b INT)")

        intercept[AnalysisException] {
          spark.table("t").write.insertInto(tableName)
        }
      }
  }

  testPartitionedTable("insertInto() should reject extra columns") {
    tableName =>
      withTable("t") {
        sql("CREATE TABLE t (a INT, b INT, c INT, d INT, e INT)")

        intercept[AnalysisException] {
          spark.table("t").write.insertInto(tableName)
        }
      }
  }

  private def testBucketedTable(testName: String)(f: String => Unit): Unit = {
    test(s"Hive SerDe table - $testName") {
      val hiveTable = "hive_table"

      withTable(hiveTable) {
        withSQLConf("hive.exec.dynamic.partition.mode" -> "nonstrict") {
          sql(
            s"""
               |CREATE TABLE $hiveTable (a INT, d INT)
               |PARTITIONED BY (b INT, c INT)
               |CLUSTERED BY(a)
               |SORTED BY(a, d) INTO 256 BUCKETS
               |STORED AS TEXTFILE
            """.stripMargin)
          f(hiveTable)
        }
      }
    }
  }

  testBucketedTable("INSERT should NOT fail if strict bucketing is NOT enforced") {
    tableName =>
      withSQLConf("hive.enforce.bucketing" -> "false", "hive.enforce.sorting" -> "false") {
        sql(s"INSERT INTO TABLE $tableName SELECT 1, 4, 2 AS c, 3 AS b")
        checkAnswer(sql(s"SELECT a, b, c, d FROM $tableName"), Row(1, 2, 3, 4))
      }
  }

  testBucketedTable("INSERT should fail if strict bucketing / sorting is enforced") {
    tableName =>
      withSQLConf("hive.enforce.bucketing" -> "true", "hive.enforce.sorting" -> "false") {
        intercept[AnalysisException] {
          sql(s"INSERT INTO TABLE $tableName SELECT 1, 2, 3, 4")
        }
      }
      withSQLConf("hive.enforce.bucketing" -> "false", "hive.enforce.sorting" -> "true") {
        intercept[AnalysisException] {
          sql(s"INSERT INTO TABLE $tableName SELECT 1, 2, 3, 4")
        }
      }
      withSQLConf("hive.enforce.bucketing" -> "true", "hive.enforce.sorting" -> "true") {
        intercept[AnalysisException] {
          sql(s"INSERT INTO TABLE $tableName SELECT 1, 2, 3, 4")
        }
      }
  }

  test("SPARK-20594: hive.exec.stagingdir was deleted by Hive") {
    // Set hive.exec.stagingdir under the table directory without start with ".".
    withSQLConf("hive.exec.stagingdir" -> "./test") {
      withTable("test_table") {
        sql("CREATE TABLE test_table (key int)")
        sql("INSERT OVERWRITE TABLE test_table SELECT 1")
        checkAnswer(sql("SELECT * FROM test_table"), Row(1))
      }
    }
  }

  test("insert overwrite to dir from hive metastore table") {
    withTempDir { dir =>
      val path = dir.toURI.getPath

      sql(s"INSERT OVERWRITE LOCAL DIRECTORY '${path}' SELECT * FROM src where key < 10")

      sql(
        s"""
           |INSERT OVERWRITE LOCAL DIRECTORY '${path}'
           |STORED AS orc
           |SELECT * FROM src where key < 10
         """.stripMargin)

      // use orc data source to check the data of path is right.
      withTempView("orc_source") {
        sql(
          s"""
             |CREATE TEMPORARY VIEW orc_source
             |USING org.apache.spark.sql.hive.orc
             |OPTIONS (
             |  PATH '${dir.getCanonicalPath}'
             |)
           """.stripMargin)

        checkAnswer(
          sql("select * from orc_source"),
          sql("select * from src where key < 10"))
      }
    }
  }

  test("insert overwrite to local dir from temp table") {
    withTempView("test_insert_table") {
      spark.range(10).selectExpr("id", "id AS str").createOrReplaceTempView("test_insert_table")

      withTempDir { dir =>
        val path = dir.toURI.getPath

        sql(
          s"""
             |INSERT OVERWRITE LOCAL DIRECTORY '${path}'
             |ROW FORMAT DELIMITED FIELDS TERMINATED BY ','
             |SELECT * FROM test_insert_table
           """.stripMargin)

        sql(
          s"""
             |INSERT OVERWRITE LOCAL DIRECTORY '${path}'
             |STORED AS orc
             |SELECT * FROM test_insert_table
           """.stripMargin)

        // use orc data source to check the data of path is right.
        checkAnswer(
          spark.read.orc(dir.getCanonicalPath),
          sql("select * from test_insert_table"))
      }
    }
  }

  test("insert overwrite to dir from temp table") {
    withTempView("test_insert_table") {
      spark.range(10).selectExpr("id", "id AS str").createOrReplaceTempView("test_insert_table")

      withTempDir { dir =>
        val pathUri = dir.toURI

        sql(
          s"""
             |INSERT OVERWRITE DIRECTORY '${pathUri}'
             |ROW FORMAT DELIMITED FIELDS TERMINATED BY ','
             |SELECT * FROM test_insert_table
           """.stripMargin)

        sql(
          s"""
             |INSERT OVERWRITE DIRECTORY '${pathUri}'
             |STORED AS orc
             |SELECT * FROM test_insert_table
           """.stripMargin)

        // use orc data source to check the data of path is right.
        checkAnswer(
          spark.read.orc(dir.getCanonicalPath),
          sql("select * from test_insert_table"))
      }
    }
  }

  test("multi insert overwrite to dir") {
    withTempView("test_insert_table") {
      spark.range(10).selectExpr("id", "id AS str").createOrReplaceTempView("test_insert_table")

      withTempDir { dir =>
        val pathUri = dir.toURI

        withTempDir { dir2 =>
          val pathUri2 = dir2.toURI

          sql(
            s"""
               |FROM test_insert_table
               |INSERT OVERWRITE DIRECTORY '${pathUri}'
               |STORED AS orc
               |SELECT id
               |INSERT OVERWRITE DIRECTORY '${pathUri2}'
               |STORED AS orc
               |SELECT *
             """.stripMargin)

          // use orc data source to check the data of path is right.
          checkAnswer(
            spark.read.orc(dir.getCanonicalPath),
            sql("select id from test_insert_table"))

          checkAnswer(
            spark.read.orc(dir2.getCanonicalPath),
            sql("select * from test_insert_table"))
        }
      }
    }
  }

  test("insert overwrite to dir to illegal path") {
    withTempView("test_insert_table") {
      spark.range(10).selectExpr("id", "id AS str").createOrReplaceTempView("test_insert_table")

      val e = intercept[IllegalArgumentException] {
        sql(
          s"""
             |INSERT OVERWRITE LOCAL DIRECTORY 'abc://a'
             |ROW FORMAT DELIMITED FIELDS TERMINATED BY ','
             |SELECT * FROM test_insert_table
           """.stripMargin)
      }.getMessage

      assert(e.contains("Wrong FS: abc://a, expected: file:///"))
    }
  }

  test("insert overwrite to dir with mixed syntax") {
    withTempView("test_insert_table") {
      spark.range(10).selectExpr("id", "id AS str").createOrReplaceTempView("test_insert_table")

      val e = intercept[ParseException] {
        sql(
          s"""
             |INSERT OVERWRITE DIRECTORY 'file://tmp'
             |USING json
             |ROW FORMAT DELIMITED FIELDS TERMINATED BY ','
             |SELECT * FROM test_insert_table
           """.stripMargin)
      }.getMessage

      assert(e.contains("mismatched input 'ROW'"))
    }
  }

  test("insert overwrite to dir with multi inserts") {
    withTempView("test_insert_table") {
      spark.range(10).selectExpr("id", "id AS str").createOrReplaceTempView("test_insert_table")

      val e = intercept[ParseException] {
        sql(
          s"""
             |INSERT OVERWRITE DIRECTORY 'file://tmp2'
             |USING json
             |ROW FORMAT DELIMITED FIELDS TERMINATED BY ','
             |SELECT * FROM test_insert_table
             |INSERT OVERWRITE DIRECTORY 'file://tmp2'
             |USING json
             |ROW FORMAT DELIMITED FIELDS TERMINATED BY ','
             |SELECT * FROM test_insert_table
           """.stripMargin)
      }.getMessage

      assert(e.contains("mismatched input 'ROW'"))
    }
  }

  test("SPARK-21165: FileFormatWriter should only rely on attributes from analyzed plan") {
    withSQLConf(("hive.exec.dynamic.partition.mode", "nonstrict")) {
      withTable("tab1", "tab2") {
        Seq(("a", "b", 3)).toDF("word", "first", "length").write.saveAsTable("tab1")

        spark.sql(
          """
            |CREATE TABLE tab2 (word string, length int)
            |PARTITIONED BY (first string)
          """.stripMargin)

        spark.sql(
          """
            |INSERT INTO TABLE tab2 PARTITION(first)
            |SELECT word, length, cast(first as string) as first FROM tab1
          """.stripMargin)

        checkAnswer(spark.table("tab2"), Row("a", 3, "b"))
      }
    }
  }

<<<<<<< HEAD
  test("CTAS: INSERT a partitioned table using Hive serde") {
    withTable("hive_test") {
      withSQLConf(
          HiveUtils.CONVERT_METASTORE_PARQUET.key -> "false",
          "hive.exec.dynamic.partition.mode" -> "nonstrict") {
        val df = Seq(("a", 100)).toDF("part", "id")
        df.write.format("hive").partitionBy("part").mode("overwrite").saveAsTable("hive_test")
        df.write.format("hive").partitionBy("part").mode("append").saveAsTable("hive_test")
      }
    }
  }

=======
  test("SPARK-26307: CTAS - INSERT a partitioned table using Hive serde") {
    withTable("tab1") {
      withSQLConf("hive.exec.dynamic.partition.mode" -> "nonstrict") {
        val df = Seq(("a", 100)).toDF("part", "id")
        df.write.format("hive").partitionBy("part").mode("overwrite").saveAsTable("tab1")
        df.write.format("hive").partitionBy("part").mode("append").saveAsTable("tab1")
      }
    }
  }


>>>>>>> 5217f7b2
  Seq("LOCAL", "").foreach { local =>
    Seq(true, false).foreach { caseSensitivity =>
      Seq("orc", "parquet").foreach { format =>
        test(s"SPARK-25389 INSERT OVERWRITE $local DIRECTORY ... STORED AS with duplicated names" +
          s"(caseSensitivity=$caseSensitivity, format=$format)") {
          withTempDir { dir =>
            withSQLConf(SQLConf.CASE_SENSITIVE.key -> s"$caseSensitivity") {
              val m = intercept[AnalysisException] {
                sql(
                  s"""
                     |INSERT OVERWRITE $local DIRECTORY '${dir.toURI}'
                     |STORED AS $format
                     |SELECT 'id', 'id2' ${if (caseSensitivity) "id" else "ID"}
                   """.stripMargin)
              }.getMessage
              assert(m.contains("Found duplicate column(s) when inserting into"))
            }
          }
        }
      }
    }
  }
}<|MERGE_RESOLUTION|>--- conflicted
+++ resolved
@@ -752,20 +752,6 @@
     }
   }
 
-<<<<<<< HEAD
-  test("CTAS: INSERT a partitioned table using Hive serde") {
-    withTable("hive_test") {
-      withSQLConf(
-          HiveUtils.CONVERT_METASTORE_PARQUET.key -> "false",
-          "hive.exec.dynamic.partition.mode" -> "nonstrict") {
-        val df = Seq(("a", 100)).toDF("part", "id")
-        df.write.format("hive").partitionBy("part").mode("overwrite").saveAsTable("hive_test")
-        df.write.format("hive").partitionBy("part").mode("append").saveAsTable("hive_test")
-      }
-    }
-  }
-
-=======
   test("SPARK-26307: CTAS - INSERT a partitioned table using Hive serde") {
     withTable("tab1") {
       withSQLConf("hive.exec.dynamic.partition.mode" -> "nonstrict") {
@@ -776,8 +762,6 @@
     }
   }
 
-
->>>>>>> 5217f7b2
   Seq("LOCAL", "").foreach { local =>
     Seq(true, false).foreach { caseSensitivity =>
       Seq("orc", "parquet").foreach { format =>
