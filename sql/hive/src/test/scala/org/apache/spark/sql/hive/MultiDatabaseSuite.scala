--- conflicted
+++ resolved
@@ -280,11 +280,6 @@
     }
 
     withTempDir { dir =>
-<<<<<<< HEAD
-      val path = dir.getCanonicalPath
-
-=======
->>>>>>> 0ef1421a
       {
         val message = intercept[AnalysisException] {
           sql(
