--- conflicted
+++ resolved
@@ -30,13 +30,9 @@
 class OrcHadoopFsRelationSuite extends HadoopFsRelationTest {
   import testImplicits._
 
-<<<<<<< HEAD
   override protected val enableAutoThreadAudit = false
-  override val dataSourceName: String = classOf[OrcFileFormat].getCanonicalName
-=======
   override val dataSourceName: String =
     classOf[org.apache.spark.sql.execution.datasources.orc.OrcFileFormat].getCanonicalName
->>>>>>> cd9f49a2
 
   // ORC does not play well with NullType and UDT.
   override protected def supportsDataType(dataType: DataType): Boolean = dataType match {
