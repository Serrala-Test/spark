--- conflicted
+++ resolved
@@ -386,11 +386,8 @@
           var query: TestHiveQueryExecution = null
           try {
             query = {
-<<<<<<< HEAD
-              val originalQuery = new TestHive.QueryExecution(TestHive.rewritePaths(queryString))
-=======
-              val originalQuery = new TestHiveQueryExecution(queryString)
->>>>>>> fd826819
+              val originalQuery =
+                new TestHiveQueryExecution(TestHive.sparkSession.rewritePaths(queryString))
               val containsCommands = originalQuery.analyzed.collectFirst {
                 case _: Command => ()
                 case _: LogicalInsertIntoHiveTable => ()
