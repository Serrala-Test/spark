/*
 * Licensed to the Apache Software Foundation (ASF) under one or more
 * contributor license agreements.  See the NOTICE file distributed with
 * this work for additional information regarding copyright ownership.
 * The ASF licenses this file to You under the Apache License, Version 2.0
 * (the "License"); you may not use this file except in compliance with
 * the License.  You may obtain a copy of the License at
 *
 *    http://www.apache.org/licenses/LICENSE-2.0
 *
 * Unless required by applicable law or agreed to in writing, software
 * distributed under the License is distributed on an "AS IS" BASIS,
 * WITHOUT WARRANTIES OR CONDITIONS OF ANY KIND, either express or implied.
 * See the License for the specific language governing permissions and
 * limitations under the License.
 */

package org.apache.spark.sql.hive.execution.command

import org.apache.spark.sql.catalyst.catalog.CatalogTypes.TablePartitionSpec
import org.apache.spark.sql.connector.catalog.CatalogManager
import org.apache.spark.sql.hive.test.TestHiveSingleton

/**
 * The trait contains settings and utility functions. It can be mixed to the test suites for
 * datasource v1 Hive external catalog. This trait complements the common trait
 * `org.apache.spark.sql.execution.command.DDLCommandTestUtils` with utility functions and
 * settings for all unified datasource V1 and V2 test suites.
 */
trait CommandSuiteBase extends TestHiveSingleton {
  def version: String = "Hive V1" // The prefix is added to test names
  def catalog: String = CatalogManager.SESSION_CATALOG_NAME
<<<<<<< HEAD
  def defaultUsing: String = "USING HIVE"

  def checkLocation(
      t: String,
      spec: TablePartitionSpec,
      expected: String): Unit = {
    val tablePath = t.split('.')
    val tableName = tablePath.last
    val ns = tablePath.init.mkString(".")
    val partSpec = spec.map { case (key, value) => s"$key = $value"}.mkString(", ")
    val information =
      spark.sql(s"SHOW TABLE EXTENDED IN $ns LIKE '$tableName' PARTITION($partSpec)")
        .select("information")
        .first().getString(0)
    val location = information.split("\\r?\\n").filter(_.startsWith("Location:")).head
    assert(location.endsWith(expected))
  }
=======
  def defaultUsing: String = "USING HIVE" // The clause is used in creating tables under testing
>>>>>>> fc508d18
}<|MERGE_RESOLUTION|>--- conflicted
+++ resolved
@@ -30,8 +30,7 @@
 trait CommandSuiteBase extends TestHiveSingleton {
   def version: String = "Hive V1" // The prefix is added to test names
   def catalog: String = CatalogManager.SESSION_CATALOG_NAME
-<<<<<<< HEAD
-  def defaultUsing: String = "USING HIVE"
+  def defaultUsing: String = "USING HIVE" // The clause is used in creating tables under testing
 
   def checkLocation(
       t: String,
@@ -48,7 +47,4 @@
     val location = information.split("\\r?\\n").filter(_.startsWith("Location:")).head
     assert(location.endsWith(expected))
   }
-=======
-  def defaultUsing: String = "USING HIVE" // The clause is used in creating tables under testing
->>>>>>> fc508d18
 }