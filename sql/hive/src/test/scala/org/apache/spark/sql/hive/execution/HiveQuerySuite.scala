--- conflicted
+++ resolved
@@ -162,7 +162,6 @@
     hql("SELECT * FROM src").toString
   }
 
-<<<<<<< HEAD
   createQueryTest("case statements with key #1",
     "SELECT (CASE 1 WHEN 2 THEN 3 END) FROM src")
 
@@ -200,7 +199,6 @@
     }
   }
 
-=======
   test("SPARK-1704: Explain commands as a SchemaRDD") {
     hql("CREATE TABLE IF NOT EXISTS src (key INT, value STRING)")
     val rdd = hql("explain select key, count(value) from src group by key")
@@ -285,5 +283,4 @@
   // Put tests that depend on specific Hive settings before these last two test,
   // since they modify /clear stuff.
 
->>>>>>> fe78b8b6
 }