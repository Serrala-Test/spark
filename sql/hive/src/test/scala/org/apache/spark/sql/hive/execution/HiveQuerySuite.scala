/*
 * Licensed to the Apache Software Foundation (ASF) under one or more
 * contributor license agreements.  See the NOTICE file distributed with
 * this work for additional information regarding copyright ownership.
 * The ASF licenses this file to You under the Apache License, Version 2.0
 * (the "License"); you may not use this file except in compliance with
 * the License.  You may obtain a copy of the License at
 *
 *    http://www.apache.org/licenses/LICENSE-2.0
 *
 * Unless required by applicable law or agreed to in writing, software
 * distributed under the License is distributed on an "AS IS" BASIS,
 * WITHOUT WARRANTIES OR CONDITIONS OF ANY KIND, either express or implied.
 * See the License for the specific language governing permissions and
 * limitations under the License.
 */

package org.apache.spark.sql.hive.execution

import java.io.File
import java.sql.Timestamp
import java.util.{Locale, TimeZone}

import scala.util.Try

import org.apache.hadoop.hive.conf.HiveConf.ConfVars
import org.scalatest.BeforeAndAfter

import org.apache.spark.{SparkException, SparkFiles}
import org.apache.spark.sql.{AnalysisException, DataFrame, Row}
import org.apache.spark.sql.catalyst.expressions.Cast
import org.apache.spark.sql.catalyst.parser.ParseException
import org.apache.spark.sql.catalyst.plans.logical.Project
import org.apache.spark.sql.execution.joins.BroadcastNestedLoopJoinExec
import org.apache.spark.sql.hive._
import org.apache.spark.sql.hive.test.{TestHive, TestHiveContext}
import org.apache.spark.sql.hive.test.TestHive._
import org.apache.spark.sql.internal.SQLConf

case class TestData(a: Int, b: String)

/**
 * A set of test cases expressed in Hive QL that are not covered by the tests
 * included in the hive distribution.
 */
class HiveQuerySuite extends HiveComparisonTest with BeforeAndAfter {
  private val originalTimeZone = TimeZone.getDefault
  private val originalLocale = Locale.getDefault

  import org.apache.spark.sql.hive.test.TestHive.implicits._

  private val originalCrossJoinEnabled = TestHive.conf.crossJoinEnabled

  override def beforeAll() {
    super.beforeAll()
    TestHive.setCacheTables(true)
    // Timezone is fixed to America/Los_Angeles for those timezone sensitive tests (timestamp_*)
    TimeZone.setDefault(TimeZone.getTimeZone("America/Los_Angeles"))
    // Add Locale setting
    Locale.setDefault(Locale.US)
    // Ensures that cross joins are enabled so that we can test them
    TestHive.setConf(SQLConf.CROSS_JOINS_ENABLED, true)
  }

  override def afterAll() {
    try {
      TestHive.setCacheTables(false)
      TimeZone.setDefault(originalTimeZone)
      Locale.setDefault(originalLocale)
      sql("DROP TEMPORARY FUNCTION IF EXISTS udtf_count2")
      TestHive.setConf(SQLConf.CROSS_JOINS_ENABLED, originalCrossJoinEnabled)
    } finally {
      super.afterAll()
    }
  }

  private def assertUnsupportedFeature(body: => Unit): Unit = {
    val e = intercept[ParseException] { body }
    assert(e.getMessage.toLowerCase.contains("operation not allowed"))
  }

  // Testing the Broadcast based join for cartesian join (cross join)
  // We assume that the Broadcast Join Threshold will works since the src is a small table
  private val spark_10484_1 = """
                                | SELECT a.key, b.key
                                | FROM src a LEFT JOIN src b WHERE a.key > b.key + 300
                                | ORDER BY b.key, a.key
                                | LIMIT 20
                              """.stripMargin
  private val spark_10484_2 = """
                                | SELECT a.key, b.key
                                | FROM src a RIGHT JOIN src b WHERE a.key > b.key + 300
                                | ORDER BY a.key, b.key
                                | LIMIT 20
                              """.stripMargin
  private val spark_10484_3 = """
                                | SELECT a.key, b.key
                                | FROM src a FULL OUTER JOIN src b WHERE a.key > b.key + 300
                                | ORDER BY a.key, b.key
                                | LIMIT 20
                              """.stripMargin
  private val spark_10484_4 = """
                                | SELECT a.key, b.key
                                | FROM src a JOIN src b WHERE a.key > b.key + 300
                                | ORDER BY a.key, b.key
                                | LIMIT 20
                              """.stripMargin

  createQueryTest("SPARK-10484 Optimize the Cartesian (Cross) Join with broadcast based JOIN #1",
    spark_10484_1)

  createQueryTest("SPARK-10484 Optimize the Cartesian (Cross) Join with broadcast based JOIN #2",
    spark_10484_2)

  createQueryTest("SPARK-10484 Optimize the Cartesian (Cross) Join with broadcast based JOIN #3",
    spark_10484_3)

  createQueryTest("SPARK-10484 Optimize the Cartesian (Cross) Join with broadcast based JOIN #4",
    spark_10484_4)

  test("SPARK-10484 Optimize the Cartesian (Cross) Join with broadcast based JOIN") {
    def assertBroadcastNestedLoopJoin(sqlText: String): Unit = {
      assert(sql(sqlText).queryExecution.sparkPlan.collect {
        case _: BroadcastNestedLoopJoinExec => 1
      }.nonEmpty)
    }

    assertBroadcastNestedLoopJoin(spark_10484_1)
    assertBroadcastNestedLoopJoin(spark_10484_2)
    assertBroadcastNestedLoopJoin(spark_10484_3)
    assertBroadcastNestedLoopJoin(spark_10484_4)
  }

  createQueryTest("insert table with generator with column name",
    """
      |  CREATE TABLE gen_tmp (key Int);
      |  INSERT OVERWRITE TABLE gen_tmp
      |    SELECT explode(array(1,2,3)) AS val FROM src LIMIT 3;
      |  SELECT key FROM gen_tmp ORDER BY key ASC;
    """.stripMargin)

  createQueryTest("insert table with generator with multiple column names",
    """
      |  CREATE TABLE gen_tmp (key Int, value String);
      |  INSERT OVERWRITE TABLE gen_tmp
      |    SELECT explode(map(key, value)) as (k1, k2) FROM src LIMIT 3;
      |  SELECT key, value FROM gen_tmp ORDER BY key, value ASC;
    """.stripMargin)

  createQueryTest("insert table with generator without column name",
    """
      |  CREATE TABLE gen_tmp (key Int);
      |  INSERT OVERWRITE TABLE gen_tmp
      |    SELECT explode(array(1,2,3)) FROM src LIMIT 3;
      |  SELECT key FROM gen_tmp ORDER BY key ASC;
    """.stripMargin)

  test("multiple generators in projection") {
    intercept[AnalysisException] {
      sql("SELECT explode(array(key, key)), explode(array(key, key)) FROM src").collect()
    }

    intercept[AnalysisException] {
      sql("SELECT explode(array(key, key)) as k1, explode(array(key, key)) FROM src").collect()
    }
  }

  createQueryTest("! operator",
    """
      |SELECT a FROM (
      |  SELECT 1 AS a UNION ALL SELECT 2 AS a) t
      |WHERE !(a>1)
    """.stripMargin)

  createQueryTest("constant object inspector for generic udf",
    """SELECT named_struct(
      lower("AA"), "10",
      repeat(lower("AA"), 3), "11",
      lower(repeat("AA", 3)), "12",
      printf("bb%d", 12), "13",
      repeat(printf("s%d", 14), 2), "14") FROM src LIMIT 1""")

  createQueryTest("NaN to Decimal",
    "SELECT CAST(CAST('NaN' AS DOUBLE) AS DECIMAL(1,1)) FROM src LIMIT 1")

  createQueryTest("constant null testing",
    """SELECT
      |IF(FALSE, CAST(NULL AS STRING), CAST(1 AS STRING)) AS COL1,
      |IF(TRUE, CAST(NULL AS STRING), CAST(1 AS STRING)) AS COL2,
      |IF(FALSE, CAST(NULL AS INT), CAST(1 AS INT)) AS COL3,
      |IF(TRUE, CAST(NULL AS INT), CAST(1 AS INT)) AS COL4,
      |IF(FALSE, CAST(NULL AS DOUBLE), CAST(1 AS DOUBLE)) AS COL5,
      |IF(TRUE, CAST(NULL AS DOUBLE), CAST(1 AS DOUBLE)) AS COL6,
      |IF(FALSE, CAST(NULL AS BOOLEAN), CAST(1 AS BOOLEAN)) AS COL7,
      |IF(TRUE, CAST(NULL AS BOOLEAN), CAST(1 AS BOOLEAN)) AS COL8,
      |IF(FALSE, CAST(NULL AS BIGINT), CAST(1 AS BIGINT)) AS COL9,
      |IF(TRUE, CAST(NULL AS BIGINT), CAST(1 AS BIGINT)) AS COL10,
      |IF(FALSE, CAST(NULL AS FLOAT), CAST(1 AS FLOAT)) AS COL11,
      |IF(TRUE, CAST(NULL AS FLOAT), CAST(1 AS FLOAT)) AS COL12,
      |IF(FALSE, CAST(NULL AS SMALLINT), CAST(1 AS SMALLINT)) AS COL13,
      |IF(TRUE, CAST(NULL AS SMALLINT), CAST(1 AS SMALLINT)) AS COL14,
      |IF(FALSE, CAST(NULL AS TINYINT), CAST(1 AS TINYINT)) AS COL15,
      |IF(TRUE, CAST(NULL AS TINYINT), CAST(1 AS TINYINT)) AS COL16,
      |IF(FALSE, CAST(NULL AS BINARY), CAST("1" AS BINARY)) AS COL17,
      |IF(TRUE, CAST(NULL AS BINARY), CAST("1" AS BINARY)) AS COL18,
      |IF(FALSE, CAST(NULL AS DATE), CAST("1970-01-01" AS DATE)) AS COL19,
      |IF(TRUE, CAST(NULL AS DATE), CAST("1970-01-01" AS DATE)) AS COL20,
      |IF(TRUE, CAST(NULL AS TIMESTAMP), CAST(1 AS TIMESTAMP)) AS COL21,
      |IF(FALSE, CAST(NULL AS DECIMAL), CAST(1 AS DECIMAL)) AS COL22,
      |IF(TRUE, CAST(NULL AS DECIMAL), CAST(1 AS DECIMAL)) AS COL23
      |FROM src LIMIT 1""".stripMargin)

  test("constant null testing timestamp") {
    val r1 = sql("SELECT IF(FALSE, CAST(NULL AS TIMESTAMP), CAST(1 AS TIMESTAMP)) AS COL20")
      .collect().head
    assert(new Timestamp(1000) == r1.getTimestamp(0))
  }

  createQueryTest("constant array",
  """
    |SELECT sort_array(
    |  sort_array(
    |    array("hadoop distributed file system",
    |          "enterprise databases", "hadoop map-reduce")))
    |FROM src LIMIT 1;
  """.stripMargin)

  createQueryTest("null case",
    "SELECT case when(true) then 1 else null end FROM src LIMIT 1")

  createQueryTest("single case",
    """SELECT case when true then 1 else 2 end FROM src LIMIT 1""")

  createQueryTest("double case",
    """SELECT case when 1 = 2 then 1 when 2 = 2 then 3 else 2 end FROM src LIMIT 1""")

  createQueryTest("case else null",
    """SELECT case when 1 = 2 then 1 when 2 = 2 then 3 else null end FROM src LIMIT 1""")

  createQueryTest("having no references",
    "SELECT key FROM src GROUP BY key HAVING COUNT(*) > 1")

  createQueryTest("no from clause",
    "SELECT 1, +1, -1")

  createQueryTest("boolean = number",
    """
      |SELECT
      |  1 = true, 1L = true, 1Y = true, true = 1, true = 1L, true = 1Y,
      |  0 = true, 0L = true, 0Y = true, true = 0, true = 0L, true = 0Y,
      |  1 = false, 1L = false, 1Y = false, false = 1, false = 1L, false = 1Y,
      |  0 = false, 0L = false, 0Y = false, false = 0, false = 0L, false = 0Y,
      |  2 = true, 2L = true, 2Y = true, true = 2, true = 2L, true = 2Y,
      |  2 = false, 2L = false, 2Y = false, false = 2, false = 2L, false = 2Y
      |FROM src LIMIT 1
    """.stripMargin)

  test("CREATE TABLE AS runs once") {
    sql("CREATE TABLE foo AS SELECT 1 FROM src LIMIT 1").collect()
    assert(sql("SELECT COUNT(*) FROM foo").collect().head.getLong(0) === 1,
      "Incorrect number of rows in created table")
  }

  createQueryTest("between",
    "SELECT * FROM src WHERE key Between 1 and 2")

  createQueryTest("div",
    "SELECT 1 DIV 2, 1 div 2, 1 dIv 2, 100 DIV 51, 100 DIV 49 FROM src LIMIT 1")

  // Jdk version leads to different query output for double, so not use createQueryTest here
  test("division") {
    val res = sql("SELECT 2 / 1, 1 / 2, 1 / 3, 1 / COUNT(*) FROM src LIMIT 1").collect().head
    Seq(2.0, 0.5, 0.3333333333333333, 0.002).zip(res.toSeq).foreach( x =>
      assert(x._1 == x._2.asInstanceOf[Double]))
  }

  createQueryTest("modulus",
    "SELECT 11 % 10, IF((101.1 % 100.0) BETWEEN 1.01 AND 1.11, \"true\", \"false\"), " +
      "(101 / 2) % 10 FROM src LIMIT 1")

  test("Query expressed in HiveQL") {
    sql("FROM src SELECT key").collect()
  }

  test("Query with constant folding the CAST") {
    sql("SELECT CAST(CAST('123' AS binary) AS binary) FROM src LIMIT 1").collect()
  }

  createQueryTest("Constant Folding Optimization for AVG_SUM_COUNT",
    "SELECT AVG(0), SUM(0), COUNT(null), COUNT(value) FROM src GROUP BY key")

  createQueryTest("Cast Timestamp to Timestamp in UDF",
    """
      | SELECT DATEDIFF(CAST(value AS timestamp), CAST('2002-03-21 00:00:00' AS timestamp))
      | FROM src LIMIT 1
    """.stripMargin)

  createQueryTest("Date comparison test 1",
    """
      | SELECT
      | CAST(CAST('1970-01-01 22:00:00' AS timestamp) AS date) ==
      | CAST(CAST('1970-01-01 23:00:00' AS timestamp) AS date)
      | FROM src LIMIT 1
    """.stripMargin)

  createQueryTest("Simple Average",
    "SELECT AVG(key) FROM src")

  createQueryTest("Simple Average + 1",
    "SELECT AVG(key) + 1.0 FROM src")

  createQueryTest("Simple Average + 1 with group",
    "SELECT AVG(key) + 1.0, value FROM src group by value")

  createQueryTest("string literal",
    "SELECT 'test' FROM src")

  createQueryTest("Escape sequences",
    """SELECT key, '\\\t\\' FROM src WHERE key = 86""")

  createQueryTest("IgnoreExplain",
    """EXPLAIN SELECT key FROM src""")

  createQueryTest("trivial join where clause",
    "SELECT * FROM src a JOIN src b WHERE a.key = b.key")

  createQueryTest("trivial join ON clause",
    "SELECT * FROM src a JOIN src b ON a.key = b.key")

  createQueryTest("small.cartesian",
    "SELECT a.key, b.key FROM (SELECT key FROM src WHERE key < 1) a JOIN " +
      "(SELECT key FROM src WHERE key = 2) b")

  createQueryTest("length.udf",
    "SELECT length(\"test\") FROM src LIMIT 1")

  createQueryTest("partitioned table scan",
    "SELECT ds, hr, key, value FROM srcpart")

  createQueryTest("create table as",
    """
      |CREATE TABLE createdtable AS SELECT * FROM src;
      |SELECT * FROM createdtable
    """.stripMargin)

  createQueryTest("create table as with db name",
    """
      |CREATE DATABASE IF NOT EXISTS testdb;
      |CREATE TABLE testdb.createdtable AS SELECT * FROM default.src;
      |SELECT * FROM testdb.createdtable;
      |DROP DATABASE IF EXISTS testdb CASCADE
    """.stripMargin)

  createQueryTest("create table as with db name within backticks",
    """
      |CREATE DATABASE IF NOT EXISTS testdb;
      |CREATE TABLE `testdb`.`createdtable` AS SELECT * FROM default.src;
      |SELECT * FROM testdb.createdtable;
      |DROP DATABASE IF EXISTS testdb CASCADE
    """.stripMargin)

  createQueryTest("insert table with db name",
    """
      |CREATE DATABASE IF NOT EXISTS testdb;
      |CREATE TABLE testdb.createdtable like default.src;
      |INSERT INTO TABLE testdb.createdtable SELECT * FROM default.src;
      |SELECT * FROM testdb.createdtable;
      |DROP DATABASE IF EXISTS testdb CASCADE
    """.stripMargin)

  createQueryTest("insert into and insert overwrite",
    """
      |CREATE TABLE createdtable like src;
      |INSERT INTO TABLE createdtable SELECT * FROM src;
      |INSERT INTO TABLE createdtable SELECT * FROM src1;
      |SELECT * FROM createdtable;
      |INSERT OVERWRITE TABLE createdtable SELECT * FROM src WHERE key = 86;
      |SELECT * FROM createdtable;
    """.stripMargin)

  test("SPARK-7270: consider dynamic partition when comparing table output") {
    sql(s"CREATE TABLE test_partition (a STRING) PARTITIONED BY (b BIGINT, c STRING)")
    sql(s"CREATE TABLE ptest (a STRING, b BIGINT, c STRING)")

    val analyzedPlan = sql(
      """
        |INSERT OVERWRITE table test_partition PARTITION (b=1, c)
        |SELECT 'a', 'c' from ptest
      """.stripMargin).queryExecution.analyzed

    assertResult(false, "Incorrect cast detected\n" + analyzedPlan) {
      var hasCast = false
      analyzedPlan.collect {
        case p: Project => p.transformExpressionsUp { case c: Cast => hasCast = true; c }
      }
      hasCast
    }
  }

  createQueryTest("transform",
    "SELECT TRANSFORM (key) USING 'cat' AS (tKey) FROM src")

  createQueryTest("schema-less transform",
    """
      |SELECT TRANSFORM (key, value) USING 'cat' FROM src;
      |SELECT TRANSFORM (*) USING 'cat' FROM src;
    """.stripMargin)

  val delimiter = "'\t'"

  createQueryTest("transform with custom field delimiter",
    s"""
      |SELECT TRANSFORM (key) ROW FORMAT DELIMITED FIELDS TERMINATED BY ${delimiter}
      |USING 'cat' AS (tKey) ROW FORMAT DELIMITED FIELDS TERMINATED BY ${delimiter} FROM src;
    """.stripMargin.replaceAll("\n", " "))

  createQueryTest("transform with custom field delimiter2",
    s"""
      |SELECT TRANSFORM (key, value) ROW FORMAT DELIMITED FIELDS TERMINATED BY ${delimiter}
      |USING 'cat' ROW FORMAT DELIMITED FIELDS TERMINATED BY ${delimiter} FROM src;
    """.stripMargin.replaceAll("\n", " "))

  createQueryTest("transform with custom field delimiter3",
    s"""
      |SELECT TRANSFORM (*) ROW FORMAT DELIMITED FIELDS TERMINATED BY ${delimiter}
      |USING 'cat' ROW FORMAT DELIMITED FIELDS TERMINATED BY ${delimiter} FROM src;
    """.stripMargin.replaceAll("\n", " "))

  createQueryTest("transform with SerDe",
    """
      |SELECT TRANSFORM (key, value) ROW FORMAT SERDE
      |'org.apache.hadoop.hive.serde2.lazy.LazySimpleSerDe'
      |USING 'cat' AS (tKey, tValue) ROW FORMAT SERDE
      |'org.apache.hadoop.hive.serde2.lazy.LazySimpleSerDe' FROM src;
    """.stripMargin.replaceAll(System.lineSeparator(), " "))

  test("transform with SerDe2") {

    sql("CREATE TABLE small_src(key INT, value STRING)")
    sql("INSERT OVERWRITE TABLE small_src SELECT key, value FROM src LIMIT 10")

    val expected = sql("SELECT key FROM small_src").collect().head
    val res = sql(
      """
        |SELECT TRANSFORM (key) ROW FORMAT SERDE
        |'org.apache.hadoop.hive.serde2.avro.AvroSerDe'
        |WITH SERDEPROPERTIES ('avro.schema.literal'='{"namespace":
        |"testing.hive.avro.serde","name": "src","type": "record","fields":
        |[{"name":"key","type":"int"}]}') USING 'cat' AS (tKey INT) ROW FORMAT SERDE
        |'org.apache.hadoop.hive.serde2.avro.AvroSerDe' WITH SERDEPROPERTIES
        |('avro.schema.literal'='{"namespace": "testing.hive.avro.serde","name":
        |"src","type": "record","fields": [{"name":"key","type":"int"}]}')
        |FROM small_src
      """.stripMargin.replaceAll(System.lineSeparator(), " ")).collect().head

    assert(expected(0) === res(0))
  }

  createQueryTest("transform with SerDe3",
    """
      |SELECT TRANSFORM (*) ROW FORMAT SERDE
      |'org.apache.hadoop.hive.serde2.lazy.LazySimpleSerDe' WITH SERDEPROPERTIES
      |('serialization.last.column.takes.rest'='true') USING 'cat' AS (tKey, tValue)
      |ROW FORMAT SERDE 'org.apache.hadoop.hive.serde2.lazy.LazySimpleSerDe'
      |WITH SERDEPROPERTIES ('serialization.last.column.takes.rest'='true') FROM src;
    """.stripMargin.replaceAll(System.lineSeparator(), " "))

  createQueryTest("transform with SerDe4",
    """
      |SELECT TRANSFORM (*) ROW FORMAT SERDE
      |'org.apache.hadoop.hive.serde2.lazy.LazySimpleSerDe' WITH SERDEPROPERTIES
      |('serialization.last.column.takes.rest'='true') USING 'cat' ROW FORMAT SERDE
      |'org.apache.hadoop.hive.serde2.lazy.LazySimpleSerDe' WITH SERDEPROPERTIES
      |('serialization.last.column.takes.rest'='true') FROM src;
    """.stripMargin.replaceAll(System.lineSeparator(), " "))

  createQueryTest("LIKE",
    "SELECT * FROM src WHERE value LIKE '%1%'")

  createQueryTest("DISTINCT",
    "SELECT DISTINCT key, value FROM src")

  createQueryTest("empty aggregate input",
    "SELECT SUM(key) FROM (SELECT * FROM src LIMIT 0) a")

  createQueryTest("lateral view1",
    "SELECT tbl.* FROM src LATERAL VIEW explode(array(1,2)) tbl as a")

  createQueryTest("lateral view2",
    "SELECT * FROM src LATERAL VIEW explode(array(1,2)) tbl")

  createQueryTest("lateral view3",
    "FROM src SELECT key, D.* lateral view explode(array(key+3, key+4)) D as CX")

  // scalastyle:off
  createQueryTest("lateral view4",
    """
      |create table src_lv1 (key string, value string);
      |create table src_lv2 (key string, value string);
      |
      |FROM src
      |insert overwrite table src_lv1 SELECT key, D.* lateral view explode(array(key+3, key+4)) D as CX
      |insert overwrite table src_lv2 SELECT key, D.* lateral view explode(array(key+3, key+4)) D as CX
    """.stripMargin)
  // scalastyle:on

  createQueryTest("lateral view5",
    "FROM src SELECT explode(array(key+3, key+4))")

  createQueryTest("lateral view6",
    "SELECT * FROM src LATERAL VIEW explode(map(key+3,key+4)) D as k, v")

  createQueryTest("Specify the udtf output",
    "SELECT d FROM (SELECT explode(array(1,1)) d FROM src LIMIT 1) t")

  createQueryTest("SPARK-9034 Reflect field names defined in GenericUDTF #1",
    "SELECT col FROM (SELECT explode(array(key,value)) FROM src LIMIT 1) t")

  createQueryTest("SPARK-9034 Reflect field names defined in GenericUDTF #2",
    "SELECT key,value FROM (SELECT explode(map(key,value)) FROM src LIMIT 1) t")

  test("sampling") {
    sql("SELECT * FROM src TABLESAMPLE(0.1 PERCENT) s")
    sql("SELECT * FROM src TABLESAMPLE(100 PERCENT) s")
  }

  test("DataFrame toString") {
    sql("SHOW TABLES").toString
    sql("SELECT * FROM src").toString
  }

  createQueryTest("case statements with key #1",
    "SELECT (CASE 1 WHEN 2 THEN 3 END) FROM src where key < 15")

  createQueryTest("case statements with key #2",
    "SELECT (CASE key WHEN 2 THEN 3 ELSE 0 END) FROM src WHERE key < 15")

  createQueryTest("case statements with key #3",
    "SELECT (CASE key WHEN 2 THEN 3 WHEN NULL THEN 4 END) FROM src WHERE key < 15")

  createQueryTest("case statements with key #4",
    "SELECT (CASE key WHEN 2 THEN 3 WHEN NULL THEN 4 ELSE 0 END) FROM src WHERE key < 15")

  createQueryTest("case statements WITHOUT key #1",
    "SELECT (CASE WHEN key > 2 THEN 3 END) FROM src WHERE key < 15")

  createQueryTest("case statements WITHOUT key #2",
    "SELECT (CASE WHEN key > 2 THEN 3 ELSE 4 END) FROM src WHERE key < 15")

  createQueryTest("case statements WITHOUT key #3",
    "SELECT (CASE WHEN key > 2 THEN 3 WHEN 2 > key THEN 2 END) FROM src WHERE key < 15")

  createQueryTest("case statements WITHOUT key #4",
    "SELECT (CASE WHEN key > 2 THEN 3 WHEN 2 > key THEN 2 ELSE 0 END) FROM src WHERE key < 15")

  // Jdk version leads to different query output for double, so not use createQueryTest here
  test("timestamp cast #1") {
    val res = sql("SELECT CAST(CAST(1 AS TIMESTAMP) AS DOUBLE) FROM src LIMIT 1").collect().head
    assert(1 == res.getDouble(0))
  }

  createQueryTest("timestamp cast #2",
    "SELECT CAST(CAST(1.2 AS TIMESTAMP) AS DOUBLE) FROM src LIMIT 1")

  test("timestamp cast #3") {
    val res = sql("SELECT CAST(CAST(1200 AS TIMESTAMP) AS INT) FROM src LIMIT 1").collect().head
    assert(1200 == res.getInt(0))
  }

  createQueryTest("timestamp cast #4",
    "SELECT CAST(CAST(1.2 AS TIMESTAMP) AS DOUBLE) FROM src LIMIT 1")

  test("timestamp cast #5") {
    val res = sql("SELECT CAST(CAST(-1 AS TIMESTAMP) AS DOUBLE) FROM src LIMIT 1").collect().head
    assert(-1 == res.get(0))
  }

  createQueryTest("timestamp cast #6",
    "SELECT CAST(CAST(-1.2 AS TIMESTAMP) AS DOUBLE) FROM src LIMIT 1")

  test("timestamp cast #7") {
    val res = sql("SELECT CAST(CAST(-1200 AS TIMESTAMP) AS INT) FROM src LIMIT 1").collect().head
    assert(-1200 == res.getInt(0))
  }

  createQueryTest("timestamp cast #8",
    "SELECT CAST(CAST(-1.2 AS TIMESTAMP) AS DOUBLE) FROM src LIMIT 1")

  createQueryTest("select null from table",
    "SELECT null FROM src LIMIT 1")

  createQueryTest("CTE feature #1",
    "with q1 as (select key from src) select * from q1 where key = 5")

  createQueryTest("CTE feature #2",
    """with q1 as (select * from src where key= 5),
      |q2 as (select * from src s2 where key = 4)
      |select value from q1 union all select value from q2
    """.stripMargin)

  createQueryTest("CTE feature #3",
    """with q1 as (select key from src)
      |from q1
      |select * where key = 4
    """.stripMargin)

  // test get_json_object again Hive, because the HiveCompatibilitySuite cannot handle result
  // with newline in it.
  createQueryTest("get_json_object #1",
    "SELECT get_json_object(src_json.json, '$') FROM src_json")

  createQueryTest("get_json_object #2",
    "SELECT get_json_object(src_json.json, '$.owner'), get_json_object(src_json.json, '$.store')" +
      " FROM src_json")

  createQueryTest("get_json_object #3",
    "SELECT get_json_object(src_json.json, '$.store.bicycle'), " +
      "get_json_object(src_json.json, '$.store.book') FROM src_json")

  createQueryTest("get_json_object #4",
    "SELECT get_json_object(src_json.json, '$.store.book[0]'), " +
      "get_json_object(src_json.json, '$.store.book[*]') FROM src_json")

  createQueryTest("get_json_object #5",
    "SELECT get_json_object(src_json.json, '$.store.book[0].category'), " +
      "get_json_object(src_json.json, '$.store.book[*].category'), " +
      "get_json_object(src_json.json, '$.store.book[*].isbn'), " +
      "get_json_object(src_json.json, '$.store.book[*].reader') FROM src_json")

  createQueryTest("get_json_object #6",
    "SELECT get_json_object(src_json.json, '$.store.book[*].reader[0].age'), " +
      "get_json_object(src_json.json, '$.store.book[*].reader[*].age') FROM src_json")

  createQueryTest("get_json_object #7",
    "SELECT get_json_object(src_json.json, '$.store.basket[0][1]'), " +
      "get_json_object(src_json.json, '$.store.basket[*]'), " +
      // Hive returns wrong result with [*][0], so this expression is change to make test pass
      "get_json_object(src_json.json, '$.store.basket[0][0]'), " +
      "get_json_object(src_json.json, '$.store.basket[0][*]'), " +
      "get_json_object(src_json.json, '$.store.basket[*][*]'), " +
      "get_json_object(src_json.json, '$.store.basket[0][2].b'), " +
      "get_json_object(src_json.json, '$.store.basket[0][*].b') FROM src_json")

  createQueryTest("get_json_object #8",
    "SELECT get_json_object(src_json.json, '$.non_exist_key'), " +
      "get_json_object(src_json.json, '$..no_recursive'), " +
      "get_json_object(src_json.json, '$.store.book[10]'), " +
      "get_json_object(src_json.json, '$.store.book[0].non_exist_key'), " +
      "get_json_object(src_json.json, '$.store.basket[*].non_exist_key'), " +
      "get_json_object(src_json.json, '$.store.basket[0][*].non_exist_key') FROM src_json")

  createQueryTest("get_json_object #9",
    "SELECT get_json_object(src_json.json, '$.zip code') FROM src_json")

  createQueryTest("get_json_object #10",
    "SELECT get_json_object(src_json.json, '$.fb:testid') FROM src_json")

  test("predicates contains an empty AttributeSet() references") {
    sql(
      """
        |SELECT a FROM (
        |  SELECT 1 AS a FROM src LIMIT 1 ) t
        |WHERE abs(20141202) is not null
      """.stripMargin).collect()
  }

  test("implement identity function using case statement") {
    val actual = sql("SELECT (CASE key WHEN key THEN key END) FROM src")
      .rdd
      .map { case Row(i: Int) => i }
      .collect()
      .toSet

    val expected = sql("SELECT key FROM src")
      .rdd
      .map { case Row(i: Int) => i }
      .collect()
      .toSet

    assert(actual === expected)
  }

  // TODO: adopt this test when Spark SQL has the functionality / framework to report errors.
  // See https://github.com/apache/spark/pull/1055#issuecomment-45820167 for a discussion.
  ignore("non-boolean conditions in a CaseWhen are illegal") {
    intercept[Exception] {
      sql("SELECT (CASE WHEN key > 2 THEN 3 WHEN 1 THEN 2 ELSE 0 END) FROM src").collect()
    }
  }

  createQueryTest("case sensitivity when query Hive table",
    "SELECT srcalias.KEY, SRCALIAS.value FROM sRc SrCAlias WHERE SrCAlias.kEy < 15")

  test("case sensitivity: created temporary view") {
    val testData =
      TestHive.sparkContext.parallelize(
        TestData(1, "str1") ::
        TestData(2, "str2") :: Nil)
    testData.toDF().createOrReplaceTempView("REGisteredTABle")

    assertResult(Array(Row(2, "str2"))) {
      sql("SELECT tablealias.A, TABLEALIAS.b FROM reGisteredTABle TableAlias " +
        "WHERE TableAliaS.a > 1").collect()
    }
  }

  def isExplanation(result: DataFrame): Boolean = {
    val explanation = result.select('plan).collect().map { case Row(plan: String) => plan }
    explanation.head.startsWith("== Physical Plan ==")
  }

  test("SPARK-1704: Explain commands as a DataFrame") {
    sql("CREATE TABLE IF NOT EXISTS src (key INT, value STRING)")

    val df = sql("explain select key, count(value) from src group by key")
    assert(isExplanation(df))

    TestHive.reset()
  }

  test("SPARK-2180: HAVING support in GROUP BY clauses (positive)") {
    val fixture = List(("foo", 2), ("bar", 1), ("foo", 4), ("bar", 3))
      .zipWithIndex.map {case ((value, attr), key) => HavingRow(key, value, attr)}
    TestHive.sparkContext.parallelize(fixture).toDF().createOrReplaceTempView("having_test")
    val results =
      sql("SELECT value, max(attr) AS attr FROM having_test GROUP BY value HAVING attr > 3")
      .collect()
      .map(x => (x.getString(0), x.getInt(1)))

    assert(results === Array(("foo", 4)))
    TestHive.reset()
  }

  test("SPARK-2180: HAVING with non-boolean clause raises no exceptions") {
    sql("select key, count(*) c from src group by key having c").collect()
  }

  test("SPARK-2225: turn HAVING without GROUP BY into a simple filter") {
    assert(sql("select key from src having key > 490").collect().size < 100)
  }

  test("union/except/intersect") {
    assertResult(Array(Row(1), Row(1))) {
      sql("select 1 as a union all select 1 as a").collect()
    }
    assertResult(Array(Row(1))) {
      sql("select 1 as a union distinct select 1 as a").collect()
    }
    assertResult(Array(Row(1))) {
      sql("select 1 as a union select 1 as a").collect()
    }
    assertResult(Array()) {
      sql("select 1 as a except select 1 as a").collect()
    }
    assertResult(Array(Row(1))) {
      sql("select 1 as a intersect select 1 as a").collect()
    }
  }

  test("SPARK-5383 alias for udfs with multi output columns") {
    assert(
      sql("select stack(2, key, value, key, value) as (a, b) from src limit 5")
        .collect()
        .size == 5)

    assert(
      sql("select a, b from (select stack(2, key, value, key, value) as (a, b) from src) t limit 5")
        .collect()
        .size == 5)
  }

  test("SPARK-5367: resolve star expression in udf") {
    assert(sql("select concat(*) from src limit 5").collect().size == 5)
    assert(sql("select array(*) from src limit 5").collect().size == 5)
    assert(sql("select concat(key, *) from src limit 5").collect().size == 5)
    assert(sql("select array(key, *) from src limit 5").collect().size == 5)
  }

  test("Exactly once semantics for DDL and command statements") {
    val tableName = "test_exactly_once"
    val q0 = sql(s"CREATE TABLE $tableName(key INT, value STRING)")

    // If the table was not created, the following assertion would fail
    assert(Try(table(tableName)).isSuccess)

    // If the CREATE TABLE command got executed again, the following assertion would fail
    assert(Try(q0.count()).isSuccess)
  }

  test("DESCRIBE commands") {
    sql(s"CREATE TABLE test_describe_commands1 (key INT, value STRING) PARTITIONED BY (dt STRING)")

    sql(
      """FROM src INSERT OVERWRITE TABLE test_describe_commands1 PARTITION (dt='2008-06-08')
        |SELECT key, value
      """.stripMargin)

    // Describe a table
    assertResult(
      Array(
        Row("key", "int", null),
        Row("value", "string", null),
        Row("dt", "string", null),
        Row("# Partition Information", "", ""),
        Row("# col_name", "data_type", "comment"),
        Row("dt", "string", null))
    ) {
      sql("DESCRIBE test_describe_commands1")
        .select('col_name, 'data_type, 'comment)
        .collect()
    }

    // Describe a table with a fully qualified table name
    assertResult(
      Array(
        Row("key", "int", null),
        Row("value", "string", null),
        Row("dt", "string", null),
        Row("# Partition Information", "", ""),
        Row("# col_name", "data_type", "comment"),
        Row("dt", "string", null))
    ) {
      sql("DESCRIBE default.test_describe_commands1")
        .select('col_name, 'data_type, 'comment)
        .collect()
    }

    // Describe a temporary view.
    val testData =
      TestHive.sparkContext.parallelize(
        TestData(1, "str1") ::
        TestData(1, "str2") :: Nil)
    testData.toDF().createOrReplaceTempView("test_describe_commands2")

    assertResult(
      Array(
        Row("a", "int", ""),
        Row("b", "string", ""))
    ) {
      sql("DESCRIBE test_describe_commands2")
        .select('col_name, 'data_type, 'comment)
        .collect()
    }
  }

  test("SPARK-2263: Insert Map<K, V> values") {
    sql("CREATE TABLE m(value MAP<INT, STRING>)")
    sql("INSERT OVERWRITE TABLE m SELECT MAP(key, value) FROM src LIMIT 10")
    sql("SELECT * FROM m").collect().zip(sql("SELECT * FROM src LIMIT 10").collect()).foreach {
      case (Row(map: Map[_, _]), Row(key: Int, value: String)) =>
        assert(map.size === 1)
        assert(map.head === (key, value))
    }
  }

  test("ADD JAR command") {
    val testJar = TestHive.getHiveFile("data/files/TestSerDe.jar").getCanonicalPath
    sql("CREATE TABLE alter1(a INT, b INT)")
    intercept[Exception] {
      sql(
        """ALTER TABLE alter1 SET SERDE 'org.apache.hadoop.hive.serde2.TestSerDe'
          |WITH serdeproperties('s1'='9')
        """.stripMargin)
    }
    sql("DROP TABLE alter1")
  }

  test("ADD JAR command 2") {
    // this is a test case from mapjoin_addjar.q
    val testJar = TestHive.getHiveFile("hive-hcatalog-core-0.13.1.jar").getCanonicalPath
    val testData = TestHive.getHiveFile("data/files/sample.json").getCanonicalPath
    sql(s"ADD JAR $testJar")
    sql(
      """CREATE TABLE t1(a string, b string)
      |ROW FORMAT SERDE 'org.apache.hive.hcatalog.data.JsonSerDe'""".stripMargin)
    sql(s"""LOAD DATA LOCAL INPATH "$testData" INTO TABLE t1""")
    sql("select * from src join t1 on src.key = t1.a")
    sql("DROP TABLE t1")
    assert(sql("list jars").
      filter(_.getString(0).contains("hive-hcatalog-core-0.13.1.jar")).count() > 0)
    assert(sql("list jar").
      filter(_.getString(0).contains("hive-hcatalog-core-0.13.1.jar")).count() > 0)
    val testJar2 = TestHive.getHiveFile("TestUDTF.jar").getCanonicalPath
    sql(s"ADD JAR $testJar2")
    assert(sql(s"list jar $testJar").count() == 1)
  }

  test("CREATE TEMPORARY FUNCTION") {
    val funcJar = TestHive.getHiveFile("TestUDTF.jar").getCanonicalPath
    val jarURL = s"file://$funcJar"
    sql(s"ADD JAR $jarURL")
    sql(
      """CREATE TEMPORARY FUNCTION udtf_count2 AS
        |'org.apache.spark.sql.hive.execution.GenericUDTFCount2'
      """.stripMargin)
    assert(sql("DESCRIBE FUNCTION udtf_count2").count > 1)
    sql("DROP TEMPORARY FUNCTION udtf_count2")
  }

  test("ADD FILE command") {
    val testFile = TestHive.getHiveFile("data/files/v1.txt").getCanonicalFile
    sql(s"ADD FILE $testFile")

    val checkAddFileRDD = sparkContext.parallelize(1 to 2, 1).mapPartitions { _ =>
      Iterator.single(new File(SparkFiles.get("v1.txt")).canRead)
    }

    assert(checkAddFileRDD.first())
    assert(sql("list files").
      filter(_.getString(0).contains("data/files/v1.txt")).count() > 0)
    assert(sql("list file").
      filter(_.getString(0).contains("data/files/v1.txt")).count() > 0)
    assert(sql(s"list file $testFile").count() == 1)
  }

  createQueryTest("dynamic_partition",
    """
      |DROP TABLE IF EXISTS dynamic_part_table;
      |CREATE TABLE dynamic_part_table(intcol INT) PARTITIONED BY (partcol1 INT, partcol2 INT);
      |
      |SET hive.exec.dynamic.partition.mode=nonstrict;
      |
      |INSERT INTO TABLE dynamic_part_table PARTITION(partcol1, partcol2)
      |SELECT 1, 1, 1 FROM src WHERE key=150;
      |
      |INSERT INTO TABLE dynamic_part_table PARTITION(partcol1, partcol2)
      |SELECT 1, NULL, 1 FROM src WHERE key=150;
      |
      |INSERT INTO TABLE dynamic_part_table PARTITION(partcol1, partcol2)
      |SELECT 1, 1, NULL FROM src WHERE key=150;
      |
      |INSERT INTO TABLe dynamic_part_table PARTITION(partcol1, partcol2)
      |SELECT 1, NULL, NULL FROM src WHERE key=150;
      |
      |DROP TABLE IF EXISTS dynamic_part_table;
    """.stripMargin)

  ignore("Dynamic partition folder layout") {
    sql("DROP TABLE IF EXISTS dynamic_part_table")
    sql("CREATE TABLE dynamic_part_table(intcol INT) PARTITIONED BY (partcol1 INT, partcol2 INT)")
    sql("SET hive.exec.dynamic.partition.mode=nonstrict")

    val data = Map(
      Seq("1", "1") -> 1,
      Seq("1", "NULL") -> 2,
      Seq("NULL", "1") -> 3,
      Seq("NULL", "NULL") -> 4)

    data.foreach { case (parts, value) =>
      sql(
        s"""INSERT INTO TABLE dynamic_part_table PARTITION(partcol1, partcol2)
           |SELECT $value, ${parts.mkString(", ")} FROM src WHERE key=150
         """.stripMargin)

      val partFolder = Seq("partcol1", "partcol2")
        .zip(parts)
        .map { case (k, v) =>
          if (v == "NULL") {
            s"$k=${ConfVars.DEFAULTPARTITIONNAME.defaultStrVal}"
          } else {
            s"$k=$v"
          }
        }
        .mkString("/")

      // Loads partition data to a temporary table to verify contents
      val path = s"${sparkSession.warehousePath}/dynamic_part_table/$partFolder/part-00000"

      sql("DROP TABLE IF EXISTS dp_verify")
      sql("CREATE TABLE dp_verify(intcol INT)")
      sql(s"LOAD DATA LOCAL INPATH '$path' INTO TABLE dp_verify")

      assert(sql("SELECT * FROM dp_verify").collect() === Array(Row(value)))
    }
  }

  test("SPARK-5592: get java.net.URISyntaxException when dynamic partitioning") {
    sql("""
      |create table sc as select *
      |from (select '2011-01-11', '2011-01-11+14:18:26' from src tablesample (1 rows)
      |union all
      |select '2011-01-11', '2011-01-11+15:18:26' from src tablesample (1 rows)
      |union all
      |select '2011-01-11', '2011-01-11+16:18:26' from src tablesample (1 rows) ) s
    """.stripMargin)
    sql("create table sc_part (key string) partitioned by (ts string) stored as rcfile")
    sql("set hive.exec.dynamic.partition=true")
    sql("set hive.exec.dynamic.partition.mode=nonstrict")
    sql("insert overwrite table sc_part partition(ts) select * from sc")
    sql("drop table sc_part")
  }

  test("Partition spec validation") {
    sql("DROP TABLE IF EXISTS dp_test")
    sql("CREATE TABLE dp_test(key INT, value STRING) PARTITIONED BY (dp INT, sp INT)")
    sql("SET hive.exec.dynamic.partition.mode=strict")

    // Should throw when using strict dynamic partition mode without any static partition
    intercept[AnalysisException] {
      sql(
        """INSERT INTO TABLE dp_test PARTITION(dp)
          |SELECT key, value, key % 5 FROM src
        """.stripMargin)
    }

    sql("SET hive.exec.dynamic.partition.mode=nonstrict")

    // Should throw when a static partition appears after a dynamic partition
    intercept[AnalysisException] {
      sql(
        """INSERT INTO TABLE dp_test PARTITION(dp, sp = 1)
          |SELECT key, value, key % 5 FROM src
        """.stripMargin)
    }
  }

  test("SPARK-3414 regression: should store analyzed logical plan when creating a temporary view") {
    sparkContext.makeRDD(Seq.empty[LogEntry]).toDF().createOrReplaceTempView("rawLogs")
    sparkContext.makeRDD(Seq.empty[LogFile]).toDF().createOrReplaceTempView("logFiles")

    sql(
      """
      SELECT name, message
      FROM rawLogs
      JOIN (
        SELECT name
        FROM logFiles
      ) files
      ON rawLogs.filename = files.name
      """).createOrReplaceTempView("boom")

    // This should be successfully analyzed
    sql("SELECT * FROM boom").queryExecution.analyzed
  }

  test("SPARK-3810: PreprocessTableInsertion static partitioning support") {
    val analyzedPlan = {
      loadTestTable("srcpart")
      sql("DROP TABLE IF EXISTS withparts")
      sql("CREATE TABLE withparts LIKE srcpart")
      sql("INSERT INTO TABLE withparts PARTITION(ds='1', hr='2') SELECT key, value FROM src")
        .queryExecution.analyzed
      }

    assertResult(1, "Duplicated project detected\n" + analyzedPlan) {
      analyzedPlan.collect {
        case _: Project => ()
      }.size
    }
  }

  test("SPARK-3810: PreprocessTableInsertion dynamic partitioning support") {
    val analyzedPlan = {
      loadTestTable("srcpart")
      sql("DROP TABLE IF EXISTS withparts")
      sql("CREATE TABLE withparts LIKE srcpart")
      sql("SET hive.exec.dynamic.partition.mode=nonstrict")

      sql("CREATE TABLE IF NOT EXISTS withparts LIKE srcpart")
<<<<<<< HEAD
      sql("INSERT INTO TABLE withparts PARTITION(ds, hr) SELECT key, value, 'a', 'b' FROM src")
=======
      sql("INSERT INTO TABLE withparts PARTITION(ds, hr) SELECT key, value, '1', '2' FROM src")
>>>>>>> 54b27c17
        .queryExecution.analyzed
    }

    assertResult(2, "Duplicated project detected\n" + analyzedPlan) {
      analyzedPlan.collect {
        case _: Project => ()
      }.size
    }
  }

  test("SPARK-15667: Check column number matching with static & dynamic partition insert") {
    intercept[SparkException] {
      loadTestTable("srcpart")
      sql("DROP TABLE IF EXISTS withparts")
      sql("CREATE TABLE withparts LIKE srcpart")
      sql("SET hive.exec.dynamic.partition.mode=nonstrict")

      sql("CREATE TABLE IF NOT EXISTS withparts LIKE srcpart")
      sql("INSERT INTO TABLE withparts PARTITION(ds='a', hr) SELECT key, value FROM src")
        .queryExecution.sparkPlan
    }
  }

  test("parse HQL set commands") {
    // Adapted from its SQL counterpart.
    val testKey = "spark.sql.key.usedfortestonly"
    val testVal = "val0,val_1,val2.3,my_table"

    sql(s"set $testKey=$testVal")
    assert(getConf(testKey, testVal + "_") == testVal)

    sql("set some.property=20")
    assert(getConf("some.property", "0") == "20")
    sql("set some.property = 40")
    assert(getConf("some.property", "0") == "40")

    sql(s"set $testKey=$testVal")
    assert(getConf(testKey, "0") == testVal)

    sql(s"set $testKey=")
    assert(getConf(testKey, "0") == "")
  }

  test("current_database with multiple sessions") {
    sql("create database a")
    sql("use a")
    val s2 = newSession()
    s2.sql("create database b")
    s2.sql("use b")

    assert(sql("select current_database()").first() === Row("a"))
    assert(s2.sql("select current_database()").first() === Row("b"))

    try {
      sql("create table test_a(key INT, value STRING)")
      s2.sql("create table test_b(key INT, value STRING)")

      sql("select * from test_a")
      intercept[AnalysisException] {
        sql("select * from test_b")
      }
      sql("select * from b.test_b")

      s2.sql("select * from test_b")
      intercept[AnalysisException] {
        s2.sql("select * from test_a")
      }
      s2.sql("select * from a.test_a")
    } finally {
      sql("DROP TABLE IF EXISTS test_a")
      s2.sql("DROP TABLE IF EXISTS test_b")
    }

  }

  test("use database") {
    val currentDatabase = sql("select current_database()").first().getString(0)

    sql("CREATE DATABASE hive_test_db")
    sql("USE hive_test_db")
    assert("hive_test_db" == sql("select current_database()").first().getString(0))

    intercept[AnalysisException] {
      sql("USE not_existing_db")
    }

    sql(s"USE $currentDatabase")
    assert(currentDatabase == sql("select current_database()").first().getString(0))
  }

  test("lookup hive UDF in another thread") {
    val e = intercept[AnalysisException] {
      range(1).selectExpr("not_a_udf()")
    }
    assert(e.getMessage.contains("Undefined function"))
    assert(e.getMessage.contains("not_a_udf"))
    var success = false
    val t = new Thread("test") {
      override def run(): Unit = {
        val e = intercept[AnalysisException] {
          range(1).selectExpr("not_a_udf()")
        }
        assert(e.getMessage.contains("Undefined function"))
        assert(e.getMessage.contains("not_a_udf"))
        success = true
      }
    }
    t.start()
    t.join()
    assert(success)
  }

  createQueryTest("select from thrift based table",
    "SELECT * from src_thrift")

  // Put tests that depend on specific Hive settings before these last two test,
  // since they modify /clear stuff.

  test("role management commands are not supported") {
    assertUnsupportedFeature { sql("CREATE ROLE my_role") }
    assertUnsupportedFeature { sql("DROP ROLE my_role") }
    assertUnsupportedFeature { sql("SHOW CURRENT ROLES") }
    assertUnsupportedFeature { sql("SHOW ROLES") }
    assertUnsupportedFeature { sql("SHOW GRANT") }
    assertUnsupportedFeature { sql("SHOW ROLE GRANT USER my_principal") }
    assertUnsupportedFeature { sql("SHOW PRINCIPALS my_role") }
    assertUnsupportedFeature { sql("SET ROLE my_role") }
    assertUnsupportedFeature { sql("GRANT my_role TO USER my_user") }
    assertUnsupportedFeature { sql("GRANT ALL ON my_table TO USER my_user") }
    assertUnsupportedFeature { sql("REVOKE my_role FROM USER my_user") }
    assertUnsupportedFeature { sql("REVOKE ALL ON my_table FROM USER my_user") }
  }

  test("import/export commands are not supported") {
    assertUnsupportedFeature { sql("IMPORT TABLE my_table FROM 'my_path'") }
    assertUnsupportedFeature { sql("EXPORT TABLE my_table TO 'my_path'") }
  }

  test("some show commands are not supported") {
    assertUnsupportedFeature { sql("SHOW COMPACTIONS") }
    assertUnsupportedFeature { sql("SHOW TRANSACTIONS") }
    assertUnsupportedFeature { sql("SHOW INDEXES ON my_table") }
    assertUnsupportedFeature { sql("SHOW LOCKS my_table") }
  }

  test("lock/unlock table and database commands are not supported") {
    assertUnsupportedFeature { sql("LOCK TABLE my_table SHARED") }
    assertUnsupportedFeature { sql("UNLOCK TABLE my_table") }
    assertUnsupportedFeature { sql("LOCK DATABASE my_db SHARED") }
    assertUnsupportedFeature { sql("UNLOCK DATABASE my_db") }
  }

  test("create/drop/alter index commands are not supported") {
    assertUnsupportedFeature {
      sql("CREATE INDEX my_index ON TABLE my_table(a) as 'COMPACT' WITH DEFERRED REBUILD")}
    assertUnsupportedFeature { sql("DROP INDEX my_index ON my_table") }
    assertUnsupportedFeature { sql("ALTER INDEX my_index ON my_table REBUILD")}
    assertUnsupportedFeature {
      sql("ALTER INDEX my_index ON my_table set IDXPROPERTIES (\"prop1\"=\"val1_new\")")}
  }

  test("create/drop macro commands are not supported") {
    assertUnsupportedFeature {
      sql("CREATE TEMPORARY MACRO SIGMOID (x DOUBLE) 1.0 / (1.0 + EXP(-x))")
    }
    assertUnsupportedFeature { sql("DROP TEMPORARY MACRO SIGMOID") }
  }
}

// for SPARK-2180 test
case class HavingRow(key: Int, value: String, attr: Int)

case class LogEntry(filename: String, message: String)
case class LogFile(name: String)<|MERGE_RESOLUTION|>--- conflicted
+++ resolved
@@ -1057,11 +1057,7 @@
       sql("SET hive.exec.dynamic.partition.mode=nonstrict")
 
       sql("CREATE TABLE IF NOT EXISTS withparts LIKE srcpart")
-<<<<<<< HEAD
-      sql("INSERT INTO TABLE withparts PARTITION(ds, hr) SELECT key, value, 'a', 'b' FROM src")
-=======
       sql("INSERT INTO TABLE withparts PARTITION(ds, hr) SELECT key, value, '1', '2' FROM src")
->>>>>>> 54b27c17
         .queryExecution.analyzed
     }
 
