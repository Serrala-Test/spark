--- conflicted
+++ resolved
@@ -17,26 +17,13 @@
 
 package org.apache.spark.sql.hive.execution
 
-<<<<<<< HEAD
 import org.apache.spark.sql.QueryTest
 import org.apache.spark.sql.hive.test.HiveTestUtils
-=======
-import org.apache.spark.sql.{SQLContext, QueryTest}
-import org.apache.spark.sql.hive.test.TestHive
-import org.apache.spark.sql.hive.test.TestHive._
-import org.apache.spark.sql.test.SQLTestUtils
->>>>>>> 3c9802d9
 
 /**
  * A set of tests that validates support for Hive Explain command.
  */
-<<<<<<< HEAD
 class HiveExplainSuite extends QueryTest with HiveTestUtils {
-=======
-class HiveExplainSuite extends QueryTest with SQLTestUtils {
-
-  def sqlContext: SQLContext = TestHive
->>>>>>> 3c9802d9
 
   test("explain extended command") {
     checkExistence(ctx.sql(" explain   select * from src where key=123 "), true,
@@ -91,9 +78,9 @@
 
   test("SPARK-6212: The EXPLAIN output of CTAS only shows the analyzed plan") {
     withTempTable("jt") {
-      val rdd = sparkContext.parallelize((1 to 10).map(i => s"""{"a":$i, "b":"str$i"}"""))
-      read.json(rdd).registerTempTable("jt")
-      val outputs = sql(
+      val rdd = ctx.sparkContext.parallelize((1 to 10).map(i => s"""{"a":$i, "b":"str$i"}"""))
+      ctx.read.json(rdd).registerTempTable("jt")
+      val outputs = ctx.sql(
         s"""
            |EXPLAIN EXTENDED
            |CREATE TABLE t1
