/*
 * Licensed to the Apache Software Foundation (ASF) under one or more
 * contributor license agreements.  See the NOTICE file distributed with
 * this work for additional information regarding copyright ownership.
 * The ASF licenses this file to You under the Apache License, Version 2.0
 * (the "License"); you may not use this file except in compliance with
 * the License.  You may obtain a copy of the License at
 *
 *    http://www.apache.org/licenses/LICENSE-2.0
 *
 * Unless required by applicable law or agreed to in writing, software
 * distributed under the License is distributed on an "AS IS" BASIS,
 * WITHOUT WARRANTIES OR CONDITIONS OF ANY KIND, either express or implied.
 * See the License for the specific language governing permissions and
 * limitations under the License.
 */

package org.apache.spark.sql.hive

import java.io.File

import scala.collection.mutable.ArrayBuffer

import org.apache.hadoop.fs.Path

import org.apache.spark.sql._
import org.apache.spark.sql.catalyst.TableIdentifier
import org.apache.spark.sql.catalyst.catalog.{CatalogStorageFormat, CatalogTable, CatalogTableType}
import org.apache.spark.sql.execution.datasources.{HadoopFsRelation, LogicalRelation}
import org.apache.spark.sql.hive.HiveExternalCatalog._
import org.apache.spark.sql.hive.client.HiveClient
import org.apache.spark.sql.hive.test.TestHiveSingleton
import org.apache.spark.sql.internal.SQLConf
import org.apache.spark.sql.test.SQLTestUtils
import org.apache.spark.sql.types._
import org.apache.spark.util.Utils

/**
 * Tests for persisting tables created though the data sources API into the metastore.
 */
class MetastoreDataSourcesSuite extends QueryTest with SQLTestUtils with TestHiveSingleton {
  import hiveContext._
  import spark.implicits._

  var jsonFilePath: String = _

  override def beforeAll(): Unit = {
    super.beforeAll()
    jsonFilePath = Utils.getSparkClassLoader.getResource("sample.json").getFile
  }

  private def hiveClient: HiveClient = sharedState.asInstanceOf[HiveSharedState].metadataHive

  test("persistent JSON table") {
    withTable("jsonTable") {
      sql(
        s"""CREATE TABLE jsonTable
           |USING org.apache.spark.sql.json.DefaultSource
           |OPTIONS (
           |  path '$jsonFilePath'
           |)
         """.stripMargin)

      checkAnswer(
        sql("SELECT * FROM jsonTable"),
        read.json(jsonFilePath).collect().toSeq)
    }
  }

  test("persistent JSON table with a user specified schema") {
    withTable("jsonTable") {
      sql(
        s"""CREATE TABLE jsonTable (
           |a string,
           |b String,
           |`c_!@(3)` int,
           |`<d>` Struct<`d!`:array<int>, `=`:array<struct<Dd2: boolean>>>)
           |USING org.apache.spark.sql.json.DefaultSource
           |OPTIONS (
           |  path '$jsonFilePath'
           |)
         """.stripMargin)

      withTempView("expectedJsonTable") {
        read.json(jsonFilePath).createOrReplaceTempView("expectedJsonTable")
        checkAnswer(
          sql("SELECT a, b, `c_!@(3)`, `<d>`.`d!`, `<d>`.`=` FROM jsonTable"),
          sql("SELECT a, b, `c_!@(3)`, `<d>`.`d!`, `<d>`.`=` FROM expectedJsonTable"))
      }
    }
  }

  test("persistent JSON table with a user specified schema with a subset of fields") {
    withTable("jsonTable") {
      // This works because JSON objects are self-describing and JSONRelation can get needed
      // field values based on field names.
      sql(
        s"""CREATE TABLE jsonTable (`<d>` Struct<`=`:array<struct<Dd2: boolean>>>, b String)
           |USING org.apache.spark.sql.json.DefaultSource
           |OPTIONS (
           |  path '$jsonFilePath'
           |)
         """.stripMargin)

      val innerStruct = StructType(Seq(
        StructField("=", ArrayType(StructType(StructField("Dd2", BooleanType, true) :: Nil)))))

      val expectedSchema = StructType(Seq(
        StructField("<d>", innerStruct, true),
        StructField("b", StringType, true)))

      assert(expectedSchema === table("jsonTable").schema)

      withTempView("expectedJsonTable") {
        read.json(jsonFilePath).createOrReplaceTempView("expectedJsonTable")
        checkAnswer(
          sql("SELECT b, `<d>`.`=` FROM jsonTable"),
          sql("SELECT b, `<d>`.`=` FROM expectedJsonTable"))
      }
    }
  }

  test("resolve shortened provider names") {
    withTable("jsonTable") {
      sql(
        s"""
           |CREATE TABLE jsonTable
           |USING org.apache.spark.sql.json
           |OPTIONS (
           |  path '$jsonFilePath'
           |)
         """.stripMargin)

      checkAnswer(
        sql("SELECT * FROM jsonTable"),
        read.json(jsonFilePath).collect().toSeq)
    }
  }

  test("drop table") {
    withTable("jsonTable") {
      sql(
        s"""
           |CREATE TABLE jsonTable
           |USING org.apache.spark.sql.json
           |OPTIONS (
           |  path '$jsonFilePath'
           |)
         """.stripMargin)

      checkAnswer(
        sql("SELECT * FROM jsonTable"),
        read.json(jsonFilePath))

      sql("DROP TABLE jsonTable")

      intercept[Exception] {
        sql("SELECT * FROM jsonTable").collect()
      }

      assert(
        new File(jsonFilePath).exists(),
        "The table with specified path is considered as an external table, " +
          "its data should not deleted after DROP TABLE.")
    }
  }

  test("check change without refresh") {
    withTempPath { tempDir =>
      withTable("jsonTable") {
        (("a", "b") :: Nil).toDF().toJSON.rdd.saveAsTextFile(tempDir.getCanonicalPath)

        sql(
          s"""CREATE TABLE jsonTable
             |USING org.apache.spark.sql.json
             |OPTIONS (
             |  path '${tempDir.getCanonicalPath}'
             |)
           """.stripMargin)

        checkAnswer(
          sql("SELECT * FROM jsonTable"),
          Row("a", "b"))

        Utils.deleteRecursively(tempDir)
        (("a1", "b1", "c1") :: Nil).toDF().toJSON.rdd.saveAsTextFile(tempDir.getCanonicalPath)

        // Schema is cached so the new column does not show. The updated values in existing columns
        // will show.
        checkAnswer(
          sql("SELECT * FROM jsonTable"),
          Row("a1", "b1"))

        sql("REFRESH TABLE jsonTable")

        // After refresh, schema is not changed.
        checkAnswer(
          sql("SELECT * FROM jsonTable"),
          Row("a1", "b1"))
      }
    }
  }

  test("drop, change, recreate") {
    withTempPath { tempDir =>
      (("a", "b") :: Nil).toDF().toJSON.rdd.saveAsTextFile(tempDir.getCanonicalPath)

      withTable("jsonTable") {
        sql(
          s"""CREATE TABLE jsonTable
             |USING org.apache.spark.sql.json
             |OPTIONS (
             |  path '${tempDir.getCanonicalPath}'
             |)
           """.stripMargin)

        checkAnswer(
          sql("SELECT * FROM jsonTable"),
          Row("a", "b"))

        Utils.deleteRecursively(tempDir)
        (("a", "b", "c") :: Nil).toDF().toJSON.rdd.saveAsTextFile(tempDir.getCanonicalPath)

        sql("DROP TABLE jsonTable")

        sql(
          s"""CREATE TABLE jsonTable
             |USING org.apache.spark.sql.json
             |OPTIONS (
             |  path '${tempDir.getCanonicalPath}'
             |)
           """.stripMargin)

        // New table should reflect new schema.
        checkAnswer(
          sql("SELECT * FROM jsonTable"),
          Row("a", "b", "c"))
      }
    }
  }

  test("invalidate cache and reload") {
    withTable("jsonTable") {
      sql(
        s"""CREATE TABLE jsonTable (`c_!@(3)` int)
           |USING org.apache.spark.sql.json.DefaultSource
           |OPTIONS (
           |  path '$jsonFilePath'
           |)
         """.stripMargin)

      withTempView("expectedJsonTable") {
        read.json(jsonFilePath).createOrReplaceTempView("expectedJsonTable")

        checkAnswer(
          sql("SELECT * FROM jsonTable"),
          sql("SELECT `c_!@(3)` FROM expectedJsonTable").collect().toSeq)

        // Discard the cached relation.
        sessionState.refreshTable("jsonTable")

        checkAnswer(
          sql("SELECT * FROM jsonTable"),
          sql("SELECT `c_!@(3)` FROM expectedJsonTable").collect().toSeq)

        sessionState.refreshTable("jsonTable")
        val expectedSchema = StructType(StructField("c_!@(3)", IntegerType, true) :: Nil)

        assert(expectedSchema === table("jsonTable").schema)
      }
    }
  }

  test("CTAS") {
    withTempPath { tempPath =>
      withTable("jsonTable", "ctasJsonTable") {
        sql(
          s"""CREATE TABLE jsonTable
             |USING org.apache.spark.sql.json.DefaultSource
             |OPTIONS (
             |  path '$jsonFilePath'
             |)
           """.stripMargin)

        sql(
          s"""CREATE TABLE ctasJsonTable
             |USING org.apache.spark.sql.json.DefaultSource
             |OPTIONS (
             |  path '$tempPath'
             |) AS
             |SELECT * FROM jsonTable
           """.stripMargin)

        assert(table("ctasJsonTable").schema === table("jsonTable").schema)

        checkAnswer(
          sql("SELECT * FROM ctasJsonTable"),
          sql("SELECT * FROM jsonTable").collect())
      }
    }
  }

  test("CTAS with IF NOT EXISTS") {
    withTempPath { path =>
      val tempPath = path.getCanonicalPath

      withTable("jsonTable", "ctasJsonTable") {
        sql(
          s"""CREATE TABLE jsonTable
             |USING org.apache.spark.sql.json.DefaultSource
             |OPTIONS (
             |  path '$jsonFilePath'
             |)
           """.stripMargin)

        sql(
          s"""CREATE TABLE ctasJsonTable
             |USING org.apache.spark.sql.json.DefaultSource
             |OPTIONS (
             |  path '$tempPath'
             |) AS
             |SELECT * FROM jsonTable
           """.stripMargin)

        // Create the table again should trigger a AnalysisException.
        val message = intercept[AnalysisException] {
          sql(
            s"""CREATE TABLE ctasJsonTable
               |USING org.apache.spark.sql.json.DefaultSource
               |OPTIONS (
               |  path '$tempPath'
               |) AS
               |SELECT * FROM jsonTable
             """.stripMargin)
        }.getMessage

        assert(
          message.contains("Table ctasJsonTable already exists."),
          "We should complain that ctasJsonTable already exists")

        // The following statement should be fine if it has IF NOT EXISTS.
        // It tries to create a table ctasJsonTable with a new schema.
        // The actual table's schema and data should not be changed.
        sql(
          s"""CREATE TABLE IF NOT EXISTS ctasJsonTable
             |USING org.apache.spark.sql.json.DefaultSource
             |OPTIONS (
             |  path '$tempPath'
             |) AS
             |SELECT a FROM jsonTable
           """.stripMargin)

        // Discard the cached relation.
        sessionState.refreshTable("ctasJsonTable")

        // Schema should not be changed.
        assert(table("ctasJsonTable").schema === table("jsonTable").schema)
        // Table data should not be changed.
        checkAnswer(
          sql("SELECT * FROM ctasJsonTable"),
          sql("SELECT * FROM jsonTable").collect())
      }
    }
  }

  test("CTAS a managed table") {
    withTable("jsonTable", "ctasJsonTable", "loadedTable") {
      sql(
        s"""CREATE TABLE jsonTable
           |USING org.apache.spark.sql.json.DefaultSource
           |OPTIONS (
           |  path '$jsonFilePath'
           |)
         """.stripMargin)

      val expectedPath =
        sessionState.catalog.hiveDefaultTableFilePath(TableIdentifier("ctasJsonTable"))
      val filesystemPath = new Path(expectedPath)
      val fs = filesystemPath.getFileSystem(spark.sessionState.newHadoopConf())
      if (fs.exists(filesystemPath)) fs.delete(filesystemPath, true)

      // It is a managed table when we do not specify the location.
      sql(
        s"""CREATE TABLE ctasJsonTable
           |USING org.apache.spark.sql.json.DefaultSource
           |AS
           |SELECT * FROM jsonTable
         """.stripMargin)

      assert(fs.exists(filesystemPath), s"$expectedPath should exist after we create the table.")

      sql(
        s"""CREATE TABLE loadedTable
           |USING org.apache.spark.sql.json.DefaultSource
           |OPTIONS (
           |  path '$expectedPath'
           |)
         """.stripMargin)

      assert(table("ctasJsonTable").schema === table("loadedTable").schema)

      checkAnswer(
        sql("SELECT * FROM ctasJsonTable"),
        sql("SELECT * FROM loadedTable"))

      sql("DROP TABLE ctasJsonTable")
      assert(!fs.exists(filesystemPath), s"$expectedPath should not exist after we drop the table.")
    }
  }

  test("SPARK-5839 HiveMetastoreCatalog does not recognize table aliases of data source tables.") {
    withTable("savedJsonTable") {
      // Save the df as a managed table (by not specifying the path).
      (1 to 10)
        .map(i => i -> s"str$i")
        .toDF("a", "b")
        .write
        .format("json")
        .saveAsTable("savedJsonTable")

      checkAnswer(
        sql("SELECT * FROM savedJsonTable where savedJsonTable.a < 5"),
        (1 to 4).map(i => Row(i, s"str$i")))

      checkAnswer(
        sql("SELECT * FROM savedJsonTable tmp where tmp.a > 5"),
        (6 to 10).map(i => Row(i, s"str$i")))

      sessionState.refreshTable("savedJsonTable")

      checkAnswer(
        sql("SELECT * FROM savedJsonTable where savedJsonTable.a < 5"),
        (1 to 4).map(i => Row(i, s"str$i")))

      checkAnswer(
        sql("SELECT * FROM savedJsonTable tmp where tmp.a > 5"),
        (6 to 10).map(i => Row(i, s"str$i")))
    }
  }

  test("save table") {
    withTempPath { path =>
      val tempPath = path.getCanonicalPath

      withTable("savedJsonTable") {
        val df = (1 to 10).map(i => i -> s"str$i").toDF("a", "b")

        withSQLConf(SQLConf.DEFAULT_DATA_SOURCE_NAME.key -> "json") {
          // Save the df as a managed table (by not specifying the path).
          df.write.saveAsTable("savedJsonTable")

          checkAnswer(sql("SELECT * FROM savedJsonTable"), df)

          // We can overwrite it.
          df.write.mode(SaveMode.Overwrite).saveAsTable("savedJsonTable")
          checkAnswer(sql("SELECT * FROM savedJsonTable"), df)

          // When the save mode is Ignore, we will do nothing when the table already exists.
          df.select("b").write.mode(SaveMode.Ignore).saveAsTable("savedJsonTable")
          // TODO in ResolvedDataSource, will convert the schema into nullable = true
          // hence the df.schema is not exactly the same as table("savedJsonTable").schema
          // assert(df.schema === table("savedJsonTable").schema)
          checkAnswer(sql("SELECT * FROM savedJsonTable"), df)

          // Drop table will also delete the data.
          sql("DROP TABLE savedJsonTable")
          intercept[AnalysisException] {
            read.json(
              sessionState.catalog.hiveDefaultTableFilePath(TableIdentifier("savedJsonTable")))
          }
        }

        // Create an external table by specifying the path.
        withSQLConf(SQLConf.DEFAULT_DATA_SOURCE_NAME.key -> "not a source name") {
          df.write
            .format("org.apache.spark.sql.json")
            .mode(SaveMode.Append)
            .option("path", tempPath.toString)
            .saveAsTable("savedJsonTable")

          checkAnswer(sql("SELECT * FROM savedJsonTable"), df)
        }

        // Data should not be deleted after we drop the table.
        sql("DROP TABLE savedJsonTable")
        checkAnswer(read.json(tempPath.toString), df)
      }
    }
  }

  test("create external table") {
    withTempPath { tempPath =>
      withTable("savedJsonTable", "createdJsonTable") {
        val df = read.json(sparkContext.parallelize((1 to 10).map { i =>
          s"""{ "a": $i, "b": "str$i" }"""
        }))

        withSQLConf(SQLConf.DEFAULT_DATA_SOURCE_NAME.key -> "not a source name") {
          df.write
            .format("json")
            .mode(SaveMode.Append)
            .option("path", tempPath.toString)
            .saveAsTable("savedJsonTable")
        }

        withSQLConf(SQLConf.DEFAULT_DATA_SOURCE_NAME.key -> "json") {
          sparkSession.catalog.createExternalTable("createdJsonTable", tempPath.toString)
          assert(table("createdJsonTable").schema === df.schema)
          checkAnswer(sql("SELECT * FROM createdJsonTable"), df)

          assert(
            intercept[AnalysisException] {
              sparkSession.catalog.createExternalTable("createdJsonTable", jsonFilePath.toString)
            }.getMessage.contains("Table createdJsonTable already exists."),
            "We should complain that createdJsonTable already exists")
        }

        // Data should not be deleted.
        sql("DROP TABLE createdJsonTable")
        checkAnswer(read.json(tempPath.toString), df)

        // Try to specify the schema.
        withSQLConf(SQLConf.DEFAULT_DATA_SOURCE_NAME.key -> "not a source name") {
          val schema = StructType(StructField("b", StringType, true) :: Nil)
          sparkSession.catalog.createExternalTable(
            "createdJsonTable",
            "org.apache.spark.sql.json",
            schema,
            Map("path" -> tempPath.toString))

          checkAnswer(
            sql("SELECT * FROM createdJsonTable"),
            sql("SELECT b FROM savedJsonTable"))

          sql("DROP TABLE createdJsonTable")
        }
      }
    }
  }

  test("path required error") {
    assert(
      intercept[AnalysisException] {
        sparkSession.catalog.createExternalTable(
          "createdJsonTable",
          "org.apache.spark.sql.json",
          Map.empty[String, String])

        table("createdJsonTable")
      }.getMessage.contains("Unable to infer schema"),
      "We should complain that path is not specified.")

    sql("DROP TABLE IF EXISTS createdJsonTable")
  }

  test("scan a parquet table created through a CTAS statement") {
    withSQLConf(HiveUtils.CONVERT_METASTORE_PARQUET.key -> "true") {
      withTempView("jt") {
        (1 to 10).map(i => i -> s"str$i").toDF("a", "b").createOrReplaceTempView("jt")

        withTable("test_parquet_ctas") {
          sql(
            """CREATE TABLE test_parquet_ctas STORED AS PARQUET
              |AS SELECT tmp.a FROM jt tmp WHERE tmp.a < 5
            """.stripMargin)

          checkAnswer(
            sql(s"SELECT a FROM test_parquet_ctas WHERE a > 2 "),
            Row(3) :: Row(4) :: Nil)

          table("test_parquet_ctas").queryExecution.optimizedPlan match {
            case LogicalRelation(p: HadoopFsRelation, _, _) => // OK
            case _ =>
              fail(s"test_parquet_ctas should have be converted to ${classOf[HadoopFsRelation]}")
          }
        }
      }
    }
  }

  test("Pre insert nullability check (ArrayType)") {
    withTable("arrayInParquet") {
      {
        val df = (Tuple1(Seq(Int.box(1), null: Integer)) :: Nil).toDF("a")
        val expectedSchema =
          StructType(
            StructField(
              "a",
              ArrayType(IntegerType, containsNull = true),
              nullable = true) :: Nil)

        assert(df.schema === expectedSchema)

        df.write
          .format("parquet")
          .mode(SaveMode.Overwrite)
          .saveAsTable("arrayInParquet")
      }

      {
        val df = (Tuple1(Seq(2, 3)) :: Nil).toDF("a")
        val expectedSchema =
          StructType(
            StructField(
              "a",
              ArrayType(IntegerType, containsNull = false),
              nullable = true) :: Nil)

        assert(df.schema === expectedSchema)

        df.write
          .format("parquet")
          .mode(SaveMode.Append)
          .insertInto("arrayInParquet")
      }

      (Tuple1(Seq(4, 5)) :: Nil).toDF("a")
        .write
        .mode(SaveMode.Append)
        .saveAsTable("arrayInParquet") // This one internally calls df2.insertInto.

      (Tuple1(Seq(Int.box(6), null: Integer)) :: Nil).toDF("a")
        .write
        .mode(SaveMode.Append)
        .saveAsTable("arrayInParquet")

      sparkSession.catalog.refreshTable("arrayInParquet")

      checkAnswer(
        sql("SELECT a FROM arrayInParquet"),
        Row(ArrayBuffer(1, null)) ::
          Row(ArrayBuffer(2, 3)) ::
          Row(ArrayBuffer(4, 5)) ::
          Row(ArrayBuffer(6, null)) :: Nil)
    }
  }

  test("Pre insert nullability check (MapType)") {
    withTable("mapInParquet") {
      {
        val df = (Tuple1(Map(1 -> (null: Integer))) :: Nil).toDF("a")
        val expectedSchema =
          StructType(
            StructField(
              "a",
              MapType(IntegerType, IntegerType, valueContainsNull = true),
              nullable = true) :: Nil)

        assert(df.schema === expectedSchema)

        df.write
          .format("parquet")
          .mode(SaveMode.Overwrite)
          .saveAsTable("mapInParquet")
      }

      {
        val df = (Tuple1(Map(2 -> 3)) :: Nil).toDF("a")
        val expectedSchema =
          StructType(
            StructField(
              "a",
              MapType(IntegerType, IntegerType, valueContainsNull = false),
              nullable = true) :: Nil)

        assert(df.schema === expectedSchema)

        df.write
          .format("parquet")
          .mode(SaveMode.Append)
          .insertInto("mapInParquet")
      }

      (Tuple1(Map(4 -> 5)) :: Nil).toDF("a")
        .write
        .format("parquet")
        .mode(SaveMode.Append)
        .saveAsTable("mapInParquet") // This one internally calls df2.insertInto.

      (Tuple1(Map(6 -> null.asInstanceOf[Integer])) :: Nil).toDF("a")
        .write
        .format("parquet")
        .mode(SaveMode.Append)
        .saveAsTable("mapInParquet")

      sparkSession.catalog.refreshTable("mapInParquet")

      checkAnswer(
        sql("SELECT a FROM mapInParquet"),
        Row(Map(1 -> null)) ::
          Row(Map(2 -> 3)) ::
          Row(Map(4 -> 5)) ::
          Row(Map(6 -> null)) :: Nil)
    }
  }

  test("SPARK-6024 wide schema support") {
    withSQLConf(SQLConf.SCHEMA_STRING_LENGTH_THRESHOLD.key -> "4000") {
      withTable("wide_schema") {
        withTempDir { tempDir =>
          // We will need 80 splits for this schema if the threshold is 4000.
          val schema = StructType((1 to 5000).map(i => StructField(s"c_$i", StringType)))

          val tableDef = CatalogTable(
            identifier = TableIdentifier("wide_schema", Some("default")),
            tableType = CatalogTableType.EXTERNAL,
            storage = CatalogStorageFormat.empty.copy(
              properties = Map("path" -> tempDir.getCanonicalPath)
            ),
            schema = schema,
            provider = Some("json")
          )
          sharedState.externalCatalog.createTable("default", tableDef, ignoreIfExists = false)

          sessionState.refreshTable("wide_schema")

          val actualSchema = table("wide_schema").schema
          assert(schema === actualSchema)
        }
      }
    }
  }

  test("SPARK-6655 still support a schema stored in spark.sql.sources.schema") {
    val tableName = "spark6655"
    withTable(tableName) {
      val schema = StructType(StructField("int", IntegerType, true) :: Nil)
      val hiveTable = CatalogTable(
        identifier = TableIdentifier(tableName, Some("default")),
        tableType = CatalogTableType.MANAGED,
        schema = new StructType,
        storage = CatalogStorageFormat(
          locationUri = None,
          inputFormat = None,
          outputFormat = None,
          serde = None,
          compressed = false,
          properties = Map(
            "path" -> sessionState.catalog.hiveDefaultTableFilePath(TableIdentifier(tableName)))
        ),
        properties = Map(
          DATASOURCE_PROVIDER -> "json",
          DATASOURCE_SCHEMA -> schema.json,
          "EXTERNAL" -> "FALSE"))

<<<<<<< HEAD
      hiveClient.createTable(hiveTable, ignoreIfExists = false)
=======
      sharedState.externalCatalog.createTable(hiveTable, ignoreIfExists = false)
>>>>>>> 43f4fd6f

      sessionState.refreshTable(tableName)
      val actualSchema = table(tableName).schema
      assert(schema === actualSchema)

      // Checks the DESCRIBE output.
      checkAnswer(sql("DESCRIBE spark6655"), Row("int", "int", null) :: Nil)
    }
  }

  test("Saving partitionBy columns information") {
    val df = (1 to 10).map(i => (i, i + 1, s"str$i", s"str${i + 1}")).toDF("a", "b", "c", "d")
    val tableName = s"partitionInfo_${System.currentTimeMillis()}"

    withTable(tableName) {
      df.write.format("parquet").partitionBy("d", "b").saveAsTable(tableName)
      sessionState.refreshTable(tableName)
      val metastoreTable = hiveClient.getTable("default", tableName)
      val expectedPartitionColumns = StructType(df.schema("d") :: df.schema("b") :: Nil)

      val numPartCols = metastoreTable.properties(DATASOURCE_SCHEMA_NUMPARTCOLS).toInt
      assert(numPartCols == 2)

      val actualPartitionColumns =
        StructType(
          (0 until numPartCols).map { index =>
            df.schema(metastoreTable.properties(s"$DATASOURCE_SCHEMA_PARTCOL_PREFIX$index"))
          })
      // Make sure partition columns are correctly stored in metastore.
      assert(
        expectedPartitionColumns.sameType(actualPartitionColumns),
        s"Partitions columns stored in metastore $actualPartitionColumns is not the " +
          s"partition columns defined by the saveAsTable operation $expectedPartitionColumns.")

      // Check the content of the saved table.
      checkAnswer(
        table(tableName).select("c", "b", "d", "a"),
        df.select("c", "b", "d", "a"))
    }
  }

  test("Saving information for sortBy and bucketBy columns") {
    val df = (1 to 10).map(i => (i, i + 1, s"str$i", s"str${i + 1}")).toDF("a", "b", "c", "d")
    val tableName = s"bucketingInfo_${System.currentTimeMillis()}"

    withTable(tableName) {
      df.write
        .format("parquet")
        .bucketBy(8, "d", "b")
        .sortBy("c")
        .saveAsTable(tableName)
      sessionState.refreshTable(tableName)
      val metastoreTable = hiveClient.getTable("default", tableName)
      val expectedBucketByColumns = StructType(df.schema("d") :: df.schema("b") :: Nil)
      val expectedSortByColumns = StructType(df.schema("c") :: Nil)

      val numBuckets = metastoreTable.properties(DATASOURCE_SCHEMA_NUMBUCKETS).toInt
      assert(numBuckets == 8)

      val numBucketCols = metastoreTable.properties(DATASOURCE_SCHEMA_NUMBUCKETCOLS).toInt
      assert(numBucketCols == 2)

      val numSortCols = metastoreTable.properties(DATASOURCE_SCHEMA_NUMSORTCOLS).toInt
      assert(numSortCols == 1)

      val actualBucketByColumns =
        StructType(
          (0 until numBucketCols).map { index =>
            df.schema(metastoreTable.properties(s"$DATASOURCE_SCHEMA_BUCKETCOL_PREFIX$index"))
          })
      // Make sure bucketBy columns are correctly stored in metastore.
      assert(
        expectedBucketByColumns.sameType(actualBucketByColumns),
        s"Partitions columns stored in metastore $actualBucketByColumns is not the " +
          s"partition columns defined by the saveAsTable operation $expectedBucketByColumns.")

      val actualSortByColumns =
        StructType(
          (0 until numSortCols).map { index =>
            df.schema(metastoreTable.properties(s"$DATASOURCE_SCHEMA_SORTCOL_PREFIX$index"))
          })
      // Make sure sortBy columns are correctly stored in metastore.
      assert(
        expectedSortByColumns.sameType(actualSortByColumns),
        s"Partitions columns stored in metastore $actualSortByColumns is not the " +
          s"partition columns defined by the saveAsTable operation $expectedSortByColumns.")

      // Check the content of the saved table.
      checkAnswer(
        table(tableName).select("c", "b", "d", "a"),
        df.select("c", "b", "d", "a"))
    }
  }

  test("insert into a table") {
    def createDF(from: Int, to: Int): DataFrame = {
      (from to to).map(i => i -> s"str$i").toDF("c1", "c2")
    }

    withTable("insertParquet") {
      createDF(0, 9).write.format("parquet").saveAsTable("insertParquet")
      checkAnswer(
        sql("SELECT p.c1, p.c2 FROM insertParquet p WHERE p.c1 > 5"),
        (6 to 9).map(i => Row(i, s"str$i")))

      intercept[AnalysisException] {
        createDF(10, 19).write.format("parquet").saveAsTable("insertParquet")
      }

      createDF(10, 19).write.mode(SaveMode.Append).format("parquet").saveAsTable("insertParquet")
      checkAnswer(
        sql("SELECT p.c1, p.c2 FROM insertParquet p WHERE p.c1 > 5"),
        (6 to 19).map(i => Row(i, s"str$i")))

      createDF(20, 29).write.mode(SaveMode.Append).format("parquet").saveAsTable("insertParquet")
      checkAnswer(
        sql("SELECT p.c1, c2 FROM insertParquet p WHERE p.c1 > 5 AND p.c1 < 25"),
        (6 to 24).map(i => Row(i, s"str$i")))

      intercept[AnalysisException] {
        createDF(30, 39).write.saveAsTable("insertParquet")
      }

      createDF(30, 39).write.mode(SaveMode.Append).saveAsTable("insertParquet")
      checkAnswer(
        sql("SELECT p.c1, c2 FROM insertParquet p WHERE p.c1 > 5 AND p.c1 < 35"),
        (6 to 34).map(i => Row(i, s"str$i")))

      createDF(40, 49).write.mode(SaveMode.Append).insertInto("insertParquet")
      checkAnswer(
        sql("SELECT p.c1, c2 FROM insertParquet p WHERE p.c1 > 5 AND p.c1 < 45"),
        (6 to 44).map(i => Row(i, s"str$i")))

      createDF(50, 59).write.mode(SaveMode.Overwrite).saveAsTable("insertParquet")
      checkAnswer(
        sql("SELECT p.c1, c2 FROM insertParquet p WHERE p.c1 > 51 AND p.c1 < 55"),
        (52 to 54).map(i => Row(i, s"str$i")))
      createDF(60, 69).write.mode(SaveMode.Ignore).saveAsTable("insertParquet")
      checkAnswer(
        sql("SELECT p.c1, c2 FROM insertParquet p"),
        (50 to 59).map(i => Row(i, s"str$i")))

      createDF(70, 79).write.mode(SaveMode.Overwrite).insertInto("insertParquet")
      checkAnswer(
        sql("SELECT p.c1, c2 FROM insertParquet p"),
        (70 to 79).map(i => Row(i, s"str$i")))
    }
  }

  test("append table using different formats") {
    def createDF(from: Int, to: Int): DataFrame = {
      (from to to).map(i => i -> s"str$i").toDF("c1", "c2")
    }

    withTable("appendOrcToParquet") {
      createDF(0, 9).write.format("parquet").saveAsTable("appendOrcToParquet")
      val e = intercept[AnalysisException] {
        createDF(10, 19).write.mode(SaveMode.Append).format("orc").saveAsTable("appendOrcToParquet")
      }
      assert(e.getMessage.contains("The file format of the existing table `appendOrcToParquet` " +
        "is `org.apache.spark.sql.execution.datasources.parquet.ParquetFileFormat`. " +
        "It doesn't match the specified format `orc`"))
    }

    withTable("appendParquetToJson") {
      createDF(0, 9).write.format("json").saveAsTable("appendParquetToJson")
      val e = intercept[AnalysisException] {
        createDF(10, 19).write.mode(SaveMode.Append).format("parquet")
          .saveAsTable("appendParquetToJson")
      }
      assert(e.getMessage.contains("The file format of the existing table `appendParquetToJson` " +
        "is `org.apache.spark.sql.execution.datasources.json.JsonFileFormat`. " +
        "It doesn't match the specified format `parquet`"))
    }

    withTable("appendTextToJson") {
      createDF(0, 9).write.format("json").saveAsTable("appendTextToJson")
      val e = intercept[AnalysisException] {
        createDF(10, 19).write.mode(SaveMode.Append).format("text")
          .saveAsTable("appendTextToJson")
      }
      assert(e.getMessage.contains("The file format of the existing table `appendTextToJson` is " +
        "`org.apache.spark.sql.execution.datasources.json.JsonFileFormat`. " +
        "It doesn't match the specified format `text`"))
    }
  }

  test("append a table using the same formats but different names") {
    def createDF(from: Int, to: Int): DataFrame = {
      (from to to).map(i => i -> s"str$i").toDF("c1", "c2")
    }

    withTable("appendParquet") {
      createDF(0, 9).write.format("parquet").saveAsTable("appendParquet")
      createDF(10, 19).write.mode(SaveMode.Append).format("org.apache.spark.sql.parquet")
        .saveAsTable("appendParquet")
      checkAnswer(
        sql("SELECT p.c1, p.c2 FROM appendParquet p WHERE p.c1 > 5"),
        (6 to 19).map(i => Row(i, s"str$i")))
    }

    withTable("appendParquet") {
      createDF(0, 9).write.format("org.apache.spark.sql.parquet").saveAsTable("appendParquet")
      createDF(10, 19).write.mode(SaveMode.Append).format("parquet").saveAsTable("appendParquet")
      checkAnswer(
        sql("SELECT p.c1, p.c2 FROM appendParquet p WHERE p.c1 > 5"),
        (6 to 19).map(i => Row(i, s"str$i")))
    }

    withTable("appendParquet") {
      createDF(0, 9).write.format("org.apache.spark.sql.parquet.DefaultSource")
        .saveAsTable("appendParquet")
      createDF(10, 19).write.mode(SaveMode.Append)
        .format("org.apache.spark.sql.execution.datasources.parquet.DefaultSource")
        .saveAsTable("appendParquet")
      checkAnswer(
        sql("SELECT p.c1, p.c2 FROM appendParquet p WHERE p.c1 > 5"),
        (6 to 19).map(i => Row(i, s"str$i")))
    }
  }

  test("SPARK-8156:create table to specific database by 'use dbname' ") {

    val df = (1 to 3).map(i => (i, s"val_$i", i * 2)).toDF("a", "b", "c")
    spark.sql("""create database if not exists testdb8156""")
    spark.sql("""use testdb8156""")
    df.write
      .format("parquet")
      .mode(SaveMode.Overwrite)
      .saveAsTable("ttt3")

    checkAnswer(
      spark.sql("show TABLES in testdb8156").filter("tableName = 'ttt3'"),
      Row("ttt3", false))
    spark.sql("""use default""")
    spark.sql("""drop database if exists testdb8156 CASCADE""")
  }


  test("skip hive metadata on table creation") {
    withTempDir { tempPath =>
      val schema = StructType((1 to 5).map(i => StructField(s"c_$i", StringType)))

      val tableDef1 = CatalogTable(
        identifier = TableIdentifier("not_skip_hive_metadata", Some("default")),
        tableType = CatalogTableType.EXTERNAL,
        storage = CatalogStorageFormat.empty.copy(
          properties = Map("path" -> tempPath.getCanonicalPath, "skipHiveMetadata" -> "false")
        ),
        schema = schema,
        provider = Some("parquet")
      )
      sharedState.externalCatalog.createTable("default", tableDef1, ignoreIfExists = false)

      // As a proxy for verifying that the table was stored in Hive compatible format,
      // we verify that each column of the table is of native type StringType.
      assert(hiveClient.getTable("default", "not_skip_hive_metadata").schema
        .forall(_.dataType == StringType))

      val tableDef2 = CatalogTable(
        identifier = TableIdentifier("skip_hive_metadata", Some("default")),
        tableType = CatalogTableType.EXTERNAL,
        storage = CatalogStorageFormat.empty.copy(
          properties = Map("path" -> tempPath.getCanonicalPath, "skipHiveMetadata" -> "true")
        ),
        schema = schema,
        provider = Some("parquet")
      )
      sharedState.externalCatalog.createTable("default", tableDef2, ignoreIfExists = false)

      // As a proxy for verifying that the table was stored in SparkSQL format,
      // we verify that the table has a column type as array of StringType.
      assert(hiveClient.getTable("default", "skip_hive_metadata").schema
        .forall(_.dataType == ArrayType(StringType)))
    }
  }

  test("CTAS: persisted partitioned data source table") {
    withTempPath { dir =>
      withTable("t") {
        val path = dir.getCanonicalPath

        sql(
          s"""CREATE TABLE t USING PARQUET
             |OPTIONS (PATH '$path')
             |PARTITIONED BY (a)
             |AS SELECT 1 AS a, 2 AS b
           """.stripMargin
        )

        val metastoreTable = hiveClient.getTable("default", "t")
        assert(metastoreTable.properties(DATASOURCE_SCHEMA_NUMPARTCOLS).toInt === 1)
        assert(!metastoreTable.properties.contains(DATASOURCE_SCHEMA_NUMBUCKETS))
        assert(!metastoreTable.properties.contains(DATASOURCE_SCHEMA_NUMBUCKETCOLS))
        assert(!metastoreTable.properties.contains(DATASOURCE_SCHEMA_NUMSORTCOLS))

        checkAnswer(table("t"), Row(2, 1))
      }
    }
  }

  test("CTAS: persisted bucketed data source table") {
    withTempPath { dir =>
      withTable("t") {
        val path = dir.getCanonicalPath

        sql(
          s"""CREATE TABLE t USING PARQUET
             |OPTIONS (PATH '$path')
             |CLUSTERED BY (a) SORTED BY (b) INTO 2 BUCKETS
             |AS SELECT 1 AS a, 2 AS b
           """.stripMargin
        )

        val metastoreTable = hiveClient.getTable("default", "t")
        assert(!metastoreTable.properties.contains(DATASOURCE_SCHEMA_NUMPARTCOLS))
        assert(metastoreTable.properties(DATASOURCE_SCHEMA_NUMBUCKETS).toInt === 2)
        assert(metastoreTable.properties(DATASOURCE_SCHEMA_NUMBUCKETCOLS).toInt === 1)
        assert(metastoreTable.properties(DATASOURCE_SCHEMA_NUMSORTCOLS).toInt === 1)

        checkAnswer(table("t"), Row(1, 2))
      }
    }

    withTempPath { dir =>
      withTable("t") {
        val path = dir.getCanonicalPath

        sql(
          s"""CREATE TABLE t USING PARQUET
             |OPTIONS (PATH '$path')
             |CLUSTERED BY (a) INTO 2 BUCKETS
             |AS SELECT 1 AS a, 2 AS b
           """.stripMargin
        )

        val metastoreTable = hiveClient.getTable("default", "t")
        assert(!metastoreTable.properties.contains(DATASOURCE_SCHEMA_NUMPARTCOLS))
        assert(metastoreTable.properties(DATASOURCE_SCHEMA_NUMBUCKETS).toInt === 2)
        assert(metastoreTable.properties(DATASOURCE_SCHEMA_NUMBUCKETCOLS).toInt === 1)
        assert(!metastoreTable.properties.contains(DATASOURCE_SCHEMA_NUMSORTCOLS))

        checkAnswer(table("t"), Row(1, 2))
      }
    }
  }

  test("CTAS: persisted partitioned bucketed data source table") {
    withTempPath { dir =>
      withTable("t") {
        val path = dir.getCanonicalPath

        sql(
          s"""CREATE TABLE t USING PARQUET
             |OPTIONS (PATH '$path')
             |PARTITIONED BY (a)
             |CLUSTERED BY (b) SORTED BY (c) INTO 2 BUCKETS
             |AS SELECT 1 AS a, 2 AS b, 3 AS c
           """.stripMargin
        )

        val metastoreTable = hiveClient.getTable("default", "t")
        assert(metastoreTable.properties(DATASOURCE_SCHEMA_NUMPARTCOLS).toInt === 1)
        assert(metastoreTable.properties(DATASOURCE_SCHEMA_NUMBUCKETS).toInt === 2)
        assert(metastoreTable.properties(DATASOURCE_SCHEMA_NUMBUCKETCOLS).toInt === 1)
        assert(metastoreTable.properties(DATASOURCE_SCHEMA_NUMSORTCOLS).toInt === 1)

        checkAnswer(table("t"), Row(2, 3, 1))
      }
    }
  }

  test("saveAsTable[append]: the column order doesn't matter") {
    withTable("saveAsTable_column_order") {
      Seq((1, 2)).toDF("i", "j").write.saveAsTable("saveAsTable_column_order")
      Seq((3, 4)).toDF("j", "i").write.mode("append").saveAsTable("saveAsTable_column_order")
      checkAnswer(
        table("saveAsTable_column_order"),
        Seq((1, 2), (4, 3)).toDF("i", "j"))
    }
  }

  test("saveAsTable[append]: mismatch column names") {
    withTable("saveAsTable_mismatch_column_names") {
      Seq((1, 2)).toDF("i", "j").write.saveAsTable("saveAsTable_mismatch_column_names")
      val e = intercept[AnalysisException] {
        Seq((3, 4)).toDF("i", "k")
          .write.mode("append").saveAsTable("saveAsTable_mismatch_column_names")
      }
      assert(e.getMessage.contains("cannot resolve"))
    }
  }

  test("saveAsTable[append]: too many columns") {
    withTable("saveAsTable_too_many_columns") {
      Seq((1, 2)).toDF("i", "j").write.saveAsTable("saveAsTable_too_many_columns")
      val e = intercept[AnalysisException] {
        Seq((3, 4, 5)).toDF("i", "j", "k")
          .write.mode("append").saveAsTable("saveAsTable_too_many_columns")
      }
      assert(e.getMessage.contains("doesn't match"))
    }
  }

  test("saveAsTable[append]: less columns") {
    withTable("saveAsTable_less_columns") {
      Seq((1, 2)).toDF("i", "j").write.saveAsTable("saveAsTable_less_columns")
      val e = intercept[AnalysisException] {
        Seq((4)).toDF("j")
          .write.mode("append").saveAsTable("saveAsTable_less_columns")
      }
      assert(e.getMessage.contains("doesn't match"))
    }
  }

  test("SPARK-15025: create datasource table with path with select") {
    withTempPath { dir =>
      withTable("t") {
        val path = dir.getCanonicalPath

        sql(
          s"""CREATE TABLE t USING PARQUET
             |OPTIONS (PATH '$path')
             |AS SELECT 1 AS a, 2 AS b, 3 AS c
           """.stripMargin
        )
        sql("insert into t values (2, 3, 4)")
        checkAnswer(table("t"), Seq(Row(1, 2, 3), Row(2, 3, 4)))
        val catalogTable = hiveClient.getTable("default", "t")
        // there should not be a lowercase key 'path' now
        assert(catalogTable.storage.properties.get("path").isEmpty)
        assert(catalogTable.storage.properties.get("PATH").isDefined)
      }
    }
  }

  test("SPARK-15269 external data source table creation") {
    withTempPath { dir =>
      val path = dir.getCanonicalPath
      spark.range(1).write.json(path)

      withTable("t") {
        sql(s"CREATE TABLE t USING json OPTIONS (PATH '$path')")
        sql("DROP TABLE t")
        sql(s"CREATE TABLE t USING json AS SELECT 1 AS c")
      }
    }
  }

  test("read table with corrupted schema") {
    try {
      val schema = StructType(StructField("int", IntegerType, true) :: Nil)
      val hiveTable = CatalogTable(
        identifier = TableIdentifier("t", Some("default")),
        tableType = CatalogTableType.MANAGED,
        schema = new StructType,
        storage = CatalogStorageFormat.empty,
        properties = Map(
          DATASOURCE_PROVIDER -> "json",
          // no DATASOURCE_SCHEMA_NUMPARTS
          DATASOURCE_SCHEMA_PART_PREFIX + 0 -> schema.json))

      hiveClient.createTable(hiveTable, ignoreIfExists = false)

      val e = intercept[AnalysisException] {
        sharedState.externalCatalog.getTable("default", "t")
      }.getMessage
      assert(e.contains(s"Could not read schema from the hive metastore because it is corrupted"))
    } finally {
      hiveClient.dropTable("default", "t", ignoreIfNotExists = true, purge = true)
    }
  }
}<|MERGE_RESOLUTION|>--- conflicted
+++ resolved
@@ -701,8 +701,8 @@
           // We will need 80 splits for this schema if the threshold is 4000.
           val schema = StructType((1 to 5000).map(i => StructField(s"c_$i", StringType)))
 
-          val tableDef = CatalogTable(
-            identifier = TableIdentifier("wide_schema", Some("default")),
+          val tableDesc = CatalogTable(
+            identifier = TableIdentifier("wide_schema"),
             tableType = CatalogTableType.EXTERNAL,
             storage = CatalogStorageFormat.empty.copy(
               properties = Map("path" -> tempDir.getCanonicalPath)
@@ -710,7 +710,7 @@
             schema = schema,
             provider = Some("json")
           )
-          sharedState.externalCatalog.createTable("default", tableDef, ignoreIfExists = false)
+          spark.sessionState.catalog.createTable(tableDesc, ignoreIfExists = false)
 
           sessionState.refreshTable("wide_schema")
 
@@ -743,11 +743,7 @@
           DATASOURCE_SCHEMA -> schema.json,
           "EXTERNAL" -> "FALSE"))
 
-<<<<<<< HEAD
       hiveClient.createTable(hiveTable, ignoreIfExists = false)
-=======
-      sharedState.externalCatalog.createTable(hiveTable, ignoreIfExists = false)
->>>>>>> 43f4fd6f
 
       sessionState.refreshTable(tableName)
       val actualSchema = table(tableName).schema
@@ -991,8 +987,8 @@
     withTempDir { tempPath =>
       val schema = StructType((1 to 5).map(i => StructField(s"c_$i", StringType)))
 
-      val tableDef1 = CatalogTable(
-        identifier = TableIdentifier("not_skip_hive_metadata", Some("default")),
+      val tableDesc1 = CatalogTable(
+        identifier = TableIdentifier("not_skip_hive_metadata"),
         tableType = CatalogTableType.EXTERNAL,
         storage = CatalogStorageFormat.empty.copy(
           properties = Map("path" -> tempPath.getCanonicalPath, "skipHiveMetadata" -> "false")
@@ -1000,14 +996,14 @@
         schema = schema,
         provider = Some("parquet")
       )
-      sharedState.externalCatalog.createTable("default", tableDef1, ignoreIfExists = false)
+      spark.sessionState.catalog.createTable(tableDesc1, ignoreIfExists = false)
 
       // As a proxy for verifying that the table was stored in Hive compatible format,
       // we verify that each column of the table is of native type StringType.
       assert(hiveClient.getTable("default", "not_skip_hive_metadata").schema
         .forall(_.dataType == StringType))
 
-      val tableDef2 = CatalogTable(
+      val tableDesc2 = CatalogTable(
         identifier = TableIdentifier("skip_hive_metadata", Some("default")),
         tableType = CatalogTableType.EXTERNAL,
         storage = CatalogStorageFormat.empty.copy(
@@ -1016,7 +1012,7 @@
         schema = schema,
         provider = Some("parquet")
       )
-      sharedState.externalCatalog.createTable("default", tableDef2, ignoreIfExists = false)
+      spark.sessionState.catalog.createTable(tableDesc2, ignoreIfExists = false)
 
       // As a proxy for verifying that the table was stored in SparkSQL format,
       // we verify that the table has a column type as array of StringType.
