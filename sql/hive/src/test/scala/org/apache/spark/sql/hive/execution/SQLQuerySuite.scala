--- conflicted
+++ resolved
@@ -17,12 +17,8 @@
 
 package org.apache.spark.sql.hive.execution
 
-<<<<<<< HEAD
 import java.io.{File, IOException}
-=======
-import java.io.File
 import java.net.URI
->>>>>>> 96c6c295
 import java.nio.charset.StandardCharsets
 import java.sql.{Date, Timestamp}
 import java.util.{Locale, Set}
@@ -31,8 +27,8 @@
 import org.apache.hadoop.fs.{FileSystem, Path}
 import org.apache.hadoop.hive.ql.exec.TextRecordWriter
 import org.apache.hadoop.io.Writable
-
 import org.apache.spark.{SparkException, TestUtils}
+
 import org.apache.spark.sql._
 import org.apache.spark.sql.catalyst.TableIdentifier
 import org.apache.spark.sql.catalyst.analysis.{EliminateSubqueryAliases, FunctionRegistry}
@@ -1297,37 +1293,6 @@
       """.stripMargin)
 
     checkAnswer(df, (0 until 5).map(i => Row(i + "#", i + "#")))
-  }
-
-  test("SPARK-25158: " +
-    "Executor accidentally exit because ScriptTransformationWriterThread throw Exception") {
-    withSQLConf("hive.script.recordwriter" ->
-      classOf[NonWritableRecordWriter].getCanonicalName) {
-      val defaultUncaughtExceptionHandler = Thread.getDefaultUncaughtExceptionHandler
-      try {
-        val uncaughtExceptionHandler = new TestUncaughtExceptionHandler
-        Thread.setDefaultUncaughtExceptionHandler(uncaughtExceptionHandler)
-
-        spark
-          .range(5)
-          .selectExpr("id AS a")
-          .createOrReplaceTempView("test")
-
-        val scriptFilePath = getTestResourcePath("data")
-
-        val e = intercept[SparkException] {
-          sql(
-            s"""FROM test SELECT TRANSFORM(a)
-               |USING 'python $scriptFilePath/scripts/test_transform.py "\t"'
-             """.stripMargin).collect()
-        }
-
-        assert(e.getMessage.contains("Failure to write data."))
-        assert(uncaughtExceptionHandler.exception.isEmpty)
-      } finally {
-        Thread.setDefaultUncaughtExceptionHandler(defaultUncaughtExceptionHandler)
-      }
-    }
   }
 
   test("SPARK-10741: Sort on Aggregate using parquet") {
@@ -2389,4 +2354,30 @@
     }
   }
 
+  test("SPARK-25158: " +
+    "Executor accidentally exit because ScriptTransformationWriterThread throw Exception") {
+    withSQLConf("hive.script.recordwriter" ->
+      classOf[NonWritableRecordWriter].getCanonicalName) {
+      val defaultUncaughtExceptionHandler = Thread.getDefaultUncaughtExceptionHandler
+      try {
+        val uncaughtExceptionHandler = new TestUncaughtExceptionHandler
+        Thread.setDefaultUncaughtExceptionHandler(uncaughtExceptionHandler)
+        spark
+          .range(5)
+          .selectExpr("id AS a")
+          .createOrReplaceTempView("test")
+        val scriptFilePath = getTestResourcePath("data")
+        val e = intercept[SparkException] {
+          sql(
+            s"""FROM test SELECT TRANSFORM(a)
+               |USING 'python $scriptFilePath/scripts/test_transform.py "\t"'
+             """.stripMargin).collect()
+        }
+        assert(e.getMessage.contains("Failure to write data."))
+        assert(uncaughtExceptionHandler.exception.isEmpty)
+      } finally {
+        Thread.setDefaultUncaughtExceptionHandler(defaultUncaughtExceptionHandler)
+      }
+    }
+  }
 }