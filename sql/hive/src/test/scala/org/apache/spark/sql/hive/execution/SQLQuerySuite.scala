/*
 * Licensed to the Apache Software Foundation (ASF) under one or more
 * contributor license agreements.  See the NOTICE file distributed with
 * this work for additional information regarding copyright ownership.
 * The ASF licenses this file to You under the Apache License, Version 2.0
 * (the "License"); you may not use this file except in compliance with
 * the License.  You may obtain a copy of the License at
 *
 *    http://www.apache.org/licenses/LICENSE-2.0
 *
 * Unless required by applicable law or agreed to in writing, software
 * distributed under the License is distributed on an "AS IS" BASIS,
 * WITHOUT WARRANTIES OR CONDITIONS OF ANY KIND, either express or implied.
 * See the License for the specific language governing permissions and
 * limitations under the License.
 */

package org.apache.spark.sql.hive.execution

import java.io.File
import java.net.URI
import java.nio.charset.StandardCharsets
import java.sql.{Date, Timestamp}
import java.util.{Locale, Set}

import com.google.common.io.Files
import org.apache.hadoop.fs.{FileSystem, Path}

import org.apache.spark.{SparkException, TestUtils}
import org.apache.spark.sql._
import org.apache.spark.sql.catalyst.TableIdentifier
import org.apache.spark.sql.catalyst.analysis.{EliminateSubqueryAliases, FunctionRegistry}
import org.apache.spark.sql.catalyst.catalog.{CatalogTableType, CatalogUtils, HiveTableRelation}
import org.apache.spark.sql.catalyst.parser.ParseException
import org.apache.spark.sql.catalyst.plans.logical.{LogicalPlan, SubqueryAlias}
import org.apache.spark.sql.execution.TestUncaughtExceptionHandler
import org.apache.spark.sql.execution.adaptive.{DisableAdaptiveExecutionSuite, EnableAdaptiveExecutionSuite}
import org.apache.spark.sql.execution.command.{FunctionsCommand, LoadDataCommand}
import org.apache.spark.sql.execution.datasources.{HadoopFsRelation, LogicalRelation}
import org.apache.spark.sql.functions._
import org.apache.spark.sql.hive.{HiveExternalCatalog, HiveUtils}
import org.apache.spark.sql.hive.test.{HiveTestJars, TestHiveSingleton}
import org.apache.spark.sql.internal.SQLConf
import org.apache.spark.sql.internal.StaticSQLConf.GLOBAL_TEMP_DATABASE
import org.apache.spark.sql.test.SQLTestUtils
import org.apache.spark.sql.types._
import org.apache.spark.tags.SlowHiveTest

case class Nested1(f1: Nested2)
case class Nested2(f2: Nested3)
case class Nested3(f3: Int)

case class NestedArray2(b: Seq[Int])
case class NestedArray1(a: NestedArray2)

case class Order(
    id: Int,
    make: String,
    `type`: String,
    price: Int,
    pdate: String,
    customer: String,
    city: String,
    state: String,
    month: Int)

/**
 * A collection of hive query tests where we generate the answers ourselves instead of depending on
 * Hive to generate them (in contrast to HiveQuerySuite).  Often this is because the query is
 * valid, but Hive currently cannot execute it.
 */
abstract class SQLQuerySuiteBase extends QueryTest with SQLTestUtils with TestHiveSingleton {
  import hiveContext._
  import spark.implicits._

  test("query global temp view") {
    val df = Seq(1).toDF("i1")
    df.createGlobalTempView("tbl1")
    val global_temp_db = spark.conf.get(GLOBAL_TEMP_DATABASE)
    checkAnswer(spark.sql(s"select * from ${global_temp_db}.tbl1"), Row(1))
    spark.sql(s"drop view ${global_temp_db}.tbl1")
  }

  test("non-existent global temp view") {
    val global_temp_db = spark.conf.get(GLOBAL_TEMP_DATABASE)
    val message = intercept[AnalysisException] {
      spark.sql(s"select * from ${global_temp_db}.nonexistentview")
    }.getMessage
    assert(message.contains("Table or view not found"))
  }

  test("script") {
    withTempView("script_table") {
      assume(TestUtils.testCommandAvailable("/bin/bash"))
      assume(TestUtils.testCommandAvailable("echo"))
      assume(TestUtils.testCommandAvailable("sed"))
      val scriptFilePath = getTestResourcePath("test_script.sh")
      val df = Seq(("x1", "y1", "z1"), ("x2", "y2", "z2")).toDF("c1", "c2", "c3")
      df.createOrReplaceTempView("script_table")
      val query1 = sql(
        s"""
          |SELECT col1 FROM (from(SELECT c1, c2, c3 FROM script_table) tempt_table
          |REDUCE c1, c2, c3 USING 'bash $scriptFilePath' AS
          |(col1 STRING, col2 STRING)) script_test_table""".stripMargin)
      checkAnswer(query1, Row("x1_y1") :: Row("x2_y2") :: Nil)
    }
  }

  test("SPARK-6835: udtf in lateral view") {
    withTempView("table1") {
      val df = Seq((1, 1)).toDF("c1", "c2")
      df.createOrReplaceTempView("table1")
      val query = sql("SELECT c1, v FROM table1 LATERAL VIEW stack(3, 1, c1 + 1, c1 + 2) d AS v")
      checkAnswer(query, Row(1, 1) :: Row(1, 2) :: Row(1, 3) :: Nil)
    }
  }

  test("SPARK-13651: generator outputs shouldn't be resolved from its child's output") {
    withTempView("src") {
      Seq(("id1", "value1")).toDF("key", "value").createOrReplaceTempView("src")
      val query =
        sql("SELECT genoutput.* FROM src " +
          "LATERAL VIEW explode(map('key1', 100, 'key2', 200)) genoutput AS key, value")
      checkAnswer(query, Row("key1", 100) :: Row("key2", 200) :: Nil)
    }
  }

  test("SPARK-6851: Self-joined converted parquet tables") {
    withTempView("orders1", "orderupdates1") {
      val orders = Seq(
        Order(1, "Atlas", "MTB", 234, "2015-01-07", "John D", "Pacifica", "CA", 20151),
        Order(3, "Swift", "MTB", 285, "2015-01-17", "John S", "Redwood City", "CA", 20151),
        Order(4, "Atlas", "Hybrid", 303, "2015-01-23", "Jones S", "San Mateo", "CA", 20151),
        Order(7, "Next", "MTB", 356, "2015-01-04", "Jane D", "Daly City", "CA", 20151),
        Order(10, "Next", "YFlikr", 187, "2015-01-09", "John D", "Fremont", "CA", 20151),
        Order(11, "Swift", "YFlikr", 187, "2015-01-23", "John D", "Hayward", "CA", 20151),
        Order(2, "Next", "Hybrid", 324, "2015-02-03", "Jane D", "Daly City", "CA", 20152),
        Order(5, "Next", "Street", 187, "2015-02-08", "John D", "Fremont", "CA", 20152),
        Order(6, "Atlas", "Street", 154, "2015-02-09", "John D", "Pacifica", "CA", 20152),
        Order(8, "Swift", "Hybrid", 485, "2015-02-19", "John S", "Redwood City", "CA", 20152),
        Order(9, "Atlas", "Split", 303, "2015-02-28", "Jones S", "San Mateo", "CA", 20152))

      val orderUpdates = Seq(
        Order(1, "Atlas", "MTB", 434, "2015-01-07", "John D", "Pacifica", "CA", 20151),
        Order(11, "Swift", "YFlikr", 137, "2015-01-23", "John D", "Hayward", "CA", 20151))

      orders.toDF.createOrReplaceTempView("orders1")
      orderUpdates.toDF.createOrReplaceTempView("orderupdates1")

      withTable("orders", "orderupdates") {
        sql(
          """CREATE TABLE orders(
            |  id INT,
            |  make String,
            |  type String,
            |  price INT,
            |  pdate String,
            |  customer String,
            |  city String)
            |PARTITIONED BY (state STRING, month INT)
            |STORED AS PARQUET
          """.stripMargin)

        sql(
          """CREATE TABLE orderupdates(
            |  id INT,
            |  make String,
            |  type String,
            |  price INT,
            |  pdate String,
            |  customer String,
            |  city String)
            |PARTITIONED BY (state STRING, month INT)
            |STORED AS PARQUET
          """.stripMargin)

        sql("set hive.exec.dynamic.partition.mode=nonstrict")
        sql("INSERT INTO TABLE orders PARTITION(state, month) SELECT * FROM orders1")
        sql("INSERT INTO TABLE orderupdates PARTITION(state, month) SELECT * FROM orderupdates1")

        checkAnswer(
          sql(
            """
              |select orders.state, orders.month
              |from orders
              |join (
              |  select distinct orders.state,orders.month
              |  from orders
              |  join orderupdates
              |    on orderupdates.id = orders.id) ao
              |  on ao.state = orders.state and ao.month = orders.month
            """.stripMargin),
          (1 to 6).map(_ => Row("CA", 20151)))
      }
    }
  }

  test("show functions") {
    val allBuiltinFunctions = FunctionRegistry.builtin.listFunction().map(_.unquotedString)
    val allFunctions = sql("SHOW functions").collect().map(r => r(0))
    allBuiltinFunctions.foreach { f =>
      assert(allFunctions.contains(f))
    }

    FunctionsCommand.virtualOperators.foreach { f =>
      assert(allFunctions.contains(f))
    }

    withTempDatabase { db =>
      def createFunction(names: Seq[String]): Unit = {
        names.foreach { name =>
          sql(
            s"""
              |CREATE TEMPORARY FUNCTION $name
              |AS '${classOf[PairUDF].getName}'
            """.stripMargin)
        }
      }
      def dropFunction(names: Seq[String]): Unit = {
        names.foreach { name =>
          sql(s"DROP TEMPORARY FUNCTION $name")
        }
      }
      createFunction(Seq("temp_abs", "temp_weekofyear", "temp_sha", "temp_sha1", "temp_sha2"))

      checkAnswer(sql("SHOW functions temp_abs"), Row("temp_abs"))
      checkAnswer(sql("SHOW functions 'temp_abs'"), Row("temp_abs"))
      checkAnswer(sql(s"SHOW functions $db.temp_abs"), Row("temp_abs"))
      checkAnswer(sql(s"SHOW functions `$db`.`temp_abs`"), Row("temp_abs"))
      checkAnswer(sql(s"SHOW functions `$db`.`temp_abs`"), Row("temp_abs"))
      checkAnswer(sql("SHOW functions `a function doesn't exist`"), Nil)
      checkAnswer(sql("SHOW functions `temp_weekofyea*`"), Row("temp_weekofyear"))

      // this probably will failed if we add more function with `sha` prefixing.
      checkAnswer(
        sql("SHOW functions `temp_sha*`"),
        List(Row("temp_sha"), Row("temp_sha1"), Row("temp_sha2")))

      // Test '|' for alternation.
      checkAnswer(
        sql("SHOW functions 'temp_sha*|temp_weekofyea*'"),
        List(Row("temp_sha"), Row("temp_sha1"), Row("temp_sha2"), Row("temp_weekofyear")))

      dropFunction(Seq("temp_abs", "temp_weekofyear", "temp_sha", "temp_sha1", "temp_sha2"))
    }
  }

  test("describe functions - built-in functions") {
    checkKeywordsExist(sql("describe function extended upper"),
      "Function: upper",
      "Class: org.apache.spark.sql.catalyst.expressions.Upper",
      "Usage: upper(str) - Returns `str` with all characters changed to uppercase",
      "Extended Usage:",
      "Examples:",
      "> SELECT upper('SparkSql');",
      "SPARKSQL")

    checkKeywordsExist(sql("describe functioN Upper"),
      "Function: upper",
      "Class: org.apache.spark.sql.catalyst.expressions.Upper",
      "Usage: upper(str) - Returns `str` with all characters changed to uppercase")

    checkKeywordsNotExist(sql("describe functioN Upper"),
      "Extended Usage")

    checkKeywordsExist(sql("describe functioN abcadf"),
      "Function: abcadf not found.")

    checkKeywordsExist(sql("describe functioN  `~`"),
      "Function: ~",
      "Class: org.apache.spark.sql.catalyst.expressions.BitwiseNot",
      "Usage: ~ expr - Returns the result of bitwise NOT of `expr`.")

    // Hard coded describe functions
    checkKeywordsExist(sql("describe function  `<>`"),
      "Function: <>",
      "Usage: expr1 <> expr2 - Returns true if `expr1` is not equal to `expr2`")

    checkKeywordsExist(sql("describe function  `!=`"),
      "Function: !=",
      "Usage: expr1 != expr2 - Returns true if `expr1` is not equal to `expr2`")

    checkKeywordsExist(sql("describe function  `between`"),
      "Function: between",
      "Usage: expr1 [NOT] BETWEEN expr2 AND expr3 - " +
        "evaluate if `expr1` is [not] in between `expr2` and `expr3`")

    checkKeywordsExist(sql("describe function  `case`"),
      "Function: case",
      "Usage: CASE expr1 WHEN expr2 THEN expr3 " +
        "[WHEN expr4 THEN expr5]* [ELSE expr6] END - " +
        "When `expr1` = `expr2`, returns `expr3`; " +
        "when `expr1` = `expr4`, return `expr5`; else return `expr6`")
  }

  test("describe functions - user defined functions") {
    withUserDefinedFunction("udtf_count" -> false) {
      sql(
        s"""
           |CREATE FUNCTION udtf_count
           |AS 'org.apache.spark.sql.hive.execution.GenericUDTFCount2'
           |USING JAR '${hiveContext.getHiveFile("TestUDTF.jar").toURI}'
        """.stripMargin)

      checkKeywordsExist(sql("describe function udtf_count"),
        "Function: default.udtf_count",
        "Class: org.apache.spark.sql.hive.execution.GenericUDTFCount2",
        "Usage: N/A")

      checkAnswer(
        sql("SELECT udtf_count(a) FROM (SELECT 1 AS a FROM src LIMIT 3) t"),
        Row(3) :: Row(3) :: Nil)

      checkKeywordsExist(sql("describe function udtf_count"),
        "Function: default.udtf_count",
        "Class: org.apache.spark.sql.hive.execution.GenericUDTFCount2",
        "Usage: N/A")
    }
  }

  test("describe functions - temporary user defined functions") {
    withUserDefinedFunction("udtf_count_temp" -> true) {
      sql(
        s"""
           |CREATE TEMPORARY FUNCTION udtf_count_temp
           |AS 'org.apache.spark.sql.hive.execution.GenericUDTFCount2'
           |USING JAR '${hiveContext.getHiveFile("TestUDTF.jar").toURI}'
        """.stripMargin)

      checkKeywordsExist(sql("describe function udtf_count_temp"),
        "Function: udtf_count_temp",
        "Class: org.apache.spark.sql.hive.execution.GenericUDTFCount2",
        "Usage: N/A")

      checkAnswer(
        sql("SELECT udtf_count_temp(a) FROM (SELECT 1 AS a FROM src LIMIT 3) t"),
        Row(3) :: Row(3) :: Nil)

      checkKeywordsExist(sql("describe function udtf_count_temp"),
        "Function: udtf_count_temp",
        "Class: org.apache.spark.sql.hive.execution.GenericUDTFCount2",
        "Usage: N/A")
    }
  }

  test("SPARK-5371: union with null and sum") {
    withTempView("table1") {
      val df = Seq((1, 1)).toDF("c1", "c2")
      df.createOrReplaceTempView("table1")

      val query = sql(
        """
          |SELECT
          |  MIN(c1),
          |  MIN(c2)
          |FROM (
          |  SELECT
          |    SUM(c1) c1,
          |    NULL c2
          |  FROM table1
          |  UNION ALL
          |  SELECT
          |    NULL c1,
          |    SUM(c2) c2
          |  FROM table1
          |) a
        """.stripMargin)
      checkAnswer(query, Row(1, 1) :: Nil)
    }
  }

  test("CTAS with WITH clause") {
    withTempView("table1") {
      val df = Seq((1, 1)).toDF("c1", "c2")
      df.createOrReplaceTempView("table1")
      withTable("with_table1") {
        sql(
          """
            |CREATE TABLE with_table1 AS
            |WITH T AS (
            |  SELECT *
            |  FROM table1
            |)
            |SELECT *
            |FROM T
          """.stripMargin)
        val query = sql("SELECT * FROM with_table1")
        checkAnswer(query, Row(1, 1) :: Nil)
      }
    }
  }

  test("explode nested Field") {
    withTempView("nestedArray") {
      Seq(NestedArray1(NestedArray2(Seq(1, 2, 3)))).toDF.createOrReplaceTempView("nestedArray")
      checkAnswer(
        sql("SELECT ints FROM nestedArray LATERAL VIEW explode(a.b) a AS ints"),
        Row(1) :: Row(2) :: Row(3) :: Nil)

      checkAnswer(
        sql("SELECT `ints` FROM nestedArray LATERAL VIEW explode(a.b) `a` AS `ints`"),
        Row(1) :: Row(2) :: Row(3) :: Nil)

      checkAnswer(
        sql("SELECT `a`.`ints` FROM nestedArray LATERAL VIEW explode(a.b) `a` AS `ints`"),
        Row(1) :: Row(2) :: Row(3) :: Nil)

      checkAnswer(
        sql(
          """
            |SELECT `weird``tab`.`weird``col`
            |FROM nestedArray
            |LATERAL VIEW explode(a.b) `weird``tab` AS `weird``col`
          """.stripMargin),
        Row(1) :: Row(2) :: Row(3) :: Nil)
    }
  }

  test("SPARK-4512 Fix attribute reference resolution error when using SORT BY") {
    checkAnswer(
      sql("SELECT * FROM (SELECT key + key AS a FROM src SORT BY value) t ORDER BY t.a"),
      sql("SELECT key + key as a FROM src ORDER BY a").collect().toSeq
    )
  }

  def checkRelation(
      tableName: String,
      isDataSourceTable: Boolean,
      format: String,
      userSpecifiedLocation: Option[String] = None): Unit = {
    var relation: LogicalPlan = null
    withSQLConf(
      HiveUtils.CONVERT_METASTORE_PARQUET.key -> "false",
      HiveUtils.CONVERT_METASTORE_ORC.key -> "false") {
      relation = EliminateSubqueryAliases(spark.table(tableName).queryExecution.analyzed)
    }
    val catalogTable =
      sessionState.catalog.getTableMetadata(TableIdentifier(tableName))
    relation match {
      case LogicalRelation(r: HadoopFsRelation, _, _, _) =>
        if (!isDataSourceTable) {
          fail(
            s"${classOf[HiveTableRelation].getCanonicalName} is expected, but found " +
              s"${HadoopFsRelation.getClass.getCanonicalName}.")
        }
        userSpecifiedLocation match {
          case Some(location) =>
            assert(r.options("path") === location)
          case None => // OK.
        }
        assert(catalogTable.provider.get === format)

      case r: HiveTableRelation =>
        if (isDataSourceTable) {
          fail(
            s"${HadoopFsRelation.getClass.getCanonicalName} is expected, but found " +
              s"${classOf[HiveTableRelation].getCanonicalName}.")
        }
        userSpecifiedLocation match {
          case Some(location) =>
            assert(r.tableMeta.location === CatalogUtils.stringToURI(location))
          case None => // OK.
        }
        // Also make sure that the format and serde are as desired.
        assert(catalogTable.storage.inputFormat.get.toLowerCase(Locale.ROOT).contains(format))
        assert(catalogTable.storage.outputFormat.get.toLowerCase(Locale.ROOT).contains(format))
        val serde = catalogTable.storage.serde.get
        format match {
          case "sequence" | "text" => assert(serde.contains("LazySimpleSerDe"))
          case "rcfile" => assert(serde.contains("LazyBinaryColumnarSerDe"))
          case _ => assert(serde.toLowerCase(Locale.ROOT).contains(format))
        }
    }

    // When a user-specified location is defined, the table type needs to be EXTERNAL.
    val actualTableType = catalogTable.tableType
    userSpecifiedLocation match {
      case Some(location) =>
        assert(actualTableType === CatalogTableType.EXTERNAL)
      case None =>
        assert(actualTableType === CatalogTableType.MANAGED)
    }
  }

  test("CTAS without serde without location") {
    withSQLConf(SQLConf.CONVERT_CTAS.key -> "true") {
      val defaultDataSource = sessionState.conf.defaultDataSourceName
      withTable("ctas1") {
        sql("CREATE TABLE ctas1 AS SELECT key k, value FROM src ORDER BY k, value")
        sql("CREATE TABLE IF NOT EXISTS ctas1 AS SELECT key k, value FROM src ORDER BY k, value")
        val message = intercept[AnalysisException] {
          sql("CREATE TABLE ctas1 AS SELECT key k, value FROM src ORDER BY k, value")
        }.getMessage
        assert(message.contains("already exists"))
        checkRelation("ctas1", isDataSourceTable = true, defaultDataSource)
      }

      // Specifying database name for query can be converted to data source write path
      // is not allowed right now.
      withTable("ctas1") {
        sql("CREATE TABLE default.ctas1 AS SELECT key k, value FROM src ORDER BY k, value")
        checkRelation("ctas1", isDataSourceTable = true, defaultDataSource)
      }

      withTable("ctas1") {
        sql("CREATE TABLE ctas1 stored as textfile" +
          " AS SELECT key k, value FROM src ORDER BY k, value")
        checkRelation("ctas1", isDataSourceTable = false, "text")
      }

      withTable("ctas1") {
        sql("CREATE TABLE ctas1 stored as sequencefile" +
          " AS SELECT key k, value FROM src ORDER BY k, value")
        checkRelation("ctas1", isDataSourceTable = false, "sequence")
      }

      withTable("ctas1") {
        sql("CREATE TABLE ctas1 stored as rcfile AS SELECT key k, value FROM src ORDER BY k, value")
        checkRelation("ctas1", isDataSourceTable = false, "rcfile")
      }

      withTable("ctas1") {
        sql("CREATE TABLE ctas1 stored as orc AS SELECT key k, value FROM src ORDER BY k, value")
        checkRelation("ctas1", isDataSourceTable = false, "orc")
      }

      withTable("ctas1") {
        sql(
          """
            |CREATE TABLE ctas1 stored as parquet
            |AS SELECT key k, value FROM src ORDER BY k, value
          """.stripMargin)
        checkRelation("ctas1", isDataSourceTable = false, "parquet")
      }
    }
  }

  test("CTAS with default fileformat") {
    val table = "ctas1"
    val ctas = s"CREATE TABLE IF NOT EXISTS $table SELECT key k, value FROM src"
    Seq("orc", "parquet").foreach { dataSourceFormat =>
      withSQLConf(
        SQLConf.CONVERT_CTAS.key -> "true",
        SQLConf.DEFAULT_DATA_SOURCE_NAME.key -> dataSourceFormat,
        "hive.default.fileformat" -> "textfile") {
        withTable(table) {
          sql(ctas)
          // The default datasource file format is controlled by `spark.sql.sources.default`.
          // This testcase verifies that setting `hive.default.fileformat` has no impact on
          // the target table's fileformat in case of CTAS.
          checkRelation(tableName = table, isDataSourceTable = true, format = dataSourceFormat)
        }
      }
    }
  }

  test("CTAS without serde with location") {
    withSQLConf(SQLConf.CONVERT_CTAS.key -> "true") {
      withTempDir { dir =>
        val defaultDataSource = sessionState.conf.defaultDataSourceName

        val tempLocation = dir.toURI.getPath.stripSuffix("/")
        withTable("ctas1") {
          sql(s"CREATE TABLE ctas1 LOCATION 'file:$tempLocation/c1'" +
            " AS SELECT key k, value FROM src ORDER BY k, value")
          checkRelation(
            "ctas1", isDataSourceTable = true, defaultDataSource, Some(s"file:$tempLocation/c1"))
        }

        withTable("ctas1") {
          sql(s"CREATE TABLE ctas1 LOCATION 'file:$tempLocation/c2'" +
            " AS SELECT key k, value FROM src ORDER BY k, value")
          checkRelation(
            "ctas1", isDataSourceTable = true, defaultDataSource, Some(s"file:$tempLocation/c2"))
        }

        withTable("ctas1") {
          sql(s"CREATE TABLE ctas1 stored as textfile LOCATION 'file:$tempLocation/c3'" +
            " AS SELECT key k, value FROM src ORDER BY k, value")
          checkRelation(
            "ctas1", isDataSourceTable = false, "text", Some(s"file:$tempLocation/c3"))
        }

        withTable("ctas1") {
          sql(s"CREATE TABLE ctas1 stored as sequenceFile LOCATION 'file:$tempLocation/c4'" +
            " AS SELECT key k, value FROM src ORDER BY k, value")
          checkRelation(
            "ctas1", isDataSourceTable = false, "sequence", Some(s"file:$tempLocation/c4"))
        }

        withTable("ctas1") {
          sql(s"CREATE TABLE ctas1 stored as rcfile LOCATION 'file:$tempLocation/c5'" +
            " AS SELECT key k, value FROM src ORDER BY k, value")
          checkRelation(
            "ctas1", isDataSourceTable = false, "rcfile", Some(s"file:$tempLocation/c5"))
        }
      }
    }
  }

  test("SPARK-28551: CTAS Hive Table should be with non-existent or empty location") {
    def executeCTASWithNonEmptyLocation(tempLocation: String): Unit = {
      sql(s"CREATE TABLE ctas1(id string) stored as rcfile LOCATION '$tempLocation/ctas1'")
      sql("INSERT INTO TABLE ctas1 SELECT 'A' ")
      sql(s"""CREATE TABLE ctas_with_existing_location stored as rcfile LOCATION
           |'$tempLocation' AS SELECT key k, value FROM src ORDER BY k, value""".stripMargin)
    }

    Seq(false, true).foreach { convertCTASFlag =>
      Seq(false, true).foreach { allowNonEmptyDirFlag =>
        withSQLConf(
          SQLConf.CONVERT_CTAS.key -> convertCTASFlag.toString,
          SQLConf.ALLOW_NON_EMPTY_LOCATION_IN_CTAS.key -> allowNonEmptyDirFlag.toString) {
          withTempDir { dir =>
            val tempLocation = dir.toURI.toString
            withTable("ctas1", "ctas_with_existing_location") {
              if (allowNonEmptyDirFlag == false) {
                val m = intercept[AnalysisException] {
                  // should not overwrite table location of table ctas1
                  executeCTASWithNonEmptyLocation(tempLocation)
                }.getMessage
                assert(m.contains("CREATE-TABLE-AS-SELECT cannot create " +
                  "table with location to a non-empty directory"))
              } else {
                executeCTASWithNonEmptyLocation(tempLocation)
              }
            }
          }
        }
      }
    }
  }

  test("CTAS with serde") {
    withTable("ctas1", "ctas2", "ctas3", "ctas4", "ctas5") {
      sql("CREATE TABLE ctas1 AS SELECT key k, value FROM src ORDER BY k, value")
      sql(
        """CREATE TABLE ctas2
          | ROW FORMAT SERDE "org.apache.hadoop.hive.serde2.columnar.ColumnarSerDe"
          | WITH SERDEPROPERTIES("serde_p1"="p1","serde_p2"="p2")
          | STORED AS RCFile
          | TBLPROPERTIES("tbl_p1"="p11", "tbl_p2"="p22")
          | AS
          |   SELECT key, value
          |   FROM src
          |   ORDER BY key, value""".stripMargin)

      val storageCtas2 = spark.sessionState.catalog.
        getTableMetadata(TableIdentifier("ctas2")).storage
      assert(storageCtas2.inputFormat == Some("org.apache.hadoop.hive.ql.io.RCFileInputFormat"))
      assert(storageCtas2.outputFormat == Some("org.apache.hadoop.hive.ql.io.RCFileOutputFormat"))
      assert(storageCtas2.serde == Some("org.apache.hadoop.hive.serde2.columnar.ColumnarSerDe"))

      sql(
        """CREATE TABLE ctas3
          | ROW FORMAT DELIMITED FIELDS TERMINATED BY ',' LINES TERMINATED BY '\012'
          | STORED AS textfile AS
          |   SELECT key, value
          |   FROM src
          |   ORDER BY key, value""".stripMargin)

      // the table schema may like (key: integer, value: string)
      sql(
        """CREATE TABLE IF NOT EXISTS ctas4 AS
          | SELECT 1 AS key, value FROM src LIMIT 1""".stripMargin)
      // do nothing cause the table ctas4 already existed.
      sql(
        """CREATE TABLE IF NOT EXISTS ctas4 AS
          | SELECT key, value FROM src ORDER BY key, value""".stripMargin)

      checkAnswer(
        sql("SELECT k, value FROM ctas1 ORDER BY k, value"),
        sql("SELECT key, value FROM src ORDER BY key, value"))
      checkAnswer(
        sql("SELECT key, value FROM ctas2 ORDER BY key, value"),
        sql(
          """
          SELECT key, value
          FROM src
          ORDER BY key, value"""))
      checkAnswer(
        sql("SELECT key, value FROM ctas3 ORDER BY key, value"),
        sql(
          """
          SELECT key, value
          FROM src
          ORDER BY key, value"""))
      intercept[AnalysisException] {
        sql(
          """CREATE TABLE ctas4 AS
            | SELECT key, value FROM src ORDER BY key, value""".stripMargin)
      }
      checkAnswer(
        sql("SELECT key, value FROM ctas4 ORDER BY key, value"),
        sql("SELECT key, value FROM ctas4 LIMIT 1").collect().toSeq)

      sql(
        """CREATE TABLE ctas5
          | STORED AS parquet AS
          |   SELECT key, value
          |   FROM src
          |   ORDER BY key, value""".stripMargin)
      val storageCtas5 = spark.sessionState.catalog.
        getTableMetadata(TableIdentifier("ctas5")).storage
      assert(storageCtas5.inputFormat ==
        Some("org.apache.hadoop.hive.ql.io.parquet.MapredParquetInputFormat"))
      assert(storageCtas5.outputFormat ==
        Some("org.apache.hadoop.hive.ql.io.parquet.MapredParquetOutputFormat"))
      assert(storageCtas5.serde ==
        Some("org.apache.hadoop.hive.ql.io.parquet.serde.ParquetHiveSerDe"))


      // use the Hive SerDe for parquet tables
      withSQLConf(HiveUtils.CONVERT_METASTORE_PARQUET.key -> "false") {
        checkAnswer(
          sql("SELECT key, value FROM ctas5 ORDER BY key, value"),
          sql("SELECT key, value FROM src ORDER BY key, value"))
      }
    }
  }

  test("specifying the column list for CTAS") {
    withTempView("mytable1") {
      Seq((1, "111111"), (2, "222222")).toDF("key", "value").createOrReplaceTempView("mytable1")
      withTable("gen__tmp") {
        sql("create table gen__tmp as select key as a, value as b from mytable1")
        checkAnswer(
          sql("SELECT a, b from gen__tmp"),
          sql("select key, value from mytable1").collect())
      }

      withTable("gen__tmp") {
        val e = intercept[AnalysisException] {
          sql("create table gen__tmp(a int, b string) as select key, value from mytable1")
        }.getMessage
        assert(e.contains("Schema may not be specified in a Create Table As Select (CTAS)"))
      }

      withTable("gen__tmp") {
        val e = intercept[AnalysisException] {
          sql(
            """
              |CREATE TABLE gen__tmp
              |PARTITIONED BY (key string)
              |AS SELECT key, value FROM mytable1
            """.stripMargin)
        }.getMessage
        assert(e.contains("Partition column types may not be specified in Create Table As Select"))
      }
    }
  }

  test("command substitution") {
    sql("set tbl=src")
    checkAnswer(
      sql("SELECT key FROM ${hiveconf:tbl} ORDER BY key, value limit 1"),
      sql("SELECT key FROM src ORDER BY key, value limit 1").collect().toSeq)

    sql("set spark.sql.variable.substitute=false") // disable the substitution
    sql("set tbl2=src")
    intercept[Exception] {
      sql("SELECT key FROM ${hiveconf:tbl2} ORDER BY key, value limit 1").collect()
    }

    sql("set spark.sql.variable.substitute=true") // enable the substitution
    checkAnswer(
      sql("SELECT key FROM ${hiveconf:tbl2} ORDER BY key, value limit 1"),
      sql("SELECT key FROM src ORDER BY key, value limit 1").collect().toSeq)
  }

  test("ordering not in select") {
    checkAnswer(
      sql("SELECT key FROM src ORDER BY value"),
      sql("SELECT key FROM (SELECT key, value FROM src ORDER BY value) a").collect().toSeq)
  }

  test("ordering not in agg") {
    checkAnswer(
      sql("SELECT key FROM src GROUP BY key, value ORDER BY value"),
      sql("""
        SELECT key
        FROM (
          SELECT key, value
          FROM src
          GROUP BY key, value
          ORDER BY value) a""").collect().toSeq)
  }

  test("double nested data") {
    withTempView("nested") {
      withTable("test_ctas_1234") {
        sparkContext.parallelize(Nested1(Nested2(Nested3(1))) :: Nil)
          .toDF().createOrReplaceTempView("nested")
        checkAnswer(
          sql("SELECT f1.f2.f3 FROM nested"),
          Row(1))

        sql("CREATE TABLE test_ctas_1234 AS SELECT * from nested")
        checkAnswer(
          sql("SELECT * FROM test_ctas_1234"),
          sql("SELECT * FROM nested").collect().toSeq)

        intercept[AnalysisException] {
          sql("CREATE TABLE test_ctas_1234 AS SELECT * from nonexistent").collect()
        }
      }
    }
  }

  test("test CTAS") {
    withTable("test_ctas_123") {
      sql("CREATE TABLE test_ctas_123 AS SELECT key, value FROM src")
      checkAnswer(
        sql("SELECT key, value FROM test_ctas_123 ORDER BY key"),
        sql("SELECT key, value FROM src ORDER BY key").collect().toSeq)
    }
  }

  test("SPARK-4825 save join to table") {
    withTable("test1", "test2", "test") {
      val testData = sparkContext.parallelize(1 to 10).map(i => TestData(i, i.toString)).toDF()
      sql("CREATE TABLE test1 (key INT, value STRING)")
      testData.write.mode(SaveMode.Append).insertInto("test1")
      sql("CREATE TABLE test2 (key INT, value STRING)")
      testData.write.mode(SaveMode.Append).insertInto("test2")
      testData.write.mode(SaveMode.Append).insertInto("test2")
      sql("CREATE TABLE test USING hive AS " +
        "SELECT COUNT(a.value) FROM test1 a JOIN test2 b ON a.key = b.key")
      checkAnswer(
        table("test"),
        sql("SELECT COUNT(a.value) FROM test1 a JOIN test2 b ON a.key = b.key").collect().toSeq)
    }
  }

  test("SPARK-3708 Backticks aren't handled correctly is aliases") {
    checkAnswer(
      sql("SELECT k FROM (SELECT `key` AS `k` FROM src) a"),
      sql("SELECT `key` FROM src").collect().toSeq)
  }

  test("SPARK-3834 Backticks not correctly handled in subquery aliases") {
    checkAnswer(
      sql("SELECT a.key FROM (SELECT key FROM src) `a`"),
      sql("SELECT `key` FROM src").collect().toSeq)
  }

  test("SPARK-3814 Support Bitwise & operator") {
    checkAnswer(
      sql("SELECT case when 1&1=1 then 1 else 0 end FROM src"),
      sql("SELECT 1 FROM src").collect().toSeq)
  }

  test("SPARK-3814 Support Bitwise | operator") {
    checkAnswer(
      sql("SELECT case when 1|0=1 then 1 else 0 end FROM src"),
      sql("SELECT 1 FROM src").collect().toSeq)
  }

  test("SPARK-3814 Support Bitwise ^ operator") {
    checkAnswer(
      sql("SELECT case when 1^0=1 then 1 else 0 end FROM src"),
      sql("SELECT 1 FROM src").collect().toSeq)
  }

  test("SPARK-3814 Support Bitwise ~ operator") {
    checkAnswer(
      sql("SELECT case when ~1=-2 then 1 else 0 end FROM src"),
      sql("SELECT 1 FROM src").collect().toSeq)
  }

  test("SPARK-4154 Query does not work if it has 'not between' in Spark SQL and HQL") {
    checkAnswer(sql("SELECT key FROM src WHERE key not between 0 and 10 order by key"),
      sql("SELECT key FROM src WHERE key between 11 and 500 order by key").collect().toSeq)
  }

  test("SPARK-2554 SumDistinct partial aggregation") {
    checkAnswer(sql("SELECT sum( distinct key) FROM src group by key order by key"),
      sql("SELECT distinct key FROM src order by key").collect().toSeq)
  }

  test("SPARK-4963 DataFrame sample on mutable row return wrong result") {
    withTempView("sampled") {
      sql("SELECT * FROM src WHERE key % 2 = 0")
        .sample(withReplacement = false, fraction = 0.3)
        .createOrReplaceTempView("sampled")
      (1 to 10).foreach { i =>
        checkAnswer(
          sql("SELECT * FROM sampled WHERE key % 2 = 1"),
          Seq.empty[Row])
      }
    }
  }

  test("SPARK-4699 SparkSession with Hive Support should be case insensitive by default") {
    checkAnswer(
      sql("SELECT KEY FROM Src ORDER BY value"),
      sql("SELECT key FROM src ORDER BY value").collect().toSeq)
  }

  test("SPARK-5284 Insert into Hive throws NPE when a inner complex type field has a null value") {
    val schema = StructType(
      StructField("s",
        StructType(
          StructField("innerStruct", StructType(StructField("s1", StringType, true) :: Nil)) ::
            StructField("innerArray", ArrayType(IntegerType), true) ::
            StructField("innerMap", MapType(StringType, IntegerType)) :: Nil), true) :: Nil)
    val row = Row(Row(null, null, null))

    val rowRdd = sparkContext.parallelize(row :: Nil)

    spark.createDataFrame(rowRdd, schema).createOrReplaceTempView("testTable")

    sql(
      """CREATE TABLE nullValuesInInnerComplexTypes
        |  (s struct<innerStruct: struct<s1:string>,
        |            innerArray:array<int>,
        |            innerMap: map<string, int>>)
      """.stripMargin).collect()

    sql(
      """
        |INSERT OVERWRITE TABLE nullValuesInInnerComplexTypes
        |SELECT * FROM testTable
      """.stripMargin)

    checkAnswer(
      sql("SELECT * FROM nullValuesInInnerComplexTypes"),
      Row(Row(null, null, null))
    )

    sql("DROP TABLE nullValuesInInnerComplexTypes")
    dropTempTable("testTable")
  }

  test("SPARK-4296 Grouping field with Hive UDF as sub expression") {
    val ds = Seq("""{"a": "str", "b":"1", "c":"1970-01-01 00:00:00"}""").toDS()
    read.json(ds).createOrReplaceTempView("data")
    checkAnswer(
      sql("SELECT concat(a, '-', b), year(c) FROM data GROUP BY concat(a, '-', b), year(c)"),
      Row("str-1", 1970))

    dropTempTable("data")

    read.json(ds).createOrReplaceTempView("data")
    checkAnswer(sql("SELECT year(c) + 1 FROM data GROUP BY year(c) + 1"), Row(1971))

    dropTempTable("data")
  }

  test("resolve udtf in projection #1") {
    withTempView("data") {
      val ds = (1 to 5).map(i => s"""{"a":[$i, ${i + 1}]}""").toDS()
      read.json(ds).createOrReplaceTempView("data")
      sql("SELECT explode(a) AS val FROM data")
    }
  }

  test("resolve udtf in projection #2") {
    withTempView("data") {
      val ds = (1 to 2).map(i => s"""{"a":[$i, ${i + 1}]}""").toDS()
      read.json(ds).createOrReplaceTempView("data")
      checkAnswer(sql("SELECT explode(map(1, 1)) FROM data LIMIT 1"), Row(1, 1) :: Nil)
      checkAnswer(sql("SELECT explode(map(1, 1)) as (k1, k2) FROM data LIMIT 1"), Row(1, 1) :: Nil)
      intercept[AnalysisException] {
        sql("SELECT explode(map(1, 1)) as k1 FROM data LIMIT 1")
      }

      intercept[AnalysisException] {
        sql("SELECT explode(map(1, 1)) as (k1, k2, k3) FROM data LIMIT 1")
      }
    }
  }

  // TGF with non-TGF in project is allowed in Spark SQL, but not in Hive
  test("TGF with non-TGF in projection") {
    withTempView("data") {
      val ds = Seq("""{"a": "1", "b":"1"}""").toDS()
      read.json(ds).createOrReplaceTempView("data")
      checkAnswer(
        sql("SELECT explode(map(a, b)) as (k1, k2), a, b FROM data"),
        Row("1", "1", "1", "1") :: Nil)
    }
  }

  test("logical.Project should not be resolved if it contains aggregates or generators") {
    // This test is used to test the fix of SPARK-5875.
    // The original issue was that Project's resolved will be true when it contains
    // AggregateExpressions or Generators. However, in this case, the Project
    // is not in a valid state (cannot be executed). Because of this bug, the analysis rule of
    // PreInsertionCasts will actually start to work before ImplicitGenerate and then
    // generates an invalid query plan.
    val ds = (1 to 5).map(i => s"""{"a":[$i, ${i + 1}]}""").toDS()
    read.json(ds).createOrReplaceTempView("data")

    withSQLConf(SQLConf.CONVERT_CTAS.key -> "false") {
      sql("CREATE TABLE explodeTest (key bigInt) USING hive")
      table("explodeTest").queryExecution.analyzed match {
        case SubqueryAlias(_, r: HiveTableRelation) => // OK
        case _ =>
          fail("To correctly test the fix of SPARK-5875, explodeTest should be a MetastoreRelation")
      }

      sql(s"INSERT OVERWRITE TABLE explodeTest SELECT explode(a) AS val FROM data")
      checkAnswer(
        sql("SELECT key from explodeTest"),
        (1 to 5).flatMap(i => Row(i) :: Row(i + 1) :: Nil)
      )

      sql("DROP TABLE explodeTest")
      dropTempTable("data")
    }
  }

  test("sanity test for SPARK-6618") {
    val threads: Seq[Thread] = (1 to 10).map { i =>
      new Thread("test-thread-" + i) {
        override def run(): Unit = {
          val tableName = s"SPARK_6618_table_$i"
          sql(s"CREATE TABLE $tableName (col1 string)")
          sessionState.catalog.lookupRelation(TableIdentifier(tableName))
          table(tableName)
          tables()
          sql(s"DROP TABLE $tableName")
        }
      }
    }
    threads.foreach(_.start())
    threads.foreach(_.join(10000))
  }

  test("SPARK-5203 union with different decimal precision") {
    withTempView("dn") {
      Seq.empty[(java.math.BigDecimal, java.math.BigDecimal)]
        .toDF("d1", "d2")
        .select($"d1".cast(DecimalType(10, 5)).as("d"))
        .createOrReplaceTempView("dn")

      sql("select d from dn union all select d * 2 from dn")
        .queryExecution.analyzed
    }
  }

  test("Star Expansion - script transform") {
    withTempView("script_trans") {
      assume(TestUtils.testCommandAvailable("/bin/bash"))
      val data = (1 to 100000).map { i => (i, i, i) }
      data.toDF("d1", "d2", "d3").createOrReplaceTempView("script_trans")
      assert(100000 === sql("SELECT TRANSFORM (*) USING 'cat' FROM script_trans").count())
    }
  }

  test("test script transform for stdout") {
    withTempView("script_trans") {
      assume(TestUtils.testCommandAvailable("/bin/bash"))
      val data = (1 to 100000).map { i => (i, i, i) }
      data.toDF("d1", "d2", "d3").createOrReplaceTempView("script_trans")
      assert(100000 ===
        sql("SELECT TRANSFORM (d1, d2, d3) USING 'cat' AS (a,b,c) FROM script_trans").count())
    }
  }

  test("test script transform for stderr") {
    withTempView("script_trans") {
      assume(TestUtils.testCommandAvailable("/bin/bash"))
      val data = (1 to 100000).map { i => (i, i, i) }
      data.toDF("d1", "d2", "d3").createOrReplaceTempView("script_trans")
      assert(0 ===
        sql("SELECT TRANSFORM (d1, d2, d3) USING 'cat 1>&2' AS (a,b,c) FROM script_trans").count())
    }
  }

  test("test script transform data type") {
    withTempView("test") {
      assume(TestUtils.testCommandAvailable("/bin/bash"))
      val data = (1 to 5).map { i => (i, i) }
      data.toDF("key", "value").createOrReplaceTempView("test")
      checkAnswer(
        sql(
          """FROM
            |(FROM test SELECT TRANSFORM(key, value) USING 'cat' AS (`thing1` int, thing2 string)) t
            |SELECT thing1 + 1
          """.stripMargin), (2 to 6).map(i => Row(i)))
    }
  }

  test("Sorting columns are not in Generate") {
    withTempView("data") {
      spark.range(1, 5)
        .select(array($"id", $"id" + 1).as("a"), $"id".as("b"), (lit(10) - $"id").as("c"))
        .createOrReplaceTempView("data")

      // case 1: missing sort columns are resolvable if join is true
      checkAnswer(
        sql("SELECT explode(a) AS val, b FROM data WHERE b < 2 order by val, c"),
        Row(1, 1) :: Row(2, 1) :: Nil)

      // case 2: missing sort columns are resolvable if join is false
      checkAnswer(
        sql("SELECT explode(a) AS val FROM data order by val, c"),
        Seq(1, 2, 2, 3, 3, 4, 4, 5).map(i => Row(i)))

      // case 3: missing sort columns are resolvable if join is true and outer is true
      checkAnswer(
        sql(
          """
            |SELECT C.val, b FROM data LATERAL VIEW OUTER explode(a) C as val
            |where b < 2 order by c, val, b
          """.stripMargin),
        Row(1, 1) :: Row(2, 1) :: Nil)
    }
  }

  test("test case key when") {
    withTempView("t") {
      (1 to 5).map(i => (i, i.toString)).toDF("k", "v").createOrReplaceTempView("t")
      checkAnswer(
        sql("SELECT CASE k WHEN 2 THEN 22 WHEN 4 THEN 44 ELSE 0 END, v FROM t"),
        Row(0, "1") :: Row(22, "2") :: Row(0, "3") :: Row(44, "4") :: Row(0, "5") :: Nil)
    }
  }

  test("SPARK-7269 Check analysis failed in case in-sensitive") {
    withTempView("df_analysis") {
      Seq(1, 2, 3).map { i =>
        (i.toString, i.toString)
      }.toDF("key", "value").createOrReplaceTempView("df_analysis")
      sql("SELECT kEy from df_analysis group by key").collect()
      sql("SELECT kEy+3 from df_analysis group by key+3").collect()
      sql("SELECT kEy+3, a.kEy, A.kEy from df_analysis A group by key").collect()
      sql("SELECT cast(kEy+1 as Int) from df_analysis A group by cast(key+1 as int)").collect()
      sql("SELECT cast(kEy+1 as Int) from df_analysis A group by key+1").collect()
      sql("SELECT 2 from df_analysis A group by key+1").collect()
      intercept[AnalysisException] {
        sql("SELECT kEy+1 from df_analysis group by key+3")
      }
      intercept[AnalysisException] {
        sql("SELECT cast(key+2 as Int) from df_analysis A group by cast(key+1 as int)")
      }
    }
  }

  test("Cast STRING to BIGINT") {
    checkAnswer(sql("SELECT CAST('775983671874188101' as BIGINT)"), Row(775983671874188101L))
  }

  test("dynamic partition value test") {
    try {
      sql("set hive.exec.dynamic.partition.mode=nonstrict")
      // date
      sql("drop table if exists dynparttest1")
      sql("create table dynparttest1 (value int) partitioned by (pdate date)")
      sql(
        """
          |insert into table dynparttest1 partition(pdate)
          | select count(*), cast('2015-05-21' as date) as pdate from src
        """.stripMargin)
      checkAnswer(
        sql("select * from dynparttest1"),
        Seq(Row(500, java.sql.Date.valueOf("2015-05-21"))))

      // decimal
      sql("drop table if exists dynparttest2")
      sql("create table dynparttest2 (value int) partitioned by (pdec decimal(5, 1))")
      sql(
        """
          |insert into table dynparttest2 partition(pdec)
          | select count(*), cast('100.12' as decimal(5, 1)) as pdec from src
        """.stripMargin)
      checkAnswer(
        sql("select * from dynparttest2"),
        Seq(Row(500, new java.math.BigDecimal("100.1"))))
    } finally {
      sql("drop table if exists dynparttest1")
      sql("drop table if exists dynparttest2")
      sql("set hive.exec.dynamic.partition.mode=strict")
    }
  }

  test("Call add jar in a different thread (SPARK-8306)") {
    @volatile var error: Option[Throwable] = None
    val thread = new Thread {
      override def run(): Unit = {
        // To make sure this test works, this jar should not be loaded in another place.
        sql(
          s"ADD JAR ${HiveTestJars.getHiveContribJar().getCanonicalPath}")
        try {
          sql(
            """
              |CREATE TEMPORARY FUNCTION example_max
              |AS 'org.apache.hadoop.hive.contrib.udaf.example.UDAFExampleMax'
            """.stripMargin)
        } catch {
          case throwable: Throwable =>
            error = Some(throwable)
        }
      }
    }
    thread.start()
    thread.join()
    error match {
      case Some(throwable) =>
        fail("CREATE TEMPORARY FUNCTION should not fail.", throwable)
      case None => // OK
    }
  }

  test("SPARK-6785: HiveQuerySuite - Date comparison test 2") {
    checkAnswer(
      sql("SELECT CAST(timestamp_seconds(0) AS date) > timestamp_seconds(0) FROM src LIMIT 1"),
      Row(false))
  }

  test("SPARK-6785: HiveQuerySuite - Date cast") {
    // new Date(0) == 1970-01-01 00:00:00.0 GMT == 1969-12-31 16:00:00.0 PST
    checkAnswer(
      sql(
        """
          | SELECT
          | CAST(timestamp_seconds(0) AS date),
          | CAST(CAST(timestamp_seconds(0) AS date) AS string),
          | timestamp_seconds(0),
          | CAST(timestamp_seconds(0) AS string),
          | CAST(CAST(CAST('1970-01-01 23:00:00' AS timestamp) AS date) AS timestamp)
          | FROM src LIMIT 1
        """.stripMargin),
      Row(
        Date.valueOf("1969-12-31"),
        String.valueOf("1969-12-31"),
        Timestamp.valueOf("1969-12-31 16:00:00"),
        String.valueOf("1969-12-31 16:00:00"),
        Timestamp.valueOf("1970-01-01 00:00:00")))

  }

  test("SPARK-8588 HiveTypeCoercion.inConversion fires too early") {
    val df =
      createDataFrame(Seq((1, "2014-01-01"), (2, "2015-01-01"), (3, "2016-01-01")))
    df.toDF("id", "datef").createOrReplaceTempView("test_SPARK8588")
    checkAnswer(
      sql(
        """
          |select id, concat(year(datef))
          |from test_SPARK8588 where concat(year(datef), ' year') in ('2015 year', '2014 year')
        """.stripMargin),
      Row(1, "2014") :: Row(2, "2015") :: Nil
    )
    dropTempTable("test_SPARK8588")
  }

  test("SPARK-9371: fix the support for special chars in column names for hive context") {
    withTempView("t") {
      val ds = Seq("""{"a": {"c.b": 1}, "b.$q": [{"a@!.q": 1}], "q.w": {"w.i&": [1]}}""").toDS()
      read.json(ds).createOrReplaceTempView("t")

      checkAnswer(sql("SELECT a.`c.b`, `b.$q`[0].`a@!.q`, `q.w`.`w.i&`[0] FROM t"), Row(1, 1, 1))
    }
  }

  test("specifying database name for a temporary view is not allowed") {
    withTempPath { dir =>
      withTempView("db.t") {
        val path = dir.toURI.toString
        val df = sparkContext.parallelize(1 to 10).map(i => (i, i.toString)).toDF("num", "str")
        df
          .write
          .format("parquet")
          .save(path)

        // We don't support creating a temporary table while specifying a database
        intercept[AnalysisException] {
          spark.sql(
            s"""
              |CREATE TEMPORARY VIEW db.t
              |USING parquet
              |OPTIONS (
              |  path '$path'
              |)
             """.stripMargin)
        }

        // If you use backticks to quote the name then it's OK.
        spark.sql(
          s"""
            |CREATE TEMPORARY VIEW `db.t`
            |USING parquet
            |OPTIONS (
            |  path '$path'
            |)
           """.stripMargin)
        checkAnswer(spark.table("`db.t`"), df)
      }
    }
  }

  test("SPARK-10593 same column names in lateral view") {
    val df = spark.sql(
    """
      |select
      |insideLayer2.json as a2
      |from (select '{"layer1": {"layer2": "text inside layer 2"}}' json) test
      |lateral view json_tuple(json, 'layer1') insideLayer1 as json
      |lateral view json_tuple(insideLayer1.json, 'layer2') insideLayer2 as json
    """.stripMargin
    )

    checkAnswer(df, Row("text inside layer 2") :: Nil)
  }

  ignore("SPARK-10310: " +
    "script transformation using default input/output SerDe and record reader/writer") {
    withTempView("test") {
      spark
        .range(5)
        .selectExpr("id AS a", "id AS b")
        .createOrReplaceTempView("test")

      val scriptFilePath = getTestResourcePath("data")
      checkAnswer(
        sql(
          s"""FROM(
            |  FROM test SELECT TRANSFORM(a, b)
            |  USING 'python $scriptFilePath/scripts/test_transform.py "\t"'
            |  AS (c STRING, d STRING)
            |) t
            |SELECT c
          """.stripMargin),
        (0 until 5).map(i => Row(i + "#")))
    }
  }

  ignore("SPARK-10310: script transformation using LazySimpleSerDe") {
    withTempView("test") {
      spark
        .range(5)
        .selectExpr("id AS a", "id AS b")
        .createOrReplaceTempView("test")

      val scriptFilePath = getTestResourcePath("data")
      val df = sql(
        s"""FROM test
          |SELECT TRANSFORM(a, b)
          |ROW FORMAT SERDE 'org.apache.hadoop.hive.serde2.lazy.LazySimpleSerDe'
          |WITH SERDEPROPERTIES('field.delim' = '|')
          |USING 'python $scriptFilePath/scripts/test_transform.py "|"'
          |AS (c STRING, d STRING)
          |ROW FORMAT SERDE 'org.apache.hadoop.hive.serde2.lazy.LazySimpleSerDe'
          |WITH SERDEPROPERTIES('field.delim' = '|')
        """.stripMargin)

      checkAnswer(df, (0 until 5).map(i => Row(i + "#", i + "#")))
    }
  }

  test("SPARK-10741: Sort on Aggregate using parquet") {
    withTable("test10741") {
      withTempView("src") {
        Seq("a" -> 5, "a" -> 9, "b" -> 6).toDF("c1", "c2").createOrReplaceTempView("src")
        sql("CREATE TABLE test10741 STORED AS PARQUET AS SELECT * FROM src")
      }

      checkAnswer(sql(
        """
          |SELECT c1, AVG(c2) AS c_avg
          |FROM test10741
          |GROUP BY c1
          |HAVING (AVG(c2) > 5) ORDER BY c1
        """.stripMargin), Row("a", 7.0) :: Row("b", 6.0) :: Nil)

      checkAnswer(sql(
        """
          |SELECT c1, AVG(c2) AS c_avg
          |FROM test10741
          |GROUP BY c1
          |ORDER BY AVG(c2)
        """.stripMargin), Row("b", 6.0) :: Row("a", 7.0) :: Nil)
    }
  }

  test("run sql directly on files - parquet") {
    val df = spark.range(100).toDF()
    withTempPath(f => {
      df.write.parquet(f.getCanonicalPath)
      // data source type is case insensitive
      checkAnswer(sql(s"select id from Parquet.`${f.getCanonicalPath}`"),
        df)
      checkAnswer(sql(s"select id from `org.apache.spark.sql.parquet`.`${f.getCanonicalPath}`"),
        df)
      checkAnswer(sql(s"select a.id from parquet.`${f.getCanonicalPath}` as a"),
        df)
    })
  }

  test("run sql directly on files - orc") {
    val df = spark.range(100).toDF()
    withTempPath(f => {
      df.write.orc(f.getCanonicalPath)
      // data source type is case insensitive
      checkAnswer(sql(s"select id from ORC.`${f.getCanonicalPath}`"),
        df)
      checkAnswer(sql(s"select id from `org.apache.spark.sql.hive.orc`.`${f.getCanonicalPath}`"),
        df)
      checkAnswer(sql(s"select a.id from orc.`${f.getCanonicalPath}` as a"),
        df)
    })
  }

  test("run sql directly on files - csv") {
    val df = spark.range(100).toDF()
    withTempPath(f => {
      df.write.csv(f.getCanonicalPath)
      // data source type is case insensitive
      checkAnswer(sql(s"select cast(_c0 as int) id from CSV.`${f.getCanonicalPath}`"),
        df)
      checkAnswer(
        sql(s"select cast(_c0 as int) id from `com.databricks.spark.csv`.`${f.getCanonicalPath}`"),
        df)
      checkAnswer(sql(s"select cast(a._c0 as int) id from csv.`${f.getCanonicalPath}` as a"),
        df)
    })
  }

  test("run sql directly on files - json") {
    val df = spark.range(100).toDF()
    withTempPath(f => {
      df.write.json(f.getCanonicalPath)
      // data source type is case insensitive
      checkAnswer(sql(s"select id from jsoN.`${f.getCanonicalPath}`"),
        df)
      checkAnswer(sql(s"select id from `org.apache.spark.sql.json`.`${f.getCanonicalPath}`"),
        df)
      checkAnswer(sql(s"select a.id from json.`${f.getCanonicalPath}` as a"),
        df)
    })
  }

  test("run sql directly on files - hive") {
    withTempPath(f => {
      spark.range(100).toDF.write.parquet(f.getCanonicalPath)

      var e = intercept[AnalysisException] {
        sql(s"select id from hive.`${f.getCanonicalPath}`")
      }
      assert(e.message.contains("Unsupported data source type for direct query on files: hive"))

      // data source type is case insensitive
      e = intercept[AnalysisException] {
        sql(s"select id from HIVE.`${f.getCanonicalPath}`")
      }
      assert(e.message.contains("Unsupported data source type for direct query on files: HIVE"))
    })
  }

  test("SPARK-8976 Wrong Result for Rollup #1") {
    Seq("grouping_id()", "grouping__id").foreach { gid =>
      checkAnswer(sql(
        s"SELECT count(*) AS cnt, key % 5, $gid FROM src GROUP BY key%5 WITH ROLLUP"),
        Seq(
          (113, 3, 0),
          (91, 0, 0),
          (500, null, 1),
          (84, 1, 0),
          (105, 2, 0),
          (107, 4, 0)
        ).map(i => Row(i._1, i._2, i._3)))
    }
  }

  test("SPARK-8976 Wrong Result for Rollup #2") {
    Seq("grouping_id()", "grouping__id").foreach { gid =>
      checkAnswer(sql(
        s"""
          |SELECT count(*) AS cnt, key % 5 AS k1, key-5 AS k2, $gid AS k3
          |FROM src GROUP BY key%5, key-5
          |WITH ROLLUP ORDER BY cnt, k1, k2, k3 LIMIT 10
        """.stripMargin),
        Seq(
          (1, 0, 5, 0),
          (1, 0, 15, 0),
          (1, 0, 25, 0),
          (1, 0, 60, 0),
          (1, 0, 75, 0),
          (1, 0, 80, 0),
          (1, 0, 100, 0),
          (1, 0, 140, 0),
          (1, 0, 145, 0),
          (1, 0, 150, 0)
        ).map(i => Row(i._1, i._2, i._3, i._4)))
    }
  }

  test("SPARK-8976 Wrong Result for Rollup #3") {
    Seq("grouping_id()", "grouping__id").foreach { gid =>
      checkAnswer(sql(
        s"""
          |SELECT count(*) AS cnt, key % 5 AS k1, key-5 AS k2, $gid AS k3
          |FROM (SELECT key, key%2, key - 5 FROM src) t GROUP BY key%5, key-5
          |WITH ROLLUP ORDER BY cnt, k1, k2, k3 LIMIT 10
        """.stripMargin),
        Seq(
          (1, 0, 5, 0),
          (1, 0, 15, 0),
          (1, 0, 25, 0),
          (1, 0, 60, 0),
          (1, 0, 75, 0),
          (1, 0, 80, 0),
          (1, 0, 100, 0),
          (1, 0, 140, 0),
          (1, 0, 145, 0),
          (1, 0, 150, 0)
        ).map(i => Row(i._1, i._2, i._3, i._4)))
    }
  }

  test("SPARK-8976 Wrong Result for CUBE #1") {
    Seq("grouping_id()", "grouping__id").foreach { gid =>
      checkAnswer(sql(
        s"SELECT count(*) AS cnt, key % 5, $gid FROM src GROUP BY key%5 WITH CUBE"),
        Seq(
          (113, 3, 0),
          (91, 0, 0),
          (500, null, 1),
          (84, 1, 0),
          (105, 2, 0),
          (107, 4, 0)
        ).map(i => Row(i._1, i._2, i._3)))
    }
  }

  test("SPARK-8976 Wrong Result for CUBE #2") {
    Seq("grouping_id()", "grouping__id").foreach { gid =>
      checkAnswer(sql(
        s"""
          |SELECT count(*) AS cnt, key % 5 AS k1, key-5 AS k2, $gid AS k3
          |FROM (SELECT key, key%2, key - 5 FROM src) t GROUP BY key%5, key-5
          |WITH CUBE ORDER BY cnt, k1, k2, k3 LIMIT 10
        """.stripMargin),
        Seq(
          (1, null, -3, 2),
          (1, null, -1, 2),
          (1, null, 3, 2),
          (1, null, 4, 2),
          (1, null, 5, 2),
          (1, null, 6, 2),
          (1, null, 12, 2),
          (1, null, 14, 2),
          (1, null, 15, 2),
          (1, null, 22, 2)
        ).map(i => Row(i._1, i._2, i._3, i._4)))
    }
  }

  test("SPARK-8976 Wrong Result for GroupingSet") {
    Seq("grouping_id()", "grouping__id").foreach { gid =>
      checkAnswer(sql(
        s"""
          |SELECT count(*) AS cnt, key % 5 AS k1, key-5 AS k2, $gid AS k3
          |FROM (SELECT key, key%2, key - 5 FROM src) t GROUP BY key%5, key-5
          |GROUPING SETS (key%5, key-5) ORDER BY cnt, k1, k2, k3 LIMIT 10
        """.stripMargin),
        Seq(
          (1, null, -3, 2),
          (1, null, -1, 2),
          (1, null, 3, 2),
          (1, null, 4, 2),
          (1, null, 5, 2),
          (1, null, 6, 2),
          (1, null, 12, 2),
          (1, null, 14, 2),
          (1, null, 15, 2),
          (1, null, 22, 2)
        ).map(i => Row(i._1, i._2, i._3, i._4)))
    }
  }

  ignore("SPARK-10562: partition by column with mixed case name") {
    withTable("tbl10562") {
      val df = Seq(2012 -> "a").toDF("Year", "val")
      df.write.partitionBy("Year").saveAsTable("tbl10562")
      checkAnswer(sql("SELECT year FROM tbl10562"), Row(2012))
      checkAnswer(sql("SELECT Year FROM tbl10562"), Row(2012))
      checkAnswer(sql("SELECT yEAr FROM tbl10562"), Row(2012))
// TODO(ekl) this is causing test flakes [SPARK-18167], but we think the issue is derby specific
//      checkAnswer(sql("SELECT val FROM tbl10562 WHERE Year > 2015"), Nil)
      checkAnswer(sql("SELECT val FROM tbl10562 WHERE Year == 2012"), Row("a"))
    }
  }

  test("SPARK-11453: append data to partitioned table") {
    withTable("tbl11453") {
      Seq("1" -> "10", "2" -> "20").toDF("i", "j")
        .write.partitionBy("i").saveAsTable("tbl11453")

      Seq("3" -> "30").toDF("i", "j")
        .write.mode(SaveMode.Append).partitionBy("i").saveAsTable("tbl11453")
      checkAnswer(
        spark.read.table("tbl11453").select("i", "j").orderBy("i"),
        Row("1", "10") :: Row("2", "20") :: Row("3", "30") :: Nil)

      // make sure case sensitivity is correct.
      Seq("4" -> "40").toDF("i", "j")
        .write.mode(SaveMode.Append).partitionBy("I").saveAsTable("tbl11453")
      checkAnswer(
        spark.read.table("tbl11453").select("i", "j").orderBy("i"),
        Row("1", "10") :: Row("2", "20") :: Row("3", "30") :: Row("4", "40") :: Nil)
    }
  }

  test("SPARK-11590: use native json_tuple in lateral view") {
    checkAnswer(sql(
      """
        |SELECT a, b
        |FROM (SELECT '{"f1": "value1", "f2": 12}' json) test
        |LATERAL VIEW json_tuple(json, 'f1', 'f2') jt AS a, b
      """.stripMargin), Row("value1", "12"))

    // we should use `c0`, `c1`... as the name of fields if no alias is provided, to follow hive.
    checkAnswer(sql(
      """
        |SELECT c0, c1
        |FROM (SELECT '{"f1": "value1", "f2": 12}' json) test
        |LATERAL VIEW json_tuple(json, 'f1', 'f2') jt
      """.stripMargin), Row("value1", "12"))

    // we can also use `json_tuple` in project list.
    checkAnswer(sql(
      """
        |SELECT json_tuple(json, 'f1', 'f2')
        |FROM (SELECT '{"f1": "value1", "f2": 12}' json) test
      """.stripMargin), Row("value1", "12"))

    // we can also mix `json_tuple` with other project expressions.
    checkAnswer(sql(
      """
        |SELECT json_tuple(json, 'f1', 'f2'), 3.14, str
        |FROM (SELECT '{"f1": "value1", "f2": 12}' json, 'hello' as str) test
      """.stripMargin), Row("value1", "12", BigDecimal("3.14"), "hello"))
  }

  test("multi-insert with lateral view") {
    withTempView("source") {
      spark.range(10)
        .select(array($"id", $"id" + 1).as("arr"), $"id")
        .createOrReplaceTempView("source")
      withTable("dest1", "dest2") {
        sql("CREATE TABLE dest1 (i INT)")
        sql("CREATE TABLE dest2 (i INT)")
        sql(
          """
            |FROM source
            |INSERT OVERWRITE TABLE dest1
            |SELECT id
            |WHERE id > 3
            |INSERT OVERWRITE TABLE dest2
            |select col LATERAL VIEW EXPLODE(arr) exp AS col
            |WHERE col > 3
          """.stripMargin)

        checkAnswer(
          spark.table("dest1"),
          sql("SELECT id FROM source WHERE id > 3"))
        checkAnswer(
          spark.table("dest2"),
          sql("SELECT col FROM source LATERAL VIEW EXPLODE(arr) exp AS col WHERE col > 3"))
      }
    }
  }

  test("derived from Hive query file: drop_database_removes_partition_dirs.q") {
    // This test verifies that if a partition exists outside a table's current location when the
    // database is dropped the partition's location is dropped as well.
    sql("DROP database if exists test_database CASCADE")
    sql("CREATE DATABASE test_database")
    val previousCurrentDB = sessionState.catalog.getCurrentDatabase
    sql("USE test_database")
    sql("drop table if exists test_table")

    val tempDir = System.getProperty("test.tmp.dir")
    assert(tempDir != null, "TestHive should set test.tmp.dir.")

    sql(
      """
        |CREATE TABLE test_table (key int, value STRING)
        |PARTITIONED BY (part STRING)
        |STORED AS RCFILE
        |LOCATION 'file:${system:test.tmp.dir}/drop_database_removes_partition_dirs_table'
      """.stripMargin)
    sql(
      """
        |ALTER TABLE test_table ADD PARTITION (part = '1')
        |LOCATION 'file:${system:test.tmp.dir}/drop_database_removes_partition_dirs_table2/part=1'
      """.stripMargin)
    sql(
      """
        |INSERT OVERWRITE TABLE test_table PARTITION (part = '1')
        |SELECT * FROM default.src
      """.stripMargin)
     checkAnswer(
       sql("select part, key, value from test_table"),
       sql("select '1' as part, key, value from default.src")
     )
    val path = new Path(
      new Path(s"file:$tempDir"),
      "drop_database_removes_partition_dirs_table2")
    val fs = path.getFileSystem(sparkContext.hadoopConfiguration)
    // The partition dir is not empty.
    assert(fs.listStatus(new Path(path, "part=1")).nonEmpty)

    sql(s"USE $previousCurrentDB")
    sql("DROP DATABASE test_database CASCADE")

    // This table dir should not exist after we drop the entire database with the mode
    // of CASCADE. This probably indicates a Hive bug, which returns the wrong table
    // root location. So, the table's directory still there. We should change the condition
    // to fs.exists(path) after we handle fs operations.
    assert(
      fs.exists(path),
      "Thank you for making the changes of letting Spark SQL handle filesystem operations " +
        "for DDL commands. Originally, Hive metastore does not delete the table root directory " +
        "for this case. Now, please change this condition to !fs.exists(path).")
  }

  test("derived from Hive query file: drop_table_removes_partition_dirs.q") {
    // This test verifies that if a partition exists outside the table's current location when the
    // table is dropped the partition's location is dropped as well.
    sql("drop table if exists test_table")

    val tempDir = System.getProperty("test.tmp.dir")
    assert(tempDir != null, "TestHive should set test.tmp.dir.")

    sql(
      """
        |CREATE TABLE test_table (key int, value STRING)
        |PARTITIONED BY (part STRING)
        |STORED AS RCFILE
        |LOCATION 'file:${system:test.tmp.dir}/drop_table_removes_partition_dirs_table2'
      """.stripMargin)
    sql(
      """
        |ALTER TABLE test_table ADD PARTITION (part = '1')
        |LOCATION 'file:${system:test.tmp.dir}/drop_table_removes_partition_dirs_table2/part=1'
      """.stripMargin)
    sql(
      """
        |INSERT OVERWRITE TABLE test_table PARTITION (part = '1')
        |SELECT * FROM default.src
      """.stripMargin)
    checkAnswer(
      sql("select part, key, value from test_table"),
      sql("select '1' as part, key, value from src")
    )
    val path = new Path(new Path(s"file:$tempDir"), "drop_table_removes_partition_dirs_table2")
    val fs = path.getFileSystem(sparkContext.hadoopConfiguration)
    // The partition dir is not empty.
    assert(fs.listStatus(new Path(path, "part=1")).nonEmpty)

    sql("drop table test_table")
    assert(fs.exists(path), "This is an external table, so the data should not have been dropped")
  }

  test("select partitioned table") {
    val table = "table_with_partition"
    withTable(table) {
      sql(
        s"""
           |CREATE TABLE $table(c1 string)
           |PARTITIONED BY (p1 string,p2 string,p3 string,p4 string,p5 string)
         """.stripMargin)
      sql(
        s"""
           |INSERT OVERWRITE TABLE $table
           |PARTITION (p1='a',p2='b',p3='c',p4='d',p5='e')
           |SELECT 'blarr'
         """.stripMargin)

      // project list is the same order of partitioning columns in table definition
      checkAnswer(
        sql(s"SELECT p1, p2, p3, p4, p5, c1 FROM $table"),
        Row("a", "b", "c", "d", "e", "blarr") :: Nil)

      // project list does not have the same order of partitioning columns in table definition
      checkAnswer(
        sql(s"SELECT p2, p3, p4, p1, p5, c1 FROM $table"),
        Row("b", "c", "d", "a", "e", "blarr") :: Nil)

      // project list contains partial partition columns in table definition
      checkAnswer(
        sql(s"SELECT p2, p1, p5, c1 FROM $table"),
        Row("b", "a", "e", "blarr") :: Nil)
    }
  }

  test("SPARK-14981: DESC not supported for sorting columns") {
    withTable("t") {
      val cause = intercept[ParseException] {
        sql(
          """CREATE TABLE t USING PARQUET
            |OPTIONS (PATH '/path/to/file')
            |CLUSTERED BY (a) SORTED BY (b DESC) INTO 2 BUCKETS
            |AS SELECT 1 AS a, 2 AS b
          """.stripMargin
        )
      }

      assert(cause.getMessage.contains("Column ordering must be ASC, was 'DESC'"))
    }
  }

  test("insert into datasource table") {
    withTable("tbl") {
      sql("CREATE TABLE tbl(i INT, j STRING) USING parquet")
      Seq(1 -> "a").toDF("i", "j").write.mode("overwrite").insertInto("tbl")
      checkAnswer(sql("SELECT * FROM tbl"), Row(1, "a"))
    }
  }

  test("spark-15557 promote string test") {
    withTable("tbl") {
      sql("CREATE TABLE tbl(c1 string, c2 string)")
      sql("insert into tbl values ('3', '2.3')")
      checkAnswer(
        sql("select (cast (99 as decimal(19,6)) + cast('3' as decimal)) * cast('2.3' as decimal)"),
        Row(204.0)
      )
      checkAnswer(
        sql("select (cast(99 as decimal(19,6)) + '3') *'2.3' from tbl"),
        Row(234.6)
      )
      checkAnswer(
        sql("select (cast(99 as decimal(19,6)) + c1) * c2 from tbl"),
        Row(234.6)
      )
    }
  }

  test("SPARK-15752 optimize metadata only query for hive table") {
    withSQLConf(SQLConf.OPTIMIZER_METADATA_ONLY.key -> "true") {
      withTable("data_15752", "srcpart_15752", "srctext_15752") {
        val df = Seq((1, "2"), (3, "4")).toDF("key", "value")
        df.createOrReplaceTempView("data_15752")
        sql(
          """
            |CREATE TABLE srcpart_15752 (col1 INT, col2 STRING)
            |PARTITIONED BY (partcol1 INT, partcol2 STRING) STORED AS parquet
          """.stripMargin)
        for (partcol1 <- Seq(0, 1); partcol2 <- Seq("a", "b")) {
          sql(
            s"""
              |INSERT OVERWRITE TABLE srcpart_15752
              |PARTITION (partcol1='$partcol1', partcol2='$partcol2')
              |select key, value from data_15752
            """.stripMargin)
        }
        checkAnswer(
          sql("select partcol1 from srcpart_15752 group by partcol1"),
          Row(0) :: Row(1) :: Nil)
        checkAnswer(
          sql("select partcol1 from srcpart_15752 where partcol1 = 1 group by partcol1"),
          Row(1))
        checkAnswer(
          sql("select partcol1, count(distinct partcol2) from srcpart_15752 group by partcol1"),
          Row(0, 2) :: Row(1, 2) :: Nil)
        checkAnswer(
          sql("select partcol1, count(distinct partcol2) from srcpart_15752 where partcol1 = 1 " +
            "group by partcol1"),
          Row(1, 2) :: Nil)
        checkAnswer(sql("select distinct partcol1 from srcpart_15752"), Row(0) :: Row(1) :: Nil)
        checkAnswer(sql("select distinct partcol1 from srcpart_15752 where partcol1 = 1"), Row(1))
        checkAnswer(
          sql("select distinct col from (select partcol1 + 1 as col from srcpart_15752 " +
            "where partcol1 = 1) t"),
          Row(2))
        checkAnswer(sql("select distinct partcol1 from srcpart_15752 where partcol1 = 1"), Row(1))
        checkAnswer(sql("select max(partcol1) from srcpart_15752"), Row(1))
        checkAnswer(sql("select max(partcol1) from srcpart_15752 where partcol1 = 1"), Row(1))
        checkAnswer(sql("select max(partcol1) from (select partcol1 from srcpart_15752) t"), Row(1))
        checkAnswer(
          sql("select max(col) from (select partcol1 + 1 as col from srcpart_15752 " +
            "where partcol1 = 1) t"),
          Row(2))

        sql(
          """
            |CREATE TABLE srctext_15752 (col1 INT, col2 STRING)
            |PARTITIONED BY (partcol1 INT, partcol2 STRING) STORED AS textfile
          """.stripMargin)
        for (partcol1 <- Seq(0, 1); partcol2 <- Seq("a", "b")) {
          sql(
            s"""
              |INSERT OVERWRITE TABLE srctext_15752
              |PARTITION (partcol1='$partcol1', partcol2='$partcol2')
              |select key, value from data_15752
            """.stripMargin)
        }
        checkAnswer(
          sql("select partcol1 from srctext_15752 group by partcol1"),
          Row(0) :: Row(1) :: Nil)
        checkAnswer(
          sql("select partcol1 from srctext_15752 where partcol1 = 1 group by partcol1"),
          Row(1))
        checkAnswer(
          sql("select partcol1, count(distinct partcol2) from srctext_15752 group by partcol1"),
          Row(0, 2) :: Row(1, 2) :: Nil)
        checkAnswer(
          sql("select partcol1, count(distinct partcol2) from srctext_15752  where partcol1 = 1 " +
            "group by partcol1"),
          Row(1, 2) :: Nil)
        checkAnswer(sql("select distinct partcol1 from srctext_15752"), Row(0) :: Row(1) :: Nil)
        checkAnswer(sql("select distinct partcol1 from srctext_15752 where partcol1 = 1"), Row(1))
        checkAnswer(
          sql("select distinct col from (select partcol1 + 1 as col from srctext_15752 " +
            "where partcol1 = 1) t"),
          Row(2))
        checkAnswer(sql("select max(partcol1) from srctext_15752"), Row(1))
        checkAnswer(sql("select max(partcol1) from srctext_15752 where partcol1 = 1"), Row(1))
        checkAnswer(sql("select max(partcol1) from (select partcol1 from srctext_15752) t"), Row(1))
        checkAnswer(
          sql("select max(col) from (select partcol1 + 1 as col from srctext_15752 " +
            "where partcol1 = 1) t"),
          Row(2))
      }
    }
  }

  test("SPARK-17354: Partitioning by dates/timestamps works with Parquet vectorized reader") {
    withSQLConf(SQLConf.PARQUET_VECTORIZED_READER_ENABLED.key -> "true") {
      sql(
        """CREATE TABLE order(id INT)
          |PARTITIONED BY (pd DATE, pt TIMESTAMP)
          |STORED AS PARQUET
        """.stripMargin)

      sql("set hive.exec.dynamic.partition.mode=nonstrict")
      sql(
        """INSERT INTO TABLE order PARTITION(pd, pt)
          |SELECT 1 AS id, CAST('1990-02-24' AS DATE) AS pd, CAST('1990-02-24' AS TIMESTAMP) AS pt
        """.stripMargin)
      val actual = sql("SELECT * FROM order")
      val expected = sql(
        "SELECT 1 AS id, CAST('1990-02-24' AS DATE) AS pd, CAST('1990-02-24' AS TIMESTAMP) AS pt")
      checkAnswer(actual, expected)
      sql("DROP TABLE order")
    }
  }


  test("SPARK-17108: Fix BIGINT and INT comparison failure in spark sql") {
    withTable("t1", "t2", "t3") {
      sql("create table t1(a map<bigint, array<string>>)")
      sql("select * from t1 where a[1] is not null")

      sql("create table t2(a map<int, array<string>>)")
      sql("select * from t2 where a[1] is not null")

      sql("create table t3(a map<bigint, array<string>>)")
      sql("select * from t3 where a[1L] is not null")
    }
  }

  test("SPARK-17796 Support wildcard character in filename for LOAD DATA LOCAL INPATH") {
    withTempDir { dir =>
      val path = dir.toURI.toString.stripSuffix("/")
      val dirPath = dir.getAbsoluteFile
      for (i <- 1 to 3) {
        Files.write(s"$i", new File(dirPath, s"part-r-0000$i"), StandardCharsets.UTF_8)
      }
      for (i <- 5 to 7) {
        Files.write(s"$i", new File(dirPath, s"part-s-0000$i"), StandardCharsets.UTF_8)
      }

      withTable("load_t") {
        sql("CREATE TABLE load_t (a STRING) USING hive")
        sql(s"LOAD DATA LOCAL INPATH '$path/*part-r*' INTO TABLE load_t")
        checkAnswer(sql("SELECT * FROM load_t"), Seq(Row("1"), Row("2"), Row("3")))

        val m = intercept[AnalysisException] {
          sql("LOAD DATA LOCAL INPATH '/non-exist-folder/*part*' INTO TABLE load_t")
        }.getMessage
        assert(m.contains("LOAD DATA input path does not exist"))
      }
    }
  }

  test("SPARK-23425 Test LOAD DATA LOCAL INPATH with space in file name") {
    withTempDir { dir =>
      val path = dir.toURI.toString.stripSuffix("/")
      val dirPath = dir.getAbsoluteFile
      for (i <- 1 to 3) {
        Files.write(s"$i", new File(dirPath, s"part-r-0000 $i"), StandardCharsets.UTF_8)
      }
      withTable("load_t") {
        sql("CREATE TABLE load_t (a STRING) USING hive")
        sql(s"LOAD DATA LOCAL INPATH '$path/part-r-0000 1' INTO TABLE load_t")
        checkAnswer(sql("SELECT * FROM load_t"), Seq(Row("1")))
      }
    }
  }

  test("Support wildcard character in folderlevel for LOAD DATA LOCAL INPATH") {
    withTempDir { dir =>
      val path = dir.toURI.toString.stripSuffix("/")
      val dirPath = dir.getAbsoluteFile
      for (i <- 1 to 3) {
        Files.write(s"$i", new File(dirPath, s"part-r-0000$i"), StandardCharsets.UTF_8)
      }
      withTable("load_t") {
        sql("CREATE TABLE load_t (a STRING) USING hive")
        sql(s"LOAD DATA LOCAL INPATH '${
          path.substring(0, path.length - 1)
            .concat("*")
        }/' INTO TABLE load_t")
        checkAnswer(sql("SELECT * FROM load_t"), Seq(Row("1"), Row("2"), Row("3")))
        val m = intercept[AnalysisException] {
          sql(s"LOAD DATA LOCAL INPATH '${
            path.substring(0, path.length - 1).concat("_invalid_dir") concat ("*")
          }/' INTO TABLE load_t")
        }.getMessage
        assert(m.contains("LOAD DATA input path does not exist"))
      }
    }
  }

  test("SPARK-17796 Support wildcard '?'char in middle as part of local file path") {
    withTempDir { dir =>
      val path = dir.toURI.toString.stripSuffix("/")
      val dirPath = dir.getAbsoluteFile
      for (i <- 1 to 3) {
        Files.write(s"$i", new File(dirPath, s"part-r-0000$i"), StandardCharsets.UTF_8)
      }
      withTable("load_t1") {
        sql("CREATE TABLE load_t1 (a STRING) USING hive")
        sql(s"LOAD DATA LOCAL INPATH '$path/part-r-0000?' INTO TABLE load_t1")
        checkAnswer(sql("SELECT * FROM load_t1"), Seq(Row("1"), Row("2"), Row("3")))
      }
    }
  }

  test("SPARK-17796 Support wildcard '?'char in start as part of local file path") {
    withTempDir { dir =>
      val path = dir.toURI.toString.stripSuffix("/")
      val dirPath = dir.getAbsoluteFile
      for (i <- 1 to 3) {
        Files.write(s"$i", new File(dirPath, s"part-r-0000$i"), StandardCharsets.UTF_8)
      }
      withTable("load_t2") {
        sql("CREATE TABLE load_t2 (a STRING) USING hive")
        sql(s"LOAD DATA LOCAL INPATH '$path/?art-r-00001' INTO TABLE load_t2")
        checkAnswer(sql("SELECT * FROM load_t2"), Seq(Row("1")))
      }
    }
  }

  test("SPARK-28084 check for case insensitive property of partition column name in load command") {
    withTempDir { dir =>
      val path = dir.toURI.toString.stripSuffix("/")
      val dirPath = dir.getAbsoluteFile
      Files.append("1", new File(dirPath, "part-r-000011"), StandardCharsets.UTF_8)
      withTable("part_table") {
        withSQLConf(SQLConf.CASE_SENSITIVE.key -> "false") {
          sql(
            """
              |CREATE TABLE part_table (c STRING)
              |STORED AS textfile
              |PARTITIONED BY (d STRING)
            """.stripMargin)
          sql(s"LOAD DATA LOCAL INPATH '$path/part-r-000011' " +
            "INTO TABLE part_table PARTITION(D ='1')")
          checkAnswer(sql("SELECT * FROM part_table"), Seq(Row("1", "1")))
        }
      }
    }
  }

  test("SPARK-25738: defaultFs can have a port") {
    val defaultURI = new URI("hdfs://fizz.buzz.com:8020")
    val r = LoadDataCommand.makeQualified(defaultURI, new Path("/foo/bar"), new Path("/flim/flam"))
    assert(r === new Path("hdfs://fizz.buzz.com:8020/flim/flam"))
  }

  test("Insert overwrite with partition") {
    withTable("tableWithPartition") {
      sql(
        """
          |CREATE TABLE tableWithPartition (key int, value STRING)
          |PARTITIONED BY (part STRING)
        """.stripMargin)
      sql(
        """
          |INSERT OVERWRITE TABLE tableWithPartition PARTITION (part = '1')
          |SELECT * FROM default.src
        """.stripMargin)
       checkAnswer(
         sql("SELECT part, key, value FROM tableWithPartition"),
         sql("SELECT '1' AS part, key, value FROM default.src")
       )

      sql(
        """
          |INSERT OVERWRITE TABLE tableWithPartition PARTITION (part = '1')
          |SELECT * FROM VALUES (1, "one"), (2, "two"), (3, null) AS data(key, value)
        """.stripMargin)
      checkAnswer(
        sql("SELECT part, key, value FROM tableWithPartition"),
        sql(
          """
            |SELECT '1' AS part, key, value FROM VALUES
            |(1, "one"), (2, "two"), (3, null) AS data(key, value)
          """.stripMargin)
      )
    }
  }

  test("SPARK-19292: filter with partition columns should be case-insensitive on Hive tables") {
    withTable("tbl") {
      withSQLConf(SQLConf.CASE_SENSITIVE.key -> "false") {
        sql("CREATE TABLE tbl(i int, j int) USING hive PARTITIONED BY (j)")
        sql("INSERT INTO tbl PARTITION(j=10) SELECT 1")
        checkAnswer(spark.table("tbl"), Row(1, 10))

        checkAnswer(sql("SELECT i, j FROM tbl WHERE J=10"), Row(1, 10))
        checkAnswer(spark.table("tbl").filter($"J" === 10), Row(1, 10))
      }
    }
  }

  test("column resolution scenarios with hive table") {
    val currentDb = spark.catalog.currentDatabase
    withTempDatabase { db1 =>
      try {
        spark.catalog.setCurrentDatabase(db1)
        spark.sql("CREATE TABLE t1(i1 int) STORED AS parquet")
        spark.sql("INSERT INTO t1 VALUES(1)")
        checkAnswer(spark.sql(s"SELECT $db1.t1.i1 FROM t1"), Row(1))
        checkAnswer(spark.sql(s"SELECT $db1.t1.i1 FROM $db1.t1"), Row(1))
        checkAnswer(spark.sql(s"SELECT $db1.t1.* FROM $db1.t1"), Row(1))
      } finally {
        spark.catalog.setCurrentDatabase(currentDb)
      }
    }
  }

  test("SPARK-17409: Do Not Optimize Query in CTAS (Hive Serde Table) More Than Once") {
    withTable("bar") {
      withTempView("foo") {
        sql("select 0 as id").createOrReplaceTempView("foo")
        // If we optimize the query in CTAS more than once, the following saveAsTable will fail
        // with the error: `GROUP BY position 0 is not in select list (valid range is [1, 1])`
        sql("SELECT * FROM foo group by id").toDF().write.format("hive").saveAsTable("bar")
        checkAnswer(spark.table("bar"), Row(0) :: Nil)
        val tableMetadata = spark.sessionState.catalog.getTableMetadata(TableIdentifier("bar"))
        assert(tableMetadata.provider == Some("hive"), "the expected table is a Hive serde table")
      }
    }
  }

  test("Auto alias construction of get_json_object") {
    val df = Seq(("1", """{"f1": "value1", "f5": 5.23}""")).toDF("key", "jstring")
    val expectedMsg = "Cannot create a table having a column whose name contains commas " +
      "in Hive metastore. Table: `default`.`t`; Column: get_json_object(jstring, $.f1)"

    withTable("t") {
      val e = intercept[AnalysisException] {
        df.select($"key", functions.get_json_object($"jstring", "$.f1"))
          .write.format("hive").saveAsTable("t")
      }.getMessage
      assert(e.contains(expectedMsg))
    }

    withTempView("tempView") {
      withTable("t") {
        df.createTempView("tempView")
        val e = intercept[AnalysisException] {
          sql("CREATE TABLE t USING hive AS " +
            "SELECT key, get_json_object(jstring, '$.f1') FROM tempView")
        }.getMessage
        assert(e.contains(expectedMsg))
      }
    }
  }

  test("SPARK-19912 String literals should be escaped for Hive metastore partition pruning") {
    withTable("spark_19912") {
      Seq(
        (1, "p1", "q1"),
        (2, "'", "q2"),
        (3, "\"", "q3"),
        (4, "p1\" and q=\"q1", "q4")
      ).toDF("a", "p", "q").write.partitionBy("p", "q").saveAsTable("spark_19912")

      val table = spark.table("spark_19912")
      checkAnswer(table.filter($"p" === "'").select($"a"), Row(2))
      checkAnswer(table.filter($"p" === "\"").select($"a"), Row(3))
      checkAnswer(table.filter($"p" === "p1\" and q=\"q1").select($"a"), Row(4))
    }
  }

  test("SPARK-21721: Clear FileSystem deleterOnExit cache if path is successfully removed") {
    val table = "test21721"
    withTable(table) {
      val deleteOnExitField = classOf[FileSystem].getDeclaredField("deleteOnExit")
      deleteOnExitField.setAccessible(true)

      val fs = FileSystem.get(spark.sessionState.newHadoopConf())
      val setOfPath = deleteOnExitField.get(fs).asInstanceOf[Set[Path]]

      val testData = sparkContext.parallelize(1 to 10).map(i => TestData(i, i.toString)).toDF()
      sql(s"CREATE TABLE $table (key INT, value STRING)")
      val pathSizeToDeleteOnExit = setOfPath.size()

      (0 to 10).foreach(_ => testData.write.mode(SaveMode.Append).insertInto(table))

      assert(setOfPath.size() == pathSizeToDeleteOnExit)
    }
  }

  test("SPARK-21912 Parquet table should not create invalid column names") {
    Seq(" ", ",", ";", "{", "}", "(", ")", "\n", "\t", "=").foreach { name =>
      val source = "PARQUET"
      withTable("t21912") {
        val m = intercept[AnalysisException] {
          sql(s"CREATE TABLE t21912(`col$name` INT) USING $source")
        }.getMessage
        assert(m.contains(s"contains invalid character(s)"))

        val m1 = intercept[AnalysisException] {
          sql(s"CREATE TABLE t21912 STORED AS $source AS SELECT 1 `col$name`")
        }.getMessage
        assert(m1.contains(s"contains invalid character(s)"))

        val m2 = intercept[AnalysisException] {
          sql(s"CREATE TABLE t21912 USING $source AS SELECT 1 `col$name`")
        }.getMessage
        assert(m2.contains(s"contains invalid character(s)"))

        withSQLConf(HiveUtils.CONVERT_METASTORE_PARQUET.key -> "false") {
          val m3 = intercept[AnalysisException] {
            sql(s"CREATE TABLE t21912(`col$name` INT) USING hive OPTIONS (fileFormat '$source')")
          }.getMessage
          assert(m3.contains(s"contains invalid character(s)"))
        }

        sql(s"CREATE TABLE t21912(`col` INT) USING $source")
        val m4 = intercept[AnalysisException] {
          sql(s"ALTER TABLE t21912 ADD COLUMNS(`col$name` INT)")
        }.getMessage
        assert(m4.contains(s"contains invalid character(s)"))
      }
    }
  }

  test("SPARK-32889: ORC table column name supports special characters") {
    // " " "," is not allowed.
    Seq("$", ";", "{", "}", "(", ")", "\n", "\t", "=").foreach { name =>
      val source = "ORC"
      Seq(s"CREATE TABLE t32889(`$name` INT) USING $source",
          s"CREATE TABLE t32889 STORED AS $source AS SELECT 1 `$name`",
          s"CREATE TABLE t32889 USING $source AS SELECT 1 `$name`",
          s"CREATE TABLE t32889(`$name` INT) USING hive OPTIONS (fileFormat '$source')")
      .foreach { command =>
        withTable("t32889") {
          sql(command)
          assertResult(name)(
            sessionState.catalog.getTableMetadata(TableIdentifier("t32889")).schema.fields(0).name)
        }
      }

      withTable("t32889") {
        sql(s"CREATE TABLE t32889(`col` INT) USING $source")
        sql(s"ALTER TABLE t32889 ADD COLUMNS(`$name` INT)")
        assertResult(name)(
          sessionState.catalog.getTableMetadata(TableIdentifier("t32889")).schema.fields(1).name)
      }
    }
  }

  Seq("orc", "parquet").foreach { format =>
    test(s"SPARK-18355 Read data from a hive table with a new column - $format") {
      val client =
        spark.sharedState.externalCatalog.unwrapped.asInstanceOf[HiveExternalCatalog].client

      Seq("true", "false").foreach { value =>
        withSQLConf(
          HiveUtils.CONVERT_METASTORE_ORC.key -> value,
          HiveUtils.CONVERT_METASTORE_PARQUET.key -> value) {
          withTempDatabase { db =>
            client.runSqlHive(
              s"""
                 |CREATE TABLE $db.t(
                 |  click_id string,
                 |  search_id string,
                 |  uid bigint)
                 |PARTITIONED BY (
                 |  ts string,
                 |  hour string)
                 |STORED AS $format
              """.stripMargin)

            client.runSqlHive(
              s"""
                 |INSERT INTO TABLE $db.t
                 |PARTITION (ts = '98765', hour = '01')
                 |VALUES (12, 2, 12345)
              """.stripMargin
            )

            checkAnswer(
              sql(s"SELECT click_id, search_id, uid, ts, hour FROM $db.t"),
              Row("12", "2", 12345, "98765", "01"))

            client.runSqlHive(s"ALTER TABLE $db.t ADD COLUMNS (dummy string)")

            checkAnswer(
              sql(s"SELECT click_id, search_id FROM $db.t"),
              Row("12", "2"))

            checkAnswer(
              sql(s"SELECT search_id, click_id FROM $db.t"),
              Row("2", "12"))

            checkAnswer(
              sql(s"SELECT search_id FROM $db.t"),
              Row("2"))

            checkAnswer(
              sql(s"SELECT dummy, click_id FROM $db.t"),
              Row(null, "12"))

            checkAnswer(
              sql(s"SELECT click_id, search_id, uid, dummy, ts, hour FROM $db.t"),
              Row("12", "2", 12345, null, "98765", "01"))
          }
        }
      }
    }
  }

  test("SPARK-24085 scalar subquery in partitioning expression") {
    Seq("orc", "parquet").foreach { format =>
      Seq(true, false).foreach { isConverted =>
        withSQLConf(
          HiveUtils.CONVERT_METASTORE_ORC.key -> s"$isConverted",
          HiveUtils.CONVERT_METASTORE_PARQUET.key -> s"$isConverted",
          "hive.exec.dynamic.partition.mode" -> "nonstrict") {
          withTable(format) {
            withTempPath { tempDir =>
              sql(
                s"""
                  |CREATE TABLE ${format} (id_value string)
                  |PARTITIONED BY (id_type string)
                  |LOCATION '${tempDir.toURI}'
                  |STORED AS ${format}
                """.stripMargin)
              sql(s"insert into $format values ('1','a')")
              sql(s"insert into $format values ('2','a')")
              sql(s"insert into $format values ('3','b')")
              sql(s"insert into $format values ('4','b')")
              checkAnswer(
                sql(s"SELECT * FROM $format WHERE id_type = (SELECT 'b')"),
                Row("3", "b") :: Row("4", "b") :: Nil)
            }
          }
        }
      }
    }
  }

  test("SPARK-25271: Hive ctas commands should use data source if it is convertible") {
    withTempView("p") {
      Seq(1, 2, 3).toDF("id").createOrReplaceTempView("p")

      Seq("orc", "parquet").foreach { format =>
        Seq(true, false).foreach { isConverted =>
          withSQLConf(
            HiveUtils.CONVERT_METASTORE_ORC.key -> s"$isConverted",
            HiveUtils.CONVERT_METASTORE_PARQUET.key -> s"$isConverted") {
            Seq(true, false).foreach { isConvertedCtas =>
              withSQLConf(HiveUtils.CONVERT_METASTORE_CTAS.key -> s"$isConvertedCtas") {

                val targetTable = "targetTable"
                withTable(targetTable) {
                  val df = sql(s"CREATE TABLE $targetTable STORED AS $format AS SELECT id FROM p")
                  checkAnswer(sql(s"SELECT id FROM $targetTable"),
                    Row(1) :: Row(2) :: Row(3) :: Nil)

                  val ctasDSCommand = df.queryExecution.analyzed.collect {
                    case _: OptimizedCreateHiveTableAsSelectCommand => true
                  }.headOption
                  val ctasCommand = df.queryExecution.analyzed.collect {
                    case _: CreateHiveTableAsSelectCommand => true
                  }.headOption

                  if (isConverted && isConvertedCtas) {
                    assert(ctasDSCommand.nonEmpty)
                    assert(ctasCommand.isEmpty)
                  } else {
                    assert(ctasDSCommand.isEmpty)
                    assert(ctasCommand.nonEmpty)
                  }
                }
              }
            }
          }
        }
      }
    }
  }

  test("SPARK-26181 hasMinMaxStats method of ColumnStatsMap is not correct") {
    withSQLConf(SQLConf.CBO_ENABLED.key -> "true") {
      withTable("all_null") {
        sql("create table all_null (attr1 int, attr2 int)")
        sql("insert into all_null values (null, null)")
        sql("analyze table all_null compute statistics for columns attr1, attr2")
        // check if the stats can be calculated without Cast exception.
        sql("select * from all_null where attr1 < 1").queryExecution.stringWithStats
        sql("select * from all_null where attr1 < attr2").queryExecution.stringWithStats
      }
    }
  }

  test("SPARK-26709: OptimizeMetadataOnlyQuery does not handle empty records correctly") {
    Seq(true, false).foreach { enableOptimizeMetadataOnlyQuery =>
      // This test case is only for file source V1. As the rule OptimizeMetadataOnlyQuery is
      // disabled by default, we can skip testing file source v2 in current stage.
      withSQLConf(SQLConf.OPTIMIZER_METADATA_ONLY.key -> enableOptimizeMetadataOnlyQuery.toString,
        SQLConf.USE_V1_SOURCE_LIST.key -> "parquet") {
        withTable("t") {
          sql("CREATE TABLE t (col1 INT, p1 INT) USING PARQUET PARTITIONED BY (p1)")
          sql("INSERT INTO TABLE t PARTITION (p1 = 5) SELECT ID FROM range(1, 1)")
          if (enableOptimizeMetadataOnlyQuery) {
            // The result is wrong if we enable the configuration.
            checkAnswer(sql("SELECT MAX(p1) FROM t"), Row(5))
          } else {
            checkAnswer(sql("SELECT MAX(p1) FROM t"), Row(null))
          }
          checkAnswer(sql("SELECT MAX(col1) FROM t"), Row(null))
        }
      }
    }
  }

  test("SPARK-25158: " +
    "Executor accidentally exit because ScriptTransformationWriterThread throw Exception") {
    withTempView("test") {
      val defaultUncaughtExceptionHandler = Thread.getDefaultUncaughtExceptionHandler
      try {
        val uncaughtExceptionHandler = new TestUncaughtExceptionHandler
        Thread.setDefaultUncaughtExceptionHandler(uncaughtExceptionHandler)

        // Use a bad udf to generate failed inputs.
        val badUDF = org.apache.spark.sql.functions.udf((x: Int) => {
          if (x < 1) x
          else throw new RuntimeException("Failed to produce data.")
        })
        spark
          .range(5)
          .select(badUDF($"id").as("a"))
          .createOrReplaceTempView("test")
        val scriptFilePath = getTestResourcePath("data")
        val e = intercept[SparkException] {
          sql(
            s"""FROM test SELECT TRANSFORM(a)
               |USING 'python $scriptFilePath/scripts/test_transform.py "\t"'
             """.stripMargin).collect()
        }
        assert(e.getMessage.contains("Failed to produce data."))
        assert(uncaughtExceptionHandler.exception.isEmpty)
      } finally {
        Thread.setDefaultUncaughtExceptionHandler(defaultUncaughtExceptionHandler)
      }
    }
  }

  test("SPARK-29295: insert overwrite external partition should not have old data") {
    Seq("true", "false").foreach { convertParquet =>
      withTable("test") {
        withTempDir { f =>
          sql("CREATE EXTERNAL TABLE test(id int) PARTITIONED BY (name string) STORED AS " +
            s"PARQUET LOCATION '${f.getAbsolutePath}'")

          withSQLConf(HiveUtils.CONVERT_METASTORE_PARQUET.key -> convertParquet) {
            sql("INSERT OVERWRITE TABLE test PARTITION(name='n1') SELECT 1")
            sql("ALTER TABLE test DROP PARTITION(name='n1')")
            sql("INSERT OVERWRITE TABLE test PARTITION(name='n1') SELECT 2")
            checkAnswer(sql("SELECT id FROM test WHERE name = 'n1' ORDER BY id"),
              Array(Row(2)))
          }
        }
      }
    }
  }

  test("SPARK-29295: dynamic insert overwrite external partition should not have old data") {
    Seq("true", "false").foreach { convertParquet =>
      withTable("test") {
        withTempDir { f =>
          sql("CREATE EXTERNAL TABLE test(id int) PARTITIONED BY (p1 string, p2 string) " +
            s"STORED AS PARQUET LOCATION '${f.getAbsolutePath}'")

          withSQLConf(HiveUtils.CONVERT_METASTORE_PARQUET.key -> convertParquet,
            "hive.exec.dynamic.partition.mode" -> "nonstrict") {
            sql(
              """
                |INSERT OVERWRITE TABLE test PARTITION(p1='n1', p2)
                |SELECT * FROM VALUES (1, 'n2'), (2, 'n3') AS t(id, p2)
              """.stripMargin)
            checkAnswer(sql("SELECT id FROM test WHERE p1 = 'n1' and p2 = 'n2' ORDER BY id"),
              Array(Row(1)))
            checkAnswer(sql("SELECT id FROM test WHERE p1 = 'n1' and p2 = 'n3' ORDER BY id"),
              Array(Row(2)))

            sql("INSERT OVERWRITE TABLE test PARTITION(p1='n1', p2) SELECT 4, 'n4'")
            checkAnswer(sql("SELECT id FROM test WHERE p1 = 'n1' and p2 = 'n4' ORDER BY id"),
              Array(Row(4)))

            sql("ALTER TABLE test DROP PARTITION(p1='n1',p2='n2')")
            sql("ALTER TABLE test DROP PARTITION(p1='n1',p2='n3')")

            sql(
              """
                |INSERT OVERWRITE TABLE test PARTITION(p1='n1', p2)
                |SELECT * FROM VALUES (5, 'n2'), (6, 'n3') AS t(id, p2)
              """.stripMargin)
            checkAnswer(sql("SELECT id FROM test WHERE p1 = 'n1' and p2 = 'n2' ORDER BY id"),
              Array(Row(5)))
            checkAnswer(sql("SELECT id FROM test WHERE p1 = 'n1' and p2 = 'n3' ORDER BY id"),
              Array(Row(6)))
            // Partition not overwritten should not be deleted.
            checkAnswer(sql("SELECT id FROM test WHERE p1 = 'n1' and p2 = 'n4' ORDER BY id"),
              Array(Row(4)))
          }
        }
      }

      withTable("test") {
        withTempDir { f =>
          sql("CREATE EXTERNAL TABLE test(id int) PARTITIONED BY (p1 string, p2 string) " +
            s"STORED AS PARQUET LOCATION '${f.getAbsolutePath}'")

          withSQLConf(HiveUtils.CONVERT_METASTORE_PARQUET.key -> convertParquet,
            "hive.exec.dynamic.partition.mode" -> "nonstrict") {
            // We should unescape partition value.
            sql("INSERT OVERWRITE TABLE test PARTITION(p1='n1', p2) SELECT 1, '/'")
            sql("ALTER TABLE test DROP PARTITION(p1='n1',p2='/')")
            sql("INSERT OVERWRITE TABLE test PARTITION(p1='n1', p2) SELECT 2, '/'")
            checkAnswer(sql("SELECT id FROM test WHERE p1 = 'n1' and p2 = '/' ORDER BY id"),
              Array(Row(2)))
          }
        }
      }
    }
  }

  test("partition pruning should handle date correctly") {
    withSQLConf(SQLConf.OPTIMIZER_INSET_CONVERSION_THRESHOLD.key -> "2") {
      withTable("t") {
        sql("CREATE TABLE t (i INT) PARTITIONED BY (j DATE)")
        sql("INSERT INTO t PARTITION(j='1990-11-11') SELECT 1")
        checkAnswer(sql("SELECT i, CAST(j AS STRING) FROM t"), Row(1, "1990-11-11"))
        checkAnswer(
          sql(
            """
              |SELECT i, CAST(j AS STRING)
              |FROM t
              |WHERE j IN (DATE'1990-11-10', DATE'1990-11-11', DATE'1990-11-12')
              |""".stripMargin),
          Row(1, "1990-11-11"))
      }
    }
  }

  test("SPARK-31522: hive metastore related configurations should be static") {
    Seq("spark.sql.hive.metastore.version",
      "spark.sql.hive.metastore.jars",
      "spark.sql.hive.metastore.sharedPrefixes",
      "spark.sql.hive.metastore.barrierPrefixes").foreach { key =>
      val e = intercept[AnalysisException](sql(s"set $key=abc"))
      assert(e.getMessage.contains("Cannot modify the value of a static config"))
    }
  }

  test("SPARK-29295: dynamic partition map parsed from partition path should be case insensitive") {
    withTable("t") {
      withSQLConf("hive.exec.dynamic.partition" -> "true",
        "hive.exec.dynamic.partition.mode" -> "nonstrict") {
        withTempDir { loc =>
          sql(s"CREATE TABLE t(c1 INT) PARTITIONED BY(P1 STRING) LOCATION '${loc.getAbsolutePath}'")
          sql("INSERT OVERWRITE TABLE t PARTITION(P1) VALUES(1, 'caseSensitive')")
          checkAnswer(sql("select * from t"), Row(1, "caseSensitive"))
        }
      }
    }
  }

  test("SPARK-32668: HiveGenericUDTF initialize UDTF should use StructObjectInspector method") {
    withUserDefinedFunction("udtf_stack1" -> true, "udtf_stack2" -> true) {
      sql(
        s"""
           |CREATE TEMPORARY FUNCTION udtf_stack1
           |AS 'org.apache.spark.sql.hive.execution.UDTFStack'
           |USING JAR '${hiveContext.getHiveFile("SPARK-21101-1.0.jar").toURI}'
        """.stripMargin)
      sql(
        s"""
           |CREATE TEMPORARY FUNCTION udtf_stack2
           |AS 'org.apache.spark.sql.hive.execution.UDTFStack2'
           |USING JAR '${hiveContext.getHiveFile("SPARK-21101-1.0.jar").toURI}'
        """.stripMargin)

      Seq("udtf_stack1", "udtf_stack2").foreach { udf =>
        checkAnswer(
          sql(s"SELECT $udf(2, 'A', 10, date '2015-01-01', 'B', 20, date '2016-01-01')"),
          Seq(Row("A", 10, Date.valueOf("2015-01-01")),
            Row("B", 20, Date.valueOf("2016-01-01"))))
      }
    }
  }

  test("SPARK-36197: Use PartitionDesc instead of TableDesc for reading hive partitioned tables") {
    withTempDir { dir =>
      val t1Loc = s"file:///$dir/t1"
      val t2Loc = s"file:///$dir/t2"
      withTable("t1", "t2") {
        hiveClient.runSqlHive(
          s"create table t1(id int) partitioned by(pid int) stored as avro location '$t1Loc'")
        hiveClient.runSqlHive("insert into t1 partition(pid=1) select 2")
        hiveClient.runSqlHive(
          s"create table t2(id int) partitioned by(pid int) stored as textfile location '$t2Loc'")
        hiveClient.runSqlHive("insert into t2 partition(pid=2) select 2")
        hiveClient.runSqlHive(s"alter table t1 add partition (pid=2) location '$t2Loc/pid=2'")
        hiveClient.runSqlHive("alter table t1 partition(pid=2) SET FILEFORMAT textfile")
        checkAnswer(sql("select pid, id from t1 order by pid"), Seq(Row(1, 2), Row(2, 2)))
      }
    }
  }

  test("SPARK-36905: read hive views without without explicit column names") {
    withTable("t1") {
      withView("test_view") {
        hiveClient.runSqlHive("create table t1 stored as avro as select 2 as id")
        hiveClient.runSqlHive("create view test_view as select 1, id + 1 from t1")
        checkAnswer(sql("select * from test_view"), Seq(Row(1, 3)))
      }
    }
  }

<<<<<<< HEAD
  test("SPARK-37217: Dynamic partitions should fail quickly " +
    "when writing to external tables to prevent data deletion") {
    withTable("test") {
      withTempDir { f =>
        sql("CREATE EXTERNAL TABLE test(id int) PARTITIONED BY (p1 string, p2 string) " +
          s"STORED AS PARQUET LOCATION '${f.getAbsolutePath}'")

        withSQLConf(HiveUtils.CONVERT_METASTORE_PARQUET.key -> "false",
          "hive.exec.dynamic.partition.mode" -> "nonstrict") {
          val insertSQL = """
              |INSERT OVERWRITE TABLE test PARTITION(p1='n1', p2)
              |SELECT * FROM VALUES (1, 'n2'), (2, 'n3'), (3, 'n4') AS t(id, p2)
              """.stripMargin
          withSQLConf("hive.exec.max.dynamic.partitions" -> "2") {
            val e = intercept[SparkException] {
              sql(insertSQL)
            }
            assert(e.getMessage.contains("Number of dynamic partitions created"))
          }

          withSQLConf("hive.exec.max.dynamic.partitions" -> "3") {
            sql(insertSQL)
          }
=======
  test("SPARK-37196: HiveDecimal Precision Scale match failed should return null") {
    withTempDir { dir =>
      withSQLConf(HiveUtils.CONVERT_METASTORE_PARQUET.key -> "false") {
        withTable("test_precision") {
          val df = sql(s"SELECT 'dummy' AS name, ${"1" * 20}.${"2" * 18} AS value")
          df.write.mode("Overwrite").parquet(dir.getAbsolutePath)
          sql(
            s"""
               |CREATE EXTERNAL TABLE test_precision(name STRING, value DECIMAL(18,6))
               |STORED AS PARQUET LOCATION '${dir.getAbsolutePath}'
               |""".stripMargin)
          checkAnswer(sql("SELECT * FROM test_precision"), Row("dummy", null))
>>>>>>> f1530292
        }
      }
    }
  }
}

@SlowHiveTest
class SQLQuerySuite extends SQLQuerySuiteBase with DisableAdaptiveExecutionSuite {
  test("SPARK-36421: Validate all SQL configs to prevent from wrong use for ConfigEntry") {
    val df = spark.sql("set -v").select("Meaning")
    assert(df.collect().forall(!_.getString(0).contains("ConfigEntry")))
  }
}
@SlowHiveTest
class SQLQuerySuiteAE extends SQLQuerySuiteBase with EnableAdaptiveExecutionSuite
<|MERGE_RESOLUTION|>--- conflicted
+++ resolved
@@ -2643,7 +2643,23 @@
     }
   }
 
-<<<<<<< HEAD
+  test("SPARK-37196: HiveDecimal Precision Scale match failed should return null") {
+    withTempDir { dir =>
+      withSQLConf(HiveUtils.CONVERT_METASTORE_PARQUET.key -> "false") {
+        withTable("test_precision") {
+          val df = sql(s"SELECT 'dummy' AS name, ${"1" * 20}.${"2" * 18} AS value")
+          df.write.mode("Overwrite").parquet(dir.getAbsolutePath)
+          sql(
+            s"""
+               |CREATE EXTERNAL TABLE test_precision(name STRING, value DECIMAL(18,6))
+               |STORED AS PARQUET LOCATION '${dir.getAbsolutePath}'
+               |""".stripMargin)
+          checkAnswer(sql("SELECT * FROM test_precision"), Row("dummy", null))
+        }
+      }
+    }
+  }
+
   test("SPARK-37217: Dynamic partitions should fail quickly " +
     "when writing to external tables to prevent data deletion") {
     withTable("test") {
@@ -2667,20 +2683,6 @@
           withSQLConf("hive.exec.max.dynamic.partitions" -> "3") {
             sql(insertSQL)
           }
-=======
-  test("SPARK-37196: HiveDecimal Precision Scale match failed should return null") {
-    withTempDir { dir =>
-      withSQLConf(HiveUtils.CONVERT_METASTORE_PARQUET.key -> "false") {
-        withTable("test_precision") {
-          val df = sql(s"SELECT 'dummy' AS name, ${"1" * 20}.${"2" * 18} AS value")
-          df.write.mode("Overwrite").parquet(dir.getAbsolutePath)
-          sql(
-            s"""
-               |CREATE EXTERNAL TABLE test_precision(name STRING, value DECIMAL(18,6))
-               |STORED AS PARQUET LOCATION '${dir.getAbsolutePath}'
-               |""".stripMargin)
-          checkAnswer(sql("SELECT * FROM test_precision"), Row("dummy", null))
->>>>>>> f1530292
         }
       }
     }
