--- conflicted
+++ resolved
@@ -28,13 +28,9 @@
 
 
 class ParquetHadoopFsRelationSuite extends HadoopFsRelationTest {
-<<<<<<< HEAD
   import testImplicits._
-=======
+
   override val dataSourceName: String = "parquet"
->>>>>>> 3c9802d9
-
-  override val dataSourceName: String = classOf[parquet.DefaultSource].getCanonicalName
 
   test("save()/load() - partitioned table - simple queries - partition columns in data") {
     withTempDir { file =>
