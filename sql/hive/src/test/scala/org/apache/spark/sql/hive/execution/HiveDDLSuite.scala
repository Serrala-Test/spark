/*
 * Licensed to the Apache Software Foundation (ASF) under one or more
 * contributor license agreements.  See the NOTICE file distributed with
 * this work for additional information regarding copyright ownership.
 * The ASF licenses this file to You under the Apache License, Version 2.0
 * (the "License"); you may not use this file except in compliance with
 * the License.  You may obtain a copy of the License at
 *
 *    http://www.apache.org/licenses/LICENSE-2.0
 *
 * Unless required by applicable law or agreed to in writing, software
 * distributed under the License is distributed on an "AS IS" BASIS,
 * WITHOUT WARRANTIES OR CONDITIONS OF ANY KIND, either express or implied.
 * See the License for the specific language governing permissions and
 * limitations under the License.
 */

package org.apache.spark.sql.hive.execution

import java.io.File
import java.net.URI

import org.apache.hadoop.fs.Path
import org.scalatest.BeforeAndAfterEach

import org.apache.spark.SparkException
import org.apache.spark.sql.{AnalysisException, QueryTest, Row, SaveMode}
import org.apache.spark.sql.catalyst.analysis.{NoSuchPartitionException, TableAlreadyExistsException}
import org.apache.spark.sql.catalyst.catalog.{CatalogDatabase, CatalogTable, CatalogTableType}
import org.apache.spark.sql.catalyst.TableIdentifier
import org.apache.spark.sql.execution.command.DDLUtils
import org.apache.spark.sql.hive.HiveExternalCatalog
import org.apache.spark.sql.hive.orc.OrcFileOperator
import org.apache.spark.sql.hive.test.TestHiveSingleton
import org.apache.spark.sql.internal.SQLConf
import org.apache.spark.sql.internal.StaticSQLConf.CATALOG_IMPLEMENTATION
import org.apache.spark.sql.test.SQLTestUtils
import org.apache.spark.sql.types.StructType
import org.apache.spark.util.Utils

class HiveDDLSuite
  extends QueryTest with SQLTestUtils with TestHiveSingleton with BeforeAndAfterEach {
  import testImplicits._

  override def afterEach(): Unit = {
    try {
      // drop all databases, tables and functions after each test
      spark.sessionState.catalog.reset()
    } finally {
      super.afterEach()
    }
  }
  // check if the directory for recording the data of the table exists.
  private def tableDirectoryExists(
      tableIdentifier: TableIdentifier,
      dbPath: Option[String] = None): Boolean = {
    val expectedTablePath =
      if (dbPath.isEmpty) {
        hiveContext.sessionState.catalog.hiveDefaultTableFilePath(tableIdentifier)
      } else {
        new Path(new Path(dbPath.get), tableIdentifier.table).toString
      }
    val filesystemPath = new Path(expectedTablePath)
    val fs = filesystemPath.getFileSystem(spark.sessionState.newHadoopConf())
    fs.exists(filesystemPath)
  }

  test("drop tables") {
    withTable("tab1") {
      val tabName = "tab1"

      assert(!tableDirectoryExists(TableIdentifier(tabName)))
      sql(s"CREATE TABLE $tabName(c1 int)")

      assert(tableDirectoryExists(TableIdentifier(tabName)))
      sql(s"DROP TABLE $tabName")

      assert(!tableDirectoryExists(TableIdentifier(tabName)))
      sql(s"DROP TABLE IF EXISTS $tabName")
      sql(s"DROP VIEW IF EXISTS $tabName")
    }
  }

  test("create a hive table without schema") {
    import testImplicits._
    withTempPath { tempDir =>
      withTable("tab1", "tab2") {
        (("a", "b") :: Nil).toDF().write.json(tempDir.getCanonicalPath)

        var e = intercept[AnalysisException] { sql("CREATE TABLE tab1 USING hive") }.getMessage
        assert(e.contains("Unable to infer the schema. The schema specification is required to " +
          "create the table `default`.`tab1`"))

        e = intercept[AnalysisException] {
          sql(s"CREATE TABLE tab2 location '${tempDir.getCanonicalPath}'")
        }.getMessage
        assert(e.contains("Unable to infer the schema. The schema specification is required to " +
          "create the table `default`.`tab2`"))
      }
    }
  }

  test("drop external tables in default database") {
    withTempDir { tmpDir =>
      val tabName = "tab1"
      withTable(tabName) {
        assert(tmpDir.listFiles.isEmpty)
        sql(
          s"""
             |create table $tabName
             |stored as parquet
             |location '${tmpDir.toURI}'
             |as select 1, '3'
          """.stripMargin)

        val hiveTable =
          spark.sessionState.catalog.getTableMetadata(TableIdentifier(tabName, Some("default")))
        assert(hiveTable.tableType == CatalogTableType.EXTERNAL)

        assert(tmpDir.listFiles.nonEmpty)
        sql(s"DROP TABLE $tabName")
        assert(tmpDir.listFiles.nonEmpty)
      }
    }
  }

  test("drop external data source table in default database") {
    withTempDir { tmpDir =>
      val tabName = "tab1"
      withTable(tabName) {
        assert(tmpDir.listFiles.isEmpty)

        withSQLConf(SQLConf.PARQUET_WRITE_LEGACY_FORMAT.key -> "true") {
          Seq(1 -> "a").toDF("i", "j")
            .write
            .mode(SaveMode.Overwrite)
            .format("parquet")
            .option("path", tmpDir.toString)
            .saveAsTable(tabName)
        }

        val hiveTable =
          spark.sessionState.catalog.getTableMetadata(TableIdentifier(tabName, Some("default")))
        // This data source table is external table
        assert(hiveTable.tableType == CatalogTableType.EXTERNAL)

        assert(tmpDir.listFiles.nonEmpty)
        sql(s"DROP TABLE $tabName")
        // The data are not deleted since the table type is EXTERNAL
        assert(tmpDir.listFiles.nonEmpty)
      }
    }
  }

  test("create table and view with comment") {
    val catalog = spark.sessionState.catalog
    val tabName = "tab1"
    withTable(tabName) {
      sql(s"CREATE TABLE $tabName(c1 int) COMMENT 'BLABLA'")
      val viewName = "view1"
      withView(viewName) {
        sql(s"CREATE VIEW $viewName COMMENT 'no comment' AS SELECT * FROM $tabName")
        val tableMetadata = catalog.getTableMetadata(TableIdentifier(tabName, Some("default")))
        val viewMetadata = catalog.getTableMetadata(TableIdentifier(viewName, Some("default")))
        assert(tableMetadata.comment == Option("BLABLA"))
        assert(viewMetadata.comment == Option("no comment"))
        // Ensure that `comment` is removed from the table property
        assert(tableMetadata.properties.get("comment").isEmpty)
        assert(viewMetadata.properties.get("comment").isEmpty)
      }
    }
  }

  test("create Hive-serde table and view with unicode columns and comment") {
    val catalog = spark.sessionState.catalog
    val tabName = "tab1"
    val viewName = "view1"
    // scalastyle:off
    // non ascii characters are not allowed in the source code, so we disable the scalastyle.
    val colName1 = "和"
    val colName2 = "尼"
    val comment = "庙"
    // scalastyle:on
    withTable(tabName) {
      sql(s"""
             |CREATE TABLE $tabName(`$colName1` int COMMENT '$comment')
             |COMMENT '$comment'
             |PARTITIONED BY (`$colName2` int)
           """.stripMargin)
      sql(s"INSERT OVERWRITE TABLE $tabName partition (`$colName2`=2) SELECT 1")
      withView(viewName) {
        sql(
          s"""
             |CREATE VIEW $viewName(`$colName1` COMMENT '$comment', `$colName2`)
             |COMMENT '$comment'
             |AS SELECT `$colName1`, `$colName2` FROM $tabName
           """.stripMargin)
        val tableMetadata = catalog.getTableMetadata(TableIdentifier(tabName, Some("default")))
        val viewMetadata = catalog.getTableMetadata(TableIdentifier(viewName, Some("default")))
        assert(tableMetadata.comment == Option(comment))
        assert(viewMetadata.comment == Option(comment))

        assert(tableMetadata.schema.fields.length == 2 && viewMetadata.schema.fields.length == 2)
        val column1InTable = tableMetadata.schema.fields.head
        val column1InView = viewMetadata.schema.fields.head
        assert(column1InTable.name == colName1 && column1InView.name == colName1)
        assert(column1InTable.getComment() == Option(comment))
        assert(column1InView.getComment() == Option(comment))

        assert(tableMetadata.schema.fields(1).name == colName2 &&
          viewMetadata.schema.fields(1).name == colName2)

        checkAnswer(sql(s"SELECT `$colName1`, `$colName2` FROM $tabName"), Row(1, 2) :: Nil)
        checkAnswer(sql(s"SELECT `$colName1`, `$colName2` FROM $viewName"), Row(1, 2) :: Nil)
      }
    }
  }

  test("create table: partition column names exist in table definition") {
    val e = intercept[AnalysisException] {
      sql("CREATE TABLE tbl(a int) PARTITIONED BY (a string)")
    }
    assert(e.message == "Found duplicate column(s) in table definition of `default`.`tbl`: a")
  }

  test("add/drop partition with location - managed table") {
    val tab = "tab_with_partitions"
    withTempDir { tmpDir =>
      val basePath = new File(tmpDir.getCanonicalPath)
      val part1Path = new File(basePath + "/part1")
      val part2Path = new File(basePath + "/part2")
      val dirSet = part1Path :: part2Path :: Nil

      // Before data insertion, all the directory are empty
      assert(dirSet.forall(dir => dir.listFiles == null || dir.listFiles.isEmpty))

      withTable(tab) {
        sql(
          s"""
             |CREATE TABLE $tab (key INT, value STRING)
             |PARTITIONED BY (ds STRING, hr STRING)
           """.stripMargin)
        sql(
          s"""
             |ALTER TABLE $tab ADD
             |PARTITION (ds='2008-04-08', hr=11) LOCATION '${part1Path.toURI}'
             |PARTITION (ds='2008-04-08', hr=12) LOCATION '${part2Path.toURI}'
           """.stripMargin)
        assert(dirSet.forall(dir => dir.listFiles == null || dir.listFiles.isEmpty))

        sql(s"INSERT OVERWRITE TABLE $tab partition (ds='2008-04-08', hr=11) SELECT 1, 'a'")
        sql(s"INSERT OVERWRITE TABLE $tab partition (ds='2008-04-08', hr=12) SELECT 2, 'b'")
        // add partition will not delete the data
        assert(dirSet.forall(dir => dir.listFiles.nonEmpty))
        checkAnswer(
          spark.table(tab),
          Row(1, "a", "2008-04-08", "11") :: Row(2, "b", "2008-04-08", "12") :: Nil
        )

        sql(s"ALTER TABLE $tab DROP PARTITION (ds='2008-04-08', hr=11)")
        // drop partition will delete the data
        assert(part1Path.listFiles == null || part1Path.listFiles.isEmpty)
        assert(part2Path.listFiles.nonEmpty)

        sql(s"DROP TABLE $tab")
        // drop table will delete the data of the managed table
        assert(dirSet.forall(dir => dir.listFiles == null || dir.listFiles.isEmpty))
      }
    }
  }

  test("SPARK-19129: drop partition with a empty string will drop the whole table") {
    val df = spark.createDataFrame(Seq((0, "a"), (1, "b"))).toDF("partCol1", "name")
    df.write.mode("overwrite").partitionBy("partCol1").saveAsTable("partitionedTable")
    val e = intercept[AnalysisException] {
      spark.sql("alter table partitionedTable drop partition(partCol1='')")
    }.getMessage
    assert(e.contains("Partition spec is invalid. The spec ([partCol1=]) contains an empty " +
      "partition column value"))
  }

  test("add/drop partitions - external table") {
    val catalog = spark.sessionState.catalog
    withTempDir { tmpDir =>
      val basePath = tmpDir.getCanonicalPath
      val partitionPath_1stCol_part1 = new File(basePath + "/ds=2008-04-08")
      val partitionPath_1stCol_part2 = new File(basePath + "/ds=2008-04-09")
      val partitionPath_part1 = new File(basePath + "/ds=2008-04-08/hr=11")
      val partitionPath_part2 = new File(basePath + "/ds=2008-04-09/hr=11")
      val partitionPath_part3 = new File(basePath + "/ds=2008-04-08/hr=12")
      val partitionPath_part4 = new File(basePath + "/ds=2008-04-09/hr=12")
      val dirSet =
        tmpDir :: partitionPath_1stCol_part1 :: partitionPath_1stCol_part2 ::
          partitionPath_part1 :: partitionPath_part2 :: partitionPath_part3 ::
          partitionPath_part4 :: Nil

      val externalTab = "extTable_with_partitions"
      withTable(externalTab) {
        assert(tmpDir.listFiles.isEmpty)
        sql(
          s"""
             |CREATE EXTERNAL TABLE $externalTab (key INT, value STRING)
             |PARTITIONED BY (ds STRING, hr STRING)
             |LOCATION '${tmpDir.toURI}'
          """.stripMargin)

        // Before data insertion, all the directory are empty
        assert(dirSet.forall(dir => dir.listFiles == null || dir.listFiles.isEmpty))

        for (ds <- Seq("2008-04-08", "2008-04-09"); hr <- Seq("11", "12")) {
          sql(
            s"""
               |INSERT OVERWRITE TABLE $externalTab
               |partition (ds='$ds',hr='$hr')
               |SELECT 1, 'a'
             """.stripMargin)
        }

        val hiveTable = catalog.getTableMetadata(TableIdentifier(externalTab, Some("default")))
        assert(hiveTable.tableType == CatalogTableType.EXTERNAL)
        // After data insertion, all the directory are not empty
        assert(dirSet.forall(dir => dir.listFiles.nonEmpty))

        val message = intercept[AnalysisException] {
          sql(s"ALTER TABLE $externalTab DROP PARTITION (ds='2008-04-09', unknownCol='12')")
        }
        assert(message.getMessage.contains("unknownCol is not a valid partition column in table " +
          "`default`.`exttable_with_partitions`"))

        sql(
          s"""
             |ALTER TABLE $externalTab DROP PARTITION (ds='2008-04-08'),
             |PARTITION (hr='12')
          """.stripMargin)
        assert(catalog.listPartitions(TableIdentifier(externalTab)).map(_.spec).toSet ==
          Set(Map("ds" -> "2008-04-09", "hr" -> "11")))
        // drop partition will not delete the data of external table
        assert(dirSet.forall(dir => dir.listFiles.nonEmpty))

        sql(
          s"""
             |ALTER TABLE $externalTab ADD PARTITION (ds='2008-04-08', hr='12')
             |PARTITION (ds='2008-04-08', hr=11)
          """.stripMargin)
        assert(catalog.listPartitions(TableIdentifier(externalTab)).map(_.spec).toSet ==
          Set(Map("ds" -> "2008-04-08", "hr" -> "11"),
            Map("ds" -> "2008-04-08", "hr" -> "12"),
            Map("ds" -> "2008-04-09", "hr" -> "11")))
        // add partition will not delete the data
        assert(dirSet.forall(dir => dir.listFiles.nonEmpty))

        sql(s"DROP TABLE $externalTab")
        // drop table will not delete the data of external table
        assert(dirSet.forall(dir => dir.listFiles.nonEmpty))
      }
    }
  }

  test("drop views") {
    withTable("tab1") {
      val tabName = "tab1"
      spark.range(10).write.saveAsTable("tab1")
      withView("view1") {
        val viewName = "view1"

        assert(tableDirectoryExists(TableIdentifier(tabName)))
        assert(!tableDirectoryExists(TableIdentifier(viewName)))
        sql(s"CREATE VIEW $viewName AS SELECT * FROM tab1")

        assert(tableDirectoryExists(TableIdentifier(tabName)))
        assert(!tableDirectoryExists(TableIdentifier(viewName)))
        sql(s"DROP VIEW $viewName")

        assert(tableDirectoryExists(TableIdentifier(tabName)))
        sql(s"DROP VIEW IF EXISTS $viewName")
      }
    }
  }

  test("alter views - rename") {
    val tabName = "tab1"
    withTable(tabName) {
      spark.range(10).write.saveAsTable(tabName)
      val oldViewName = "view1"
      val newViewName = "view2"
      withView(oldViewName, newViewName) {
        val catalog = spark.sessionState.catalog
        sql(s"CREATE VIEW $oldViewName AS SELECT * FROM $tabName")

        assert(catalog.tableExists(TableIdentifier(oldViewName)))
        assert(!catalog.tableExists(TableIdentifier(newViewName)))
        sql(s"ALTER VIEW $oldViewName RENAME TO $newViewName")
        assert(!catalog.tableExists(TableIdentifier(oldViewName)))
        assert(catalog.tableExists(TableIdentifier(newViewName)))
      }
    }
  }

  test("alter views - set/unset tblproperties") {
    val tabName = "tab1"
    withTable(tabName) {
      spark.range(10).write.saveAsTable(tabName)
      val viewName = "view1"
      withView(viewName) {
        def checkProperties(expected: Map[String, String]): Boolean = {
          val properties = spark.sessionState.catalog.getTableMetadata(TableIdentifier(viewName))
            .properties
          properties.filterNot { case (key, value) =>
            Seq("transient_lastDdlTime", CatalogTable.VIEW_DEFAULT_DATABASE).contains(key) ||
              key.startsWith(CatalogTable.VIEW_QUERY_OUTPUT_PREFIX)
          } == expected
        }
        sql(s"CREATE VIEW $viewName AS SELECT * FROM $tabName")

        checkProperties(Map())
        sql(s"ALTER VIEW $viewName SET TBLPROPERTIES ('p' = 'an')")
        checkProperties(Map("p" -> "an"))

        // no exception or message will be issued if we set it again
        sql(s"ALTER VIEW $viewName SET TBLPROPERTIES ('p' = 'an')")
        checkProperties(Map("p" -> "an"))

        // the value will be updated if we set the same key to a different value
        sql(s"ALTER VIEW $viewName SET TBLPROPERTIES ('p' = 'b')")
        checkProperties(Map("p" -> "b"))

        sql(s"ALTER VIEW $viewName UNSET TBLPROPERTIES ('p')")
        checkProperties(Map())

        val message = intercept[AnalysisException] {
          sql(s"ALTER VIEW $viewName UNSET TBLPROPERTIES ('p')")
        }.getMessage
        assert(message.contains(
          "Attempted to unset non-existent property 'p' in table '`default`.`view1`'"))
      }
    }
  }

  private def assertErrorForAlterTableOnView(sqlText: String): Unit = {
    val message = intercept[AnalysisException](sql(sqlText)).getMessage
    assert(message.contains("Cannot alter a view with ALTER TABLE. Please use ALTER VIEW instead"))
  }

  private def assertErrorForAlterViewOnTable(sqlText: String): Unit = {
    val message = intercept[AnalysisException](sql(sqlText)).getMessage
    assert(message.contains("Cannot alter a table with ALTER VIEW. Please use ALTER TABLE instead"))
  }

  test("create table - SET TBLPROPERTIES EXTERNAL to TRUE") {
    val tabName = "tab1"
    withTable(tabName) {
      val message = intercept[AnalysisException] {
        sql(s"CREATE TABLE $tabName (height INT, length INT) TBLPROPERTIES('EXTERNAL'='TRUE')")
      }.getMessage
      assert(message.contains("Cannot set or change the preserved property key: 'EXTERNAL'"))
    }
  }

  test("alter table - SET TBLPROPERTIES EXTERNAL to TRUE") {
    val tabName = "tab1"
    withTable(tabName) {
      val catalog = spark.sessionState.catalog
      sql(s"CREATE TABLE $tabName (height INT, length INT)")
      assert(
        catalog.getTableMetadata(TableIdentifier(tabName)).tableType == CatalogTableType.MANAGED)
      val message = intercept[AnalysisException] {
        sql(s"ALTER TABLE $tabName SET TBLPROPERTIES ('EXTERNAL' = 'TRUE')")
      }.getMessage
      assert(message.contains("Cannot set or change the preserved property key: 'EXTERNAL'"))
      // The table type is not changed to external
      assert(
        catalog.getTableMetadata(TableIdentifier(tabName)).tableType == CatalogTableType.MANAGED)
      // The table property is case sensitive. Thus, external is allowed
      sql(s"ALTER TABLE $tabName SET TBLPROPERTIES ('external' = 'TRUE')")
      // The table type is not changed to external
      assert(
        catalog.getTableMetadata(TableIdentifier(tabName)).tableType == CatalogTableType.MANAGED)
    }
  }

  test("alter views and alter table - misuse") {
    val tabName = "tab1"
    withTable(tabName) {
      spark.range(10).write.saveAsTable(tabName)
      val oldViewName = "view1"
      val newViewName = "view2"
      withView(oldViewName, newViewName) {
        val catalog = spark.sessionState.catalog
        sql(s"CREATE VIEW $oldViewName AS SELECT * FROM $tabName")

        assert(catalog.tableExists(TableIdentifier(tabName)))
        assert(catalog.tableExists(TableIdentifier(oldViewName)))
        assert(!catalog.tableExists(TableIdentifier(newViewName)))

        assertErrorForAlterViewOnTable(s"ALTER VIEW $tabName RENAME TO $newViewName")

        assertErrorForAlterTableOnView(s"ALTER TABLE $oldViewName RENAME TO $newViewName")

        assertErrorForAlterViewOnTable(s"ALTER VIEW $tabName SET TBLPROPERTIES ('p' = 'an')")

        assertErrorForAlterTableOnView(s"ALTER TABLE $oldViewName SET TBLPROPERTIES ('p' = 'an')")

        assertErrorForAlterViewOnTable(s"ALTER VIEW $tabName UNSET TBLPROPERTIES ('p')")

        assertErrorForAlterTableOnView(s"ALTER TABLE $oldViewName UNSET TBLPROPERTIES ('p')")

        assertErrorForAlterTableOnView(s"ALTER TABLE $oldViewName SET LOCATION '/path/to/home'")

        assertErrorForAlterTableOnView(s"ALTER TABLE $oldViewName SET SERDE 'whatever'")

        assertErrorForAlterTableOnView(s"ALTER TABLE $oldViewName SET SERDEPROPERTIES ('x' = 'y')")

        assertErrorForAlterTableOnView(
          s"ALTER TABLE $oldViewName PARTITION (a=1, b=2) SET SERDEPROPERTIES ('x' = 'y')")

        assertErrorForAlterTableOnView(
          s"ALTER TABLE $oldViewName ADD IF NOT EXISTS PARTITION (a='4', b='8')")

        assertErrorForAlterTableOnView(s"ALTER TABLE $oldViewName DROP IF EXISTS PARTITION (a='2')")

        assertErrorForAlterTableOnView(s"ALTER TABLE $oldViewName RECOVER PARTITIONS")

        assertErrorForAlterTableOnView(
          s"ALTER TABLE $oldViewName PARTITION (a='1') RENAME TO PARTITION (a='100')")

        assert(catalog.tableExists(TableIdentifier(tabName)))
        assert(catalog.tableExists(TableIdentifier(oldViewName)))
        assert(!catalog.tableExists(TableIdentifier(newViewName)))
      }
    }
  }

  test("alter table partition - storage information") {
    sql("CREATE TABLE boxes (height INT, length INT) PARTITIONED BY (width INT)")
    sql("INSERT OVERWRITE TABLE boxes PARTITION (width=4) SELECT 4, 4")
    val catalog = spark.sessionState.catalog
    val expectedSerde = "com.sparkbricks.serde.ColumnarSerDe"
    val expectedSerdeProps = Map("compress" -> "true")
    val expectedSerdePropsString =
      expectedSerdeProps.map { case (k, v) => s"'$k'='$v'" }.mkString(", ")
    val oldPart = catalog.getPartition(TableIdentifier("boxes"), Map("width" -> "4"))
    assume(oldPart.storage.serde != Some(expectedSerde), "bad test: serde was already set")
    assume(oldPart.storage.properties.filterKeys(expectedSerdeProps.contains) !=
      expectedSerdeProps, "bad test: serde properties were already set")
    sql(s"""ALTER TABLE boxes PARTITION (width=4)
      |    SET SERDE '$expectedSerde'
      |    WITH SERDEPROPERTIES ($expectedSerdePropsString)
      |""".stripMargin)
    val newPart = catalog.getPartition(TableIdentifier("boxes"), Map("width" -> "4"))
    assert(newPart.storage.serde == Some(expectedSerde))
    assume(newPart.storage.properties.filterKeys(expectedSerdeProps.contains) ==
      expectedSerdeProps)
  }

  test("MSCK REPAIR RABLE") {
    val catalog = spark.sessionState.catalog
    val tableIdent = TableIdentifier("tab1")
    sql("CREATE TABLE tab1 (height INT, length INT) PARTITIONED BY (a INT, b INT)")
    val part1 = Map("a" -> "1", "b" -> "5")
    val part2 = Map("a" -> "2", "b" -> "6")
    val root = new Path(catalog.getTableMetadata(tableIdent).location)
    val fs = root.getFileSystem(spark.sparkContext.hadoopConfiguration)
    // valid
    fs.mkdirs(new Path(new Path(root, "a=1"), "b=5"))
    fs.createNewFile(new Path(new Path(root, "a=1/b=5"), "a.csv"))  // file
    fs.createNewFile(new Path(new Path(root, "a=1/b=5"), "_SUCCESS"))  // file
    fs.mkdirs(new Path(new Path(root, "A=2"), "B=6"))
    fs.createNewFile(new Path(new Path(root, "A=2/B=6"), "b.csv"))  // file
    fs.createNewFile(new Path(new Path(root, "A=2/B=6"), "c.csv"))  // file
    fs.createNewFile(new Path(new Path(root, "A=2/B=6"), ".hiddenFile"))  // file
    fs.mkdirs(new Path(new Path(root, "A=2/B=6"), "_temporary"))

    // invalid
    fs.mkdirs(new Path(new Path(root, "a"), "b"))  // bad name
    fs.mkdirs(new Path(new Path(root, "b=1"), "a=1"))  // wrong order
    fs.mkdirs(new Path(root, "a=4")) // not enough columns
    fs.createNewFile(new Path(new Path(root, "a=1"), "b=4"))  // file
    fs.createNewFile(new Path(new Path(root, "a=1"), "_SUCCESS"))  // _SUCCESS
    fs.mkdirs(new Path(new Path(root, "a=1"), "_temporary"))  // _temporary
    fs.mkdirs(new Path(new Path(root, "a=1"), ".b=4"))  // start with .

    try {
      sql("MSCK REPAIR TABLE tab1")
      assert(catalog.listPartitions(tableIdent).map(_.spec).toSet ==
        Set(part1, part2))
      assert(catalog.getPartition(tableIdent, part1).parameters("numFiles") == "1")
      assert(catalog.getPartition(tableIdent, part2).parameters("numFiles") == "2")
    } finally {
      fs.delete(root, true)
    }
  }

  test("drop table using drop view") {
    withTable("tab1") {
      sql("CREATE TABLE tab1(c1 int)")
      val message = intercept[AnalysisException] {
        sql("DROP VIEW tab1")
      }.getMessage
      assert(message.contains("Cannot drop a table with DROP VIEW. Please use DROP TABLE instead"))
    }
  }

  test("drop view using drop table") {
    withTable("tab1") {
      spark.range(10).write.saveAsTable("tab1")
      withView("view1") {
        sql("CREATE VIEW view1 AS SELECT * FROM tab1")
        val message = intercept[AnalysisException] {
          sql("DROP TABLE view1")
        }.getMessage
        assert(message.contains("Cannot drop a view with DROP TABLE. Please use DROP VIEW instead"))
      }
    }
  }

  test("create view with mismatched schema") {
    withTable("tab1") {
      spark.range(10).write.saveAsTable("tab1")
      withView("view1") {
        val e = intercept[AnalysisException] {
          sql("CREATE VIEW view1 (col1, col3) AS SELECT * FROM tab1")
        }.getMessage
        assert(e.contains("the SELECT clause (num: `1`) does not match")
          && e.contains("CREATE VIEW (num: `2`)"))
      }
    }
  }

  test("create view with specified schema") {
    withView("view1") {
      sql("CREATE VIEW view1 (col1, col2) AS SELECT 1, 2")
      checkAnswer(
        sql("SELECT * FROM view1"),
        Row(1, 2) :: Nil
      )
    }
  }

  test("desc table for Hive table") {
    withTable("tab1") {
      val tabName = "tab1"
      sql(s"CREATE TABLE $tabName(c1 int)")

      assert(sql(s"DESC $tabName").collect().length == 1)

      assert(
        sql(s"DESC FORMATTED $tabName").collect()
          .exists(_.getString(0) == "# Storage Information"))

      assert(
        sql(s"DESC EXTENDED $tabName").collect()
          .exists(_.getString(0) == "# Detailed Table Information"))
    }
  }

  test("desc table for Hive table - partitioned table") {
    withTable("tbl") {
      sql("CREATE TABLE tbl(a int) PARTITIONED BY (b int)")

      assert(sql("DESC tbl").collect().containsSlice(
        Seq(
          Row("a", "int", null),
          Row("b", "int", null),
          Row("# Partition Information", "", ""),
          Row("# col_name", "data_type", "comment"),
          Row("b", "int", null)
        )
      ))
    }
  }

  test("desc formatted table for permanent view") {
    withTable("tbl") {
      withView("view1") {
        sql("CREATE TABLE tbl(a int)")
        sql("CREATE VIEW view1 AS SELECT * FROM tbl")
        assert(sql("DESC FORMATTED view1").collect().containsSlice(
          Seq(
            Row("# View Information", "", ""),
            Row("View Text:", "SELECT * FROM tbl", ""),
            Row("View Default Database:", "default", ""),
            Row("View Query Output Columns:", "[a]", "")
          )
        ))
      }
    }
  }

  test("desc table for data source table using Hive Metastore") {
    assume(spark.sparkContext.conf.get(CATALOG_IMPLEMENTATION) == "hive")
    val tabName = "tab1"
    withTable(tabName) {
      sql(s"CREATE TABLE $tabName(a int comment 'test') USING parquet ")

      checkAnswer(
        sql(s"DESC $tabName").select("col_name", "data_type", "comment"),
        Row("a", "int", "test")
      )
    }
  }

  private def createDatabaseWithLocation(tmpDir: File, dirExists: Boolean): Unit = {
    val catalog = spark.sessionState.catalog
    val dbName = "db1"
    val tabName = "tab1"
    val fs = new Path(tmpDir.toString).getFileSystem(spark.sessionState.newHadoopConf())
    withTable(tabName) {
      if (dirExists) {
        assert(tmpDir.listFiles.isEmpty)
      } else {
        assert(!fs.exists(new Path(tmpDir.toString)))
      }
      sql(s"CREATE DATABASE $dbName Location '${tmpDir.toURI.getPath.stripSuffix("/")}'")
      val db1 = catalog.getDatabaseMetadata(dbName)
      val dbPath = tmpDir.toURI.toString.stripSuffix("/")
      assert(db1 == CatalogDatabase(dbName, "", dbPath, Map.empty))
      sql("USE db1")

      sql(s"CREATE TABLE $tabName as SELECT 1")
      assert(tableDirectoryExists(TableIdentifier(tabName), Option(tmpDir.toString)))

      assert(tmpDir.listFiles.nonEmpty)
      sql(s"DROP TABLE $tabName")

      assert(tmpDir.listFiles.isEmpty)
      sql("USE default")
      sql(s"DROP DATABASE $dbName")
      assert(!fs.exists(new Path(tmpDir.toString)))
    }
  }

  test("create/drop database - location without pre-created directory") {
     withTempPath { tmpDir =>
       createDatabaseWithLocation(tmpDir, dirExists = false)
    }
  }

  test("create/drop database - location with pre-created directory") {
    withTempDir { tmpDir =>
      createDatabaseWithLocation(tmpDir, dirExists = true)
    }
  }

  private def dropDatabase(cascade: Boolean, tableExists: Boolean): Unit = {
    val dbName = "db1"
    val dbPath = new Path(spark.sessionState.conf.warehousePath)
    val fs = dbPath.getFileSystem(spark.sessionState.newHadoopConf())

    sql(s"CREATE DATABASE $dbName")
    val catalog = spark.sessionState.catalog
    val expectedDBLocation = s"file:${dbPath.toUri.getPath.stripSuffix("/")}/$dbName.db"
    val db1 = catalog.getDatabaseMetadata(dbName)
    assert(db1 == CatalogDatabase(
      dbName,
      "",
      expectedDBLocation,
      Map.empty))
    // the database directory was created
    assert(fs.exists(dbPath) && fs.isDirectory(dbPath))
    sql(s"USE $dbName")

    val tabName = "tab1"
    assert(!tableDirectoryExists(TableIdentifier(tabName), Option(expectedDBLocation)))
    sql(s"CREATE TABLE $tabName as SELECT 1")
    assert(tableDirectoryExists(TableIdentifier(tabName), Option(expectedDBLocation)))

    if (!tableExists) {
      sql(s"DROP TABLE $tabName")
      assert(!tableDirectoryExists(TableIdentifier(tabName), Option(expectedDBLocation)))
    }

    sql(s"USE default")
    val sqlDropDatabase = s"DROP DATABASE $dbName ${if (cascade) "CASCADE" else "RESTRICT"}"
    if (tableExists && !cascade) {
      val message = intercept[AnalysisException] {
        sql(sqlDropDatabase)
      }.getMessage
      assert(message.contains(s"Database $dbName is not empty. One or more tables exist."))
      // the database directory was not removed
      assert(fs.exists(new Path(expectedDBLocation)))
    } else {
      sql(sqlDropDatabase)
      // the database directory was removed and the inclusive table directories are also removed
      assert(!fs.exists(new Path(expectedDBLocation)))
    }
  }

  test("drop database containing tables - CASCADE") {
    dropDatabase(cascade = true, tableExists = true)
  }

  test("drop an empty database - CASCADE") {
    dropDatabase(cascade = true, tableExists = false)
  }

  test("drop database containing tables - RESTRICT") {
    dropDatabase(cascade = false, tableExists = true)
  }

  test("drop an empty database - RESTRICT") {
    dropDatabase(cascade = false, tableExists = false)
  }

  test("drop default database") {
    Seq("true", "false").foreach { caseSensitive =>
      withSQLConf(SQLConf.CASE_SENSITIVE.key -> caseSensitive) {
        var message = intercept[AnalysisException] {
          sql("DROP DATABASE default")
        }.getMessage
        assert(message.contains("Can not drop default database"))

        // SQLConf.CASE_SENSITIVE does not affect the result
        // because the Hive metastore is not case sensitive.
        message = intercept[AnalysisException] {
          sql("DROP DATABASE DeFault")
        }.getMessage
        assert(message.contains("Can not drop default database"))
      }
    }
  }

  test("Create Cataloged Table As Select - Drop Table After Runtime Exception") {
    withTable("tab") {
      intercept[SparkException] {
        sql(
          """
            |CREATE TABLE tab
            |STORED AS TEXTFILE
            |SELECT 1 AS a, (SELECT a FROM (SELECT 1 AS a UNION ALL SELECT 2 AS a) t) AS b
          """.stripMargin)
      }
      // After hitting runtime exception, we should drop the created table.
      assert(!spark.sessionState.catalog.tableExists(TableIdentifier("tab")))
    }
  }

  test("CREATE TABLE LIKE a temporary view") {
    // CREATE TABLE LIKE a temporary view.
    withCreateTableLikeTempView(location = None)

    // CREATE TABLE LIKE a temporary view location ...
    withTempDir { tmpDir =>
      withCreateTableLikeTempView(Some(tmpDir.toURI.toString))
    }
  }

  private def withCreateTableLikeTempView(location : Option[String]): Unit = {
    val sourceViewName = "tab1"
    val targetTabName = "tab2"
    val tableType = if (location.isDefined) CatalogTableType.EXTERNAL else CatalogTableType.MANAGED
    withTempView(sourceViewName) {
      withTable(targetTabName) {
        spark.range(10).select('id as 'a, 'id as 'b, 'id as 'c, 'id as 'd)
          .createTempView(sourceViewName)

        val locationClause = if (location.nonEmpty) s"LOCATION '${location.getOrElse("")}'" else ""
        sql(s"CREATE TABLE $targetTabName LIKE $sourceViewName $locationClause")

        val sourceTable = spark.sessionState.catalog.getTempViewOrPermanentTableMetadata(
          TableIdentifier(sourceViewName))
        val targetTable = spark.sessionState.catalog.getTableMetadata(
          TableIdentifier(targetTabName, Some("default")))

        checkCreateTableLike(sourceTable, targetTable, tableType)
      }
    }
  }

  test("CREATE TABLE LIKE a data source table") {
    // CREATE TABLE LIKE a data source table.
    withCreateTableLikeDSTable(location = None)

    // CREATE TABLE LIKE a data source table location ...
    withTempDir { tmpDir =>
      withCreateTableLikeDSTable(Some(tmpDir.toURI.toString))
    }
  }

  private def withCreateTableLikeDSTable(location : Option[String]): Unit = {
    val sourceTabName = "tab1"
    val targetTabName = "tab2"
    val tableType = if (location.isDefined) CatalogTableType.EXTERNAL else CatalogTableType.MANAGED
    withTable(sourceTabName, targetTabName) {
      spark.range(10).select('id as 'a, 'id as 'b, 'id as 'c, 'id as 'd)
        .write.format("json").saveAsTable(sourceTabName)

      val locationClause = if (location.nonEmpty) s"LOCATION '${location.getOrElse("")}'" else ""
      sql(s"CREATE TABLE $targetTabName LIKE $sourceTabName $locationClause")

      val sourceTable =
        spark.sessionState.catalog.getTableMetadata(
          TableIdentifier(sourceTabName, Some("default")))
      val targetTable =
        spark.sessionState.catalog.getTableMetadata(
          TableIdentifier(targetTabName, Some("default")))
      // The table type of the source table should be a Hive-managed data source table
      assert(DDLUtils.isDatasourceTable(sourceTable))
      assert(sourceTable.tableType == CatalogTableType.MANAGED)

      checkCreateTableLike(sourceTable, targetTable, tableType)
    }
  }

  test("CREATE TABLE LIKE an external data source table") {
    // CREATE TABLE LIKE an external data source table.
    withCreateTableLikeExtDSTable(location = None)

    // CREATE TABLE LIKE an external data source table location ...
    withTempDir { tmpDir =>
      withCreateTableLikeExtDSTable(Some(tmpDir.toURI.toString))
    }
  }

  private def withCreateTableLikeExtDSTable(location : Option[String]): Unit = {
    val sourceTabName = "tab1"
    val targetTabName = "tab2"
    val tableType = if (location.isDefined) CatalogTableType.EXTERNAL else CatalogTableType.MANAGED
    withTable(sourceTabName, targetTabName) {
      withTempPath { dir =>
        val path = dir.getCanonicalPath
        spark.range(10).select('id as 'a, 'id as 'b, 'id as 'c, 'id as 'd)
          .write.format("parquet").save(path)
        sql(s"CREATE TABLE $sourceTabName USING parquet OPTIONS (PATH '${dir.toURI}')")

        val locationClause = if (location.nonEmpty) s"LOCATION '${location.getOrElse("")}'" else ""
        sql(s"CREATE TABLE $targetTabName LIKE $sourceTabName $locationClause")

        // The source table should be an external data source table
        val sourceTable = spark.sessionState.catalog.getTableMetadata(
          TableIdentifier(sourceTabName, Some("default")))
        val targetTable = spark.sessionState.catalog.getTableMetadata(
          TableIdentifier(targetTabName, Some("default")))
        // The table type of the source table should be an external data source table
        assert(DDLUtils.isDatasourceTable(sourceTable))
        assert(sourceTable.tableType == CatalogTableType.EXTERNAL)

        checkCreateTableLike(sourceTable, targetTable, tableType)
      }
    }
  }

  test("CREATE TABLE LIKE a managed Hive serde table") {
    // CREATE TABLE LIKE a managed Hive serde table.
    withCreateTableLikeManagedHiveTable(location = None)

    // CREATE TABLE LIKE a managed Hive serde table location ...
    withTempDir { tmpDir =>
      withCreateTableLikeManagedHiveTable(Some(tmpDir.toURI.toString))
    }
  }

  private def withCreateTableLikeManagedHiveTable(location : Option[String]): Unit = {
    val sourceTabName = "tab1"
    val targetTabName = "tab2"
    val tableType = if (location.isDefined) CatalogTableType.EXTERNAL else CatalogTableType.MANAGED
    val catalog = spark.sessionState.catalog
    withTable(sourceTabName, targetTabName) {
      sql(s"CREATE TABLE $sourceTabName TBLPROPERTIES('prop1'='value1') AS SELECT 1 key, 'a'")

      val locationClause = if (location.nonEmpty) s"LOCATION '${location.getOrElse("")}'" else ""
      sql(s"CREATE TABLE $targetTabName LIKE $sourceTabName $locationClause")

      val sourceTable = catalog.getTableMetadata(
        TableIdentifier(sourceTabName, Some("default")))
      assert(sourceTable.tableType == CatalogTableType.MANAGED)
      assert(sourceTable.properties.get("prop1").nonEmpty)
      val targetTable = catalog.getTableMetadata(
        TableIdentifier(targetTabName, Some("default")))

      checkCreateTableLike(sourceTable, targetTable, tableType)
    }
  }

  test("CREATE TABLE LIKE an external Hive serde table") {
    // CREATE TABLE LIKE an external Hive serde table.
    withCreateTableLikeExtHiveTable(location = None)

    // CREATE TABLE LIKE an external Hive serde table location ...
    withTempDir { tmpDir =>
      withCreateTableLikeExtHiveTable(Some(tmpDir.toURI.toString))
    }
  }

  private def withCreateTableLikeExtHiveTable(location : Option[String]): Unit = {
    val catalog = spark.sessionState.catalog
    val tableType = if (location.isDefined) CatalogTableType.EXTERNAL else CatalogTableType.MANAGED
    withTempDir { tmpDir =>
      val basePath = tmpDir.toURI
      val sourceTabName = "tab1"
      val targetTabName = "tab2"
      withTable(sourceTabName, targetTabName) {
        assert(tmpDir.listFiles.isEmpty)
        sql(
          s"""
             |CREATE EXTERNAL TABLE $sourceTabName (key INT comment 'test', value STRING)
             |COMMENT 'Apache Spark'
             |PARTITIONED BY (ds STRING, hr STRING)
             |LOCATION '$basePath'
           """.stripMargin)
        for (ds <- Seq("2008-04-08", "2008-04-09"); hr <- Seq("11", "12")) {
          sql(
            s"""
               |INSERT OVERWRITE TABLE $sourceTabName
               |partition (ds='$ds',hr='$hr')
               |SELECT 1, 'a'
             """.stripMargin)
        }

        val locationClause = if (location.nonEmpty) s"LOCATION '${location.getOrElse("")}'" else ""
        sql(s"CREATE TABLE $targetTabName LIKE $sourceTabName $locationClause")

        val sourceTable = catalog.getTableMetadata(
          TableIdentifier(sourceTabName, Some("default")))
        assert(sourceTable.tableType == CatalogTableType.EXTERNAL)
        assert(sourceTable.comment == Option("Apache Spark"))
        val targetTable = catalog.getTableMetadata(
          TableIdentifier(targetTabName, Some("default")))

        checkCreateTableLike(sourceTable, targetTable, tableType)
      }
    }
  }

  test("CREATE TABLE LIKE a view") {
    // CREATE TABLE LIKE a view.
    withCreateTableLikeView(location = None)

    // CREATE TABLE LIKE a view location ...
    withTempDir { tmpDir =>
      withCreateTableLikeView(Some(tmpDir.toURI.toString))
    }
  }

  private def withCreateTableLikeView(location : Option[String]): Unit = {
    val sourceTabName = "tab1"
    val sourceViewName = "view"
    val targetTabName = "tab2"
    val tableType = if (location.isDefined) CatalogTableType.EXTERNAL else CatalogTableType.MANAGED
    withTable(sourceTabName, targetTabName) {
      withView(sourceViewName) {
        spark.range(10).select('id as 'a, 'id as 'b, 'id as 'c, 'id as 'd)
          .write.format("json").saveAsTable(sourceTabName)
        sql(s"CREATE VIEW $sourceViewName AS SELECT * FROM $sourceTabName")

        val locationClause = if (location.nonEmpty) s"LOCATION '${location.getOrElse("")}'" else ""
        sql(s"CREATE TABLE $targetTabName LIKE $sourceViewName $locationClause")

        val sourceView = spark.sessionState.catalog.getTableMetadata(
          TableIdentifier(sourceViewName, Some("default")))
        // The original source should be a VIEW with an empty path
        assert(sourceView.tableType == CatalogTableType.VIEW)
        assert(sourceView.viewText.nonEmpty)
        assert(sourceView.viewDefaultDatabase == Some("default"))
        assert(sourceView.viewQueryColumnNames == Seq("a", "b", "c", "d"))
        val targetTable = spark.sessionState.catalog.getTableMetadata(
          TableIdentifier(targetTabName, Some("default")))

        checkCreateTableLike(sourceView, targetTable, tableType)
      }
    }
  }

  private def checkCreateTableLike(
    sourceTable: CatalogTable,
    targetTable: CatalogTable,
    tableType: CatalogTableType): Unit = {
    // The created table should be a MANAGED table or EXTERNAL table with empty view text
    // and original text.
    assert(targetTable.tableType == tableType,
      s"the created table must be a/an ${tableType.name} table")
    assert(targetTable.viewText.isEmpty,
      "the view text in the created table must be empty")
    assert(targetTable.viewDefaultDatabase.isEmpty,
      "the view default database in the created table must be empty")
    assert(targetTable.viewQueryColumnNames.isEmpty,
      "the view query output columns in the created table must be empty")
    assert(targetTable.comment.isEmpty,
      "the comment in the created table must be empty")
    assert(targetTable.unsupportedFeatures.isEmpty,
      "the unsupportedFeatures in the create table must be empty")

    val metastoreGeneratedProperties = Seq(
      "CreateTime",
      "transient_lastDdlTime",
      "grantTime",
      "lastUpdateTime",
      "last_modified_by",
      "last_modified_time",
      "Owner:",
      "COLUMN_STATS_ACCURATE",
      "numFiles",
      "numRows",
      "rawDataSize",
      "totalSize",
      "totalNumberFiles",
      "maxFileSize",
      "minFileSize"
    )
    assert(targetTable.properties.filterKeys(!metastoreGeneratedProperties.contains(_)).isEmpty,
      "the table properties of source tables should not be copied in the created table")

    if (DDLUtils.isDatasourceTable(sourceTable) ||
        sourceTable.tableType == CatalogTableType.VIEW) {
      assert(DDLUtils.isDatasourceTable(targetTable),
        "the target table should be a data source table")
    } else {
      assert(!DDLUtils.isDatasourceTable(targetTable),
        "the target table should be a Hive serde table")
    }

    if (sourceTable.tableType == CatalogTableType.VIEW) {
      // Source table is a temporary/permanent view, which does not have a provider. The created
      // target table uses the default data source format
      assert(targetTable.provider == Option(spark.sessionState.conf.defaultDataSourceName))
    } else {
      assert(targetTable.provider == sourceTable.provider)
    }

    assert(targetTable.storage.locationUri.nonEmpty, "target table path should not be empty")

    // User-specified location and sourceTable's location can be same or different,
    // when we creating an external table. So we don't need to do this check
    if (tableType != CatalogTableType.EXTERNAL) {
      assert(sourceTable.storage.locationUri != targetTable.storage.locationUri,
        "source table/view path should be different from target table path")
    }

    // The source table contents should not been seen in the target table.
    assert(spark.table(sourceTable.identifier).count() != 0, "the source table should be nonempty")
    assert(spark.table(targetTable.identifier).count() == 0, "the target table should be empty")

    // Their schema should be identical
    checkAnswer(
      sql(s"DESC ${sourceTable.identifier}"),
      sql(s"DESC ${targetTable.identifier}"))

    withSQLConf("hive.exec.dynamic.partition.mode" -> "nonstrict") {
      // Check whether the new table can be inserted using the data from the original table
      sql(s"INSERT INTO TABLE ${targetTable.identifier} SELECT * FROM ${sourceTable.identifier}")
    }

    // After insertion, the data should be identical
    checkAnswer(
      sql(s"SELECT * FROM ${sourceTable.identifier}"),
      sql(s"SELECT * FROM ${targetTable.identifier}"))
  }

  test("desc table for data source table") {
    withTable("tab1") {
      val tabName = "tab1"
      spark.range(1).write.format("json").saveAsTable(tabName)

      assert(sql(s"DESC $tabName").collect().length == 1)

      assert(
        sql(s"DESC FORMATTED $tabName").collect()
          .exists(_.getString(0) == "# Storage Information"))

      assert(
        sql(s"DESC EXTENDED $tabName").collect()
          .exists(_.getString(0) == "# Detailed Table Information"))
    }
  }

  test("create table with the same name as an index table") {
    val tabName = "tab1"
    val indexName = tabName + "_index"
    withTable(tabName) {
      // Spark SQL does not support creating index. Thus, we have to use Hive client.
      val client = spark.sharedState.externalCatalog.asInstanceOf[HiveExternalCatalog].client
      sql(s"CREATE TABLE $tabName(a int)")

      try {
        client.runSqlHive(
          s"CREATE INDEX $indexName ON TABLE $tabName (a) AS 'COMPACT' WITH DEFERRED REBUILD")
        val indexTabName =
          spark.sessionState.catalog.listTables("default", s"*$indexName*").head.table
        intercept[TableAlreadyExistsException] {
          sql(s"CREATE TABLE $indexTabName(b int)")
        }
        intercept[TableAlreadyExistsException] {
          sql(s"ALTER TABLE $tabName RENAME TO $indexTabName")
        }

        // When tableExists is not invoked, we still can get an AnalysisException
        val e = intercept[AnalysisException] {
          sql(s"DESCRIBE $indexTabName")
        }.getMessage
        assert(e.contains("Hive index table is not supported."))
      } finally {
        client.runSqlHive(s"DROP INDEX IF EXISTS $indexName ON $tabName")
      }
    }
  }

  test("insert skewed table") {
    val tabName = "tab1"
    withTable(tabName) {
      // Spark SQL does not support creating skewed table. Thus, we have to use Hive client.
      val client = spark.sharedState.externalCatalog.asInstanceOf[HiveExternalCatalog].client
      client.runSqlHive(
        s"""
           |CREATE Table $tabName(col1 int, col2 int)
           |PARTITIONED BY (part1 string, part2 string)
           |SKEWED BY (col1) ON (3, 4) STORED AS DIRECTORIES
         """.stripMargin)
      val hiveTable =
        spark.sessionState.catalog.getTableMetadata(TableIdentifier(tabName, Some("default")))

      assert(hiveTable.unsupportedFeatures.contains("skewed columns"))

      // Call loadDynamicPartitions against a skewed table with enabling list bucketing
      sql(
        s"""
           |INSERT OVERWRITE TABLE $tabName
           |PARTITION (part1='a', part2)
           |SELECT 3, 4, 'b'
         """.stripMargin)

      // Call loadPartitions against a skewed table with enabling list bucketing
      sql(
        s"""
           |INSERT INTO TABLE $tabName
           |PARTITION (part1='a', part2='b')
           |SELECT 1, 2
         """.stripMargin)

      checkAnswer(
        sql(s"SELECT * from $tabName"),
        Row(3, 4, "a", "b") :: Row(1, 2, "a", "b") :: Nil)
    }
  }

  test("desc table for data source table - no user-defined schema") {
    Seq("parquet", "json", "orc").foreach { fileFormat =>
      withTable("t1") {
        withTempPath { dir =>
          val path = dir.toURI.toString
          spark.range(1).write.format(fileFormat).save(path)
          sql(s"CREATE TABLE t1 USING $fileFormat OPTIONS (PATH '$path')")

          val desc = sql("DESC FORMATTED t1").collect().toSeq

          assert(desc.contains(Row("id", "bigint", null)))
        }
      }
    }
  }

  test("desc table for data source table - partitioned bucketed table") {
    withTable("t1") {
      spark
        .range(1).select('id as 'a, 'id as 'b, 'id as 'c, 'id as 'd).write
        .bucketBy(2, "b").sortBy("c").partitionBy("d")
        .saveAsTable("t1")

      val formattedDesc = sql("DESC FORMATTED t1").collect()

      assert(formattedDesc.containsSlice(
        Seq(
          Row("a", "bigint", null),
          Row("b", "bigint", null),
          Row("c", "bigint", null),
          Row("d", "bigint", null),
          Row("# Partition Information", "", ""),
          Row("# col_name", "data_type", "comment"),
          Row("d", "bigint", null),
          Row("", "", ""),
          Row("# Detailed Table Information", "", ""),
          Row("Database:", "default", "")
        )
      ))

      assert(formattedDesc.containsSlice(
        Seq(
          Row("Table Type:", "MANAGED", "")
        )
      ))

      assert(formattedDesc.containsSlice(
        Seq(
          Row("Num Buckets:", "2", ""),
          Row("Bucket Columns:", "[b]", ""),
          Row("Sort Columns:", "[c]", "")
        )
      ))
    }
  }

  test("datasource and statistics table property keys are not allowed") {
    import org.apache.spark.sql.hive.HiveExternalCatalog.DATASOURCE_PREFIX
    import org.apache.spark.sql.hive.HiveExternalCatalog.STATISTICS_PREFIX

    withTable("tbl") {
      sql("CREATE TABLE tbl(a INT) STORED AS parquet")

      Seq(DATASOURCE_PREFIX, STATISTICS_PREFIX).foreach { forbiddenPrefix =>
        val e = intercept[AnalysisException] {
          sql(s"ALTER TABLE tbl SET TBLPROPERTIES ('${forbiddenPrefix}foo' = 'loser')")
        }
        assert(e.getMessage.contains(forbiddenPrefix + "foo"))

        val e2 = intercept[AnalysisException] {
          sql(s"ALTER TABLE tbl UNSET TBLPROPERTIES ('${forbiddenPrefix}foo')")
        }
        assert(e2.getMessage.contains(forbiddenPrefix + "foo"))

        val e3 = intercept[AnalysisException] {
          sql(s"CREATE TABLE tbl (a INT) TBLPROPERTIES ('${forbiddenPrefix}foo'='anything')")
        }
        assert(e3.getMessage.contains(forbiddenPrefix + "foo"))
      }
    }
  }

  test("truncate table - datasource table") {
    import testImplicits._

    val data = (1 to 10).map { i => (i, i) }.toDF("width", "length")
    // Test both a Hive compatible and incompatible code path.
    Seq("json", "parquet").foreach { format =>
      withTable("rectangles") {
        data.write.format(format).saveAsTable("rectangles")
        assume(spark.table("rectangles").collect().nonEmpty,
          "bad test; table was empty to begin with")

        sql("TRUNCATE TABLE rectangles")
        assert(spark.table("rectangles").collect().isEmpty)

        // not supported since the table is not partitioned
        val e = intercept[AnalysisException] {
          sql("TRUNCATE TABLE rectangles PARTITION (width=1)")
        }
        assert(e.message.contains("Operation not allowed"))
      }
    }
  }

  test("truncate partitioned table - datasource table") {
    import testImplicits._

    val data = (1 to 10).map { i => (i % 3, i % 5, i) }.toDF("width", "length", "height")

    withTable("partTable") {
      data.write.partitionBy("width", "length").saveAsTable("partTable")
      // supported since partitions are stored in the metastore
      sql("TRUNCATE TABLE partTable PARTITION (width=1, length=1)")
      assert(spark.table("partTable").filter($"width" === 1).collect().nonEmpty)
      assert(spark.table("partTable").filter($"width" === 1 && $"length" === 1).collect().isEmpty)
    }

    withTable("partTable") {
      data.write.partitionBy("width", "length").saveAsTable("partTable")
      // support partial partition spec
      sql("TRUNCATE TABLE partTable PARTITION (width=1)")
      assert(spark.table("partTable").collect().nonEmpty)
      assert(spark.table("partTable").filter($"width" === 1).collect().isEmpty)
    }

    withTable("partTable") {
      data.write.partitionBy("width", "length").saveAsTable("partTable")
      // do nothing if no partition is matched for the given partial partition spec
      sql("TRUNCATE TABLE partTable PARTITION (width=100)")
      assert(spark.table("partTable").count() == data.count())

      // throw exception if no partition is matched for the given non-partial partition spec.
      intercept[NoSuchPartitionException] {
        sql("TRUNCATE TABLE partTable PARTITION (width=100, length=100)")
      }

      // throw exception if the column in partition spec is not a partition column.
      val e = intercept[AnalysisException] {
        sql("TRUNCATE TABLE partTable PARTITION (unknown=1)")
      }
      assert(e.message.contains("unknown is not a valid partition column"))
    }
  }

  test("create hive serde table with new syntax") {
    withTable("t", "t2", "t3") {
      withTempPath { path =>
        sql(
          s"""
            |CREATE TABLE t(id int) USING hive
            |OPTIONS(fileFormat 'orc', compression 'Zlib')
            |LOCATION '${path.toURI}'
          """.stripMargin)
        val table = spark.sessionState.catalog.getTableMetadata(TableIdentifier("t"))
        assert(DDLUtils.isHiveTable(table))
        assert(table.storage.serde == Some("org.apache.hadoop.hive.ql.io.orc.OrcSerde"))
        assert(table.storage.properties.get("compression") == Some("Zlib"))
        assert(spark.table("t").collect().isEmpty)

        sql("INSERT INTO t SELECT 1")
        checkAnswer(spark.table("t"), Row(1))
        // Check if this is compressed as ZLIB.
        val maybeOrcFile = path.listFiles().find(!_.getName.endsWith(".crc"))
        assert(maybeOrcFile.isDefined)
        val orcFilePath = maybeOrcFile.get.toPath.toString
        val expectedCompressionKind =
          OrcFileOperator.getFileReader(orcFilePath).get.getCompression
        assert("ZLIB" === expectedCompressionKind.name())

        sql("CREATE TABLE t2 USING HIVE AS SELECT 1 AS c1, 'a' AS c2")
        val table2 = spark.sessionState.catalog.getTableMetadata(TableIdentifier("t2"))
        assert(DDLUtils.isHiveTable(table2))
        assert(table2.storage.serde == Some("org.apache.hadoop.hive.serde2.lazy.LazySimpleSerDe"))
        checkAnswer(spark.table("t2"), Row(1, "a"))

        sql("CREATE TABLE t3(a int, p int) USING hive PARTITIONED BY (p)")
        sql("INSERT INTO t3 PARTITION(p=1) SELECT 0")
        checkAnswer(spark.table("t3"), Row(0, 1))
      }
    }
  }

  test("create hive serde table with Catalog") {
    withTable("t") {
      withTempDir { dir =>
        val df = spark.catalog.createExternalTable(
          "t",
          "hive",
          new StructType().add("i", "int"),
          Map("path" -> dir.getCanonicalPath, "fileFormat" -> "parquet"))
        assert(df.collect().isEmpty)

        val table = spark.sessionState.catalog.getTableMetadata(TableIdentifier("t"))
        assert(DDLUtils.isHiveTable(table))
        assert(table.storage.inputFormat ==
          Some("org.apache.hadoop.hive.ql.io.parquet.MapredParquetInputFormat"))
        assert(table.storage.outputFormat ==
          Some("org.apache.hadoop.hive.ql.io.parquet.MapredParquetOutputFormat"))
        assert(table.storage.serde ==
          Some("org.apache.hadoop.hive.ql.io.parquet.serde.ParquetHiveSerDe"))

        sql("INSERT INTO t SELECT 1")
        checkAnswer(spark.table("t"), Row(1))
      }
    }
  }

  test("create hive serde table with DataFrameWriter.saveAsTable") {
    withTable("t", "t1") {
      Seq(1 -> "a").toDF("i", "j")
        .write.format("hive").option("fileFormat", "avro").saveAsTable("t")
      checkAnswer(spark.table("t"), Row(1, "a"))

      Seq("c" -> 1).toDF("i", "j").write.format("hive")
        .mode(SaveMode.Overwrite).option("fileFormat", "parquet").saveAsTable("t")
      checkAnswer(spark.table("t"), Row("c", 1))

      var table = spark.sessionState.catalog.getTableMetadata(TableIdentifier("t"))
      assert(DDLUtils.isHiveTable(table))
      assert(table.storage.inputFormat ==
        Some("org.apache.hadoop.hive.ql.io.parquet.MapredParquetInputFormat"))
      assert(table.storage.outputFormat ==
        Some("org.apache.hadoop.hive.ql.io.parquet.MapredParquetOutputFormat"))
      assert(table.storage.serde ==
        Some("org.apache.hadoop.hive.ql.io.parquet.serde.ParquetHiveSerDe"))

      Seq(9 -> "x").toDF("i", "j")
        .write.format("hive").mode(SaveMode.Overwrite).option("fileFormat", "avro").saveAsTable("t")
      checkAnswer(spark.table("t"), Row(9, "x"))

      table = spark.sessionState.catalog.getTableMetadata(TableIdentifier("t"))
      assert(DDLUtils.isHiveTable(table))
      assert(table.storage.inputFormat ==
        Some("org.apache.hadoop.hive.ql.io.avro.AvroContainerInputFormat"))
      assert(table.storage.outputFormat ==
        Some("org.apache.hadoop.hive.ql.io.avro.AvroContainerOutputFormat"))
      assert(table.storage.serde ==
        Some("org.apache.hadoop.hive.serde2.avro.AvroSerDe"))

      val e2 = intercept[AnalysisException] {
        Seq(1 -> "a").toDF("i", "j").write.format("hive").bucketBy(4, "i").saveAsTable("t1")
      }
      assert(e2.message.contains("Creating bucketed Hive serde table is not supported yet"))

      val e3 = intercept[AnalysisException] {
        spark.table("t").write.format("hive").mode("overwrite").saveAsTable("t")
      }
      assert(e3.message.contains("Cannot overwrite table default.t that is also being read from"))
    }
  }

  test("append data to hive serde table") {
    withTable("t", "t1") {
      Seq(1 -> "a").toDF("i", "j")
        .write.format("hive").option("fileFormat", "avro").saveAsTable("t")
      checkAnswer(spark.table("t"), Row(1, "a"))

      sql("INSERT INTO t SELECT 2, 'b'")
      checkAnswer(spark.table("t"), Row(1, "a") :: Row(2, "b") :: Nil)

      Seq(3 -> "c").toDF("i", "j")
        .write.format("hive").mode("append").saveAsTable("t")
      checkAnswer(spark.table("t"), Row(1, "a") :: Row(2, "b") :: Row(3, "c") :: Nil)

      Seq("c" -> 3).toDF("i", "j")
        .write.format("hive").mode("append").saveAsTable("t")
      checkAnswer(spark.table("t"), Row(1, "a") :: Row(2, "b") :: Row(3, "c")
        :: Row(null, "3") :: Nil)

      Seq(4 -> "d").toDF("i", "j").write.saveAsTable("t1")

      val e = intercept[AnalysisException] {
        Seq(5 -> "e").toDF("i", "j")
          .write.format("hive").mode("append").saveAsTable("t1")
      }
      assert(e.message.contains("The format of the existing table default.t1 is " +
        "`ParquetFileFormat`. It doesn't match the specified format `HiveFileFormat`."))
    }
  }

  test("create partitioned hive serde table as select") {
    withTable("t", "t1") {
      withSQLConf("hive.exec.dynamic.partition.mode" -> "nonstrict") {
        Seq(10 -> "y").toDF("i", "j").write.format("hive").partitionBy("i").saveAsTable("t")
        checkAnswer(spark.table("t"), Row("y", 10) :: Nil)

        Seq((1, 2, 3)).toDF("i", "j", "k").write.mode("overwrite").format("hive")
          .partitionBy("j", "k").saveAsTable("t")
        checkAnswer(spark.table("t"), Row(1, 2, 3) :: Nil)

        spark.sql("create table t1 using hive partitioned by (i) as select 1 as i, 'a' as j")
        checkAnswer(spark.table("t1"), Row("a", 1) :: Nil)
      }
    }
  }

  test("read/write files with hive data source is not allowed") {
    withTempDir { dir =>
      val e = intercept[AnalysisException] {
        spark.read.format("hive").load(dir.getAbsolutePath)
      }
      assert(e.message.contains("Hive data source can only be used with tables"))

      val e2 = intercept[AnalysisException] {
        Seq(1 -> "a").toDF("i", "j").write.format("hive").save(dir.getAbsolutePath)
      }
      assert(e2.message.contains("Hive data source can only be used with tables"))

      val e3 = intercept[AnalysisException] {
        spark.readStream.format("hive").load(dir.getAbsolutePath)
      }
      assert(e3.message.contains("Hive data source can only be used with tables"))

      val e4 = intercept[AnalysisException] {
        spark.readStream.schema(new StructType()).parquet(dir.getAbsolutePath)
          .writeStream.format("hive").start(dir.getAbsolutePath)
      }
      assert(e4.message.contains("Hive data source can only be used with tables"))
    }
  }

  test("partitioned table should always put partition columns at the end of table schema") {
    def getTableColumns(tblName: String): Seq[String] = {
      spark.sessionState.catalog.getTableMetadata(TableIdentifier(tblName)).schema.map(_.name)
    }

    withTable("t", "t1", "t2", "t3", "t4", "t5", "t6") {
      sql("CREATE TABLE t(a int, b int, c int, d int) USING parquet PARTITIONED BY (d, b)")
      assert(getTableColumns("t") == Seq("a", "c", "d", "b"))

      sql("CREATE TABLE t1 USING parquet PARTITIONED BY (d, b) AS SELECT 1 a, 1 b, 1 c, 1 d")
      assert(getTableColumns("t1") == Seq("a", "c", "d", "b"))

      Seq((1, 1, 1, 1)).toDF("a", "b", "c", "d").write.partitionBy("d", "b").saveAsTable("t2")
      assert(getTableColumns("t2") == Seq("a", "c", "d", "b"))

      withTempPath { path =>
        val dataPath = new File(new File(path, "d=1"), "b=1").getCanonicalPath
        Seq(1 -> 1).toDF("a", "c").write.save(dataPath)

        sql(s"CREATE TABLE t3 USING parquet LOCATION '${path.toURI}'")
        assert(getTableColumns("t3") == Seq("a", "c", "d", "b"))
      }

      sql("CREATE TABLE t4(a int, b int, c int, d int) USING hive PARTITIONED BY (d, b)")
      assert(getTableColumns("t4") == Seq("a", "c", "d", "b"))

      withSQLConf("hive.exec.dynamic.partition.mode" -> "nonstrict") {
        sql("CREATE TABLE t5 USING hive PARTITIONED BY (d, b) AS SELECT 1 a, 1 b, 1 c, 1 d")
        assert(getTableColumns("t5") == Seq("a", "c", "d", "b"))

        Seq((1, 1, 1, 1)).toDF("a", "b", "c", "d").write.format("hive")
          .partitionBy("d", "b").saveAsTable("t6")
        assert(getTableColumns("t6") == Seq("a", "c", "d", "b"))
      }
    }
  }

<<<<<<< HEAD
  test("insert data to a hive serde table which has a non-existing location should succeed") {
    withTable("t") {
      withTempDir { dir =>
        spark.sql(
          s"""
             |CREATE TABLE t(a string, b int)
             |USING hive
             |LOCATION '$dir'
           """.stripMargin)
        val table = spark.sessionState.catalog.getTableMetadata(TableIdentifier("t"))
        val dirPath = new Path(dir.getAbsolutePath)
        val fs = dirPath.getFileSystem(spark.sessionState.newHadoopConf())
        assert(new Path(table.location) == fs.makeQualified(dirPath))

        val tableLocFile = new File(new URI(table.location))
        tableLocFile.delete()
        assert(!tableLocFile.exists())
        spark.sql("INSERT INTO TABLE t SELECT 'c', 1")
        assert(tableLocFile.exists())
        checkAnswer(spark.table("t"), Row("c", 1) :: Nil)

        Utils.deleteRecursively(dir)
        assert(!tableLocFile.exists())
        spark.sql("INSERT OVERWRITE TABLE t SELECT 'c', 1")
        assert(tableLocFile.exists())
        checkAnswer(spark.table("t"), Row("c", 1) :: Nil)

        val newDirFile = new File(dir, "x")
        val newDirPath = newDirFile.getAbsolutePath
        spark.sql(s"ALTER TABLE t SET LOCATION '$newDirPath'")
        spark.sessionState.catalog.refreshTable(TableIdentifier("t"))

        val table1 = spark.sessionState.catalog.getTableMetadata(TableIdentifier("t"))
        assert(table1.location == newDirPath)
        assert(!newDirFile.exists())

        spark.sql("INSERT INTO TABLE t SELECT 'c', 1")
        checkAnswer(spark.table("t"), Row("c", 1) :: Nil)
        assert(newDirFile.exists())
      }
    }
  }

  test("insert into a hive serde table with non-existing partition location should succeed") {
    withTable("t") {
      withTempDir { dir =>
        spark.sql(
          s"""
             |CREATE TABLE t(a int, b int, c int, d int)
             |USING hive
             |PARTITIONED BY(a, b)
             |LOCATION "$dir"
           """.stripMargin)
        val table = spark.sessionState.catalog.getTableMetadata(TableIdentifier("t"))
        val dirPath = new Path(dir.getAbsolutePath)
        val fs = dirPath.getFileSystem(spark.sessionState.newHadoopConf())
        assert(new Path(table.location) == fs.makeQualified(dirPath))

        spark.sql("INSERT INTO TABLE t PARTITION(a=1, b=2) SELECT 3, 4")
        checkAnswer(spark.table("t"), Row(3, 4, 1, 2) :: Nil)

        val partLoc = new File(s"$dirPath/a=1")
        Utils.deleteRecursively(partLoc)
        assert(!partLoc.exists())
        // insert overwrite into a partition which location has been deleted.
        spark.sql("INSERT OVERWRITE TABLE t PARTITION(a=1, b=2) SELECT 7, 8")
        assert(partLoc.exists())
        checkAnswer(spark.table("t"), Row(7, 8, 1, 2) :: Nil)

        val newDirFile = new File(dir, "x")
        val newDirPath = newDirFile.getAbsolutePath
        spark.sql(s"ALTER TABLE t PARTITION(a=1, b=2) SET LOCATION '$newDirPath'")
        assert(!newDirFile.exists())

        // insert into a partition which location does not exists.
        spark.sql("INSERT INTO TABLE t PARTITION(a=1, b=2) SELECT 9, 10")
        assert(newDirFile.exists())
        checkAnswer(spark.table("t"), Row(9, 10, 1, 2) :: Nil)
      }
    }
  }

  test("read data from a hive serde table which has a non-existing location should succeed") {
    withTable("t") {
      withTempDir { dir =>
        spark.sql(
          s"""
             |CREATE TABLE t(a string, b int)
             |USING hive
             |LOCATION "$dir"
           """.stripMargin)
        val table = spark.sessionState.catalog.getTableMetadata(TableIdentifier("t"))
        val dirPath = new Path(dir.getAbsolutePath)
        val fs = dirPath.getFileSystem(spark.sessionState.newHadoopConf())
        assert(new Path(table.location) == fs.makeQualified(dirPath))

        dir.delete()
        checkAnswer(spark.table("t"), Nil)

        val newDirFile = new File(dir, "x")
        val newDirPath = newDirFile.getAbsolutePath
        spark.sql(s"ALTER TABLE t SET LOCATION '$newDirPath'")

        val table1 = spark.sessionState.catalog.getTableMetadata(TableIdentifier("t"))
        assert(table1.location == newDirPath)
        assert(!newDirFile.exists())
        checkAnswer(spark.table("t"), Nil)
      }
    }
  }

  test("read data from a hive serde table with non-existing partition location should succeed") {
    withTable("t") {
      withTempDir { dir =>
        spark.sql(
          s"""
             |CREATE TABLE t(a int, b int, c int, d int)
             |USING hive
             |PARTITIONED BY(a, b)
             |LOCATION "$dir"
           """.stripMargin)
        spark.sql("INSERT INTO TABLE t PARTITION(a=1, b=2) SELECT 3, 4")
        checkAnswer(spark.table("t"), Row(3, 4, 1, 2) :: Nil)

        val newDirFile = new File(dir, "x")
        val newDirPath = newDirFile.getAbsolutePath
        spark.sql(s"ALTER TABLE t PARTITION(a=1, b=2) SET LOCATION '$newDirPath'")
        assert(!newDirFile.exists())
        // select from a partition which location has changed to a not existed location
        withSQLConf(SQLConf.HIVE_VERIFY_PARTITION_PATH.key -> "true") {
          checkAnswer(spark.sql("select * from t where a=1 and b=2"), Nil)
        }

        spark.sql("INSERT INTO TABLE t PARTITION(a=1, b=2) SELECT 5, 6")
        checkAnswer(spark.table("t"), Row(5, 6, 1, 2) :: Nil)
        assert(newDirFile.exists())

        // select from a partition which location has been deleted.
        Utils.deleteRecursively(newDirFile)
        assert(!newDirFile.exists())
        withSQLConf(SQLConf.HIVE_VERIFY_PARTITION_PATH.key -> "true") {
          checkAnswer(spark.sql("select * from t where a=1 and b=2"), Nil)
=======
  Seq(true, false).foreach { shouldDelete =>
    val tcName = if (shouldDelete) "non-existent" else "existed"
    test(s"CTAS for external data source table with a $tcName location") {
      withTable("t", "t1") {
        withTempDir {
          dir =>
            if (shouldDelete) {
              dir.delete()
            }
            spark.sql(
              s"""
                 |CREATE TABLE t
                 |USING parquet
                 |LOCATION '$dir'
                 |AS SELECT 3 as a, 4 as b, 1 as c, 2 as d
               """.stripMargin)

            val table = spark.sessionState.catalog.getTableMetadata(TableIdentifier("t"))
            assert(table.location == dir.getAbsolutePath)

            checkAnswer(spark.table("t"), Row(3, 4, 1, 2))
        }
        // partition table
        withTempDir {
          dir =>
            if (shouldDelete) {
              dir.delete()
            }
            spark.sql(
              s"""
                 |CREATE TABLE t1
                 |USING parquet
                 |PARTITIONED BY(a, b)
                 |LOCATION '$dir'
                 |AS SELECT 3 as a, 4 as b, 1 as c, 2 as d
               """.stripMargin)

            val table = spark.sessionState.catalog.getTableMetadata(TableIdentifier("t1"))
            assert(table.location == dir.getAbsolutePath)

            val partDir = new File(dir, "a=3")
            assert(partDir.exists())

            checkAnswer(spark.table("t1"), Row(1, 2, 3, 4))
        }
      }
    }

    test(s"CTAS for external hive table with a $tcName location") {
      withTable("t", "t1") {
        withSQLConf("hive.exec.dynamic.partition.mode" -> "nonstrict") {
          withTempDir {
            dir =>
              if (shouldDelete) {
                dir.delete()
              }
              spark.sql(
                s"""
                   |CREATE TABLE t
                   |USING hive
                   |LOCATION '$dir'
                   |AS SELECT 3 as a, 4 as b, 1 as c, 2 as d
                 """.stripMargin)
              val dirPath = new Path(dir.getAbsolutePath)
              val fs = dirPath.getFileSystem(spark.sessionState.newHadoopConf())
              val table = spark.sessionState.catalog.getTableMetadata(TableIdentifier("t"))
              assert(new Path(table.location) == fs.makeQualified(dirPath))

              checkAnswer(spark.table("t"), Row(3, 4, 1, 2))
          }
          // partition table
          withTempDir {
            dir =>
              if (shouldDelete) {
                dir.delete()
              }
              spark.sql(
                s"""
                   |CREATE TABLE t1
                   |USING hive
                   |PARTITIONED BY(a, b)
                   |LOCATION '$dir'
                   |AS SELECT 3 as a, 4 as b, 1 as c, 2 as d
                 """.stripMargin)
              val dirPath = new Path(dir.getAbsolutePath)
              val fs = dirPath.getFileSystem(spark.sessionState.newHadoopConf())
              val table = spark.sessionState.catalog.getTableMetadata(TableIdentifier("t1"))
              assert(new Path(table.location) == fs.makeQualified(dirPath))

              val partDir = new File(dir, "a=3")
              assert(partDir.exists())

              checkAnswer(spark.table("t1"), Row(1, 2, 3, 4))
          }
>>>>>>> 3bd8ddf7
        }
      }
    }
  }
}<|MERGE_RESOLUTION|>--- conflicted
+++ resolved
@@ -1590,7 +1590,6 @@
     }
   }
 
-<<<<<<< HEAD
   test("insert data to a hive serde table which has a non-existing location should succeed") {
     withTable("t") {
       withTempDir { dir =>
@@ -1733,7 +1732,11 @@
         assert(!newDirFile.exists())
         withSQLConf(SQLConf.HIVE_VERIFY_PARTITION_PATH.key -> "true") {
           checkAnswer(spark.sql("select * from t where a=1 and b=2"), Nil)
-=======
+        }
+      }
+    }
+  }
+
   Seq(true, false).foreach { shouldDelete =>
     val tcName = if (shouldDelete) "non-existent" else "existed"
     test(s"CTAS for external data source table with a $tcName location") {
@@ -1828,7 +1831,6 @@
 
               checkAnswer(spark.table("t1"), Row(1, 2, 3, 4))
           }
->>>>>>> 3bd8ddf7
         }
       }
     }
