--- conflicted
+++ resolved
@@ -1865,31 +1865,4 @@
       }
     }
   }
-<<<<<<< HEAD
-=======
-
-  Seq("a b", "a:b", "a%b").foreach { specialChars =>
-    test(s"location uri contains $specialChars for database") {
-      try {
-        withTable("t") {
-          withTempDir { dir =>
-            val loc = new File(dir, specialChars)
-            spark.sql(s"CREATE DATABASE tmpdb LOCATION '$loc'")
-            spark.sql("USE tmpdb")
-
-            Seq(1).toDF("a").write.saveAsTable("t")
-            val tblloc = new File(loc, "t")
-            val table = spark.sessionState.catalog.getTableMetadata(TableIdentifier("t"))
-            val tblPath = new Path(tblloc.getAbsolutePath)
-            val fs = tblPath.getFileSystem(spark.sessionState.newHadoopConf())
-            assert(table.location == makeQualifiedPath(tblloc.getAbsolutePath))
-            assert(tblloc.listFiles().nonEmpty)
-          }
-        }
-      } finally {
-        spark.sql("DROP DATABASE IF EXISTS tmpdb")
-      }
-    }
-  }
->>>>>>> 6570cfd7
 }