--- conflicted
+++ resolved
@@ -186,11 +186,7 @@
    * Replaces relative paths to the parent directory "../" with hiveDevHome since this is how the
    * hive test cases assume the system is set up.
    */
-<<<<<<< HEAD
-  def rewritePaths(cmd: String): String =
-=======
   private[hive] def rewritePaths(cmd: String): String =
->>>>>>> fd826819
     if (cmd.toUpperCase contains "LOAD DATA") {
       val testDataLocation =
         hiveDevHome.map(_.getCanonicalPath).getOrElse(inRepoTests.getCanonicalPath)
