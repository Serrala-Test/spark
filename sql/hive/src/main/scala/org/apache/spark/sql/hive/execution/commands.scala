/*
 * Licensed to the Apache Software Foundation (ASF) under one or more
 * contributor license agreements.  See the NOTICE file distributed with
 * this work for additional information regarding copyright ownership.
 * The ASF licenses this file to You under the Apache License, Version 2.0
 * (the "License"); you may not use this file except in compliance with
 * the License.  You may obtain a copy of the License at
 *
 *    http://www.apache.org/licenses/LICENSE-2.0
 *
 * Unless required by applicable law or agreed to in writing, software
 * distributed under the License is distributed on an "AS IS" BASIS,
 * WITHOUT WARRANTIES OR CONDITIONS OF ANY KIND, either express or implied.
 * See the License for the specific language governing permissions and
 * limitations under the License.
 */

package org.apache.spark.sql.hive.execution

import org.apache.spark.annotation.DeveloperApi
import org.apache.spark.sql.sources.ResolvedDataSource
import org.apache.spark.sql.{DataFrame, SQLContext}
import org.apache.spark.sql.catalyst.expressions.Row
import org.apache.spark.sql.catalyst.plans.logical.LogicalPlan
import org.apache.spark.sql.execution.RunnableCommand
import org.apache.spark.sql.hive.HiveContext
import org.apache.spark.sql.types.StructType

/**
 * :: DeveloperApi ::
 * Analyzes the given table in the current database to generate statistics, which will be
 * used in query optimizations.
 *
 * Right now, it only supports Hive tables and it only updates the size of a Hive table
 * in the Hive metastore.
 */
@DeveloperApi
case class AnalyzeTable(tableName: String) extends RunnableCommand {

  override def run(sqlContext: SQLContext) = {
    sqlContext.asInstanceOf[HiveContext].analyze(tableName)
    Seq.empty[Row]
  }
}

/**
 * :: DeveloperApi ::
 * Drops a table from the metastore and removes it if it is cached.
 */
@DeveloperApi
case class DropTable(
    tableName: String,
    ifExists: Boolean) extends RunnableCommand {

  override def run(sqlContext: SQLContext) = {
    val hiveContext = sqlContext.asInstanceOf[HiveContext]
    val ifExistsClause = if (ifExists) "IF EXISTS " else ""
    try {
      hiveContext.cacheManager.tryUncacheQuery(hiveContext.table(tableName))
    } catch {
      // This table's metadata is not in
      case _: org.apache.hadoop.hive.ql.metadata.InvalidTableException =>
      // Other exceptions can be caused by users providing wrong parameters in OPTIONS
      // (e.g. invalid paths). We catch it and log a warning message.
      // Users should be able to drop such kinds of tables regardless if there is an exception.
      case e: Exception => log.warn(s"${e.getMessage}")
    }
    hiveContext.invalidateTable(tableName)
    hiveContext.runSqlHive(s"DROP TABLE $ifExistsClause$tableName")
    hiveContext.catalog.unregisterTable(Seq(tableName))
    Seq.empty[Row]
  }
}

/**
 * :: DeveloperApi ::
 */
@DeveloperApi
case class AddJar(path: String) extends RunnableCommand {

  override def run(sqlContext: SQLContext) = {
    val hiveContext = sqlContext.asInstanceOf[HiveContext]
    hiveContext.runSqlHive(s"ADD JAR $path")
    hiveContext.sparkContext.addJar(path)
    Seq.empty[Row]
  }
}

/**
 * :: DeveloperApi ::
 */
@DeveloperApi
case class AddFile(path: String) extends RunnableCommand {

  override def run(sqlContext: SQLContext) = {
    val hiveContext = sqlContext.asInstanceOf[HiveContext]
    hiveContext.runSqlHive(s"ADD FILE $path")
    hiveContext.sparkContext.addFile(path)
    Seq.empty[Row]
  }
}

case class CreateMetastoreDataSource(
    tableIdentifier: Seq[String],
    userSpecifiedSchema: Option[StructType],
    provider: String,
    options: Map[String, String],
    allowExisting: Boolean) extends RunnableCommand {

  override def run(sqlContext: SQLContext): Seq[Row] = {
    val hiveContext = sqlContext.asInstanceOf[HiveContext]
<<<<<<< HEAD
    hiveContext.catalog.createDataSourceTable(
      tableIdentifier,
      userSpecifiedSchema,
      provider,
      options)
=======

    if (hiveContext.catalog.tableExists(tableName :: Nil)) {
      if (allowExisting) {
        return Seq.empty[Row]
      } else {
        sys.error(s"Table $tableName already exists.")
      }
    }

    var isExternal = true
    val optionsWithPath =
      if (!options.contains("path")) {
        isExternal = false
        options + ("path" -> hiveContext.catalog.hiveDefaultTableFilePath(tableName))
      } else {
        options
      }

    hiveContext.catalog.createDataSourceTable(
      tableName,
      userSpecifiedSchema,
      provider,
      optionsWithPath,
      isExternal)

    Seq.empty[Row]
  }
}

case class CreateMetastoreDataSourceAsSelect(
    tableName: String,
    provider: String,
    options: Map[String, String],
    allowExisting: Boolean,
    query: LogicalPlan) extends RunnableCommand {

  override def run(sqlContext: SQLContext): Seq[Row] = {
    val hiveContext = sqlContext.asInstanceOf[HiveContext]

    if (hiveContext.catalog.tableExists(tableName :: Nil)) {
      if (allowExisting) {
        return Seq.empty[Row]
      } else {
        sys.error(s"Table $tableName already exists.")
      }
    }

    val df = DataFrame(hiveContext, query)
    var isExternal = true
    val optionsWithPath =
      if (!options.contains("path")) {
        isExternal = false
        options + ("path" -> hiveContext.catalog.hiveDefaultTableFilePath(tableName))
      } else {
        options
      }

    // Create the relation based on the data of df.
    ResolvedDataSource(sqlContext, provider, optionsWithPath, df)

    hiveContext.catalog.createDataSourceTable(
      tableName,
      None,
      provider,
      optionsWithPath,
      isExternal)
>>>>>>> bebf4c42

    Seq.empty[Row]
  }
}<|MERGE_RESOLUTION|>--- conflicted
+++ resolved
@@ -109,19 +109,12 @@
 
   override def run(sqlContext: SQLContext): Seq[Row] = {
     val hiveContext = sqlContext.asInstanceOf[HiveContext]
-<<<<<<< HEAD
-    hiveContext.catalog.createDataSourceTable(
-      tableIdentifier,
-      userSpecifiedSchema,
-      provider,
-      options)
-=======
 
-    if (hiveContext.catalog.tableExists(tableName :: Nil)) {
+    if (hiveContext.catalog.tableExists(tableIdentifier)) {
       if (allowExisting) {
         return Seq.empty[Row]
       } else {
-        sys.error(s"Table $tableName already exists.")
+        sys.error(s"Table ${tableIdentifier.mkString(".")} already exists.")
       }
     }
 
@@ -129,13 +122,14 @@
     val optionsWithPath =
       if (!options.contains("path")) {
         isExternal = false
-        options + ("path" -> hiveContext.catalog.hiveDefaultTableFilePath(tableName))
+        options +
+          ("path" -> hiveContext.catalog.hiveDefaultTableFilePath(tableIdentifier.mkString(".")))
       } else {
         options
       }
 
     hiveContext.catalog.createDataSourceTable(
-      tableName,
+      tableIdentifier,
       userSpecifiedSchema,
       provider,
       optionsWithPath,
@@ -146,7 +140,7 @@
 }
 
 case class CreateMetastoreDataSourceAsSelect(
-    tableName: String,
+    tableIdentifier: Seq[String],
     provider: String,
     options: Map[String, String],
     allowExisting: Boolean,
@@ -155,11 +149,11 @@
   override def run(sqlContext: SQLContext): Seq[Row] = {
     val hiveContext = sqlContext.asInstanceOf[HiveContext]
 
-    if (hiveContext.catalog.tableExists(tableName :: Nil)) {
+    if (hiveContext.catalog.tableExists(tableIdentifier)) {
       if (allowExisting) {
         return Seq.empty[Row]
       } else {
-        sys.error(s"Table $tableName already exists.")
+        sys.error(s"Table ${tableIdentifier.mkString(".")} already exists.")
       }
     }
 
@@ -168,7 +162,8 @@
     val optionsWithPath =
       if (!options.contains("path")) {
         isExternal = false
-        options + ("path" -> hiveContext.catalog.hiveDefaultTableFilePath(tableName))
+        options +
+          ("path" -> hiveContext.catalog.hiveDefaultTableFilePath(tableIdentifier.mkString(".")))
       } else {
         options
       }
@@ -177,12 +172,11 @@
     ResolvedDataSource(sqlContext, provider, optionsWithPath, df)
 
     hiveContext.catalog.createDataSourceTable(
-      tableName,
+      tableIdentifier,
       None,
       provider,
       optionsWithPath,
       isExternal)
->>>>>>> bebf4c42
 
     Seq.empty[Row]
   }
