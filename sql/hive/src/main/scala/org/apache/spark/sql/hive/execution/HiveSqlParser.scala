/*
 * Licensed to the Apache Software Foundation (ASF) under one or more
 * contributor license agreements.  See the NOTICE file distributed with
 * this work for additional information regarding copyright ownership.
 * The ASF licenses this file to You under the Apache License, Version 2.0
 * (the "License"); you may not use this file except in compliance with
 * the License.  You may obtain a copy of the License at
 *
 *    http://www.apache.org/licenses/LICENSE-2.0
 *
 * Unless required by applicable law or agreed to in writing, software
 * distributed under the License is distributed on an "AS IS" BASIS,
 * WITHOUT WARRANTIES OR CONDITIONS OF ANY KIND, either express or implied.
 * See the License for the specific language governing permissions and
 * limitations under the License.
 */

package org.apache.spark.sql.hive.execution

import org.apache.spark.sql.catalyst.parser._
import org.apache.spark.sql.catalyst.parser.SqlBaseParser._
import org.apache.spark.sql.catalyst.plans.logical.LogicalPlan
import org.apache.spark.sql.execution.SparkSqlAstBuilder
import org.apache.spark.sql.execution.command.HiveNativeCommand
import org.apache.spark.sql.internal.{SQLConf, VariableSubstitution}

/**
 * Concrete parser for HiveQl statements.
 */
class HiveSqlParser(conf: SQLConf) extends AbstractSqlParser {

  val astBuilder = new HiveSqlAstBuilder(conf)

  private val substitutor = new VariableSubstitution(conf)

  protected override def parse[T](command: String)(toResult: SqlBaseParser => T): T = {
    super.parse(substitutor.substitute(command))(toResult)
  }

  protected override def nativeCommand(sqlText: String): LogicalPlan = {
    HiveNativeCommand(substitutor.substitute(sqlText))
  }
}

/**
 * Builder that converts an ANTLR ParseTree into a LogicalPlan/Expression/TableIdentifier.
 */
class HiveSqlAstBuilder(conf: SQLConf) extends SparkSqlAstBuilder(conf) {

  import ParserUtils._

  /**
<<<<<<< HEAD
   * Pass a command to Hive using a [[HiveNativeCommand]].
   */
  override def visitExecuteNativeCommand(
      ctx: ExecuteNativeCommandContext): LogicalPlan = withOrigin(ctx) {
    HiveNativeCommand(command(ctx))
  }

  /**
   * Create a [[HiveScriptIOSchema]].
   */
  override protected def withScriptIOSchema(
      ctx: QuerySpecificationContext,
      inRowFormat: RowFormatContext,
      recordWriter: Token,
      outRowFormat: RowFormatContext,
      recordReader: Token,
      schemaLess: Boolean): HiveScriptIOSchema = {
    if (recordWriter != null || recordReader != null) {
      throw new ParseException(
        "Unsupported operation: Used defined record reader/writer classes.", ctx)
    }

    // Decode and input/output format.
    type Format = (Seq[(String, String)], Option[String], Seq[(String, String)], Option[String])
    def format(fmt: RowFormatContext, configKey: String): Format = fmt match {
      case c: RowFormatDelimitedContext =>
        // TODO we should use the visitRowFormatDelimited function here. However HiveScriptIOSchema
        // expects a seq of pairs in which the old parsers' token names are used as keys.
        // Transforming the result of visitRowFormatDelimited would be quite a bit messier than
        // retrieving the key value pairs ourselves.
        def entry(key: String, value: Token): Seq[(String, String)] = {
          Option(value).map(t => key -> t.getText).toSeq
        }
        val entries = entry("TOK_TABLEROWFORMATFIELD", c.fieldsTerminatedBy) ++
          entry("TOK_TABLEROWFORMATCOLLITEMS", c.collectionItemsTerminatedBy) ++
          entry("TOK_TABLEROWFORMATMAPKEYS", c.keysTerminatedBy) ++
          entry("TOK_TABLEROWFORMATLINES", c.linesSeparatedBy) ++
          entry("TOK_TABLEROWFORMATNULL", c.nullDefinedAs)

        (entries, None, Seq.empty, None)

      case c: RowFormatSerdeContext =>
        // Use a serde format.
        val CatalogStorageFormat(None, None, None, Some(name), props) = visitRowFormatSerde(c)

        // SPARK-10310: Special cases LazySimpleSerDe
        val recordHandler = if (name == "org.apache.hadoop.hive.serde2.lazy.LazySimpleSerDe") {
          Try(conf.getConfString(configKey)).toOption
        } else {
          None
        }
        (Seq.empty, Option(name), props.toSeq, recordHandler)

      case null =>
        // Use default (serde) format.
        val name = conf.getConfString("hive.script.serde",
          "org.apache.hadoop.hive.serde2.lazy.LazySimpleSerDe")
        val props = Seq(serdeConstants.FIELD_DELIM -> "\t")
        val recordHandler = Try(conf.getConfString(configKey)).toOption
        (Nil, Option(name), props, recordHandler)
    }

    val (inFormat, inSerdeClass, inSerdeProps, reader) =
      format(inRowFormat, "hive.script.recordreader")

    val (outFormat, outSerdeClass, outSerdeProps, writer) =
      format(outRowFormat, "hive.script.recordwriter")

    HiveScriptIOSchema(
      inFormat, outFormat,
      inSerdeClass, outSerdeClass,
      inSerdeProps, outSerdeProps,
      reader, writer,
      schemaLess)
=======
   * Create an [[AnalyzeTable]] command. This currently only implements the NOSCAN option (other
   * options are passed on to Hive) e.g.:
   * {{{
   *   ANALYZE TABLE table COMPUTE STATISTICS NOSCAN;
   * }}}
   */
  override def visitAnalyze(ctx: AnalyzeContext): LogicalPlan = withOrigin(ctx) {
    if (ctx.partitionSpec == null &&
      ctx.identifier != null &&
      ctx.identifier.getText.toLowerCase == "noscan") {
      AnalyzeTable(visitTableIdentifier(ctx.tableIdentifier).toString)
    } else {
      // Always just run the no scan analyze. We should fix this and implement full analyze
      // command in the future.
      AnalyzeTable(visitTableIdentifier(ctx.tableIdentifier).toString)
    }
>>>>>>> f82aa824
  }
}<|MERGE_RESOLUTION|>--- conflicted
+++ resolved
@@ -48,100 +48,4 @@
 class HiveSqlAstBuilder(conf: SQLConf) extends SparkSqlAstBuilder(conf) {
 
   import ParserUtils._
-
-  /**
-<<<<<<< HEAD
-   * Pass a command to Hive using a [[HiveNativeCommand]].
-   */
-  override def visitExecuteNativeCommand(
-      ctx: ExecuteNativeCommandContext): LogicalPlan = withOrigin(ctx) {
-    HiveNativeCommand(command(ctx))
-  }
-
-  /**
-   * Create a [[HiveScriptIOSchema]].
-   */
-  override protected def withScriptIOSchema(
-      ctx: QuerySpecificationContext,
-      inRowFormat: RowFormatContext,
-      recordWriter: Token,
-      outRowFormat: RowFormatContext,
-      recordReader: Token,
-      schemaLess: Boolean): HiveScriptIOSchema = {
-    if (recordWriter != null || recordReader != null) {
-      throw new ParseException(
-        "Unsupported operation: Used defined record reader/writer classes.", ctx)
-    }
-
-    // Decode and input/output format.
-    type Format = (Seq[(String, String)], Option[String], Seq[(String, String)], Option[String])
-    def format(fmt: RowFormatContext, configKey: String): Format = fmt match {
-      case c: RowFormatDelimitedContext =>
-        // TODO we should use the visitRowFormatDelimited function here. However HiveScriptIOSchema
-        // expects a seq of pairs in which the old parsers' token names are used as keys.
-        // Transforming the result of visitRowFormatDelimited would be quite a bit messier than
-        // retrieving the key value pairs ourselves.
-        def entry(key: String, value: Token): Seq[(String, String)] = {
-          Option(value).map(t => key -> t.getText).toSeq
-        }
-        val entries = entry("TOK_TABLEROWFORMATFIELD", c.fieldsTerminatedBy) ++
-          entry("TOK_TABLEROWFORMATCOLLITEMS", c.collectionItemsTerminatedBy) ++
-          entry("TOK_TABLEROWFORMATMAPKEYS", c.keysTerminatedBy) ++
-          entry("TOK_TABLEROWFORMATLINES", c.linesSeparatedBy) ++
-          entry("TOK_TABLEROWFORMATNULL", c.nullDefinedAs)
-
-        (entries, None, Seq.empty, None)
-
-      case c: RowFormatSerdeContext =>
-        // Use a serde format.
-        val CatalogStorageFormat(None, None, None, Some(name), props) = visitRowFormatSerde(c)
-
-        // SPARK-10310: Special cases LazySimpleSerDe
-        val recordHandler = if (name == "org.apache.hadoop.hive.serde2.lazy.LazySimpleSerDe") {
-          Try(conf.getConfString(configKey)).toOption
-        } else {
-          None
-        }
-        (Seq.empty, Option(name), props.toSeq, recordHandler)
-
-      case null =>
-        // Use default (serde) format.
-        val name = conf.getConfString("hive.script.serde",
-          "org.apache.hadoop.hive.serde2.lazy.LazySimpleSerDe")
-        val props = Seq(serdeConstants.FIELD_DELIM -> "\t")
-        val recordHandler = Try(conf.getConfString(configKey)).toOption
-        (Nil, Option(name), props, recordHandler)
-    }
-
-    val (inFormat, inSerdeClass, inSerdeProps, reader) =
-      format(inRowFormat, "hive.script.recordreader")
-
-    val (outFormat, outSerdeClass, outSerdeProps, writer) =
-      format(outRowFormat, "hive.script.recordwriter")
-
-    HiveScriptIOSchema(
-      inFormat, outFormat,
-      inSerdeClass, outSerdeClass,
-      inSerdeProps, outSerdeProps,
-      reader, writer,
-      schemaLess)
-=======
-   * Create an [[AnalyzeTable]] command. This currently only implements the NOSCAN option (other
-   * options are passed on to Hive) e.g.:
-   * {{{
-   *   ANALYZE TABLE table COMPUTE STATISTICS NOSCAN;
-   * }}}
-   */
-  override def visitAnalyze(ctx: AnalyzeContext): LogicalPlan = withOrigin(ctx) {
-    if (ctx.partitionSpec == null &&
-      ctx.identifier != null &&
-      ctx.identifier.getText.toLowerCase == "noscan") {
-      AnalyzeTable(visitTableIdentifier(ctx.tableIdentifier).toString)
-    } else {
-      // Always just run the no scan analyze. We should fix this and implement full analyze
-      // command in the future.
-      AnalyzeTable(visitTableIdentifier(ctx.tableIdentifier).toString)
-    }
->>>>>>> f82aa824
-  }
 }