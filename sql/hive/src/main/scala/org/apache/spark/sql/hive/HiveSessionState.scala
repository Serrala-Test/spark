--- conflicted
+++ resolved
@@ -94,11 +94,7 @@
         catalog.PreInsertionCasts ::
         PreInsertCastAndRename ::
         DataSourceAnalysis ::
-<<<<<<< HEAD
-        (if (conf.runSQLOnFile) new ResolveDataSource(sparkSession) :: Nil else Nil)
-=======
-        (if (conf.runSQLonFile) new ResolveDataSource(ctx) :: Nil else Nil)
->>>>>>> c7758ba3
+        (if (conf.runSQLonFile) new ResolveDataSource(sparkSession) :: Nil else Nil)
 
       override val extendedCheckRules = Seq(PreWriteCheck(conf, catalog))
     }
