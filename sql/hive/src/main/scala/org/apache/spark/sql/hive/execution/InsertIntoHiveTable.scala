/*
 * Licensed to the Apache Software Foundation (ASF) under one or more
 * contributor license agreements.  See the NOTICE file distributed with
 * this work for additional information regarding copyright ownership.
 * The ASF licenses this file to You under the Apache License, Version 2.0
 * (the "License"); you may not use this file except in compliance with
 * the License.  You may obtain a copy of the License at
 *
 *    http://www.apache.org/licenses/LICENSE-2.0
 *
 * Unless required by applicable law or agreed to in writing, software
 * distributed under the License is distributed on an "AS IS" BASIS,
 * WITHOUT WARRANTIES OR CONDITIONS OF ANY KIND, either express or implied.
 * See the License for the specific language governing permissions and
 * limitations under the License.
 */

package org.apache.spark.sql.hive.execution

import java.util.Locale

import org.apache.hadoop.conf.Configuration
import org.apache.hadoop.fs.Path
import org.apache.hadoop.hive.ql.ErrorMsg
import org.apache.hadoop.hive.ql.plan.TableDesc

import org.apache.spark.SparkException
import org.apache.spark.sql.{AnalysisException, Row, SparkSession}
import org.apache.spark.sql.catalyst.catalog._
import org.apache.spark.sql.catalyst.expressions.Attribute
import org.apache.spark.sql.catalyst.plans.logical.LogicalPlan
import org.apache.spark.sql.catalyst.util.CaseInsensitiveMap
import org.apache.spark.sql.execution.SparkPlan
import org.apache.spark.sql.execution.command.CommandUtils
import org.apache.spark.sql.hive.HiveExternalCatalog
import org.apache.spark.sql.hive.HiveShim.{ShimFileSinkDesc => FileSinkDesc}
import org.apache.spark.sql.hive.client.HiveClientImpl
import org.apache.spark.sql.hive.client.hive._


/**
 * Command for writing data out to a Hive table.
 *
 * This class is mostly a mess, for legacy reasons (since it evolved in organic ways and had to
 * follow Hive's internal implementations closely, which itself was a mess too). Please don't
 * blame Reynold for this! He was just moving code around!
 *
 * In the future we should converge the write path for Hive with the normal data source write path,
 * as defined in `org.apache.spark.sql.execution.datasources.FileFormatWriter`.
 *
 * @param table the metadata of the table.
 * @param partition a map from the partition key to the partition value (optional). If the partition
 *                  value is optional, dynamic partition insert will be performed.
 *                  As an example, `INSERT INTO tbl PARTITION (a=1, b=2) AS ...` would have
 *
 *                  {{{
 *                  Map('a' -> Some('1'), 'b' -> Some('2'))
 *                  }}}
 *
 *                  and `INSERT INTO tbl PARTITION (a=1, b) AS ...`
 *                  would have
 *
 *                  {{{
 *                  Map('a' -> Some('1'), 'b' -> None)
 *                  }}}.
 * @param query the logical plan representing data to write to.
 * @param overwrite overwrite existing table or partitions.
 * @param ifPartitionNotExists If true, only write if the partition does not exist.
 *                                   Only valid for static partitions.
 */
case class InsertIntoHiveTable(
    table: CatalogTable,
    partition: Map[String, Option[String]],
    query: LogicalPlan,
    overwrite: Boolean,
    ifPartitionNotExists: Boolean,
    outputColumnNames: Seq[String]) extends SaveAsHiveFile {

  /**
   * Inserts all the rows in the table into Hive.  Row objects are properly serialized with the
   * `org.apache.hadoop.hive.serde2.SerDe` and the
   * `org.apache.hadoop.mapred.OutputFormat` provided by the table definition.
   */
  override def run(sparkSession: SparkSession, child: SparkPlan): Seq[Row] = {
    val externalCatalog = sparkSession.sharedState.externalCatalog
    val hadoopConf = sparkSession.sessionState.newHadoopConf()

    val hiveQlTable = HiveClientImpl.toHiveTable(table)
    // Have to pass the TableDesc object to RDD.mapPartitions and then instantiate new serializer
    // instances within the closure, since Serializer is not serializable while TableDesc is.
    val tableDesc = new TableDesc(
      hiveQlTable.getInputFormatClass,
      // The class of table should be org.apache.hadoop.hive.ql.metadata.Table because
      // getOutputFormatClass will use HiveFileFormatUtils.getOutputFormatSubstitute to
      // substitute some output formats, e.g. substituting SequenceFileOutputFormat to
      // HiveSequenceFileOutputFormat.
      hiveQlTable.getOutputFormatClass,
      hiveQlTable.getMetadata
    )
    val tableLocation = hiveQlTable.getDataLocation
    val tmpLocation = getExternalTmpPath(sparkSession, hadoopConf, tableLocation)

    try {
      processInsert(sparkSession, externalCatalog, hadoopConf, tableDesc, tmpLocation, child)
    } finally {
      // Attempt to delete the staging directory and the inclusive files. If failed, the files are
      // expected to be dropped at the normal termination of VM since deleteOnExit is used.
      deleteExternalTmpPath(hadoopConf)
    }

    // un-cache this table.
    CommandUtils.uncacheTableOrView(sparkSession, table.identifier.quotedString)
    sparkSession.sessionState.catalog.refreshTable(table.identifier)

    CommandUtils.updateTableStats(sparkSession, table)

    // It would be nice to just return the childRdd unchanged so insert operations could be chained,
    // however for now we return an empty list to simplify compatibility checks with hive, which
    // does not return anything for insert operations.
    // TODO: implement hive compatibility as rules.
    Seq.empty[Row]
  }

  private def processInsert(
      sparkSession: SparkSession,
      externalCatalog: ExternalCatalog,
      hadoopConf: Configuration,
      tableDesc: TableDesc,
      tmpLocation: Path,
      child: SparkPlan): Unit = {
    val fileSinkConf = new FileSinkDesc(tmpLocation.toString, tableDesc, false)

    val numDynamicPartitions = partition.values.count(_.isEmpty)
    val numStaticPartitions = partition.values.count(_.nonEmpty)
    val partitionSpec = partition.map {
      case (key, Some(value)) => key -> value
      case (key, None) => key -> ""
    }

    // All partition column names in the format of "<column name 1>/<column name 2>/..."
    val partitionColumns = fileSinkConf.getTableInfo.getProperties.getProperty("partition_columns")
    val partitionColumnNames = Option(partitionColumns).map(_.split("/")).getOrElse(Array.empty)

    // By this time, the partition map must match the table's partition columns
    if (partitionColumnNames.toSet != partition.keySet) {
      throw new SparkException(
        s"""Requested partitioning does not match the ${table.identifier.table} table:
           |Requested partitions: ${partition.keys.mkString(",")}
           |Table partitions: ${table.partitionColumnNames.mkString(",")}""".stripMargin)
    }

    val oldPart = if ( numDynamicPartitions == 0) {
      externalCatalog.getPartitionOption(
        table.database,
        table.identifier.table,
        partitionSpec) }
    else {
      Option.empty
    }

    // Validate partition spec if there exist any dynamic partitions
    if (numDynamicPartitions > 0) {
      // Report error if dynamic partitioning is not enabled
      if (!hadoopConf.get("hive.exec.dynamic.partition", "true").toBoolean) {
        throw new SparkException(ErrorMsg.DYNAMIC_PARTITION_DISABLED.getMsg)
      }

      // Report error if dynamic partition strict mode is on but no static partition is found
      if (numStaticPartitions == 0 &&
        hadoopConf.get("hive.exec.dynamic.partition.mode", "strict").equalsIgnoreCase("strict")) {
        throw new SparkException(ErrorMsg.DYNAMIC_PARTITION_STRICT_MODE.getMsg)
      }

      // Report error if any static partition appears after a dynamic partition
      val isDynamic = partitionColumnNames.map(partitionSpec(_).isEmpty)
      if (isDynamic.init.zip(isDynamic.tail).contains((true, false))) {
        throw new AnalysisException(ErrorMsg.PARTITION_DYN_STA_ORDER.getMsg)
      }
    } else if (numStaticPartitions > 0) {
      // scalastyle:off
      // ifNotExists is only valid with static partition, refer to
      // https://cwiki.apache.org/confluence/display/Hive/LanguageManual+DML#LanguageManualDML-InsertingdataintoHiveTablesfromqueries
      // scalastyle:on
      if (!oldPart.isEmpty && ifPartitionNotExists) {
        val partitionStr = partitionSpec.map(_.productIterator.mkString("=")).mkString("/")
        logWarning(s"Partition '$partitionStr' already exist, skip running job to overwrite " +
          s"since 'IF NOT EXISTS' is set.")
        return
      }
    }

    table.bucketSpec match {
      case Some(bucketSpec) =>
        // Writes to bucketed hive tables are allowed only if user does not care about maintaining
        // table's bucketing ie. both "hive.enforce.bucketing" and "hive.enforce.sorting" are
        // set to false
        val enforceBucketingConfig = "hive.enforce.bucketing"
        val enforceSortingConfig = "hive.enforce.sorting"

        val message = s"Output Hive table ${table.identifier} is bucketed but Spark " +
          "currently does NOT populate bucketed output which is compatible with Hive."

        if (hadoopConf.get(enforceBucketingConfig, "true").toBoolean ||
          hadoopConf.get(enforceSortingConfig, "true").toBoolean) {
          throw new AnalysisException(message)
        } else {
          logWarning(message + s" Inserting data anyways since both $enforceBucketingConfig and " +
            s"$enforceSortingConfig are set to false.")
        }
      case _ => // do nothing since table has no bucketing
    }

    val partitionAttributes = partitionColumnNames.takeRight(numDynamicPartitions).map { name =>
      val attr = query.resolve(name :: Nil, sparkSession.sessionState.analyzer.resolver).getOrElse {
        throw new AnalysisException(
          s"Unable to resolve $name given [${query.output.map(_.name).mkString(", ")}]")
      }.asInstanceOf[Attribute]
      // SPARK-28054: Hive metastore is not case preserving and keeps partition columns
      // with lower cased names. Hive will validate the column names in the partition directories
      // during `loadDynamicPartitions`. Spark needs to write partition directories with lower-cased
      // column names in order to make `loadDynamicPartitions` work.
      attr.withName(name.toLowerCase(Locale.ROOT))
    }

    val writtenParts = saveAsHiveFile(
      sparkSession = sparkSession,
      plan = child,
      hadoopConf = hadoopConf,
      fileSinkConf = fileSinkConf,
      outputLocation = tmpLocation.toString,
      partitionAttributes = partitionAttributes)

    if (partition.nonEmpty) {
      if (numDynamicPartitions > 0) {
        if (overwrite && table.tableType == CatalogTableType.EXTERNAL) {
          // SPARK-29295: When insert overwrite to a Hive external table partition, if the
          // partition does not exist, Hive will not check if the external partition directory
          // exists or not before copying files. So if users drop the partition, and then do
          // insert overwrite to the same partition, the partition will have both old and new
          // data. We construct partition path. If the path exists, we delete it manually.
          writtenParts.foreach { partPath =>
            val dpMap = partPath.split("/").map { part =>
              val splitPart = part.split("=")
              assert(splitPart.size == 2, s"Invalid written partition path: $part")
              ExternalCatalogUtils.unescapePathName(splitPart(0)) ->
                ExternalCatalogUtils.unescapePathName(splitPart(1))
            }.toMap

            val caseInsensitiveDpMap = CaseInsensitiveMap(dpMap)

            val updatedPartitionSpec = partition.map {
              case (key, Some(value)) => key -> value
              case (key, None) if caseInsensitiveDpMap.contains(key) =>
                key -> caseInsensitiveDpMap(key)
              case (key, _) =>
                throw new SparkException(s"Dynamic partition key $key is not among " +
                  "written partition paths.")
            }
            val partitionColumnNames = table.partitionColumnNames
            val tablePath = new Path(table.location)
            val partitionPath = ExternalCatalogUtils.generatePartitionPath(updatedPartitionSpec,
              partitionColumnNames, tablePath)

            val fs = partitionPath.getFileSystem(hadoopConf)
            if (fs.exists(partitionPath)) {
              if (!fs.delete(partitionPath, true)) {
                throw new RuntimeException(
                  "Cannot remove partition directory '" + partitionPath.toString)
              }
            }
          }
        }

        externalCatalog.loadDynamicPartitions(
          db = table.database,
          table = table.identifier.table,
          tmpLocation.toString,
          partitionSpec,
          overwrite,
          numDynamicPartitions)
      } else {
        var doHiveOverwrite = overwrite
        // SPARK-29295: When insert overwrite to a Hive external table partition, if the
        // partition does not exist, Hive will not check if the external partition directory
        // exists or not before copying files. So if users drop the partition, and then do
        // insert overwrite to the same partition, the partition will have both old and new
        // data. We construct partition path. If the path exists, we delete it manually.
        val partitionPath = if (oldPart.isEmpty && overwrite
            && table.tableType == CatalogTableType.EXTERNAL) {
          val partitionColumnNames = table.partitionColumnNames
          val tablePath = new Path(table.location)
          Some(ExternalCatalogUtils.generatePartitionPath(partitionSpec,
            partitionColumnNames, tablePath))
        } else {
          oldPart.flatMap(_.storage.locationUri.map(uri => new Path(uri)))
        }

<<<<<<< HEAD
        // SPARK-18107: Insert overwrite runs much slower than hive-client.
        // Newer Hive largely improves insert overwrite performance. As Spark uses older Hive
        // version and we may not want to catch up new Hive version every time. We delete the
        // Hive partition first and then load data file into the Hive partition.
        if (partitionPath.nonEmpty && overwrite) {
          partitionPath.foreach { path =>
            val fs = path.getFileSystem(hadoopConf)
            if (fs.exists(path)) {
              if (!fs.delete(path, true)) {
                throw new RuntimeException(
                  "Cannot remove partition directory '" + path.toString)
=======
        if (oldPart.isEmpty || !ifPartitionNotExists) {
          // SPARK-29295: When insert overwrite to a Hive external table partition, if the
          // partition does not exist, Hive will not check if the external partition directory
          // exists or not before copying files. So if users drop the partition, and then do
          // insert overwrite to the same partition, the partition will have both old and new
          // data. We construct partition path. If the path exists, we delete it manually.
          val partitionPath = if (oldPart.isEmpty && overwrite
              && table.tableType == CatalogTableType.EXTERNAL) {
            val partitionColumnNames = table.partitionColumnNames
            val tablePath = new Path(table.location)
            Some(ExternalCatalogUtils.generatePartitionPath(partitionSpec,
              partitionColumnNames, tablePath))
          } else {
            oldPart.flatMap(_.storage.locationUri.map(uri => new Path(uri)))
          }

          // SPARK-18107: Insert overwrite runs much slower than hive-client.
          // Newer Hive largely improves insert overwrite performance. As Spark uses older Hive
          // version and we may not want to catch up new Hive version every time. We delete the
          // Hive partition first and then load data file into the Hive partition.
          val hiveVersion = externalCatalog.asInstanceOf[ExternalCatalogWithListener]
            .unwrapped.asInstanceOf[HiveExternalCatalog]
            .client
            .version
          // SPARK-31684:
          // For Hive 2.0.0 and onwards, as https://issues.apache.org/jira/browse/HIVE-11940
          // has been fixed, and there is no performance issue anymore. We should leave the
          // overwrite logic to hive to avoid failure in `FileSystem#checkPath` when the table
          // and partition locations do not belong to the same `FileSystem`
          // TODO(SPARK-31675): For Hive 2.2.0 and earlier, if the table and partition locations
          // do not belong together, we will still get the same error thrown by hive encryption
          // check. see https://issues.apache.org/jira/browse/HIVE-14380.
          // So we still disable for Hive overwrite for Hive 1.x for better performance because
          // the partition and table are on the same cluster in most cases.
          if (partitionPath.nonEmpty && overwrite && hiveVersion < v2_0) {
            partitionPath.foreach { path =>
              val fs = path.getFileSystem(hadoopConf)
              if (fs.exists(path)) {
                if (!fs.delete(path, true)) {
                  throw new RuntimeException(
                    "Cannot remove partition directory '" + path.toString)
                }
                // Don't let Hive do overwrite operation since it is slower.
                doHiveOverwrite = false
>>>>>>> 50911df0
              }
              // Don't let Hive do overwrite operation since it is slower.
              doHiveOverwrite = false
            }
          }
        }

        // inheritTableSpecs is set to true. It should be set to false for an IMPORT query
        // which is currently considered as a Hive native command.
        val inheritTableSpecs = true
        externalCatalog.loadPartition(
          table.database,
          table.identifier.table,
          tmpLocation.toString,
          partitionSpec,
          isOverwrite = doHiveOverwrite,
          inheritTableSpecs = inheritTableSpecs,
          isSrcLocal = false)
      }
    } else {
      externalCatalog.loadTable(
        table.database,
        table.identifier.table,
        tmpLocation.toString, // TODO: URI
        overwrite,
        isSrcLocal = false)
    }
  }
}<|MERGE_RESOLUTION|>--- conflicted
+++ resolved
@@ -295,7 +295,21 @@
           oldPart.flatMap(_.storage.locationUri.map(uri => new Path(uri)))
         }
 
-<<<<<<< HEAD
+\
+        // SPARK-29295: When insert overwrite to a Hive external table partition, if the
+        // partition does not exist, Hive will not check if the external partition directory
+        // exists or not before copying files. So if users drop the partition, and then do
+        // insert overwrite to the same partition, the partition will have both old and new
+        // data. We construct partition path. If the path exists, we delete it manually.
+        val partitionPath = if (oldPart.isEmpty && overwrite
+            && table.tableType == CatalogTableType.EXTERNAL) {
+          val partitionColumnNames = table.partitionColumnNames
+          val tablePath = new Path(table.location)
+          Some(ExternalCatalogUtils.generatePartitionPath(partitionSpec,
+            partitionColumnNames, tablePath))
+        } else {
+          oldPart.flatMap(_.storage.locationUri.map(uri => new Path(uri)))
+        }
         // SPARK-18107: Insert overwrite runs much slower than hive-client.
         // Newer Hive largely improves insert overwrite performance. As Spark uses older Hive
         // version and we may not want to catch up new Hive version every time. We delete the
@@ -307,52 +321,6 @@
               if (!fs.delete(path, true)) {
                 throw new RuntimeException(
                   "Cannot remove partition directory '" + path.toString)
-=======
-        if (oldPart.isEmpty || !ifPartitionNotExists) {
-          // SPARK-29295: When insert overwrite to a Hive external table partition, if the
-          // partition does not exist, Hive will not check if the external partition directory
-          // exists or not before copying files. So if users drop the partition, and then do
-          // insert overwrite to the same partition, the partition will have both old and new
-          // data. We construct partition path. If the path exists, we delete it manually.
-          val partitionPath = if (oldPart.isEmpty && overwrite
-              && table.tableType == CatalogTableType.EXTERNAL) {
-            val partitionColumnNames = table.partitionColumnNames
-            val tablePath = new Path(table.location)
-            Some(ExternalCatalogUtils.generatePartitionPath(partitionSpec,
-              partitionColumnNames, tablePath))
-          } else {
-            oldPart.flatMap(_.storage.locationUri.map(uri => new Path(uri)))
-          }
-
-          // SPARK-18107: Insert overwrite runs much slower than hive-client.
-          // Newer Hive largely improves insert overwrite performance. As Spark uses older Hive
-          // version and we may not want to catch up new Hive version every time. We delete the
-          // Hive partition first and then load data file into the Hive partition.
-          val hiveVersion = externalCatalog.asInstanceOf[ExternalCatalogWithListener]
-            .unwrapped.asInstanceOf[HiveExternalCatalog]
-            .client
-            .version
-          // SPARK-31684:
-          // For Hive 2.0.0 and onwards, as https://issues.apache.org/jira/browse/HIVE-11940
-          // has been fixed, and there is no performance issue anymore. We should leave the
-          // overwrite logic to hive to avoid failure in `FileSystem#checkPath` when the table
-          // and partition locations do not belong to the same `FileSystem`
-          // TODO(SPARK-31675): For Hive 2.2.0 and earlier, if the table and partition locations
-          // do not belong together, we will still get the same error thrown by hive encryption
-          // check. see https://issues.apache.org/jira/browse/HIVE-14380.
-          // So we still disable for Hive overwrite for Hive 1.x for better performance because
-          // the partition and table are on the same cluster in most cases.
-          if (partitionPath.nonEmpty && overwrite && hiveVersion < v2_0) {
-            partitionPath.foreach { path =>
-              val fs = path.getFileSystem(hadoopConf)
-              if (fs.exists(path)) {
-                if (!fs.delete(path, true)) {
-                  throw new RuntimeException(
-                    "Cannot remove partition directory '" + path.toString)
-                }
-                // Don't let Hive do overwrite operation since it is slower.
-                doHiveOverwrite = false
->>>>>>> 50911df0
               }
               // Don't let Hive do overwrite operation since it is slower.
               doHiveOverwrite = false
