--- conflicted
+++ resolved
@@ -253,16 +253,10 @@
     dir
   }
 
-<<<<<<< HEAD
-  private def isSubDir(p1: Path, p2: Path, fs: FileSystem): Boolean = {
-    val path1 = fs.makeQualified(p1).toString
-    val path2 = fs.makeQualified(p2).toString
-=======
   // HIVE-14259 removed FileUtils.isSubDir(). Adapted it from Hive 1.2's FileUtils.isSubDir().
   private def isSubDir(p1: Path, p2: Path, fs: FileSystem): Boolean = {
     val path1 = fs.makeQualified(p1).toString + Path.SEPARATOR
     val path2 = fs.makeQualified(p2).toString + Path.SEPARATOR
->>>>>>> 99c427b1
     path1.startsWith(path2)
   }
 
