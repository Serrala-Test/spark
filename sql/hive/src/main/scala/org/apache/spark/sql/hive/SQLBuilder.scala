--- conflicted
+++ resolved
@@ -24,12 +24,7 @@
 import org.apache.spark.Logging
 import org.apache.spark.sql.{DataFrame, SQLContext}
 import org.apache.spark.sql.catalyst.TableIdentifier
-<<<<<<< HEAD
 import org.apache.spark.sql.catalyst.expressions._
-=======
-import org.apache.spark.sql.catalyst.expressions.{Attribute, NamedExpression, NonSQLExpression,
-  SortOrder}
->>>>>>> 15d57f9c
 import org.apache.spark.sql.catalyst.optimizer.CollapseProject
 import org.apache.spark.sql.catalyst.plans.logical._
 import org.apache.spark.sql.catalyst.rules.{Rule, RuleExecutor}
@@ -70,11 +65,7 @@
         case e => e
       }
 
-<<<<<<< HEAD
-      val generatedSQL = toSQL(replaced)
-=======
-      val generatedSQL = toSQL(canonicalizedPlan, true)
->>>>>>> 15d57f9c
+      val generatedSQL = toSQL(replaced, true)
       logDebug(
         s"""Built SQL query string successfully from given logical plan:
            |
