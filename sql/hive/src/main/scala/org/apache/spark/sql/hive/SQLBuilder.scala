--- conflicted
+++ resolved
@@ -75,68 +75,20 @@
     case p: Project =>
       projectToSQL(p, isDistinct = false)
 
-<<<<<<< HEAD
     case p: Aggregate =>
       aggregateToSQL(p)
-=======
-    toSQL(child).map { childSQL =>
-      s"SELECT $aggSQL$maybeFrom$childSQL$maybeGroupBy$groupingSQL"
-    }
-  }
-
-  private def toSQL(node: LogicalPlan): Option[String] = node match {
-    case Distinct(Project(list, child)) =>
-      projectToSQL(list, child, isDistinct = true)
-
-    case Project(list, child) =>
-      projectToSQL(list, child, isDistinct = false)
-
-    case Aggregate(groupingExprs, aggExprs, child) =>
-      aggregateToSQL(groupingExprs, aggExprs, child)
-
-    case Limit(limit, child) =>
-      for {
-        childSQL <- toSQL(child)
-        limitSQL = limit.sql
-      } yield s"$childSQL LIMIT $limitSQL"
+
+    case p: Limit =>
+      s"${toSQL(p.child)} LIMIT ${p.limitExpr.sql}"
 
     // TABLESAMPLE is part of tableSource clause in the parser,
     // and thus we must handle it with subquery.
     case Sample(lb, ub, withReplacement, _, child @ Subquery(alias, grandChild))
-        if !withReplacement && lb <= (ub + RandomSampler.roundingEpsilon) =>
+      if !withReplacement && lb <= (ub + RandomSampler.roundingEpsilon) =>
       val fraction = math.min(100, math.max(0, (ub - lb) * 100))
       val aliasName = if (grandChild.isInstanceOf[Subquery]) alias else ""
       val plan = if (grandChild.isInstanceOf[Subquery]) grandChild else child
-
-      toSQL(plan).map { planSQL =>
-        s"$planSQL TABLESAMPLE($fraction PERCENT) $aliasName"
-      }
-
-    case Filter(condition, child) =>
-      for {
-        childSQL <- toSQL(child)
-        whereOrHaving = child match {
-          case _: Aggregate => "HAVING"
-          case _ => "WHERE"
-        }
-        conditionSQL = condition.sql
-      } yield s"$childSQL $whereOrHaving $conditionSQL"
-
-    case Union(children) if children.length > 1 =>
-      val childrenSql = children.map(toSQL(_))
-      if (childrenSql.exists(_.isEmpty)) {
-        None
-      } else {
-        Some(childrenSql.map(_.get).mkString(" UNION ALL "))
-      }
-
-    // Persisted data source relation
-    case Subquery(alias, LogicalRelation(_, _, Some(TableIdentifier(table, Some(database))))) =>
-      Some(s"`$database`.`$table`")
->>>>>>> 58b60383
-
-    case p: Limit =>
-      s"${toSQL(p.child)} LIMIT ${p.limitExpr.sql}"
+      s"${toSQL(plan)} TABLESAMPLE($fraction PERCENT) $aliasName"
 
     case p: Filter =>
       val whereOrHaving = p.child match {
