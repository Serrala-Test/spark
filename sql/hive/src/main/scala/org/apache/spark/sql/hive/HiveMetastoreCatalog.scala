/*
 * Licensed to the Apache Software Foundation (ASF) under one or more
 * contributor license agreements.  See the NOTICE file distributed with
 * this work for additional information regarding copyright ownership.
 * The ASF licenses this file to You under the Apache License, Version 2.0
 * (the "License"); you may not use this file except in compliance with
 * the License.  You may obtain a copy of the License at
 *
 *    http://www.apache.org/licenses/LICENSE-2.0
 *
 * Unless required by applicable law or agreed to in writing, software
 * distributed under the License is distributed on an "AS IS" BASIS,
 * WITHOUT WARRANTIES OR CONDITIONS OF ANY KIND, either express or implied.
 * See the License for the specific language governing permissions and
 * limitations under the License.
 */

package org.apache.spark.sql.hive

import scala.collection.JavaConverters._
import scala.collection.mutable

import com.google.common.cache.{CacheBuilder, CacheLoader, LoadingCache}
import org.apache.hadoop.fs.{FileStatus, Path}

import org.apache.spark.internal.Logging
import org.apache.spark.sql.{AnalysisException, SaveMode, SparkSession, SQLContext}
import org.apache.spark.sql.catalyst.{InternalRow, TableIdentifier}
import org.apache.spark.sql.catalyst.catalog._
import org.apache.spark.sql.catalyst.expressions._
import org.apache.spark.sql.catalyst.plans.logical
import org.apache.spark.sql.catalyst.plans.logical._
import org.apache.spark.sql.catalyst.rules._
import org.apache.spark.sql.execution.command.{CreateTableAsSelectLogicalPlan, CreateViewCommand, HiveNativeCommand}
import org.apache.spark.sql.execution.datasources.{Partition => _, _}
import org.apache.spark.sql.execution.datasources.parquet.{DefaultSource => ParquetDefaultSource, ParquetRelation}
import org.apache.spark.sql.hive.orc.{DefaultSource => OrcDefaultSource}
import org.apache.spark.sql.internal.HiveSerDe
import org.apache.spark.sql.types._


/**
 * Legacy catalog for interacting with the Hive metastore.
 *
 * This is still used for things like creating data source tables, but in the future will be
 * cleaned up to integrate more nicely with [[HiveExternalCatalog]].
 */
private[hive] class HiveMetastoreCatalog(sparkSession: SparkSession) extends Logging {
  private val conf = sparkSession.conf
  private val sessionState = sparkSession.sessionState.asInstanceOf[HiveSessionState]
  private val client = sparkSession.sharedState.asInstanceOf[HiveSharedState].metadataHive

  /** A fully qualified identifier for a table (i.e., database.tableName) */
  case class QualifiedTableName(database: String, name: String)

  private def getCurrentDatabase: String = sessionState.catalog.getCurrentDatabase

  def getQualifiedTableName(tableIdent: TableIdentifier): QualifiedTableName = {
    QualifiedTableName(
      tableIdent.database.getOrElse(getCurrentDatabase).toLowerCase,
      tableIdent.table.toLowerCase)
  }

  private def getQualifiedTableName(t: CatalogTable): QualifiedTableName = {
    QualifiedTableName(
      t.identifier.database.getOrElse(getCurrentDatabase).toLowerCase,
      t.identifier.table.toLowerCase)
  }

  /** A cache of Spark SQL data source tables that have been accessed. */
  protected[hive] val cachedDataSourceTables: LoadingCache[QualifiedTableName, LogicalPlan] = {
    val cacheLoader = new CacheLoader[QualifiedTableName, LogicalPlan]() {
      override def load(in: QualifiedTableName): LogicalPlan = {
        logDebug(s"Creating new cached data source for $in")
        val table = client.getTable(in.database, in.name)

        def schemaStringFromParts: Option[String] = {
          table.properties.get("spark.sql.sources.schema.numParts").map { numParts =>
            val parts = (0 until numParts.toInt).map { index =>
              val part = table.properties.get(s"spark.sql.sources.schema.part.$index").orNull
              if (part == null) {
                throw new AnalysisException(
                  "Could not read schema from the metastore because it is corrupted " +
                    s"(missing part $index of the schema, $numParts parts are expected).")
              }

              part
            }
            // Stick all parts back to a single schema string.
            parts.mkString
          }
        }

        def getColumnNames(colType: String): Seq[String] = {
          table.properties.get(s"spark.sql.sources.schema.num${colType.capitalize}Cols").map {
            numCols => (0 until numCols.toInt).map { index =>
              table.properties.getOrElse(s"spark.sql.sources.schema.${colType}Col.$index",
                throw new AnalysisException(
                  s"Could not read $colType columns from the metastore because it is corrupted " +
                    s"(missing part $index of it, $numCols parts are expected)."))
            }
          }.getOrElse(Nil)
        }

        // Originally, we used spark.sql.sources.schema to store the schema of a data source table.
        // After SPARK-6024, we removed this flag.
        // Although we are not using spark.sql.sources.schema any more, we need to still support.
        val schemaString =
          table.properties.get("spark.sql.sources.schema").orElse(schemaStringFromParts)

        val userSpecifiedSchema =
          schemaString.map(s => DataType.fromJson(s).asInstanceOf[StructType])

        // We only need names at here since userSpecifiedSchema we loaded from the metastore
        // contains partition columns. We can always get datatypes of partitioning columns
        // from userSpecifiedSchema.
        val partitionColumns = getColumnNames("part")

        val bucketSpec = table.properties.get("spark.sql.sources.schema.numBuckets").map { n =>
          BucketSpec(n.toInt, getColumnNames("bucket"), getColumnNames("sort"))
        }

        val options = table.storage.serdeProperties
        val dataSource =
          DataSource(
            sparkSession,
            userSpecifiedSchema = userSpecifiedSchema,
            partitionColumns = partitionColumns,
            bucketSpec = bucketSpec,
            className = table.properties("spark.sql.sources.provider"),
            options = options)

        LogicalRelation(
          dataSource.resolveRelation(),
          metastoreTableIdentifier = Some(TableIdentifier(in.name, Some(in.database))))
      }
    }

    CacheBuilder.newBuilder().maximumSize(1000).build(cacheLoader)
  }

  def refreshTable(tableIdent: TableIdentifier): Unit = {
    // refreshTable does not eagerly reload the cache. It just invalidate the cache.
    // Next time when we use the table, it will be populated in the cache.
    // Since we also cache ParquetRelations converted from Hive Parquet tables and
    // adding converted ParquetRelations into the cache is not defined in the load function
    // of the cache (instead, we add the cache entry in convertToParquetRelation),
    // it is better at here to invalidate the cache to avoid confusing waring logs from the
    // cache loader (e.g. cannot find data source provider, which is only defined for
    // data source table.).
    invalidateTable(tableIdent)
  }

  def invalidateTable(tableIdent: TableIdentifier): Unit = {
    cachedDataSourceTables.invalidate(getQualifiedTableName(tableIdent))
  }

  def hiveDefaultTableFilePath(tableIdent: TableIdentifier): String = {
    // Code based on: hiveWarehouse.getTablePath(currentDatabase, tableName)
    val QualifiedTableName(dbName, tblName) = getQualifiedTableName(tableIdent)
    new Path(new Path(client.getDatabase(dbName).locationUri), tblName).toString
  }

  def lookupRelation(
      tableIdent: TableIdentifier,
      alias: Option[String]): LogicalPlan = {
    val qualifiedTableName = getQualifiedTableName(tableIdent)
    val table = client.getTable(qualifiedTableName.database, qualifiedTableName.name)

    if (table.properties.get("spark.sql.sources.provider").isDefined) {
      val dataSourceTable = cachedDataSourceTables(qualifiedTableName)
      val qualifiedTable = SubqueryAlias(qualifiedTableName.name, dataSourceTable)
      // Then, if alias is specified, wrap the table with a Subquery using the alias.
      // Otherwise, wrap the table with a Subquery using the table name.
      alias.map(a => SubqueryAlias(a, qualifiedTable)).getOrElse(qualifiedTable)
    } else if (table.tableType == CatalogTableType.VIRTUAL_VIEW) {
      val viewText = table.viewText.getOrElse(sys.error("Invalid view without text."))
      alias match {
        // because hive use things like `_c0` to build the expanded text
        // currently we cannot support view from "create view v1(c1) as ..."
        case None => SubqueryAlias(table.identifier.table, sparkSession.parseSql(viewText))
        case Some(aliasText) => SubqueryAlias(aliasText, sparkSession.parseSql(viewText))
      }
    } else {
      MetastoreRelation(
        qualifiedTableName.database, qualifiedTableName.name, alias)(table, client, sparkSession)
    }
  }

  private def getCached(
      tableIdentifier: QualifiedTableName,
      metastoreRelation: MetastoreRelation,
      schemaInMetastore: StructType,
      expectedFileFormat: Class[_ <: FileFormat],
      expectedBucketSpec: Option[BucketSpec],
      partitionSpecInMetastore: Option[PartitionSpec]): Option[LogicalRelation] = {

    cachedDataSourceTables.getIfPresent(tableIdentifier) match {
      case null => None // Cache miss
      case logical @ LogicalRelation(relation: HadoopFsRelation, _, _) =>
        val pathsInMetastore = metastoreRelation.catalogTable.storage.locationUri.toSeq
        val cachedRelationFileFormatClass = relation.fileFormat.getClass

        expectedFileFormat match {
          case `cachedRelationFileFormatClass` =>
            // If we have the same paths, same schema, and same partition spec,
            // we will use the cached relation.
            val useCached =
              relation.location.paths.map(_.toString).toSet == pathsInMetastore.toSet &&
                logical.schema.sameType(schemaInMetastore) &&
                relation.bucketSpec == expectedBucketSpec &&
                relation.partitionSpec == partitionSpecInMetastore.getOrElse {
                  PartitionSpec(StructType(Nil), Array.empty[PartitionDirectory])
                }

            if (useCached) {
              Some(logical)
            } else {
              // If the cached relation is not updated, we invalidate it right away.
              cachedDataSourceTables.invalidate(tableIdentifier)
              None
            }
          case _ =>
            logWarning(
              s"${metastoreRelation.databaseName}.${metastoreRelation.tableName} " +
                s"should be stored as $expectedFileFormat. However, we are getting " +
                s"a ${relation.fileFormat} from the metastore cache. This cached " +
                s"entry will be invalidated.")
            cachedDataSourceTables.invalidate(tableIdentifier)
            None
        }
      case other =>
        logWarning(
          s"${metastoreRelation.databaseName}.${metastoreRelation.tableName} should be stored " +
            s"as $expectedFileFormat. However, we are getting a $other from the metastore cache. " +
            s"This cached entry will be invalidated.")
        cachedDataSourceTables.invalidate(tableIdentifier)
        None
    }
  }

  private def convertToLogicalRelation(
      metastoreRelation: MetastoreRelation,
      options: Map[String, String],
      defaultSource: FileFormat,
      fileFormatClass: Class[_ <: FileFormat],
      fileType: String): LogicalRelation = {
    val metastoreSchema = StructType.fromAttributes(metastoreRelation.output)
    val tableIdentifier =
      QualifiedTableName(metastoreRelation.databaseName, metastoreRelation.tableName)
    val bucketSpec = None  // We don't support hive bucketed tables, only ones we write out.

    val result = if (metastoreRelation.hiveQlTable.isPartitioned) {
      val partitionSchema = StructType.fromAttributes(metastoreRelation.partitionKeys)
      val partitionColumnDataTypes = partitionSchema.map(_.dataType)
      // We're converting the entire table into HadoopFsRelation, so predicates to Hive metastore
      // are empty.
      val partitions = metastoreRelation.getHiveQlPartitions().map { p =>
        val location = p.getLocation
        val values = InternalRow.fromSeq(p.getValues.asScala.zip(partitionColumnDataTypes).map {
          case (rawValue, dataType) => Cast(Literal(rawValue), dataType).eval(null)
        })
        PartitionDirectory(values, location)
      }
      val partitionSpec = PartitionSpec(partitionSchema, partitions)

      val cached = getCached(
        tableIdentifier,
        metastoreRelation,
        metastoreSchema,
        fileFormatClass,
        bucketSpec,
        Some(partitionSpec))

      val hadoopFsRelation = cached.getOrElse {
        val paths = new Path(metastoreRelation.catalogTable.storage.locationUri.get) :: Nil
        val fileCatalog = new MetaStoreFileCatalog(sparkSession, paths, partitionSpec)

        val inferredSchema = if (fileType.equals("parquet")) {
          val inferredSchema =
            defaultSource.inferSchema(sparkSession, options, fileCatalog.allFiles())
          inferredSchema.map { inferred =>
            ParquetRelation.mergeMetastoreParquetSchema(metastoreSchema, inferred)
          }.getOrElse(metastoreSchema)
        } else {
          defaultSource.inferSchema(sparkSession, options, fileCatalog.allFiles()).get
        }

        val relation = HadoopFsRelation(
          sparkSession = sparkSession,
          location = fileCatalog,
          partitionSchema = partitionSchema,
          dataSchema = inferredSchema,
          bucketSpec = bucketSpec,
          fileFormat = defaultSource,
          options = options)

        val created = LogicalRelation(relation)
        cachedDataSourceTables.put(tableIdentifier, created)
        created
      }

      hadoopFsRelation
    } else {
      val paths = Seq(metastoreRelation.hiveQlTable.getDataLocation.toString)

      val cached = getCached(tableIdentifier,
        metastoreRelation,
        metastoreSchema,
        fileFormatClass,
        bucketSpec,
        None)
      val logicalRelation = cached.getOrElse {
        val created =
          LogicalRelation(
            DataSource(
              sparkSession = sparkSession,
              paths = paths,
              userSpecifiedSchema = Some(metastoreRelation.schema),
              bucketSpec = bucketSpec,
              options = options,
              className = fileType).resolveRelation())

        cachedDataSourceTables.put(tableIdentifier, created)
        created
      }

      logicalRelation
    }
    result.copy(expectedOutputAttributes = Some(metastoreRelation.output))
  }

  /**
   * When scanning or writing to non-partitioned Metastore Parquet tables, convert them to Parquet
   * data source relations for better performance.
   */
  object ParquetConversions extends Rule[LogicalPlan] {
    private def shouldConvertMetastoreParquet(relation: MetastoreRelation): Boolean = {
      relation.tableDesc.getSerdeClassName.toLowerCase.contains("parquet") &&
        sessionState.convertMetastoreParquet
    }

    private def convertToParquetRelation(relation: MetastoreRelation): LogicalRelation = {
      val defaultSource = new ParquetDefaultSource()
      val fileFormatClass = classOf[ParquetDefaultSource]

      val mergeSchema = sessionState.convertMetastoreParquetWithSchemaMerging
      val options = Map(
        ParquetRelation.MERGE_SCHEMA -> mergeSchema.toString,
        ParquetRelation.METASTORE_TABLE_NAME -> TableIdentifier(
          relation.tableName,
          Some(relation.databaseName)
        ).unquotedString
      )

      convertToLogicalRelation(relation, options, defaultSource, fileFormatClass, "parquet")
    }

    override def apply(plan: LogicalPlan): LogicalPlan = {
      if (!plan.resolved || plan.analyzed) {
        return plan
      }

      plan transformUp {
        // Write path
        case InsertIntoTable(r: MetastoreRelation, partition, child, overwrite, ifNotExists)
          // Inserting into partitioned table is not supported in Parquet data source (yet).
          if !r.hiveQlTable.isPartitioned && shouldConvertMetastoreParquet(r) =>
          InsertIntoTable(convertToParquetRelation(r), partition, child, overwrite, ifNotExists)

        // Write path
        case InsertIntoHiveTable(r: MetastoreRelation, partition, child, overwrite, ifNotExists)
          // Inserting into partitioned table is not supported in Parquet data source (yet).
          if !r.hiveQlTable.isPartitioned && shouldConvertMetastoreParquet(r) =>
          InsertIntoTable(convertToParquetRelation(r), partition, child, overwrite, ifNotExists)

        // Read path
        case relation: MetastoreRelation if shouldConvertMetastoreParquet(relation) =>
          val parquetRelation = convertToParquetRelation(relation)
          SubqueryAlias(relation.alias.getOrElse(relation.tableName), parquetRelation)
      }
    }
  }

  /**
   * When scanning Metastore ORC tables, convert them to ORC data source relations
   * for better performance.
   */
  object OrcConversions extends Rule[LogicalPlan] {
    private def shouldConvertMetastoreOrc(relation: MetastoreRelation): Boolean = {
      relation.tableDesc.getSerdeClassName.toLowerCase.contains("orc") &&
        sessionState.convertMetastoreOrc
    }

    private def convertToOrcRelation(relation: MetastoreRelation): LogicalRelation = {
      val defaultSource = new OrcDefaultSource()
      val fileFormatClass = classOf[OrcDefaultSource]
      val options = Map[String, String]()

      convertToLogicalRelation(relation, options, defaultSource, fileFormatClass, "orc")
    }

    override def apply(plan: LogicalPlan): LogicalPlan = {
      if (!plan.resolved || plan.analyzed) {
        return plan
      }

      plan transformUp {
        // Write path
        case InsertIntoTable(r: MetastoreRelation, partition, child, overwrite, ifNotExists)
          // Inserting into partitioned table is not supported in Orc data source (yet).
          if !r.hiveQlTable.isPartitioned && shouldConvertMetastoreOrc(r) =>
          InsertIntoTable(convertToOrcRelation(r), partition, child, overwrite, ifNotExists)

        // Write path
        case InsertIntoHiveTable(r: MetastoreRelation, partition, child, overwrite, ifNotExists)
          // Inserting into partitioned table is not supported in Orc data source (yet).
          if !r.hiveQlTable.isPartitioned && shouldConvertMetastoreOrc(r) =>
          InsertIntoTable(convertToOrcRelation(r), partition, child, overwrite, ifNotExists)

        // Read path
        case relation: MetastoreRelation if shouldConvertMetastoreOrc(relation) =>
          val orcRelation = convertToOrcRelation(relation)
          SubqueryAlias(relation.alias.getOrElse(relation.tableName), orcRelation)
      }
    }
  }

  /**
   * Creates any tables required for query execution.
   * For example, because of a CREATE TABLE X AS statement.
   */
  object CreateTables extends Rule[LogicalPlan] {
    def apply(plan: LogicalPlan): LogicalPlan = plan transform {
      // Wait until children are resolved.
      case p: LogicalPlan if !p.childrenResolved => p
      case p: LogicalPlan if p.resolved => p

      case CreateViewCommand(table, child, allowExisting, replace, sql) if !conf.nativeView =>
        HiveNativeCommand(sql)

      case p @ CreateTableAsSelectLogicalPlan(table, child, allowExisting) =>
        val schema = if (table.schema.nonEmpty) {
          table.schema
        } else {
          child.output.map { a =>
            CatalogColumn(a.name, a.dataType.catalogString, a.nullable)
          }
        }

        val desc = table.copy(schema = schema)

        if (sessionState.convertCTAS && table.storage.serde.isEmpty) {
          // Do the conversion when spark.sql.hive.convertCTAS is true and the query
          // does not specify any storage format (file format and storage handler).
          if (table.identifier.database.isDefined) {
            throw new AnalysisException(
              "Cannot specify database name in a CTAS statement " +
                "when spark.sql.hive.convertCTAS is set to true.")
          }

          val mode = if (allowExisting) SaveMode.Ignore else SaveMode.ErrorIfExists
          CreateTableUsingAsSelect(
            TableIdentifier(desc.identifier.table),
            conf.defaultDataSourceName,
            temporary = false,
            Array.empty[String],
            bucketSpec = None,
            mode,
            options = Map.empty[String, String],
            child
          )
        } else {
          val desc = if (table.storage.serde.isEmpty) {
            // add default serde
            table.withNewStorage(
              serde = Some("org.apache.hadoop.hive.serde2.lazy.LazySimpleSerDe"))
          } else {
            table
          }

          val QualifiedTableName(dbName, tblName) = getQualifiedTableName(table)

          execution.CreateTableAsSelect(
            desc.copy(identifier = TableIdentifier(tblName, Some(dbName))),
            child,
            allowExisting)
        }
    }
  }

  /**
   * Casts input data to correct data types according to table definition before inserting into
   * that table.
   */
  object PreInsertionCasts extends Rule[LogicalPlan] {
    def apply(plan: LogicalPlan): LogicalPlan = plan.transform {
      // Wait until children are resolved.
      case p: LogicalPlan if !p.childrenResolved => p

      case p @ InsertIntoTable(table: MetastoreRelation, _, child, _, _) =>
        castChildOutput(p, table, child)
    }

    def castChildOutput(p: InsertIntoTable, table: MetastoreRelation, child: LogicalPlan)
      : LogicalPlan = {
      val childOutputDataTypes = child.output.map(_.dataType)
      val numDynamicPartitions = p.partition.values.count(_.isEmpty)
      val tableOutputDataTypes =
        (table.attributes ++ table.partitionKeys.takeRight(numDynamicPartitions))
          .take(child.output.length).map(_.dataType)

      if (childOutputDataTypes == tableOutputDataTypes) {
        InsertIntoHiveTable(table, p.partition, p.child, p.overwrite, p.ifNotExists)
      } else if (childOutputDataTypes.size == tableOutputDataTypes.size &&
        childOutputDataTypes.zip(tableOutputDataTypes)
          .forall { case (left, right) => left.sameType(right) }) {
        // If both types ignoring nullability of ArrayType, MapType, StructType are the same,
        // use InsertIntoHiveTable instead of InsertIntoTable.
        InsertIntoHiveTable(table, p.partition, p.child, p.overwrite, p.ifNotExists)
      } else {
        // Only do the casting when child output data types differ from table output data types.
        val castedChildOutput = child.output.zip(table.output).map {
          case (input, output) if input.dataType != output.dataType =>
            Alias(Cast(input, output.dataType), input.name)()
          case (input, _) => input
        }

        p.copy(child = logical.Project(castedChildOutput, child))
      }
    }
  }

}

/**
 * An override of the standard HDFS listing based catalog, that overrides the partition spec with
 * the information from the metastore.
 */
private[hive] class MetaStoreFileCatalog(
    sparkSession: SparkSession,
    paths: Seq[Path],
    partitionSpecFromHive: PartitionSpec)
  extends HDFSFileCatalog(
    sparkSession,
    Map.empty,
    paths,
    Some(partitionSpecFromHive.partitionColumns)) {

  override def getStatus(path: Path): Array[FileStatus] = {
<<<<<<< HEAD
    val fs = path.getFileSystem(sparkSession.sparkContext.hadoopConfiguration)
=======
    val fs = path.getFileSystem(ctx.sessionState.hadoopConf)
>>>>>>> c71c6853
    fs.listStatus(path)
  }

  override def partitionSpec(): PartitionSpec = partitionSpecFromHive
}

/**
 * A logical plan representing insertion into Hive table.
 * This plan ignores nullability of ArrayType, MapType, StructType unlike InsertIntoTable
 * because Hive table doesn't have nullability for ARRAY, MAP, STRUCT types.
 */
private[hive] case class InsertIntoHiveTable(
    table: MetastoreRelation,
    partition: Map[String, Option[String]],
    child: LogicalPlan,
    overwrite: Boolean,
    ifNotExists: Boolean)
  extends LogicalPlan {

  override def children: Seq[LogicalPlan] = child :: Nil
  override def output: Seq[Attribute] = Seq.empty

  val numDynamicPartitions = partition.values.count(_.isEmpty)

  // This is the expected schema of the table prepared to be inserted into,
  // including dynamic partition columns.
  val tableOutput = table.attributes ++ table.partitionKeys.takeRight(numDynamicPartitions)

  override lazy val resolved: Boolean = childrenResolved && child.output.zip(tableOutput).forall {
    case (childAttr, tableAttr) => childAttr.dataType.sameType(tableAttr.dataType)
  }
}<|MERGE_RESOLUTION|>--- conflicted
+++ resolved
@@ -436,7 +436,8 @@
       case p: LogicalPlan if !p.childrenResolved => p
       case p: LogicalPlan if p.resolved => p
 
-      case CreateViewCommand(table, child, allowExisting, replace, sql) if !conf.nativeView =>
+      case CreateViewCommand(table, child, allowExisting, replace, sql)
+        if !sessionState.conf.nativeView =>
         HiveNativeCommand(sql)
 
       case p @ CreateTableAsSelectLogicalPlan(table, child, allowExisting) =>
@@ -462,7 +463,7 @@
           val mode = if (allowExisting) SaveMode.Ignore else SaveMode.ErrorIfExists
           CreateTableUsingAsSelect(
             TableIdentifier(desc.identifier.table),
-            conf.defaultDataSourceName,
+            sessionState.conf.defaultDataSourceName,
             temporary = false,
             Array.empty[String],
             bucketSpec = None,
@@ -548,11 +549,7 @@
     Some(partitionSpecFromHive.partitionColumns)) {
 
   override def getStatus(path: Path): Array[FileStatus] = {
-<<<<<<< HEAD
-    val fs = path.getFileSystem(sparkSession.sparkContext.hadoopConfiguration)
-=======
-    val fs = path.getFileSystem(ctx.sessionState.hadoopConf)
->>>>>>> c71c6853
+    val fs = path.getFileSystem(sparkSession.sessionState.hadoopConf)
     fs.listStatus(path)
   }
 
