/*
 * Licensed to the Apache Software Foundation (ASF) under one or more
 * contributor license agreements.  See the NOTICE file distributed with
 * this work for additional information regarding copyright ownership.
 * The ASF licenses this file to You under the Apache License, Version 2.0
 * (the "License"); you may not use this file except in compliance with
 * the License.  You may obtain a copy of the License at
 *
 *    http://www.apache.org/licenses/LICENSE-2.0
 *
 * Unless required by applicable law or agreed to in writing, software
 * distributed under the License is distributed on an "AS IS" BASIS,
 * WITHOUT WARRANTIES OR CONDITIONS OF ANY KIND, either express or implied.
 * See the License for the specific language governing permissions and
 * limitations under the License.
 */

package org.apache.spark.sql.hive

import java.net.URI

import scala.util.control.NonFatal

import com.google.common.util.concurrent.Striped
import org.apache.hadoop.fs.Path

import org.apache.spark.SparkException
import org.apache.spark.internal.Logging
import org.apache.spark.sql.SparkSession
import org.apache.spark.sql.catalyst.{QualifiedTableName, TableIdentifier}
import org.apache.spark.sql.catalyst.catalog._
import org.apache.spark.sql.catalyst.plans.logical._
import org.apache.spark.sql.catalyst.rules._
import org.apache.spark.sql.execution.command.DDLUtils
import org.apache.spark.sql.execution.datasources._
import org.apache.spark.sql.execution.datasources.parquet.{ParquetFileFormat, ParquetOptions}
import org.apache.spark.sql.hive.orc.OrcFileFormat
import org.apache.spark.sql.internal.SQLConf.HiveCaseSensitiveInferenceMode._
import org.apache.spark.sql.types._

/**
 * Legacy catalog for interacting with the Hive metastore.
 *
 * This is still used for things like creating data source tables, but in the future will be
 * cleaned up to integrate more nicely with [[HiveExternalCatalog]].
 */
private[hive] class HiveMetastoreCatalog(sparkSession: SparkSession) extends Logging {
  // these are def_s and not val/lazy val since the latter would introduce circular references
  private def sessionState = sparkSession.sessionState.asInstanceOf[HiveSessionState]
  private def tableRelationCache = sparkSession.sessionState.catalog.tableRelationCache
  import HiveMetastoreCatalog._

  private def getCurrentDatabase: String = sessionState.catalog.getCurrentDatabase

  def getQualifiedTableName(tableIdent: TableIdentifier): QualifiedTableName = {
    QualifiedTableName(
      tableIdent.database.getOrElse(getCurrentDatabase).toLowerCase,
      tableIdent.table.toLowerCase)
  }

  /** These locks guard against multiple attempts to instantiate a table, which wastes memory. */
  private val tableCreationLocks = Striped.lazyWeakLock(100)

  /** Acquires a lock on the table cache for the duration of `f`. */
  private def withTableCreationLock[A](tableName: QualifiedTableName, f: => A): A = {
    val lock = tableCreationLocks.get(tableName)
    lock.lock()
    try f finally {
      lock.unlock()
    }
  }

  def hiveDefaultTableFilePath(tableIdent: TableIdentifier): String = {
    // Code based on: hiveWarehouse.getTablePath(currentDatabase, tableName)
    val QualifiedTableName(dbName, tblName) = getQualifiedTableName(tableIdent)
    val dbLocation = sparkSession.sharedState.externalCatalog.getDatabase(dbName).locationUri
    new Path(new Path(dbLocation), tblName).toString
  }

  private def getCached(
      tableIdentifier: QualifiedTableName,
      pathsInMetastore: Seq[Path],
      schemaInMetastore: StructType,
      expectedFileFormat: Class[_ <: FileFormat],
      partitionSchema: Option[StructType]): Option[LogicalRelation] = {

    tableRelationCache.getIfPresent(tableIdentifier) match {
      case null => None // Cache miss
      case logical @ LogicalRelation(relation: HadoopFsRelation, _, _) =>
        val cachedRelationFileFormatClass = relation.fileFormat.getClass

        expectedFileFormat match {
          case `cachedRelationFileFormatClass` =>
            // If we have the same paths, same schema, and same partition spec,
            // we will use the cached relation.
            val useCached =
              relation.location.rootPaths.toSet == pathsInMetastore.toSet &&
                logical.schema.sameType(schemaInMetastore) &&
                // We don't support hive bucketed tables. This function `getCached` is only used for
                // converting supported Hive tables to data source tables.
                relation.bucketSpec.isEmpty &&
                relation.partitionSchema == partitionSchema.getOrElse(StructType(Nil))

            if (useCached) {
              Some(logical)
            } else {
              // If the cached relation is not updated, we invalidate it right away.
              tableRelationCache.invalidate(tableIdentifier)
              None
            }
          case _ =>
            logWarning(s"Table $tableIdentifier should be stored as $expectedFileFormat. " +
              s"However, we are getting a ${relation.fileFormat} from the metastore cache. " +
              "This cached entry will be invalidated.")
            tableRelationCache.invalidate(tableIdentifier)
            None
        }
      case other =>
        logWarning(s"Table $tableIdentifier should be stored as $expectedFileFormat. " +
          s"However, we are getting a $other from the metastore cache. " +
          "This cached entry will be invalidated.")
        tableRelationCache.invalidate(tableIdentifier)
        None
    }
  }

  private def convertToLogicalRelation(
      relation: CatalogRelation,
      options: Map[String, String],
      fileFormatClass: Class[_ <: FileFormat],
      fileType: String): LogicalRelation = {
    val metastoreSchema = relation.tableMeta.schema
    val tableIdentifier =
      QualifiedTableName(relation.tableMeta.database, relation.tableMeta.identifier.table)

    val lazyPruningEnabled = sparkSession.sqlContext.conf.manageFilesourcePartitions
    val tablePath = new Path(relation.tableMeta.location)
    val fileFormat = fileFormatClass.newInstance()

    val result = if (relation.isPartitioned) {
      val partitionSchema = relation.tableMeta.partitionSchema
      val rootPaths: Seq[Path] = if (lazyPruningEnabled) {
        Seq(tablePath)
      } else {
        // By convention (for example, see CatalogFileIndex), the definition of a
        // partitioned table's paths depends on whether that table has any actual partitions.
        // Partitioned tables without partitions use the location of the table's base path.
        // Partitioned tables with partitions use the locations of those partitions' data
        // locations,_omitting_ the table's base path.
        val paths = sparkSession.sharedState.externalCatalog
          .listPartitions(tableIdentifier.database, tableIdentifier.name)
          .map(p => new Path(p.storage.locationUri.get))

        if (paths.isEmpty) {
          Seq(tablePath)
        } else {
          paths
        }
      }

      withTableCreationLock(tableIdentifier, {
        val cached = getCached(
          tableIdentifier,
          rootPaths,
          metastoreSchema,
          fileFormatClass,
          Some(partitionSchema))

        val logicalRelation = cached.getOrElse {
          val sizeInBytes = relation.stats(sparkSession.sessionState.conf).sizeInBytes.toLong
          val fileIndex = {
            val index = new CatalogFileIndex(sparkSession, relation.tableMeta, sizeInBytes)
            if (lazyPruningEnabled) {
              index
            } else {
              index.filterPartitions(Nil)  // materialize all the partitions in memory
            }
          }

          val (dataSchema, updatedTable) =
            inferIfNeeded(relation, options, fileFormat, Option(fileIndex))

          val fsRelation = HadoopFsRelation(
            location = fileIndex,
            partitionSchema = partitionSchema,
            dataSchema = dataSchema,
            // We don't support hive bucketed tables, only ones we write out.
            bucketSpec = None,
            fileFormat = fileFormat,
            options = options)(sparkSession = sparkSession)
          val created = LogicalRelation(fsRelation, catalogTable = Some(updatedTable))
          tableRelationCache.put(tableIdentifier, created)
          created
        }

        logicalRelation
      })
    } else {
      val rootPath = tablePath
      withTableCreationLock(tableIdentifier, {
        val cached = getCached(
          tableIdentifier,
          Seq(rootPath),
          metastoreSchema,
          fileFormatClass,
          None)
        val logicalRelation = cached.getOrElse {
<<<<<<< HEAD
          // We add the timezone to the relation options, which automatically gets injected into
          // the hadoopConf for the Parquet Converters
          val tzKey = ParquetFileFormat.PARQUET_TIMEZONE_TABLE_PROPERTY
          val tz = relation.tableMeta.properties.getOrElse(tzKey, "")
=======
          val (dataSchema, updatedTable) = inferIfNeeded(relation, options, fileFormat)
>>>>>>> 05887fc3
          val created =
            LogicalRelation(
              DataSource(
                sparkSession = sparkSession,
                paths = rootPath.toString :: Nil,
                userSpecifiedSchema = Option(dataSchema),
                // We don't support hive bucketed tables, only ones we write out.
                bucketSpec = None,
                options = options ++ Map(tzKey -> tz),
                className = fileType).resolveRelation(),
              catalogTable = Some(updatedTable))

          tableRelationCache.put(tableIdentifier, created)
          created
        }

        logicalRelation
      })
    }
    result.copy(expectedOutputAttributes = Some(relation.output))
  }

  private def inferIfNeeded(
      relation: CatalogRelation,
      options: Map[String, String],
      fileFormat: FileFormat,
      fileIndexOpt: Option[FileIndex] = None): (StructType, CatalogTable) = {
    val inferenceMode = sparkSession.sessionState.conf.caseSensitiveInferenceMode
    val shouldInfer = (inferenceMode != NEVER_INFER) && !relation.tableMeta.schemaPreservesCase
    val tableName = relation.tableMeta.identifier.unquotedString
    if (shouldInfer) {
      logInfo(s"Inferring case-sensitive schema for table $tableName (inference mode: " +
        s"$inferenceMode)")
      val fileIndex = fileIndexOpt.getOrElse {
        val rootPath = new Path(relation.tableMeta.location)
        new InMemoryFileIndex(sparkSession, Seq(rootPath), options, None)
      }

      val inferredSchema = fileFormat
        .inferSchema(
          sparkSession,
          options,
          fileIndex.listFiles(Nil).flatMap(_.files))
        .map(mergeWithMetastoreSchema(relation.tableMeta.schema, _))

      inferredSchema match {
        case Some(schema) =>
          if (inferenceMode == INFER_AND_SAVE) {
            updateCatalogSchema(relation.tableMeta.identifier, schema)
          }
          (schema, relation.tableMeta.copy(schema = schema))
        case None =>
          logWarning(s"Unable to infer schema for table $tableName from file format " +
            s"$fileFormat (inference mode: $inferenceMode). Using metastore schema.")
          (relation.tableMeta.schema, relation.tableMeta)
      }
    } else {
      (relation.tableMeta.schema, relation.tableMeta)
    }
  }

  private def updateCatalogSchema(identifier: TableIdentifier, schema: StructType): Unit = try {
    val db = identifier.database.get
    logInfo(s"Saving case-sensitive schema for table ${identifier.unquotedString}")
    sparkSession.sharedState.externalCatalog.alterTableSchema(db, identifier.table, schema)
  } catch {
    case NonFatal(ex) =>
      logWarning(s"Unable to save case-sensitive schema for table ${identifier.unquotedString}", ex)
  }

  /**
   * When scanning or writing to non-partitioned Metastore Parquet tables, convert them to Parquet
   * data source relations for better performance.
   */
  object ParquetConversions extends Rule[LogicalPlan] {
    private def shouldConvertMetastoreParquet(relation: CatalogRelation): Boolean = {
      relation.tableMeta.storage.serde.getOrElse("").toLowerCase.contains("parquet") &&
        sessionState.convertMetastoreParquet
    }

    private def convertToParquetRelation(relation: CatalogRelation): LogicalRelation = {
      val fileFormatClass = classOf[ParquetFileFormat]
      val mergeSchema = sessionState.convertMetastoreParquetWithSchemaMerging
      val options = Map(ParquetOptions.MERGE_SCHEMA -> mergeSchema.toString)

      convertToLogicalRelation(relation, options, fileFormatClass, "parquet")
    }

    override def apply(plan: LogicalPlan): LogicalPlan = {
      plan transformUp {
        // Write path
        case InsertIntoTable(r: CatalogRelation, partition, query, overwrite, ifNotExists)
            // Inserting into partitioned table is not supported in Parquet data source (yet).
            if query.resolved && DDLUtils.isHiveTable(r.tableMeta) &&
              !r.isPartitioned && shouldConvertMetastoreParquet(r) =>
          InsertIntoTable(convertToParquetRelation(r), partition, query, overwrite, ifNotExists)

        // Read path
        case relation: CatalogRelation if DDLUtils.isHiveTable(relation.tableMeta) &&
            shouldConvertMetastoreParquet(relation) =>
          convertToParquetRelation(relation)
      }
    }
  }

  /**
   * When scanning Metastore ORC tables, convert them to ORC data source relations
   * for better performance.
   */
  object OrcConversions extends Rule[LogicalPlan] {
    private def shouldConvertMetastoreOrc(relation: CatalogRelation): Boolean = {
      relation.tableMeta.storage.serde.getOrElse("").toLowerCase.contains("orc") &&
        sessionState.convertMetastoreOrc
    }

    private def convertToOrcRelation(relation: CatalogRelation): LogicalRelation = {
      val fileFormatClass = classOf[OrcFileFormat]
      val options = Map[String, String]()

      convertToLogicalRelation(relation, options, fileFormatClass, "orc")
    }

    override def apply(plan: LogicalPlan): LogicalPlan = {
      plan transformUp {
        // Write path
        case InsertIntoTable(r: CatalogRelation, partition, query, overwrite, ifNotExists)
            // Inserting into partitioned table is not supported in Orc data source (yet).
            if query.resolved && DDLUtils.isHiveTable(r.tableMeta) &&
              !r.isPartitioned && shouldConvertMetastoreOrc(r) =>
          InsertIntoTable(convertToOrcRelation(r), partition, query, overwrite, ifNotExists)

        // Read path
        case relation: CatalogRelation if DDLUtils.isHiveTable(relation.tableMeta) &&
            shouldConvertMetastoreOrc(relation) =>
          convertToOrcRelation(relation)
      }
    }
  }
}

private[hive] object HiveMetastoreCatalog {
  def mergeWithMetastoreSchema(
      metastoreSchema: StructType,
      inferredSchema: StructType): StructType = try {
    // Find any nullable fields in mestastore schema that are missing from the inferred schema.
    val metastoreFields = metastoreSchema.map(f => f.name.toLowerCase -> f).toMap
    val missingNullables = metastoreFields
      .filterKeys(!inferredSchema.map(_.name.toLowerCase).contains(_))
      .values
      .filter(_.nullable)
    // Merge missing nullable fields to inferred schema and build a case-insensitive field map.
    val inferredFields = StructType(inferredSchema ++ missingNullables)
      .map(f => f.name.toLowerCase -> f).toMap
    StructType(metastoreSchema.map(f => f.copy(name = inferredFields(f.name).name)))
  } catch {
    case NonFatal(_) =>
      val msg = s"""Detected conflicting schemas when merging the schema obtained from the Hive
         | Metastore with the one inferred from the file format. Metastore schema:
         |${metastoreSchema.prettyJson}
         |
         |Inferred schema:
         |${inferredSchema.prettyJson}
       """.stripMargin
      throw new SparkException(msg)
  }
}<|MERGE_RESOLUTION|>--- conflicted
+++ resolved
@@ -16,8 +16,6 @@
  */
 
 package org.apache.spark.sql.hive
-
-import java.net.URI
 
 import scala.util.control.NonFatal
 
@@ -205,14 +203,11 @@
           fileFormatClass,
           None)
         val logicalRelation = cached.getOrElse {
-<<<<<<< HEAD
           // We add the timezone to the relation options, which automatically gets injected into
           // the hadoopConf for the Parquet Converters
           val tzKey = ParquetFileFormat.PARQUET_TIMEZONE_TABLE_PROPERTY
           val tz = relation.tableMeta.properties.getOrElse(tzKey, "")
-=======
           val (dataSchema, updatedTable) = inferIfNeeded(relation, options, fileFormat)
->>>>>>> 05887fc3
           val created =
             LogicalRelation(
               DataSource(
