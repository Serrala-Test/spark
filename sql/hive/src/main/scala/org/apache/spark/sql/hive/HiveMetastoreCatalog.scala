--- conflicted
+++ resolved
@@ -127,14 +127,9 @@
     } else {
       val qualifiedTable =
         MetastoreRelation(
-<<<<<<< HEAD
           qualifiedTableName.database, qualifiedTableName.name)(
           table.copy(provider = Some("hive")), client, sparkSession)
-      alias.map(a => SubqueryAlias(a, qualifiedTable)).getOrElse(qualifiedTable)
-=======
-          qualifiedTableName.database, qualifiedTableName.name)(table, client, sparkSession)
       alias.map(a => SubqueryAlias(a, qualifiedTable, None)).getOrElse(qualifiedTable)
->>>>>>> e6bef7d5
     }
   }
 
