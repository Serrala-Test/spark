/*
 * Licensed to the Apache Software Foundation (ASF) under one or more
 * contributor license agreements.  See the NOTICE file distributed with
 * this work for additional information regarding copyright ownership.
 * The ASF licenses this file to You under the Apache License, Version 2.0
 * (the "License"); you may not use this file except in compliance with
 * the License.  You may obtain a copy of the License at
 *
 *    http://www.apache.org/licenses/LICENSE-2.0
 *
 * Unless required by applicable law or agreed to in writing, software
 * distributed under the License is distributed on an "AS IS" BASIS,
 * WITHOUT WARRANTIES OR CONDITIONS OF ANY KIND, either express or implied.
 * See the License for the specific language governing permissions and
 * limitations under the License.
 */

package org.apache.spark.sql.hive

import java.io.IOException
import java.util.{List => JList}

import com.google.common.cache.{CacheBuilder, CacheLoader, LoadingCache}
import org.apache.hadoop.hive.metastore.api.{FieldSchema, Partition => TPartition, Table => TTable}
import org.apache.hadoop.hive.metastore.{TableType, Warehouse}
import org.apache.hadoop.hive.ql.metadata._
import org.apache.hadoop.hive.ql.plan.CreateTableDesc
import org.apache.hadoop.hive.serde.serdeConstants
import org.apache.hadoop.hive.serde2.`lazy`.LazySimpleSerDe
import org.apache.hadoop.hive.serde2.{Deserializer, SerDeException}
import org.apache.hadoop.util.ReflectionUtils

import org.apache.spark.Logging
import org.apache.spark.sql.{SaveMode, AnalysisException, SQLContext}
import org.apache.spark.sql.catalyst.analysis.{NoSuchTableException, Catalog, OverrideCatalog}
import org.apache.spark.sql.catalyst.expressions._
import org.apache.spark.sql.catalyst.planning.PhysicalOperation
import org.apache.spark.sql.catalyst.plans.logical
import org.apache.spark.sql.catalyst.plans.logical._
import org.apache.spark.sql.catalyst.rules._
import org.apache.spark.sql.parquet.{ParquetRelation2, Partition => ParquetPartition, PartitionSpec}
import org.apache.spark.sql.sources.{CreateTableUsingAsSelect, DDLParser, LogicalRelation, ResolvedDataSource}
import org.apache.spark.sql.types._
import org.apache.spark.util.Utils

/* Implicit conversions */
import scala.collection.JavaConversions._

private[hive] class HiveMetastoreCatalog(hive: HiveContext) extends Catalog with Logging {
  import org.apache.spark.sql.hive.HiveMetastoreTypes._

  /** Connection to hive metastore.  Usages should lock on `this`. */
  protected[hive] val client = Hive.get(hive.hiveconf)

  /** Usages should lock on `this`. */
  protected[hive] lazy val hiveWarehouse = new Warehouse(hive.hiveconf)

  // TODO: Use this everywhere instead of tuples or databaseName, tableName,.
  /** A fully qualified identifier for a table (i.e., database.tableName) */
  case class QualifiedTableName(database: String, name: String) {
    def toLowerCase = QualifiedTableName(database.toLowerCase, name.toLowerCase)
  }

  /** A cache of Spark SQL data source tables that have been accessed. */
  protected[hive] val cachedDataSourceTables: LoadingCache[QualifiedTableName, LogicalPlan] = {
    val cacheLoader = new CacheLoader[QualifiedTableName, LogicalPlan]() {
      override def load(in: QualifiedTableName): LogicalPlan = {
        logDebug(s"Creating new cached data source for $in")
        val table = synchronized {
          client.getTable(in.database, in.name)
        }
        val userSpecifiedSchema =
          Option(table.getProperty("spark.sql.sources.schema.numParts")).map { numParts =>
            val parts = (0 until numParts.toInt).map { index =>
              val part = table.getProperty(s"spark.sql.sources.schema.part.${index}")
              if (part == null) {
                throw new AnalysisException(
                  s"Could not read schema from the metastore because it is corrupted " +
                  s"(missing part ${index} of the schema).")
              }

              part
            }
            // Stick all parts back to a single schema string in the JSON representation
            // and convert it back to a StructType.
            DataType.fromJson(parts.mkString).asInstanceOf[StructType]
          }

        // It does not appear that the ql client for the metastore has a way to enumerate all the
        // SerDe properties directly...
        val options = table.getTTable.getSd.getSerdeInfo.getParameters.toMap

        val resolvedRelation =
          ResolvedDataSource(
            hive,
            userSpecifiedSchema,
            table.getProperty("spark.sql.sources.provider"),
            options)

        LogicalRelation(resolvedRelation.relation)
      }
    }

    CacheBuilder.newBuilder().maximumSize(1000).build(cacheLoader)
  }

  override def refreshTable(databaseName: String, tableName: String): Unit = {
    cachedDataSourceTables.refresh(QualifiedTableName(databaseName, tableName).toLowerCase)
  }

  def invalidateTable(databaseName: String, tableName: String): Unit = {
    cachedDataSourceTables.invalidate(QualifiedTableName(databaseName, tableName).toLowerCase)
  }

  val caseSensitive: Boolean = false

  /**
   * Creates a data source table (a table created with USING clause) in Hive's metastore.
   * Returns true when the table has been created. Otherwise, false.
   */
  def createDataSourceTable(
      tableName: String,
      userSpecifiedSchema: Option[StructType],
      provider: String,
      options: Map[String, String],
      isExternal: Boolean): Unit = {
    val (dbName, tblName) = processDatabaseAndTableName("default", tableName)
    val tbl = new Table(dbName, tblName)

    tbl.setProperty("spark.sql.sources.provider", provider)
    if (userSpecifiedSchema.isDefined) {
      val threshold = hive.conf.schemaStringLengthThreshold
      val schemaJsonString = userSpecifiedSchema.get.json
      // Split the JSON string.
      val parts = schemaJsonString.grouped(threshold).toSeq
      tbl.setProperty("spark.sql.sources.schema.numParts", parts.size.toString)
      parts.zipWithIndex.foreach { case (part, index) =>
        tbl.setProperty(s"spark.sql.sources.schema.part.${index}", part)
      }
    }
    options.foreach { case (key, value) => tbl.setSerdeParam(key, value) }

    if (isExternal) {
      tbl.setProperty("EXTERNAL", "TRUE")
      tbl.setTableType(TableType.EXTERNAL_TABLE)
    } else {
      tbl.setProperty("EXTERNAL", "FALSE")
      tbl.setTableType(TableType.MANAGED_TABLE)
    }

    // create the table
    synchronized {
      client.createTable(tbl, false)
    }
  }

  def hiveDefaultTableFilePath(tableName: String): String = synchronized {
    val currentDatabase = client.getDatabase(hive.sessionState.getCurrentDatabase)

    hiveWarehouse.getTablePath(currentDatabase, tableName).toString
  }

  def tableExists(tableIdentifier: Seq[String]): Boolean = synchronized {
    val tableIdent = processTableIdentifier(tableIdentifier)
    val databaseName =
      tableIdent
        .lift(tableIdent.size - 2)
        .getOrElse(hive.sessionState.getCurrentDatabase)
    val tblName = tableIdent.last
    client.getTable(databaseName, tblName, false) != null
  }

  def lookupRelation(
      tableIdentifier: Seq[String],
      alias: Option[String]): LogicalPlan = synchronized {
    val tableIdent = processTableIdentifier(tableIdentifier)
    val databaseName = tableIdent.lift(tableIdent.size - 2).getOrElse(
      hive.sessionState.getCurrentDatabase)
    val tblName = tableIdent.last
    val table = try client.getTable(databaseName, tblName) catch {
      case te: org.apache.hadoop.hive.ql.metadata.InvalidTableException =>
        throw new NoSuchTableException
    }

    if (table.getProperty("spark.sql.sources.provider") != null) {
      val dataSourceTable =
        cachedDataSourceTables(QualifiedTableName(databaseName, tblName).toLowerCase)
      // Then, if alias is specified, wrap the table with a Subquery using the alias.
      // Othersie, wrap the table with a Subquery using the table name.
      val withAlias =
        alias.map(a => Subquery(a, dataSourceTable)).getOrElse(
          Subquery(tableIdent.last, dataSourceTable))

      withAlias
    } else if (table.isView) {
      // if the unresolved relation is from hive view
      // parse the text into logic node.
      HiveQl.createPlanForView(table, alias)
    } else {
      val partitions: Seq[Partition] =
        if (table.isPartitioned) {
          HiveShim.getAllPartitionsOf(client, table).toSeq
        } else {
          Nil
        }

      MetastoreRelation(databaseName, tblName, alias)(
        table.getTTable, partitions.map(part => part.getTPartition))(hive)
    }
  }

  private def convertToParquetRelation(metastoreRelation: MetastoreRelation): LogicalRelation = {
    val metastoreSchema = StructType.fromAttributes(metastoreRelation.output)

    // NOTE: Instead of passing Metastore schema directly to `ParquetRelation2`, we have to
    // serialize the Metastore schema to JSON and pass it as a data source option because of the
    // evil case insensitivity issue, which is reconciled within `ParquetRelation2`.
    if (metastoreRelation.hiveQlTable.isPartitioned) {
      val partitionSchema = StructType.fromAttributes(metastoreRelation.partitionKeys)
      val partitionColumnDataTypes = partitionSchema.map(_.dataType)
      val partitions = metastoreRelation.hiveQlPartitions.map { p =>
        val location = p.getLocation
        val values = Row.fromSeq(p.getValues.zip(partitionColumnDataTypes).map {
          case (rawValue, dataType) => Cast(Literal(rawValue), dataType).eval(null)
        })
        ParquetPartition(values, location)
      }
      val partitionSpec = PartitionSpec(partitionSchema, partitions)
      val paths = partitions.map(_.path)
      LogicalRelation(
        ParquetRelation2(
          paths,
          Map(ParquetRelation2.METASTORE_SCHEMA -> metastoreSchema.json),
          None,
          Some(partitionSpec))(hive))
    } else {
      val paths = Seq(metastoreRelation.hiveQlTable.getDataLocation.toString)
      LogicalRelation(
        ParquetRelation2(
          paths,
          Map(ParquetRelation2.METASTORE_SCHEMA -> metastoreSchema.json))(hive))
    }
  }

  override def getTables(databaseName: Option[String]): Seq[(String, Boolean)] = synchronized {
    val dbName = if (!caseSensitive) {
      if (databaseName.isDefined) Some(databaseName.get.toLowerCase) else None
    } else {
      databaseName
    }
    val db = dbName.getOrElse(hive.sessionState.getCurrentDatabase)

    client.getAllTables(db).map(tableName => (tableName, false))
  }

  /**
   * Create table with specified database, table name, table description and schema
   * @param databaseName Database Name
   * @param tableName Table Name
   * @param schema Schema of the new table, if not specified, will use the schema
   *               specified in crtTbl
   * @param allowExisting if true, ignore AlreadyExistsException
   * @param desc CreateTableDesc object which contains the SerDe info. Currently
   *               we support most of the features except the bucket.
   */
  def createTable(
      databaseName: String,
      tableName: String,
      schema: Seq[Attribute],
      allowExisting: Boolean = false,
      desc: Option[CreateTableDesc] = None) {
    val hconf = hive.hiveconf

    val (dbName, tblName) = processDatabaseAndTableName(databaseName, tableName)
    val tbl = new Table(dbName, tblName)

    val crtTbl: CreateTableDesc = desc.getOrElse(null)

    // We should respect the passed in schema, unless it's not set
    val hiveSchema: JList[FieldSchema] = if (schema == null || schema.isEmpty) {
      crtTbl.getCols
    } else {
      schema.map(attr => new FieldSchema(attr.name, toMetastoreType(attr.dataType), null))
    }
    tbl.setFields(hiveSchema)

    // Most of code are similar with the DDLTask.createTable() of Hive,
    if (crtTbl != null && crtTbl.getTblProps() != null) {
      tbl.getTTable().getParameters().putAll(crtTbl.getTblProps())
    }

    if (crtTbl != null && crtTbl.getPartCols() != null) {
      tbl.setPartCols(crtTbl.getPartCols())
    }

    if (crtTbl != null && crtTbl.getStorageHandler() != null) {
      tbl.setProperty(
        org.apache.hadoop.hive.metastore.api.hive_metastoreConstants.META_TABLE_STORAGE,
        crtTbl.getStorageHandler())
    }

    /*
     * We use LazySimpleSerDe by default.
     *
     * If the user didn't specify a SerDe, and any of the columns are not simple
     * types, we will have to use DynamicSerDe instead.
     */
    if (crtTbl == null || crtTbl.getSerName() == null) {
      val storageHandler = tbl.getStorageHandler()
      if (storageHandler == null) {
        logInfo(s"Default to LazySimpleSerDe for table $dbName.$tblName")
        tbl.setSerializationLib(classOf[LazySimpleSerDe].getName())

        import org.apache.hadoop.hive.ql.io.HiveIgnoreKeyTextOutputFormat
        import org.apache.hadoop.io.Text
        import org.apache.hadoop.mapred.TextInputFormat

        tbl.setInputFormatClass(classOf[TextInputFormat])
        tbl.setOutputFormatClass(classOf[HiveIgnoreKeyTextOutputFormat[Text, Text]])
        tbl.setSerializationLib("org.apache.hadoop.hive.serde2.lazy.LazySimpleSerDe")
      } else {
        val serDeClassName = storageHandler.getSerDeClass().getName()
        logInfo(s"Use StorageHandler-supplied $serDeClassName for table $dbName.$tblName")
        tbl.setSerializationLib(serDeClassName)
      }
    } else {
      // let's validate that the serde exists
      val serdeName = crtTbl.getSerName()
      try {
        val d = ReflectionUtils.newInstance(hconf.getClassByName(serdeName), hconf)
        if (d != null) {
          logDebug("Found class for $serdeName")
        }
      } catch {
        case e: SerDeException => throw new HiveException("Cannot validate serde: " + serdeName, e)
      }
      tbl.setSerializationLib(serdeName)
    }

    if (crtTbl != null && crtTbl.getFieldDelim() != null) {
      tbl.setSerdeParam(serdeConstants.FIELD_DELIM, crtTbl.getFieldDelim())
      tbl.setSerdeParam(serdeConstants.SERIALIZATION_FORMAT, crtTbl.getFieldDelim())
    }
    if (crtTbl != null && crtTbl.getFieldEscape() != null) {
      tbl.setSerdeParam(serdeConstants.ESCAPE_CHAR, crtTbl.getFieldEscape())
    }

    if (crtTbl != null && crtTbl.getCollItemDelim() != null) {
      tbl.setSerdeParam(serdeConstants.COLLECTION_DELIM, crtTbl.getCollItemDelim())
    }
    if (crtTbl != null && crtTbl.getMapKeyDelim() != null) {
      tbl.setSerdeParam(serdeConstants.MAPKEY_DELIM, crtTbl.getMapKeyDelim())
    }
    if (crtTbl != null && crtTbl.getLineDelim() != null) {
      tbl.setSerdeParam(serdeConstants.LINE_DELIM, crtTbl.getLineDelim())
    }
    HiveShim.setTblNullFormat(crtTbl, tbl)

    if (crtTbl != null && crtTbl.getSerdeProps() != null) {
      val iter = crtTbl.getSerdeProps().entrySet().iterator()
      while (iter.hasNext()) {
        val m = iter.next()
        tbl.setSerdeParam(m.getKey(), m.getValue())
      }
    }

    if (crtTbl != null && crtTbl.getComment() != null) {
      tbl.setProperty("comment", crtTbl.getComment())
    }

    if (crtTbl != null && crtTbl.getLocation() != null) {
      HiveShim.setLocation(tbl, crtTbl)
    }

    if (crtTbl != null && crtTbl.getSkewedColNames() != null) {
      tbl.setSkewedColNames(crtTbl.getSkewedColNames())
    }
    if (crtTbl != null && crtTbl.getSkewedColValues() != null) {
      tbl.setSkewedColValues(crtTbl.getSkewedColValues())
    }

    if (crtTbl != null) {
      tbl.setStoredAsSubDirectories(crtTbl.isStoredAsSubDirectories())
      tbl.setInputFormatClass(crtTbl.getInputFormat())
      tbl.setOutputFormatClass(crtTbl.getOutputFormat())
    }

    tbl.getTTable().getSd().setInputFormat(tbl.getInputFormatClass().getName())
    tbl.getTTable().getSd().setOutputFormat(tbl.getOutputFormatClass().getName())

    if (crtTbl != null && crtTbl.isExternal()) {
      tbl.setProperty("EXTERNAL", "TRUE")
      tbl.setTableType(TableType.EXTERNAL_TABLE)
    }

    // set owner
    try {
      tbl.setOwner(hive.hiveconf.getUser)
    } catch {
      case e: IOException => throw new HiveException("Unable to get current user", e)
    }

    // set create time
    tbl.setCreateTime((System.currentTimeMillis() / 1000).asInstanceOf[Int])

    // TODO add bucket support
    // TODO set more info if Hive upgrade

    // create the table
    synchronized {
      try client.createTable(tbl, allowExisting) catch {
        case e: org.apache.hadoop.hive.metastore.api.AlreadyExistsException
          if allowExisting => // Do nothing
        case e: Throwable => throw e
      }
    }
  }

  protected def processDatabaseAndTableName(
      databaseName: Option[String],
      tableName: String): (Option[String], String) = {
    if (!caseSensitive) {
      (databaseName.map(_.toLowerCase), tableName.toLowerCase)
    } else {
      (databaseName, tableName)
    }
  }

  protected def processDatabaseAndTableName(
      databaseName: String,
      tableName: String): (String, String) = {
    if (!caseSensitive) {
      (databaseName.toLowerCase, tableName.toLowerCase)
    } else {
      (databaseName, tableName)
    }
  }

  /**
   * When scanning or writing to non-partitioned Metastore Parquet tables, convert them to Parquet
   * data source relations for better performance.
   *
   * This rule can be considered as [[HiveStrategies.ParquetConversion]] done right.
   */
  object ParquetConversions extends Rule[LogicalPlan] {
    override def apply(plan: LogicalPlan): LogicalPlan = {
      // Collects all `MetastoreRelation`s which should be replaced
      val toBeReplaced = plan.collect {
        // Write path
        case InsertIntoHiveTable(relation: MetastoreRelation, _, _, _)
            // Inserting into partitioned table is not supported in Parquet data source (yet).
            if !relation.hiveQlTable.isPartitioned &&
              hive.convertMetastoreParquet &&
              hive.conf.parquetUseDataSourceApi &&
              relation.tableDesc.getSerdeClassName.toLowerCase.contains("parquet") =>
          val parquetRelation = convertToParquetRelation(relation)
          val attributedRewrites = relation.output.zip(parquetRelation.output)
          (relation, parquetRelation, attributedRewrites)

        // Write path
        case InsertIntoHiveTable(relation: MetastoreRelation, _, _, _)
          // Inserting into partitioned table is not supported in Parquet data source (yet).
          if !relation.hiveQlTable.isPartitioned &&
            hive.convertMetastoreParquet &&
            hive.conf.parquetUseDataSourceApi &&
            relation.tableDesc.getSerdeClassName.toLowerCase.contains("parquet") =>
          val parquetRelation = convertToParquetRelation(relation)
          val attributedRewrites = relation.output.zip(parquetRelation.output)
          (relation, parquetRelation, attributedRewrites)

        // Read path
        case p @ PhysicalOperation(_, _, relation: MetastoreRelation)
            if hive.convertMetastoreParquet &&
              hive.conf.parquetUseDataSourceApi &&
              relation.tableDesc.getSerdeClassName.toLowerCase.contains("parquet") =>
          val parquetRelation = convertToParquetRelation(relation)
          val attributedRewrites = relation.output.zip(parquetRelation.output)
          (relation, parquetRelation, attributedRewrites)
      }

      val relationMap = toBeReplaced.map(r => (r._1, r._2)).toMap
      val attributedRewrites = AttributeMap(toBeReplaced.map(_._3).fold(Nil)(_ ++: _))

      // Replaces all `MetastoreRelation`s with corresponding `ParquetRelation2`s, and fixes
      // attribute IDs referenced in other nodes.
      plan.transformUp {
        case r: MetastoreRelation if relationMap.contains(r) => {
          val parquetRelation = relationMap(r)
          val withAlias =
            r.alias.map(a => Subquery(a, parquetRelation)).getOrElse(
              Subquery(r.tableName, parquetRelation))

          withAlias
        }
<<<<<<< HEAD
        case InsertIntoHiveTable(r: MetastoreRelation, p, c, o) if relationMap.contains(r) =>
          val parquetRelation = relationMap(r)
          InsertIntoHiveTable(parquetRelation, p, c, o) 
=======
        case InsertIntoTable(r: MetastoreRelation, partition, child, overwrite)
          if relationMap.contains(r) => {
          val parquetRelation = relationMap(r)
          InsertIntoTable(parquetRelation, partition, child, overwrite)
        }
        case InsertIntoHiveTable(r: MetastoreRelation, partition, child, overwrite)
          if relationMap.contains(r) => {
          val parquetRelation = relationMap(r)
          InsertIntoTable(parquetRelation, partition, child, overwrite)
        }
>>>>>>> 57566d0a
        case other => other.transformExpressions {
          case a: Attribute if a.resolved => attributedRewrites.getOrElse(a, a)
        }
      }
    }
  }

  /**
   * Creates any tables required for query execution.
   * For example, because of a CREATE TABLE X AS statement.
   */
  object CreateTables extends Rule[LogicalPlan] {
    import org.apache.hadoop.hive.ql.Context
    import org.apache.hadoop.hive.ql.parse.{ASTNode, QB, SemanticAnalyzer}

    def apply(plan: LogicalPlan): LogicalPlan = plan transform {
      // Wait until children are resolved.
      case p: LogicalPlan if !p.childrenResolved => p

      // TODO extra is in type of ASTNode which means the logical plan is not resolved
      // Need to think about how to implement the CreateTableAsSelect.resolved
      case CreateTableAsSelect(db, tableName, child, allowExisting, Some(extra: ASTNode)) =>
        val (dbName, tblName) = processDatabaseAndTableName(db, tableName)
        val databaseName = dbName.getOrElse(hive.sessionState.getCurrentDatabase)

        // Get the CreateTableDesc from Hive SemanticAnalyzer
        val desc: Option[CreateTableDesc] = if (tableExists(Seq(databaseName, tblName))) {
          None
        } else {
          val sa = new SemanticAnalyzer(hive.hiveconf) {
            override def analyzeInternal(ast: ASTNode) {
              // A hack to intercept the SemanticAnalyzer.analyzeInternal,
              // to ignore the SELECT clause of the CTAS
              val method = classOf[SemanticAnalyzer].getDeclaredMethod(
                "analyzeCreateTable", classOf[ASTNode], classOf[QB])
              method.setAccessible(true)
              method.invoke(this, ast, this.getQB)
            }
          }

          sa.analyze(extra, new Context(hive.hiveconf))
          Some(sa.getQB().getTableDesc)
        }

        // Check if the query specifies file format or storage handler.
        val hasStorageSpec = desc match {
          case Some(crtTbl) =>
            crtTbl != null && (crtTbl.getSerName != null || crtTbl.getStorageHandler != null)
          case None => false
        }

        if (hive.convertCTAS && !hasStorageSpec) {
          // Do the conversion when spark.sql.hive.convertCTAS is true and the query
          // does not specify any storage format (file format and storage handler).
          if (dbName.isDefined) {
            throw new AnalysisException(
              "Cannot specify database name in a CTAS statement " +
              "when spark.sql.hive.convertCTAS is set to true.")
          }

          val mode = if (allowExisting) SaveMode.Ignore else SaveMode.ErrorIfExists
          CreateTableUsingAsSelect(
            tblName,
            hive.conf.defaultDataSourceName,
            temporary = false,
            mode,
            options = Map.empty[String, String],
            child
          )
        } else {
          execution.CreateTableAsSelect(
            databaseName,
            tableName,
            child,
            allowExisting,
            desc)
        }

      case p: LogicalPlan if p.resolved => p

      case p @ CreateTableAsSelect(db, tableName, child, allowExisting, None) =>
        val (dbName, tblName) = processDatabaseAndTableName(db, tableName)
        if (hive.convertCTAS) {
          if (dbName.isDefined) {
            throw new AnalysisException(
              "Cannot specify database name in a CTAS statement " +
              "when spark.sql.hive.convertCTAS is set to true.")
          }

          val mode = if (allowExisting) SaveMode.Ignore else SaveMode.ErrorIfExists
          CreateTableUsingAsSelect(
            tblName,
            hive.conf.defaultDataSourceName,
            temporary = false,
            mode,
            options = Map.empty[String, String],
            child
          )
        } else {
          val databaseName = dbName.getOrElse(hive.sessionState.getCurrentDatabase)
          execution.CreateTableAsSelect(
            databaseName,
            tableName,
            child,
            allowExisting,
            None)
        }
    }
  }

  /**
   * Casts input data to correct data types according to table definition before inserting into
   * that table.
   */
  object PreInsertionCasts extends Rule[LogicalPlan] {
    def apply(plan: LogicalPlan): LogicalPlan = plan.transform {
      // Wait until children are resolved.
      case p: LogicalPlan if !p.childrenResolved => p

      case p @ InsertIntoTable(table: MetastoreRelation, _, child, _) =>
        castChildOutput(p, table, child)
    }

    def castChildOutput(p: InsertIntoTable, table: MetastoreRelation, child: LogicalPlan) = {
      val childOutputDataTypes = child.output.map(_.dataType)
      val tableOutputDataTypes =
        (table.attributes ++ table.partitionKeys).take(child.output.length).map(_.dataType)

      if (childOutputDataTypes == tableOutputDataTypes) {
        p
      } else if (childOutputDataTypes.size == tableOutputDataTypes.size &&
        childOutputDataTypes.zip(tableOutputDataTypes)
          .forall { case (left, right) => DataType.equalsIgnoreNullability(left, right) }) {
        // If both types ignoring nullability of ArrayType, MapType, StructType are the same,
        // use InsertIntoHiveTable instead of InsertIntoTable.
        InsertIntoHiveTable(p.table, p.partition, p.child, p.overwrite)
      } else {
        // Only do the casting when child output data types differ from table output data types.
        val castedChildOutput = child.output.zip(table.output).map {
          case (input, output) if input.dataType != output.dataType =>
            Alias(Cast(input, output.dataType), input.name)()
          case (input, _) => input
        }

        p.copy(child = logical.Project(castedChildOutput, child))
      }
    }
  }

  /**
   * UNIMPLEMENTED: It needs to be decided how we will persist in-memory tables to the metastore.
   * For now, if this functionality is desired mix in the in-memory [[OverrideCatalog]].
   */
  override def registerTable(tableIdentifier: Seq[String], plan: LogicalPlan): Unit = ???

  /**
   * UNIMPLEMENTED: It needs to be decided how we will persist in-memory tables to the metastore.
   * For now, if this functionality is desired mix in the in-memory [[OverrideCatalog]].
   */
  override def unregisterTable(tableIdentifier: Seq[String]): Unit = ???

  override def unregisterAllTables() = {}
}

/**
 * A logical plan representing insertion into Hive table.
 * This plan ignores nullability of ArrayType, MapType, StructType unlike InsertIntoTable
 * because Hive table doesn't have nullability for ARRAY, MAP, STRUCT types.
 */
private[hive] case class InsertIntoHiveTable(
    table: LogicalPlan,
    partition: Map[String, Option[String]],
    child: LogicalPlan,
    overwrite: Boolean)
  extends LogicalPlan {

  override def children = child :: Nil
  override def output = child.output

  override lazy val resolved = childrenResolved && child.output.zip(table.output).forall {
    case (childAttr, tableAttr) =>
      DataType.equalsIgnoreNullability(childAttr.dataType, tableAttr.dataType)
  }
}

private[hive] case class MetastoreRelation
    (databaseName: String, tableName: String, alias: Option[String])
    (val table: TTable, val partitions: Seq[TPartition])
    (@transient sqlContext: SQLContext)
  extends LeafNode {

  self: Product =>

  // TODO: Can we use org.apache.hadoop.hive.ql.metadata.Table as the type of table and
  // use org.apache.hadoop.hive.ql.metadata.Partition as the type of elements of partitions.
  // Right now, using org.apache.hadoop.hive.ql.metadata.Table and
  // org.apache.hadoop.hive.ql.metadata.Partition will cause a NotSerializableException
  // which indicates the SerDe we used is not Serializable.

  @transient val hiveQlTable = new Table(table)

  @transient val hiveQlPartitions = partitions.map { p =>
    new Partition(hiveQlTable, p)
  }

  @transient override lazy val statistics = Statistics(
    sizeInBytes = {
      val totalSize = hiveQlTable.getParameters.get(HiveShim.getStatsSetupConstTotalSize)
      val rawDataSize = hiveQlTable.getParameters.get(HiveShim.getStatsSetupConstRawDataSize)
      // TODO: check if this estimate is valid for tables after partition pruning.
      // NOTE: getting `totalSize` directly from params is kind of hacky, but this should be
      // relatively cheap if parameters for the table are populated into the metastore.  An
      // alternative would be going through Hadoop's FileSystem API, which can be expensive if a lot
      // of RPCs are involved.  Besides `totalSize`, there are also `numFiles`, `numRows`,
      // `rawDataSize` keys (see StatsSetupConst in Hive) that we can look at in the future.
      BigInt(
        // When table is external,`totalSize` is always zero, which will influence join strategy
        // so when `totalSize` is zero, use `rawDataSize` instead
        // if the size is still less than zero, we use default size
        Option(totalSize).map(_.toLong).filter(_ > 0)
          .getOrElse(Option(rawDataSize).map(_.toLong).filter(_ > 0)
          .getOrElse(sqlContext.conf.defaultSizeInBytes)))
    }
  )

  /** Only compare database and tablename, not alias. */
  override def sameResult(plan: LogicalPlan): Boolean = {
    plan match {
      case mr: MetastoreRelation =>
        mr.databaseName == databaseName && mr.tableName == tableName
      case _ => false
    }
  }

  val tableDesc = HiveShim.getTableDesc(
    Class.forName(
      hiveQlTable.getSerializationLib,
      true,
      Utils.getContextOrSparkClassLoader).asInstanceOf[Class[Deserializer]],
    hiveQlTable.getInputFormatClass,
    // The class of table should be org.apache.hadoop.hive.ql.metadata.Table because
    // getOutputFormatClass will use HiveFileFormatUtils.getOutputFormatSubstitute to
    // substitute some output formats, e.g. substituting SequenceFileOutputFormat to
    // HiveSequenceFileOutputFormat.
    hiveQlTable.getOutputFormatClass,
    hiveQlTable.getMetadata
  )

  implicit class SchemaAttribute(f: FieldSchema) {
    def toAttribute = AttributeReference(
      f.getName,
      sqlContext.ddlParser.parseType(f.getType),
      // Since data can be dumped in randomly with no validation, everything is nullable.
      nullable = true
    )(qualifiers = Seq(alias.getOrElse(tableName)))
  }

  // Must be a stable value since new attributes are born here.
  val partitionKeys = hiveQlTable.getPartitionKeys.map(_.toAttribute)

  /** Non-partitionKey attributes */
  val attributes = hiveQlTable.getCols.map(_.toAttribute)

  val output = attributes ++ partitionKeys

  /** An attribute map that can be used to lookup original attributes based on expression id. */
  val attributeMap = AttributeMap(output.map(o => (o,o)))

  /** An attribute map for determining the ordinal for non-partition columns. */
  val columnOrdinals = AttributeMap(attributes.zipWithIndex)
}

object HiveMetastoreTypes {
  protected val ddlParser = new DDLParser(HiveQl.parseSql(_))

  def toDataType(metastoreType: String): DataType = synchronized {
    ddlParser.parseType(metastoreType)
  }

  def toMetastoreType(dt: DataType): String = dt match {
    case ArrayType(elementType, _) => s"array<${toMetastoreType(elementType)}>"
    case StructType(fields) =>
      s"struct<${fields.map(f => s"${f.name}:${toMetastoreType(f.dataType)}").mkString(",")}>"
    case MapType(keyType, valueType, _) =>
      s"map<${toMetastoreType(keyType)},${toMetastoreType(valueType)}>"
    case StringType => "string"
    case FloatType => "float"
    case IntegerType => "int"
    case ByteType => "tinyint"
    case ShortType => "smallint"
    case DoubleType => "double"
    case LongType => "bigint"
    case BinaryType => "binary"
    case BooleanType => "boolean"
    case DateType => "date"
    case d: DecimalType => HiveShim.decimalMetastoreString(d)
    case TimestampType => "timestamp"
    case NullType => "void"
    case udt: UserDefinedType[_] => toMetastoreType(udt.sqlType)
  }
}<|MERGE_RESOLUTION|>--- conflicted
+++ resolved
@@ -447,7 +447,7 @@
       // Collects all `MetastoreRelation`s which should be replaced
       val toBeReplaced = plan.collect {
         // Write path
-        case InsertIntoHiveTable(relation: MetastoreRelation, _, _, _)
+        case InsertIntoTable(relation: MetastoreRelation, _, _, _)
             // Inserting into partitioned table is not supported in Parquet data source (yet).
             if !relation.hiveQlTable.isPartitioned &&
               hive.convertMetastoreParquet &&
@@ -492,11 +492,6 @@
 
           withAlias
         }
-<<<<<<< HEAD
-        case InsertIntoHiveTable(r: MetastoreRelation, p, c, o) if relationMap.contains(r) =>
-          val parquetRelation = relationMap(r)
-          InsertIntoHiveTable(parquetRelation, p, c, o) 
-=======
         case InsertIntoTable(r: MetastoreRelation, partition, child, overwrite)
           if relationMap.contains(r) => {
           val parquetRelation = relationMap(r)
@@ -505,9 +500,8 @@
         case InsertIntoHiveTable(r: MetastoreRelation, partition, child, overwrite)
           if relationMap.contains(r) => {
           val parquetRelation = relationMap(r)
-          InsertIntoTable(parquetRelation, partition, child, overwrite)
-        }
->>>>>>> 57566d0a
+          InsertIntoHiveTable(parquetRelation, partition, child, overwrite)
+        }
         case other => other.transformExpressions {
           case a: Attribute if a.resolved => attributedRewrites.getOrElse(a, a)
         }
