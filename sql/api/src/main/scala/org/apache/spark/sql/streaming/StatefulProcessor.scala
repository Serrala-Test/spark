/*
 * Licensed to the Apache Software Foundation (ASF) under one or more
 * contributor license agreements.  See the NOTICE file distributed with
 * this work for additional information regarding copyright ownership.
 * The ASF licenses this file to You under the Apache License, Version 2.0
 * (the "License"); you may not use this file except in compliance with
 * the License.  You may obtain a copy of the License at
 *
 *    http://www.apache.org/licenses/LICENSE-2.0
 *
 * Unless required by applicable law or agreed to in writing, software
 * distributed under the License is distributed on an "AS IS" BASIS,
 * WITHOUT WARRANTIES OR CONDITIONS OF ANY KIND, either express or implied.
 * See the License for the specific language governing permissions and
 * limitations under the License.
 */

package org.apache.spark.sql.streaming

import java.io.Serializable

import org.apache.spark.annotation.{Evolving, Experimental}
import org.apache.spark.sql.errors.ExecutionErrors

/**
 * Represents the arbitrary stateful logic that needs to be provided by the user to perform
 * stateful manipulations on keyed streams.
 */
@Experimental
@Evolving
private[sql] trait StatefulProcessor[K, I, O] extends Serializable {

  /**
   * Handle to the stateful processor that provides access to the state store and other
   * stateful processing related APIs.
   */
  private var statefulProcessorHandle: StatefulProcessorHandle = null

  /**
   * Function that will be invoked as the first method that allows for users to
   * initialize all their state variables and perform other init actions before handling data.
   * @param outputMode - output mode for the stateful processor
   * @param timeoutMode - timeout mode for the stateful processor
   */
<<<<<<< HEAD
  def init(
      handle: StatefulProcessorHandle,
      outputMode: OutputMode,
      timeoutMode: TimeoutMode): Unit
=======
  def init(outputMode: OutputMode): Unit
>>>>>>> 72a95bca

  /**
   * Function that will allow users to interact with input data rows along with the grouping key
   * and current timer values and optionally provide output rows.
   * @param key - grouping key
   * @param inputRows - iterator of input rows associated with grouping key
   * @param timerValues - instance of TimerValues that provides access to current processing/event
   *                    time if available
   * @param expiredTimerInfo - instance of ExpiredTimerInfo that provides access to expired timer
   *                         if applicable
   * @return - Zero or more output rows
   */
  def handleInputRows(
      key: K,
      inputRows: Iterator[I],
      timerValues: TimerValues,
      expiredTimerInfo: ExpiredTimerInfo): Iterator[O]

  /**
   * Function called as the last method that allows for users to perform
   * any cleanup or teardown operations.
   */
  def close (): Unit = {}
<<<<<<< HEAD
=======

  /**
   * Function to set the stateful processor handle that will be used to interact with the state
   * store and other stateful processor related operations.
   *
   * @param handle - instance of StatefulProcessorHandle
   */
  final def setHandle(handle: StatefulProcessorHandle): Unit = {
    statefulProcessorHandle = handle
  }

  /**
   * Function to get the stateful processor handle that will be used to interact with the state
   *
   * @return handle - instance of StatefulProcessorHandle
   */
  final def getHandle: StatefulProcessorHandle = {
    if (statefulProcessorHandle == null) {
      throw ExecutionErrors.stateStoreHandleNotInitialized()
    }
    statefulProcessorHandle
  }
>>>>>>> 72a95bca
}<|MERGE_RESOLUTION|>--- conflicted
+++ resolved
@@ -42,14 +42,9 @@
    * @param outputMode - output mode for the stateful processor
    * @param timeoutMode - timeout mode for the stateful processor
    */
-<<<<<<< HEAD
   def init(
-      handle: StatefulProcessorHandle,
       outputMode: OutputMode,
       timeoutMode: TimeoutMode): Unit
-=======
-  def init(outputMode: OutputMode): Unit
->>>>>>> 72a95bca
 
   /**
    * Function that will allow users to interact with input data rows along with the grouping key
@@ -73,8 +68,6 @@
    * any cleanup or teardown operations.
    */
   def close (): Unit = {}
-<<<<<<< HEAD
-=======
 
   /**
    * Function to set the stateful processor handle that will be used to interact with the state
@@ -97,5 +90,4 @@
     }
     statefulProcessorHandle
   }
->>>>>>> 72a95bca
 }