--- conflicted
+++ resolved
@@ -296,12 +296,6 @@
     tmpDir.delete()
   }
 
-<<<<<<< HEAD
-  test("Pad Decimal numbers with trailing zeros to the scale of the column") {
-    runCliWithin(1.minute)(
-      "SELECT CAST(1 AS DECIMAL(38, 18));"
-        -> "1.000000000000000000"
-=======
   test("Support hive.aux.jars.path") {
     val hiveContribJar = HiveTestUtils.getHiveContribJar.getCanonicalPath
     runCliWithin(
@@ -309,7 +303,13 @@
       Seq("--conf", s"spark.hadoop.${ConfVars.HIVEAUXJARS}=$hiveContribJar"))(
       s"CREATE TEMPORARY FUNCTION example_max AS '${classOf[UDAFExampleMax].getName}';" -> "",
       "SELECT example_max(1);" -> "1"
->>>>>>> 02a0cdea
+    )
+  }
+
+  test("Pad Decimal numbers with trailing zeros to the scale of the column") {
+    runCliWithin(1.minute)(
+      "SELECT CAST(1 AS DECIMAL(38, 18));"
+        -> "1.000000000000000000"
     )
   }
 }