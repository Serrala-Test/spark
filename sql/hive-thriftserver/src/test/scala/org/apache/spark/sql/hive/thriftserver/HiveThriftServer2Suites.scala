--- conflicted
+++ resolved
@@ -686,9 +686,6 @@
     }
   }
 
-<<<<<<< HEAD
-  test("SPARK-29492: use add jar in sync mode") {
-=======
   test("ThriftCLIService FetchResults FETCH_FIRST, FETCH_NEXT, FETCH_PRIOR") {
     def checkResult(rows: RowSet, start: Long, end: Long): Unit = {
       assert(rows.getStartOffset() == start)
@@ -697,48 +694,9 @@
         assert(row(0).asInstanceOf[Long] === v)
       }
     }
-
->>>>>>> 62be65ef
     withCLIServiceClient { client =>
       val user = System.getProperty("user.name")
       val sessionHandle = client.openSession(user, "")
-
-<<<<<<< HEAD
-      withJdbcStatement("smallKV", "addJar") { statement =>
-        val confOverlay = new java.util.HashMap[java.lang.String, java.lang.String]
-        val jarFile = HiveTestJars.getHiveHcatalogCoreJar().getCanonicalPath
-
-        Seq(s"ADD JAR $jarFile",
-          "CREATE TABLE smallKV(key INT, val STRING) USING hive",
-          s"LOAD DATA LOCAL INPATH '${TestData.smallKv}' OVERWRITE INTO TABLE smallKV")
-          .foreach(query => client.executeStatement(sessionHandle, query, confOverlay))
-
-        client.executeStatement(sessionHandle,
-          """CREATE TABLE addJar(key string)
-            |ROW FORMAT SERDE 'org.apache.hive.hcatalog.data.JsonSerDe'
-          """.stripMargin, confOverlay)
-
-        client.executeStatement(sessionHandle,
-          "INSERT INTO TABLE addJar SELECT 'k1' as key FROM smallKV limit 1", confOverlay)
-
-        val operationHandle = client.executeStatement(
-          sessionHandle,
-          "SELECT key FROM addJar",
-          confOverlay)
-
-        // Fetch result first time
-        assertResult(1, "Fetching result first time from next row") {
-
-          val rows_next = client.fetchResults(
-            operationHandle,
-            FetchOrientation.FETCH_NEXT,
-            1000,
-            FetchType.QUERY_OUTPUT)
-
-          rows_next.numRows()
-        }
-      }
-=======
       val confOverlay = new java.util.HashMap[java.lang.String, java.lang.String]
       val operationHandle = client.executeStatement(
         sessionHandle,
@@ -809,9 +767,45 @@
 
       client.closeOperation(operationHandle)
       client.closeSession(sessionHandle)
->>>>>>> 62be65ef
-    }
-  }
+    }
+  }
+    
+    
+ test("SPARK-29492: use add jar in sync mode") {
+      withJdbcStatement("smallKV", "addJar") { statement =>
+        val confOverlay = new java.util.HashMap[java.lang.String, java.lang.String]
+        val jarFile = HiveTestJars.getHiveHcatalogCoreJar().getCanonicalPath
+
+        Seq(s"ADD JAR $jarFile",
+          "CREATE TABLE smallKV(key INT, val STRING) USING hive",
+          s"LOAD DATA LOCAL INPATH '${TestData.smallKv}' OVERWRITE INTO TABLE smallKV")
+          .foreach(query => client.executeStatement(sessionHandle, query, confOverlay))
+
+        client.executeStatement(sessionHandle,
+          """CREATE TABLE addJar(key string)
+            |ROW FORMAT SERDE 'org.apache.hive.hcatalog.data.JsonSerDe'
+          """.stripMargin, confOverlay)
+
+        client.executeStatement(sessionHandle,
+          "INSERT INTO TABLE addJar SELECT 'k1' as key FROM smallKV limit 1", confOverlay)
+
+        val operationHandle = client.executeStatement(
+          sessionHandle,
+          "SELECT key FROM addJar",
+          confOverlay)
+
+        // Fetch result first time
+        assertResult(1, "Fetching result first time from next row") {
+
+          val rows_next = client.fetchResults(
+            operationHandle,
+            FetchOrientation.FETCH_NEXT,
+            1000,
+            FetchType.QUERY_OUTPUT)
+
+          rows_next.numRows()
+        }
+    }
 }
 
 class SingleSessionSuite extends HiveThriftJdbcTest {
