/*
 * Licensed to the Apache Software Foundation (ASF) under one or more
 * contributor license agreements.  See the NOTICE file distributed with
 * this work for additional information regarding copyright ownership.
 * The ASF licenses this file to You under the Apache License, Version 2.0
 * (the "License"); you may not use this file except in compliance with
 * the License.  You may obtain a copy of the License at
 *
 *    http://www.apache.org/licenses/LICENSE-2.0
 *
 * Unless required by applicable law or agreed to in writing, software
 * distributed under the License is distributed on an "AS IS" BASIS,
 * WITHOUT WARRANTIES OR CONDITIONS OF ANY KIND, either express or implied.
 * See the License for the specific language governing permissions and
 * limitations under the License.
 */

package org.apache.spark.sql.hive.thriftserver.ui

import java.net.URLEncoder
import java.nio.charset.StandardCharsets.UTF_8
import java.util.Calendar
import javax.servlet.http.HttpServletRequest

import scala.collection.JavaConverters._
import scala.xml.{Node, Unparsed}

import org.apache.commons.text.StringEscapeUtils

import org.apache.spark.internal.Logging
import org.apache.spark.sql.hive.thriftserver.HiveThriftServer2.{ExecutionInfo, SessionInfo}
import org.apache.spark.sql.hive.thriftserver.ui.ToolTips._
import org.apache.spark.ui._
import org.apache.spark.ui.UIUtils._
import org.apache.spark.util.Utils

/** Page for Spark Web UI that shows statistics of the thrift server */
private[ui] class ThriftServerPage(parent: ThriftServerTab) extends WebUIPage("") with Logging {

  private val listener = parent.listener
  private val startTime = Calendar.getInstance().getTime()

  /** Render the page */
  def render(request: HttpServletRequest): Seq[Node] = {
    val content =
      listener.synchronized { // make sure all parts in this page are consistent
        generateBasicStats() ++
        <br/> ++
        <h4>
        {listener.getOnlineSessionNum} session(s) are online,
        running {listener.getTotalRunning} SQL statement(s)
        </h4> ++
        generateSessionStatsTable(request) ++
        generateSQLStatsTable(request)
      }
    UIUtils.headerSparkPage(request, "JDBC/ODBC Server", content, parent)
  }

  /** Generate basic stats of the thrift server program */
  private def generateBasicStats(): Seq[Node] = {
    val timeSinceStart = System.currentTimeMillis() - startTime.getTime
    <ul class ="unstyled">
      <li>
        <strong>Started at: </strong> {formatDate(startTime)}
      </li>
      <li>
        <strong>Time since start: </strong>{formatDurationVerbose(timeSinceStart)}
      </li>
    </ul>
  }

  /** Generate stats of batch statements of the thrift server program */
  private def generateSQLStatsTable(request: HttpServletRequest): Seq[Node] = {

    val numStatement = listener.getExecutionList.size

    val table = if (numStatement > 0) {

      val sqlTableTag = "sqlstat"

      val parameterOtherTable = request.getParameterMap().asScala
        .filterNot(_._1.startsWith(sqlTableTag))
        .map { case (name, vals) =>
          name + "=" + vals(0)
        }

      val parameterSqlTablePage = request.getParameter(s"$sqlTableTag.page")
      val parameterSqlTableSortColumn = request.getParameter(s"$sqlTableTag.sort")
      val parameterSqlTableSortDesc = request.getParameter(s"$sqlTableTag.desc")
      val parameterSqlPageSize = request.getParameter(s"$sqlTableTag.pageSize")

      val sqlTablePage = Option(parameterSqlTablePage).map(_.toInt).getOrElse(1)
      val sqlTableSortColumn = Option(parameterSqlTableSortColumn).map { sortColumn =>
        UIUtils.decodeURLParameter(sortColumn)
      }.getOrElse("Start Time")
      val sqlTableSortDesc = Option(parameterSqlTableSortDesc).map(_.toBoolean).getOrElse(
        // New executions should be shown above old executions by default.
        sqlTableSortColumn == "Start Time"
      )
      val sqlTablePageSize = Option(parameterSqlPageSize).map(_.toInt).getOrElse(100)

      try {
        Some(new SqlStatsPagedTable(
          request,
          parent,
          listener.getExecutionList,
          "sqlserver",
          UIUtils.prependBaseUri(request, parent.basePath),
          parameterOtherTable,
          sqlTableTag,
          pageSize = sqlTablePageSize,
          sortColumn = sqlTableSortColumn,
          desc = sqlTableSortDesc
        ).table(sqlTablePage))
      } catch {
        case e@(_: IllegalArgumentException | _: IndexOutOfBoundsException) =>
          Some(<div class="alert alert-error">
            <p>Error while rendering job table:</p>
            <pre>
              {Utils.exceptionString(e)}
            </pre>
          </div>)
      }
    } else {
      None
    }

    val content =
      <h5 id="sqlstat">SQL Statistics ({numStatement})</h5> ++
        <div>
          <ul class="unstyled">
            {table.getOrElse("No statistics have been generated yet.")}
          </ul>
        </div>

    content
  }

  /** Generate stats of batch sessions of the thrift server program */
  private def generateSessionStatsTable(request: HttpServletRequest): Seq[Node] = {
    val numSessions = listener.getSessionList.size
    val table = if (numSessions > 0) {

      val sessionTableTag = "sessionstat"

      val parameterOtherTable = request.getParameterMap().asScala
        .filterNot(_._1.startsWith(sessionTableTag))
        .map { case (name, vals) =>
          name + "=" + vals(0)
        }

      val parameterSessionTablePage = request.getParameter(s"$sessionTableTag.page")
      val parameterSessionTableSortColumn = request.getParameter(s"$sessionTableTag.sort")
      val parameterSessionTableSortDesc = request.getParameter(s"$sessionTableTag.desc")
      val parameterSessionPageSize = request.getParameter(s"$sessionTableTag.pageSize")

      val sessionTablePage = Option(parameterSessionTablePage).map(_.toInt).getOrElse(1)
      val sessionTableSortColumn = Option(parameterSessionTableSortColumn).map { sortColumn =>
        UIUtils.decodeURLParameter(sortColumn)
      }.getOrElse("Start Time")
      val sessionTableSortDesc = Option(parameterSessionTableSortDesc).map(_.toBoolean).getOrElse(
        // New session should be shown above old session by default.
        (sessionTableSortColumn == "Start Time")
      )
      val sessionTablePageSize = Option(parameterSessionPageSize).map(_.toInt).getOrElse(100)

      try {
        Some(new SessionStatsPagedTable(
          request,
          parent,
          listener.getSessionList,
          "sqlserver",
          UIUtils.prependBaseUri(request, parent.basePath),
          parameterOtherTable,
          sessionTableTag,
          pageSize = sessionTablePageSize,
          sortColumn = sessionTableSortColumn,
          desc = sessionTableSortDesc
        ).table(sessionTablePage))
      } catch {
        case e@(_: IllegalArgumentException | _: IndexOutOfBoundsException) =>
          Some(<div class="alert alert-error">
            <p>Error while rendering job table:</p>
            <pre>
              {Utils.exceptionString(e)}
            </pre>
          </div>)
      }
    } else {
      None
    }

    val content =
      <h5 id="sessionstat">Session Statistics ({numSessions})</h5> ++
      <div>
        <ul class="unstyled">
          {table.getOrElse("No statistics have been generated yet.")}
        </ul>
      </div>

    content
  }
<<<<<<< HEAD
=======

  /**
   * Returns a human-readable string representing a duration such as "5 second 35 ms"
   */
  private def formatDurationOption(msOption: Option[Long]): String = {
    msOption.map(formatDurationVerbose).getOrElse(emptyCell)
  }
>>>>>>> 077fb99a
}

private[ui] class SqlStatsPagedTable(
    request: HttpServletRequest,
    parent: ThriftServerTab,
    data: Seq[ExecutionInfo],
    subPath: String,
    basePath: String,
    parameterOtherTable: Iterable[String],
    sqlStatsTableTag: String,
    pageSize: Int,
    sortColumn: String,
    desc: Boolean) extends PagedTable[SqlStatsTableRow] {

  override val dataSource = new SqlStatsTableDataSource(data, pageSize, sortColumn, desc)

  private val parameterPath = s"$basePath/$subPath/?${parameterOtherTable.mkString("&")}"

  override def tableId: String = sqlStatsTableTag

  override def tableCssClass: String =
    "table table-bordered table-condensed table-striped " +
      "table-head-clickable table-cell-width-limited"

  override def pageLink(page: Int): String = {
    val encodedSortColumn = URLEncoder.encode(sortColumn, UTF_8.name())
    parameterPath +
      s"&$pageNumberFormField=$page" +
      s"&$sqlStatsTableTag.sort=$encodedSortColumn" +
      s"&$sqlStatsTableTag.desc=$desc" +
      s"&$pageSizeFormField=$pageSize"
  }

  override def pageSizeFormField: String = s"$sqlStatsTableTag.pageSize"

  override def pageNumberFormField: String = s"$sqlStatsTableTag.page"

  override def goButtonFormPath: String = {
    val encodedSortColumn = URLEncoder.encode(sortColumn, UTF_8.name())
    s"$parameterPath&$sqlStatsTableTag.sort=$encodedSortColumn&$sqlStatsTableTag.desc=$desc"
  }

  override def headers: Seq[Node] = {
    val sqlTableHeaders = Seq("User", "JobID", "GroupID", "Start Time", "Finish Time",
      "Close Time", "Execution Time", "Duration", "Statement", "State", "Detail")

    val tooltips = Seq(None, None, None, None, Some(THRIFT_SERVER_FINISH_TIME),
      Some(THRIFT_SERVER_CLOSE_TIME), Some(THRIFT_SERVER_EXECUTION),
      Some(THRIFT_SERVER_DURATION), None, None, None)

    assert(sqlTableHeaders.length == tooltips.length)

    val headerRow: Seq[Node] = {
      sqlTableHeaders.zip(tooltips).map { case (header, tooltip) =>
        if (header == sortColumn) {
          val headerLink = Unparsed(
            parameterPath +
              s"&$sqlStatsTableTag.sort=${URLEncoder.encode(header, UTF_8.name())}" +
              s"&$sqlStatsTableTag.desc=${!desc}" +
              s"&$sqlStatsTableTag.pageSize=$pageSize" +
              s"#$sqlStatsTableTag")
          val arrow = if (desc) "&#x25BE;" else "&#x25B4;" // UP or DOWN

          if (tooltip.nonEmpty) {
            <th>
              <a href={headerLink}>
                <span data-toggle="tooltip" title={tooltip.get}>
                  {header}&nbsp;{Unparsed(arrow)}
                </span>
              </a>
            </th>
          } else {
            <th>
              <a href={headerLink}>
                {header}&nbsp;{Unparsed(arrow)}
              </a>
            </th>
          }
        } else {
          val headerLink = Unparsed(
            parameterPath +
              s"&$sqlStatsTableTag.sort=${URLEncoder.encode(header, UTF_8.name())}" +
              s"&$sqlStatsTableTag.pageSize=$pageSize" +
              s"#$sqlStatsTableTag")

          if(tooltip.nonEmpty) {
            <th>
              <a href={headerLink}>
                <span data-toggle="tooltip" title={tooltip.get}>
                  {header}
                </span>
              </a>
            </th>
          } else {
            <th>
              <a href={headerLink}>
                {header}
              </a>
            </th>
          }
        }
      }
    }
    <thead>
      {headerRow}
    </thead>
  }

  override def row(sqlStatsTableRow: SqlStatsTableRow): Seq[Node] = {
    val info = sqlStatsTableRow.executionInfo
    val startTime = info.startTimestamp
    val executionTime = sqlStatsTableRow.executionTime
    val duration = sqlStatsTableRow.duration

    def jobLinks(jobData: Seq[String]): Seq[Node] = {
      jobData.map { jobId =>
        <a href={jobURL(request, jobId)}>[{jobId.toString}]</a>
      }
    }

    <tr>
      <td>
        {info.userName}
      </td>
      <td>
        {jobLinks(sqlStatsTableRow.jobId)}
      </td>
      <td>
        {info.groupId}
      </td>
      <td >
        {UIUtils.formatDate(startTime)}
      </td>
      <td>
        {if (info.finishTimestamp > 0) formatDate(info.finishTimestamp)}
      </td>
      <td>
        {if (info.closeTimestamp > 0) formatDate(info.closeTimestamp)}
      </td>
      <!-- Returns a human-readable string representing a duration such as "5 second 35 ms"-->
      <td >
        {formatDurationVerbose(executionTime)}
      </td>
      <td >
        {formatDurationVerbose(duration)}
      </td>
      <td>
        {info.statement}
      </td>
      <td>
        {info.state}
      </td>
      {errorMessageCell(sqlStatsTableRow.detail)}
    </tr>
  }


  private def errorMessageCell(errorMessage: String): Seq[Node] = {
    val isMultiline = errorMessage.indexOf('\n') >= 0
    val errorSummary = StringEscapeUtils.escapeHtml4(
      if (isMultiline) {
        errorMessage.substring(0, errorMessage.indexOf('\n'))
      } else {
        errorMessage
      })
    val details = if (isMultiline) {
      // scalastyle:off
      <span onclick="this.parentNode.querySelector('.stacktrace-details').classList.toggle('collapsed')"
            class="expand-details">
        + details
      </span> ++
        <div class="stacktrace-details collapsed">
          <pre>
            {errorMessage}
          </pre>
        </div>
      // scalastyle:on
    } else {
      ""
    }
    <td>
      {errorSummary}{details}
    </td>
  }

  private def jobURL(request: HttpServletRequest, jobId: String): String =
    "%s/jobs/job/?id=%s".format(UIUtils.prependBaseUri(request, parent.basePath), jobId)
}

private[ui] class SessionStatsPagedTable(
    request: HttpServletRequest,
    parent: ThriftServerTab,
    data: Seq[SessionInfo],
    subPath: String,
    basePath: String,
    parameterOtherTable: Iterable[String],
    sessionStatsTableTag: String,
    pageSize: Int,
    sortColumn: String,
    desc: Boolean) extends PagedTable[SessionInfo] {

  override val dataSource = new SessionStatsTableDataSource(data, pageSize, sortColumn, desc)

  private val parameterPath = s"$basePath/$subPath/?${parameterOtherTable.mkString("&")}"

  override def tableId: String = sessionStatsTableTag

  override def tableCssClass: String =
    "table table-bordered table-condensed table-striped " +
      "table-head-clickable table-cell-width-limited"

  override def pageLink(page: Int): String = {
    val encodedSortColumn = URLEncoder.encode(sortColumn, UTF_8.name())
    parameterPath +
      s"&$pageNumberFormField=$page" +
      s"&$sessionStatsTableTag.sort=$encodedSortColumn" +
      s"&$sessionStatsTableTag.desc=$desc" +
      s"&$pageSizeFormField=$pageSize"
  }

  override def pageSizeFormField: String = s"$sessionStatsTableTag.pageSize"

  override def pageNumberFormField: String = s"$sessionStatsTableTag.page"

  override def goButtonFormPath: String = {
    val encodedSortColumn = URLEncoder.encode(sortColumn, UTF_8.name())
    s"$parameterPath&$sessionStatsTableTag.sort=$encodedSortColumn&$sessionStatsTableTag.desc=$desc"
  }

  override def headers: Seq[Node] = {
    val sessionTableHeaders =
      Seq("User", "IP", "Session ID", "Start Time", "Finish Time", "Duration", "Total Execute")

    val headerRow: Seq[Node] = {
      sessionTableHeaders.map { case header =>
        if (header == sortColumn) {
          val headerLink = Unparsed(
            parameterPath +
              s"&$sessionStatsTableTag.sort=${URLEncoder.encode(header, UTF_8.name())}" +
              s"&$sessionStatsTableTag.desc=${!desc}" +
              s"&$sessionStatsTableTag.pageSize=$pageSize" +
              s"#$sessionStatsTableTag")
          val arrow = if (desc) "&#x25BE;" else "&#x25B4;" // UP or DOWN

          <th>
            <a href={headerLink}>
              {header}&nbsp;{Unparsed(arrow)}
            </a>
          </th>
        } else {
          val headerLink = Unparsed(
            parameterPath +
              s"&$sessionStatsTableTag.sort=${URLEncoder.encode(header, UTF_8.name())}" +
              s"&$sessionStatsTableTag.pageSize=$pageSize" +
              s"#$sessionStatsTableTag")

          <th>
            <a href={headerLink}>
              {header}
            </a>
          </th>
        }
      }
    }
    <thead>
      {headerRow}
    </thead>
  }

  override def row(session: SessionInfo): Seq[Node] = {
    val sessionLink = "%s/%s/session/?id=%s".format(
      UIUtils.prependBaseUri(request, parent.basePath), parent.prefix, session.sessionId)
    <tr>
      <td> {session.userName} </td>
      <td> {session.ip} </td>
      <td> <a href={sessionLink}> {session.sessionId} </a> </td>
      <td> {formatDate(session.startTimestamp)} </td>
      <td> {if (session.finishTimestamp > 0) formatDate(session.finishTimestamp)} </td>
      <td sorttable_customkey={session.totalTime.toString}>
        {formatDurationVerbose(session.totalTime)} </td>
      <td> {session.totalExecution.toString} </td>
    </tr>
  }
}

  private[ui] class SqlStatsTableRow(
    val jobId: Seq[String],
    val duration: Long,
    val executionTime: Long,
    val executionInfo: ExecutionInfo,
    val detail: String)

  private[ui] class SqlStatsTableDataSource(
    info: Seq[ExecutionInfo],
    pageSize: Int,
    sortColumn: String,
    desc: Boolean) extends PagedDataSource[SqlStatsTableRow](pageSize) {

    // Convert ExecutionInfo to SqlStatsTableRow which contains the final contents to show in
    // the table so that we can avoid creating duplicate contents during sorting the data
    private val data = info.map(sqlStatsTableRow).sorted(ordering(sortColumn, desc))

    private var _slicedStartTime: Set[Long] = null

    override def dataSize: Int = data.size

    override def sliceData(from: Int, to: Int): Seq[SqlStatsTableRow] = {
      val r = data.slice(from, to)
      _slicedStartTime = r.map(_.executionInfo.startTimestamp).toSet
      r
    }

    private def sqlStatsTableRow(executionInfo: ExecutionInfo): SqlStatsTableRow = {
      val duration = executionInfo.totalTime(executionInfo.closeTimestamp)
      val executionTime = executionInfo.totalTime(executionInfo.finishTimestamp)
      val detail = Option(executionInfo.detail).filter(!_.isEmpty)
        .getOrElse(executionInfo.executePlan)
      val jobId = executionInfo.jobId.toSeq.sorted

      new SqlStatsTableRow(jobId, duration, executionTime, executionInfo, detail)

    }

    /**
     * Return Ordering according to sortColumn and desc.
     */
    private def ordering(sortColumn: String, desc: Boolean): Ordering[SqlStatsTableRow] = {
      val ordering: Ordering[SqlStatsTableRow] = sortColumn match {
        case "User" => Ordering.by(_.executionInfo.userName)
        case "JobID" => Ordering by (_.jobId.headOption)
        case "GroupID" => Ordering.by(_.executionInfo.groupId)
        case "Start Time" => Ordering.by(_.executionInfo.startTimestamp)
        case "Finish Time" => Ordering.by(_.executionInfo.finishTimestamp)
        case "Close Time" => Ordering.by(_.executionInfo.closeTimestamp)
        case "Execution Time" => Ordering.by(_.executionTime)
        case "Duration" => Ordering.by(_.duration)
        case "Statement" => Ordering.by(_.executionInfo.statement)
        case "State" => Ordering.by(_.executionInfo.state)
        case "Detail" => Ordering.by(_.detail)
        case unknownColumn => throw new IllegalArgumentException(s"Unknown column: $unknownColumn")
      }
      if (desc) {
        ordering.reverse
      } else {
        ordering
      }
    }

  }

  private[ui] class SessionStatsTableDataSource(
    info: Seq[SessionInfo],
    pageSize: Int,
    sortColumn: String,
    desc: Boolean) extends PagedDataSource[SessionInfo](pageSize) {

    // Sorting SessionInfo data
    private val data = info.sorted(ordering(sortColumn, desc))

    private var _slicedStartTime: Set[Long] = null

    override def dataSize: Int = data.size

    override def sliceData(from: Int, to: Int): Seq[SessionInfo] = {
      val r = data.slice(from, to)
      _slicedStartTime = r.map(_.startTimestamp).toSet
      r
    }

    /**
     * Return Ordering according to sortColumn and desc.
     */
    private def ordering(sortColumn: String, desc: Boolean): Ordering[SessionInfo] = {
      val ordering: Ordering[SessionInfo] = sortColumn match {
        case "User" => Ordering.by(_.userName)
        case "IP" => Ordering.by(_.ip)
        case "Session ID" => Ordering.by(_.sessionId)
        case "Start Time" => Ordering by (_.startTimestamp)
        case "Finish Time" => Ordering.by(_.finishTimestamp)
        case "Duration" => Ordering.by(_.totalTime)
        case "Total Execute" => Ordering.by(_.totalExecution)
        case unknownColumn => throw new IllegalArgumentException(s"Unknown column: $unknownColumn")
      }
      if (desc) {
        ordering.reverse
      } else {
        ordering
      }
    }
  }<|MERGE_RESOLUTION|>--- conflicted
+++ resolved
@@ -200,16 +200,6 @@
 
     content
   }
-<<<<<<< HEAD
-=======
-
-  /**
-   * Returns a human-readable string representing a duration such as "5 second 35 ms"
-   */
-  private def formatDurationOption(msOption: Option[Long]): String = {
-    msOption.map(formatDurationVerbose).getOrElse(emptyCell)
-  }
->>>>>>> 077fb99a
 }
 
 private[ui] class SqlStatsPagedTable(
