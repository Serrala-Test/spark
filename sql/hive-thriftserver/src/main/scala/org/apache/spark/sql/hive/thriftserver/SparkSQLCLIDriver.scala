/*
 * Licensed to the Apache Software Foundation (ASF) under one or more
 * contributor license agreements.  See the NOTICE file distributed with
 * this work for additional information regarding copyright ownership.
 * The ASF licenses this file to You under the Apache License, Version 2.0
 * (the "License"); you may not use this file except in compliance with
 * the License.  You may obtain a copy of the License at
 *
 *    http://www.apache.org/licenses/LICENSE-2.0
 *
 * Unless required by applicable law or agreed to in writing, software
 * distributed under the License is distributed on an "AS IS" BASIS,
 * WITHOUT WARRANTIES OR CONDITIONS OF ANY KIND, either express or implied.
 * See the License for the specific language governing permissions and
 * limitations under the License.
 */

package org.apache.spark.sql.hive.thriftserver

import java.io._
import java.nio.charset.StandardCharsets.UTF_8
import java.util.{ArrayList => JArrayList, List => JList, Locale}
import java.util.concurrent.TimeUnit

import scala.collection.JavaConverters._

import jline.console.ConsoleReader
import jline.console.history.FileHistory
import org.apache.commons.lang3.StringUtils
import org.apache.hadoop.conf.Configuration
import org.apache.hadoop.hive.cli.{CliDriver, CliSessionState, OptionsProcessor}
import org.apache.hadoop.hive.common.HiveInterruptUtils
import org.apache.hadoop.hive.conf.HiveConf
import org.apache.hadoop.hive.ql.Driver
import org.apache.hadoop.hive.ql.processors._
import org.apache.hadoop.hive.ql.session.SessionState
import org.apache.hadoop.security.{Credentials, UserGroupInformation}
import org.apache.thrift.transport.TSocket
import org.slf4j.LoggerFactory
import sun.misc.{Signal, SignalHandler}

import org.apache.spark.{ErrorMessageFormat, SparkConf, SparkThrowable, SparkThrowableHelper}
import org.apache.spark.deploy.SparkHadoopUtil
import org.apache.spark.internal.Logging
import org.apache.spark.sql.AnalysisException
import org.apache.spark.sql.errors.QueryExecutionErrors
import org.apache.spark.sql.hive.HiveUtils
import org.apache.spark.sql.hive.client.HiveClientImpl
import org.apache.spark.sql.hive.security.HiveDelegationTokenProvider
import org.apache.spark.sql.internal.SharedState
import org.apache.spark.util.ShutdownHookManager
import org.apache.spark.util.SparkExitCode._

/**
 * This code doesn't support remote connections in Hive 1.2+, as the underlying CliDriver
 * has dropped its support.
 */
private[hive] object SparkSQLCLIDriver extends Logging {
  private val prompt = "spark-sql"
  private val continuedPrompt = "".padTo(prompt.length, ' ')
  private var transport: TSocket = _
  private final val SPARK_HADOOP_PROP_PREFIX = "spark.hadoop."
  private var exitCode = 0

  initializeLogIfNecessary(true)
  installSignalHandler()

  /**
   * Install an interrupt callback to cancel all Spark jobs. In Hive's CliDriver#processLine(),
   * a signal handler will invoke this registered callback if a Ctrl+C signal is detected while
   * a command is being processed by the current thread.
   */
  def installSignalHandler(): Unit = {
    HiveInterruptUtils.add(() => {
      // Handle remote execution mode
      if (SparkSQLEnv.sparkContext != null) {
        SparkSQLEnv.sparkContext.cancelAllJobs()
      } else {
        if (transport != null) {
          // Force closing of TCP connection upon session termination
          transport.getSocket.close()
        }
      }
    })
  }

  def exit(code: Int): Unit = {
    exitCode = code
    System.exit(exitCode)
  }

  def main(args: Array[String]): Unit = {
    val oproc = new OptionsProcessor()
    if (!oproc.process_stage1(args)) {
<<<<<<< HEAD
      exit(1)
=======
      System.exit(EXIT_FAILURE)
>>>>>>> 8e0a332b
    }

    val sparkConf = new SparkConf(loadDefaults = true)
    val hadoopConf = SparkHadoopUtil.get.newConfiguration(sparkConf)
    val extraConfigs = HiveUtils.formatTimeVarsForHiveClient(hadoopConf)

    val cliConf = HiveClientImpl.newHiveConf(sparkConf, hadoopConf, extraConfigs)

    val sessionState = new CliSessionState(cliConf)

    sessionState.in = System.in
    try {
      sessionState.out = new PrintStream(System.out, true, UTF_8.name())
      sessionState.info = new PrintStream(System.err, true, UTF_8.name())
      sessionState.err = new PrintStream(System.err, true, UTF_8.name())
    } catch {
<<<<<<< HEAD
      case e: UnsupportedEncodingException => exit(3)
    }

    if (!oproc.process_stage2(sessionState)) {
      exit(2)
=======
      case e: UnsupportedEncodingException =>
        sessionState.close()
        System.exit(ERROR_PATH_NOT_FOUND)
    }

    if (!oproc.process_stage2(sessionState)) {
      sessionState.close()
      System.exit(ERROR_MISUSE_SHELL_BUILTIN)
>>>>>>> 8e0a332b
    }

    // Set all properties specified via command line.
    val conf: HiveConf = sessionState.getConf
    // Hive 2.0.0 onwards HiveConf.getClassLoader returns the UDFClassLoader (created by Hive).
    // Because of this spark cannot find the jars as class loader got changed
    // Hive changed the class loader because of HIVE-11878, so it is required to use old
    // classLoader as sparks loaded all the jars in this classLoader
    conf.setClassLoader(Thread.currentThread().getContextClassLoader)
    sessionState.cmdProperties.entrySet().asScala.foreach { item =>
      val key = item.getKey.toString
      val value = item.getValue.toString
      // We do not propagate metastore options to the execution copy of hive.
      if (key != "javax.jdo.option.ConnectionURL") {
        conf.set(key, value)
        sessionState.getOverriddenConfigurations.put(key, value)
      }
    }

    val tokenProvider = new HiveDelegationTokenProvider()
    if (tokenProvider.delegationTokensRequired(sparkConf, hadoopConf)) {
      val credentials = new Credentials()
      tokenProvider.obtainDelegationTokens(hadoopConf, sparkConf, credentials)
      UserGroupInformation.getCurrentUser.addCredentials(credentials)
    }

    val warehousePath = SharedState.resolveWarehousePath(sparkConf, conf)
    val qualified = SharedState.qualifyWarehousePath(conf, warehousePath)
    SharedState.setWarehousePathConf(sparkConf, conf, qualified)
    SessionState.setCurrentSessionState(sessionState)

    // Clean up after we exit
<<<<<<< HEAD
    ShutdownHookManager.addShutdownHook { () => SparkSQLEnv.stop(exitCode) }
=======
    ShutdownHookManager.addShutdownHook { () =>
      sessionState.close()
      SparkSQLEnv.stop()
    }
>>>>>>> 8e0a332b

    if (isRemoteMode(sessionState)) {
      // Hive 1.2 + not supported in CLI
      throw QueryExecutionErrors.remoteOperationsUnsupportedError()
    }
    // Respect the configurations set by --hiveconf from the command line
    // (based on Hive's CliDriver).
    val hiveConfFromCmd = sessionState.getOverriddenConfigurations.entrySet().asScala
    val newHiveConf = hiveConfFromCmd.map { kv =>
      // If the same property is configured by spark.hadoop.xxx, we ignore it and
      // obey settings from spark properties
      val k = kv.getKey
      val v = sys.props.getOrElseUpdate(SPARK_HADOOP_PROP_PREFIX + k, kv.getValue)
      (k, v)
    }

    val cli = new SparkSQLCLIDriver
    cli.setHiveVariables(oproc.getHiveVariables)

    // In SparkSQL CLI, we may want to use jars augmented by hiveconf
    // hive.aux.jars.path, here we add jars augmented by hiveconf to
    // Spark's SessionResourceLoader to obtain these jars.
    val auxJars = HiveConf.getVar(conf, HiveConf.ConfVars.HIVEAUXJARS)
    if (StringUtils.isNotBlank(auxJars)) {
      val resourceLoader = SparkSQLEnv.sqlContext.sessionState.resourceLoader
      StringUtils.split(auxJars, ",").foreach(resourceLoader.addJar(_))
    }

    // The class loader of CliSessionState's conf is current main thread's class loader
    // used to load jars passed by --jars. One class loader used by AddJarsCommand is
    // sharedState.jarClassLoader which contain jar path passed by --jars in main thread.
    // We set CliSessionState's conf class loader to sharedState.jarClassLoader.
    // Thus we can load all jars passed by --jars and AddJarsCommand.
    sessionState.getConf.setClassLoader(SparkSQLEnv.sqlContext.sharedState.jarClassLoader)

    // TODO work around for set the log output to console, because the HiveContext
    // will set the output into an invalid buffer.
    sessionState.in = System.in
    try {
      sessionState.out = new PrintStream(System.out, true, UTF_8.name())
      sessionState.info = new PrintStream(System.err, true, UTF_8.name())
      sessionState.err = new PrintStream(System.err, true, UTF_8.name())
    } catch {
<<<<<<< HEAD
      case e: UnsupportedEncodingException => exit(3)
=======
      case e: UnsupportedEncodingException => System.exit(ERROR_PATH_NOT_FOUND)
>>>>>>> 8e0a332b
    }

    if (sessionState.database != null) {
      SparkSQLEnv.sqlContext.sessionState.catalog.setCurrentDatabase(
        s"${sessionState.database}")
    }

    // Execute -i init files (always in silent mode)
    cli.processInitFiles(sessionState)

    // We don't propagate hive.metastore.warehouse.dir, because it might has been adjusted in
    // [[SharedState.loadHiveConfFile]] based on the user specified or default values of
    // spark.sql.warehouse.dir and hive.metastore.warehouse.dir.
    for ((k, v) <- newHiveConf if k != "hive.metastore.warehouse.dir") {
      SparkSQLEnv.sqlContext.setConf(k, v)
    }

    cli.printMasterAndAppId

    if (sessionState.execString != null) {
      exit(cli.processLine(sessionState.execString))
    }

    try {
      if (sessionState.fileName != null) {
        exit(cli.processFile(sessionState.fileName))
      }
    } catch {
      case e: FileNotFoundException =>
        logError(s"Could not open input file for reading. (${e.getMessage})")
<<<<<<< HEAD
        exit(3)
=======
        System.exit(ERROR_PATH_NOT_FOUND)
>>>>>>> 8e0a332b
    }

    val reader = new ConsoleReader()
    reader.setBellEnabled(false)
    reader.setExpandEvents(false)
    // reader.setDebug(new PrintWriter(new FileWriter("writer.debug", true)))
    CliDriver.getCommandCompleter.foreach(reader.addCompleter)

    val historyDirectory = System.getProperty("user.home")

    try {
      if (new File(historyDirectory).exists()) {
        val historyFile = historyDirectory + File.separator + ".hivehistory"
        reader.setHistory(new FileHistory(new File(historyFile)))
      } else {
        logWarning("WARNING: Directory for Hive history file: " + historyDirectory +
                           " does not exist.   History will not be available during this session.")
      }
    } catch {
      case e: Exception =>
        logWarning("WARNING: Encountered an error while trying to initialize Hive's " +
                           "history file.  History will not be available during this session.")
        logWarning(e.getMessage)
    }

    // add shutdown hook to flush the history to history file
    ShutdownHookManager.addShutdownHook { () =>
      reader.getHistory match {
        case h: FileHistory =>
          try {
            h.flush()
          } catch {
            case e: IOException =>
              logWarning("WARNING: Failed to write command history file: " + e.getMessage)
          }
        case _ =>
      }
    }

    // TODO: missing
/*
    val clientTransportTSocketField = classOf[CliSessionState].getDeclaredField("transport")
    clientTransportTSocketField.setAccessible(true)

    transport = clientTransportTSocketField.get(sessionState).asInstanceOf[TSocket]
*/
    transport = null

    var ret = 0
    var prefix = ""
    val currentDB = ReflectionUtils.invokeStatic(classOf[CliDriver], "getFormattedDb",
      classOf[HiveConf] -> conf, classOf[CliSessionState] -> sessionState)

    def promptWithCurrentDB: String = s"$prompt$currentDB"
    def continuedPromptWithDBSpaces: String = continuedPrompt + ReflectionUtils.invokeStatic(
      classOf[CliDriver], "spacesForString", classOf[String] -> currentDB)

    var currentPrompt = promptWithCurrentDB
    var line = reader.readLine(currentPrompt + "> ")

    while (line != null) {
      if (!line.startsWith("--")) {
        if (prefix.nonEmpty) {
          prefix += '\n'
        }

        if (line.trim().endsWith(";") && !line.trim().endsWith("\\;")) {
          line = prefix + line
          ret = cli.processLine(line, true)
          prefix = ""
          currentPrompt = promptWithCurrentDB
        } else {
          prefix = prefix + line
          currentPrompt = continuedPromptWithDBSpaces
        }
      }
      line = reader.readLine(currentPrompt + "> ")
    }

    sessionState.close()

    exit(ret)
  }


  def isRemoteMode(state: CliSessionState): Boolean = {
    //    sessionState.isRemoteMode
    state.isHiveServerQuery
  }

}

private[hive] class SparkSQLCLIDriver extends CliDriver with Logging {
  private val sessionState = SessionState.get().asInstanceOf[CliSessionState]

  private val LOG = LoggerFactory.getLogger(classOf[SparkSQLCLIDriver])

  private val console = new SessionState.LogHelper(LOG)

  private val isRemoteMode = {
    SparkSQLCLIDriver.isRemoteMode(sessionState)
  }

  private val conf: Configuration =
    if (sessionState != null) sessionState.getConf else new Configuration()

  // Force initializing SparkSQLEnv. This is put here but not object SparkSQLCliDriver
  // because the Hive unit tests do not go through the main() code path.
  if (!isRemoteMode) {
    SparkSQLEnv.init()
    if (sessionState.getIsSilent) {
      SparkSQLEnv.sparkContext.setLogLevel("warn")
    }
  } else {
    // Hive 1.2 + not supported in CLI
    throw QueryExecutionErrors.remoteOperationsUnsupportedError()
  }

  override def setHiveVariables(hiveVariables: java.util.Map[String, String]): Unit = {
    hiveVariables.asScala.foreach(kv => SparkSQLEnv.sqlContext.conf.setConfString(kv._1, kv._2))
  }

  def printMasterAndAppId(): Unit = {
    val master = SparkSQLEnv.sparkContext.master
    val appId = SparkSQLEnv.sparkContext.applicationId
    console.printInfo(s"Spark master: $master, Application Id: $appId")
  }

  override def processCmd(cmd: String): Int = {
    val cmd_trimmed: String = cmd.trim()
    val cmd_lower = cmd_trimmed.toLowerCase(Locale.ROOT)
    val tokens: Array[String] = cmd_trimmed.split("\\s+")
    val cmd_1: String = cmd_trimmed.substring(tokens(0).length()).trim()
    if (cmd_lower.equals("quit") ||
      cmd_lower.equals("exit")) {
      sessionState.close()
<<<<<<< HEAD
      SparkSQLCLIDriver.exit(0)
=======
      System.exit(EXIT_SUCCESS)
>>>>>>> 8e0a332b
    }
    if (tokens(0).toLowerCase(Locale.ROOT).equals("source") ||
      cmd_trimmed.startsWith("!") || isRemoteMode) {
      val startTimeNs = System.nanoTime()
      super.processCmd(cmd)
      val endTimeNs = System.nanoTime()
      val timeTaken: Double = TimeUnit.NANOSECONDS.toMillis(endTimeNs - startTimeNs) / 1000.0
      console.printInfo(s"Time taken: $timeTaken seconds")
      0
    } else {
      var ret = 0
      val hconf = conf.asInstanceOf[HiveConf]
      val proc: CommandProcessor = CommandProcessorFactory.get(tokens, hconf)

      if (proc != null) {
        // scalastyle:off println
        if (proc.isInstanceOf[Driver] || proc.isInstanceOf[SetProcessor] ||
          proc.isInstanceOf[AddResourceProcessor] || proc.isInstanceOf[ListResourceProcessor] ||
          proc.isInstanceOf[DeleteResourceProcessor] ||
          proc.isInstanceOf[ResetProcessor] ) {
          val driver = new SparkSQLDriver

          driver.init()
          val out = sessionState.out
          val err = sessionState.err
          val startTimeNs: Long = System.nanoTime()
          if (sessionState.getIsVerbose) {
            out.println(cmd)
          }
          val rc = driver.run(cmd)
          val endTimeNs = System.nanoTime()
          val timeTaken: Double = TimeUnit.NANOSECONDS.toMillis(endTimeNs - startTimeNs) / 1000.0

          ret = rc.getResponseCode
          if (ret != 0) {
            val format = SparkSQLEnv.sqlContext.conf.errorMessageFormat
            val e = rc.getException
            val msg = e match {
              case st: SparkThrowable with Throwable => SparkThrowableHelper.getMessage(st, format)
              case _ => e.getMessage
            }
            err.println(msg)
            if (format == ErrorMessageFormat.PRETTY &&
                !sessionState.getIsSilent &&
                (!e.isInstanceOf[AnalysisException] || e.getCause != null)) {
              e.printStackTrace(err)
            }
            driver.close()
            return ret
          }

          val res = new JArrayList[String]()

          if (HiveConf.getBoolVar(conf, HiveConf.ConfVars.HIVE_CLI_PRINT_HEADER) ||
              SparkSQLEnv.sqlContext.conf.cliPrintHeader) {
            // Print the column names.
            Option(driver.getSchema.getFieldSchemas).foreach { fields =>
              out.println(fields.asScala.map(_.getName).mkString("\t"))
            }
          }

          var counter = 0
          try {
            while (!out.checkError() && driver.getResults(res)) {
              res.asScala.foreach { l =>
                counter += 1
                out.println(l)
              }
              res.clear()
            }
          } catch {
            case e: IOException =>
              console.printError(
                s"""Failed with exception ${e.getClass.getName}: ${e.getMessage}
                   |${org.apache.hadoop.util.StringUtils.stringifyException(e)}
                 """.stripMargin)
              ret = 1
          }

          val cret = driver.close()
          if (ret == 0) {
            ret = cret
          }

          var responseMsg = s"Time taken: $timeTaken seconds"
          if (counter != 0) {
            responseMsg += s", Fetched $counter row(s)"
          }
          console.printInfo(responseMsg, null)
          // Destroy the driver to release all the locks.
          driver.destroy()
        } else {
          if (sessionState.getIsVerbose) {
            sessionState.out.println(tokens(0) + " " + cmd_1)
          }
          ret = proc.run(cmd_1).getResponseCode
        }
        // scalastyle:on println
      }
      ret
    }
  }

  // Adapted processLine from Hive 2.3's CliDriver.processLine.
  override def processLine(line: String, allowInterrupting: Boolean): Int = {
    var oldSignal: SignalHandler = null
    var interruptSignal: Signal = null

    if (allowInterrupting) {
      // Remember all threads that were running at the time we started line processing.
      // Hook up the custom Ctrl+C handler while processing this line
      interruptSignal = new Signal("INT")
      oldSignal = Signal.handle(interruptSignal, new SignalHandler() {
        private var interruptRequested: Boolean = false

        override def handle(signal: Signal): Unit = {
          val initialRequest = !interruptRequested
          interruptRequested = true

          // Kill the VM on second ctrl+c
          if (!initialRequest) {
            console.printInfo("Exiting the JVM")
<<<<<<< HEAD
            SparkSQLCLIDriver.exit(127)
=======
            System.exit(ERROR_COMMAND_NOT_FOUND)
>>>>>>> 8e0a332b
          }

          // Interrupt the CLI thread to stop the current statement and return
          // to prompt
          console.printInfo("Interrupting... Be patient, this might take some time.")
          console.printInfo("Press Ctrl+C again to kill JVM")

          HiveInterruptUtils.interrupt()
        }
      })
    }

    try {
      var lastRet: Int = 0

      // we can not use "split" function directly as ";" may be quoted
      val commands = splitSemiColon(line).asScala
      var command: String = ""
      for (oneCmd <- commands) {
        if (StringUtils.endsWith(oneCmd, "\\")) {
          command += StringUtils.chop(oneCmd) + ";"
        } else {
          command += oneCmd
          if (!StringUtils.isBlank(command)) {
            val ret = processCmd(command)
            command = ""
            lastRet = ret
            val ignoreErrors = HiveConf.getBoolVar(conf, HiveConf.ConfVars.CLIIGNOREERRORS)
            if (ret != 0 && !ignoreErrors) {
              CommandProcessorFactory.clean(conf.asInstanceOf[HiveConf])
              return ret
            }
          }
        }
      }
      CommandProcessorFactory.clean(conf.asInstanceOf[HiveConf])
      lastRet
    } finally {
      // Once we are done processing the line, restore the old handler
      if (oldSignal != null && interruptSignal != null) {
        Signal.handle(interruptSignal, oldSignal)
      }
    }
  }

  // Adapted splitSemiColon from Hive 2.3's CliDriver.splitSemiColon.
  // Note: [SPARK-31595] if there is a `'` in a double quoted string, or a `"` in a single quoted
  // string, the origin implementation from Hive will not drop the trailing semicolon as expected,
  // hence we refined this function a little bit.
  // Note: [SPARK-33100] Ignore a semicolon inside a bracketed comment in spark-sql.
  private[hive] def splitSemiColon(line: String): JList[String] = {
    var insideSingleQuote = false
    var insideDoubleQuote = false
    var insideSimpleComment = false
    var bracketedCommentLevel = 0
    var escape = false
    var beginIndex = 0
    var leavingBracketedComment = false
    var isStatement = false
    val ret = new JArrayList[String]

    def insideBracketedComment: Boolean = bracketedCommentLevel > 0
    def insideComment: Boolean = insideSimpleComment || insideBracketedComment
    def statementInProgress(index: Int): Boolean = isStatement || (!insideComment &&
      index > beginIndex && !s"${line.charAt(index)}".trim.isEmpty)

    for (index <- 0 until line.length) {
      // Checks if we need to decrement a bracketed comment level; the last character '/' of
      // bracketed comments is still inside the comment, so `insideBracketedComment` must keep true
      // in the previous loop and we decrement the level here if needed.
      if (leavingBracketedComment) {
        bracketedCommentLevel -= 1
        leavingBracketedComment = false
      }

      if (line.charAt(index) == '\'' && !insideComment) {
        // take a look to see if it is escaped
        // See the comment above about SPARK-31595
        if (!escape && !insideDoubleQuote) {
          // flip the boolean variable
          insideSingleQuote = !insideSingleQuote
        }
      } else if (line.charAt(index) == '\"' && !insideComment) {
        // take a look to see if it is escaped
        // See the comment above about SPARK-31595
        if (!escape && !insideSingleQuote) {
          // flip the boolean variable
          insideDoubleQuote = !insideDoubleQuote
        }
      } else if (line.charAt(index) == '-') {
        val hasNext = index + 1 < line.length
        if (insideDoubleQuote || insideSingleQuote || insideComment) {
          // Ignores '-' in any case of quotes or comment.
          // Avoids to start a comment(--) within a quoted segment or already in a comment.
          // Sample query: select "quoted value --"
          //                                    ^^ avoids starting a comment if it's inside quotes.
        } else if (hasNext && line.charAt(index + 1) == '-') {
          // ignore quotes and ; in simple comment
          insideSimpleComment = true
        }
      } else if (line.charAt(index) == ';') {
        if (insideSingleQuote || insideDoubleQuote || insideComment) {
          // do not split
        } else {
          if (isStatement) {
            // split, do not include ; itself
            ret.add(line.substring(beginIndex, index))
          }
          beginIndex = index + 1
          isStatement = false
        }
      } else if (line.charAt(index) == '\n') {
        // with a new line the inline simple comment should end.
        if (!escape) {
          insideSimpleComment = false
        }
      } else if (line.charAt(index) == '/' && !insideSimpleComment) {
        val hasNext = index + 1 < line.length
        if (insideSingleQuote || insideDoubleQuote) {
          // Ignores '/' in any case of quotes
        } else if (insideBracketedComment && line.charAt(index - 1) == '*' ) {
          // Decrements `bracketedCommentLevel` at the beginning of the next loop
          leavingBracketedComment = true
        } else if (hasNext && line.charAt(index + 1) == '*') {
          bracketedCommentLevel += 1
        }
      }
      // set the escape
      if (escape) {
        escape = false
      } else if (line.charAt(index) == '\\') {
        escape = true
      }

      isStatement = statementInProgress(index)
    }
    // Check the last char is end of nested bracketed comment.
    val endOfBracketedComment = leavingBracketedComment && bracketedCommentLevel == 1
    // Spark SQL support simple comment and nested bracketed comment in query body.
    // But if Spark SQL receives a comment alone, it will throw parser exception.
    // In Spark SQL CLI, if there is a completed comment in the end of whole query,
    // since Spark SQL CLL use `;` to split the query, CLI will pass the comment
    // to the backend engine and throw exception. CLI should ignore this comment,
    // If there is an uncompleted statement or an uncompleted bracketed comment in the end,
    // CLI should also pass this part to the backend engine, which may throw an exception
    // with clear error message.
    if (!endOfBracketedComment && (isStatement || insideBracketedComment)) {
      ret.add(line.substring(beginIndex))
    }
    ret
  }
}
<|MERGE_RESOLUTION|>--- conflicted
+++ resolved
@@ -92,11 +92,7 @@
   def main(args: Array[String]): Unit = {
     val oproc = new OptionsProcessor()
     if (!oproc.process_stage1(args)) {
-<<<<<<< HEAD
-      exit(1)
-=======
       System.exit(EXIT_FAILURE)
->>>>>>> 8e0a332b
     }
 
     val sparkConf = new SparkConf(loadDefaults = true)
@@ -113,22 +109,14 @@
       sessionState.info = new PrintStream(System.err, true, UTF_8.name())
       sessionState.err = new PrintStream(System.err, true, UTF_8.name())
     } catch {
-<<<<<<< HEAD
-      case e: UnsupportedEncodingException => exit(3)
-    }
-
-    if (!oproc.process_stage2(sessionState)) {
-      exit(2)
-=======
       case e: UnsupportedEncodingException =>
         sessionState.close()
-        System.exit(ERROR_PATH_NOT_FOUND)
+        exit(ERROR_PATH_NOT_FOUND)
     }
 
     if (!oproc.process_stage2(sessionState)) {
       sessionState.close()
-      System.exit(ERROR_MISUSE_SHELL_BUILTIN)
->>>>>>> 8e0a332b
+      exit(ERROR_MISUSE_SHELL_BUILTIN)
     }
 
     // Set all properties specified via command line.
@@ -161,14 +149,10 @@
     SessionState.setCurrentSessionState(sessionState)
 
     // Clean up after we exit
-<<<<<<< HEAD
-    ShutdownHookManager.addShutdownHook { () => SparkSQLEnv.stop(exitCode) }
-=======
     ShutdownHookManager.addShutdownHook { () =>
       sessionState.close()
-      SparkSQLEnv.stop()
-    }
->>>>>>> 8e0a332b
+      SparkSQLEnv.stop(exitCode)
+    }
 
     if (isRemoteMode(sessionState)) {
       // Hive 1.2 + not supported in CLI
@@ -212,11 +196,7 @@
       sessionState.info = new PrintStream(System.err, true, UTF_8.name())
       sessionState.err = new PrintStream(System.err, true, UTF_8.name())
     } catch {
-<<<<<<< HEAD
-      case e: UnsupportedEncodingException => exit(3)
-=======
-      case e: UnsupportedEncodingException => System.exit(ERROR_PATH_NOT_FOUND)
->>>>>>> 8e0a332b
+      case e: UnsupportedEncodingException => exit(ERROR_PATH_NOT_FOUND)
     }
 
     if (sessionState.database != null) {
@@ -247,11 +227,7 @@
     } catch {
       case e: FileNotFoundException =>
         logError(s"Could not open input file for reading. (${e.getMessage})")
-<<<<<<< HEAD
-        exit(3)
-=======
-        System.exit(ERROR_PATH_NOT_FOUND)
->>>>>>> 8e0a332b
+        exit(ERROR_PATH_NOT_FOUND)
     }
 
     val reader = new ConsoleReader()
@@ -388,11 +364,7 @@
     if (cmd_lower.equals("quit") ||
       cmd_lower.equals("exit")) {
       sessionState.close()
-<<<<<<< HEAD
-      SparkSQLCLIDriver.exit(0)
-=======
-      System.exit(EXIT_SUCCESS)
->>>>>>> 8e0a332b
+      SparkSQLCLIDriver.exit(EXIT_SUCCESS)
     }
     if (tokens(0).toLowerCase(Locale.ROOT).equals("source") ||
       cmd_trimmed.startsWith("!") || isRemoteMode) {
@@ -515,11 +487,7 @@
           // Kill the VM on second ctrl+c
           if (!initialRequest) {
             console.printInfo("Exiting the JVM")
-<<<<<<< HEAD
-            SparkSQLCLIDriver.exit(127)
-=======
-            System.exit(ERROR_COMMAND_NOT_FOUND)
->>>>>>> 8e0a332b
+            SparkSQLCLIDriver.exit(ERROR_COMMAND_NOT_FOUND)
           }
 
           // Interrupt the CLI thread to stop the current statement and return
