--- conflicted
+++ resolved
@@ -943,26 +943,8 @@
     ;
 
 DECIMAL_VALUE
-<<<<<<< HEAD
-    : DIGIT+ '.' DIGIT*
-    | DIGIT+ ('.' DIGIT*)? EXPONENT
-    | '.' DIGIT+ EXPONENT?
-    ;
-
-DOUBLE_LITERAL
-    : (INTEGER_VALUE | DECIMAL_VALUE) 'D'
-    ;
-
-BIGDECIMAL_LITERAL
-    :
-    (INTEGER_VALUE | DECIMAL_VALUE) 'BD'
-=======
-    : DECIMAL_DIGITS {isValidDecimal()}?
-    ;
-
-SCIENTIFIC_DECIMAL_VALUE
     : DIGIT+ EXPONENT
-    | DECIMAL_DIGITS EXPONENT {isValidDecimal()}?
+    | DECIMAL_DIGITS EXPONENT? {isValidDecimal()}?
     ;
 
 DOUBLE_LITERAL
@@ -973,7 +955,6 @@
 BIGDECIMAL_LITERAL
     : DIGIT+ EXPONENT? 'BD'
     | DECIMAL_DIGITS EXPONENT? 'BD' {isValidDecimal()}?
->>>>>>> 2bbecdec
     ;
 
 IDENTIFIER
