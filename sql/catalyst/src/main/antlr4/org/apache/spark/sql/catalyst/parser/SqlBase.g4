--- conflicted
+++ resolved
@@ -149,20 +149,12 @@
         partitionSpec+                                                 #addTablePartition
     | ALTER TABLE tableIdentifier
         from=partitionSpec RENAME TO to=partitionSpec                  #renameTablePartition
-<<<<<<< HEAD
     | ALTER TABLE tableIdentifier DROP (IF EXISTS)?
         dropPartitionSpec (',' dropPartitionSpec)* PURGE?              #dropTablePartitions
     | ALTER VIEW tableIdentifier DROP (IF EXISTS)?
         dropPartitionSpec (',' dropPartitionSpec)*                     #dropTablePartitions
-    | ALTER TABLE tableIdentifier partitionSpec? SET locationSpec      #setTableLocation
-=======
-    | ALTER TABLE tableIdentifier
-        DROP (IF EXISTS)? partitionSpec (',' partitionSpec)* PURGE?    #dropTablePartitions
-    | ALTER VIEW tableIdentifier
-        DROP (IF EXISTS)? partitionSpec (',' partitionSpec)*           #dropTablePartitions
     | ALTER TABLE multipartIdentifier SET locationSpec                 #setTableLocation
     | ALTER TABLE tableIdentifier partitionSpec SET locationSpec       #setPartitionLocation
->>>>>>> 36d7d81d
     | ALTER TABLE tableIdentifier RECOVER PARTITIONS                   #recoverPartitions
     | DROP TABLE (IF EXISTS)? multipartIdentifier PURGE?               #dropTable
     | DROP VIEW (IF EXISTS)? multipartIdentifier                       #dropView
@@ -308,18 +300,17 @@
     : identifier (EQ constant)?
     ;
 
-<<<<<<< HEAD
 dropPartitionSpec
     : PARTITION '(' dropPartitionVal (',' dropPartitionVal)* ')'
     ;
 
 dropPartitionVal
     : identifier (comparisonOperator constant)?
-=======
+    ;
+
 database
     : DATABASE
     | SCHEMA
->>>>>>> 36d7d81d
     ;
 
 describeFuncName
