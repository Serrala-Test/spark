/*
 * Licensed under the Apache License, Version 2.0 (the "License");
 * you may not use this file except in compliance with the License.
 * You may obtain a copy of the License at
 *
 *     http://www.apache.org/licenses/LICENSE-2.0
 *
 * Unless required by applicable law or agreed to in writing, software
 * distributed under the License is distributed on an "AS IS" BASIS,
 * WITHOUT WARRANTIES OR CONDITIONS OF ANY KIND, either express or implied.
 * See the License for the specific language governing permissions and
 * limitations under the License.
 *
 * This file is an adaptation of Presto's presto-parser/src/main/antlr4/com/facebook/presto/sql/parser/SqlBase.g4 grammar.
 */

grammar SqlBase;

@members {
  /**
   * When false, INTERSECT is given the greater precedence over the other set
   * operations (UNION, EXCEPT and MINUS) as per the SQL standard.
   */
  public boolean legacy_setops_precedence_enbled = false;

  /**
   * Verify whether current token is a valid decimal token (which contains dot).
   * Returns true if the character that follows the token is not a digit or letter or underscore.
   *
   * For example:
   * For char stream "2.3", "2." is not a valid decimal token, because it is followed by digit '3'.
   * For char stream "2.3_", "2.3" is not a valid decimal token, because it is followed by '_'.
   * For char stream "2.3W", "2.3" is not a valid decimal token, because it is followed by 'W'.
   * For char stream "12.0D 34.E2+0.12 "  12.0D is a valid decimal token because it is followed
   * by a space. 34.E2 is a valid decimal token because it is followed by symbol '+'
   * which is not a digit or letter or underscore.
   */
  public boolean isValidDecimal() {
    int nextChar = _input.LA(1);
    if (nextChar >= 'A' && nextChar <= 'Z' || nextChar >= '0' && nextChar <= '9' ||
      nextChar == '_') {
      return false;
    } else {
      return true;
    }
  }

  /**
   * When true, ANSI SQL parsing mode is enabled.
   */
  public boolean ansi = false;
}

singleStatement
    : statement EOF
    ;

singleExpression
    : namedExpression EOF
    ;

singleTableIdentifier
    : tableIdentifier EOF
    ;

singleMultipartIdentifier
    : multipartIdentifier EOF
    ;

singleFunctionIdentifier
    : functionIdentifier EOF
    ;

singleDataType
    : dataType EOF
    ;

singleTableSchema
    : colTypeList EOF
    ;

statement
    : query                                                            #statementDefault
    | ctes? dmlStatementNoWith                                         #dmlStatement
    | USE NAMESPACE? multipartIdentifier                               #use
    | CREATE (database | NAMESPACE) (IF NOT EXISTS)? multipartIdentifier
        ((COMMENT comment=STRING) |
         locationSpec |
         (WITH (DBPROPERTIES | PROPERTIES) tablePropertyList))*        #createNamespace
    | ALTER database db=errorCapturingIdentifier
        SET DBPROPERTIES tablePropertyList                             #setDatabaseProperties
    | ALTER database db=errorCapturingIdentifier
        SET locationSpec                                               #setDatabaseLocation
    | DROP database (IF EXISTS)? db=errorCapturingIdentifier
        (RESTRICT | CASCADE)?                                          #dropDatabase
    | SHOW (DATABASES | NAMESPACES) ((FROM | IN) multipartIdentifier)?
        (LIKE? pattern=STRING)?                                        #showNamespaces
    | createTableHeader ('(' colTypeList ')')? tableProvider
        ((OPTIONS options=tablePropertyList) |
        (PARTITIONED BY partitioning=transformList) |
        bucketSpec |
        locationSpec |
        (COMMENT comment=STRING) |
        (TBLPROPERTIES tableProps=tablePropertyList))*
        (AS? query)?                                                   #createTable
    | createTableHeader ('(' columns=colTypeList ')')?
        ((COMMENT comment=STRING) |
        (PARTITIONED BY '(' partitionColumns=colTypeList ')' |
        PARTITIONED BY partitionColumnNames=identifierList) |
        bucketSpec |
        skewSpec |
        rowFormat |
        createFileFormat |
        locationSpec |
        (TBLPROPERTIES tableProps=tablePropertyList))*
        (AS? query)?                                                   #createHiveTable
    | CREATE TABLE (IF NOT EXISTS)? target=tableIdentifier
        LIKE source=tableIdentifier locationSpec?                      #createTableLike
    | replaceTableHeader ('(' colTypeList ')')? tableProvider
        ((OPTIONS options=tablePropertyList) |
        (PARTITIONED BY partitioning=transformList) |
        bucketSpec |
        locationSpec |
        (COMMENT comment=STRING) |
        (TBLPROPERTIES tableProps=tablePropertyList))*
        (AS? query)?                                                   #replaceTable
    | ANALYZE TABLE multipartIdentifier partitionSpec? COMPUTE STATISTICS
        (identifier | FOR COLUMNS identifierSeq | FOR ALL COLUMNS)?    #analyze
    | ALTER TABLE multipartIdentifier
        ADD (COLUMN | COLUMNS)
        columns=qualifiedColTypeWithPositionList                       #addTableColumns
    | ALTER TABLE multipartIdentifier
        ADD (COLUMN | COLUMNS)
        '(' columns=qualifiedColTypeWithPositionList ')'               #addTableColumns
    | ALTER TABLE multipartIdentifier
        RENAME COLUMN from=qualifiedName TO to=identifier              #renameTableColumn
    | ALTER TABLE multipartIdentifier
        DROP (COLUMN | COLUMNS) '(' columns=qualifiedNameList ')'      #dropTableColumns
    | ALTER TABLE multipartIdentifier
        DROP (COLUMN | COLUMNS) columns=qualifiedNameList              #dropTableColumns
    | ALTER (TABLE | VIEW) from=tableIdentifier
        RENAME TO to=tableIdentifier                                   #renameTable
    | ALTER (TABLE | VIEW) multipartIdentifier
        SET TBLPROPERTIES tablePropertyList                            #setTableProperties
    | ALTER (TABLE | VIEW) multipartIdentifier
        UNSET TBLPROPERTIES (IF EXISTS)? tablePropertyList             #unsetTableProperties
    | ALTER TABLE multipartIdentifier
        (ALTER | CHANGE) COLUMN? qualifiedName
        (TYPE dataType)? (COMMENT comment=STRING)? colPosition?        #alterTableColumn
    | ALTER TABLE tableIdentifier partitionSpec?
        CHANGE COLUMN?
        colName=errorCapturingIdentifier colType colPosition?          #changeColumn
    | ALTER TABLE tableIdentifier (partitionSpec)?
        SET SERDE STRING (WITH SERDEPROPERTIES tablePropertyList)?     #setTableSerDe
    | ALTER TABLE tableIdentifier (partitionSpec)?
        SET SERDEPROPERTIES tablePropertyList                          #setTableSerDe
    | ALTER TABLE tableIdentifier ADD (IF NOT EXISTS)?
        partitionSpecLocation+                                         #addTablePartition
    | ALTER VIEW tableIdentifier ADD (IF NOT EXISTS)?
        partitionSpec+                                                 #addTablePartition
    | ALTER TABLE tableIdentifier
        from=partitionSpec RENAME TO to=partitionSpec                  #renameTablePartition
    | ALTER TABLE tableIdentifier
        DROP (IF EXISTS)? partitionSpec (',' partitionSpec)* PURGE?    #dropTablePartitions
    | ALTER VIEW tableIdentifier
        DROP (IF EXISTS)? partitionSpec (',' partitionSpec)*           #dropTablePartitions
    | ALTER TABLE multipartIdentifier SET locationSpec                 #setTableLocation
    | ALTER TABLE tableIdentifier partitionSpec SET locationSpec       #setPartitionLocation
    | ALTER TABLE tableIdentifier RECOVER PARTITIONS                   #recoverPartitions
    | DROP TABLE (IF EXISTS)? multipartIdentifier PURGE?               #dropTable
    | DROP VIEW (IF EXISTS)? multipartIdentifier                       #dropView
    | CREATE (OR REPLACE)? (GLOBAL? TEMPORARY)?
        VIEW (IF NOT EXISTS)? tableIdentifier
        identifierCommentList?
        ((COMMENT STRING) |
         (PARTITIONED ON identifierList) |
         (TBLPROPERTIES tablePropertyList))*
        AS query                                                       #createView
    | CREATE (OR REPLACE)? GLOBAL? TEMPORARY VIEW
        tableIdentifier ('(' colTypeList ')')? tableProvider
        (OPTIONS tablePropertyList)?                                   #createTempViewUsing
    | ALTER VIEW tableIdentifier AS? query                             #alterViewQuery
    | CREATE (OR REPLACE)? TEMPORARY? FUNCTION (IF NOT EXISTS)?
        qualifiedName AS className=STRING
        (USING resource (',' resource)*)?                              #createFunction
    | DROP TEMPORARY? FUNCTION (IF EXISTS)? qualifiedName              #dropFunction
    | EXPLAIN (LOGICAL | FORMATTED | EXTENDED | CODEGEN | COST)?
        statement                                                      #explain
    | SHOW TABLES ((FROM | IN) multipartIdentifier)?
        (LIKE? pattern=STRING)?                                        #showTables
    | SHOW TABLE EXTENDED ((FROM | IN) db=errorCapturingIdentifier)?
        LIKE pattern=STRING partitionSpec?                             #showTable
    | SHOW TBLPROPERTIES table=tableIdentifier
        ('(' key=tablePropertyKey ')')?                                #showTblProperties
    | SHOW COLUMNS (FROM | IN) tableIdentifier
        ((FROM | IN) db=errorCapturingIdentifier)?                     #showColumns
    | SHOW PARTITIONS multipartIdentifier partitionSpec?               #showPartitions
    | SHOW identifier? FUNCTIONS
        (LIKE? (qualifiedName | pattern=STRING))?                      #showFunctions
    | SHOW CREATE TABLE tableIdentifier                                #showCreateTable
    | (DESC | DESCRIBE) FUNCTION EXTENDED? describeFuncName            #describeFunction
    | (DESC | DESCRIBE) database EXTENDED? db=errorCapturingIdentifier #describeDatabase
    | (DESC | DESCRIBE) TABLE? option=(EXTENDED | FORMATTED)?
        multipartIdentifier partitionSpec? describeColName?            #describeTable
    | (DESC | DESCRIBE) QUERY? query                                   #describeQuery
    | REFRESH TABLE multipartIdentifier                                #refreshTable
    | REFRESH (STRING | .*?)                                           #refreshResource
    | CACHE LAZY? TABLE tableIdentifier
        (OPTIONS options=tablePropertyList)? (AS? query)?              #cacheTable
    | UNCACHE TABLE (IF EXISTS)? tableIdentifier                       #uncacheTable
    | CLEAR CACHE                                                      #clearCache
    | LOAD DATA LOCAL? INPATH path=STRING OVERWRITE? INTO TABLE
<<<<<<< HEAD
        multipartIdentifier partitionSpec?                             #loadData
    | TRUNCATE TABLE tableIdentifier partitionSpec?                    #truncateTable
=======
        tableIdentifier partitionSpec?                                 #loadData
    | TRUNCATE TABLE multipartIdentifier partitionSpec?                #truncateTable
>>>>>>> b91356e4
    | MSCK REPAIR TABLE multipartIdentifier                            #repairTable
    | op=(ADD | LIST) identifier .*?                                   #manageResource
    | SET ROLE .*?                                                     #failNativeCommand
    | SET .*?                                                          #setConfiguration
    | RESET                                                            #resetConfiguration
    | DELETE FROM multipartIdentifier tableAlias whereClause?          #deleteFromTable
    | UPDATE multipartIdentifier tableAlias setClause whereClause?     #updateTable
    | unsupportedHiveNativeCommands .*?                                #failNativeCommand
    ;

unsupportedHiveNativeCommands
    : kw1=CREATE kw2=ROLE
    | kw1=DROP kw2=ROLE
    | kw1=GRANT kw2=ROLE?
    | kw1=REVOKE kw2=ROLE?
    | kw1=SHOW kw2=GRANT
    | kw1=SHOW kw2=ROLE kw3=GRANT?
    | kw1=SHOW kw2=PRINCIPALS
    | kw1=SHOW kw2=ROLES
    | kw1=SHOW kw2=CURRENT kw3=ROLES
    | kw1=EXPORT kw2=TABLE
    | kw1=IMPORT kw2=TABLE
    | kw1=SHOW kw2=COMPACTIONS
    | kw1=SHOW kw2=CREATE kw3=TABLE
    | kw1=SHOW kw2=TRANSACTIONS
    | kw1=SHOW kw2=INDEXES
    | kw1=SHOW kw2=LOCKS
    | kw1=CREATE kw2=INDEX
    | kw1=DROP kw2=INDEX
    | kw1=ALTER kw2=INDEX
    | kw1=LOCK kw2=TABLE
    | kw1=LOCK kw2=DATABASE
    | kw1=UNLOCK kw2=TABLE
    | kw1=UNLOCK kw2=DATABASE
    | kw1=CREATE kw2=TEMPORARY kw3=MACRO
    | kw1=DROP kw2=TEMPORARY kw3=MACRO
    | kw1=ALTER kw2=TABLE tableIdentifier kw3=NOT kw4=CLUSTERED
    | kw1=ALTER kw2=TABLE tableIdentifier kw3=CLUSTERED kw4=BY
    | kw1=ALTER kw2=TABLE tableIdentifier kw3=NOT kw4=SORTED
    | kw1=ALTER kw2=TABLE tableIdentifier kw3=SKEWED kw4=BY
    | kw1=ALTER kw2=TABLE tableIdentifier kw3=NOT kw4=SKEWED
    | kw1=ALTER kw2=TABLE tableIdentifier kw3=NOT kw4=STORED kw5=AS kw6=DIRECTORIES
    | kw1=ALTER kw2=TABLE tableIdentifier kw3=SET kw4=SKEWED kw5=LOCATION
    | kw1=ALTER kw2=TABLE tableIdentifier kw3=EXCHANGE kw4=PARTITION
    | kw1=ALTER kw2=TABLE tableIdentifier kw3=ARCHIVE kw4=PARTITION
    | kw1=ALTER kw2=TABLE tableIdentifier kw3=UNARCHIVE kw4=PARTITION
    | kw1=ALTER kw2=TABLE tableIdentifier kw3=TOUCH
    | kw1=ALTER kw2=TABLE tableIdentifier partitionSpec? kw3=COMPACT
    | kw1=ALTER kw2=TABLE tableIdentifier partitionSpec? kw3=CONCATENATE
    | kw1=ALTER kw2=TABLE tableIdentifier partitionSpec? kw3=SET kw4=FILEFORMAT
    | kw1=ALTER kw2=TABLE tableIdentifier partitionSpec? kw3=REPLACE kw4=COLUMNS
    | kw1=START kw2=TRANSACTION
    | kw1=COMMIT
    | kw1=ROLLBACK
    | kw1=DFS
    | kw1=DELETE kw2=FROM
    ;

createTableHeader
    : CREATE TEMPORARY? EXTERNAL? TABLE (IF NOT EXISTS)? multipartIdentifier
    ;

replaceTableHeader
    : (CREATE OR)? REPLACE TABLE multipartIdentifier
    ;

bucketSpec
    : CLUSTERED BY identifierList
      (SORTED BY orderedIdentifierList)?
      INTO INTEGER_VALUE BUCKETS
    ;

skewSpec
    : SKEWED BY identifierList
      ON (constantList | nestedConstantList)
      (STORED AS DIRECTORIES)?
    ;

locationSpec
    : LOCATION STRING
    ;

query
    : ctes? queryTerm queryOrganization
    ;

insertInto
    : INSERT OVERWRITE TABLE? multipartIdentifier (partitionSpec (IF NOT EXISTS)?)?                         #insertOverwriteTable
    | INSERT INTO TABLE? multipartIdentifier partitionSpec? (IF NOT EXISTS)?                                #insertIntoTable
    | INSERT OVERWRITE LOCAL? DIRECTORY path=STRING rowFormat? createFileFormat?                            #insertOverwriteHiveDir
    | INSERT OVERWRITE LOCAL? DIRECTORY (path=STRING)? tableProvider (OPTIONS options=tablePropertyList)?   #insertOverwriteDir
    ;

partitionSpecLocation
    : partitionSpec locationSpec?
    ;

partitionSpec
    : PARTITION '(' partitionVal (',' partitionVal)* ')'
    ;

partitionVal
    : identifier (EQ constant)?
    ;

database
    : DATABASE
    | SCHEMA
    ;

describeFuncName
    : qualifiedName
    | STRING
    | comparisonOperator
    | arithmeticOperator
    | predicateOperator
    ;

describeColName
    : nameParts+=identifier ('.' nameParts+=identifier)*
    ;

ctes
    : WITH namedQuery (',' namedQuery)*
    ;

namedQuery
    : name=errorCapturingIdentifier (columnAliases=identifierList)? AS? '(' query ')'
    ;

tableProvider
    : USING qualifiedName
    ;

tablePropertyList
    : '(' tableProperty (',' tableProperty)* ')'
    ;

tableProperty
    : key=tablePropertyKey (EQ? value=tablePropertyValue)?
    ;

tablePropertyKey
    : identifier ('.' identifier)*
    | STRING
    ;

tablePropertyValue
    : INTEGER_VALUE
    | DECIMAL_VALUE
    | booleanValue
    | STRING
    ;

constantList
    : '(' constant (',' constant)* ')'
    ;

nestedConstantList
    : '(' constantList (',' constantList)* ')'
    ;

createFileFormat
    : STORED AS fileFormat
    | STORED BY storageHandler
    ;

fileFormat
    : INPUTFORMAT inFmt=STRING OUTPUTFORMAT outFmt=STRING    #tableFileFormat
    | identifier                                             #genericFileFormat
    ;

storageHandler
    : STRING (WITH SERDEPROPERTIES tablePropertyList)?
    ;

resource
    : identifier STRING
    ;

dmlStatementNoWith
    : insertInto queryTerm queryOrganization                                       #singleInsertQuery
    | fromClause multiInsertQueryBody+                                             #multiInsertQuery
    ;

queryOrganization
    : (ORDER BY order+=sortItem (',' order+=sortItem)*)?
      (CLUSTER BY clusterBy+=expression (',' clusterBy+=expression)*)?
      (DISTRIBUTE BY distributeBy+=expression (',' distributeBy+=expression)*)?
      (SORT BY sort+=sortItem (',' sort+=sortItem)*)?
      windowClause?
      (LIMIT (ALL | limit=expression))?
    ;

multiInsertQueryBody
    : insertInto fromStatementBody
    ;

queryTerm
    : queryPrimary                                                                       #queryTermDefault
    | left=queryTerm {legacy_setops_precedence_enbled}?
        operator=(INTERSECT | UNION | EXCEPT | SETMINUS) setQuantifier? right=queryTerm  #setOperation
    | left=queryTerm {!legacy_setops_precedence_enbled}?
        operator=INTERSECT setQuantifier? right=queryTerm                                #setOperation
    | left=queryTerm {!legacy_setops_precedence_enbled}?
        operator=(UNION | EXCEPT | SETMINUS) setQuantifier? right=queryTerm              #setOperation
    ;

queryPrimary
    : querySpecification                                                    #queryPrimaryDefault
    | fromStatement                                                         #fromStmt
    | TABLE multipartIdentifier                                             #table
    | inlineTable                                                           #inlineTableDefault1
    | '(' query ')'                                                         #subquery
    ;

sortItem
    : expression ordering=(ASC | DESC)? (NULLS nullOrder=(LAST | FIRST))?
    ;

fromStatement
    : fromClause fromStatementBody+
    ;

fromStatementBody
    : transformClause
      whereClause?
      queryOrganization
    | selectClause
      lateralView*
      whereClause?
      aggregationClause?
      havingClause?
      windowClause?
      queryOrganization
    ;

querySpecification
    : transformClause
      fromClause?
      whereClause?                                                          #transformQuerySpecification
    | selectClause
      fromClause?
      lateralView*
      whereClause?
      aggregationClause?
      havingClause?
      windowClause?                                                         #regularQuerySpecification
    ;

transformClause
    : (SELECT kind=TRANSFORM '(' namedExpressionSeq ')'
            | kind=MAP namedExpressionSeq
            | kind=REDUCE namedExpressionSeq)
      inRowFormat=rowFormat?
      (RECORDWRITER recordWriter=STRING)?
      USING script=STRING
      (AS (identifierSeq | colTypeList | ('(' (identifierSeq | colTypeList) ')')))?
      outRowFormat=rowFormat?
      (RECORDREADER recordReader=STRING)?
    ;

selectClause
    : SELECT (hints+=hint)* setQuantifier? namedExpressionSeq
    ;

setClause
    : SET assign (',' assign)*
    ;

assign
    : key=multipartIdentifier EQ value=expression
    ;

whereClause
    : WHERE booleanExpression
    ;

havingClause
    : HAVING booleanExpression
    ;

hint
    : '/*+' hintStatements+=hintStatement (','? hintStatements+=hintStatement)* '*/'
    ;

hintStatement
    : hintName=identifier
    | hintName=identifier '(' parameters+=primaryExpression (',' parameters+=primaryExpression)* ')'
    ;

fromClause
    : FROM relation (',' relation)* lateralView* pivotClause?
    ;

aggregationClause
    : GROUP BY groupingExpressions+=expression (',' groupingExpressions+=expression)* (
      WITH kind=ROLLUP
    | WITH kind=CUBE
    | kind=GROUPING SETS '(' groupingSet (',' groupingSet)* ')')?
    | GROUP BY kind=GROUPING SETS '(' groupingSet (',' groupingSet)* ')'
    ;

groupingSet
    : '(' (expression (',' expression)*)? ')'
    | expression
    ;

pivotClause
    : PIVOT '(' aggregates=namedExpressionSeq FOR pivotColumn IN '(' pivotValues+=pivotValue (',' pivotValues+=pivotValue)* ')' ')'
    ;

pivotColumn
    : identifiers+=identifier
    | '(' identifiers+=identifier (',' identifiers+=identifier)* ')'
    ;

pivotValue
    : expression (AS? identifier)?
    ;

lateralView
    : LATERAL VIEW (OUTER)? qualifiedName '(' (expression (',' expression)*)? ')' tblName=identifier (AS? colName+=identifier (',' colName+=identifier)*)?
    ;

setQuantifier
    : DISTINCT
    | ALL
    ;

relation
    : relationPrimary joinRelation*
    ;

joinRelation
    : (joinType) JOIN right=relationPrimary joinCriteria?
    | NATURAL joinType JOIN right=relationPrimary
    ;

joinType
    : INNER?
    | CROSS
    | LEFT OUTER?
    | LEFT? SEMI
    | RIGHT OUTER?
    | FULL OUTER?
    | LEFT? ANTI
    ;

joinCriteria
    : ON booleanExpression
    | USING identifierList
    ;

sample
    : TABLESAMPLE '(' sampleMethod? ')'
    ;

sampleMethod
    : negativeSign=MINUS? percentage=(INTEGER_VALUE | DECIMAL_VALUE) PERCENTLIT   #sampleByPercentile
    | expression ROWS                                                             #sampleByRows
    | sampleType=BUCKET numerator=INTEGER_VALUE OUT OF denominator=INTEGER_VALUE
        (ON (identifier | qualifiedName '(' ')'))?                                #sampleByBucket
    | bytes=expression                                                            #sampleByBytes
    ;

identifierList
    : '(' identifierSeq ')'
    ;

identifierSeq
    : ident+=errorCapturingIdentifier (',' ident+=errorCapturingIdentifier)*
    ;

orderedIdentifierList
    : '(' orderedIdentifier (',' orderedIdentifier)* ')'
    ;

orderedIdentifier
    : ident=errorCapturingIdentifier ordering=(ASC | DESC)?
    ;

identifierCommentList
    : '(' identifierComment (',' identifierComment)* ')'
    ;

identifierComment
    : identifier (COMMENT STRING)?
    ;

relationPrimary
    : multipartIdentifier sample? tableAlias  #tableName
    | '(' query ')' sample? tableAlias        #aliasedQuery
    | '(' relation ')' sample? tableAlias     #aliasedRelation
    | inlineTable                             #inlineTableDefault2
    | functionTable                           #tableValuedFunction
    ;

inlineTable
    : VALUES expression (',' expression)* tableAlias
    ;

functionTable
    : funcName=errorCapturingIdentifier '(' (expression (',' expression)*)? ')' tableAlias
    ;

tableAlias
    : (AS? strictIdentifier identifierList?)?
    ;

rowFormat
    : ROW FORMAT SERDE name=STRING (WITH SERDEPROPERTIES props=tablePropertyList)?  #rowFormatSerde
    | ROW FORMAT DELIMITED
      (FIELDS TERMINATED BY fieldsTerminatedBy=STRING (ESCAPED BY escapedBy=STRING)?)?
      (COLLECTION ITEMS TERMINATED BY collectionItemsTerminatedBy=STRING)?
      (MAP KEYS TERMINATED BY keysTerminatedBy=STRING)?
      (LINES TERMINATED BY linesSeparatedBy=STRING)?
      (NULL DEFINED AS nullDefinedAs=STRING)?                                       #rowFormatDelimited
    ;

multipartIdentifier
    : parts+=errorCapturingIdentifier ('.' parts+=errorCapturingIdentifier)*
    ;

tableIdentifier
    : (db=errorCapturingIdentifier '.')? table=errorCapturingIdentifier
    ;

functionIdentifier
    : (db=errorCapturingIdentifier '.')? function=errorCapturingIdentifier
    ;

namedExpression
    : expression (AS? (name=errorCapturingIdentifier | identifierList))?
    ;

namedExpressionSeq
    : namedExpression (',' namedExpression)*
    ;

transformList
    : '(' transforms+=transform (',' transforms+=transform)* ')'
    ;

transform
    : qualifiedName                                                           #identityTransform
    | transformName=identifier
      '(' argument+=transformArgument (',' argument+=transformArgument)* ')'  #applyTransform
    ;

transformArgument
    : qualifiedName
    | constant
    ;

expression
    : booleanExpression
    ;

booleanExpression
    : NOT booleanExpression                                        #logicalNot
    | EXISTS '(' query ')'                                         #exists
    | valueExpression predicate?                                   #predicated
    | left=booleanExpression operator=AND right=booleanExpression  #logicalBinary
    | left=booleanExpression operator=OR right=booleanExpression   #logicalBinary
    ;

predicate
    : NOT? kind=BETWEEN lower=valueExpression AND upper=valueExpression
    | NOT? kind=IN '(' expression (',' expression)* ')'
    | NOT? kind=IN '(' query ')'
    | NOT? kind=(RLIKE | LIKE) pattern=valueExpression
    | IS NOT? kind=NULL
    | IS NOT? kind=(TRUE | FALSE | UNKNOWN)
    | IS NOT? kind=DISTINCT FROM right=valueExpression
    ;

valueExpression
    : primaryExpression                                                                      #valueExpressionDefault
    | operator=(MINUS | PLUS | TILDE) valueExpression                                        #arithmeticUnary
    | left=valueExpression operator=(ASTERISK | SLASH | PERCENT | DIV) right=valueExpression #arithmeticBinary
    | left=valueExpression operator=(PLUS | MINUS | CONCAT_PIPE) right=valueExpression       #arithmeticBinary
    | left=valueExpression operator=AMPERSAND right=valueExpression                          #arithmeticBinary
    | left=valueExpression operator=HAT right=valueExpression                                #arithmeticBinary
    | left=valueExpression operator=PIPE right=valueExpression                               #arithmeticBinary
    | left=valueExpression comparisonOperator right=valueExpression                          #comparison
    ;

primaryExpression
    : name=(CURRENT_DATE | CURRENT_TIMESTAMP)                                                  #currentDatetime
    | CASE whenClause+ (ELSE elseExpression=expression)? END                                   #searchedCase
    | CASE value=expression whenClause+ (ELSE elseExpression=expression)? END                  #simpleCase
    | CAST '(' expression AS dataType ')'                                                      #cast
    | STRUCT '(' (argument+=namedExpression (',' argument+=namedExpression)*)? ')'             #struct
    | (FIRST | FIRST_VALUE) '(' expression ((IGNORE | RESPECT) NULLS)? ')'                     #first
    | (LAST | LAST_VALUE) '(' expression ((IGNORE | RESPECT) NULLS)? ')'                       #last
    | POSITION '(' substr=valueExpression IN str=valueExpression ')'                           #position
    | constant                                                                                 #constantDefault
    | ASTERISK                                                                                 #star
    | qualifiedName '.' ASTERISK                                                               #star
    | '(' namedExpression (',' namedExpression)+ ')'                                           #rowConstructor
    | '(' query ')'                                                                            #subqueryExpression
    | qualifiedName '(' (setQuantifier? argument+=expression (',' argument+=expression)*)? ')'
       (OVER windowSpec)?                                                                      #functionCall
    | IDENTIFIER '->' expression                                                               #lambda
    | '(' IDENTIFIER (',' IDENTIFIER)+ ')' '->' expression                                     #lambda
    | value=primaryExpression '[' index=valueExpression ']'                                    #subscript
    | identifier                                                                               #columnReference
    | base=primaryExpression '.' fieldName=identifier                                          #dereference
    | '(' expression ')'                                                                       #parenthesizedExpression
    | EXTRACT '(' field=identifier FROM source=valueExpression ')'                             #extract
    | (SUBSTR | SUBSTRING) '(' str=valueExpression (FROM | ',') pos=valueExpression
      ((FOR | ',') len=valueExpression)? ')'                                                   #substring
    | TRIM '(' trimOption=(BOTH | LEADING | TRAILING)? (trimStr=valueExpression)?
       FROM srcStr=valueExpression ')'                                                         #trim
    | OVERLAY '(' input=valueExpression PLACING replace=valueExpression
      FROM position=valueExpression (FOR length=valueExpression)? ')'                          #overlay
    ;

constant
    : NULL                                                                                     #nullLiteral
    | interval                                                                                 #intervalLiteral
    | identifier STRING                                                                        #typeConstructor
    | number                                                                                   #numericLiteral
    | booleanValue                                                                             #booleanLiteral
    | STRING+                                                                                  #stringLiteral
    ;

comparisonOperator
    : EQ | NEQ | NEQJ | LT | LTE | GT | GTE | NSEQ
    ;

arithmeticOperator
    : PLUS | MINUS | ASTERISK | SLASH | PERCENT | DIV | TILDE | AMPERSAND | PIPE | CONCAT_PIPE | HAT
    ;

predicateOperator
    : OR | AND | IN | NOT
    ;

booleanValue
    : TRUE | FALSE
    ;

interval
    : {ansi}? INTERVAL? intervalField+
    | {!ansi}? INTERVAL intervalField*
    ;

intervalField
    : value=intervalValue unit=intervalUnit (TO to=intervalUnit)?
    ;

intervalValue
    : (PLUS | MINUS)? (INTEGER_VALUE | DECIMAL_VALUE)
    | STRING
    ;

intervalUnit
    : DAY
    | DAYS
    | HOUR
    | HOURS
    | MICROSECOND
    | MICROSECONDS
    | MILLISECOND
    | MILLISECONDS
    | MINUTE
    | MINUTES
    | MONTH
    | MONTHS
    | SECOND
    | SECONDS
    | WEEK
    | WEEKS
    | YEAR
    | YEARS
    ;

colPosition
    : FIRST | AFTER qualifiedName
    ;

dataType
    : complex=ARRAY '<' dataType '>'                            #complexDataType
    | complex=MAP '<' dataType ',' dataType '>'                 #complexDataType
    | complex=STRUCT ('<' complexColTypeList? '>' | NEQ)        #complexDataType
    | identifier ('(' INTEGER_VALUE (',' INTEGER_VALUE)* ')')?  #primitiveDataType
    ;

qualifiedColTypeWithPositionList
    : qualifiedColTypeWithPosition (',' qualifiedColTypeWithPosition)*
    ;

qualifiedColTypeWithPosition
    : name=qualifiedName dataType (COMMENT comment=STRING)? colPosition?
    ;

colTypeList
    : colType (',' colType)*
    ;

colType
    : colName=errorCapturingIdentifier dataType (COMMENT STRING)?
    ;

complexColTypeList
    : complexColType (',' complexColType)*
    ;

complexColType
    : identifier ':' dataType (COMMENT STRING)?
    ;

whenClause
    : WHEN condition=expression THEN result=expression
    ;

windowClause
    : WINDOW namedWindow (',' namedWindow)*
    ;

namedWindow
    : name=errorCapturingIdentifier AS windowSpec
    ;

windowSpec
    : name=errorCapturingIdentifier         #windowRef
    | '('name=errorCapturingIdentifier')'   #windowRef
    | '('
      ( CLUSTER BY partition+=expression (',' partition+=expression)*
      | ((PARTITION | DISTRIBUTE) BY partition+=expression (',' partition+=expression)*)?
        ((ORDER | SORT) BY sortItem (',' sortItem)*)?)
      windowFrame?
      ')'                                   #windowDef
    ;

windowFrame
    : frameType=RANGE start=frameBound
    | frameType=ROWS start=frameBound
    | frameType=RANGE BETWEEN start=frameBound AND end=frameBound
    | frameType=ROWS BETWEEN start=frameBound AND end=frameBound
    ;

frameBound
    : UNBOUNDED boundType=(PRECEDING | FOLLOWING)
    | boundType=CURRENT ROW
    | expression boundType=(PRECEDING | FOLLOWING)
    ;

qualifiedNameList
    : qualifiedName (',' qualifiedName)*
    ;

qualifiedName
    : identifier ('.' identifier)*
    ;

// this rule is used for explicitly capturing wrong identifiers such as test-table, which should actually be `test-table`
// replace identifier with errorCapturingIdentifier where the immediate follow symbol is not an expression, otherwise
// valid expressions such as "a-b" can be recognized as an identifier
errorCapturingIdentifier
    : identifier errorCapturingIdentifierExtra
    ;

// extra left-factoring grammar
errorCapturingIdentifierExtra
    : (MINUS identifier)+    #errorIdent
    |                        #realIdent
    ;

identifier
    : strictIdentifier
    | {!ansi}? strictNonReserved
    ;

strictIdentifier
    : IDENTIFIER              #unquotedIdentifier
    | quotedIdentifier        #quotedIdentifierAlternative
    | {ansi}? ansiNonReserved #unquotedIdentifier
    | {!ansi}? nonReserved    #unquotedIdentifier
    ;

quotedIdentifier
    : BACKQUOTED_IDENTIFIER
    ;

number
    : MINUS? DECIMAL_VALUE            #decimalLiteral
    | MINUS? INTEGER_VALUE            #integerLiteral
    | MINUS? BIGINT_LITERAL           #bigIntLiteral
    | MINUS? SMALLINT_LITERAL         #smallIntLiteral
    | MINUS? TINYINT_LITERAL          #tinyIntLiteral
    | MINUS? DOUBLE_LITERAL           #doubleLiteral
    | MINUS? BIGDECIMAL_LITERAL       #bigDecimalLiteral
    ;

// When `spark.sql.ansi.enabled=true`, there are 2 kinds of keywords in Spark SQL.
// - Reserved keywords:
//     Keywords that are reserved and can't be used as identifiers for table, view, column,
//     function, alias, etc.
// - Non-reserved keywords:
//     Keywords that have a special meaning only in particular contexts and can be used as
//     identifiers in other contexts. For example, `SELECT 1 WEEK` is an interval literal, but WEEK
//     can be used as identifiers in other places.
// You can find the full keywords list by searching "Start of the keywords list" in this file.
// The non-reserved keywords are listed below. Keywords not in this list are reserved keywords.
ansiNonReserved
    : ADD
    | AFTER
    | ALTER
    | ANALYZE
    | ARCHIVE
    | ARRAY
    | ASC
    | AT
    | BETWEEN
    | BUCKET
    | BUCKETS
    | BY
    | CACHE
    | CASCADE
    | CHANGE
    | CLEAR
    | CLUSTER
    | CLUSTERED
    | CODEGEN
    | COLLECTION
    | COLUMNS
    | COMMENT
    | COMMIT
    | COMPACT
    | COMPACTIONS
    | COMPUTE
    | CONCATENATE
    | COST
    | CUBE
    | CURRENT
    | DATA
    | DATABASE
    | DATABASES
    | DAYS
    | DBPROPERTIES
    | DEFINED
    | DELETE
    | DELIMITED
    | DESC
    | DESCRIBE
    | DFS
    | DIRECTORIES
    | DIRECTORY
    | DISTRIBUTE
    | DIV
    | DROP
    | ESCAPED
    | EXCHANGE
    | EXISTS
    | EXPLAIN
    | EXPORT
    | EXTENDED
    | EXTERNAL
    | EXTRACT
    | FIELDS
    | FILEFORMAT
    | FIRST
    | FOLLOWING
    | FORMAT
    | FORMATTED
    | FUNCTION
    | FUNCTIONS
    | GLOBAL
    | GROUPING
    | HOURS
    | IF
    | IGNORE
    | IMPORT
    | INDEX
    | INDEXES
    | INPATH
    | INPUTFORMAT
    | INSERT
    | INTERVAL
    | ITEMS
    | KEYS
    | LAST
    | LATERAL
    | LAZY
    | LIKE
    | LIMIT
    | LINES
    | LIST
    | LOAD
    | LOCAL
    | LOCATION
    | LOCK
    | LOCKS
    | LOGICAL
    | MACRO
    | MAP
    | MICROSECOND
    | MICROSECONDS
    | MILLISECOND
    | MILLISECONDS
    | MINUTES
    | MONTHS
    | MSCK
    | NAMESPACE
    | NAMESPACES
    | NO
    | NULLS
    | OF
    | OPTION
    | OPTIONS
    | OUT
    | OUTPUTFORMAT
    | OVER
    | OVERLAY
    | OVERWRITE
    | PARTITION
    | PARTITIONED
    | PARTITIONS
    | PERCENTLIT
    | PIVOT
    | PLACING
    | POSITION
    | PRECEDING
    | PRINCIPALS
    | PROPERTIES
    | PURGE
    | QUERY
    | RANGE
    | RECORDREADER
    | RECORDWRITER
    | RECOVER
    | REDUCE
    | REFRESH
    | RENAME
    | REPAIR
    | REPLACE
    | RESET
    | RESPECT
    | RESTRICT
    | REVOKE
    | RLIKE
    | ROLE
    | ROLES
    | ROLLBACK
    | ROLLUP
    | ROW
    | ROWS
    | SCHEMA
    | SECONDS
    | SEPARATED
    | SERDE
    | SERDEPROPERTIES
    | SET
    | SETS
    | SHOW
    | SKEWED
    | SORT
    | SORTED
    | START
    | STATISTICS
    | STORED
    | STRATIFY
    | STRUCT
    | SUBSTR
    | SUBSTRING
    | TABLES
    | TABLESAMPLE
    | TBLPROPERTIES
    | TEMPORARY
    | TERMINATED
    | TOUCH
    | TRANSACTION
    | TRANSACTIONS
    | TRANSFORM
    | TRIM
    | TRUE
    | TRUNCATE
    | UNARCHIVE
    | UNBOUNDED
    | UNCACHE
    | UNLOCK
    | UNSET
    | UPDATE
    | USE
    | VALUES
    | VIEW
    | WEEK
    | WEEKS
    | WINDOW
    | YEARS
    ;

// When `spark.sql.ansi.enabled=false`, there are 2 kinds of keywords in Spark SQL.
// - Non-reserved keywords:
//     Same definition as the one when `spark.sql.ansi.enabled=true`.
// - Strict-non-reserved keywords:
//     A strict version of non-reserved keywords, which can not be used as table alias.
// You can find the full keywords list by searching "Start of the keywords list" in this file.
// The strict-non-reserved keywords are listed in `strictNonReserved`.
// The non-reserved keywords are listed in `nonReserved`.
// These 2 together contain all the keywords.
strictNonReserved
    : ANTI
    | CROSS
    | EXCEPT
    | FULL
    | INNER
    | INTERSECT
    | JOIN
    | LEFT
    | NATURAL
    | ON
    | RIGHT
    | SEMI
    | SETMINUS
    | UNION
    | USING
    ;

nonReserved
    : ADD
    | AFTER
    | ALL
    | ALTER
    | ANALYZE
    | AND
    | ANY
    | ARCHIVE
    | ARRAY
    | AS
    | ASC
    | AT
    | AUTHORIZATION
    | BETWEEN
    | BOTH
    | BUCKET
    | BUCKETS
    | BY
    | CACHE
    | CASCADE
    | CASE
    | CAST
    | CHANGE
    | CHECK
    | CLEAR
    | CLUSTER
    | CLUSTERED
    | CODEGEN
    | COLLATE
    | COLLECTION
    | COLUMN
    | COLUMNS
    | COMMENT
    | COMMIT
    | COMPACT
    | COMPACTIONS
    | COMPUTE
    | CONCATENATE
    | CONSTRAINT
    | COST
    | CREATE
    | CUBE
    | CURRENT
    | CURRENT_DATE
    | CURRENT_TIME
    | CURRENT_TIMESTAMP
    | CURRENT_USER
    | DATA
    | DATABASE
    | DATABASES
    | DAY
    | DAYS
    | DBPROPERTIES
    | DEFINED
    | DELETE
    | DELIMITED
    | DESC
    | DESCRIBE
    | DFS
    | DIRECTORIES
    | DIRECTORY
    | DISTINCT
    | DISTRIBUTE
    | DIV
    | DROP
    | ELSE
    | END
    | ESCAPED
    | EXCHANGE
    | EXISTS
    | EXPLAIN
    | EXPORT
    | EXTENDED
    | EXTERNAL
    | EXTRACT
    | FALSE
    | FETCH
    | FIELDS
    | FILEFORMAT
    | FIRST
    | FIRST_VALUE
    | FOLLOWING
    | FOR
    | FOREIGN
    | FORMAT
    | FORMATTED
    | FROM
    | FUNCTION
    | FUNCTIONS
    | GLOBAL
    | GRANT
    | GROUP
    | GROUPING
    | HAVING
    | HOUR
    | HOURS
    | IF
    | IGNORE
    | IMPORT
    | IN
    | INDEX
    | INDEXES
    | INPATH
    | INPUTFORMAT
    | INSERT
    | INTERVAL
    | INTO
    | IS
    | ITEMS
    | KEYS
    | LAST
    | LAST_VALUE
    | LATERAL
    | LAZY
    | LEADING
    | LIKE
    | LIMIT
    | LINES
    | LIST
    | LOAD
    | LOCAL
    | LOCATION
    | LOCK
    | LOCKS
    | LOGICAL
    | MACRO
    | MAP
    | MICROSECOND
    | MICROSECONDS
    | MILLISECOND
    | MILLISECONDS
    | MINUTE
    | MINUTES
    | MONTH
    | MONTHS
    | MSCK
    | NAMESPACE
    | NAMESPACES
    | NO
    | NOT
    | NULL
    | NULLS
    | OF
    | ONLY
    | OPTION
    | OPTIONS
    | OR
    | ORDER
    | OUT
    | OUTER
    | OUTPUTFORMAT
    | OVER
    | OVERLAPS
    | OVERLAY
    | OVERWRITE
    | PARTITION
    | PARTITIONED
    | PARTITIONS
    | PERCENTLIT
    | PIVOT
    | PLACING
    | POSITION
    | PRECEDING
    | PRIMARY
    | PRINCIPALS
    | PROPERTIES
    | PURGE
    | QUERY
    | RANGE
    | RECORDREADER
    | RECORDWRITER
    | RECOVER
    | REDUCE
    | REFERENCES
    | REFRESH
    | RENAME
    | REPAIR
    | REPLACE
    | RESET
    | RESPECT
    | RESTRICT
    | REVOKE
    | RLIKE
    | ROLE
    | ROLES
    | ROLLBACK
    | ROLLUP
    | ROW
    | ROWS
    | SCHEMA
    | SECOND
    | SECONDS
    | SELECT
    | SEPARATED
    | SERDE
    | SERDEPROPERTIES
    | SESSION_USER
    | SET
    | SETS
    | SHOW
    | SKEWED
    | SOME
    | SORT
    | SORTED
    | START
    | STATISTICS
    | STORED
    | STRATIFY
    | STRUCT
    | SUBSTR
    | SUBSTRING
    | TABLE
    | TABLES
    | TABLESAMPLE
    | TBLPROPERTIES
    | TEMPORARY
    | TERMINATED
    | THEN
    | TO
    | TOUCH
    | TRAILING
    | TRANSACTION
    | TRANSACTIONS
    | TRANSFORM
    | TRIM
    | TRUE
    | TRUNCATE
    | TYPE
    | UNARCHIVE
    | UNBOUNDED
    | UNCACHE
    | UNIQUE
    | UNKNOWN
    | UNLOCK
    | UNSET
    | UPDATE
    | USE
    | USER
    | VALUES
    | VIEW
    | WEEK
    | WEEKS
    | WHEN
    | WHERE
    | WINDOW
    | WITH
    | YEAR
    | YEARS
    ;

// NOTE: If you add a new token in the list below, you should update the list of keywords
// in `docs/sql-keywords.md`. If the token is a non-reserved keyword,
// please update `ansiNonReserved` and `nonReserved` as well.

//============================
// Start of the keywords list
//============================
ADD: 'ADD';
AFTER: 'AFTER';
ALL: 'ALL';
ALTER: 'ALTER';
ANALYZE: 'ANALYZE';
AND: 'AND';
ANTI: 'ANTI';
ANY: 'ANY';
ARCHIVE: 'ARCHIVE';
ARRAY: 'ARRAY';
AS: 'AS';
ASC: 'ASC';
AT: 'AT';
AUTHORIZATION: 'AUTHORIZATION';
BETWEEN: 'BETWEEN';
BOTH: 'BOTH';
BUCKET: 'BUCKET';
BUCKETS: 'BUCKETS';
BY: 'BY';
CACHE: 'CACHE';
CASCADE: 'CASCADE';
CASE: 'CASE';
CAST: 'CAST';
CHANGE: 'CHANGE';
CHECK: 'CHECK';
CLEAR: 'CLEAR';
CLUSTER: 'CLUSTER';
CLUSTERED: 'CLUSTERED';
CODEGEN: 'CODEGEN';
COLLATE: 'COLLATE';
COLLECTION: 'COLLECTION';
COLUMN: 'COLUMN';
COLUMNS: 'COLUMNS';
COMMENT: 'COMMENT';
COMMIT: 'COMMIT';
COMPACT: 'COMPACT';
COMPACTIONS: 'COMPACTIONS';
COMPUTE: 'COMPUTE';
CONCATENATE: 'CONCATENATE';
CONSTRAINT: 'CONSTRAINT';
COST: 'COST';
CREATE: 'CREATE';
CROSS: 'CROSS';
CUBE: 'CUBE';
CURRENT: 'CURRENT';
CURRENT_DATE: 'CURRENT_DATE';
CURRENT_TIME: 'CURRENT_TIME';
CURRENT_TIMESTAMP: 'CURRENT_TIMESTAMP';
CURRENT_USER: 'CURRENT_USER';
DATA: 'DATA';
DATABASE: 'DATABASE';
DATABASES: 'DATABASES' | 'SCHEMAS';
DAY: 'DAY';
DAYS: 'DAYS';
DBPROPERTIES: 'DBPROPERTIES';
DEFINED: 'DEFINED';
DELETE: 'DELETE';
DELIMITED: 'DELIMITED';
DESC: 'DESC';
DESCRIBE: 'DESCRIBE';
DFS: 'DFS';
DIRECTORIES: 'DIRECTORIES';
DIRECTORY: 'DIRECTORY';
DISTINCT: 'DISTINCT';
DISTRIBUTE: 'DISTRIBUTE';
DROP: 'DROP';
ELSE: 'ELSE';
END: 'END';
ESCAPED: 'ESCAPED';
EXCEPT: 'EXCEPT';
EXCHANGE: 'EXCHANGE';
EXISTS: 'EXISTS';
EXPLAIN: 'EXPLAIN';
EXPORT: 'EXPORT';
EXTENDED: 'EXTENDED';
EXTERNAL: 'EXTERNAL';
EXTRACT: 'EXTRACT';
FALSE: 'FALSE';
FETCH: 'FETCH';
FIELDS: 'FIELDS';
FILEFORMAT: 'FILEFORMAT';
FIRST: 'FIRST';
FIRST_VALUE: 'FIRST_VALUE';
FOLLOWING: 'FOLLOWING';
FOR: 'FOR';
FOREIGN: 'FOREIGN';
FORMAT: 'FORMAT';
FORMATTED: 'FORMATTED';
FROM: 'FROM';
FULL: 'FULL';
FUNCTION: 'FUNCTION';
FUNCTIONS: 'FUNCTIONS';
GLOBAL: 'GLOBAL';
GRANT: 'GRANT';
GROUP: 'GROUP';
GROUPING: 'GROUPING';
HAVING: 'HAVING';
HOUR: 'HOUR';
HOURS: 'HOURS';
IF: 'IF';
IGNORE: 'IGNORE';
IMPORT: 'IMPORT';
IN: 'IN';
INDEX: 'INDEX';
INDEXES: 'INDEXES';
INNER: 'INNER';
INPATH: 'INPATH';
INPUTFORMAT: 'INPUTFORMAT';
INSERT: 'INSERT';
INTERSECT: 'INTERSECT';
INTERVAL: 'INTERVAL';
INTO: 'INTO';
IS: 'IS';
ITEMS: 'ITEMS';
JOIN: 'JOIN';
KEYS: 'KEYS';
LAST: 'LAST';
LAST_VALUE: 'LAST_VALUE';
LATERAL: 'LATERAL';
LAZY: 'LAZY';
LEADING: 'LEADING';
LEFT: 'LEFT';
LIKE: 'LIKE';
LIMIT: 'LIMIT';
LINES: 'LINES';
LIST: 'LIST';
LOAD: 'LOAD';
LOCAL: 'LOCAL';
LOCATION: 'LOCATION';
LOCK: 'LOCK';
LOCKS: 'LOCKS';
LOGICAL: 'LOGICAL';
MACRO: 'MACRO';
MAP: 'MAP';
MICROSECOND: 'MICROSECOND';
MICROSECONDS: 'MICROSECONDS';
MILLISECOND: 'MILLISECOND';
MILLISECONDS: 'MILLISECONDS';
MINUTE: 'MINUTE';
MINUTES: 'MINUTES';
MONTH: 'MONTH';
MONTHS: 'MONTHS';
MSCK: 'MSCK';
NAMESPACE: 'NAMESPACE';
NAMESPACES: 'NAMESPACES';
NATURAL: 'NATURAL';
NO: 'NO';
NOT: 'NOT' | '!';
NULL: 'NULL';
NULLS: 'NULLS';
OF: 'OF';
ON: 'ON';
ONLY: 'ONLY';
OPTION: 'OPTION';
OPTIONS: 'OPTIONS';
OR: 'OR';
ORDER: 'ORDER';
OUT: 'OUT';
OUTER: 'OUTER';
OUTPUTFORMAT: 'OUTPUTFORMAT';
OVER: 'OVER';
OVERLAPS: 'OVERLAPS';
OVERLAY: 'OVERLAY';
OVERWRITE: 'OVERWRITE';
PARTITION: 'PARTITION';
PARTITIONED: 'PARTITIONED';
PARTITIONS: 'PARTITIONS';
PERCENTLIT: 'PERCENT';
PIVOT: 'PIVOT';
PLACING: 'PLACING';
POSITION: 'POSITION';
PRECEDING: 'PRECEDING';
PRIMARY: 'PRIMARY';
PRINCIPALS: 'PRINCIPALS';
PROPERTIES: 'PROPERTIES';
PURGE: 'PURGE';
QUERY: 'QUERY';
RANGE: 'RANGE';
RECORDREADER: 'RECORDREADER';
RECORDWRITER: 'RECORDWRITER';
RECOVER: 'RECOVER';
REDUCE: 'REDUCE';
REFERENCES: 'REFERENCES';
REFRESH: 'REFRESH';
RENAME: 'RENAME';
REPAIR: 'REPAIR';
REPLACE: 'REPLACE';
RESET: 'RESET';
RESPECT: 'RESPECT';
RESTRICT: 'RESTRICT';
REVOKE: 'REVOKE';
RIGHT: 'RIGHT';
RLIKE: 'RLIKE' | 'REGEXP';
ROLE: 'ROLE';
ROLES: 'ROLES';
ROLLBACK: 'ROLLBACK';
ROLLUP: 'ROLLUP';
ROW: 'ROW';
ROWS: 'ROWS';
SCHEMA: 'SCHEMA';
SECOND: 'SECOND';
SECONDS: 'SECONDS';
SELECT: 'SELECT';
SEMI: 'SEMI';
SEPARATED: 'SEPARATED';
SERDE: 'SERDE';
SERDEPROPERTIES: 'SERDEPROPERTIES';
SESSION_USER: 'SESSION_USER';
SET: 'SET';
SETMINUS: 'MINUS';
SETS: 'SETS';
SHOW: 'SHOW';
SKEWED: 'SKEWED';
SOME: 'SOME';
SORT: 'SORT';
SORTED: 'SORTED';
START: 'START';
STATISTICS: 'STATISTICS';
STORED: 'STORED';
STRATIFY: 'STRATIFY';
STRUCT: 'STRUCT';
SUBSTR: 'SUBSTR';
SUBSTRING: 'SUBSTRING';
TABLE: 'TABLE';
TABLES: 'TABLES';
TABLESAMPLE: 'TABLESAMPLE';
TBLPROPERTIES: 'TBLPROPERTIES';
TEMPORARY: 'TEMPORARY' | 'TEMP';
TERMINATED: 'TERMINATED';
THEN: 'THEN';
TO: 'TO';
TOUCH: 'TOUCH';
TRAILING: 'TRAILING';
TRANSACTION: 'TRANSACTION';
TRANSACTIONS: 'TRANSACTIONS';
TRANSFORM: 'TRANSFORM';
TRIM: 'TRIM';
TRUE: 'TRUE';
TRUNCATE: 'TRUNCATE';
TYPE: 'TYPE';
UNARCHIVE: 'UNARCHIVE';
UNBOUNDED: 'UNBOUNDED';
UNCACHE: 'UNCACHE';
UNION: 'UNION';
UNIQUE: 'UNIQUE';
UNKNOWN: 'UNKNOWN';
UNLOCK: 'UNLOCK';
UNSET: 'UNSET';
UPDATE: 'UPDATE';
USE: 'USE';
USER: 'USER';
USING: 'USING';
VALUES: 'VALUES';
VIEW: 'VIEW';
WEEK: 'WEEK';
WEEKS: 'WEEKS';
WHEN: 'WHEN';
WHERE: 'WHERE';
WINDOW: 'WINDOW';
WITH: 'WITH';
YEAR: 'YEAR';
YEARS: 'YEARS';
//============================
// End of the keywords list
//============================

EQ  : '=' | '==';
NSEQ: '<=>';
NEQ : '<>';
NEQJ: '!=';
LT  : '<';
LTE : '<=' | '!>';
GT  : '>';
GTE : '>=' | '!<';

PLUS: '+';
MINUS: '-';
ASTERISK: '*';
SLASH: '/';
PERCENT: '%';
DIV: 'DIV';
TILDE: '~';
AMPERSAND: '&';
PIPE: '|';
CONCAT_PIPE: '||';
HAT: '^';

STRING
    : '\'' ( ~('\''|'\\') | ('\\' .) )* '\''
    | '"' ( ~('"'|'\\') | ('\\' .) )* '"'
    ;

BIGINT_LITERAL
    : DIGIT+ 'L'
    ;

SMALLINT_LITERAL
    : DIGIT+ 'S'
    ;

TINYINT_LITERAL
    : DIGIT+ 'Y'
    ;

INTEGER_VALUE
    : DIGIT+
    ;

DECIMAL_VALUE
    : DIGIT+ EXPONENT
    | DECIMAL_DIGITS EXPONENT? {isValidDecimal()}?
    ;

DOUBLE_LITERAL
    : DIGIT+ EXPONENT? 'D'
    | DECIMAL_DIGITS EXPONENT? 'D' {isValidDecimal()}?
    ;

BIGDECIMAL_LITERAL
    : DIGIT+ EXPONENT? 'BD'
    | DECIMAL_DIGITS EXPONENT? 'BD' {isValidDecimal()}?
    ;

IDENTIFIER
    : (LETTER | DIGIT | '_')+
    ;

BACKQUOTED_IDENTIFIER
    : '`' ( ~'`' | '``' )* '`'
    ;

fragment DECIMAL_DIGITS
    : DIGIT+ '.' DIGIT*
    | '.' DIGIT+
    ;

fragment EXPONENT
    : 'E' [+-]? DIGIT+
    ;

fragment DIGIT
    : [0-9]
    ;

fragment LETTER
    : [A-Z]
    ;

SIMPLE_COMMENT
    : '--' ~[\r\n]* '\r'? '\n'? -> channel(HIDDEN)
    ;

BRACKETED_EMPTY_COMMENT
    : '/**/' -> channel(HIDDEN)
    ;

BRACKETED_COMMENT
    : '/*' ~[+] .*? '*/' -> channel(HIDDEN)
    ;

WS
    : [ \r\n\t]+ -> channel(HIDDEN)
    ;

// Catch-all for anything we can't recognize.
// We use this to be able to ignore and recover all the text
// when splitting statements with DelimiterLexer
UNRECOGNIZED
    : .
    ;<|MERGE_RESOLUTION|>--- conflicted
+++ resolved
@@ -210,13 +210,8 @@
     | UNCACHE TABLE (IF EXISTS)? tableIdentifier                       #uncacheTable
     | CLEAR CACHE                                                      #clearCache
     | LOAD DATA LOCAL? INPATH path=STRING OVERWRITE? INTO TABLE
-<<<<<<< HEAD
         multipartIdentifier partitionSpec?                             #loadData
-    | TRUNCATE TABLE tableIdentifier partitionSpec?                    #truncateTable
-=======
-        tableIdentifier partitionSpec?                                 #loadData
     | TRUNCATE TABLE multipartIdentifier partitionSpec?                #truncateTable
->>>>>>> b91356e4
     | MSCK REPAIR TABLE multipartIdentifier                            #repairTable
     | op=(ADD | LIST) identifier .*?                                   #manageResource
     | SET ROLE .*?                                                     #failNativeCommand
