/*
 * Licensed under the Apache License, Version 2.0 (the "License");
 * you may not use this file except in compliance with the License.
 * You may obtain a copy of the License at
 *
 *     http://www.apache.org/licenses/LICENSE-2.0
 *
 * Unless required by applicable law or agreed to in writing, software
 * distributed under the License is distributed on an "AS IS" BASIS,
 * WITHOUT WARRANTIES OR CONDITIONS OF ANY KIND, either express or implied.
 * See the License for the specific language governing permissions and
 * limitations under the License.
 *
 * This file is an adaptation of Presto's presto-parser/src/main/antlr4/com/facebook/presto/sql/parser/SqlBase.g4 grammar.
 */

grammar SqlBase;

@members {
  /**
   * Verify whether current token is a valid decimal token (which contains dot).
   * Returns true if the character that follows the token is not a digit or letter or underscore.
   *
   * For example:
   * For char stream "2.3", "2." is not a valid decimal token, because it is followed by digit '3'.
   * For char stream "2.3_", "2.3" is not a valid decimal token, because it is followed by '_'.
   * For char stream "2.3W", "2.3" is not a valid decimal token, because it is followed by 'W'.
   * For char stream "12.0D 34.E2+0.12 "  12.0D is a valid decimal token because it is folllowed
   * by a space. 34.E2 is a valid decimal token because it is followed by symbol '+'
   * which is not a digit or letter or underscore.
   */
  public boolean isValidDecimal() {
    int nextChar = _input.LA(1);
    if (nextChar >= 'A' && nextChar <= 'Z' || nextChar >= '0' && nextChar <= '9' ||
      nextChar == '_') {
      return false;
    } else {
      return true;
    }
  }
}

tokens {
    DELIMITER
}

singleStatement
    : statement EOF
    ;

singleExpression
    : namedExpression EOF
    ;

singleTableIdentifier
    : tableIdentifier EOF
    ;

singleFunctionIdentifier
    : functionIdentifier EOF
    ;

singleDataType
    : dataType EOF
    ;

statement
    : query                                                            #statementDefault
    | USE db=identifier                                                #use
    | CREATE DATABASE (IF NOT EXISTS)? identifier
        (COMMENT comment=STRING)? locationSpec?
        (WITH DBPROPERTIES tablePropertyList)?                         #createDatabase
    | ALTER DATABASE identifier SET DBPROPERTIES tablePropertyList     #setDatabaseProperties
    | DROP DATABASE (IF EXISTS)? identifier (RESTRICT | CASCADE)?      #dropDatabase
    | createTableHeader ('(' colTypeList ')')? tableProvider
        (OPTIONS options=tablePropertyList)?
        (PARTITIONED BY partitionColumnNames=identifierList)?
        bucketSpec? locationSpec?
        (COMMENT comment=STRING)?
        (AS? query)?                                                   #createTable
    | createTableHeader ('(' columns=colTypeList ')')?
        (COMMENT comment=STRING)?
        (PARTITIONED BY '(' partitionColumns=colTypeList ')')?
        bucketSpec? skewSpec?
        rowFormat?  createFileFormat? locationSpec?
        (TBLPROPERTIES tablePropertyList)?
        (AS? query)?                                                   #createHiveTable
    | CREATE TABLE (IF NOT EXISTS)? target=tableIdentifier
        LIKE source=tableIdentifier locationSpec?                      #createTableLike
    | ANALYZE TABLE tableIdentifier partitionSpec? COMPUTE STATISTICS
        (identifier | FOR COLUMNS identifierSeq)?                      #analyze
    | ALTER TABLE tableIdentifier
        ADD COLUMNS '(' columns=colTypeList ')'                        #addTableColumns
    | ALTER (TABLE | VIEW) from=tableIdentifier
        RENAME TO to=tableIdentifier                                   #renameTable
    | ALTER (TABLE | VIEW) tableIdentifier
        SET TBLPROPERTIES tablePropertyList                            #setTableProperties
    | ALTER (TABLE | VIEW) tableIdentifier
        UNSET TBLPROPERTIES (IF EXISTS)? tablePropertyList             #unsetTableProperties
    | ALTER TABLE tableIdentifier partitionSpec?
        CHANGE COLUMN? identifier colType colPosition?                 #changeColumn
    | ALTER TABLE tableIdentifier (partitionSpec)?
        SET SERDE STRING (WITH SERDEPROPERTIES tablePropertyList)?     #setTableSerDe
    | ALTER TABLE tableIdentifier (partitionSpec)?
        SET SERDEPROPERTIES tablePropertyList                          #setTableSerDe
    | ALTER TABLE tableIdentifier ADD (IF NOT EXISTS)?
        partitionSpecLocation+                                         #addTablePartition
    | ALTER VIEW tableIdentifier ADD (IF NOT EXISTS)?
        partitionSpec+                                                 #addTablePartition
    | ALTER TABLE tableIdentifier
        from=partitionSpec RENAME TO to=partitionSpec                  #renameTablePartition
    | ALTER TABLE tableIdentifier
        DROP (IF EXISTS)? partitionSpec (',' partitionSpec)* PURGE?    #dropTablePartitions
    | ALTER VIEW tableIdentifier
        DROP (IF EXISTS)? partitionSpec (',' partitionSpec)*           #dropTablePartitions
    | ALTER TABLE tableIdentifier partitionSpec? SET locationSpec      #setTableLocation
    | ALTER TABLE tableIdentifier RECOVER PARTITIONS                   #recoverPartitions
    | DROP TABLE (IF EXISTS)? tableIdentifier PURGE?                   #dropTable
    | DROP VIEW (IF EXISTS)? tableIdentifier                           #dropTable
    | CREATE (OR REPLACE)? (GLOBAL? TEMPORARY)?
        VIEW (IF NOT EXISTS)? tableIdentifier
        identifierCommentList? (COMMENT STRING)?
        (PARTITIONED ON identifierList)?
        (TBLPROPERTIES tablePropertyList)? AS query                    #createView
    | CREATE (OR REPLACE)? GLOBAL? TEMPORARY VIEW
        tableIdentifier ('(' colTypeList ')')? tableProvider
        (OPTIONS tablePropertyList)?                                   #createTempViewUsing
    | ALTER VIEW tableIdentifier AS? query                             #alterViewQuery
    | CREATE TEMPORARY? FUNCTION qualifiedName AS className=STRING
        (USING resource (',' resource)*)?                              #createFunction
    | DROP TEMPORARY? FUNCTION (IF EXISTS)? qualifiedName              #dropFunction
    | EXPLAIN (LOGICAL | FORMATTED | EXTENDED | CODEGEN | COST)?
        statement                                                      #explain
    | SHOW TABLES ((FROM | IN) db=identifier)?
        (LIKE? pattern=STRING)?                                        #showTables
    | SHOW TABLE EXTENDED ((FROM | IN) db=identifier)?
        LIKE pattern=STRING partitionSpec?                             #showTable
    | SHOW DATABASES (LIKE pattern=STRING)?                            #showDatabases
    | SHOW TBLPROPERTIES table=tableIdentifier
        ('(' key=tablePropertyKey ')')?                                #showTblProperties
    | SHOW COLUMNS (FROM | IN) tableIdentifier
        ((FROM | IN) db=identifier)?                                   #showColumns
    | SHOW PARTITIONS tableIdentifier partitionSpec?                   #showPartitions
    | SHOW identifier? FUNCTIONS
        (LIKE? (qualifiedName | pattern=STRING))?                      #showFunctions
    | SHOW CREATE TABLE tableIdentifier                                #showCreateTable
    | (DESC | DESCRIBE) FUNCTION EXTENDED? describeFuncName            #describeFunction
    | (DESC | DESCRIBE) DATABASE EXTENDED? identifier                  #describeDatabase
    | (DESC | DESCRIBE) TABLE? option=(EXTENDED | FORMATTED)?
        tableIdentifier partitionSpec? describeColName?                #describeTable
    | REFRESH TABLE tableIdentifier                                    #refreshTable
    | REFRESH .*?                                                      #refreshResource
    | CACHE LAZY? TABLE tableIdentifier (AS? query)?                   #cacheTable
    | UNCACHE TABLE (IF EXISTS)? tableIdentifier                       #uncacheTable
    | CLEAR CACHE                                                      #clearCache
    | LOAD DATA LOCAL? INPATH path=STRING OVERWRITE? INTO TABLE
        tableIdentifier partitionSpec?                                 #loadData
    | TRUNCATE TABLE tableIdentifier partitionSpec?                    #truncateTable
    | MSCK REPAIR TABLE tableIdentifier                                #repairTable
    | op=(ADD | LIST) identifier .*?                                   #manageResource
    | SET ROLE .*?                                                     #failNativeCommand
    | SET .*?                                                          #setConfiguration
    | RESET                                                            #resetConfiguration
    | unsupportedHiveNativeCommands .*?                                #failNativeCommand
    ;

unsupportedHiveNativeCommands
    : kw1=CREATE kw2=ROLE
    | kw1=DROP kw2=ROLE
    | kw1=GRANT kw2=ROLE?
    | kw1=REVOKE kw2=ROLE?
    | kw1=SHOW kw2=GRANT
    | kw1=SHOW kw2=ROLE kw3=GRANT?
    | kw1=SHOW kw2=PRINCIPALS
    | kw1=SHOW kw2=ROLES
    | kw1=SHOW kw2=CURRENT kw3=ROLES
    | kw1=EXPORT kw2=TABLE
    | kw1=IMPORT kw2=TABLE
    | kw1=SHOW kw2=COMPACTIONS
    | kw1=SHOW kw2=CREATE kw3=TABLE
    | kw1=SHOW kw2=TRANSACTIONS
    | kw1=SHOW kw2=INDEXES
    | kw1=SHOW kw2=LOCKS
    | kw1=CREATE kw2=INDEX
    | kw1=DROP kw2=INDEX
    | kw1=ALTER kw2=INDEX
    | kw1=LOCK kw2=TABLE
    | kw1=LOCK kw2=DATABASE
    | kw1=UNLOCK kw2=TABLE
    | kw1=UNLOCK kw2=DATABASE
    | kw1=CREATE kw2=TEMPORARY kw3=MACRO
    | kw1=DROP kw2=TEMPORARY kw3=MACRO
    | kw1=ALTER kw2=TABLE tableIdentifier kw3=NOT kw4=CLUSTERED
    | kw1=ALTER kw2=TABLE tableIdentifier kw3=CLUSTERED kw4=BY
    | kw1=ALTER kw2=TABLE tableIdentifier kw3=NOT kw4=SORTED
    | kw1=ALTER kw2=TABLE tableIdentifier kw3=SKEWED kw4=BY
    | kw1=ALTER kw2=TABLE tableIdentifier kw3=NOT kw4=SKEWED
    | kw1=ALTER kw2=TABLE tableIdentifier kw3=NOT kw4=STORED kw5=AS kw6=DIRECTORIES
    | kw1=ALTER kw2=TABLE tableIdentifier kw3=SET kw4=SKEWED kw5=LOCATION
    | kw1=ALTER kw2=TABLE tableIdentifier kw3=EXCHANGE kw4=PARTITION
    | kw1=ALTER kw2=TABLE tableIdentifier kw3=ARCHIVE kw4=PARTITION
    | kw1=ALTER kw2=TABLE tableIdentifier kw3=UNARCHIVE kw4=PARTITION
    | kw1=ALTER kw2=TABLE tableIdentifier kw3=TOUCH
    | kw1=ALTER kw2=TABLE tableIdentifier partitionSpec? kw3=COMPACT
    | kw1=ALTER kw2=TABLE tableIdentifier partitionSpec? kw3=CONCATENATE
    | kw1=ALTER kw2=TABLE tableIdentifier partitionSpec? kw3=SET kw4=FILEFORMAT
    | kw1=ALTER kw2=TABLE tableIdentifier partitionSpec? kw3=REPLACE kw4=COLUMNS
    | kw1=START kw2=TRANSACTION
    | kw1=COMMIT
    | kw1=ROLLBACK
    | kw1=DFS
    | kw1=DELETE kw2=FROM
    ;

createTableHeader
    : CREATE TEMPORARY? EXTERNAL? TABLE (IF NOT EXISTS)? tableIdentifier
    ;

bucketSpec
    : CLUSTERED BY identifierList
      (SORTED BY orderedIdentifierList)?
      INTO INTEGER_VALUE BUCKETS
    ;

skewSpec
    : SKEWED BY identifierList
      ON (constantList | nestedConstantList)
      (STORED AS DIRECTORIES)?
    ;

locationSpec
    : LOCATION STRING
    ;

query
    : ctes? queryNoWith
    ;

insertInto
    : INSERT OVERWRITE TABLE tableIdentifier (partitionSpec (IF NOT EXISTS)?)?
    | INSERT INTO TABLE? tableIdentifier partitionSpec?
    ;

partitionSpecLocation
    : partitionSpec locationSpec?
    ;

partitionSpec
    : PARTITION '(' partitionVal (',' partitionVal)* ')'
    ;

partitionVal
    : identifier (EQ constant)?
    ;

describeFuncName
    : qualifiedName
    | STRING
    | comparisonOperator
    | arithmeticOperator
    | predicateOperator
    ;

describeColName
    : identifier ('.' (identifier | STRING))*
    ;

ctes
    : WITH namedQuery (',' namedQuery)*
    ;

namedQuery
    : name=identifier AS? '(' query ')'
    ;

tableProvider
    : USING qualifiedName
    ;

tablePropertyList
    : '(' tableProperty (',' tableProperty)* ')'
    ;

tableProperty
    : key=tablePropertyKey (EQ? value=tablePropertyValue)?
    ;

tablePropertyKey
    : identifier ('.' identifier)*
    | STRING
    ;

tablePropertyValue
    : INTEGER_VALUE
    | DECIMAL_VALUE
    | booleanValue
    | STRING
    ;

constantList
    : '(' constant (',' constant)* ')'
    ;

nestedConstantList
    : '(' constantList (',' constantList)* ')'
    ;

createFileFormat
    : STORED AS fileFormat
    | STORED BY storageHandler
    ;

fileFormat
    : INPUTFORMAT inFmt=STRING OUTPUTFORMAT outFmt=STRING    #tableFileFormat
    | identifier                                             #genericFileFormat
    ;

storageHandler
    : STRING (WITH SERDEPROPERTIES tablePropertyList)?
    ;

resource
    : identifier STRING
    ;

queryNoWith
    : insertInto? queryTerm queryOrganization                                              #singleInsertQuery
    | fromClause multiInsertQueryBody+                                                     #multiInsertQuery
    ;

queryOrganization
    : (ORDER BY order+=sortItem (',' order+=sortItem)*)?
      (CLUSTER BY clusterBy+=expression (',' clusterBy+=expression)*)?
      (DISTRIBUTE BY distributeBy+=expression (',' distributeBy+=expression)*)?
      (SORT BY sort+=sortItem (',' sort+=sortItem)*)?
      windows?
      (LIMIT (ALL | limit=expression))?
    ;

multiInsertQueryBody
    : insertInto?
      querySpecification
      queryOrganization
    ;

queryTerm
    : queryPrimary                                                                         #queryTermDefault
    | left=queryTerm operator=(INTERSECT | UNION | EXCEPT | SETMINUS) setQuantifier? right=queryTerm  #setOperation
    ;

queryPrimary
    : querySpecification                                                    #queryPrimaryDefault
    | TABLE tableIdentifier                                                 #table
    | inlineTable                                                           #inlineTableDefault1
    | '(' queryNoWith  ')'                                                  #subquery
    ;

sortItem
    : expression ordering=(ASC | DESC)? (NULLS nullOrder=(LAST | FIRST))?
    ;

querySpecification
    : (((SELECT kind=TRANSFORM '(' namedExpressionSeq ')'
        | kind=MAP namedExpressionSeq
        | kind=REDUCE namedExpressionSeq))
       inRowFormat=rowFormat?
       (RECORDWRITER recordWriter=STRING)?
       USING script=STRING
       (AS (identifierSeq | colTypeList | ('(' (identifierSeq | colTypeList) ')')))?
       outRowFormat=rowFormat?
       (RECORDREADER recordReader=STRING)?
       fromClause?
       (WHERE where=booleanExpression)?)
    | ((kind=SELECT hint? setQuantifier? namedExpressionSeq fromClause?
       | fromClause (kind=SELECT setQuantifier? namedExpressionSeq)?)
       lateralView*
       (WHERE where=booleanExpression)?
       aggregation?
       (HAVING having=booleanExpression)?
       windows?)
    ;

hint
    : '/*+' hintStatement '*/'
    ;

hintStatement
    : hintName=identifier
    | hintName=identifier '(' parameters+=identifier (',' parameters+=identifier)* ')'
    ;

fromClause
    : FROM relation (',' relation)* lateralView*
    ;

aggregation
    : GROUP BY groupingExpressions+=expression (',' groupingExpressions+=expression)* (
      WITH kind=ROLLUP
    | WITH kind=CUBE
    | kind=GROUPING SETS '(' groupingSet (',' groupingSet)* ')')?
    ;

groupingSet
    : '(' (expression (',' expression)*)? ')'
    | expression
    ;

lateralView
    : LATERAL VIEW (OUTER)? qualifiedName '(' (expression (',' expression)*)? ')' tblName=identifier (AS? colName+=identifier (',' colName+=identifier)*)?
    ;

setQuantifier
    : DISTINCT
    | ALL
    ;

relation
    : relationPrimary joinRelation*
    ;

joinRelation
    : (joinType) JOIN right=relationPrimary joinCriteria?
    | NATURAL joinType JOIN right=relationPrimary
    ;

joinType
    : INNER?
    | CROSS
    | LEFT OUTER?
    | LEFT SEMI
    | RIGHT OUTER?
    | FULL OUTER?
    | LEFT? ANTI
    ;

joinCriteria
    : ON booleanExpression
    | USING '(' identifier (',' identifier)* ')'
    ;

sample
    : TABLESAMPLE '('
      ( (percentage=(INTEGER_VALUE | DECIMAL_VALUE) sampleType=PERCENTLIT)
      | (expression sampleType=ROWS)
      | sampleType=BYTELENGTH_LITERAL
      | (sampleType=BUCKET numerator=INTEGER_VALUE OUT OF denominator=INTEGER_VALUE (ON (identifier | qualifiedName '(' ')'))?))
      ')'
    ;

identifierList
    : '(' identifierSeq ')'
    ;

identifierSeq
    : identifier (',' identifier)*
    ;

orderedIdentifierList
    : '(' orderedIdentifier (',' orderedIdentifier)* ')'
    ;

orderedIdentifier
    : identifier ordering=(ASC | DESC)?
    ;

identifierCommentList
    : '(' identifierComment (',' identifierComment)* ')'
    ;

identifierComment
    : identifier (COMMENT STRING)?
    ;

relationPrimary
<<<<<<< HEAD
    : tableIdentifier sample? (AS? strictIdentifier)?               #tableName
    | '(' queryNoWith ')' sample? (AS? strictIdentifier)            #aliasedQuery
    | '(' relation ')' sample? (AS? strictIdentifier)?              #aliasedRelation
    | inlineTable                                                   #inlineTableDefault2
    | identifier '(' (expression (',' expression)*)? ')'            #tableValuedFunction
=======
    : tableIdentifier sample? (AS? strictIdentifier)?      #tableName
    | '(' queryNoWith ')' sample? (AS? strictIdentifier)?  #aliasedQuery
    | '(' relation ')' sample? (AS? strictIdentifier)?     #aliasedRelation
    | inlineTable                                          #inlineTableDefault2
    | functionTable                                        #tableValuedFunction
>>>>>>> d4022d49
    ;

inlineTable
    : VALUES expression (',' expression)* tableAlias
    ;

functionTable
    : identifier '(' (expression (',' expression)*)? ')' tableAlias
    ;

tableAlias
    : (AS? strictIdentifier identifierList?)?
    ;

rowFormat
    : ROW FORMAT SERDE name=STRING (WITH SERDEPROPERTIES props=tablePropertyList)?  #rowFormatSerde
    | ROW FORMAT DELIMITED
      (FIELDS TERMINATED BY fieldsTerminatedBy=STRING (ESCAPED BY escapedBy=STRING)?)?
      (COLLECTION ITEMS TERMINATED BY collectionItemsTerminatedBy=STRING)?
      (MAP KEYS TERMINATED BY keysTerminatedBy=STRING)?
      (LINES TERMINATED BY linesSeparatedBy=STRING)?
      (NULL DEFINED AS nullDefinedAs=STRING)?                                       #rowFormatDelimited
    ;

tableIdentifier
    : (db=identifier '.')? table=identifier
    ;

functionIdentifier
    : (db=identifier '.')? function=identifier
    ;

namedExpression
    : expression (AS? (identifier | identifierList))?
    ;

namedExpressionSeq
    : namedExpression (',' namedExpression)*
    ;

expression
    : booleanExpression
    ;

booleanExpression
    : NOT booleanExpression                                        #logicalNot
    | EXISTS '(' query ')'                                         #exists
    | predicated                                                   #booleanDefault
    | left=booleanExpression operator=AND right=booleanExpression  #logicalBinary
    | left=booleanExpression operator=OR right=booleanExpression   #logicalBinary
    ;

// workaround for:
//  https://github.com/antlr/antlr4/issues/780
//  https://github.com/antlr/antlr4/issues/781
predicated
    : valueExpression predicate?
    ;

predicate
    : NOT? kind=BETWEEN lower=valueExpression AND upper=valueExpression
    | NOT? kind=IN '(' expression (',' expression)* ')'
    | NOT? kind=IN '(' query ')'
    | NOT? kind=(RLIKE | LIKE) pattern=valueExpression
    | IS NOT? kind=NULL
    | IS NOT? kind=DISTINCT FROM right=valueExpression
    ;

valueExpression
    : primaryExpression                                                                      #valueExpressionDefault
    | operator=(MINUS | PLUS | TILDE) valueExpression                                        #arithmeticUnary
    | left=valueExpression operator=(ASTERISK | SLASH | PERCENT | DIV) right=valueExpression #arithmeticBinary
    | left=valueExpression operator=(PLUS | MINUS | CONCAT_PIPE) right=valueExpression       #arithmeticBinary
    | left=valueExpression operator=AMPERSAND right=valueExpression                          #arithmeticBinary
    | left=valueExpression operator=HAT right=valueExpression                                #arithmeticBinary
    | left=valueExpression operator=PIPE right=valueExpression                               #arithmeticBinary
    | left=valueExpression comparisonOperator right=valueExpression                          #comparison
    ;

primaryExpression
    : name=(CURRENT_DATE | CURRENT_TIMESTAMP)                                                  #timeFunctionCall
    | CASE whenClause+ (ELSE elseExpression=expression)? END                                   #searchedCase
    | CASE value=expression whenClause+ (ELSE elseExpression=expression)? END                  #simpleCase
    | CAST '(' expression AS dataType ')'                                                      #cast
    | FIRST '(' expression (IGNORE NULLS)? ')'                                                 #first
    | LAST '(' expression (IGNORE NULLS)? ')'                                                  #last
    | constant                                                                                 #constantDefault
    | ASTERISK                                                                                 #star
    | qualifiedName '.' ASTERISK                                                               #star
    | '(' namedExpression (',' namedExpression)+ ')'                                           #rowConstructor
    | '(' query ')'                                                                            #subqueryExpression
    | qualifiedName '(' (setQuantifier? namedExpression (',' namedExpression)*)? ')'
       (OVER windowSpec)?                                                                      #functionCall
    | value=primaryExpression '[' index=valueExpression ']'                                    #subscript
    | identifier                                                                               #columnReference
    | base=primaryExpression '.' fieldName=identifier                                          #dereference
    | '(' expression ')'                                                                       #parenthesizedExpression
    ;

constant
    : NULL                                                                                     #nullLiteral
    | interval                                                                                 #intervalLiteral
    | identifier STRING                                                                        #typeConstructor
    | number                                                                                   #numericLiteral
    | booleanValue                                                                             #booleanLiteral
    | STRING+                                                                                  #stringLiteral
    ;

comparisonOperator
    : EQ | NEQ | NEQJ | LT | LTE | GT | GTE | NSEQ
    ;

arithmeticOperator
    : PLUS | MINUS | ASTERISK | SLASH | PERCENT | DIV | TILDE | AMPERSAND | PIPE | CONCAT_PIPE | HAT
    ;

predicateOperator
    : OR | AND | IN | NOT
    ;

booleanValue
    : TRUE | FALSE
    ;

interval
    : INTERVAL intervalField*
    ;

intervalField
    : value=intervalValue unit=identifier (TO to=identifier)?
    ;

intervalValue
    : (PLUS | MINUS)? (INTEGER_VALUE | DECIMAL_VALUE)
    | STRING
    ;

colPosition
    : FIRST | AFTER identifier
    ;

dataType
    : complex=ARRAY '<' dataType '>'                            #complexDataType
    | complex=MAP '<' dataType ',' dataType '>'                 #complexDataType
    | complex=STRUCT ('<' complexColTypeList? '>' | NEQ)        #complexDataType
    | identifier ('(' INTEGER_VALUE (',' INTEGER_VALUE)* ')')?  #primitiveDataType
    ;

colTypeList
    : colType (',' colType)*
    ;

colType
    : identifier dataType (COMMENT STRING)?
    ;

complexColTypeList
    : complexColType (',' complexColType)*
    ;

complexColType
    : identifier ':' dataType (COMMENT STRING)?
    ;

whenClause
    : WHEN condition=expression THEN result=expression
    ;

windows
    : WINDOW namedWindow (',' namedWindow)*
    ;

namedWindow
    : identifier AS windowSpec
    ;

windowSpec
    : name=identifier  #windowRef
    | '('
      ( CLUSTER BY partition+=expression (',' partition+=expression)*
      | ((PARTITION | DISTRIBUTE) BY partition+=expression (',' partition+=expression)*)?
        ((ORDER | SORT) BY sortItem (',' sortItem)*)?)
      windowFrame?
      ')'              #windowDef
    ;

windowFrame
    : frameType=RANGE start=frameBound
    | frameType=ROWS start=frameBound
    | frameType=RANGE BETWEEN start=frameBound AND end=frameBound
    | frameType=ROWS BETWEEN start=frameBound AND end=frameBound
    ;

frameBound
    : UNBOUNDED boundType=(PRECEDING | FOLLOWING)
    | boundType=CURRENT ROW
    | expression boundType=(PRECEDING | FOLLOWING)
    ;

qualifiedName
    : identifier ('.' identifier)*
    ;

identifier
    : strictIdentifier
    | ANTI | FULL | INNER | LEFT | SEMI | RIGHT | NATURAL | JOIN | CROSS | ON
    | UNION | INTERSECT | EXCEPT | SETMINUS
    ;

strictIdentifier
    : IDENTIFIER             #unquotedIdentifier
    | quotedIdentifier       #quotedIdentifierAlternative
    | nonReserved            #unquotedIdentifier
    ;

quotedIdentifier
    : BACKQUOTED_IDENTIFIER
    ;

number
    : MINUS? DECIMAL_VALUE            #decimalLiteral
    | MINUS? INTEGER_VALUE            #integerLiteral
    | MINUS? BIGINT_LITERAL           #bigIntLiteral
    | MINUS? SMALLINT_LITERAL         #smallIntLiteral
    | MINUS? TINYINT_LITERAL          #tinyIntLiteral
    | MINUS? DOUBLE_LITERAL           #doubleLiteral
    | MINUS? BIGDECIMAL_LITERAL       #bigDecimalLiteral
    ;

nonReserved
    : SHOW | TABLES | COLUMNS | COLUMN | PARTITIONS | FUNCTIONS | DATABASES
    | ADD
    | OVER | PARTITION | RANGE | ROWS | PRECEDING | FOLLOWING | CURRENT | ROW | LAST | FIRST | AFTER
    | MAP | ARRAY | STRUCT
    | LATERAL | WINDOW | REDUCE | TRANSFORM | USING | SERDE | SERDEPROPERTIES | RECORDREADER
    | DELIMITED | FIELDS | TERMINATED | COLLECTION | ITEMS | KEYS | ESCAPED | LINES | SEPARATED
    | EXTENDED | REFRESH | CLEAR | CACHE | UNCACHE | LAZY | GLOBAL | TEMPORARY | OPTIONS
    | GROUPING | CUBE | ROLLUP
    | EXPLAIN | FORMAT | LOGICAL | FORMATTED | CODEGEN | COST
    | TABLESAMPLE | USE | TO | BUCKET | PERCENTLIT | OUT | OF
    | SET | RESET
    | VIEW | REPLACE
    | IF
    | NO | DATA
    | START | TRANSACTION | COMMIT | ROLLBACK | IGNORE
    | SORT | CLUSTER | DISTRIBUTE | UNSET | TBLPROPERTIES | SKEWED | STORED | DIRECTORIES | LOCATION
    | EXCHANGE | ARCHIVE | UNARCHIVE | FILEFORMAT | TOUCH | COMPACT | CONCATENATE | CHANGE
    | CASCADE | RESTRICT | BUCKETS | CLUSTERED | SORTED | PURGE | INPUTFORMAT | OUTPUTFORMAT
    | DBPROPERTIES | DFS | TRUNCATE | COMPUTE | LIST
    | STATISTICS | ANALYZE | PARTITIONED | EXTERNAL | DEFINED | RECORDWRITER
    | REVOKE | GRANT | LOCK | UNLOCK | MSCK | REPAIR | RECOVER | EXPORT | IMPORT | LOAD | VALUES | COMMENT | ROLE
    | ROLES | COMPACTIONS | PRINCIPALS | TRANSACTIONS | INDEX | INDEXES | LOCKS | OPTION | LOCAL | INPATH
    | ASC | DESC | LIMIT | RENAME | SETS
    | AT | NULLS | OVERWRITE | ALL | ALTER | AS | BETWEEN | BY | CREATE | DELETE
    | DESCRIBE | DROP | EXISTS | FALSE | FOR | GROUP | IN | INSERT | INTO | IS |LIKE
    | NULL | ORDER | OUTER | TABLE | TRUE | WITH | RLIKE
    | AND | CASE | CAST | DISTINCT | DIV | ELSE | END | FUNCTION | INTERVAL | MACRO | OR | STRATIFY | THEN
    | UNBOUNDED | WHEN
    | DATABASE | SELECT | FROM | WHERE | HAVING | TO | TABLE | WITH | NOT | CURRENT_DATE | CURRENT_TIMESTAMP
    ;

SELECT: 'SELECT';
FROM: 'FROM';
ADD: 'ADD';
AS: 'AS';
ALL: 'ALL';
DISTINCT: 'DISTINCT';
WHERE: 'WHERE';
GROUP: 'GROUP';
BY: 'BY';
GROUPING: 'GROUPING';
SETS: 'SETS';
CUBE: 'CUBE';
ROLLUP: 'ROLLUP';
ORDER: 'ORDER';
HAVING: 'HAVING';
LIMIT: 'LIMIT';
AT: 'AT';
OR: 'OR';
AND: 'AND';
IN: 'IN';
NOT: 'NOT' | '!';
NO: 'NO';
EXISTS: 'EXISTS';
BETWEEN: 'BETWEEN';
LIKE: 'LIKE';
RLIKE: 'RLIKE' | 'REGEXP';
IS: 'IS';
NULL: 'NULL';
TRUE: 'TRUE';
FALSE: 'FALSE';
NULLS: 'NULLS';
ASC: 'ASC';
DESC: 'DESC';
FOR: 'FOR';
INTERVAL: 'INTERVAL';
CASE: 'CASE';
WHEN: 'WHEN';
THEN: 'THEN';
ELSE: 'ELSE';
END: 'END';
JOIN: 'JOIN';
CROSS: 'CROSS';
OUTER: 'OUTER';
INNER: 'INNER';
LEFT: 'LEFT';
SEMI: 'SEMI';
RIGHT: 'RIGHT';
FULL: 'FULL';
NATURAL: 'NATURAL';
ON: 'ON';
LATERAL: 'LATERAL';
WINDOW: 'WINDOW';
OVER: 'OVER';
PARTITION: 'PARTITION';
RANGE: 'RANGE';
ROWS: 'ROWS';
UNBOUNDED: 'UNBOUNDED';
PRECEDING: 'PRECEDING';
FOLLOWING: 'FOLLOWING';
CURRENT: 'CURRENT';
FIRST: 'FIRST';
AFTER: 'AFTER';
LAST: 'LAST';
ROW: 'ROW';
WITH: 'WITH';
VALUES: 'VALUES';
CREATE: 'CREATE';
TABLE: 'TABLE';
VIEW: 'VIEW';
REPLACE: 'REPLACE';
INSERT: 'INSERT';
DELETE: 'DELETE';
INTO: 'INTO';
DESCRIBE: 'DESCRIBE';
EXPLAIN: 'EXPLAIN';
FORMAT: 'FORMAT';
LOGICAL: 'LOGICAL';
CODEGEN: 'CODEGEN';
COST: 'COST';
CAST: 'CAST';
SHOW: 'SHOW';
TABLES: 'TABLES';
COLUMNS: 'COLUMNS';
COLUMN: 'COLUMN';
USE: 'USE';
PARTITIONS: 'PARTITIONS';
FUNCTIONS: 'FUNCTIONS';
DROP: 'DROP';
UNION: 'UNION';
EXCEPT: 'EXCEPT';
SETMINUS: 'MINUS';
INTERSECT: 'INTERSECT';
TO: 'TO';
TABLESAMPLE: 'TABLESAMPLE';
STRATIFY: 'STRATIFY';
ALTER: 'ALTER';
RENAME: 'RENAME';
ARRAY: 'ARRAY';
MAP: 'MAP';
STRUCT: 'STRUCT';
COMMENT: 'COMMENT';
SET: 'SET';
RESET: 'RESET';
DATA: 'DATA';
START: 'START';
TRANSACTION: 'TRANSACTION';
COMMIT: 'COMMIT';
ROLLBACK: 'ROLLBACK';
MACRO: 'MACRO';
IGNORE: 'IGNORE';

IF: 'IF';

EQ  : '=' | '==';
NSEQ: '<=>';
NEQ : '<>';
NEQJ: '!=';
LT  : '<';
LTE : '<=' | '!>';
GT  : '>';
GTE : '>=' | '!<';

PLUS: '+';
MINUS: '-';
ASTERISK: '*';
SLASH: '/';
PERCENT: '%';
DIV: 'DIV';
TILDE: '~';
AMPERSAND: '&';
PIPE: '|';
CONCAT_PIPE: '||';
HAT: '^';

PERCENTLIT: 'PERCENT';
BUCKET: 'BUCKET';
OUT: 'OUT';
OF: 'OF';

SORT: 'SORT';
CLUSTER: 'CLUSTER';
DISTRIBUTE: 'DISTRIBUTE';
OVERWRITE: 'OVERWRITE';
TRANSFORM: 'TRANSFORM';
REDUCE: 'REDUCE';
USING: 'USING';
SERDE: 'SERDE';
SERDEPROPERTIES: 'SERDEPROPERTIES';
RECORDREADER: 'RECORDREADER';
RECORDWRITER: 'RECORDWRITER';
DELIMITED: 'DELIMITED';
FIELDS: 'FIELDS';
TERMINATED: 'TERMINATED';
COLLECTION: 'COLLECTION';
ITEMS: 'ITEMS';
KEYS: 'KEYS';
ESCAPED: 'ESCAPED';
LINES: 'LINES';
SEPARATED: 'SEPARATED';
FUNCTION: 'FUNCTION';
EXTENDED: 'EXTENDED';
REFRESH: 'REFRESH';
CLEAR: 'CLEAR';
CACHE: 'CACHE';
UNCACHE: 'UNCACHE';
LAZY: 'LAZY';
FORMATTED: 'FORMATTED';
GLOBAL: 'GLOBAL';
TEMPORARY: 'TEMPORARY' | 'TEMP';
OPTIONS: 'OPTIONS';
UNSET: 'UNSET';
TBLPROPERTIES: 'TBLPROPERTIES';
DBPROPERTIES: 'DBPROPERTIES';
BUCKETS: 'BUCKETS';
SKEWED: 'SKEWED';
STORED: 'STORED';
DIRECTORIES: 'DIRECTORIES';
LOCATION: 'LOCATION';
EXCHANGE: 'EXCHANGE';
ARCHIVE: 'ARCHIVE';
UNARCHIVE: 'UNARCHIVE';
FILEFORMAT: 'FILEFORMAT';
TOUCH: 'TOUCH';
COMPACT: 'COMPACT';
CONCATENATE: 'CONCATENATE';
CHANGE: 'CHANGE';
CASCADE: 'CASCADE';
RESTRICT: 'RESTRICT';
CLUSTERED: 'CLUSTERED';
SORTED: 'SORTED';
PURGE: 'PURGE';
INPUTFORMAT: 'INPUTFORMAT';
OUTPUTFORMAT: 'OUTPUTFORMAT';
DATABASE: 'DATABASE' | 'SCHEMA';
DATABASES: 'DATABASES' | 'SCHEMAS';
DFS: 'DFS';
TRUNCATE: 'TRUNCATE';
ANALYZE: 'ANALYZE';
COMPUTE: 'COMPUTE';
LIST: 'LIST';
STATISTICS: 'STATISTICS';
PARTITIONED: 'PARTITIONED';
EXTERNAL: 'EXTERNAL';
DEFINED: 'DEFINED';
REVOKE: 'REVOKE';
GRANT: 'GRANT';
LOCK: 'LOCK';
UNLOCK: 'UNLOCK';
MSCK: 'MSCK';
REPAIR: 'REPAIR';
RECOVER: 'RECOVER';
EXPORT: 'EXPORT';
IMPORT: 'IMPORT';
LOAD: 'LOAD';
ROLE: 'ROLE';
ROLES: 'ROLES';
COMPACTIONS: 'COMPACTIONS';
PRINCIPALS: 'PRINCIPALS';
TRANSACTIONS: 'TRANSACTIONS';
INDEX: 'INDEX';
INDEXES: 'INDEXES';
LOCKS: 'LOCKS';
OPTION: 'OPTION';
ANTI: 'ANTI';
LOCAL: 'LOCAL';
INPATH: 'INPATH';
CURRENT_DATE: 'CURRENT_DATE';
CURRENT_TIMESTAMP: 'CURRENT_TIMESTAMP';

STRING
    : '\'' ( ~('\''|'\\') | ('\\' .) )* '\''
    | '\"' ( ~('\"'|'\\') | ('\\' .) )* '\"'
    ;

BIGINT_LITERAL
    : DIGIT+ 'L'
    ;

SMALLINT_LITERAL
    : DIGIT+ 'S'
    ;

TINYINT_LITERAL
    : DIGIT+ 'Y'
    ;

BYTELENGTH_LITERAL
    : DIGIT+ ('B' | 'K' | 'M' | 'G')
    ;

INTEGER_VALUE
    : DIGIT+
    ;

DECIMAL_VALUE
    : DIGIT+ EXPONENT
    | DECIMAL_DIGITS EXPONENT? {isValidDecimal()}?
    ;

DOUBLE_LITERAL
    : DIGIT+ EXPONENT? 'D'
    | DECIMAL_DIGITS EXPONENT? 'D' {isValidDecimal()}?
    ;

BIGDECIMAL_LITERAL
    : DIGIT+ EXPONENT? 'BD'
    | DECIMAL_DIGITS EXPONENT? 'BD' {isValidDecimal()}?
    ;

IDENTIFIER
    : (LETTER | DIGIT | '_')+
    ;

BACKQUOTED_IDENTIFIER
    : '`' ( ~'`' | '``' )* '`'
    ;

fragment DECIMAL_DIGITS
    : DIGIT+ '.' DIGIT*
    | '.' DIGIT+
    ;

fragment EXPONENT
    : 'E' [+-]? DIGIT+
    ;

fragment DIGIT
    : [0-9]
    ;

fragment LETTER
    : [A-Z]
    ;

SIMPLE_COMMENT
    : '--' ~[\r\n]* '\r'? '\n'? -> channel(HIDDEN)
    ;

BRACKETED_EMPTY_COMMENT
    : '/**/' -> channel(HIDDEN)
    ;

BRACKETED_COMMENT
    : '/*' ~[+] .*? '*/' -> channel(HIDDEN)
    ;

WS
    : [ \r\n\t]+ -> channel(HIDDEN)
    ;

// Catch-all for anything we can't recognize.
// We use this to be able to ignore and recover all the text
// when splitting statements with DelimiterLexer
UNRECOGNIZED
    : .
    ;<|MERGE_RESOLUTION|>--- conflicted
+++ resolved
@@ -472,19 +472,11 @@
     ;
 
 relationPrimary
-<<<<<<< HEAD
-    : tableIdentifier sample? (AS? strictIdentifier)?               #tableName
-    | '(' queryNoWith ')' sample? (AS? strictIdentifier)            #aliasedQuery
-    | '(' relation ')' sample? (AS? strictIdentifier)?              #aliasedRelation
-    | inlineTable                                                   #inlineTableDefault2
-    | identifier '(' (expression (',' expression)*)? ')'            #tableValuedFunction
-=======
     : tableIdentifier sample? (AS? strictIdentifier)?      #tableName
-    | '(' queryNoWith ')' sample? (AS? strictIdentifier)?  #aliasedQuery
+    | '(' queryNoWith ')' sample? (AS? strictIdentifier)   #aliasedQuery
     | '(' relation ')' sample? (AS? strictIdentifier)?     #aliasedRelation
     | inlineTable                                          #inlineTableDefault2
     | functionTable                                        #tableValuedFunction
->>>>>>> d4022d49
     ;
 
 inlineTable
