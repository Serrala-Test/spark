--- conflicted
+++ resolved
@@ -114,13 +114,6 @@
     | CREATE TABLE (IF NOT EXISTS)? target=tableIdentifier
         LIKE source=tableIdentifier locationSpec?                      #createTableLike
     | ANALYZE TABLE tableIdentifier partitionSpec? COMPUTE STATISTICS
-<<<<<<< HEAD
-        (ident=errorCapturingIdentifier |
-        FOR COLUMNS identifierSeq |
-        FOR ALL COLUMNS)?                                              #analyze
-    | ALTER TABLE tableIdentifier
-        ADD COLUMNS '(' columns=colTypeList ')'                        #addTableColumns
-=======
         (identifier | FOR COLUMNS identifierSeq | FOR ALL COLUMNS)?    #analyze
     | ALTER TABLE multipartIdentifier
         ADD (COLUMN | COLUMNS)
@@ -134,7 +127,6 @@
         DROP (COLUMN | COLUMNS) '(' columns=qualifiedNameList ')'      #dropTableColumns
     | ALTER TABLE multipartIdentifier
         DROP (COLUMN | COLUMNS) columns=qualifiedNameList              #dropTableColumns
->>>>>>> 5d6758c0
     | ALTER (TABLE | VIEW) from=tableIdentifier
         RENAME TO to=tableIdentifier                                   #renameTable
     | ALTER (TABLE | VIEW) multipartIdentifier
@@ -745,11 +737,7 @@
     ;
 
 colPosition
-<<<<<<< HEAD
-    : FIRST | AFTER errorCapturingIdentifier
-=======
     : FIRST | AFTER qualifiedName
->>>>>>> 5d6758c0
     ;
 
 dataType
