--- conflicted
+++ resolved
@@ -122,12 +122,8 @@
     | LOAD DATA LOCAL? INPATH path=STRING OVERWRITE? INTO TABLE
         tableIdentifier partitionSpec?                                 #loadData
     | TRUNCATE TABLE tableIdentifier partitionSpec?                    #truncateTable
-<<<<<<< HEAD
     | MSCK REPAIR TABLE tableIdentifier                                #repairTable
-    | op=(ADD | LIST) identifier .*?                                   #manageResource
-=======
     | op=(ADD |  DELETE | LIST) identifier .*?                         #manageResource
->>>>>>> 87675709
     | SET ROLE .*?                                                     #failNativeCommand
     | SET .*?                                                          #setConfiguration
     | RESET                                                            #resetConfiguration
