/*
 * Licensed to the Apache Software Foundation (ASF) under one or more
 * contributor license agreements.  See the NOTICE file distributed with
 * this work for additional information regarding copyright ownership.
 * The ASF licenses this file to You under the Apache License, Version 2.0
 * (the "License"); you may not use this file except in compliance with
 * the License.  You may obtain a copy of the License at
 *
 *    http://www.apache.org/licenses/LICENSE-2.0
 *
 * Unless required by applicable law or agreed to in writing, software
 * distributed under the License is distributed on an "AS IS" BASIS,
 * WITHOUT WARRANTIES OR CONDITIONS OF ANY KIND, either express or implied.
 * See the License for the specific language governing permissions and
 * limitations under the License.
 */

package org.apache.spark.sql.catalyst.expressions;

import javax.annotation.Nullable;
import java.util.Arrays;
import java.util.Collections;
import java.util.HashSet;
import java.util.Set;

import scala.collection.Seq;
import scala.collection.mutable.ArraySeq;

<<<<<<< HEAD
import javax.annotation.Nullable;
import java.math.BigDecimal;
import java.sql.Date;
import java.sql.Timestamp;
import java.util.*;

import org.apache.spark.sql.catalyst.util.DateUtils;
=======
>>>>>>> 424b0075
import org.apache.spark.sql.Row;
import org.apache.spark.sql.BaseMutableRow;
import org.apache.spark.sql.types.DataType;
import org.apache.spark.sql.types.StructType;
import org.apache.spark.sql.types.UTF8String;
import org.apache.spark.unsafe.PlatformDependent;
import org.apache.spark.unsafe.bitset.BitSetMethods;

import static org.apache.spark.sql.types.DataTypes.*;

/**
 * An Unsafe implementation of Row which is backed by raw memory instead of Java objects.
 *
 * Each tuple has three parts: [null bit set] [values] [variable length portion]
 *
 * The bit set is used for null tracking and is aligned to 8-byte word boundaries.  It stores
 * one bit per field.
 *
 * In the `values` region, we store one 8-byte word per field. For fields that hold fixed-length
 * primitive types, such as long, double, or int, we store the value directly in the word. For
 * fields with non-primitive or variable-length values, we store a relative offset (w.r.t. the
 * base address of the row) that points to the beginning of the variable-length field.
 *
 * Instances of `UnsafeRow` act as pointers to row data stored in this format.
 */
public final class UnsafeRow extends BaseMutableRow {

  private Object baseObject;
  private long baseOffset;

  Object getBaseObject() { return baseObject; }
  long getBaseOffset() { return baseOffset; }

  /** The number of fields in this row, used for calculating the bitset width (and in assertions) */
  private int numFields;

  /** The width of the null tracking bit set, in bytes */
  private int bitSetWidthInBytes;
  /**
   * This optional schema is required if you want to call generic get() and set() methods on
   * this UnsafeRow, but is optional if callers will only use type-specific getTYPE() and setTYPE()
   * methods. This should be removed after the planned InternalRow / Row split; right now, it's only
   * needed by the generic get() method, which is only called internally by code that accesses
   * UTF8String-typed columns.
   */
  @Nullable
  private StructType schema;

  private long getFieldOffset(int ordinal) {
   return baseOffset + bitSetWidthInBytes + ordinal * 8L;
  }

  public static int calculateBitSetWidthInBytes(int numFields) {
    return ((numFields / 64) + (numFields % 64 == 0 ? 0 : 1)) * 8;
  }

  /**
   * Field types that can be updated in place in UnsafeRows (e.g. we support set() for these types)
   */
  public static final Set<DataType> settableFieldTypes;

  /**
   * Fields types can be read(but not set (e.g. set() will throw UnsupportedOperationException).
   */
  public static final Set<DataType> readableFieldTypes;

  static {
    settableFieldTypes = Collections.unmodifiableSet(
      new HashSet<DataType>(
        Arrays.asList(new DataType[] {
          NullType,
          BooleanType,
          ByteType,
          ShortType,
          IntegerType,
          LongType,
          FloatType,
          DoubleType,
          DateType
    })));

    // We support get() on a superset of the types for which we support set():
    final Set<DataType> _readableFieldTypes = new HashSet<DataType>(
      Arrays.asList(new DataType[]{
        StringType,
        TimestampType
      }));
    _readableFieldTypes.addAll(settableFieldTypes);
    readableFieldTypes = Collections.unmodifiableSet(_readableFieldTypes);
  }

  /**
   * Construct a new UnsafeRow. The resulting row won't be usable until `pointTo()` has been called,
   * since the value returned by this constructor is equivalent to a null pointer.
   */
  public UnsafeRow() { }

  /**
   * Update this UnsafeRow to point to different backing data.
   *
   * @param baseObject the base object
   * @param baseOffset the offset within the base object
   * @param numFields the number of fields in this row
   * @param schema an optional schema; this is necessary if you want to call generic get() or set()
   *               methods on this row, but is optional if the caller will only use type-specific
   *               getTYPE() and setTYPE() methods.
   */
  public void pointTo(
      Object baseObject,
      long baseOffset,
      int numFields,
      @Nullable StructType schema) {
    assert numFields >= 0 : "numFields should >= 0";
    assert schema == null || schema.fields().length == numFields;
    this.bitSetWidthInBytes = calculateBitSetWidthInBytes(numFields);
    this.baseObject = baseObject;
    this.baseOffset = baseOffset;
    this.numFields = numFields;
    this.schema = schema;
  }

  private void assertIndexIsValid(int index) {
    assert index >= 0 : "index (" + index + ") should >= 0";
    assert index < numFields : "index (" + index + ") should < " + numFields;
  }

  @Override
  public void setNullAt(int i) {
    assertIndexIsValid(i);
    BitSetMethods.set(baseObject, baseOffset, i);
    // To preserve row equality, zero out the value when setting the column to null.
    // Since this row does does not currently support updates to variable-length values, we don't
    // have to worry about zeroing out that data.
    PlatformDependent.UNSAFE.putLong(baseObject, getFieldOffset(i), 0);
  }

  private void setNotNullAt(int i) {
    assertIndexIsValid(i);
    BitSetMethods.unset(baseObject, baseOffset, i);
  }

  @Override
  public void update(int ordinal, Object value) {
    throw new UnsupportedOperationException();
  }

  @Override
  public void setInt(int ordinal, int value) {
    assertIndexIsValid(ordinal);
    setNotNullAt(ordinal);
    PlatformDependent.UNSAFE.putInt(baseObject, getFieldOffset(ordinal), value);
  }

  @Override
  public void setLong(int ordinal, long value) {
    assertIndexIsValid(ordinal);
    setNotNullAt(ordinal);
    PlatformDependent.UNSAFE.putLong(baseObject, getFieldOffset(ordinal), value);
  }

  @Override
  public void setDouble(int ordinal, double value) {
    assertIndexIsValid(ordinal);
    setNotNullAt(ordinal);
    PlatformDependent.UNSAFE.putDouble(baseObject, getFieldOffset(ordinal), value);
  }

  @Override
  public void setBoolean(int ordinal, boolean value) {
    assertIndexIsValid(ordinal);
    setNotNullAt(ordinal);
    PlatformDependent.UNSAFE.putBoolean(baseObject, getFieldOffset(ordinal), value);
  }

  @Override
  public void setShort(int ordinal, short value) {
    assertIndexIsValid(ordinal);
    setNotNullAt(ordinal);
    PlatformDependent.UNSAFE.putShort(baseObject, getFieldOffset(ordinal), value);
  }

  @Override
  public void setByte(int ordinal, byte value) {
    assertIndexIsValid(ordinal);
    setNotNullAt(ordinal);
    PlatformDependent.UNSAFE.putByte(baseObject, getFieldOffset(ordinal), value);
  }

  @Override
  public void setFloat(int ordinal, float value) {
    assertIndexIsValid(ordinal);
    setNotNullAt(ordinal);
    PlatformDependent.UNSAFE.putFloat(baseObject, getFieldOffset(ordinal), value);
  }

  @Override
  public void setString(int ordinal, String value) {
    throw new UnsupportedOperationException();
  }

  @Override
  public void setDate(int ordinal, Date value) {
    setInt(ordinal, DateUtils.fromJavaDate(value));
  }

  @Override
  public void setTimestamp(int ordinal, Timestamp value) {
    throw new UnsupportedOperationException();
  }

  @Override
  public int size() {
    return numFields;
  }

  @Override
  public StructType schema() {
    return schema;
  }

  @Override
  public Object get(int i) {
    assertIndexIsValid(i);
    assert (schema != null) : "Schema must be defined when calling generic get() method";
    final DataType dataType = schema.fields()[i].dataType();
    // UnsafeRow is only designed to be invoked by internal code, which only invokes this generic
    // get() method when trying to access UTF8String-typed columns. If we refactor the codebase to
    // separate the internal and external row interfaces, then internal code can fetch strings via
    // a new getUTF8String() method and we'll be able to remove this method.
    if (isNullAt(i)) {
      return null;
    } else if (dataType == StringType) {
      return getUTF8String(i);
    } else {
      throw new UnsupportedOperationException();
    }
  }

  @Override
  public boolean isNullAt(int i) {
    assertIndexIsValid(i);
    return BitSetMethods.isSet(baseObject, baseOffset, i);
  }

  @Override
  public boolean getBoolean(int i) {
    assertIndexIsValid(i);
    return PlatformDependent.UNSAFE.getBoolean(baseObject, getFieldOffset(i));
  }

  @Override
  public byte getByte(int i) {
    assertIndexIsValid(i);
    return PlatformDependent.UNSAFE.getByte(baseObject, getFieldOffset(i));
  }

  @Override
  public short getShort(int i) {
    assertIndexIsValid(i);
    return PlatformDependent.UNSAFE.getShort(baseObject, getFieldOffset(i));
  }

  @Override
  public int getInt(int i) {
    assertIndexIsValid(i);
    return PlatformDependent.UNSAFE.getInt(baseObject, getFieldOffset(i));
  }

  @Override
  public long getLong(int i) {
    assertIndexIsValid(i);
    return PlatformDependent.UNSAFE.getLong(baseObject, getFieldOffset(i));
  }

  @Override
  public float getFloat(int i) {
    assertIndexIsValid(i);
    if (isNullAt(i)) {
      return Float.NaN;
    } else {
      return PlatformDependent.UNSAFE.getFloat(baseObject, getFieldOffset(i));
    }
  }

  @Override
  public double getDouble(int i) {
    assertIndexIsValid(i);
    if (isNullAt(i)) {
      return Float.NaN;
    } else {
      return PlatformDependent.UNSAFE.getDouble(baseObject, getFieldOffset(i));
    }
  }

  public UTF8String getUTF8String(int i) {
    assertIndexIsValid(i);
    final UTF8String str = new UTF8String();
    final long offsetToStringSize = getLong(i);
    final int stringSizeInBytes =
      (int) PlatformDependent.UNSAFE.getLong(baseObject, baseOffset + offsetToStringSize);
    final byte[] strBytes = new byte[stringSizeInBytes];
    PlatformDependent.copyMemory(
      baseObject,
      baseOffset + offsetToStringSize + 8,  // The `+ 8` is to skip past the size to get the data
      strBytes,
      PlatformDependent.BYTE_ARRAY_OFFSET,
      stringSizeInBytes
    );
    str.set(strBytes);
    return str;
  }

  @Override
  public String getString(int i) {
    return getUTF8String(i).toString();
  }

<<<<<<< HEAD
  @Override
  public BigDecimal getDecimal(int i) {
    throw new UnsupportedOperationException();
  }

  @Override
  public Date getDate(int i) {
    final int daysSinceEpoch = getInt(i);
    return DateUtils.toJavaDate(daysSinceEpoch);
  }

  @Override
  public Timestamp getTimestamp(int i) {
    assertIndexIsValid(i);
    final long offsetToTimestampSize = getLong(i);
    final long time =
      PlatformDependent.UNSAFE.getLong(baseObject, baseOffset + offsetToTimestampSize);
    final int nanos =
      PlatformDependent.UNSAFE.getInt(baseObject, baseOffset + offsetToTimestampSize + 8);
    final Timestamp timestamp = new Timestamp(time);
    timestamp.setNanos(nanos);
    return timestamp;
  }
=======
>>>>>>> 424b0075


  @Override
  public Row copy() {
    throw new UnsupportedOperationException();
  }

  @Override
  public boolean anyNull() {
    return BitSetMethods.anySet(baseObject, baseOffset, bitSetWidthInBytes);
  }

  @Override
  public Seq<Object> toSeq() {
    final ArraySeq<Object> values = new ArraySeq<Object>(numFields);
    for (int fieldNumber = 0; fieldNumber < numFields; fieldNumber++) {
      values.update(fieldNumber, get(fieldNumber));
    }
    return values;
  }
}<|MERGE_RESOLUTION|>--- conflicted
+++ resolved
@@ -18,6 +18,9 @@
 package org.apache.spark.sql.catalyst.expressions;
 
 import javax.annotation.Nullable;
+import java.math.BigDecimal;
+import java.sql.Date;
+import java.sql.Timestamp;
 import java.util.Arrays;
 import java.util.Collections;
 import java.util.HashSet;
@@ -26,16 +29,7 @@
 import scala.collection.Seq;
 import scala.collection.mutable.ArraySeq;
 
-<<<<<<< HEAD
-import javax.annotation.Nullable;
-import java.math.BigDecimal;
-import java.sql.Date;
-import java.sql.Timestamp;
-import java.util.*;
-
 import org.apache.spark.sql.catalyst.util.DateUtils;
-=======
->>>>>>> 424b0075
 import org.apache.spark.sql.Row;
 import org.apache.spark.sql.BaseMutableRow;
 import org.apache.spark.sql.types.DataType;
@@ -353,7 +347,6 @@
     return getUTF8String(i).toString();
   }
 
-<<<<<<< HEAD
   @Override
   public BigDecimal getDecimal(int i) {
     throw new UnsupportedOperationException();
@@ -377,9 +370,6 @@
     timestamp.setNanos(nanos);
     return timestamp;
   }
-=======
->>>>>>> 424b0075
-
 
   @Override
   public Row copy() {
