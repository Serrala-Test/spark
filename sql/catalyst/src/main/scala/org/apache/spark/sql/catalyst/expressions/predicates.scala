/*
 * Licensed to the Apache Software Foundation (ASF) under one or more
 * contributor license agreements.  See the NOTICE file distributed with
 * this work for additional information regarding copyright ownership.
 * The ASF licenses this file to You under the Apache License, Version 2.0
 * (the "License"); you may not use this file except in compliance with
 * the License.  You may obtain a copy of the License at
 *
 *    http://www.apache.org/licenses/LICENSE-2.0
 *
 * Unless required by applicable law or agreed to in writing, software
 * distributed under the License is distributed on an "AS IS" BASIS,
 * WITHOUT WARRANTIES OR CONDITIONS OF ANY KIND, either express or implied.
 * See the License for the specific language governing permissions and
 * limitations under the License.
 */

package org.apache.spark.sql.catalyst.expressions

import scala.collection.immutable.TreeSet

<<<<<<< HEAD
import org.apache.spark.sql.catalyst.{CatalystTypeConverters, InternalRow}
=======
import org.apache.spark.sql.catalyst.CatalystTypeConverters.convertToScala
import org.apache.spark.sql.catalyst.InternalRow
>>>>>>> 7959808e
import org.apache.spark.sql.catalyst.analysis.TypeCheckResult
import org.apache.spark.sql.catalyst.expressions.BindReferences.bindReference
import org.apache.spark.sql.catalyst.expressions.aggregate.AggregateExpression
import org.apache.spark.sql.catalyst.expressions.codegen._
import org.apache.spark.sql.catalyst.expressions.codegen.Block._
import org.apache.spark.sql.catalyst.plans.logical.{Aggregate, LeafNode, LogicalPlan, Project}
import org.apache.spark.sql.catalyst.util.TypeUtils
import org.apache.spark.sql.internal.SQLConf
import org.apache.spark.sql.types._


/**
 * A base class for generated/interpreted predicate
 */
abstract class BasePredicate {
  def eval(r: InternalRow): Boolean

  /**
   * Initializes internal states given the current partition index.
   * This is used by nondeterministic expressions to set initial states.
   * The default implementation does nothing.
   */
  def initialize(partitionIndex: Int): Unit = {}
}

case class InterpretedPredicate(expression: Expression) extends BasePredicate {
  override def eval(r: InternalRow): Boolean = expression.eval(r).asInstanceOf[Boolean]

  override def initialize(partitionIndex: Int): Unit = {
    super.initialize(partitionIndex)
    expression.foreach {
      case n: Nondeterministic => n.initialize(partitionIndex)
      case _ =>
    }
  }
}

/**
 * An [[Expression]] that returns a boolean value.
 */
trait Predicate extends Expression {
  override def dataType: DataType = BooleanType
}

/**
 * The factory object for `BasePredicate`.
 */
object Predicate extends CodeGeneratorWithInterpretedFallback[Expression, BasePredicate] {

  override protected def createCodeGeneratedObject(in: Expression): BasePredicate = {
    GeneratePredicate.generate(in)
  }

  override protected def createInterpretedObject(in: Expression): BasePredicate = {
    InterpretedPredicate(in)
  }

  def createInterpreted(e: Expression): InterpretedPredicate = InterpretedPredicate(e)

  /**
   * Returns a BasePredicate for an Expression, which will be bound to `inputSchema`.
   */
  def create(e: Expression, inputSchema: Seq[Attribute]): BasePredicate = {
    createObject(bindReference(e, inputSchema))
  }

  /**
   * Returns a BasePredicate for a given bound Expression.
   */
  def create(e: Expression): BasePredicate = {
    createObject(e)
  }
}

trait PredicateHelper {
  protected def splitConjunctivePredicates(condition: Expression): Seq[Expression] = {
    condition match {
      case And(cond1, cond2) =>
        splitConjunctivePredicates(cond1) ++ splitConjunctivePredicates(cond2)
      case other => other :: Nil
    }
  }

  /**
   * Find the origin of where the input references of expression exp were scanned in the tree of
   * plan, and if they originate from a single leaf node.
   * Returns optional tuple with Expression, undoing any projections and aliasing that has been done
   * along the way from plan to origin, and the origin LeafNode plan from which all the exp
   */
  def findExpressionAndTrackLineageDown(
      exp: Expression,
      plan: LogicalPlan): Option[(Expression, LogicalPlan)] = {

    plan match {
      case Project(projectList, child) =>
        val aliases = AttributeMap(projectList.collect {
          case a @ Alias(child, _) => (a.toAttribute, child)
        })
        findExpressionAndTrackLineageDown(replaceAlias(exp, aliases), child)
      // we can unwrap only if there are row projections, and no aggregation operation
      case Aggregate(_, aggregateExpressions, child) =>
        val aliasMap = AttributeMap(aggregateExpressions.collect {
          case a: Alias if a.child.find(_.isInstanceOf[AggregateExpression]).isEmpty =>
            (a.toAttribute, a.child)
        })
        findExpressionAndTrackLineageDown(replaceAlias(exp, aliasMap), child)
      case l: LeafNode if exp.references.subsetOf(l.outputSet) =>
        Some((exp, l))
      case other =>
        other.children.flatMap {
          child => if (exp.references.subsetOf(child.outputSet)) {
            findExpressionAndTrackLineageDown(exp, child)
          } else {
            None
          }
        }.headOption
    }
  }

  protected def splitDisjunctivePredicates(condition: Expression): Seq[Expression] = {
    condition match {
      case Or(cond1, cond2) =>
        splitDisjunctivePredicates(cond1) ++ splitDisjunctivePredicates(cond2)
      case other => other :: Nil
    }
  }

  // Substitute any known alias from a map.
  protected def replaceAlias(
      condition: Expression,
      aliases: AttributeMap[Expression]): Expression = {
    // Use transformUp to prevent infinite recursion when the replacement expression
    // redefines the same ExprId,
    condition.transformUp {
      case a: Attribute =>
        aliases.getOrElse(a, a)
    }
  }

  /**
   * Returns true if `expr` can be evaluated using only the output of `plan`.  This method
   * can be used to determine when it is acceptable to move expression evaluation within a query
   * plan.
   *
   * For example consider a join between two relations R(a, b) and S(c, d).
   *
   * - `canEvaluate(EqualTo(a,b), R)` returns `true`
   * - `canEvaluate(EqualTo(a,c), R)` returns `false`
   * - `canEvaluate(Literal(1), R)` returns `true` as literals CAN be evaluated on any plan
   */
  protected def canEvaluate(expr: Expression, plan: LogicalPlan): Boolean =
    expr.references.subsetOf(plan.outputSet)

  /**
   * Returns true iff `expr` could be evaluated as a condition within join.
   */
  protected def canEvaluateWithinJoin(expr: Expression): Boolean = expr match {
    // Non-deterministic expressions are not allowed as join conditions.
    case e if !e.deterministic => false
    case _: ListQuery | _: Exists =>
      // A ListQuery defines the query which we want to search in an IN subquery expression.
      // Currently the only way to evaluate an IN subquery is to convert it to a
      // LeftSemi/LeftAnti/ExistenceJoin by `RewritePredicateSubquery` rule.
      // It cannot be evaluated as part of a Join operator.
      // An Exists shouldn't be push into a Join operator too.
      false
    case e: SubqueryExpression =>
      // non-correlated subquery will be replaced as literal
      e.children.isEmpty
    case a: AttributeReference => true
    // PythonUDF will be executed by dedicated physical operator later.
    // For PythonUDFs that can't be evaluated in join condition, `ExtractPythonUDFFromJoinCondition`
    // will pull them out later.
    case _: PythonUDF => true
    case e: Unevaluable => false
    case e => e.children.forall(canEvaluateWithinJoin)
  }
}

@ExpressionDescription(
  usage = "_FUNC_ expr - Logical not.")
case class Not(child: Expression)
  extends UnaryExpression with Predicate with ImplicitCastInputTypes with NullIntolerant {

  override def toString: String = s"NOT $child"

  override def inputTypes: Seq[DataType] = Seq(BooleanType)

  // +---------+-----------+
  // | CHILD   | NOT CHILD |
  // +---------+-----------+
  // | TRUE    | FALSE     |
  // | FALSE   | TRUE      |
  // | UNKNOWN | UNKNOWN   |
  // +---------+-----------+
  protected override def nullSafeEval(input: Any): Any = !input.asInstanceOf[Boolean]

  override def doGenCode(ctx: CodegenContext, ev: ExprCode): ExprCode = {
    defineCodeGen(ctx, ev, c => s"!($c)")
  }

  override def sql: String = s"(NOT ${child.sql})"
}

/**
 * Evaluates to `true` if `values` are returned in `query`'s result set.
 */
case class InSubquery(values: Seq[Expression], query: ListQuery)
  extends Predicate with Unevaluable {

  @transient private lazy val value: Expression = if (values.length > 1) {
    CreateNamedStruct(values.zipWithIndex.flatMap {
      case (v: NamedExpression, _) => Seq(Literal(v.name), v)
      case (v, idx) => Seq(Literal(s"_$idx"), v)
    })
  } else {
    values.head
  }


  override def checkInputDataTypes(): TypeCheckResult = {
    if (values.length != query.childOutputs.length) {
      TypeCheckResult.TypeCheckFailure(
        s"""
           |The number of columns in the left hand side of an IN subquery does not match the
           |number of columns in the output of subquery.
           |#columns in left hand side: ${values.length}.
           |#columns in right hand side: ${query.childOutputs.length}.
           |Left side columns:
           |[${values.map(_.sql).mkString(", ")}].
           |Right side columns:
           |[${query.childOutputs.map(_.sql).mkString(", ")}].""".stripMargin)
    } else if (!DataType.equalsStructurally(
      query.dataType, value.dataType, ignoreNullability = true)) {

      val mismatchedColumns = values.zip(query.childOutputs).flatMap {
        case (l, r) if l.dataType != r.dataType =>
          Seq(s"(${l.sql}:${l.dataType.catalogString}, ${r.sql}:${r.dataType.catalogString})")
        case _ => None
      }
      TypeCheckResult.TypeCheckFailure(
        s"""
           |The data type of one or more elements in the left hand side of an IN subquery
           |is not compatible with the data type of the output of the subquery
           |Mismatched columns:
           |[${mismatchedColumns.mkString(", ")}]
           |Left side:
           |[${values.map(_.dataType.catalogString).mkString(", ")}].
           |Right side:
           |[${query.childOutputs.map(_.dataType.catalogString).mkString(", ")}].""".stripMargin)
    } else {
      TypeUtils.checkForOrderingExpr(value.dataType, s"function $prettyName")
    }
  }

  override def children: Seq[Expression] = values :+ query
  override def nullable: Boolean = children.exists(_.nullable)
  override def foldable: Boolean = children.forall(_.foldable)
  override def toString: String = s"$value IN ($query)"
  override def sql: String = s"(${value.sql} IN (${query.sql}))"
}


/**
 * Evaluates to `true` if `list` contains `value`.
 */
// scalastyle:off line.size.limit
@ExpressionDescription(
  usage = "expr1 _FUNC_(expr2, expr3, ...) - Returns true if `expr` equals to any valN.",
  arguments = """
    Arguments:
      * expr1, expr2, expr3, ... - the arguments must be same type.
  """,
  examples = """
    Examples:
      > SELECT 1 _FUNC_(1, 2, 3);
       true
      > SELECT 1 _FUNC_(2, 3, 4);
       false
      > SELECT named_struct('a', 1, 'b', 2) _FUNC_(named_struct('a', 1, 'b', 1), named_struct('a', 1, 'b', 3));
       false
      > SELECT named_struct('a', 1, 'b', 2) _FUNC_(named_struct('a', 1, 'b', 2), named_struct('a', 1, 'b', 3));
       true
  """)
// scalastyle:on line.size.limit
case class In(value: Expression, list: Seq[Expression]) extends Predicate {

  require(list != null, "list should not be null")

  override def checkInputDataTypes(): TypeCheckResult = {
    val mismatchOpt = list.find(l => !DataType.equalsStructurally(l.dataType, value.dataType,
      ignoreNullability = true))
    if (mismatchOpt.isDefined) {
      TypeCheckResult.TypeCheckFailure(s"Arguments must be same type but were: " +
        s"${value.dataType.catalogString} != ${mismatchOpt.get.dataType.catalogString}")
    } else {
      TypeUtils.checkForOrderingExpr(value.dataType, s"function $prettyName")
    }
  }

  override def children: Seq[Expression] = value +: list
  lazy val inSetConvertible = list.forall(_.isInstanceOf[Literal])
  private lazy val ordering = TypeUtils.getInterpretedOrdering(value.dataType)

  override def nullable: Boolean = children.exists(_.nullable)
  override def foldable: Boolean = children.forall(_.foldable)

  override def toString: String = s"$value IN ${list.mkString("(", ",", ")")}"

  override def eval(input: InternalRow): Any = {
    val evaluatedValue = value.eval(input)
    if (evaluatedValue == null) {
      null
    } else {
      var hasNull = false
      list.foreach { e =>
        val v = e.eval(input)
        if (v == null) {
          hasNull = true
        } else if (ordering.equiv(v, evaluatedValue)) {
          return true
        }
      }
      if (hasNull) {
        null
      } else {
        false
      }
    }
  }

  override def doGenCode(ctx: CodegenContext, ev: ExprCode): ExprCode = {
    val javaDataType = CodeGenerator.javaType(value.dataType)
    val valueGen = value.genCode(ctx)
    val listGen = list.map(_.genCode(ctx))
    // inTmpResult has 3 possible values:
    // -1 means no matches found and there is at least one value in the list evaluated to null
    val HAS_NULL = -1
    // 0 means no matches found and all values in the list are not null
    val NOT_MATCHED = 0
    // 1 means one value in the list is matched
    val MATCHED = 1
    val tmpResult = ctx.freshName("inTmpResult")
    val valueArg = ctx.freshName("valueArg")
    // All the blocks are meant to be inside a do { ... } while (false); loop.
    // The evaluation of variables can be stopped when we find a matching value.
    val listCode = listGen.map(x =>
      s"""
         |${x.code}
         |if (${x.isNull}) {
         |  $tmpResult = $HAS_NULL; // ${ev.isNull} = true;
         |} else if (${ctx.genEqual(value.dataType, valueArg, x.value)}) {
         |  $tmpResult = $MATCHED; // ${ev.isNull} = false; ${ev.value} = true;
         |  continue;
         |}
       """.stripMargin)

    val codes = ctx.splitExpressionsWithCurrentInputs(
      expressions = listCode,
      funcName = "valueIn",
      extraArguments = (javaDataType, valueArg) :: (CodeGenerator.JAVA_BYTE, tmpResult) :: Nil,
      returnType = CodeGenerator.JAVA_BYTE,
      makeSplitFunction = body =>
        s"""
           |do {
           |  $body
           |} while (false);
           |return $tmpResult;
         """.stripMargin,
      foldFunctions = _.map { funcCall =>
        s"""
           |$tmpResult = $funcCall;
           |if ($tmpResult == $MATCHED) {
           |  continue;
           |}
         """.stripMargin
      }.mkString("\n"))

    ev.copy(code =
      code"""
         |${valueGen.code}
         |byte $tmpResult = $HAS_NULL;
         |if (!${valueGen.isNull}) {
         |  $tmpResult = $NOT_MATCHED;
         |  $javaDataType $valueArg = ${valueGen.value};
         |  do {
         |    $codes
         |  } while (false);
         |}
         |final boolean ${ev.isNull} = ($tmpResult == $HAS_NULL);
         |final boolean ${ev.value} = ($tmpResult == $MATCHED);
       """.stripMargin)
  }

  override def sql: String = {
    val valueSQL = value.sql
    val listSQL = list.map(_.sql).mkString(", ")
    s"($valueSQL IN ($listSQL))"
  }
}

/**
 * Optimized version of In clause, when all filter values of In clause are
 * static.
 */
case class InSet(child: Expression, hset: Set[Any]) extends UnaryExpression with Predicate {

  require(hset != null, "hset could not be null")

  override def toString: String = s"$child INSET ${hset.mkString("(", ",", ")")}"

  @transient private[this] lazy val hasNull: Boolean = hset.contains(null)

  override def nullable: Boolean = child.nullable || hasNull

  protected override def nullSafeEval(value: Any): Any = {
    if (set.contains(value)) {
      true
    } else if (hasNull) {
      null
    } else {
      false
    }
  }

  @transient lazy val set: Set[Any] = child.dataType match {
    case t: AtomicType if !t.isInstanceOf[BinaryType] => hset
    case _: NullType => hset
    case _ =>
      // for structs use interpreted ordering to be able to compare UnsafeRows with non-UnsafeRows
      TreeSet.empty(TypeUtils.getInterpretedOrdering(child.dataType)) ++ (hset - null)
  }

  override def doGenCode(ctx: CodegenContext, ev: ExprCode): ExprCode = {
    if (canBeComputedUsingSwitch && hset.size <= SQLConf.get.optimizerInSetSwitchThreshold) {
      genCodeWithSwitch(ctx, ev)
    } else {
      genCodeWithSet(ctx, ev)
    }
  }

  private def canBeComputedUsingSwitch: Boolean = child.dataType match {
    case ByteType | ShortType | IntegerType | DateType => true
    case _ => false
  }

  private def genCodeWithSet(ctx: CodegenContext, ev: ExprCode): ExprCode = {
    nullSafeCodeGen(ctx, ev, c => {
      val setTerm = ctx.addReferenceObj("set", set)
      val setIsNull = if (hasNull) {
        s"${ev.isNull} = !${ev.value};"
      } else {
        ""
      }
      s"""
         |${ev.value} = $setTerm.contains($c);
         |$setIsNull
       """.stripMargin
    })
  }

  // spark.sql.optimizer.inSetSwitchThreshold has an appropriate upper limit,
  // so the code size should not exceed 64KB
  private def genCodeWithSwitch(ctx: CodegenContext, ev: ExprCode): ExprCode = {
    val caseValuesGen = hset.filter(_ != null).map(Literal(_).genCode(ctx))
    val valueGen = child.genCode(ctx)

    val caseBranches = caseValuesGen.map(literal =>
      code"""
        case ${literal.value}:
          ${ev.value} = true;
          break;
       """)

    val switchCode = if (caseBranches.size > 0) {
      code"""
        switch (${valueGen.value}) {
          ${caseBranches.mkString("\n")}
          default:
            ${ev.isNull} = $hasNull;
        }
       """
    } else {
      s"${ev.isNull} = $hasNull;"
    }

    ev.copy(code =
      code"""
        ${valueGen.code}
        ${CodeGenerator.JAVA_BOOLEAN} ${ev.isNull} = ${valueGen.isNull};
        ${CodeGenerator.JAVA_BOOLEAN} ${ev.value} = false;
        if (!${valueGen.isNull}) {
          $switchCode
        }
       """)
  }

  override def sql: String = {
    val valueSQL = child.sql
    val listSQL = hset.toSeq
<<<<<<< HEAD
      .map(CatalystTypeConverters.convertToScala(_, child.dataType))
=======
      .map(elem => Literal(convertToScala(elem, child.dataType)).sql)
>>>>>>> 7959808e
      .mkString(", ")
    s"($valueSQL IN ($listSQL))"
  }
}

@ExpressionDescription(
  usage = "expr1 _FUNC_ expr2 - Logical AND.")
case class And(left: Expression, right: Expression) extends BinaryOperator with Predicate {

  override def inputType: AbstractDataType = BooleanType

  override def symbol: String = "&&"

  override def sqlOperator: String = "AND"

  // +---------+---------+---------+---------+
  // | AND     | TRUE    | FALSE   | UNKNOWN |
  // +---------+---------+---------+---------+
  // | TRUE    | TRUE    | FALSE   | UNKNOWN |
  // | FALSE   | FALSE   | FALSE   | FALSE   |
  // | UNKNOWN | UNKNOWN | FALSE   | UNKNOWN |
  // +---------+---------+---------+---------+
  override def eval(input: InternalRow): Any = {
    val input1 = left.eval(input)
    if (input1 == false) {
       false
    } else {
      val input2 = right.eval(input)
      if (input2 == false) {
        false
      } else {
        if (input1 != null && input2 != null) {
          true
        } else {
          null
        }
      }
    }
  }

  override def doGenCode(ctx: CodegenContext, ev: ExprCode): ExprCode = {
    val eval1 = left.genCode(ctx)
    val eval2 = right.genCode(ctx)

    // The result should be `false`, if any of them is `false` whenever the other is null or not.
    if (!left.nullable && !right.nullable) {
      ev.copy(code = code"""
        ${eval1.code}
        boolean ${ev.value} = false;

        if (${eval1.value}) {
          ${eval2.code}
          ${ev.value} = ${eval2.value};
        }""", isNull = FalseLiteral)
    } else {
      ev.copy(code = code"""
        ${eval1.code}
        boolean ${ev.isNull} = false;
        boolean ${ev.value} = false;

        if (!${eval1.isNull} && !${eval1.value}) {
        } else {
          ${eval2.code}
          if (!${eval2.isNull} && !${eval2.value}) {
          } else if (!${eval1.isNull} && !${eval2.isNull}) {
            ${ev.value} = true;
          } else {
            ${ev.isNull} = true;
          }
        }
      """)
    }
  }
}

@ExpressionDescription(
  usage = "expr1 _FUNC_ expr2 - Logical OR.")
case class Or(left: Expression, right: Expression) extends BinaryOperator with Predicate {

  override def inputType: AbstractDataType = BooleanType

  override def symbol: String = "||"

  override def sqlOperator: String = "OR"

  // +---------+---------+---------+---------+
  // | OR      | TRUE    | FALSE   | UNKNOWN |
  // +---------+---------+---------+---------+
  // | TRUE    | TRUE    | TRUE    | TRUE    |
  // | FALSE   | TRUE    | FALSE   | UNKNOWN |
  // | UNKNOWN | TRUE    | UNKNOWN | UNKNOWN |
  // +---------+---------+---------+---------+
  override def eval(input: InternalRow): Any = {
    val input1 = left.eval(input)
    if (input1 == true) {
      true
    } else {
      val input2 = right.eval(input)
      if (input2 == true) {
        true
      } else {
        if (input1 != null && input2 != null) {
          false
        } else {
          null
        }
      }
    }
  }

  override def doGenCode(ctx: CodegenContext, ev: ExprCode): ExprCode = {
    val eval1 = left.genCode(ctx)
    val eval2 = right.genCode(ctx)

    // The result should be `true`, if any of them is `true` whenever the other is null or not.
    if (!left.nullable && !right.nullable) {
      ev.isNull = FalseLiteral
      ev.copy(code = code"""
        ${eval1.code}
        boolean ${ev.value} = true;

        if (!${eval1.value}) {
          ${eval2.code}
          ${ev.value} = ${eval2.value};
        }""", isNull = FalseLiteral)
    } else {
      ev.copy(code = code"""
        ${eval1.code}
        boolean ${ev.isNull} = false;
        boolean ${ev.value} = true;

        if (!${eval1.isNull} && ${eval1.value}) {
        } else {
          ${eval2.code}
          if (!${eval2.isNull} && ${eval2.value}) {
          } else if (!${eval1.isNull} && !${eval2.isNull}) {
            ${ev.value} = false;
          } else {
            ${ev.isNull} = true;
          }
        }
      """)
    }
  }
}


abstract class BinaryComparison extends BinaryOperator with Predicate {

  // Note that we need to give a superset of allowable input types since orderable types are not
  // finitely enumerable. The allowable types are checked below by checkInputDataTypes.
  override def inputType: AbstractDataType = AnyDataType

  override def checkInputDataTypes(): TypeCheckResult = super.checkInputDataTypes() match {
    case TypeCheckResult.TypeCheckSuccess =>
      TypeUtils.checkForOrderingExpr(left.dataType, this.getClass.getSimpleName)
    case failure => failure
  }

  override def doGenCode(ctx: CodegenContext, ev: ExprCode): ExprCode = {
    if (CodeGenerator.isPrimitiveType(left.dataType)
        && left.dataType != BooleanType // java boolean doesn't support > or < operator
        && left.dataType != FloatType
        && left.dataType != DoubleType) {
      // faster version
      defineCodeGen(ctx, ev, (c1, c2) => s"$c1 $symbol $c2")
    } else {
      defineCodeGen(ctx, ev, (c1, c2) => s"${ctx.genComp(left.dataType, c1, c2)} $symbol 0")
    }
  }

  protected lazy val ordering: Ordering[Any] = TypeUtils.getInterpretedOrdering(left.dataType)
}


object BinaryComparison {
  def unapply(e: BinaryComparison): Option[(Expression, Expression)] = Some((e.left, e.right))
}


/** An extractor that matches both standard 3VL equality and null-safe equality. */
object Equality {
  def unapply(e: BinaryComparison): Option[(Expression, Expression)] = e match {
    case EqualTo(l, r) => Some((l, r))
    case EqualNullSafe(l, r) => Some((l, r))
    case _ => None
  }
}

// TODO: although map type is not orderable, technically map type should be able to be used
// in equality comparison
@ExpressionDescription(
  usage = "expr1 _FUNC_ expr2 - Returns true if `expr1` equals `expr2`, or false otherwise.",
  arguments = """
    Arguments:
      * expr1, expr2 - the two expressions must be same type or can be casted to a common type,
          and must be a type that can be used in equality comparison. Map type is not supported.
          For complex types such array/struct, the data types of fields must be orderable.
  """,
  examples = """
    Examples:
      > SELECT 2 _FUNC_ 2;
       true
      > SELECT 1 _FUNC_ '1';
       true
      > SELECT true _FUNC_ NULL;
       NULL
      > SELECT NULL _FUNC_ NULL;
       NULL
  """)
case class EqualTo(left: Expression, right: Expression)
    extends BinaryComparison with NullIntolerant {

  override def symbol: String = "="

  // +---------+---------+---------+---------+
  // | =       | TRUE    | FALSE   | UNKNOWN |
  // +---------+---------+---------+---------+
  // | TRUE    | TRUE    | FALSE   | UNKNOWN |
  // | FALSE   | FALSE   | TRUE    | UNKNOWN |
  // | UNKNOWN | UNKNOWN | UNKNOWN | UNKNOWN |
  // +---------+---------+---------+---------+
  protected override def nullSafeEval(left: Any, right: Any): Any = ordering.equiv(left, right)

  override def doGenCode(ctx: CodegenContext, ev: ExprCode): ExprCode = {
    defineCodeGen(ctx, ev, (c1, c2) => ctx.genEqual(left.dataType, c1, c2))
  }
}

// TODO: although map type is not orderable, technically map type should be able to be used
// in equality comparison
@ExpressionDescription(
  usage = """
    expr1 _FUNC_ expr2 - Returns same result as the EQUAL(=) operator for non-null operands,
      but returns true if both are null, false if one of the them is null.
  """,
  arguments = """
    Arguments:
      * expr1, expr2 - the two expressions must be same type or can be casted to a common type,
          and must be a type that can be used in equality comparison. Map type is not supported.
          For complex types such array/struct, the data types of fields must be orderable.
  """,
  examples = """
    Examples:
      > SELECT 2 _FUNC_ 2;
       true
      > SELECT 1 _FUNC_ '1';
       true
      > SELECT true _FUNC_ NULL;
       false
      > SELECT NULL _FUNC_ NULL;
       true
  """)
case class EqualNullSafe(left: Expression, right: Expression) extends BinaryComparison {

  override def symbol: String = "<=>"

  override def nullable: Boolean = false

  // +---------+---------+---------+---------+
  // | <=>     | TRUE    | FALSE   | UNKNOWN |
  // +---------+---------+---------+---------+
  // | TRUE    | TRUE    | FALSE   | FALSE   |
  // | FALSE   | FALSE   | TRUE    | FALSE   |
  // | UNKNOWN | FALSE   | FALSE   | TRUE    |
  // +---------+---------+---------+---------+
  override def eval(input: InternalRow): Any = {
    val input1 = left.eval(input)
    val input2 = right.eval(input)
    if (input1 == null && input2 == null) {
      true
    } else if (input1 == null || input2 == null) {
      false
    } else {
      ordering.equiv(input1, input2)
    }
  }

  override def doGenCode(ctx: CodegenContext, ev: ExprCode): ExprCode = {
    val eval1 = left.genCode(ctx)
    val eval2 = right.genCode(ctx)
    val equalCode = ctx.genEqual(left.dataType, eval1.value, eval2.value)
    ev.copy(code = eval1.code + eval2.code + code"""
        boolean ${ev.value} = (${eval1.isNull} && ${eval2.isNull}) ||
           (!${eval1.isNull} && !${eval2.isNull} && $equalCode);""", isNull = FalseLiteral)
  }
}

@ExpressionDescription(
  usage = "expr1 _FUNC_ expr2 - Returns true if `expr1` is less than `expr2`.",
  arguments = """
    Arguments:
      * expr1, expr2 - the two expressions must be same type or can be casted to a common type,
          and must be a type that can be ordered. For example, map type is not orderable, so it
          is not supported. For complex types such array/struct, the data types of fields must
          be orderable.
  """,
  examples = """
    Examples:
      > SELECT 1 _FUNC_ 2;
       true
      > SELECT 1.1 _FUNC_ '1';
       false
      > SELECT to_date('2009-07-30 04:17:52') _FUNC_ to_date('2009-07-30 04:17:52');
       false
      > SELECT to_date('2009-07-30 04:17:52') _FUNC_ to_date('2009-08-01 04:17:52');
       true
      > SELECT 1 _FUNC_ NULL;
       NULL
  """)
case class LessThan(left: Expression, right: Expression)
    extends BinaryComparison with NullIntolerant {

  override def symbol: String = "<"

  protected override def nullSafeEval(input1: Any, input2: Any): Any = ordering.lt(input1, input2)
}

@ExpressionDescription(
  usage = "expr1 _FUNC_ expr2 - Returns true if `expr1` is less than or equal to `expr2`.",
  arguments = """
    Arguments:
      * expr1, expr2 - the two expressions must be same type or can be casted to a common type,
          and must be a type that can be ordered. For example, map type is not orderable, so it
          is not supported. For complex types such array/struct, the data types of fields must
          be orderable.
  """,
  examples = """
    Examples:
      > SELECT 2 _FUNC_ 2;
       true
      > SELECT 1.0 _FUNC_ '1';
       true
      > SELECT to_date('2009-07-30 04:17:52') _FUNC_ to_date('2009-07-30 04:17:52');
       true
      > SELECT to_date('2009-07-30 04:17:52') _FUNC_ to_date('2009-08-01 04:17:52');
       true
      > SELECT 1 _FUNC_ NULL;
       NULL
  """)
case class LessThanOrEqual(left: Expression, right: Expression)
    extends BinaryComparison with NullIntolerant {

  override def symbol: String = "<="

  protected override def nullSafeEval(input1: Any, input2: Any): Any = ordering.lteq(input1, input2)
}

@ExpressionDescription(
  usage = "expr1 _FUNC_ expr2 - Returns true if `expr1` is greater than `expr2`.",
  arguments = """
    Arguments:
      * expr1, expr2 - the two expressions must be same type or can be casted to a common type,
          and must be a type that can be ordered. For example, map type is not orderable, so it
          is not supported. For complex types such array/struct, the data types of fields must
          be orderable.
  """,
  examples = """
    Examples:
      > SELECT 2 _FUNC_ 1;
       true
      > SELECT 2 _FUNC_ '1.1';
       true
      > SELECT to_date('2009-07-30 04:17:52') _FUNC_ to_date('2009-07-30 04:17:52');
       false
      > SELECT to_date('2009-07-30 04:17:52') _FUNC_ to_date('2009-08-01 04:17:52');
       false
      > SELECT 1 _FUNC_ NULL;
       NULL
  """)
case class GreaterThan(left: Expression, right: Expression)
    extends BinaryComparison with NullIntolerant {

  override def symbol: String = ">"

  protected override def nullSafeEval(input1: Any, input2: Any): Any = ordering.gt(input1, input2)
}

@ExpressionDescription(
  usage = "expr1 _FUNC_ expr2 - Returns true if `expr1` is greater than or equal to `expr2`.",
  arguments = """
    Arguments:
      * expr1, expr2 - the two expressions must be same type or can be casted to a common type,
          and must be a type that can be ordered. For example, map type is not orderable, so it
          is not supported. For complex types such array/struct, the data types of fields must
          be orderable.
  """,
  examples = """
    Examples:
      > SELECT 2 _FUNC_ 1;
       true
      > SELECT 2.0 _FUNC_ '2.1';
       false
      > SELECT to_date('2009-07-30 04:17:52') _FUNC_ to_date('2009-07-30 04:17:52');
       true
      > SELECT to_date('2009-07-30 04:17:52') _FUNC_ to_date('2009-08-01 04:17:52');
       false
      > SELECT 1 _FUNC_ NULL;
       NULL
  """)
case class GreaterThanOrEqual(left: Expression, right: Expression)
    extends BinaryComparison with NullIntolerant {

  override def symbol: String = ">="

  protected override def nullSafeEval(input1: Any, input2: Any): Any = ordering.gteq(input1, input2)
}

/**
 * IS UNKNOWN and IS NOT UNKNOWN are the same as IS NULL and IS NOT NULL, respectively,
 * except that the input expression must be of a boolean type.
 */
object IsUnknown {
  def apply(child: Expression): Predicate = {
    new IsNull(child) with ExpectsInputTypes {
      override def inputTypes: Seq[DataType] = Seq(BooleanType)
      override def sql: String = s"(${child.sql} IS UNKNOWN)"
    }
  }
}

object IsNotUnknown {
  def apply(child: Expression): Predicate = {
    new IsNotNull(child) with ExpectsInputTypes {
      override def inputTypes: Seq[DataType] = Seq(BooleanType)
      override def sql: String = s"(${child.sql} IS NOT UNKNOWN)"
    }
  }
}<|MERGE_RESOLUTION|>--- conflicted
+++ resolved
@@ -19,12 +19,8 @@
 
 import scala.collection.immutable.TreeSet
 
-<<<<<<< HEAD
-import org.apache.spark.sql.catalyst.{CatalystTypeConverters, InternalRow}
-=======
 import org.apache.spark.sql.catalyst.CatalystTypeConverters.convertToScala
 import org.apache.spark.sql.catalyst.InternalRow
->>>>>>> 7959808e
 import org.apache.spark.sql.catalyst.analysis.TypeCheckResult
 import org.apache.spark.sql.catalyst.expressions.BindReferences.bindReference
 import org.apache.spark.sql.catalyst.expressions.aggregate.AggregateExpression
@@ -525,11 +521,7 @@
   override def sql: String = {
     val valueSQL = child.sql
     val listSQL = hset.toSeq
-<<<<<<< HEAD
-      .map(CatalystTypeConverters.convertToScala(_, child.dataType))
-=======
       .map(elem => Literal(convertToScala(elem, child.dataType)).sql)
->>>>>>> 7959808e
       .mkString(", ")
     s"($valueSQL IN ($listSQL))"
   }
