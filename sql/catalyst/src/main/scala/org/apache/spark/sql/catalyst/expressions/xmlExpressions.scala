--- conflicted
+++ resolved
@@ -22,12 +22,8 @@
 import org.apache.spark.sql.catalyst.analysis.TypeCheckResult
 import org.apache.spark.sql.catalyst.analysis.TypeCheckResult.{DataTypeMismatch, TypeCheckSuccess}
 import org.apache.spark.sql.catalyst.expressions.codegen.CodegenFallback
-<<<<<<< HEAD
-import org.apache.spark.sql.catalyst.util.{ArrayData, FailFastMode, FailureSafeParser, GenericArrayData, PermissiveMode}
+import org.apache.spark.sql.catalyst.util.{ArrayData, DropMalformedMode, FailFastMode, FailureSafeParser, GenericArrayData, PermissiveMode}
 import org.apache.spark.sql.catalyst.util.TypeUtils._
-=======
-import org.apache.spark.sql.catalyst.util.{ArrayData, DropMalformedMode, FailFastMode, FailureSafeParser, GenericArrayData, PermissiveMode}
->>>>>>> 09bdf2a9
 import org.apache.spark.sql.catalyst.xml.{StaxXmlGenerator, StaxXmlParser, ValidatorUtil, XmlInferSchema, XmlOptions}
 import org.apache.spark.sql.errors.{QueryCompilationErrors, QueryErrorsBase}
 import org.apache.spark.sql.internal.SQLConf
@@ -291,7 +287,7 @@
       case _ => DataTypeMismatch(
         errorSubClass = "UNEXPECTED_INPUT_TYPE",
         messageParameters = Map(
-          "paramIndex" -> "1",
+          "paramIndex" -> ordinalNumber(0),
           "requiredType" -> toSQLType(StructType),
           "inputSql" -> toSQLExpr(child),
           "inputType" -> toSQLType(child.dataType)
