--- conflicted
+++ resolved
@@ -240,14 +240,9 @@
  */
 @DeveloperApi
 case object NullType extends DataType {
-<<<<<<< HEAD
   override def defaultSize: Int = 1
-}
-
-=======
   override def toSimpleString = "null"
 }
->>>>>>> d1689e2f
 
 protected[sql] object NativeType {
   val all = Seq(
@@ -301,15 +296,13 @@
   private[sql] type JvmType = String
   @transient private[sql] lazy val tag = ScalaReflectionLock.synchronized { typeTag[JvmType] }
   private[sql] val ordering = implicitly[Ordering[JvmType]]
-<<<<<<< HEAD
 
   /**
    * The default size of a value of the StringType is 4096 bytes.
    */
   override def defaultSize: Int = 4096
-=======
+
   override def toSimpleString = "string"
->>>>>>> d1689e2f
 }
 
 
@@ -334,15 +327,13 @@
       x.length - y.length
     }
   }
-<<<<<<< HEAD
 
   /**
    * The default size of a value of the BinaryType is 4096 bytes.
    */
   override def defaultSize: Int = 4096
-=======
+
   override def toSimpleString = "binary"
->>>>>>> d1689e2f
 }
 
 
@@ -358,15 +349,13 @@
   private[sql] type JvmType = Boolean
   @transient private[sql] lazy val tag = ScalaReflectionLock.synchronized { typeTag[JvmType] }
   private[sql] val ordering = implicitly[Ordering[JvmType]]
-<<<<<<< HEAD
 
   /**
    * The default size of a value of the BooleanType is 1 byte.
    */
   override def defaultSize: Int = 1
-=======
+
   override def toSimpleString = "boolean"
->>>>>>> d1689e2f
 }
 
 
@@ -387,15 +376,13 @@
   private[sql] val ordering = new Ordering[JvmType] {
     def compare(x: Timestamp, y: Timestamp) = x.compareTo(y)
   }
-<<<<<<< HEAD
 
   /**
    * The default size of a value of the TimestampType is 8 bytes.
    */
   override def defaultSize: Int = 8
-=======
+
   override def toSimpleString = "timestamp"
->>>>>>> d1689e2f
 }
 
 
@@ -416,15 +403,13 @@
   private[sql] val ordering = new Ordering[JvmType] {
     def compare(x: Date, y: Date) = x.compareTo(y)
   }
-<<<<<<< HEAD
 
   /**
    * The default size of a value of the DateType is 8 bytes.
    */
   override def defaultSize: Int = 8
-=======
+
   override def toSimpleString = "date"
->>>>>>> d1689e2f
 }
 
 
@@ -471,15 +456,13 @@
   private[sql] val numeric = implicitly[Numeric[Long]]
   private[sql] val integral = implicitly[Integral[Long]]
   private[sql] val ordering = implicitly[Ordering[JvmType]]
-<<<<<<< HEAD
 
   /**
    * The default size of a value of the LongType is 8 bytes.
    */
   override def defaultSize: Int = 8
-=======
+
   override def toSimpleString = "bigint"
->>>>>>> d1689e2f
 }
 
 
@@ -497,15 +480,13 @@
   private[sql] val numeric = implicitly[Numeric[Int]]
   private[sql] val integral = implicitly[Integral[Int]]
   private[sql] val ordering = implicitly[Ordering[JvmType]]
-<<<<<<< HEAD
 
   /**
    * The default size of a value of the IntegerType is 4 bytes.
    */
   override def defaultSize: Int = 4
-=======
+
   override def toSimpleString = "int"
->>>>>>> d1689e2f
 }
 
 
@@ -523,15 +504,13 @@
   private[sql] val numeric = implicitly[Numeric[Short]]
   private[sql] val integral = implicitly[Integral[Short]]
   private[sql] val ordering = implicitly[Ordering[JvmType]]
-<<<<<<< HEAD
 
   /**
    * The default size of a value of the ShortType is 2 bytes.
    */
   override def defaultSize: Int = 2
-=======
+
   override def toSimpleString = "smallint"
->>>>>>> d1689e2f
 }
 
 
@@ -549,15 +528,13 @@
   private[sql] val numeric = implicitly[Numeric[Byte]]
   private[sql] val integral = implicitly[Integral[Byte]]
   private[sql] val ordering = implicitly[Ordering[JvmType]]
-<<<<<<< HEAD
 
   /**
    * The default size of a value of the ByteType is 1 byte.
    */
   override def defaultSize: Int = 1
-=======
+
   override def toSimpleString = "tinyint"
->>>>>>> d1689e2f
 }
 
 
@@ -613,17 +590,15 @@
     case None => "DecimalType()"
   }
 
-<<<<<<< HEAD
   /**
    * The default size of a value of the DecimalType is 4096 bytes.
    */
   override def defaultSize: Int = 4096
-=======
+
   override def toSimpleString = precisionInfo match {
     case Some(PrecisionInfo(precision, scale)) => s"decimal($precision,$scale)"
     case None => "decimal(10,0)"
   }
->>>>>>> d1689e2f
 }
 
 
@@ -674,15 +649,13 @@
   private[sql] val fractional = implicitly[Fractional[Double]]
   private[sql] val ordering = implicitly[Ordering[JvmType]]
   private[sql] val asIntegral = DoubleAsIfIntegral
-<<<<<<< HEAD
 
   /**
    * The default size of a value of the DoubleType is 8 bytes.
    */
   override def defaultSize: Int = 8
-=======
+
   override def toSimpleString = "double"
->>>>>>> d1689e2f
 }
 
 
@@ -701,15 +674,13 @@
   private[sql] val fractional = implicitly[Fractional[Float]]
   private[sql] val ordering = implicitly[Ordering[JvmType]]
   private[sql] val asIntegral = FloatAsIfIntegral
-<<<<<<< HEAD
 
   /**
    * The default size of a value of the FloatType is 4 bytes.
    */
   override def defaultSize: Int = 4
-=======
+
   override def toSimpleString = "float"
->>>>>>> d1689e2f
 }
 
 
@@ -749,15 +720,13 @@
       ("elementType" -> elementType.jsonValue) ~
       ("containsNull" -> containsNull)
 
-<<<<<<< HEAD
   /**
    * The default size of a value of the ArrayType is 100 * the default size of the element type.
    * (We assume that there are 100 elements).
    */
   override def defaultSize: Int = 100 * elementType.defaultSize
-=======
+
   override def toSimpleString = s"array<${elementType.toSimpleString}>"
->>>>>>> d1689e2f
 }
 
 
@@ -928,17 +897,15 @@
 
   override def iterator: Iterator[StructField] = fields.iterator
 
-<<<<<<< HEAD
   /**
    * The default size of a value of the StructType is the total default sizes of all field types.
    */
   override def defaultSize: Int = fields.map(_.dataType.defaultSize).sum
-=======
+
   override def toSimpleString = {
     val fieldTypes = fields.map(field => s"${field.name}:${field.dataType.toSimpleString}")
     s"struct<${fieldTypes.mkString(",")}>"
   }
->>>>>>> d1689e2f
 }
 
 
@@ -983,16 +950,14 @@
       ("valueType" -> valueType.jsonValue) ~
       ("valueContainsNull" -> valueContainsNull)
 
-<<<<<<< HEAD
   /**
    * The default size of a value of the MapType is
    * 100 * (the default size of the key type + the default size of the value type).
    * (We assume that there are 100 elements).
    */
   override def defaultSize: Int = 100 * (keyType.defaultSize + valueType.defaultSize)
-=======
+
   override def toSimpleString = s"map<${keyType.toSimpleString},${valueType.toSimpleString}>"
->>>>>>> d1689e2f
 }
 
 
