--- conflicted
+++ resolved
@@ -271,21 +271,4 @@
   override def child: LogicalPlan = query
   override protected def withNewChildInternal(newChild: LogicalPlan): InsertIntoStatement =
     copy(query = newChild)
-}
-
-/**
-<<<<<<< HEAD
- *  CREATE FUNCTION statement, as parsed from SQL
- */
-case class CreateFunctionStatement(
-    functionName: Seq[String],
-    className: String,
-    resources: Seq[FunctionResource],
-    isTemp: Boolean,
-    ignoreIfExists: Boolean,
-    replace: Boolean) extends LeafParsedStatement
-=======
- * A USE statement, as parsed from SQL.
- */
-case class UseStatement(isNamespaceSet: Boolean, nameParts: Seq[String]) extends LeafParsedStatement
->>>>>>> 792a8cb1
+}