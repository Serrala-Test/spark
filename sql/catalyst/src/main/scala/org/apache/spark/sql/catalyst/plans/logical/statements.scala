/*
 * Licensed to the Apache Software Foundation (ASF) under one or more
 * contributor license agreements.  See the NOTICE file distributed with
 * this work for additional information regarding copyright ownership.
 * The ASF licenses this file to You under the Apache License, Version 2.0
 * (the "License"); you may not use this file except in compliance with
 * the License.  You may obtain a copy of the License at
 *
 *    http://www.apache.org/licenses/LICENSE-2.0
 *
 * Unless required by applicable law or agreed to in writing, software
 * distributed under the License is distributed on an "AS IS" BASIS,
 * WITHOUT WARRANTIES OR CONDITIONS OF ANY KIND, either express or implied.
 * See the License for the specific language governing permissions and
 * limitations under the License.
 */

package org.apache.spark.sql.catalyst.plans.logical

import org.apache.spark.sql.catalyst.catalog.BucketSpec
import org.apache.spark.sql.catalyst.catalog.CatalogTypes.TablePartitionSpec
import org.apache.spark.sql.catalyst.expressions.{Attribute, Expression}
import org.apache.spark.sql.connector.expressions.Transform
import org.apache.spark.sql.types.{DataType, StructType}

/**
 * A logical plan node that contains exactly what was parsed from SQL.
 *
 * This is used to hold information parsed from SQL when there are multiple implementations of a
 * query or command. For example, CREATE TABLE may be implemented by different nodes for v1 and v2.
 * Instead of parsing directly to a v1 CreateTable that keeps metadata in CatalogTable, and then
 * converting that v1 metadata to the v2 equivalent, the sql [[CreateTableStatement]] plan is
 * produced by the parser and converted once into both implementations.
 *
 * Parsed logical plans are not resolved because they must be converted to concrete logical plans.
 *
 * Parsed logical plans are located in Catalyst so that as much SQL parsing logic as possible is be
 * kept in a [[org.apache.spark.sql.catalyst.parser.AbstractSqlParser]].
 */
abstract class ParsedStatement extends LogicalPlan {
  // Redact properties and options when parsed nodes are used by generic methods like toString
  override def productIterator: Iterator[Any] = super.productIterator.map {
    case mapArg: Map[_, _] => conf.redactOptions(mapArg)
    case other => other
  }

  override def output: Seq[Attribute] = Seq.empty

  override def children: Seq[LogicalPlan] = Seq.empty

  final override lazy val resolved = false
}

/**
 * A CREATE TABLE command, as parsed from SQL.
 *
 * This is a metadata-only command and is not used to write data to the created table.
 */
case class CreateTableStatement(
    tableName: Seq[String],
    tableSchema: StructType,
    partitioning: Seq[Transform],
    bucketSpec: Option[BucketSpec],
    properties: Map[String, String],
    provider: String,
    options: Map[String, String],
    location: Option[String],
    comment: Option[String],
    ifNotExists: Boolean) extends ParsedStatement

/**
 * A CREATE TABLE AS SELECT command, as parsed from SQL.
 */
case class CreateTableAsSelectStatement(
    tableName: Seq[String],
    asSelect: LogicalPlan,
    partitioning: Seq[Transform],
    bucketSpec: Option[BucketSpec],
    properties: Map[String, String],
    provider: String,
    options: Map[String, String],
    location: Option[String],
    comment: Option[String],
    ifNotExists: Boolean) extends ParsedStatement {

  override def children: Seq[LogicalPlan] = Seq(asSelect)
}

/**
 * A REPLACE TABLE command, as parsed from SQL.
 *
 * If the table exists prior to running this command, executing this statement
 * will replace the table's metadata and clear the underlying rows from the table.
 */
case class ReplaceTableStatement(
    tableName: Seq[String],
    tableSchema: StructType,
    partitioning: Seq[Transform],
    bucketSpec: Option[BucketSpec],
    properties: Map[String, String],
    provider: String,
    options: Map[String, String],
    location: Option[String],
    comment: Option[String],
    orCreate: Boolean) extends ParsedStatement

/**
 * A REPLACE TABLE AS SELECT command, as parsed from SQL.
 */
case class ReplaceTableAsSelectStatement(
    tableName: Seq[String],
    asSelect: LogicalPlan,
    partitioning: Seq[Transform],
    bucketSpec: Option[BucketSpec],
    properties: Map[String, String],
    provider: String,
    options: Map[String, String],
    location: Option[String],
    comment: Option[String],
    orCreate: Boolean) extends ParsedStatement {

  override def children: Seq[LogicalPlan] = Seq(asSelect)
}


/**
 * Column data as parsed by ALTER TABLE ... ADD COLUMNS.
 */
case class QualifiedColType(name: Seq[String], dataType: DataType, comment: Option[String])

/**
 * ALTER TABLE ... ADD COLUMNS command, as parsed from SQL.
 */
case class AlterTableAddColumnsStatement(
    tableName: Seq[String],
    columnsToAdd: Seq[QualifiedColType]) extends ParsedStatement

/**
 * ALTER TABLE ... CHANGE COLUMN command, as parsed from SQL.
 */
case class AlterTableAlterColumnStatement(
    tableName: Seq[String],
    column: Seq[String],
    dataType: Option[DataType],
    comment: Option[String]) extends ParsedStatement

/**
 * ALTER TABLE ... RENAME COLUMN command, as parsed from SQL.
 */
case class AlterTableRenameColumnStatement(
    tableName: Seq[String],
    column: Seq[String],
    newName: String) extends ParsedStatement

/**
 * ALTER TABLE ... DROP COLUMNS command, as parsed from SQL.
 */
case class AlterTableDropColumnsStatement(
    tableName: Seq[String],
    columnsToDrop: Seq[Seq[String]]) extends ParsedStatement

/**
 * ALTER TABLE ... SET TBLPROPERTIES command, as parsed from SQL.
 */
case class AlterTableSetPropertiesStatement(
    tableName: Seq[String],
    properties: Map[String, String]) extends ParsedStatement

/**
 * ALTER TABLE ... UNSET TBLPROPERTIES command, as parsed from SQL.
 */
case class AlterTableUnsetPropertiesStatement(
    tableName: Seq[String],
    propertyKeys: Seq[String],
    ifExists: Boolean) extends ParsedStatement

/**
 * ALTER TABLE ... SET LOCATION command, as parsed from SQL.
 */
case class AlterTableSetLocationStatement(
    tableName: Seq[String],
    location: String) extends ParsedStatement

/**
 * ALTER VIEW ... SET TBLPROPERTIES command, as parsed from SQL.
 */
case class AlterViewSetPropertiesStatement(
    viewName: Seq[String],
    properties: Map[String, String]) extends ParsedStatement

/**
 * ALTER VIEW ... UNSET TBLPROPERTIES command, as parsed from SQL.
 */
case class AlterViewUnsetPropertiesStatement(
    viewName: Seq[String],
    propertyKeys: Seq[String],
    ifExists: Boolean) extends ParsedStatement


/**
 * A DROP TABLE statement, as parsed from SQL.
 */
case class DropTableStatement(
    tableName: Seq[String],
    ifExists: Boolean,
    purge: Boolean) extends ParsedStatement

/**
 * A DROP VIEW statement, as parsed from SQL.
 */
case class DropViewStatement(
    viewName: Seq[String],
    ifExists: Boolean) extends ParsedStatement

/**
 * A DESCRIBE TABLE tbl_name statement, as parsed from SQL.
 */
case class DescribeTableStatement(
    tableName: Seq[String],
    partitionSpec: TablePartitionSpec,
    isExtended: Boolean) extends ParsedStatement

/**
 * A DESCRIBE TABLE tbl_name col_name statement, as parsed from SQL.
 */
case class DescribeColumnStatement(
    tableName: Seq[String],
    colNameParts: Seq[String],
    isExtended: Boolean) extends ParsedStatement

/**
 * A DELETE FROM statement, as parsed from SQL.
 */
case class DeleteFromStatement(
    tableName: Seq[String],
    tableAlias: Option[String],
    condition: Option[Expression]) extends ParsedStatement

/**
 * A UPDATE tbl_name statement, as parsed from SQL.
 */
case class UpdateTableStatement(
    tableName: Seq[String],
    tableAlias: Option[String],
    columns: Seq[Seq[String]],
    values: Seq[Expression],
    condition: Option[Expression]) extends ParsedStatement

/**
 * An INSERT INTO statement, as parsed from SQL.
 *
 * @param table                the logical plan representing the table.
 * @param query                the logical plan representing data to write to.
 * @param overwrite            overwrite existing table or partitions.
 * @param partitionSpec        a map from the partition key to the partition value (optional).
 *                             If the value is missing, dynamic partition insert will be performed.
 *                             As an example, `INSERT INTO tbl PARTITION (a=1, b=2) AS` would have
 *                             Map('a' -> Some('1'), 'b' -> Some('2')),
 *                             and `INSERT INTO tbl PARTITION (a=1, b) AS ...`
 *                             would have Map('a' -> Some('1'), 'b' -> None).
 * @param ifPartitionNotExists If true, only write if the partition does not exist.
 *                             Only valid for static partitions.
 */
case class InsertIntoStatement(
    table: LogicalPlan,
    partitionSpec: Map[String, Option[String]],
    query: LogicalPlan,
    overwrite: Boolean,
    ifPartitionNotExists: Boolean) extends ParsedStatement {

  require(overwrite || !ifPartitionNotExists,
    "IF NOT EXISTS is only valid in INSERT OVERWRITE")
  require(partitionSpec.values.forall(_.nonEmpty) || !ifPartitionNotExists,
    "IF NOT EXISTS is only valid with static partitions")

  override def children: Seq[LogicalPlan] = query :: Nil
}

/**
 * A SHOW TABLES statement, as parsed from SQL.
 */
case class ShowTablesStatement(namespace: Option[Seq[String]], pattern: Option[String])
  extends ParsedStatement

/**
 * A CREATE NAMESPACE statement, as parsed from SQL.
 */
case class CreateNamespaceStatement(
    namespace: Seq[String],
    ifNotExists: Boolean,
    properties: Map[String, String]) extends ParsedStatement

object CreateNamespaceStatement {
  val COMMENT_PROPERTY_KEY: String = "comment"
  val LOCATION_PROPERTY_KEY: String = "location"
}

/**
 * A SHOW NAMESPACES statement, as parsed from SQL.
 */
case class ShowNamespacesStatement(namespace: Option[Seq[String]], pattern: Option[String])
  extends ParsedStatement

/**
 * A USE statement, as parsed from SQL.
 */
case class UseStatement(isNamespaceSet: Boolean, nameParts: Seq[String]) extends ParsedStatement

/**
 * An ANALYZE TABLE statement, as parsed from SQL.
 */
case class AnalyzeTableStatement(
    tableName: Seq[String],
    partitionSpec: Map[String, Option[String]],
    noScan: Boolean) extends ParsedStatement

/**
 * An ANALYZE TABLE FOR COLUMNS statement, as parsed from SQL.
 */
case class AnalyzeColumnStatement(
    tableName: Seq[String],
    columnNames: Option[Seq[String]],
    allColumns: Boolean) extends ParsedStatement {
  require(columnNames.isDefined ^ allColumns, "Parameter `columnNames` or `allColumns` are " +
    "mutually exclusive. Only one of them should be specified.")
}

/**
 * A REPAIR TABLE statement, as parsed from SQL
 */
case class RepairTableStatement(tableName: Seq[String]) extends ParsedStatement

/**
<<<<<<< HEAD
 * A LOAD DATA INTO TABLE statement, as parsed from SQL
 */
case class LoadDataStatement(
    tableName: Seq[String],
    path: String,
    isLocal: Boolean,
    isOverwrite: Boolean,
    partition: Option[TablePartitionSpec]) extends ParsedStatement
=======
 * A CACHE TABLE statement, as parsed from SQL
 */
case class CacheTableStatement(
    tableName: Seq[String],
    plan: Option[LogicalPlan],
    isLazy: Boolean,
    options: Map[String, String]) extends ParsedStatement
>>>>>>> 92b25295

/**
 * A TRUNCATE TABLE statement, as parsed from SQL
 */
case class TruncateTableStatement(
    tableName: Seq[String],
    partitionSpec: Option[TablePartitionSpec]) extends ParsedStatement

/**
 * A SHOW PARTITIONS statement, as parsed from SQL
 */
case class ShowPartitionsStatement(
    tableName: Seq[String],
    partitionSpec: Option[TablePartitionSpec]) extends ParsedStatement

/**
 * A REFRESH TABLE statement, as parsed from SQL
 */
case class RefreshTableStatement(tableName: Seq[String]) extends ParsedStatement<|MERGE_RESOLUTION|>--- conflicted
+++ resolved
@@ -331,7 +331,6 @@
 case class RepairTableStatement(tableName: Seq[String]) extends ParsedStatement
 
 /**
-<<<<<<< HEAD
  * A LOAD DATA INTO TABLE statement, as parsed from SQL
  */
 case class LoadDataStatement(
@@ -340,7 +339,8 @@
     isLocal: Boolean,
     isOverwrite: Boolean,
     partition: Option[TablePartitionSpec]) extends ParsedStatement
-=======
+
+/**
  * A CACHE TABLE statement, as parsed from SQL
  */
 case class CacheTableStatement(
@@ -348,7 +348,6 @@
     plan: Option[LogicalPlan],
     isLazy: Boolean,
     options: Map[String, String]) extends ParsedStatement
->>>>>>> 92b25295
 
 /**
  * A TRUNCATE TABLE statement, as parsed from SQL
