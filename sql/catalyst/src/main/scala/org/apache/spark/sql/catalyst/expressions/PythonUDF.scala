--- conflicted
+++ resolved
@@ -62,21 +62,16 @@
 
   override lazy val deterministic: Boolean = udfDeterministic && children.forall(_.deterministic)
 
-  override def nullable: Boolean = udfNullable
-
   override def toString: String = s"$name(${children.mkString(", ")})"
 
   lazy val resultAttribute: Attribute = AttributeReference(toPrettySQL(this), dataType, nullable)(
     exprId = resultId)
-<<<<<<< HEAD
-=======
 
-  override def nullable: Boolean = true
+  override def nullable: Boolean = udfNullable
 
   override lazy val canonicalized: Expression = {
     val canonicalizedChildren = children.map(_.canonicalized)
     // `resultId` can be seen as cosmetic variation in PythonUDF, as it doesn't affect the result.
     this.copy(resultId = ExprId(-1)).withNewChildren(canonicalizedChildren)
   }
->>>>>>> ff5fa587
 }