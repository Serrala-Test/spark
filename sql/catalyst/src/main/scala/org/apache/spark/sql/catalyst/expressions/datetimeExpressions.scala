/*
 * Licensed to the Apache Software Foundation (ASF) under one or more
 * contributor license agreements.  See the NOTICE file distributed with
 * this work for additional information regarding copyright ownership.
 * The ASF licenses this file to You under the Apache License, Version 2.0
 * (the "License"); you may not use this file except in compliance with
 * the License.  You may obtain a copy of the License at
 *
 *    http://www.apache.org/licenses/LICENSE-2.0
 *
 * Unless required by applicable law or agreed to in writing, software
 * distributed under the License is distributed on an "AS IS" BASIS,
 * WITHOUT WARRANTIES OR CONDITIONS OF ANY KIND, either express or implied.
 * See the License for the specific language governing permissions and
 * limitations under the License.
 */

package org.apache.spark.sql.catalyst.expressions

import java.sql.Timestamp
import java.time.{Instant, LocalDate, ZoneId}
import java.time.temporal.IsoFields
import java.util.{Locale, TimeZone}

import scala.util.control.NonFatal

import org.apache.commons.lang3.StringEscapeUtils

import org.apache.spark.sql.AnalysisException
import org.apache.spark.sql.catalyst.InternalRow
import org.apache.spark.sql.catalyst.expressions.codegen._
import org.apache.spark.sql.catalyst.expressions.codegen.Block._
import org.apache.spark.sql.catalyst.util.{DateTimeUtils, TimestampFormatter}
import org.apache.spark.sql.catalyst.util.DateTimeUtils._
import org.apache.spark.sql.internal.SQLConf
import org.apache.spark.sql.types._
import org.apache.spark.unsafe.types.{CalendarInterval, UTF8String}

/**
 * Common base class for time zone aware expressions.
 */
trait TimeZoneAwareExpression extends Expression {
  /** The expression is only resolved when the time zone has been set. */
  override lazy val resolved: Boolean =
    childrenResolved && checkInputDataTypes().isSuccess && timeZoneId.isDefined

  /** the timezone ID to be used to evaluate value. */
  def timeZoneId: Option[String]

  /** Returns a copy of this expression with the specified timeZoneId. */
  def withTimeZone(timeZoneId: String): TimeZoneAwareExpression

  @transient lazy val timeZone: TimeZone = DateTimeUtils.getTimeZone(timeZoneId.get)
  @transient lazy val zoneId: ZoneId = DateTimeUtils.getZoneId(timeZoneId.get)
}

/**
 * Returns the current date at the start of query evaluation.
 * All calls of current_date within the same query return the same value.
 *
 * There is no code generation since this expression should get constant folded by the optimizer.
 */
@ExpressionDescription(
  usage = "_FUNC_() - Returns the current date at the start of query evaluation.",
  since = "1.5.0")
case class CurrentDate(timeZoneId: Option[String] = None)
  extends LeafExpression with TimeZoneAwareExpression with CodegenFallback {

  def this() = this(None)

  override def foldable: Boolean = true
  override def nullable: Boolean = false

  override def dataType: DataType = DateType

  override def withTimeZone(timeZoneId: String): TimeZoneAwareExpression =
    copy(timeZoneId = Option(timeZoneId))

  override def eval(input: InternalRow): Any = {
    localDateToDays(LocalDate.now(zoneId))
  }

  override def prettyName: String = "current_date"
}

/**
 * Returns the current timestamp at the start of query evaluation.
 * All calls of current_timestamp within the same query return the same value.
 *
 * There is no code generation since this expression should get constant folded by the optimizer.
 */
@ExpressionDescription(
  usage = "_FUNC_() - Returns the current timestamp at the start of query evaluation.",
  since = "1.5.0")
case class CurrentTimestamp() extends LeafExpression with CodegenFallback {
  override def foldable: Boolean = true
  override def nullable: Boolean = false

  override def dataType: DataType = TimestampType

  override def eval(input: InternalRow): Any = {
    instantToMicros(Instant.now())
  }

  override def prettyName: String = "current_timestamp"
}

/**
 * Expression representing the current batch time, which is used by StreamExecution to
 * 1. prevent optimizer from pushing this expression below a stateful operator
 * 2. allow IncrementalExecution to substitute this expression with a Literal(timestamp)
 *
 * There is no code generation since this expression should be replaced with a literal.
 */
case class CurrentBatchTimestamp(
    timestampMs: Long,
    dataType: DataType,
    timeZoneId: Option[String] = None)
  extends LeafExpression with TimeZoneAwareExpression with Nondeterministic with CodegenFallback {

  def this(timestampMs: Long, dataType: DataType) = this(timestampMs, dataType, None)

  override def nullable: Boolean = false

  override def withTimeZone(timeZoneId: String): TimeZoneAwareExpression =
    copy(timeZoneId = Option(timeZoneId))

  override def prettyName: String = "current_batch_timestamp"

  override protected def initializeInternal(partitionIndex: Int): Unit = {}

  /**
   * Need to return literal value in order to support compile time expression evaluation
   * e.g., select(current_date())
   */
  override protected def evalInternal(input: InternalRow): Any = toLiteral.value

  def toLiteral: Literal = dataType match {
    case _: TimestampType =>
      Literal(DateTimeUtils.fromJavaTimestamp(new Timestamp(timestampMs)), TimestampType)
    case _: DateType => Literal(DateTimeUtils.millisToDays(timestampMs, timeZone), DateType)
  }
}

/**
 * Adds a number of days to startdate.
 */
@ExpressionDescription(
  usage = "_FUNC_(start_date, num_days) - Returns the date that is `num_days` after `start_date`.",
  examples = """
    Examples:
      > SELECT _FUNC_('2016-07-30', 1);
       2016-07-31
  """,
  since = "1.5.0")
case class DateAdd(startDate: Expression, days: Expression)
  extends BinaryExpression with ImplicitCastInputTypes {

  override def left: Expression = startDate
  override def right: Expression = days

  override def inputTypes: Seq[AbstractDataType] = Seq(DateType, IntegerType)

  override def dataType: DataType = DateType

  override def nullSafeEval(start: Any, d: Any): Any = {
    start.asInstanceOf[Int] + d.asInstanceOf[Int]
  }

  override def doGenCode(ctx: CodegenContext, ev: ExprCode): ExprCode = {
    nullSafeCodeGen(ctx, ev, (sd, d) => {
      s"""${ev.value} = $sd + $d;"""
    })
  }

  override def prettyName: String = "date_add"
}

/**
 * Subtracts a number of days to startdate.
 */
@ExpressionDescription(
  usage = "_FUNC_(start_date, num_days) - Returns the date that is `num_days` before `start_date`.",
  examples = """
    Examples:
      > SELECT _FUNC_('2016-07-30', 1);
       2016-07-29
  """,
  since = "1.5.0")
case class DateSub(startDate: Expression, days: Expression)
  extends BinaryExpression with ImplicitCastInputTypes {
  override def left: Expression = startDate
  override def right: Expression = days

  override def inputTypes: Seq[AbstractDataType] = Seq(DateType, IntegerType)

  override def dataType: DataType = DateType

  override def nullSafeEval(start: Any, d: Any): Any = {
    start.asInstanceOf[Int] - d.asInstanceOf[Int]
  }

  override def doGenCode(ctx: CodegenContext, ev: ExprCode): ExprCode = {
    nullSafeCodeGen(ctx, ev, (sd, d) => {
      s"""${ev.value} = $sd - $d;"""
    })
  }

  override def prettyName: String = "date_sub"
}

@ExpressionDescription(
  usage = "_FUNC_(timestamp) - Returns the hour component of the string/timestamp.",
  examples = """
    Examples:
      > SELECT _FUNC_('2009-07-30 12:58:59');
       12
  """,
  since = "1.5.0")
case class Hour(child: Expression, timeZoneId: Option[String] = None)
  extends UnaryExpression with TimeZoneAwareExpression with ImplicitCastInputTypes {

  def this(child: Expression) = this(child, None)

  override def inputTypes: Seq[AbstractDataType] = Seq(TimestampType)

  override def dataType: DataType = IntegerType

  override def withTimeZone(timeZoneId: String): TimeZoneAwareExpression =
    copy(timeZoneId = Option(timeZoneId))

  override protected def nullSafeEval(timestamp: Any): Any = {
    DateTimeUtils.getHours(timestamp.asInstanceOf[Long], timeZone)
  }

  override def doGenCode(ctx: CodegenContext, ev: ExprCode): ExprCode = {
    val tz = ctx.addReferenceObj("timeZone", timeZone)
    val dtu = DateTimeUtils.getClass.getName.stripSuffix("$")
    defineCodeGen(ctx, ev, c => s"$dtu.getHours($c, $tz)")
  }
}

@ExpressionDescription(
  usage = "_FUNC_(timestamp) - Returns the minute component of the string/timestamp.",
  examples = """
    Examples:
      > SELECT _FUNC_('2009-07-30 12:58:59');
       58
  """,
  since = "1.5.0")
case class Minute(child: Expression, timeZoneId: Option[String] = None)
  extends UnaryExpression with TimeZoneAwareExpression with ImplicitCastInputTypes {

  def this(child: Expression) = this(child, None)

  override def inputTypes: Seq[AbstractDataType] = Seq(TimestampType)

  override def dataType: DataType = IntegerType

  override def withTimeZone(timeZoneId: String): TimeZoneAwareExpression =
    copy(timeZoneId = Option(timeZoneId))

  override protected def nullSafeEval(timestamp: Any): Any = {
    DateTimeUtils.getMinutes(timestamp.asInstanceOf[Long], timeZone)
  }

  override def doGenCode(ctx: CodegenContext, ev: ExprCode): ExprCode = {
    val tz = ctx.addReferenceObj("timeZone", timeZone)
    val dtu = DateTimeUtils.getClass.getName.stripSuffix("$")
    defineCodeGen(ctx, ev, c => s"$dtu.getMinutes($c, $tz)")
  }
}

@ExpressionDescription(
  usage = "_FUNC_(timestamp) - Returns the second component of the string/timestamp.",
  examples = """
    Examples:
      > SELECT _FUNC_('2009-07-30 12:58:59');
       59
  """,
  since = "1.5.0")
case class Second(child: Expression, timeZoneId: Option[String] = None)
  extends UnaryExpression with TimeZoneAwareExpression with ImplicitCastInputTypes {

  def this(child: Expression) = this(child, None)

  override def inputTypes: Seq[AbstractDataType] = Seq(TimestampType)

  override def dataType: DataType = IntegerType

  override def withTimeZone(timeZoneId: String): TimeZoneAwareExpression =
    copy(timeZoneId = Option(timeZoneId))

  override protected def nullSafeEval(timestamp: Any): Any = {
    DateTimeUtils.getSeconds(timestamp.asInstanceOf[Long], timeZone)
  }

  override protected def doGenCode(ctx: CodegenContext, ev: ExprCode): ExprCode = {
    val tz = ctx.addReferenceObj("timeZone", timeZone)
    val dtu = DateTimeUtils.getClass.getName.stripSuffix("$")
    defineCodeGen(ctx, ev, c => s"$dtu.getSeconds($c, $tz)")
  }
}

@ExpressionDescription(
  usage = "_FUNC_(date) - Returns the day of year of the date/timestamp.",
  examples = """
    Examples:
      > SELECT _FUNC_('2016-04-09');
       100
  """,
  since = "1.5.0")
case class DayOfYear(child: Expression) extends UnaryExpression with ImplicitCastInputTypes {

  override def inputTypes: Seq[AbstractDataType] = Seq(DateType)

  override def dataType: DataType = IntegerType

  override protected def nullSafeEval(date: Any): Any = {
    DateTimeUtils.getDayInYear(date.asInstanceOf[Int])
  }

  override protected def doGenCode(ctx: CodegenContext, ev: ExprCode): ExprCode = {
    val dtu = DateTimeUtils.getClass.getName.stripSuffix("$")
    defineCodeGen(ctx, ev, c => s"$dtu.getDayInYear($c)")
  }
}

@ExpressionDescription(
  usage = "_FUNC_(date) - Returns the year component of the date/timestamp.",
  examples = """
    Examples:
      > SELECT _FUNC_('2016-07-30');
       2016
  """,
  since = "1.5.0")
case class Year(child: Expression) extends UnaryExpression with ImplicitCastInputTypes {

  override def inputTypes: Seq[AbstractDataType] = Seq(DateType)

  override def dataType: DataType = IntegerType

  override protected def nullSafeEval(date: Any): Any = {
    DateTimeUtils.getYear(date.asInstanceOf[Int])
  }

  override protected def doGenCode(ctx: CodegenContext, ev: ExprCode): ExprCode = {
    val dtu = DateTimeUtils.getClass.getName.stripSuffix("$")
    defineCodeGen(ctx, ev, c => s"$dtu.getYear($c)")
  }
}

@ExpressionDescription(
  usage = "_FUNC_(date) - Returns the quarter of the year for date, in the range 1 to 4.",
  examples = """
    Examples:
      > SELECT _FUNC_('2016-08-31');
       3
  """,
  since = "1.5.0")
case class Quarter(child: Expression) extends UnaryExpression with ImplicitCastInputTypes {

  override def inputTypes: Seq[AbstractDataType] = Seq(DateType)

  override def dataType: DataType = IntegerType

  override protected def nullSafeEval(date: Any): Any = {
    DateTimeUtils.getQuarter(date.asInstanceOf[Int])
  }

  override protected def doGenCode(ctx: CodegenContext, ev: ExprCode): ExprCode = {
    val dtu = DateTimeUtils.getClass.getName.stripSuffix("$")
    defineCodeGen(ctx, ev, c => s"$dtu.getQuarter($c)")
  }
}

@ExpressionDescription(
  usage = "_FUNC_(date) - Returns the month component of the date/timestamp.",
  examples = """
    Examples:
      > SELECT _FUNC_('2016-07-30');
       7
  """,
  since = "1.5.0")
case class Month(child: Expression) extends UnaryExpression with ImplicitCastInputTypes {

  override def inputTypes: Seq[AbstractDataType] = Seq(DateType)

  override def dataType: DataType = IntegerType

  override protected def nullSafeEval(date: Any): Any = {
    DateTimeUtils.getMonth(date.asInstanceOf[Int])
  }

  override protected def doGenCode(ctx: CodegenContext, ev: ExprCode): ExprCode = {
    val dtu = DateTimeUtils.getClass.getName.stripSuffix("$")
    defineCodeGen(ctx, ev, c => s"$dtu.getMonth($c)")
  }
}

@ExpressionDescription(
  usage = "_FUNC_(date) - Returns the day of month of the date/timestamp.",
  examples = """
    Examples:
      > SELECT _FUNC_('2009-07-30');
       30
  """,
  since = "1.5.0")
case class DayOfMonth(child: Expression) extends UnaryExpression with ImplicitCastInputTypes {

  override def inputTypes: Seq[AbstractDataType] = Seq(DateType)

  override def dataType: DataType = IntegerType

  override protected def nullSafeEval(date: Any): Any = {
    DateTimeUtils.getDayOfMonth(date.asInstanceOf[Int])
  }

  override protected def doGenCode(ctx: CodegenContext, ev: ExprCode): ExprCode = {
    val dtu = DateTimeUtils.getClass.getName.stripSuffix("$")
    defineCodeGen(ctx, ev, c => s"$dtu.getDayOfMonth($c)")
  }
}

// scalastyle:off line.size.limit
@ExpressionDescription(
  usage = "_FUNC_(date) - Returns the day of the week for date/timestamp (1 = Sunday, 2 = Monday, ..., 7 = Saturday).",
  examples = """
    Examples:
      > SELECT _FUNC_('2009-07-30');
       5
  """,
  since = "2.3.0")
// scalastyle:on line.size.limit
case class DayOfWeek(child: Expression) extends DayWeek {

  override protected def nullSafeEval(date: Any): Any = {
    val localDate = LocalDate.ofEpochDay(date.asInstanceOf[Int])
    localDate.getDayOfWeek.plus(1).getValue
  }

  override protected def doGenCode(ctx: CodegenContext, ev: ExprCode): ExprCode = {
    nullSafeCodeGen(ctx, ev, days => {
      s"""
        ${ev.value} = java.time.LocalDate.ofEpochDay($days).getDayOfWeek().plus(1).getValue();
      """
    })
  }
}

// scalastyle:off line.size.limit
@ExpressionDescription(
  usage = "_FUNC_(date) - Returns the day of the week for date/timestamp (0 = Monday, 1 = Tuesday, ..., 6 = Sunday).",
  examples = """
    Examples:
      > SELECT _FUNC_('2009-07-30');
       3
  """,
  since = "2.4.0")
// scalastyle:on line.size.limit
case class WeekDay(child: Expression) extends DayWeek {

  override protected def nullSafeEval(date: Any): Any = {
    val localDate = LocalDate.ofEpochDay(date.asInstanceOf[Int])
    localDate.getDayOfWeek.ordinal()
  }

  override protected def doGenCode(ctx: CodegenContext, ev: ExprCode): ExprCode = {
    nullSafeCodeGen(ctx, ev, days => {
      s"""
         ${ev.value} = java.time.LocalDate.ofEpochDay($days).getDayOfWeek().ordinal();
      """
    })
  }
}

abstract class DayWeek extends UnaryExpression with ImplicitCastInputTypes {

  override def inputTypes: Seq[AbstractDataType] = Seq(DateType)

  override def dataType: DataType = IntegerType
}

// scalastyle:off line.size.limit
@ExpressionDescription(
  usage = "_FUNC_(date) - Returns the week of the year of the given date. A week is considered to start on a Monday and week 1 is the first week with >3 days.",
  examples = """
    Examples:
      > SELECT _FUNC_('2008-02-20');
       8
  """,
  since = "1.5.0")
// scalastyle:on line.size.limit
case class WeekOfYear(child: Expression) extends UnaryExpression with ImplicitCastInputTypes {

  override def inputTypes: Seq[AbstractDataType] = Seq(DateType)

  override def dataType: DataType = IntegerType

  override protected def nullSafeEval(date: Any): Any = {
    val localDate = LocalDate.ofEpochDay(date.asInstanceOf[Int])
    localDate.get(IsoFields.WEEK_OF_WEEK_BASED_YEAR)
  }

  override def doGenCode(ctx: CodegenContext, ev: ExprCode): ExprCode = {
    nullSafeCodeGen(ctx, ev, days => {
      s"""
         |${ev.value} = java.time.LocalDate.ofEpochDay($days).get(
         |  java.time.temporal.IsoFields.WEEK_OF_WEEK_BASED_YEAR);
       """.stripMargin
    })
  }
}

// scalastyle:off line.size.limit
@ExpressionDescription(
  usage = "_FUNC_(timestamp, fmt) - Converts `timestamp` to a value of string in the format specified by the date format `fmt`.",
  examples = """
    Examples:
      > SELECT _FUNC_('2016-04-08', 'y');
       2016
  """,
  since = "1.5.0")
// scalastyle:on line.size.limit
case class DateFormatClass(left: Expression, right: Expression, timeZoneId: Option[String] = None)
  extends BinaryExpression with TimeZoneAwareExpression with ImplicitCastInputTypes {

  def this(left: Expression, right: Expression) = this(left, right, None)

  override def dataType: DataType = StringType

  override def inputTypes: Seq[AbstractDataType] = Seq(TimestampType, StringType)

  override def withTimeZone(timeZoneId: String): TimeZoneAwareExpression =
    copy(timeZoneId = Option(timeZoneId))

  override protected def nullSafeEval(timestamp: Any, format: Any): Any = {
    val df = TimestampFormatter(format.toString, zoneId)
    UTF8String.fromString(df.format(timestamp.asInstanceOf[Long]))
  }

  override def doGenCode(ctx: CodegenContext, ev: ExprCode): ExprCode = {
    val tf = TimestampFormatter.getClass.getName.stripSuffix("$")
    val zid = ctx.addReferenceObj("zoneId", zoneId, classOf[ZoneId].getName)
    val locale = ctx.addReferenceObj("locale", Locale.US)
    defineCodeGen(ctx, ev, (timestamp, format) => {
      s"""UTF8String.fromString($tf$$.MODULE$$.apply($format.toString(), $zid, $locale)
          .format($timestamp))"""
    })
  }

  override def prettyName: String = "date_format"
}

/**
 * Converts time string with given pattern.
 * Deterministic version of [[UnixTimestamp]], must have at least one parameter.
 */
@ExpressionDescription(
  usage = "_FUNC_(expr[, pattern]) - Returns the UNIX timestamp of the given time.",
  examples = """
    Examples:
      > SELECT _FUNC_('2016-04-08', 'yyyy-MM-dd');
       1460041200
  """,
  since = "1.6.0")
case class ToUnixTimestamp(
    timeExp: Expression,
    format: Expression,
    timeZoneId: Option[String] = None)
  extends UnixTime {

  def this(timeExp: Expression, format: Expression) = this(timeExp, format, None)

  override def left: Expression = timeExp
  override def right: Expression = format

  override def withTimeZone(timeZoneId: String): TimeZoneAwareExpression =
    copy(timeZoneId = Option(timeZoneId))

  def this(time: Expression) = {
    this(time, Literal("yyyy-MM-dd HH:mm:ss"))
  }

  override def prettyName: String = "to_unix_timestamp"
}

/**
 * Converts time string with given pattern to Unix time stamp (in seconds), returns null if fail.
 * See [https://docs.oracle.com/javase/8/docs/api/java/time/format/DateTimeFormatter.html].
 * Note that hive Language Manual says it returns 0 if fail, but in fact it returns null.
 * If the second parameter is missing, use "yyyy-MM-dd HH:mm:ss".
 * If no parameters provided, the first parameter will be current_timestamp.
 * If the first parameter is a Date or Timestamp instead of String, we will ignore the
 * second parameter.
 */
@ExpressionDescription(
  usage = "_FUNC_([expr[, pattern]]) - Returns the UNIX timestamp of current or specified time.",
  examples = """
    Examples:
      > SELECT _FUNC_();
       1476884637
      > SELECT _FUNC_('2016-04-08', 'yyyy-MM-dd');
       1460041200
  """,
  since = "1.5.0")
case class UnixTimestamp(
    timeExp: Expression,
    format: Expression,
    timeZoneId: Option[String] = None,
    override val downScaleFactor: Long = MICROS_PER_SECOND)
  extends UnixTime {

  def this(timeExp: Expression, format: Expression) = this(timeExp, format, None)

  override def left: Expression = timeExp
  override def right: Expression = format

  override def withTimeZone(timeZoneId: String): TimeZoneAwareExpression =
    copy(timeZoneId = Option(timeZoneId))

  def this(time: Expression) = {
    this(time, Literal("yyyy-MM-dd HH:mm:ss"))
  }

  def this() = {
    this(CurrentTimestamp())
  }

  override def prettyName: String = "unix_timestamp"
}

abstract class UnixTime
  extends BinaryExpression with TimeZoneAwareExpression with ExpectsInputTypes {

  protected val downScaleFactor: Long = MICROS_PER_SECOND

  override def inputTypes: Seq[AbstractDataType] =
    Seq(TypeCollection(StringType, DateType, TimestampType), StringType)

  override def dataType: DataType = LongType
  override def nullable: Boolean = true

  private lazy val constFormat: UTF8String = right.eval().asInstanceOf[UTF8String]
  private lazy val formatter: TimestampFormatter =
    try {
      TimestampFormatter(constFormat.toString, zoneId)
    } catch {
      case NonFatal(_) => null
    }

  override def eval(input: InternalRow): Any = {
    val t = left.eval(input)
    if (t == null) {
      null
    } else {
      left.dataType match {
        case DateType =>
          epochDaysToMicros(t.asInstanceOf[Int], zoneId) / downScaleFactor
        case TimestampType =>
          t.asInstanceOf[Long] / downScaleFactor
        case StringType if right.foldable =>
          if (constFormat == null || formatter == null) {
            null
          } else {
            try {
              formatter.parse(t.asInstanceOf[UTF8String].toString) / downScaleFactor
            } catch {
              case NonFatal(_) => null
            }
          }
        case StringType =>
          val f = right.eval(input)
          if (f == null) {
            null
          } else {
            val formatString = f.asInstanceOf[UTF8String].toString
            try {
              TimestampFormatter(formatString, zoneId).parse(
                t.asInstanceOf[UTF8String].toString) / downScaleFactor
            } catch {
              case NonFatal(_) => null
            }
          }
      }
    }
  }

  override def doGenCode(ctx: CodegenContext, ev: ExprCode): ExprCode = {
    val javaType = CodeGenerator.javaType(dataType)
    left.dataType match {
      case StringType if right.foldable =>
        val df = classOf[TimestampFormatter].getName
        if (formatter == null) {
          ExprCode.forNullValue(dataType)
        } else {
          val formatterName = ctx.addReferenceObj("formatter", formatter, df)
          val eval1 = left.genCode(ctx)
          ev.copy(code = code"""
            ${eval1.code}
            boolean ${ev.isNull} = ${eval1.isNull};
            $javaType ${ev.value} = ${CodeGenerator.defaultValue(dataType)};
            if (!${ev.isNull}) {
              try {
                ${ev.value} = $formatterName.parse(${eval1.value}.toString()) / $downScaleFactor;
              } catch (java.lang.IllegalArgumentException e) {
                ${ev.isNull} = true;
              } catch (java.text.ParseException e) {
                ${ev.isNull} = true;
              } catch (java.time.format.DateTimeParseException e) {
                ${ev.isNull} = true;
              } catch (java.time.DateTimeException e) {
                ${ev.isNull} = true;
              }
            }""")
        }
      case StringType =>
        val zid = ctx.addReferenceObj("zoneId", zoneId, classOf[ZoneId].getName)
        val locale = ctx.addReferenceObj("locale", Locale.US)
        val tf = TimestampFormatter.getClass.getName.stripSuffix("$")
        nullSafeCodeGen(ctx, ev, (string, format) => {
          s"""
            try {
<<<<<<< HEAD
              ${ev.value} = $tf$$.MODULE$$.apply($format.toString(), $tz, $locale)
                .parse($string.toString()) / $downScaleFactor;
=======
              ${ev.value} = $tf$$.MODULE$$.apply($format.toString(), $zid, $locale)
                .parse($string.toString()) / $MICROS_PER_SECOND;
>>>>>>> bbbe54aa
            } catch (java.lang.IllegalArgumentException e) {
              ${ev.isNull} = true;
            } catch (java.text.ParseException e) {
              ${ev.isNull} = true;
            } catch (java.time.format.DateTimeParseException e) {
              ${ev.isNull} = true;
            } catch (java.time.DateTimeException e) {
              ${ev.isNull} = true;
            }
          """
        })
      case TimestampType =>
        val eval1 = left.genCode(ctx)
        ev.copy(code = code"""
          ${eval1.code}
          boolean ${ev.isNull} = ${eval1.isNull};
          $javaType ${ev.value} = ${CodeGenerator.defaultValue(dataType)};
          if (!${ev.isNull}) {
            ${ev.value} = ${eval1.value} / $downScaleFactor;
          }""")
      case DateType =>
        val zid = ctx.addReferenceObj("zoneId", zoneId, "java.time.ZoneId")
        val dtu = DateTimeUtils.getClass.getName.stripSuffix("$")
        val eval1 = left.genCode(ctx)
        ev.copy(code = code"""
          ${eval1.code}
          boolean ${ev.isNull} = ${eval1.isNull};
          $javaType ${ev.value} = ${CodeGenerator.defaultValue(dataType)};
          if (!${ev.isNull}) {
            ${ev.value} = $dtu.epochDaysToMicros(${eval1.value}, $zid) / $downScaleFactor;
          }""")
    }
  }
}

/**
 * Converts the number of seconds from unix epoch (1970-01-01 00:00:00 UTC) to a string
 * representing the timestamp of that moment in the current system time zone in the given
 * format. If the format is missing, using format like "1970-01-01 00:00:00".
 * Note that hive Language Manual says it returns 0 if fail, but in fact it returns null.
 */
@ExpressionDescription(
  usage = "_FUNC_(unix_time, format) - Returns `unix_time` in the specified `format`.",
  examples = """
    Examples:
      > SELECT _FUNC_(0, 'yyyy-MM-dd HH:mm:ss');
       1970-01-01 00:00:00
  """,
  since = "1.5.0")
case class FromUnixTime(sec: Expression, format: Expression, timeZoneId: Option[String] = None)
  extends BinaryExpression with TimeZoneAwareExpression with ImplicitCastInputTypes {

  def this(sec: Expression, format: Expression) = this(sec, format, None)

  override def left: Expression = sec
  override def right: Expression = format

  override def prettyName: String = "from_unixtime"

  def this(unix: Expression) = {
    this(unix, Literal("yyyy-MM-dd HH:mm:ss"))
  }

  override def dataType: DataType = StringType
  override def nullable: Boolean = true

  override def inputTypes: Seq[AbstractDataType] = Seq(LongType, StringType)

  override def withTimeZone(timeZoneId: String): TimeZoneAwareExpression =
    copy(timeZoneId = Option(timeZoneId))

  private lazy val constFormat: UTF8String = right.eval().asInstanceOf[UTF8String]
  private lazy val formatter: TimestampFormatter =
    try {
      TimestampFormatter(constFormat.toString, zoneId)
    } catch {
      case NonFatal(_) => null
    }

  override def eval(input: InternalRow): Any = {
    val time = left.eval(input)
    if (time == null) {
      null
    } else {
      if (format.foldable) {
        if (constFormat == null || formatter == null) {
          null
        } else {
          try {
            UTF8String.fromString(formatter.format(time.asInstanceOf[Long] * MICROS_PER_SECOND))
          } catch {
            case NonFatal(_) => null
          }
        }
      } else {
        val f = format.eval(input)
        if (f == null) {
          null
        } else {
          try {
            UTF8String.fromString(TimestampFormatter(f.toString, zoneId)
              .format(time.asInstanceOf[Long] * MICROS_PER_SECOND))
          } catch {
            case NonFatal(_) => null
          }
        }
      }
    }
  }

  override def doGenCode(ctx: CodegenContext, ev: ExprCode): ExprCode = {
    val df = classOf[TimestampFormatter].getName
    if (format.foldable) {
      if (formatter == null) {
        ExprCode.forNullValue(StringType)
      } else {
        val formatterName = ctx.addReferenceObj("formatter", formatter, df)
        val t = left.genCode(ctx)
        ev.copy(code = code"""
          ${t.code}
          boolean ${ev.isNull} = ${t.isNull};
          ${CodeGenerator.javaType(dataType)} ${ev.value} = ${CodeGenerator.defaultValue(dataType)};
          if (!${ev.isNull}) {
            try {
              ${ev.value} = UTF8String.fromString($formatterName.format(${t.value} * 1000000L));
            } catch (java.lang.IllegalArgumentException e) {
              ${ev.isNull} = true;
            }
          }""")
      }
    } else {
      val zid = ctx.addReferenceObj("zoneId", zoneId, classOf[ZoneId].getName)
      val locale = ctx.addReferenceObj("locale", Locale.US)
      val tf = TimestampFormatter.getClass.getName.stripSuffix("$")
      nullSafeCodeGen(ctx, ev, (seconds, f) => {
        s"""
        try {
          ${ev.value} = UTF8String.fromString($tf.apply($f.toString(), $zid, $locale).
            format($seconds * 1000000L));
        } catch (java.lang.IllegalArgumentException e) {
          ${ev.isNull} = true;
        }"""
      })
    }
  }
}

/**
 * Returns the last day of the month which the date belongs to.
 */
@ExpressionDescription(
  usage = "_FUNC_(date) - Returns the last day of the month which the date belongs to.",
  examples = """
    Examples:
      > SELECT _FUNC_('2009-01-12');
       2009-01-31
  """,
  since = "1.5.0")
case class LastDay(startDate: Expression) extends UnaryExpression with ImplicitCastInputTypes {
  override def child: Expression = startDate

  override def inputTypes: Seq[AbstractDataType] = Seq(DateType)

  override def dataType: DataType = DateType

  override def nullSafeEval(date: Any): Any = {
    DateTimeUtils.getLastDayOfMonth(date.asInstanceOf[Int])
  }

  override protected def doGenCode(ctx: CodegenContext, ev: ExprCode): ExprCode = {
    val dtu = DateTimeUtils.getClass.getName.stripSuffix("$")
    defineCodeGen(ctx, ev, sd => s"$dtu.getLastDayOfMonth($sd)")
  }

  override def prettyName: String = "last_day"
}

/**
 * Returns the first date which is later than startDate and named as dayOfWeek.
 * For example, NextDay(2015-07-27, Sunday) would return 2015-08-02, which is the first
 * Sunday later than 2015-07-27.
 *
 * Allowed "dayOfWeek" is defined in [[DateTimeUtils.getDayOfWeekFromString]].
 */
// scalastyle:off line.size.limit
@ExpressionDescription(
  usage = "_FUNC_(start_date, day_of_week) - Returns the first date which is later than `start_date` and named as indicated.",
  examples = """
    Examples:
      > SELECT _FUNC_('2015-01-14', 'TU');
       2015-01-20
  """,
  since = "1.5.0")
// scalastyle:on line.size.limit
case class NextDay(startDate: Expression, dayOfWeek: Expression)
  extends BinaryExpression with ImplicitCastInputTypes {

  override def left: Expression = startDate
  override def right: Expression = dayOfWeek

  override def inputTypes: Seq[AbstractDataType] = Seq(DateType, StringType)

  override def dataType: DataType = DateType
  override def nullable: Boolean = true

  override def nullSafeEval(start: Any, dayOfW: Any): Any = {
    val dow = DateTimeUtils.getDayOfWeekFromString(dayOfW.asInstanceOf[UTF8String])
    if (dow == -1) {
      null
    } else {
      val sd = start.asInstanceOf[Int]
      DateTimeUtils.getNextDateForDayOfWeek(sd, dow)
    }
  }

  override protected def doGenCode(ctx: CodegenContext, ev: ExprCode): ExprCode = {
    nullSafeCodeGen(ctx, ev, (sd, dowS) => {
      val dateTimeUtilClass = DateTimeUtils.getClass.getName.stripSuffix("$")
      val dayOfWeekTerm = ctx.freshName("dayOfWeek")
      if (dayOfWeek.foldable) {
        val input = dayOfWeek.eval().asInstanceOf[UTF8String]
        if ((input eq null) || DateTimeUtils.getDayOfWeekFromString(input) == -1) {
          s"""
             |${ev.isNull} = true;
           """.stripMargin
        } else {
          val dayOfWeekValue = DateTimeUtils.getDayOfWeekFromString(input)
          s"""
             |${ev.value} = $dateTimeUtilClass.getNextDateForDayOfWeek($sd, $dayOfWeekValue);
           """.stripMargin
        }
      } else {
        s"""
           |int $dayOfWeekTerm = $dateTimeUtilClass.getDayOfWeekFromString($dowS);
           |if ($dayOfWeekTerm == -1) {
           |  ${ev.isNull} = true;
           |} else {
           |  ${ev.value} = $dateTimeUtilClass.getNextDateForDayOfWeek($sd, $dayOfWeekTerm);
           |}
         """.stripMargin
      }
    })
  }

  override def prettyName: String = "next_day"
}

/**
 * Adds an interval to timestamp.
 */
case class TimeAdd(start: Expression, interval: Expression, timeZoneId: Option[String] = None)
  extends BinaryExpression with TimeZoneAwareExpression with ImplicitCastInputTypes {

  def this(start: Expression, interval: Expression) = this(start, interval, None)

  override def left: Expression = start
  override def right: Expression = interval

  override def toString: String = s"$left + $right"
  override def sql: String = s"${left.sql} + ${right.sql}"
  override def inputTypes: Seq[AbstractDataType] = Seq(TimestampType, CalendarIntervalType)

  override def dataType: DataType = TimestampType

  override def withTimeZone(timeZoneId: String): TimeZoneAwareExpression =
    copy(timeZoneId = Option(timeZoneId))

  override def nullSafeEval(start: Any, interval: Any): Any = {
    val itvl = interval.asInstanceOf[CalendarInterval]
    DateTimeUtils.timestampAddInterval(
      start.asInstanceOf[Long], itvl.months, itvl.microseconds, timeZone)
  }

  override def doGenCode(ctx: CodegenContext, ev: ExprCode): ExprCode = {
    val tz = ctx.addReferenceObj("timeZone", timeZone)
    val dtu = DateTimeUtils.getClass.getName.stripSuffix("$")
    defineCodeGen(ctx, ev, (sd, i) => {
      s"""$dtu.timestampAddInterval($sd, $i.months, $i.microseconds, $tz)"""
    })
  }
}

/**
 * This is a common function for databases supporting TIMESTAMP WITHOUT TIMEZONE. This function
 * takes a timestamp which is timezone-agnostic, and interprets it as a timestamp in UTC, and
 * renders that timestamp as a timestamp in the given time zone.
 *
 * However, timestamp in Spark represents number of microseconds from the Unix epoch, which is not
 * timezone-agnostic. So in Spark this function just shift the timestamp value from UTC timezone to
 * the given timezone.
 *
 * This function may return confusing result if the input is a string with timezone, e.g.
 * '2018-03-13T06:18:23+00:00'. The reason is that, Spark firstly cast the string to timestamp
 * according to the timezone in the string, and finally display the result by converting the
 * timestamp to string according to the session local timezone.
 */
// scalastyle:off line.size.limit
@ExpressionDescription(
  usage = "_FUNC_(timestamp, timezone) - Given a timestamp like '2017-07-14 02:40:00.0', interprets it as a time in UTC, and renders that time as a timestamp in the given time zone. For example, 'GMT+1' would yield '2017-07-14 03:40:00.0'.",
  examples = """
    Examples:
      > SELECT from_utc_timestamp('2016-08-31', 'Asia/Seoul');
       2016-08-31 09:00:00
  """,
  since = "1.5.0",
  deprecated = """
    Deprecated since 3.0.0. See SPARK-25496.
  """)
// scalastyle:on line.size.limit
case class FromUTCTimestamp(left: Expression, right: Expression)
  extends BinaryExpression with ImplicitCastInputTypes {

  if (!SQLConf.get.utcTimestampFuncEnabled) {
    throw new AnalysisException(s"The $prettyName function has been disabled since Spark 3.0." +
      s"Set ${SQLConf.UTC_TIMESTAMP_FUNC_ENABLED.key} to true to enable this function.")
  }

  override def inputTypes: Seq[AbstractDataType] = Seq(TimestampType, StringType)
  override def dataType: DataType = TimestampType
  override def prettyName: String = "from_utc_timestamp"

  override def nullSafeEval(time: Any, timezone: Any): Any = {
    DateTimeUtils.fromUTCTime(time.asInstanceOf[Long],
      timezone.asInstanceOf[UTF8String].toString)
  }

  override def doGenCode(ctx: CodegenContext, ev: ExprCode): ExprCode = {
    val dtu = DateTimeUtils.getClass.getName.stripSuffix("$")
    if (right.foldable) {
      val tz = right.eval().asInstanceOf[UTF8String]
      if (tz == null) {
        ev.copy(code = code"""
           |boolean ${ev.isNull} = true;
           |long ${ev.value} = 0;
         """.stripMargin)
      } else {
        val tzClass = classOf[TimeZone].getName
        val dtu = DateTimeUtils.getClass.getName.stripSuffix("$")
        val escapedTz = StringEscapeUtils.escapeJava(tz.toString)
        val tzTerm = ctx.addMutableState(tzClass, "tz",
          v => s"""$v = $dtu.getTimeZone("$escapedTz");""")
        val utcTerm = "tzUTC"
        ctx.addImmutableStateIfNotExists(tzClass, utcTerm,
          v => s"""$v = $dtu.getTimeZone("UTC");""")
        val eval = left.genCode(ctx)
        ev.copy(code = code"""
           |${eval.code}
           |boolean ${ev.isNull} = ${eval.isNull};
           |long ${ev.value} = 0;
           |if (!${ev.isNull}) {
           |  ${ev.value} = $dtu.convertTz(${eval.value}, $utcTerm, $tzTerm);
           |}
         """.stripMargin)
      }
    } else {
      defineCodeGen(ctx, ev, (timestamp, format) => {
        s"""$dtu.fromUTCTime($timestamp, $format.toString())"""
      })
    }
  }
}

/**
 * Subtracts an interval from timestamp.
 */
case class TimeSub(start: Expression, interval: Expression, timeZoneId: Option[String] = None)
  extends BinaryExpression with TimeZoneAwareExpression with ImplicitCastInputTypes {

  def this(start: Expression, interval: Expression) = this(start, interval, None)

  override def left: Expression = start
  override def right: Expression = interval

  override def toString: String = s"$left - $right"
  override def sql: String = s"${left.sql} - ${right.sql}"
  override def inputTypes: Seq[AbstractDataType] = Seq(TimestampType, CalendarIntervalType)

  override def dataType: DataType = TimestampType

  override def withTimeZone(timeZoneId: String): TimeZoneAwareExpression =
    copy(timeZoneId = Option(timeZoneId))

  override def nullSafeEval(start: Any, interval: Any): Any = {
    val itvl = interval.asInstanceOf[CalendarInterval]
    DateTimeUtils.timestampAddInterval(
      start.asInstanceOf[Long], 0 - itvl.months, 0 - itvl.microseconds, timeZone)
  }

  override def doGenCode(ctx: CodegenContext, ev: ExprCode): ExprCode = {
    val tz = ctx.addReferenceObj("timeZone", timeZone)
    val dtu = DateTimeUtils.getClass.getName.stripSuffix("$")
    defineCodeGen(ctx, ev, (sd, i) => {
      s"""$dtu.timestampAddInterval($sd, 0 - $i.months, 0 - $i.microseconds, $tz)"""
    })
  }
}

/**
 * Returns the date that is num_months after start_date.
 */
// scalastyle:off line.size.limit
@ExpressionDescription(
  usage = "_FUNC_(start_date, num_months) - Returns the date that is `num_months` after `start_date`.",
  examples = """
    Examples:
      > SELECT _FUNC_('2016-08-31', 1);
       2016-09-30
  """,
  since = "1.5.0")
// scalastyle:on line.size.limit
case class AddMonths(startDate: Expression, numMonths: Expression)
  extends BinaryExpression with ImplicitCastInputTypes {

  override def left: Expression = startDate
  override def right: Expression = numMonths

  override def inputTypes: Seq[AbstractDataType] = Seq(DateType, IntegerType)

  override def dataType: DataType = DateType

  override def nullSafeEval(start: Any, months: Any): Any = {
    DateTimeUtils.dateAddMonths(start.asInstanceOf[Int], months.asInstanceOf[Int])
  }

  override def doGenCode(ctx: CodegenContext, ev: ExprCode): ExprCode = {
    val dtu = DateTimeUtils.getClass.getName.stripSuffix("$")
    defineCodeGen(ctx, ev, (sd, m) => {
      s"""$dtu.dateAddMonths($sd, $m)"""
    })
  }

  override def prettyName: String = "add_months"
}

/**
 * Returns number of months between times `timestamp1` and `timestamp2`.
 * If `timestamp1` is later than `timestamp2`, then the result is positive.
 * If `timestamp1` and `timestamp2` are on the same day of month, or both
 * are the last day of month, time of day will be ignored. Otherwise, the
 * difference is calculated based on 31 days per month, and rounded to
 * 8 digits unless roundOff=false.
 */
// scalastyle:off line.size.limit
@ExpressionDescription(
  usage = """
    _FUNC_(timestamp1, timestamp2[, roundOff]) - If `timestamp1` is later than `timestamp2`, then the result
      is positive. If `timestamp1` and `timestamp2` are on the same day of month, or both
      are the last day of month, time of day will be ignored. Otherwise, the difference is
      calculated based on 31 days per month, and rounded to 8 digits unless roundOff=false.
  """,
  examples = """
    Examples:
      > SELECT _FUNC_('1997-02-28 10:30:00', '1996-10-30');
       3.94959677
      > SELECT _FUNC_('1997-02-28 10:30:00', '1996-10-30', false);
       3.9495967741935485
  """,
  since = "1.5.0")
// scalastyle:on line.size.limit
case class MonthsBetween(
    date1: Expression,
    date2: Expression,
    roundOff: Expression,
    timeZoneId: Option[String] = None)
  extends TernaryExpression with TimeZoneAwareExpression with ImplicitCastInputTypes {

  def this(date1: Expression, date2: Expression) = this(date1, date2, Literal.TrueLiteral, None)

  def this(date1: Expression, date2: Expression, roundOff: Expression) =
    this(date1, date2, roundOff, None)

  override def children: Seq[Expression] = Seq(date1, date2, roundOff)

  override def inputTypes: Seq[AbstractDataType] = Seq(TimestampType, TimestampType, BooleanType)

  override def dataType: DataType = DoubleType

  override def withTimeZone(timeZoneId: String): TimeZoneAwareExpression =
    copy(timeZoneId = Option(timeZoneId))

  override def nullSafeEval(t1: Any, t2: Any, roundOff: Any): Any = {
    DateTimeUtils.monthsBetween(
      t1.asInstanceOf[Long], t2.asInstanceOf[Long], roundOff.asInstanceOf[Boolean], timeZone)
  }

  override def doGenCode(ctx: CodegenContext, ev: ExprCode): ExprCode = {
    val tz = ctx.addReferenceObj("timeZone", timeZone)
    val dtu = DateTimeUtils.getClass.getName.stripSuffix("$")
    defineCodeGen(ctx, ev, (d1, d2, roundOff) => {
      s"""$dtu.monthsBetween($d1, $d2, $roundOff, $tz)"""
    })
  }

  override def prettyName: String = "months_between"
}

/**
 * This is a common function for databases supporting TIMESTAMP WITHOUT TIMEZONE. This function
 * takes a timestamp which is timezone-agnostic, and interprets it as a timestamp in the given
 * timezone, and renders that timestamp as a timestamp in UTC.
 *
 * However, timestamp in Spark represents number of microseconds from the Unix epoch, which is not
 * timezone-agnostic. So in Spark this function just shift the timestamp value from the given
 * timezone to UTC timezone.
 *
 * This function may return confusing result if the input is a string with timezone, e.g.
 * '2018-03-13T06:18:23+00:00'. The reason is that, Spark firstly cast the string to timestamp
 * according to the timezone in the string, and finally display the result by converting the
 * timestamp to string according to the session local timezone.
 */
// scalastyle:off line.size.limit
@ExpressionDescription(
  usage = "_FUNC_(timestamp, timezone) - Given a timestamp like '2017-07-14 02:40:00.0', interprets it as a time in the given time zone, and renders that time as a timestamp in UTC. For example, 'GMT+1' would yield '2017-07-14 01:40:00.0'.",
  examples = """
    Examples:
      > SELECT _FUNC_('2016-08-31', 'Asia/Seoul');
       2016-08-30 15:00:00
  """,
  since = "1.5.0",
  deprecated = """
    Deprecated since 3.0.0. See SPARK-25496.
  """)
// scalastyle:on line.size.limit
case class ToUTCTimestamp(left: Expression, right: Expression)
  extends BinaryExpression with ImplicitCastInputTypes {

  if (!SQLConf.get.utcTimestampFuncEnabled) {
    throw new AnalysisException(s"The $prettyName function has been disabled since Spark 3.0. " +
      s"Set ${SQLConf.UTC_TIMESTAMP_FUNC_ENABLED.key} to true to enable this function.")
  }

  override def inputTypes: Seq[AbstractDataType] = Seq(TimestampType, StringType)
  override def dataType: DataType = TimestampType
  override def prettyName: String = "to_utc_timestamp"

  override def nullSafeEval(time: Any, timezone: Any): Any = {
    DateTimeUtils.toUTCTime(time.asInstanceOf[Long],
      timezone.asInstanceOf[UTF8String].toString)
  }

  override def doGenCode(ctx: CodegenContext, ev: ExprCode): ExprCode = {
    val dtu = DateTimeUtils.getClass.getName.stripSuffix("$")
    if (right.foldable) {
      val tz = right.eval().asInstanceOf[UTF8String]
      if (tz == null) {
        ev.copy(code = code"""
           |boolean ${ev.isNull} = true;
           |long ${ev.value} = 0;
         """.stripMargin)
      } else {
        val tzClass = classOf[TimeZone].getName
        val dtu = DateTimeUtils.getClass.getName.stripSuffix("$")
        val escapedTz = StringEscapeUtils.escapeJava(tz.toString)
        val tzTerm = ctx.addMutableState(tzClass, "tz",
          v => s"""$v = $dtu.getTimeZone("$escapedTz");""")
        val utcTerm = "tzUTC"
        ctx.addImmutableStateIfNotExists(tzClass, utcTerm,
          v => s"""$v = $dtu.getTimeZone("UTC");""")
        val eval = left.genCode(ctx)
        ev.copy(code = code"""
           |${eval.code}
           |boolean ${ev.isNull} = ${eval.isNull};
           |long ${ev.value} = 0;
           |if (!${ev.isNull}) {
           |  ${ev.value} = $dtu.convertTz(${eval.value}, $tzTerm, $utcTerm);
           |}
         """.stripMargin)
      }
    } else {
      defineCodeGen(ctx, ev, (timestamp, format) => {
        s"""$dtu.toUTCTime($timestamp, $format.toString())"""
      })
    }
  }
}

/**
 * Parses a column to a date based on the given format.
 */
@ExpressionDescription(
  usage = """
    _FUNC_(date_str[, fmt]) - Parses the `date_str` expression with the `fmt` expression to
      a date. Returns null with invalid input. By default, it follows casting rules to a date if
      the `fmt` is omitted.
  """,
  examples = """
    Examples:
      > SELECT _FUNC_('2009-07-30 04:17:52');
       2009-07-30
      > SELECT _FUNC_('2016-12-31', 'yyyy-MM-dd');
       2016-12-31
  """,
  since = "1.5.0")
case class ParseToDate(left: Expression, format: Option[Expression], child: Expression)
  extends RuntimeReplaceable {

  def this(left: Expression, format: Expression) {
      this(left, Option(format),
        Cast(Cast(UnixTimestamp(left, format), TimestampType), DateType))
  }

  def this(left: Expression) = {
    // backwards compatibility
    this(left, None, Cast(left, DateType))
  }

  override def flatArguments: Iterator[Any] = Iterator(left, format)
  override def sql: String = {
    if (format.isDefined) {
      s"$prettyName(${left.sql}, ${format.get.sql})"
    } else {
      s"$prettyName(${left.sql})"
    }
  }

  override def prettyName: String = "to_date"
}

/**
 * Parses a column to a timestamp based on the supplied format.
 */
@ExpressionDescription(
  usage = """
    _FUNC_(timestamp[, fmt]) - Parses the `timestamp` expression with the `fmt` expression to
      a timestamp in microsecond precision. Returns null with invalid input. By default,
      it follows casting rules to a timestamp if the `fmt` is omitted.
  """,
  examples = """
    Examples:
      > SELECT _FUNC_('2016-12-31 00:12:00');
       2016-12-31 00:12:00
      > SELECT _FUNC_('2016-12-31', 'yyyy-MM-dd');
       2016-12-31 00:00:00
  """,
  since = "2.2.0")
case class ParseToTimestamp(left: Expression, format: Option[Expression], child: Expression)
  extends RuntimeReplaceable {

  def this(left: Expression, format: Expression) = {
    this(left, Option(format), Cast(UnixTimestamp(left, format, None, 1), TimestampType, None, 1))
  }

  def this(left: Expression) = this(left, None, Cast(left, TimestampType))

  override def flatArguments: Iterator[Any] = Iterator(left, format)
  override def sql: String = {
    if (format.isDefined) {
      s"$prettyName(${left.sql}, ${format.get.sql})"
    } else {
      s"$prettyName(${left.sql})"
    }
  }

  override def prettyName: String = "to_timestamp"
  override def dataType: DataType = TimestampType
}

trait TruncInstant extends BinaryExpression with ImplicitCastInputTypes {
  val instant: Expression
  val format: Expression
  override def nullable: Boolean = true

  private lazy val truncLevel: Int =
    DateTimeUtils.parseTruncLevel(format.eval().asInstanceOf[UTF8String])

  /**
   * @param input internalRow (time)
   * @param maxLevel Maximum level that can be used for truncation (e.g MONTH for Date input)
   * @param truncFunc function: (time, level) => time
   */
  protected def evalHelper(input: InternalRow, maxLevel: Int)(
    truncFunc: (Any, Int) => Any): Any = {
    val level = if (format.foldable) {
      truncLevel
    } else {
      DateTimeUtils.parseTruncLevel(format.eval().asInstanceOf[UTF8String])
    }
    if (level == DateTimeUtils.TRUNC_INVALID || level > maxLevel) {
      // unknown format or too large level
      null
    } else {
      val t = instant.eval(input)
      if (t == null) {
        null
      } else {
        truncFunc(t, level)
      }
    }
  }

  protected def codeGenHelper(
      ctx: CodegenContext,
      ev: ExprCode,
      maxLevel: Int,
      orderReversed: Boolean = false)(
      truncFunc: (String, String) => String)
    : ExprCode = {
    val dtu = DateTimeUtils.getClass.getName.stripSuffix("$")

    val javaType = CodeGenerator.javaType(dataType)
    if (format.foldable) {
      if (truncLevel == DateTimeUtils.TRUNC_INVALID || truncLevel > maxLevel) {
        ev.copy(code = code"""
          boolean ${ev.isNull} = true;
          $javaType ${ev.value} = ${CodeGenerator.defaultValue(dataType)};""")
      } else {
        val t = instant.genCode(ctx)
        val truncFuncStr = truncFunc(t.value, truncLevel.toString)
        ev.copy(code = code"""
          ${t.code}
          boolean ${ev.isNull} = ${t.isNull};
          $javaType ${ev.value} = ${CodeGenerator.defaultValue(dataType)};
          if (!${ev.isNull}) {
            ${ev.value} = $dtu.$truncFuncStr;
          }""")
      }
    } else {
      nullSafeCodeGen(ctx, ev, (left, right) => {
        val form = ctx.freshName("form")
        val (dateVal, fmt) = if (orderReversed) {
          (right, left)
        } else {
          (left, right)
        }
        val truncFuncStr = truncFunc(dateVal, form)
        s"""
          int $form = $dtu.parseTruncLevel($fmt);
          if ($form == -1 || $form > $maxLevel) {
            ${ev.isNull} = true;
          } else {
            ${ev.value} = $dtu.$truncFuncStr
          }
        """
      })
    }
  }
}

/**
 * Returns date truncated to the unit specified by the format.
 */
// scalastyle:off line.size.limit
@ExpressionDescription(
  usage = """
    _FUNC_(date, fmt) - Returns `date` with the time portion of the day truncated to the unit specified by the format model `fmt`.
    `fmt` should be one of ["year", "yyyy", "yy", "mon", "month", "mm"]
  """,
  examples = """
    Examples:
      > SELECT _FUNC_('2009-02-12', 'MM');
       2009-02-01
      > SELECT _FUNC_('2015-10-27', 'YEAR');
       2015-01-01
  """,
  since = "1.5.0")
// scalastyle:on line.size.limit
case class TruncDate(date: Expression, format: Expression)
  extends TruncInstant {
  override def left: Expression = date
  override def right: Expression = format

  override def inputTypes: Seq[AbstractDataType] = Seq(DateType, StringType)
  override def dataType: DataType = DateType
  override def prettyName: String = "trunc"
  override val instant = date

  override def eval(input: InternalRow): Any = {
    evalHelper(input, maxLevel = DateTimeUtils.TRUNC_TO_MONTH) { (d: Any, level: Int) =>
      DateTimeUtils.truncDate(d.asInstanceOf[Int], level)
    }
  }

  override def doGenCode(ctx: CodegenContext, ev: ExprCode): ExprCode = {
    codeGenHelper(ctx, ev, maxLevel = DateTimeUtils.TRUNC_TO_MONTH) { (date: String, fmt: String) =>
      s"truncDate($date, $fmt);"
    }
  }
}

/**
 * Returns timestamp truncated to the unit specified by the format.
 */
// scalastyle:off line.size.limit
@ExpressionDescription(
  usage = """
    _FUNC_(fmt, ts) - Returns timestamp `ts` truncated to the unit specified by the format model `fmt`.
    `fmt` should be one of ["YEAR", "YYYY", "YY", "MON", "MONTH", "MM", "DAY", "DD", "HOUR", "MINUTE", "SECOND", "WEEK", "QUARTER"]
  """,
  examples = """
    Examples:
      > SELECT _FUNC_('YEAR', '2015-03-05T09:32:05.359');
       2015-01-01 00:00:00
      > SELECT _FUNC_('MM', '2015-03-05T09:32:05.359');
       2015-03-01 00:00:00
      > SELECT _FUNC_('DD', '2015-03-05T09:32:05.359');
       2015-03-05 00:00:00
      > SELECT _FUNC_('HOUR', '2015-03-05T09:32:05.359');
       2015-03-05 09:00:00
  """,
  since = "2.3.0")
// scalastyle:on line.size.limit
case class TruncTimestamp(
    format: Expression,
    timestamp: Expression,
    timeZoneId: Option[String] = None)
  extends TruncInstant with TimeZoneAwareExpression {
  override def left: Expression = format
  override def right: Expression = timestamp

  override def inputTypes: Seq[AbstractDataType] = Seq(StringType, TimestampType)
  override def dataType: TimestampType = TimestampType
  override def prettyName: String = "date_trunc"
  override val instant = timestamp
  override def withTimeZone(timeZoneId: String): TimeZoneAwareExpression =
    copy(timeZoneId = Option(timeZoneId))

  def this(format: Expression, timestamp: Expression) = this(format, timestamp, None)

  override def eval(input: InternalRow): Any = {
    evalHelper(input, maxLevel = DateTimeUtils.TRUNC_TO_SECOND) { (t: Any, level: Int) =>
      DateTimeUtils.truncTimestamp(t.asInstanceOf[Long], level, timeZone)
    }
  }

  override def doGenCode(ctx: CodegenContext, ev: ExprCode): ExprCode = {
    val tz = ctx.addReferenceObj("timeZone", timeZone)
    codeGenHelper(ctx, ev, maxLevel = DateTimeUtils.TRUNC_TO_SECOND, true) {
      (date: String, fmt: String) =>
        s"truncTimestamp($date, $fmt, $tz);"
    }
  }
}

/**
 * Returns the number of days from startDate to endDate.
 */
@ExpressionDescription(
  usage = "_FUNC_(endDate, startDate) - Returns the number of days from `startDate` to `endDate`.",
  examples = """
    Examples:
      > SELECT _FUNC_('2009-07-31', '2009-07-30');
       1

      > SELECT _FUNC_('2009-07-30', '2009-07-31');
       -1
  """,
  since = "1.5.0")
case class DateDiff(endDate: Expression, startDate: Expression)
  extends BinaryExpression with ImplicitCastInputTypes {

  override def left: Expression = endDate
  override def right: Expression = startDate
  override def inputTypes: Seq[AbstractDataType] = Seq(DateType, DateType)
  override def dataType: DataType = IntegerType

  override def nullSafeEval(end: Any, start: Any): Any = {
    end.asInstanceOf[Int] - start.asInstanceOf[Int]
  }

  override def doGenCode(ctx: CodegenContext, ev: ExprCode): ExprCode = {
    defineCodeGen(ctx, ev, (end, start) => s"$end - $start")
  }
}<|MERGE_RESOLUTION|>--- conflicted
+++ resolved
@@ -721,13 +721,10 @@
         nullSafeCodeGen(ctx, ev, (string, format) => {
           s"""
             try {
-<<<<<<< HEAD
               ${ev.value} = $tf$$.MODULE$$.apply($format.toString(), $tz, $locale)
                 .parse($string.toString()) / $downScaleFactor;
-=======
               ${ev.value} = $tf$$.MODULE$$.apply($format.toString(), $zid, $locale)
-                .parse($string.toString()) / $MICROS_PER_SECOND;
->>>>>>> bbbe54aa
+                .parse($string.toString()) / $downScaleFactor;
             } catch (java.lang.IllegalArgumentException e) {
               ${ev.isNull} = true;
             } catch (java.text.ParseException e) {
