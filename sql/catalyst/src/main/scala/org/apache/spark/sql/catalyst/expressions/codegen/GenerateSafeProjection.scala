/*
 * Licensed to the Apache Software Foundation (ASF) under one or more
 * contributor license agreements.  See the NOTICE file distributed with
 * this work for additional information regarding copyright ownership.
 * The ASF licenses this file to You under the Apache License, Version 2.0
 * (the "License"); you may not use this file except in compliance with
 * the License.  You may obtain a copy of the License at
 *
 *    http://www.apache.org/licenses/LICENSE-2.0
 *
 * Unless required by applicable law or agreed to in writing, software
 * distributed under the License is distributed on an "AS IS" BASIS,
 * WITHOUT WARRANTIES OR CONDITIONS OF ANY KIND, either express or implied.
 * See the License for the specific language governing permissions and
 * limitations under the License.
 */

package org.apache.spark.sql.catalyst.expressions.codegen

import org.apache.spark.sql.catalyst.expressions._
import org.apache.spark.sql.catalyst.expressions.aggregate.NoOp
import org.apache.spark.sql.catalyst.util.{ArrayBasedMapData, GenericArrayData}
import org.apache.spark.sql.types._

/**
 * Java can not access Projection (in package object)
 */
abstract class BaseProjection extends Projection {}

/**
 * Generates byte code that produces a [[MutableRow]] object (not an [[UnsafeRow]]) that can update
 * itself based on a new input [[InternalRow]] for a fixed set of [[Expression Expressions]].
 */
object GenerateSafeProjection extends CodeGenerator[Seq[Expression], Projection] {

  protected def canonicalize(in: Seq[Expression]): Seq[Expression] =
    in.map(ExpressionCanonicalizer.execute)

  protected def bind(in: Seq[Expression], inputSchema: Seq[Attribute]): Seq[Expression] =
    in.map(BindReferences.bindReference(_, inputSchema))

  private def createCodeForStruct(
      ctx: CodegenContext,
      input: String,
      schema: StructType): ExprCode = {
    val tmp = ctx.freshName("tmp")
    val output = ctx.freshName("safeRow")
    val values = ctx.freshName("values")
    // These expressions could be splitted into multiple functions
    ctx.addMutableState("Object[]", values, s"this.$values = null;")

    val rowClass = classOf[GenericInternalRow].getName

    val fieldWriters = schema.map(_.dataType).zipWithIndex.map { case (dt, i) =>
      val converter = convertToSafe(ctx, ctx.getValue(tmp, dt, i.toString), dt)
      s"""
        if (!$tmp.isNullAt($i)) {
          ${converter.code}
          $values[$i] = ${converter.value};
        }
      """
    }
    val allFields = ctx.splitExpressions(tmp, fieldWriters)
    val code = s"""
      final InternalRow $tmp = $input;
      this.$values = new Object[${schema.length}];
      $allFields
      final InternalRow $output = new $rowClass($values);
    """

    ExprCode(code, "false", output)
  }

  private def createCodeForArray(
      ctx: CodegenContext,
      input: String,
      elementType: DataType): ExprCode = {
    val tmp = ctx.freshName("tmp")
    val output = ctx.freshName("safeArray")
    val values = ctx.freshName("values")
    val numElements = ctx.freshName("numElements")
    val index = ctx.freshName("index")
    val arrayClass = classOf[GenericArrayData].getName

    val elementConverter = convertToSafe(ctx, ctx.getValue(tmp, elementType, index), elementType)
    val code = s"""
      final ArrayData $tmp = $input;
      final int $numElements = $tmp.numElements();
      final Object[] $values = new Object[$numElements];
      for (int $index = 0; $index < $numElements; $index++) {
        if (!$tmp.isNullAt($index)) {
          ${elementConverter.code}
          $values[$index] = ${elementConverter.value};
        }
      }
      final ArrayData $output = new $arrayClass($values);
    """

    ExprCode(code, "false", output)
  }

  private def createCodeForMap(
      ctx: CodegenContext,
      input: String,
      keyType: DataType,
      valueType: DataType): ExprCode = {
    val tmp = ctx.freshName("tmp")
    val output = ctx.freshName("safeMap")
    val mapClass = classOf[ArrayBasedMapData].getName

    val keyConverter = createCodeForArray(ctx, s"$tmp.keyArray()", keyType)
    val valueConverter = createCodeForArray(ctx, s"$tmp.valueArray()", valueType)
    val code = s"""
      final MapData $tmp = $input;
      ${keyConverter.code}
      ${valueConverter.code}
      final MapData $output = new $mapClass(${keyConverter.value}, ${valueConverter.value});
    """

    ExprCode(code, "false", output)
  }

  private def convertToSafe(
      ctx: CodegenContext,
      input: String,
      dataType: DataType): ExprCode = dataType match {
    case s: StructType => createCodeForStruct(ctx, input, s)
    case ArrayType(elementType, _) => createCodeForArray(ctx, input, elementType)
    case MapType(keyType, valueType, _) => createCodeForMap(ctx, input, keyType, valueType)
    // UTF8String act as a pointer if it's inside UnsafeRow, so copy it to make it safe.
    case StringType => ExprCode("", "false", s"$input.clone()")
    case udt: UserDefinedType[_] => convertToSafe(ctx, input, udt.sqlType)
    case _ => ExprCode("", "false", input)
  }

  protected def create(expressions: Seq[Expression]): Projection = {
    val ctx = newCodeGenContext()
    val expressionCodes = expressions.zipWithIndex.map {
      case (NoOp, _) => ""
      case (e, i) =>
        val evaluationCode = e.gen(ctx)
        val converter = convertToSafe(ctx, evaluationCode.value, e.dataType)
        evaluationCode.code +
          s"""
            if (${evaluationCode.isNull}) {
              mutableRow.setNullAt($i);
            } else {
              ${converter.code}
              ${ctx.setColumn("mutableRow", e.dataType, i, converter.value)};
            }
          """
    }
    val allExpressions = ctx.splitExpressions(ctx.INPUT_ROW, expressionCodes)
    val types = GenerateSafeProjection.getClass.getName.stripSuffix("$") +
      s".getDataTypes(references, ${expressions.length})"
    val code = s"""
      public java.lang.Object generate(Object[] references) {
        return new SpecificSafeProjection(references);
      }

      class SpecificSafeProjection extends ${classOf[BaseProjection].getName} {

        private Object[] references;
        private MutableRow mutableRow;
        ${ctx.declareMutableStates()}
        ${ctx.declareAddedFunctions()}

        public SpecificSafeProjection(Object[] references) {
          this.references = references;
<<<<<<< HEAD
          mutableRow = new $specificMutableRowType($types);
          ${initMutableStates(ctx)}
=======
          mutableRow = new $genericMutableRowType(${expressions.size});
          ${ctx.initMutableStates()}
>>>>>>> 3c0d2365
        }

        public java.lang.Object apply(java.lang.Object _i) {
          InternalRow ${ctx.INPUT_ROW} = (InternalRow) _i;
          $allExpressions
          return mutableRow;
        }
      }
    """

    logDebug(s"code for ${expressions.mkString(",")}:\n${CodeFormatter.format(code)}")

<<<<<<< HEAD
    val c = compile(code)
    c.generate(ctx.references.toArray ++ expressions.map(_.dataType)).asInstanceOf[Projection]
  }

  def getDataTypes(references: Array[Any], numTypes: Int): Seq[DataType] = {
    references.takeRight(numTypes).map(_.asInstanceOf[DataType])
=======
    val c = CodeGenerator.compile(code)
    c.generate(ctx.references.toArray).asInstanceOf[Projection]
>>>>>>> 3c0d2365
  }
}<|MERGE_RESOLUTION|>--- conflicted
+++ resolved
@@ -167,13 +167,8 @@
 
         public SpecificSafeProjection(Object[] references) {
           this.references = references;
-<<<<<<< HEAD
           mutableRow = new $specificMutableRowType($types);
-          ${initMutableStates(ctx)}
-=======
-          mutableRow = new $genericMutableRowType(${expressions.size});
           ${ctx.initMutableStates()}
->>>>>>> 3c0d2365
         }
 
         public java.lang.Object apply(java.lang.Object _i) {
@@ -186,16 +181,11 @@
 
     logDebug(s"code for ${expressions.mkString(",")}:\n${CodeFormatter.format(code)}")
 
-<<<<<<< HEAD
-    val c = compile(code)
+    val c = CodeGenerator.compile(code)
     c.generate(ctx.references.toArray ++ expressions.map(_.dataType)).asInstanceOf[Projection]
   }
 
   def getDataTypes(references: Array[Any], numTypes: Int): Seq[DataType] = {
     references.takeRight(numTypes).map(_.asInstanceOf[DataType])
-=======
-    val c = CodeGenerator.compile(code)
-    c.generate(ctx.references.toArray).asInstanceOf[Projection]
->>>>>>> 3c0d2365
   }
 }