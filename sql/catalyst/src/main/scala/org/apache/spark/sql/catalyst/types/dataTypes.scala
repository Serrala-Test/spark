--- conflicted
+++ resolved
@@ -27,16 +27,15 @@
 import org.apache.spark.util.Utils
 
 /**
-<<<<<<< HEAD
- * Utility functions for working with DataTypes
-=======
  * A JVM-global lock that should be used to prevent thread safety issues when using things in
  * scala.reflect.*.  Note that Scala Reflection API is made thread-safe in 2.11, but not yet for
  * 2.10.* builds.  See SI-6240 for more details.
->>>>>>> 75db1742
  */
 protected[catalyst] object ScalaReflectionLock
 
+/**
+ * Utility functions for working with DataTypes
+ */
 object DataType extends RegexParsers {
   protected lazy val primitiveType: Parser[DataType] =
     "StringType" ^^^ StringType |
