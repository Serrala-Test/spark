--- conflicted
+++ resolved
@@ -27,9 +27,8 @@
 
 abstract class LogicalPlan extends QueryPlan[LogicalPlan] with Logging {
 
-<<<<<<< HEAD
   def keys: Seq[Key] = Seq.empty
-=======
+
   private var _analyzed: Boolean = false
 
   /**
@@ -78,7 +77,6 @@
       case p => p.transformExpressions(r)
     }
   }
->>>>>>> ba2a07e2
 
   /**
    * Computes [[Statistics]] for this plan. The default implementation assumes the output
