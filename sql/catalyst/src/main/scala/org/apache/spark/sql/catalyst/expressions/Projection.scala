/*
 * Licensed to the Apache Software Foundation (ASF) under one or more
 * contributor license agreements.  See the NOTICE file distributed with
 * this work for additional information regarding copyright ownership.
 * The ASF licenses this file to You under the Apache License, Version 2.0
 * (the "License"); you may not use this file except in compliance with
 * the License.  You may obtain a copy of the License at
 *
 *    http://www.apache.org/licenses/LICENSE-2.0
 *
 * Unless required by applicable law or agreed to in writing, software
 * distributed under the License is distributed on an "AS IS" BASIS,
 * WITHOUT WARRANTIES OR CONDITIONS OF ANY KIND, either express or implied.
 * See the License for the specific language governing permissions and
 * limitations under the License.
 */

package org.apache.spark.sql.catalyst.expressions

import org.apache.spark.sql.catalyst.InternalRow
import org.apache.spark.sql.catalyst.expressions.codegen.{GenerateSafeProjection, GenerateUnsafeProjection}
import org.apache.spark.sql.types.{DataType, Decimal, StructType, _}
import org.apache.spark.unsafe.types.{CalendarInterval, UTF8String}

/**
 * A [[Projection]] that is calculated by calling the `eval` of each of the specified expressions.
 * @param expressions a sequence of expressions that determine the value of each column of the
 *                    output row.
 */
class InterpretedProjection(expressions: Seq[Expression]) extends Projection {
  def this(expressions: Seq[Expression], inputSchema: Seq[Attribute]) =
    this(expressions.map(BindReferences.bindReference(_, inputSchema)))

  expressions.foreach(_.foreach {
    case n: Nondeterministic => n.setInitialValues()
    case _ =>
  })

  // null check is required for when Kryo invokes the no-arg constructor.
  protected val exprArray = if (expressions != null) expressions.toArray else null

  def apply(input: InternalRow): InternalRow = {
    val outputArray = new Array[Any](exprArray.length)
    var i = 0
    while (i < exprArray.length) {
      outputArray(i) = exprArray(i).eval(input)
      i += 1
    }
    new GenericInternalRow(outputArray)
  }

  override def toString(): String = s"Row => [${exprArray.mkString(",")}]"
}

/**
 * A [[MutableProjection]] that is calculated by calling `eval` on each of the specified
 * expressions.
 * @param expressions a sequence of expressions that determine the value of each column of the
 *                    output row.
 */
case class InterpretedMutableProjection(expressions: Seq[Expression]) extends MutableProjection {
  def this(expressions: Seq[Expression], inputSchema: Seq[Attribute]) =
    this(expressions.map(BindReferences.bindReference(_, inputSchema)))

  expressions.foreach(_.foreach {
    case n: Nondeterministic => n.setInitialValues()
    case _ =>
  })

  private[this] val exprArray = expressions.toArray
  private[this] var mutableRow: MutableRow = new GenericMutableRow(exprArray.length)
  def currentValue: InternalRow = mutableRow

  override def target(row: MutableRow): MutableProjection = {
    mutableRow = row
    this
  }

  override def apply(input: InternalRow): InternalRow = {
    var i = 0
    while (i < exprArray.length) {
      mutableRow(i) = exprArray(i).eval(input)
      i += 1
    }
    mutableRow
  }
}

/**
 * A projection that returns UnsafeRow.
 */
abstract class UnsafeProjection extends Projection {
  override def apply(row: InternalRow): UnsafeRow
}

object UnsafeProjection {

  /*
   * Returns whether UnsafeProjection can support given StructType, Array[DataType] or
   * Seq[Expression].
   */
  def canSupport(schema: StructType): Boolean = canSupport(schema.fields.map(_.dataType))
  def canSupport(exprs: Seq[Expression]): Boolean = canSupport(exprs.map(_.dataType).toArray)
  private def canSupport(types: Array[DataType]): Boolean = {
    types.forall(GenerateUnsafeProjection.canSupport)
  }

  /**
   * Returns an UnsafeProjection for given StructType.
   */
  def create(schema: StructType): UnsafeProjection = create(schema.fields.map(_.dataType))

  /**
   * Returns an UnsafeProjection for given Array of DataTypes.
   */
  def create(fields: Array[DataType]): UnsafeProjection = {
    create(fields.zipWithIndex.map(x => new BoundReference(x._2, x._1, true)))
  }

  /**
   * Returns an UnsafeProjection for given sequence of Expressions (bounded).
   */
  def create(exprs: Seq[Expression]): UnsafeProjection = {
    GenerateUnsafeProjection.generate(exprs)
  }

  def create(expr: Expression): UnsafeProjection = create(Seq(expr))

  /**
   * Returns an UnsafeProjection for given sequence of Expressions, which will be bound to
   * `inputSchema`.
   */
  def create(exprs: Seq[Expression], inputSchema: Seq[Attribute]): UnsafeProjection = {
    create(exprs.map(BindReferences.bindReference(_, inputSchema)))
  }
}

/**
 * A projection that could turn UnsafeRow into GenericInternalRow
 */
object FromUnsafeProjection {

  /**
   * Returns an Projection for given StructType.
   */
  def apply(schema: StructType): Projection = {
    apply(schema.fields.map(_.dataType))
  }

  /**
   * Returns an UnsafeProjection for given Array of DataTypes.
   */
  def apply(fields: Seq[DataType]): Projection = {
    create(fields.zipWithIndex.map(x => {
      val b = new BoundReference(x._2, x._1, true)
      // todo: this is quite slow, maybe remove this whole projection after remove generic getter of
      // InternalRow?
      b.dataType match {
        case _: StructType | _: ArrayType | _: MapType => FromUnsafe(b)
        case _ => b
      }
    }))
  }

  /**
   * Returns an Projection for given sequence of Expressions (bounded).
   */
  private def create(exprs: Seq[Expression]): Projection = {
    GenerateSafeProjection.generate(exprs)
  }
<<<<<<< HEAD
}

/**
 * A mutable wrapper that makes two rows appear as a single concatenated row.  Designed to
 * be instantiated once per thread and reused.
 */
class JoinedRow extends InternalRow {
  private[this] var row1: InternalRow = _
  private[this] var row2: InternalRow = _

  def this(left: InternalRow, right: InternalRow) = {
    this()
    row1 = left
    row2 = right
  }

  /** Updates this JoinedRow to used point at two new base rows.  Returns itself. */
  def apply(r1: InternalRow, r2: InternalRow): JoinedRow = {
    row1 = r1
    row2 = r2
    this
  }

  /** Updates this JoinedRow by updating its left base row.  Returns itself. */
  def withLeft(newLeft: InternalRow): JoinedRow = {
    row1 = newLeft
    this
  }

  /** Updates this JoinedRow by updating its right base row.  Returns itself. */
  def withRight(newRight: InternalRow): JoinedRow = {
    row2 = newRight
    this
  }

  override def toSeq(fieldTypes: Seq[DataType]): Seq[Any] = {
    assert(fieldTypes.length == row1.numFields + row2.numFields)
    val (left, right) = fieldTypes.splitAt(row1.numFields)
    row1.toSeq(left) ++ row2.toSeq(right)
  }

  override def numFields: Int = row1.numFields + row2.numFields

  override def get(i: Int, dt: DataType): AnyRef =
    if (i < row1.numFields) row1.get(i, dt) else row2.get(i - row1.numFields, dt)

  override def isNullAt(i: Int): Boolean =
    if (i < row1.numFields) row1.isNullAt(i) else row2.isNullAt(i - row1.numFields)

  override def getBoolean(i: Int): Boolean =
    if (i < row1.numFields) row1.getBoolean(i) else row2.getBoolean(i - row1.numFields)

  override def getByte(i: Int): Byte =
    if (i < row1.numFields) row1.getByte(i) else row2.getByte(i - row1.numFields)

  override def getShort(i: Int): Short =
    if (i < row1.numFields) row1.getShort(i) else row2.getShort(i - row1.numFields)

  override def getInt(i: Int): Int =
    if (i < row1.numFields) row1.getInt(i) else row2.getInt(i - row1.numFields)

  override def getLong(i: Int): Long =
    if (i < row1.numFields) row1.getLong(i) else row2.getLong(i - row1.numFields)

  override def getFloat(i: Int): Float =
    if (i < row1.numFields) row1.getFloat(i) else row2.getFloat(i - row1.numFields)

  override def getDouble(i: Int): Double =
    if (i < row1.numFields) row1.getDouble(i) else row2.getDouble(i - row1.numFields)

  override def getDecimal(i: Int, precision: Int, scale: Int): Decimal = {
    if (i < row1.numFields) {
      row1.getDecimal(i, precision, scale)
    } else {
      row2.getDecimal(i - row1.numFields, precision, scale)
    }
  }

  override def getUTF8String(i: Int): UTF8String =
    if (i < row1.numFields) row1.getUTF8String(i) else row2.getUTF8String(i - row1.numFields)

  override def getBinary(i: Int): Array[Byte] =
    if (i < row1.numFields) row1.getBinary(i) else row2.getBinary(i - row1.numFields)

  override def getArray(i: Int): ArrayData =
    if (i < row1.numFields) row1.getArray(i) else row2.getArray(i - row1.numFields)

  override def getInterval(i: Int): CalendarInterval =
    if (i < row1.numFields) row1.getInterval(i) else row2.getInterval(i - row1.numFields)

  override def getMap(i: Int): MapData =
    if (i < row1.numFields) row1.getMap(i) else row2.getMap(i - row1.numFields)

  override def getStruct(i: Int, numFields: Int): InternalRow = {
    if (i < row1.numFields) {
      row1.getStruct(i, numFields)
    } else {
      row2.getStruct(i - row1.numFields, numFields)
    }
  }

  override def copy(): InternalRow = {
    val copy1 = row1.copy()
    val copy2 = row2.copy()
    new JoinedRow(copy1, copy2)
  }

  override def toString: String = {
    // Make sure toString never throws NullPointerException.
    if ((row1 eq null) && (row2 eq null)) {
      "[ empty row ]"
    } else if (row1 eq null) {
      row2.toString
    } else if (row2 eq null) {
      row1.toString
    } else {
      s"{${row1.toString} + ${row2.toString}}"
    }
  }
=======
>>>>>>> 9897cc5e
}<|MERGE_RESOLUTION|>--- conflicted
+++ resolved
@@ -168,126 +168,4 @@
   private def create(exprs: Seq[Expression]): Projection = {
     GenerateSafeProjection.generate(exprs)
   }
-<<<<<<< HEAD
-}
-
-/**
- * A mutable wrapper that makes two rows appear as a single concatenated row.  Designed to
- * be instantiated once per thread and reused.
- */
-class JoinedRow extends InternalRow {
-  private[this] var row1: InternalRow = _
-  private[this] var row2: InternalRow = _
-
-  def this(left: InternalRow, right: InternalRow) = {
-    this()
-    row1 = left
-    row2 = right
-  }
-
-  /** Updates this JoinedRow to used point at two new base rows.  Returns itself. */
-  def apply(r1: InternalRow, r2: InternalRow): JoinedRow = {
-    row1 = r1
-    row2 = r2
-    this
-  }
-
-  /** Updates this JoinedRow by updating its left base row.  Returns itself. */
-  def withLeft(newLeft: InternalRow): JoinedRow = {
-    row1 = newLeft
-    this
-  }
-
-  /** Updates this JoinedRow by updating its right base row.  Returns itself. */
-  def withRight(newRight: InternalRow): JoinedRow = {
-    row2 = newRight
-    this
-  }
-
-  override def toSeq(fieldTypes: Seq[DataType]): Seq[Any] = {
-    assert(fieldTypes.length == row1.numFields + row2.numFields)
-    val (left, right) = fieldTypes.splitAt(row1.numFields)
-    row1.toSeq(left) ++ row2.toSeq(right)
-  }
-
-  override def numFields: Int = row1.numFields + row2.numFields
-
-  override def get(i: Int, dt: DataType): AnyRef =
-    if (i < row1.numFields) row1.get(i, dt) else row2.get(i - row1.numFields, dt)
-
-  override def isNullAt(i: Int): Boolean =
-    if (i < row1.numFields) row1.isNullAt(i) else row2.isNullAt(i - row1.numFields)
-
-  override def getBoolean(i: Int): Boolean =
-    if (i < row1.numFields) row1.getBoolean(i) else row2.getBoolean(i - row1.numFields)
-
-  override def getByte(i: Int): Byte =
-    if (i < row1.numFields) row1.getByte(i) else row2.getByte(i - row1.numFields)
-
-  override def getShort(i: Int): Short =
-    if (i < row1.numFields) row1.getShort(i) else row2.getShort(i - row1.numFields)
-
-  override def getInt(i: Int): Int =
-    if (i < row1.numFields) row1.getInt(i) else row2.getInt(i - row1.numFields)
-
-  override def getLong(i: Int): Long =
-    if (i < row1.numFields) row1.getLong(i) else row2.getLong(i - row1.numFields)
-
-  override def getFloat(i: Int): Float =
-    if (i < row1.numFields) row1.getFloat(i) else row2.getFloat(i - row1.numFields)
-
-  override def getDouble(i: Int): Double =
-    if (i < row1.numFields) row1.getDouble(i) else row2.getDouble(i - row1.numFields)
-
-  override def getDecimal(i: Int, precision: Int, scale: Int): Decimal = {
-    if (i < row1.numFields) {
-      row1.getDecimal(i, precision, scale)
-    } else {
-      row2.getDecimal(i - row1.numFields, precision, scale)
-    }
-  }
-
-  override def getUTF8String(i: Int): UTF8String =
-    if (i < row1.numFields) row1.getUTF8String(i) else row2.getUTF8String(i - row1.numFields)
-
-  override def getBinary(i: Int): Array[Byte] =
-    if (i < row1.numFields) row1.getBinary(i) else row2.getBinary(i - row1.numFields)
-
-  override def getArray(i: Int): ArrayData =
-    if (i < row1.numFields) row1.getArray(i) else row2.getArray(i - row1.numFields)
-
-  override def getInterval(i: Int): CalendarInterval =
-    if (i < row1.numFields) row1.getInterval(i) else row2.getInterval(i - row1.numFields)
-
-  override def getMap(i: Int): MapData =
-    if (i < row1.numFields) row1.getMap(i) else row2.getMap(i - row1.numFields)
-
-  override def getStruct(i: Int, numFields: Int): InternalRow = {
-    if (i < row1.numFields) {
-      row1.getStruct(i, numFields)
-    } else {
-      row2.getStruct(i - row1.numFields, numFields)
-    }
-  }
-
-  override def copy(): InternalRow = {
-    val copy1 = row1.copy()
-    val copy2 = row2.copy()
-    new JoinedRow(copy1, copy2)
-  }
-
-  override def toString: String = {
-    // Make sure toString never throws NullPointerException.
-    if ((row1 eq null) && (row2 eq null)) {
-      "[ empty row ]"
-    } else if (row1 eq null) {
-      row2.toString
-    } else if (row2 eq null) {
-      row1.toString
-    } else {
-      s"{${row1.toString} + ${row2.toString}}"
-    }
-  }
-=======
->>>>>>> 9897cc5e
 }