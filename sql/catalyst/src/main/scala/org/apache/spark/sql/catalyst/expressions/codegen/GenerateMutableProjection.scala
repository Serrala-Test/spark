--- conflicted
+++ resolved
@@ -69,7 +69,7 @@
               |${ev.code}
               |$isNull = ${ev.isNull};
               |$value = ${ev.value};
-            """.stripMargin, GlobalValue(isNull, ctx.JAVA_BOOLEAN), value, i)
+            """.stripMargin, GlobalValue(isNull, CodeGenerator.JAVA_BOOLEAN), value, i)
         } else {
           (s"""
               |${ev.code}
@@ -83,13 +83,8 @@
 
     val updates = validExpr.zip(projectionCodes).map {
       case (e, (_, isNull, value, i)) =>
-<<<<<<< HEAD
-        val ev = ExprCode("", isNull, GlobalValue(value, ctx.javaType(e.dataType)))
-        ctx.updateColumn("mutableRow", e.dataType, i, ev, e.nullable)
-=======
-        val ev = ExprCode("", isNull, value)
+        val ev = ExprCode("", isNull, GlobalValue(value, CodeGenerator.javaType(e.dataType)))
         CodeGenerator.updateColumn("mutableRow", e.dataType, i, ev, e.nullable)
->>>>>>> 2ce37b50
     }
 
     val allProjections = ctx.splitExpressionsWithCurrentInputs(projectionCodes.map(_._1))
