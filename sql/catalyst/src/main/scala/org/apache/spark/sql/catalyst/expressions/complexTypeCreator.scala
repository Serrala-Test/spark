--- conflicted
+++ resolved
@@ -20,11 +20,7 @@
 import scala.collection.mutable.ArrayBuffer
 
 import org.apache.spark.sql.catalyst.InternalRow
-<<<<<<< HEAD
-import org.apache.spark.sql.catalyst.analysis.{TypeCheckResult, TypeCoercion, UnresolvedExtractValue}
-=======
-import org.apache.spark.sql.catalyst.analysis.{Resolver, TypeCheckResult, TypeCoercion}
->>>>>>> 3b2a38d7
+import org.apache.spark.sql.catalyst.analysis.{Resolver, TypeCheckResult, TypeCoercion, UnresolvedExtractValue}
 import org.apache.spark.sql.catalyst.analysis.FunctionRegistry.{FUNC_ALIAS, FunctionBuilder}
 import org.apache.spark.sql.catalyst.expressions.codegen._
 import org.apache.spark.sql.catalyst.expressions.codegen.Block._
@@ -667,44 +663,51 @@
   }
 }
 
-object WithFields {
+object UpdateFields {
+  private def nameParts(fieldName: String): Seq[String] = {
+    require(fieldName != null, "fieldName cannot be null")
+
+    if (fieldName.isEmpty) {
+      fieldName :: Nil
+    } else {
+      CatalystSqlParser.parseMultipartIdentifier(fieldName)
+    }
+  }
+
   /**
-   * Adds/replaces field in `StructType` into `col` expression by name.
+   * Adds/replaces field of `StructType` into `col` expression by name.
    */
-  def apply(col: Expression, fieldName: String, expr: Expression): Expression = {
-    val nameParts = if (fieldName.isEmpty) {
-      fieldName :: Nil
-    } else {
-      CatalystSqlParser.parseMultipartIdentifier(fieldName)
-    }
-    withFieldHelper(col, nameParts, Nil, expr)
-  }
-
-  private def withFieldHelper(
-      struct: Expression,
+  def apply(col: Expression, fieldName: String, expr: Expression): UpdateFields = {
+    updateFieldsHelper(col, nameParts(fieldName), name => WithField(name, expr))
+  }
+
+  /**
+   * Drops fields of `StructType` in `col` expression by name.
+   */
+  def apply(col: Expression, fieldName: String): UpdateFields = {
+    updateFieldsHelper(col, nameParts(fieldName), name => DropField(name))
+  }
+
+  private def updateFieldsHelper(
+      structExpr: Expression,
       namePartsRemaining: Seq[String],
-      namePartsDone: Seq[String],
-      value: Expression) : WithFields = {
-    val name = namePartsRemaining.head
+      valueFunc: String => StructFieldsOperation) : UpdateFields = {
+    val fieldName = namePartsRemaining.head
     if (namePartsRemaining.length == 1) {
-      WithFields(struct, name :: Nil, value :: Nil)
-    } else {
-      val newNamesRemaining = namePartsRemaining.tail
-      val newNamesDone = namePartsDone :+ name
-
-      val newStruct = if (struct.resolved) {
+      UpdateFields(structExpr, valueFunc(fieldName) :: Nil)
+    } else {
+      val newStruct = if (structExpr.resolved) {
         val resolver = SQLConf.get.resolver
-        ExtractValue(struct, Literal(name), resolver)
+        ExtractValue(structExpr, Literal(fieldName), resolver)
       } else {
-        UnresolvedExtractValue(struct, Literal(name))
+        UnresolvedExtractValue(structExpr, Literal(fieldName))
       }
 
-      val newValue = withFieldHelper(
-        struct = newStruct,
-        namePartsRemaining = newNamesRemaining,
-        namePartsDone = newNamesDone,
-        value = value)
-      WithFields(struct, name :: Nil, newValue :: Nil)
+      val newValue = updateFieldsHelper(
+        structExpr = newStruct,
+        namePartsRemaining = namePartsRemaining.tail,
+        valueFunc = valueFunc)
+      UpdateFields(structExpr, WithField(fieldName, newValue) :: Nil)
     }
   }
 }