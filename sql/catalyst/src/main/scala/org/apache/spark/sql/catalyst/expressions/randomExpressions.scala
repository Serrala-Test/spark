/*
 * Licensed to the Apache Software Foundation (ASF) under one or more
 * contributor license agreements.  See the NOTICE file distributed with
 * this work for additional information regarding copyright ownership.
 * The ASF licenses this file to You under the Apache License, Version 2.0
 * (the "License"); you may not use this file except in compliance with
 * the License.  You may obtain a copy of the License at
 *
 *    http://www.apache.org/licenses/LICENSE-2.0
 *
 * Unless required by applicable law or agreed to in writing, software
 * distributed under the License is distributed on an "AS IS" BASIS,
 * WITHOUT WARRANTIES OR CONDITIONS OF ANY KIND, either express or implied.
 * See the License for the specific language governing permissions and
 * limitations under the License.
 */

package org.apache.spark.sql.catalyst.expressions

import org.apache.spark.sql.AnalysisException
import org.apache.spark.sql.catalyst.InternalRow
<<<<<<< HEAD
import org.apache.spark.sql.catalyst.expressions.codegen.{CodegenContext, ExprCode, FalseLiteral}
=======
import org.apache.spark.sql.catalyst.expressions.codegen.{CodegenContext, CodeGenerator, ExprCode}
>>>>>>> 2ce37b50
import org.apache.spark.sql.types._
import org.apache.spark.util.Utils
import org.apache.spark.util.random.XORShiftRandom

/**
 * A Random distribution generating expression.
 * TODO: This can be made generic to generate any type of random distribution, or any type of
 * StructType.
 *
 * Since this expression is stateful, it cannot be a case object.
 */
abstract class RDG extends UnaryExpression with ExpectsInputTypes with Nondeterministic {
  /**
   * Record ID within each partition. By being transient, the Random Number Generator is
   * reset every time we serialize and deserialize and initialize it.
   */
  @transient protected var rng: XORShiftRandom = _

  override protected def initializeInternal(partitionIndex: Int): Unit = {
    rng = new XORShiftRandom(seed + partitionIndex)
  }

  @transient protected lazy val seed: Long = child match {
    case Literal(s, IntegerType) => s.asInstanceOf[Int]
    case Literal(s, LongType) => s.asInstanceOf[Long]
    case _ => throw new AnalysisException(
      s"Input argument to $prettyName must be an integer, long or null literal.")
  }

  override def nullable: Boolean = false

  override def dataType: DataType = DoubleType

  override def inputTypes: Seq[AbstractDataType] = Seq(TypeCollection(IntegerType, LongType))
}

/** Generate a random column with i.i.d. uniformly distributed values in [0, 1). */
// scalastyle:off line.size.limit
@ExpressionDescription(
  usage = "_FUNC_([seed]) - Returns a random value with independent and identically distributed (i.i.d.) uniformly distributed values in [0, 1).",
  examples = """
    Examples:
      > SELECT _FUNC_();
       0.9629742951434543
      > SELECT _FUNC_(0);
       0.8446490682263027
      > SELECT _FUNC_(null);
       0.8446490682263027
  """)
// scalastyle:on line.size.limit
case class Rand(child: Expression) extends RDG {

  def this() = this(Literal(Utils.random.nextLong(), LongType))

  override protected def evalInternal(input: InternalRow): Double = rng.nextDouble()

  override def doGenCode(ctx: CodegenContext, ev: ExprCode): ExprCode = {
    val className = classOf[XORShiftRandom].getName
    val rngTerm = ctx.addMutableState(className, "rng")
    ctx.addPartitionInitializationStatement(
      s"$rngTerm = new $className(${seed}L + partitionIndex);")
    ev.copy(code = s"""
<<<<<<< HEAD
      final ${ctx.javaType(dataType)} ${ev.value} = $rngTerm.nextDouble();""",
      isNull = FalseLiteral)
=======
      final ${CodeGenerator.javaType(dataType)} ${ev.value} = $rngTerm.nextDouble();""",
      isNull = "false")
>>>>>>> 2ce37b50
  }
}

object Rand {
  def apply(seed: Long): Rand = Rand(Literal(seed, LongType))
}

/** Generate a random column with i.i.d. values drawn from the standard normal distribution. */
// scalastyle:off line.size.limit
@ExpressionDescription(
  usage = "_FUNC_([seed]) - Returns a random value with independent and identically distributed (i.i.d.) values drawn from the standard normal distribution.",
  examples = """
    Examples:
      > SELECT _FUNC_();
       -0.3254147983080288
      > SELECT _FUNC_(0);
       1.1164209726833079
      > SELECT _FUNC_(null);
       1.1164209726833079
  """)
// scalastyle:on line.size.limit
case class Randn(child: Expression) extends RDG {

  def this() = this(Literal(Utils.random.nextLong(), LongType))

  override protected def evalInternal(input: InternalRow): Double = rng.nextGaussian()

  override def doGenCode(ctx: CodegenContext, ev: ExprCode): ExprCode = {
    val className = classOf[XORShiftRandom].getName
    val rngTerm = ctx.addMutableState(className, "rng")
    ctx.addPartitionInitializationStatement(
      s"$rngTerm = new $className(${seed}L + partitionIndex);")
    ev.copy(code = s"""
<<<<<<< HEAD
      final ${ctx.javaType(dataType)} ${ev.value} = $rngTerm.nextGaussian();""",
      isNull = FalseLiteral)
=======
      final ${CodeGenerator.javaType(dataType)} ${ev.value} = $rngTerm.nextGaussian();""",
      isNull = "false")
>>>>>>> 2ce37b50
  }
}

object Randn {
  def apply(seed: Long): Randn = Randn(Literal(seed, LongType))
}<|MERGE_RESOLUTION|>--- conflicted
+++ resolved
@@ -19,11 +19,7 @@
 
 import org.apache.spark.sql.AnalysisException
 import org.apache.spark.sql.catalyst.InternalRow
-<<<<<<< HEAD
-import org.apache.spark.sql.catalyst.expressions.codegen.{CodegenContext, ExprCode, FalseLiteral}
-=======
-import org.apache.spark.sql.catalyst.expressions.codegen.{CodegenContext, CodeGenerator, ExprCode}
->>>>>>> 2ce37b50
+import org.apache.spark.sql.catalyst.expressions.codegen.{CodegenContext, CodeGenerator, ExprCode, FalseLiteral}
 import org.apache.spark.sql.types._
 import org.apache.spark.util.Utils
 import org.apache.spark.util.random.XORShiftRandom
@@ -86,13 +82,8 @@
     ctx.addPartitionInitializationStatement(
       s"$rngTerm = new $className(${seed}L + partitionIndex);")
     ev.copy(code = s"""
-<<<<<<< HEAD
-      final ${ctx.javaType(dataType)} ${ev.value} = $rngTerm.nextDouble();""",
+      final ${CodeGenerator.javaType(dataType)} ${ev.value} = $rngTerm.nextDouble();""",
       isNull = FalseLiteral)
-=======
-      final ${CodeGenerator.javaType(dataType)} ${ev.value} = $rngTerm.nextDouble();""",
-      isNull = "false")
->>>>>>> 2ce37b50
   }
 }
 
@@ -126,13 +117,8 @@
     ctx.addPartitionInitializationStatement(
       s"$rngTerm = new $className(${seed}L + partitionIndex);")
     ev.copy(code = s"""
-<<<<<<< HEAD
-      final ${ctx.javaType(dataType)} ${ev.value} = $rngTerm.nextGaussian();""",
+      final ${CodeGenerator.javaType(dataType)} ${ev.value} = $rngTerm.nextGaussian();""",
       isNull = FalseLiteral)
-=======
-      final ${CodeGenerator.javaType(dataType)} ${ev.value} = $rngTerm.nextGaussian();""",
-      isNull = "false")
->>>>>>> 2ce37b50
   }
 }
 
