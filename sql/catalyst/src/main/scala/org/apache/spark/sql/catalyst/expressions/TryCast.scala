/*
 * Licensed to the Apache Software Foundation (ASF) under one or more
 * contributor license agreements.  See the NOTICE file distributed with
 * this work for additional information regarding copyright ownership.
 * The ASF licenses this file to You under the Apache License, Version 2.0
 * (the "License"); you may not use this file except in compliance with
 * the License.  You may obtain a copy of the License at
 *
 *    http://www.apache.org/licenses/LICENSE-2.0
 *
 * Unless required by applicable law or agreed to in writing, software
 * distributed under the License is distributed on an "AS IS" BASIS,
 * WITHOUT WARRANTIES OR CONDITIONS OF ANY KIND, either express or implied.
 * See the License for the specific language governing permissions and
 * limitations under the License.
 */

package org.apache.spark.sql.catalyst.expressions

import org.apache.spark.sql.catalyst.expressions.codegen._
import org.apache.spark.sql.catalyst.expressions.codegen.Block._
import org.apache.spark.sql.types.DataType

/**
 * A special version of [[AnsiCast]]. It performs the same operation (i.e. converts a value of
 * one data type into another data type), but returns a NULL value instead of raising an error
 * when the conversion can not be performed.
 *
 * When cast from/to timezone related types, we need timeZoneId, which will be resolved with
 * session local timezone by an analyzer [[ResolveTimeZone]].
 */
@ExpressionDescription(
  usage = """
    _FUNC_(expr AS type) - Casts the value `expr` to the target data type `type`.
      This expression is identical to CAST with configuration `spark.sql.ansi.enabled` as
      true, except it returns NULL instead of raising an error. Note that the behavior of this
      expression doesn't depend on configuration `spark.sql.ansi.enabled`.
  """,
  examples = """
    Examples:
      > SELECT _FUNC_('10' as int);
       10
      > SELECT _FUNC_(1234567890123L as int);
       null
  """,
  since = "3.2.0",
  group = "conversion_funcs")
case class TryCast(child: Expression, dataType: DataType, timeZoneId: Option[String] = None)
  extends CastBase {
  override def withTimeZone(timeZoneId: String): TimeZoneAwareExpression =
    copy(timeZoneId = Option(timeZoneId))

  // Here we force `ansiEnabled` as true so that we can reuse the evaluation code branches which
  // throw exceptions on conversion failures.
  override protected val ansiEnabled: Boolean = true

  override def nullable: Boolean = true

  override def canCast(from: DataType, to: DataType): Boolean = AnsiCast.canCast(from, to)

  override def cast(from: DataType, to: DataType): Any => Any = (input: Any) =>
    try {
      super.cast(from, to)(input)
    } catch {
      case _: Exception =>
        null
    }

  override def castCode(ctx: CodegenContext, input: ExprValue, inputIsNull: ExprValue,
    result: ExprValue, resultIsNull: ExprValue, resultType: DataType, cast: CastFunction): Block = {
    val javaType = JavaCode.javaType(resultType)
    code"""
      boolean $resultIsNull = $inputIsNull;
      $javaType $result = ${CodeGenerator.defaultValue(resultType)};
      if (!$inputIsNull) {
        try {
          ${cast(input, result, resultIsNull)}
        } catch (Exception e) {
          $resultIsNull = true;
        }
      }
    """
  }

  override def typeCheckFailureMessage: String =
    AnsiCast.typeCheckFailureMessage(child.dataType, dataType, None, None)

<<<<<<< HEAD
  override protected def withNewChildInternal(newChild: Expression): TryCast =
    copy(child = newChild)
=======
  override def toString: String = {
    s"try_cast($child as ${dataType.simpleString})"
  }

  override def sql: String = s"TRY_CAST(${child.sql} AS ${dataType.sql})"
>>>>>>> a3d1e003
}<|MERGE_RESOLUTION|>--- conflicted
+++ resolved
@@ -85,14 +85,12 @@
   override def typeCheckFailureMessage: String =
     AnsiCast.typeCheckFailureMessage(child.dataType, dataType, None, None)
 
-<<<<<<< HEAD
   override protected def withNewChildInternal(newChild: Expression): TryCast =
     copy(child = newChild)
-=======
+
   override def toString: String = {
     s"try_cast($child as ${dataType.simpleString})"
   }
 
   override def sql: String = s"TRY_CAST(${child.sql} AS ${dataType.sql})"
->>>>>>> a3d1e003
 }