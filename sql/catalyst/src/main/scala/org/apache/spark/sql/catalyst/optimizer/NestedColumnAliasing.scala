--- conflicted
+++ resolved
@@ -398,12 +398,10 @@
         case _ =>
       }
 
-<<<<<<< HEAD
       if (!g.generator.isInstanceOf[ExplodeBase]) {
         return Some(pushedThrough)
       }
 
-=======
       // This function collects all GetStructField*(attribute) from the passed in expression.
       // GetStructField* means arbitrary levels of nesting.
       def collectNestedGetStructFields(e: Expression): Seq[Expression] = {
@@ -428,7 +426,6 @@
         attrToExtractValuesOnGenerator.flatMap(_._2).toSeq, Seq.empty,
         collectNestedGetStructFields)
 
->>>>>>> 7f1e33a1
       // Pruning on `Generator`'s output. We only process single field case.
       // For multiple field case, we cannot directly move field extractor into
       // the generator expression. A workaround is to re-construct array of struct
@@ -469,14 +466,7 @@
             val generateOutputAttr = updatedGenerate.output
               .find(_.exprId == generateOutputAttrExprId).get
             val updatedProject = p.withNewChildren(Seq(updatedGenerate)).transformExpressions {
-<<<<<<< HEAD
-              case f: ExtractValue if nestedFieldsOnGenerator.contains(f) => generateOutputAttr
-=======
-              case f: GetStructField if nestedFieldsOnGenerator.contains(f) =>
-                updatedGenerate.output
-                  .find(a => attrExprIdsOnGenerator.contains(a.exprId))
-                  .getOrElse(f)
->>>>>>> 7f1e33a1
+              case f: GetStructField if nestedFieldsOnGenerator.contains(f) => generateOutputAttr
             }
             Some(updatedProject)
 
