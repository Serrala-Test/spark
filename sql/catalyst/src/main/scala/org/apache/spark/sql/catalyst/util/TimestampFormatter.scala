/*
 * Licensed to the Apache Software Foundation (ASF) under one or more
 * contributor license agreements.  See the NOTICE file distributed with
 * this work for additional information regarding copyright ownership.
 * The ASF licenses this file to You under the Apache License, Version 2.0
 * (the "License"); you may not use this file except in compliance with
 * the License.  You may obtain a copy of the License at
 *
 *    http://www.apache.org/licenses/LICENSE-2.0
 *
 * Unless required by applicable law or agreed to in writing, software
 * distributed under the License is distributed on an "AS IS" BASIS,
 * WITHOUT WARRANTIES OR CONDITIONS OF ANY KIND, either express or implied.
 * See the License for the specific language governing permissions and
 * limitations under the License.
 */

package org.apache.spark.sql.catalyst.util

import java.text.{ParseException, ParsePosition, SimpleDateFormat}
import java.time._
import java.time.format.DateTimeParseException
import java.time.temporal.ChronoField.MICRO_OF_SECOND
import java.time.temporal.TemporalQueries
import java.util.{Calendar, GregorianCalendar, Locale, TimeZone}
import java.util.concurrent.TimeUnit.SECONDS

import org.apache.commons.lang3.time.FastDateFormat

import org.apache.spark.sql.catalyst.util.DateTimeConstants._
import org.apache.spark.sql.catalyst.util.DateTimeUtils._
import org.apache.spark.sql.catalyst.util.LegacyDateFormats.{LegacyDateFormat, LENIENT_SIMPLE_DATE_FORMAT}
import org.apache.spark.sql.internal.SQLConf
import org.apache.spark.sql.internal.SQLConf.LegacyBehaviorPolicy._
import org.apache.spark.sql.types.Decimal

sealed trait TimestampFormatter extends Serializable {
  /**
   * Parses a timestamp in a string and converts it to microseconds.
   *
   * @param s - string with timestamp to parse
   * @return microseconds since epoch.
   * @throws ParseException can be thrown by legacy parser
   * @throws DateTimeParseException can be thrown by new parser
   * @throws DateTimeException unable to obtain local date or time
   */
  @throws(classOf[ParseException])
  @throws(classOf[DateTimeParseException])
  @throws(classOf[DateTimeException])
  def parse(s: String): Long
  def format(us: Long): String
}

class Iso8601TimestampFormatter(
    pattern: String,
    zoneId: ZoneId,
    locale: Locale,
    legacyFormat: LegacyDateFormat = LENIENT_SIMPLE_DATE_FORMAT)
  extends TimestampFormatter with DateTimeFormatterHelper {
  @transient
  protected lazy val formatter = getOrCreateFormatter(pattern, locale)

  @transient
  protected lazy val legacyFormatter = TimestampFormatter.getLegacyFormatter(
    pattern, zoneId, locale, legacyFormat)

  override def parse(s: String): Long = {
    val specialDate = convertSpecialTimestamp(s.trim, zoneId)
    specialDate.getOrElse {
<<<<<<< HEAD
      val parsed = formatter.parse(s)
      val parsedZoneId = parsed.query(TemporalQueries.zone())
      val timeZoneId = if (parsedZoneId == null) zoneId else parsedZoneId
      // Parsed input might not have time related part. In that case, time component is set to
      // zeros.
      val parsedLocalTime = parsed.query(TemporalQueries.localTime)
      val localTime = if (parsedLocalTime == null) LocalTime.MIDNIGHT else parsedLocalTime
      val localDate = getLocalDate(s, parsed)
      val zonedDateTime = ZonedDateTime.of(localDate, localTime, timeZoneId)
      val epochSeconds = zonedDateTime.toEpochSecond
      val microsOfSecond = zonedDateTime.get(MICRO_OF_SECOND)
      Math.addExact(SECONDS.toMicros(epochSeconds), microsOfSecond)
=======
      try {
        val parsed = formatter.parse(s)
        val parsedZoneId = parsed.query(TemporalQueries.zone())
        val timeZoneId = if (parsedZoneId == null) zoneId else parsedZoneId
        val zonedDateTime = toZonedDateTime(parsed, timeZoneId)
        val epochSeconds = zonedDateTime.toEpochSecond
        val microsOfSecond = zonedDateTime.get(MICRO_OF_SECOND)

        Math.addExact(SECONDS.toMicros(epochSeconds), microsOfSecond)
      } catch checkDiffResult(s, legacyFormatter.parse)
>>>>>>> 77c49cb7
    }
  }

  override def format(us: Long): String = {
    val instant = DateTimeUtils.microsToInstant(us)
    formatter.withZone(zoneId).format(instant)
  }
}

/**
 * The formatter parses/formats timestamps according to the pattern `yyyy-MM-dd HH:mm:ss.[..fff..]`
 * where `[..fff..]` is a fraction of second up to microsecond resolution. The formatter does not
 * output trailing zeros in the fraction. For example, the timestamp `2019-03-05 15:00:01.123400` is
 * formatted as the string `2019-03-05 15:00:01.1234`.
 *
 * @param zoneId the time zone identifier in which the formatter parses or format timestamps
 */
class FractionTimestampFormatter(zoneId: ZoneId)
  extends Iso8601TimestampFormatter("", zoneId, TimestampFormatter.defaultLocale) {

  @transient
  override protected lazy val formatter = DateTimeFormatterHelper.fractionFormatter
}

/**
 * The custom sub-class of `GregorianCalendar` is needed to get access to
 * protected `fields` immediately after parsing. We cannot use
 * the `get()` method because it performs normalization of the fraction
 * part. Accordingly, the `MILLISECOND` field doesn't contain original value.
 *
 * Also this class allows to set raw value to the `MILLISECOND` field
 * directly before formatting.
 */
class MicrosCalendar(tz: TimeZone, digitsInFraction: Int)
  extends GregorianCalendar(tz, Locale.US) {
  // Converts parsed `MILLISECOND` field to seconds fraction in microsecond precision.
  // For example if the fraction pattern is `SSSS` then `digitsInFraction` = 4, and
  // if the `MILLISECOND` field was parsed to `1234`.
  def getMicros(): SQLTimestamp = {
    // Append 6 zeros to the field: 1234 -> 1234000000
    val d = fields(Calendar.MILLISECOND) * MICROS_PER_SECOND
    // Take the first 6 digits from `d`: 1234000000 -> 123400
    // The rest contains exactly `digitsInFraction`: `0000` = 10 ^ digitsInFraction
    // So, the result is `(1234 * 1000000) / (10 ^ digitsInFraction)
    d / Decimal.POW_10(digitsInFraction)
  }

  // Converts the seconds fraction in microsecond precision to a value
  // that can be correctly formatted according to the specified fraction pattern.
  // The method performs operations opposite to `getMicros()`.
  def setMicros(micros: Long): Unit = {
    val d = micros * Decimal.POW_10(digitsInFraction)
    fields(Calendar.MILLISECOND) = (d / MICROS_PER_SECOND).toInt
  }
}

class LegacyFastTimestampFormatter(
    pattern: String,
    zoneId: ZoneId,
    locale: Locale) extends TimestampFormatter {

  @transient private lazy val fastDateFormat =
    FastDateFormat.getInstance(pattern, TimeZone.getTimeZone(zoneId), locale)
  @transient private lazy val cal = new MicrosCalendar(
    fastDateFormat.getTimeZone,
    fastDateFormat.getPattern.count(_ == 'S'))

  def parse(s: String): SQLTimestamp = {
    cal.clear() // Clear the calendar because it can be re-used many times
    if (!fastDateFormat.parse(s, new ParsePosition(0), cal)) {
      throw new IllegalArgumentException(s"'$s' is an invalid timestamp")
    }
    val micros = cal.getMicros()
    cal.set(Calendar.MILLISECOND, 0)
    Math.addExact(millisToMicros(cal.getTimeInMillis), micros)
  }

  def format(timestamp: SQLTimestamp): String = {
    cal.setTimeInMillis(Math.floorDiv(timestamp, MICROS_PER_SECOND) * MILLIS_PER_SECOND)
    cal.setMicros(Math.floorMod(timestamp, MICROS_PER_SECOND))
    fastDateFormat.format(cal)
  }
}

class LegacySimpleTimestampFormatter(
    pattern: String,
    zoneId: ZoneId,
    locale: Locale,
    lenient: Boolean = true) extends TimestampFormatter {
  @transient private lazy val sdf = {
    val formatter = new SimpleDateFormat(pattern, locale)
    formatter.setTimeZone(TimeZone.getTimeZone(zoneId))
    formatter.setLenient(lenient)
    formatter
  }

  override def parse(s: String): Long = {
    millisToMicros(sdf.parse(s).getTime)
  }

  override def format(us: Long): String = {
    val timestamp = DateTimeUtils.toJavaTimestamp(us)
    sdf.format(timestamp)
  }
}

object LegacyDateFormats extends Enumeration {
  type LegacyDateFormat = Value
  val FAST_DATE_FORMAT, SIMPLE_DATE_FORMAT, LENIENT_SIMPLE_DATE_FORMAT = Value
}

object TimestampFormatter {
  import LegacyDateFormats._

  val defaultLocale: Locale = Locale.US

  def defaultPattern(): String = s"${DateFormatter.defaultPattern} HH:mm:ss"

  private def getFormatter(
      format: Option[String],
      zoneId: ZoneId,
      locale: Locale = defaultLocale,
      legacyFormat: LegacyDateFormat = LENIENT_SIMPLE_DATE_FORMAT): TimestampFormatter = {
    val pattern = format.getOrElse(defaultPattern)
    if (SQLConf.get.legacyTimeParserPolicy == LEGACY) {
      getLegacyFormatter(pattern, zoneId, locale, legacyFormat)
    } else {
      new Iso8601TimestampFormatter(pattern, zoneId, locale, legacyFormat)
    }
  }

  def getLegacyFormatter(
      pattern: String,
      zoneId: ZoneId,
      locale: Locale,
      legacyFormat: LegacyDateFormat): TimestampFormatter = {
    legacyFormat match {
      case FAST_DATE_FORMAT =>
        new LegacyFastTimestampFormatter(pattern, zoneId, locale)
      case SIMPLE_DATE_FORMAT =>
        new LegacySimpleTimestampFormatter(pattern, zoneId, locale, lenient = false)
      case LENIENT_SIMPLE_DATE_FORMAT =>
        new LegacySimpleTimestampFormatter(pattern, zoneId, locale, lenient = true)
    }
  }

  def apply(
      format: String,
      zoneId: ZoneId,
      locale: Locale,
      legacyFormat: LegacyDateFormat): TimestampFormatter = {
    getFormatter(Some(format), zoneId, locale, legacyFormat)
  }

  def apply(format: String, zoneId: ZoneId, legacyFormat: LegacyDateFormat): TimestampFormatter = {
    getFormatter(Some(format), zoneId, defaultLocale, legacyFormat)
  }

  def apply(format: String, zoneId: ZoneId): TimestampFormatter = {
    getFormatter(Some(format), zoneId)
  }

  def apply(zoneId: ZoneId): TimestampFormatter = {
    getFormatter(None, zoneId)
  }

  def getFractionFormatter(zoneId: ZoneId): TimestampFormatter = {
    new FractionTimestampFormatter(zoneId)
  }
}<|MERGE_RESOLUTION|>--- conflicted
+++ resolved
@@ -67,31 +67,20 @@
   override def parse(s: String): Long = {
     val specialDate = convertSpecialTimestamp(s.trim, zoneId)
     specialDate.getOrElse {
-<<<<<<< HEAD
-      val parsed = formatter.parse(s)
-      val parsedZoneId = parsed.query(TemporalQueries.zone())
-      val timeZoneId = if (parsedZoneId == null) zoneId else parsedZoneId
-      // Parsed input might not have time related part. In that case, time component is set to
-      // zeros.
-      val parsedLocalTime = parsed.query(TemporalQueries.localTime)
-      val localTime = if (parsedLocalTime == null) LocalTime.MIDNIGHT else parsedLocalTime
-      val localDate = getLocalDate(s, parsed)
-      val zonedDateTime = ZonedDateTime.of(localDate, localTime, timeZoneId)
-      val epochSeconds = zonedDateTime.toEpochSecond
-      val microsOfSecond = zonedDateTime.get(MICRO_OF_SECOND)
-      Math.addExact(SECONDS.toMicros(epochSeconds), microsOfSecond)
-=======
       try {
         val parsed = formatter.parse(s)
         val parsedZoneId = parsed.query(TemporalQueries.zone())
         val timeZoneId = if (parsedZoneId == null) zoneId else parsedZoneId
-        val zonedDateTime = toZonedDateTime(parsed, timeZoneId)
+        // Parsed input might not have time related part. In that case, time component is set to
+        // zeros.
+        val parsedLocalTime = parsed.query(TemporalQueries.localTime)
+        val localTime = if (parsedLocalTime == null) LocalTime.MIDNIGHT else parsedLocalTime
+        val localDate = getLocalDate(s, parsed)
+        val zonedDateTime = ZonedDateTime.of(localDate, localTime, timeZoneId)
         val epochSeconds = zonedDateTime.toEpochSecond
         val microsOfSecond = zonedDateTime.get(MICRO_OF_SECOND)
-
         Math.addExact(SECONDS.toMicros(epochSeconds), microsOfSecond)
       } catch checkDiffResult(s, legacyFormatter.parse)
->>>>>>> 77c49cb7
     }
   }
 
