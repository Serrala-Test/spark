/*
 * Licensed to the Apache Software Foundation (ASF) under one or more
 * contributor license agreements.  See the NOTICE file distributed with
 * this work for additional information regarding copyright ownership.
 * The ASF licenses this file to You under the Apache License, Version 2.0
 * (the "License"); you may not use this file except in compliance with
 * the License.  You may obtain a copy of the License at
 *
 *    http://www.apache.org/licenses/LICENSE-2.0
 *
 * Unless required by applicable law or agreed to in writing, software
 * distributed under the License is distributed on an "AS IS" BASIS,
 * WITHOUT WARRANTIES OR CONDITIONS OF ANY KIND, either express or implied.
 * See the License for the specific language governing permissions and
 * limitations under the License.
 */

package org.apache.spark.sql.catalyst.analysis

import javax.annotation.Nullable

import scala.annotation.tailrec

import org.apache.spark.sql.catalyst.analysis.TypeCoercion.{hasStringType, haveSameType}
<<<<<<< HEAD
import org.apache.spark.sql.catalyst.expressions.{ArrayJoin, BinaryExpression, CaseWhen, Cast, Coalesce, Collate, Concat, ConcatWs, CreateArray, Expression, Greatest, If, In, InSubquery, Least}
import org.apache.spark.sql.catalyst.util.CollationFactory
=======
import org.apache.spark.sql.catalyst.expressions.{ArrayJoin, BinaryExpression, CaseWhen, Cast, Coalesce, Collate, Concat, ConcatWs, CreateArray, Elt, Expression, Greatest, If, In, InSubquery, Least, Literal, Overlay, RegExpReplace, StringLPad, StringRPad}
>>>>>>> b4624bf4
import org.apache.spark.sql.errors.QueryCompilationErrors
import org.apache.spark.sql.internal.SQLConf
import org.apache.spark.sql.types.{ArrayType, DataType, StringType}

object CollationTypeCasts extends TypeCoercionRule {
  override val transform: PartialFunction[Expression, Expression] = {
    case e if !e.childrenResolved => e

    case ifExpr: If =>
      ifExpr.withNewChildren(
        ifExpr.predicate +: collateToSingleType(Seq(ifExpr.trueValue, ifExpr.falseValue)))

    case caseWhenExpr: CaseWhen if !haveSameType(caseWhenExpr.inputTypesForMerging) =>
      val outputStringType =
        getOutputCollation(
          caseWhenExpr.branches.map(_._2) ++ caseWhenExpr.elseValue,
          failOnIndeterminate = true)
        val newBranches = caseWhenExpr.branches.map { case (condition, value) =>
          (condition, castStringType(value, outputStringType).getOrElse(value))
        }
        val newElseValue =
          caseWhenExpr.elseValue.map(e => castStringType(e, outputStringType).getOrElse(e))
        CaseWhen(newBranches, newElseValue)

<<<<<<< HEAD
    case concatExprs @ (_: Concat | _: ConcatWs) =>
      val newChildren = collateToSingleType(concatExprs.children, failOnIndeterminate = false)
      concatExprs.withNewChildren(newChildren)
=======
    case eltExpr: Elt =>
      eltExpr.withNewChildren(eltExpr.children.head +: collateToSingleType(eltExpr.children.tail))

    case overlayExpr: Overlay =>
      overlayExpr.withNewChildren(collateToSingleType(Seq(overlayExpr.input, overlayExpr.replace))
        ++ Seq(overlayExpr.pos, overlayExpr.len))

    case regExpReplace: RegExpReplace =>
      val Seq(subject, rep) = collateToSingleType(Seq(regExpReplace.subject, regExpReplace.rep))
      val newChildren = Seq(subject, regExpReplace.regexp, rep, regExpReplace.pos)
      regExpReplace.withNewChildren(newChildren)

    case stringPadExpr @ (_: StringRPad | _: StringLPad) =>
      val Seq(str, len, pad) = stringPadExpr.children
      val Seq(newStr, newPad) = collateToSingleType(Seq(str, pad))
      stringPadExpr.withNewChildren(Seq(newStr, len, newPad))
>>>>>>> b4624bf4

    case otherExpr @ (
      _: In | _: InSubquery | _: CreateArray | _: ArrayJoin | _: Greatest | _: Least |
      _: Coalesce | _: BinaryExpression) =>
      val newChildren = collateToSingleType(otherExpr.children)
      otherExpr.withNewChildren(newChildren)
  }
  /**
   * Extracts StringTypes from filtered hasStringType
   */
  @tailrec
  private def extractStringType(dt: DataType): StringType = dt match {
    case st: StringType => st
    case ArrayType(et, _) => extractStringType(et)
  }

  /**
   * Casts given expression to collated StringType with id equal to collationId only
   * if expression has StringType in the first place.
   * @param expr
   * @param collationId
   * @return
   */
  def castStringType(expr: Expression, st: StringType): Option[Expression] =
    castStringType(expr.dataType, st).map { dt => Cast(expr, dt)}

  private def castStringType(inType: DataType, castType: StringType): Option[DataType] = {
    @Nullable val ret: DataType = inType match {
      case st: StringType if st.collationId != castType.collationId => castType
      case ArrayType(arrType, nullable) =>
        castStringType(arrType, castType).map(ArrayType(_, nullable)).orNull
      case _ => null
    }
    Option(ret)
  }

  /**
   * Collates input expressions to a single collation.
   */
  def collateToSingleType(
      exprs: Seq[Expression],
      failOnIndeterminate: Boolean = true): Seq[Expression] = {
    val st = getOutputCollation(exprs, failOnIndeterminate)

    exprs.map(e => castStringType(e, st).getOrElse(e))
  }

  /**
   * Based on the data types of the input expressions this method determines
   * a collation type which the output will have. This function accepts Seq of
   * any expressions, but will only be affected by collated StringTypes or
   * complex DataTypes with collated StringTypes (e.g. ArrayType)
   */
<<<<<<< HEAD
  def getOutputCollation(expr: Seq[Expression], failOnIndeterminate: Boolean): StringType = {
    val explicitTypes = expr.filter(_.isInstanceOf[Collate])
=======
  def getOutputCollation(expr: Seq[Expression]): StringType = {
    val explicitTypes = expr.filter {
        case _: Collate => true
        case cast: Cast if cast.getTagValue(Cast.USER_SPECIFIED_CAST).isDefined =>
          cast.dataType.isInstanceOf[StringType]
        case _ => false
      }
>>>>>>> b4624bf4
      .map(_.dataType.asInstanceOf[StringType].collationId)
      .distinct

    explicitTypes.size match {
      // We have 1 explicit collation
      case 1 => StringType(explicitTypes.head)
      // Multiple explicit collations occurred
      case size if size > 1 =>
        throw QueryCompilationErrors
          .explicitCollationMismatchError(
            explicitTypes.map(t => StringType(t).typeName)
          )
      // Only implicit or default collations present
      case 0 =>
        val implicitTypes = expr.filter {
            case Literal(_, _: StringType) => false
            case cast: Cast if cast.getTagValue(Cast.USER_SPECIFIED_CAST).isEmpty =>
              cast.child.dataType.isInstanceOf[StringType]
            case _ => true
          }
          .map(_.dataType)
          .filter(hasStringType)
          .map(extractStringType(_).collationId)
          .distinct

        if (implicitTypes.length > 1) {
          if (failOnIndeterminate) {
            throw QueryCompilationErrors.implicitCollationMismatchError()
          }
          else {
            StringType(CollationFactory.INDETERMINATE_COLLATION_ID)
          }
        }
        else if (implicitTypes.exists(_.collationId == -1)) {
          if (failOnIndeterminate) {
            throw QueryCompilationErrors.indeterminateCollationError()
          }
          else {
            StringType(CollationFactory.INDETERMINATE_COLLATION_ID)
          }
        }
        else {
          implicitTypes.headOption.map(StringType(_)).getOrElse(SQLConf.get.defaultStringType)
        }
    }
  }
}<|MERGE_RESOLUTION|>--- conflicted
+++ resolved
@@ -22,12 +22,8 @@
 import scala.annotation.tailrec
 
 import org.apache.spark.sql.catalyst.analysis.TypeCoercion.{hasStringType, haveSameType}
-<<<<<<< HEAD
-import org.apache.spark.sql.catalyst.expressions.{ArrayJoin, BinaryExpression, CaseWhen, Cast, Coalesce, Collate, Concat, ConcatWs, CreateArray, Expression, Greatest, If, In, InSubquery, Least}
+import org.apache.spark.sql.catalyst.expressions.{ArrayJoin, BinaryExpression, CaseWhen, Cast, Coalesce, Collate, Concat, ConcatWs, CreateArray, Elt, Expression, Greatest, If, In, InSubquery, Least, Literal, Overlay, RegExpReplace, StringLPad, StringRPad}
 import org.apache.spark.sql.catalyst.util.CollationFactory
-=======
-import org.apache.spark.sql.catalyst.expressions.{ArrayJoin, BinaryExpression, CaseWhen, Cast, Coalesce, Collate, Concat, ConcatWs, CreateArray, Elt, Expression, Greatest, If, In, InSubquery, Least, Literal, Overlay, RegExpReplace, StringLPad, StringRPad}
->>>>>>> b4624bf4
 import org.apache.spark.sql.errors.QueryCompilationErrors
 import org.apache.spark.sql.internal.SQLConf
 import org.apache.spark.sql.types.{ArrayType, DataType, StringType}
@@ -52,11 +48,6 @@
           caseWhenExpr.elseValue.map(e => castStringType(e, outputStringType).getOrElse(e))
         CaseWhen(newBranches, newElseValue)
 
-<<<<<<< HEAD
-    case concatExprs @ (_: Concat | _: ConcatWs) =>
-      val newChildren = collateToSingleType(concatExprs.children, failOnIndeterminate = false)
-      concatExprs.withNewChildren(newChildren)
-=======
     case eltExpr: Elt =>
       eltExpr.withNewChildren(eltExpr.children.head +: collateToSingleType(eltExpr.children.tail))
 
@@ -73,7 +64,10 @@
       val Seq(str, len, pad) = stringPadExpr.children
       val Seq(newStr, newPad) = collateToSingleType(Seq(str, pad))
       stringPadExpr.withNewChildren(Seq(newStr, len, newPad))
->>>>>>> b4624bf4
+
+    case concatExprs @ (_: Concat | _: ConcatWs) =>
+      val newChildren = collateToSingleType(concatExprs.children, failOnIndeterminate = false)
+      concatExprs.withNewChildren(newChildren)
 
     case otherExpr @ (
       _: In | _: InSubquery | _: CreateArray | _: ArrayJoin | _: Greatest | _: Least |
@@ -127,18 +121,13 @@
    * any expressions, but will only be affected by collated StringTypes or
    * complex DataTypes with collated StringTypes (e.g. ArrayType)
    */
-<<<<<<< HEAD
   def getOutputCollation(expr: Seq[Expression], failOnIndeterminate: Boolean): StringType = {
-    val explicitTypes = expr.filter(_.isInstanceOf[Collate])
-=======
-  def getOutputCollation(expr: Seq[Expression]): StringType = {
     val explicitTypes = expr.filter {
         case _: Collate => true
         case cast: Cast if cast.getTagValue(Cast.USER_SPECIFIED_CAST).isDefined =>
           cast.dataType.isInstanceOf[StringType]
         case _ => false
       }
->>>>>>> b4624bf4
       .map(_.dataType.asInstanceOf[StringType].collationId)
       .distinct
 
