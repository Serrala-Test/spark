/*
 * Licensed to the Apache Software Foundation (ASF) under one or more
 * contributor license agreements.  See the NOTICE file distributed with
 * this work for additional information regarding copyright ownership.
 * The ASF licenses this file to You under the Apache License, Version 2.0
 * (the "License"); you may not use this file except in compliance with
 * the License.  You may obtain a copy of the License at
 *
 *    http://www.apache.org/licenses/LICENSE-2.0
 *
 * Unless required by applicable law or agreed to in writing, software
 * distributed under the License is distributed on an "AS IS" BASIS,
 * WITHOUT WARRANTIES OR CONDITIONS OF ANY KIND, either express or implied.
 * See the License for the specific language governing permissions and
 * limitations under the License.
 */

package org.apache.spark.sql.catalyst.expressions

import scala.math.{max, min}

import org.apache.spark.sql.catalyst.InternalRow
import org.apache.spark.sql.catalyst.analysis.{FunctionRegistry, TypeCheckResult, TypeCoercion}
import org.apache.spark.sql.catalyst.analysis.TypeCheckResult.DataTypeMismatch
import org.apache.spark.sql.catalyst.expressions.Cast.{toSQLId, toSQLType}
import org.apache.spark.sql.catalyst.expressions.codegen._
import org.apache.spark.sql.catalyst.expressions.codegen.Block._
import org.apache.spark.sql.catalyst.trees.SQLQueryContext
import org.apache.spark.sql.catalyst.trees.TreePattern.{BINARY_ARITHMETIC, TreePattern, UNARY_POSITIVE}
import org.apache.spark.sql.catalyst.util.{IntervalMathUtils, IntervalUtils, MathUtils, TypeUtils}
import org.apache.spark.sql.errors.QueryExecutionErrors
import org.apache.spark.sql.internal.SQLConf
import org.apache.spark.sql.types._
import org.apache.spark.unsafe.types.CalendarInterval

@ExpressionDescription(
  usage = "_FUNC_(expr) - Returns the negated value of `expr`.",
  examples = """
    Examples:
      > SELECT _FUNC_(1);
       -1
  """,
  since = "1.0.0",
  group = "math_funcs")
case class UnaryMinus(
    child: Expression,
    failOnError: Boolean = SQLConf.get.ansiEnabled)
  extends UnaryExpression with ImplicitCastInputTypes with NullIntolerant {

  def this(child: Expression) = this(child, SQLConf.get.ansiEnabled)

  override def inputTypes: Seq[AbstractDataType] = Seq(TypeCollection.NumericAndInterval)

  override def dataType: DataType = child.dataType

  override def toString: String = s"-$child"

  private lazy val numeric = TypeUtils.getNumeric(dataType, failOnError)

  override def doGenCode(ctx: CodegenContext, ev: ExprCode): ExprCode = dataType match {
    case _: DecimalType => defineCodeGen(ctx, ev, c => s"$c.unary_$$minus()")
    case ByteType | ShortType if failOnError =>
      nullSafeCodeGen(ctx, ev, eval => {
        val javaBoxedType = CodeGenerator.boxedType(dataType)
        val javaType = CodeGenerator.javaType(dataType)
        val originValue = ctx.freshName("origin")
        s"""
           |$javaType $originValue = ($javaType)($eval);
           |if ($originValue == $javaBoxedType.MIN_VALUE) {
           |  throw QueryExecutionErrors.unaryMinusCauseOverflowError($originValue);
           |}
           |${ev.value} = ($javaType)(-($originValue));
           """.stripMargin
      })
    case IntegerType | LongType if failOnError =>
      val mathUtils = MathUtils.getClass.getCanonicalName.stripSuffix("$")
      nullSafeCodeGen(ctx, ev, eval => {
        s"${ev.value} = $mathUtils.negateExact($eval);"
      })
    case dt: NumericType => nullSafeCodeGen(ctx, ev, eval => {
      val originValue = ctx.freshName("origin")
      // codegen would fail to compile if we just write (-($c))
      // for example, we could not write --9223372036854775808L in code
      s"""
        ${CodeGenerator.javaType(dt)} $originValue = (${CodeGenerator.javaType(dt)})($eval);
        ${ev.value} = (${CodeGenerator.javaType(dt)})(-($originValue));
      """})
    case _: CalendarIntervalType =>
      val iu = IntervalUtils.getClass.getCanonicalName.stripSuffix("$")
      val method = if (failOnError) "negateExact" else "negate"
      defineCodeGen(ctx, ev, c => s"$iu.$method($c)")
    case _: AnsiIntervalType =>
      nullSafeCodeGen(ctx, ev, eval => {
        val mathUtils = IntervalMathUtils.getClass.getCanonicalName.stripSuffix("$")
        s"${ev.value} = $mathUtils.negateExact($eval);"
      })
  }

  protected override def nullSafeEval(input: Any): Any = dataType match {
    case CalendarIntervalType if failOnError =>
      IntervalUtils.negateExact(input.asInstanceOf[CalendarInterval])
    case CalendarIntervalType => IntervalUtils.negate(input.asInstanceOf[CalendarInterval])
    case _: DayTimeIntervalType => IntervalMathUtils.negateExact(input.asInstanceOf[Long])
    case _: YearMonthIntervalType => IntervalMathUtils.negateExact(input.asInstanceOf[Int])
    case _ => numeric.negate(input)
  }

  override def sql: String = {
    getTagValue(FunctionRegistry.FUNC_ALIAS).getOrElse("-") match {
      case "-" => s"(- ${child.sql})"
      case funcName => s"$funcName(${child.sql})"
    }
  }

  override protected def withNewChildInternal(newChild: Expression): UnaryMinus =
    copy(child = newChild)
}

@ExpressionDescription(
  usage = "_FUNC_(expr) - Returns the value of `expr`.",
  examples = """
    Examples:
      > SELECT _FUNC_(1);
       1
  """,
  since = "1.5.0",
  group = "math_funcs")
case class UnaryPositive(child: Expression)
  extends UnaryExpression with ImplicitCastInputTypes with NullIntolerant {

  override def prettyName: String = "positive"

  override def inputTypes: Seq[AbstractDataType] = Seq(TypeCollection.NumericAndInterval)

  override def dataType: DataType = child.dataType

  final override val nodePatterns: Seq[TreePattern] = Seq(UNARY_POSITIVE)

  override def doGenCode(ctx: CodegenContext, ev: ExprCode): ExprCode =
    defineCodeGen(ctx, ev, c => c)

  protected override def nullSafeEval(input: Any): Any = input

  override def sql: String = s"(+ ${child.sql})"

  override protected def withNewChildInternal(newChild: Expression): UnaryPositive =
    copy(child = newChild)
}

/**
 * A function that get the absolute value of the numeric or interval value.
 */
@ExpressionDescription(
  usage = "_FUNC_(expr) - Returns the absolute value of the numeric or interval value.",
  examples = """
    Examples:
      > SELECT _FUNC_(-1);
       1
      > SELECT _FUNC_(INTERVAL -'1-1' YEAR TO MONTH);
       1-1
  """,
  since = "1.2.0",
  group = "math_funcs")
case class Abs(child: Expression, failOnError: Boolean = SQLConf.get.ansiEnabled)
  extends UnaryExpression with ImplicitCastInputTypes with NullIntolerant {

  def this(child: Expression) = this(child, SQLConf.get.ansiEnabled)

  override def inputTypes: Seq[AbstractDataType] = Seq(TypeCollection.NumericAndAnsiInterval)

  override def dataType: DataType = child.dataType

  private lazy val numeric = (dataType match {
    case _: DayTimeIntervalType => LongExactNumeric
    case _: YearMonthIntervalType => IntegerExactNumeric
    case _ => TypeUtils.getNumeric(dataType, failOnError)
  }).asInstanceOf[Numeric[Any]]

  override def doGenCode(ctx: CodegenContext, ev: ExprCode): ExprCode = dataType match {
    case _: DecimalType =>
      defineCodeGen(ctx, ev, c => s"$c.abs()")

    case ByteType | ShortType if failOnError =>
      val javaBoxedType = CodeGenerator.boxedType(dataType)
      val javaType = CodeGenerator.javaType(dataType)
      nullSafeCodeGen(ctx, ev, eval =>
        s"""
          |if ($eval == $javaBoxedType.MIN_VALUE) {
          |  throw QueryExecutionErrors.unaryMinusCauseOverflowError($eval);
          |} else if ($eval < 0) {
          |  ${ev.value} = ($javaType)-$eval;
          |} else {
          |  ${ev.value} = $eval;
          |}
          |""".stripMargin)

    case IntegerType | LongType if failOnError =>
      val mathUtils = MathUtils.getClass.getCanonicalName.stripSuffix("$")
      defineCodeGen(ctx, ev, c => s"$c < 0 ? $mathUtils.negateExact($c) : $c")

    case _: AnsiIntervalType =>
      val mathUtils = MathUtils.getClass.getCanonicalName.stripSuffix("$")
      defineCodeGen(ctx, ev, c => s"$c < 0 ? $mathUtils.negateExact($c) : $c")

    case dt: NumericType =>
      defineCodeGen(ctx, ev, c => s"(${CodeGenerator.javaType(dt)})(java.lang.Math.abs($c))")
  }

  protected override def nullSafeEval(input: Any): Any = numeric.abs(input)

  override def flatArguments: Iterator[Any] = Iterator(child)

  override protected def withNewChildInternal(newChild: Expression): Abs = copy(child = newChild)
}

abstract class BinaryArithmetic extends BinaryOperator
  with NullIntolerant with SupportQueryContext {

  protected val evalMode: EvalMode.Value

  protected def failOnError: Boolean = evalMode match {
    // The TRY mode executes as if it would fail on errors, except that it would capture the errors
    // and return null results.
    case EvalMode.ANSI | EvalMode.TRY => true
    case _ => false
  }

  override def checkInputDataTypes(): TypeCheckResult = (left.dataType, right.dataType) match {
    case (l: DecimalType, r: DecimalType) if inputType.acceptsType(l) && inputType.acceptsType(r) =>
      // We allow decimal type inputs with different precision and scale, and use special formulas
      // to calculate the result precision and scale.
      TypeCheckResult.TypeCheckSuccess
    case _ => super.checkInputDataTypes()
  }

  override def dataType: DataType = (left.dataType, right.dataType) match {
    case (DecimalType.Fixed(p1, s1), DecimalType.Fixed(p2, s2)) =>
      resultDecimalType(p1, s1, p2, s2)
    case _ => left.dataType
  }

  // When `spark.sql.decimalOperations.allowPrecisionLoss` is set to true, if the precision / scale
  // needed are out of the range of available values, the scale is reduced up to 6, in order to
  // prevent the truncation of the integer part of the decimals.
  protected def allowPrecisionLoss: Boolean = SQLConf.get.decimalOperationsAllowPrecisionLoss

  protected def resultDecimalType(p1: Int, s1: Int, p2: Int, s2: Int): DecimalType = {
    throw new IllegalStateException(
      s"${getClass.getSimpleName} must override `resultDecimalType`.")
  }

  override def nullable: Boolean = super.nullable || evalMode == EvalMode.TRY || {
    if (left.dataType.isInstanceOf[DecimalType]) {
      // For decimal arithmetic, we may return null even if both inputs are not null, if overflow
      // happens and this `failOnError` flag is false.
      evalMode != EvalMode.ANSI
    } else {
      // For non-decimal arithmetic, the calculation always return non-null result when inputs are
      // not null. If overflow happens, we return either the overflowed value or fail.
      false
    }
  }

  final override val nodePatterns: Seq[TreePattern] = Seq(BINARY_ARITHMETIC)

  override lazy val resolved: Boolean = childrenResolved && checkInputDataTypes().isSuccess

  override def initQueryContext(): Option[SQLQueryContext] = {
    if (failOnError) {
      Some(origin.context)
    } else {
      None
    }
  }

  protected def checkDecimalOverflow(value: Decimal, precision: Int, scale: Int): Decimal = {
    value.toPrecision(precision, scale, Decimal.ROUND_HALF_UP, !failOnError, getContextOrNull())
  }

  /** Name of the function for this expression on a [[Decimal]] type. */
  def decimalMethod: String =
    throw QueryExecutionErrors.notOverrideExpectedMethodsError("BinaryArithmetics",
      "decimalMethod", "genCode")

  /** Name of the function for this expression on a [[CalendarInterval]] type. */
  def calendarIntervalMethod: String =
    throw QueryExecutionErrors.notOverrideExpectedMethodsError("BinaryArithmetics",
      "calendarIntervalMethod", "genCode")

  protected def isAnsiInterval: Boolean = dataType.isInstanceOf[AnsiIntervalType]

  // Name of the function for the exact version of this expression in [[Math]].
  // If the option "spark.sql.ansi.enabled" is enabled and there is corresponding
  // function in [[Math]], the exact function will be called instead of evaluation with [[symbol]].
  def exactMathMethod: Option[String] = None

  override def doGenCode(ctx: CodegenContext, ev: ExprCode): ExprCode = dataType match {
    case DecimalType.Fixed(precision, scale) =>
      val errorContextCode = getContextOrNullCode(ctx, failOnError)
      val updateIsNull = if (failOnError) {
        ""
      } else {
        s"${ev.isNull} = ${ev.value} == null;"
      }
      nullSafeCodeGen(ctx, ev, (eval1, eval2) => {
        s"""
           |${ev.value} = $eval1.$decimalMethod($eval2).toPrecision(
           |  $precision, $scale, Decimal.ROUND_HALF_UP(), ${!failOnError}, $errorContextCode);
           |$updateIsNull
       """.stripMargin
      })
    case CalendarIntervalType =>
      val iu = IntervalUtils.getClass.getCanonicalName.stripSuffix("$")
      defineCodeGen(ctx, ev, (eval1, eval2) => s"$iu.$calendarIntervalMethod($eval1, $eval2)")
    case _: AnsiIntervalType =>
      assert(exactMathMethod.isDefined,
        s"The expression '$nodeName' must override the exactMathMethod() method " +
        "if it is supposed to operate over interval types.")
      val mathUtils = IntervalMathUtils.getClass.getCanonicalName.stripSuffix("$")
      defineCodeGen(ctx, ev, (eval1, eval2) => s"$mathUtils.${exactMathMethod.get}($eval1, $eval2)")
    // byte and short are casted into int when add, minus, times or divide
    case ByteType | ShortType =>
      nullSafeCodeGen(ctx, ev, (eval1, eval2) => {
        val tmpResult = ctx.freshName("tmpResult")
        val overflowCheck = if (failOnError) {
          val javaType = CodeGenerator.boxedType(dataType)
          s"""
             |if ($tmpResult < $javaType.MIN_VALUE || $tmpResult > $javaType.MAX_VALUE) {
             |  throw QueryExecutionErrors.binaryArithmeticCauseOverflowError(
             |  $eval1, "$symbol", $eval2);
             |}
           """.stripMargin
        } else {
          ""
        }
        s"""
           |${CodeGenerator.JAVA_INT} $tmpResult = $eval1 $symbol $eval2;
           |$overflowCheck
           |${ev.value} = (${CodeGenerator.javaType(dataType)})($tmpResult);
         """.stripMargin
      })
    case IntegerType | LongType if failOnError && exactMathMethod.isDefined =>
      nullSafeCodeGen(ctx, ev, (eval1, eval2) => {
        val errorContext = getContextOrNullCode(ctx)
        val mathUtils = MathUtils.getClass.getCanonicalName.stripSuffix("$")
        s"""
           |${ev.value} = $mathUtils.${exactMathMethod.get}($eval1, $eval2, $errorContext);
         """.stripMargin
      })

    case IntegerType | LongType | DoubleType | FloatType =>
      // When Double/Float overflows, there can be 2 cases:
      // - precision loss: according to SQL standard, the number is truncated;
      // - returns (+/-)Infinite: same behavior also other DBs have (e.g. Postgres)
      nullSafeCodeGen(ctx, ev, (eval1, eval2) => {
        s"""
           |${ev.value} = $eval1 $symbol $eval2;
         """.stripMargin
      })
  }

  override def nullSafeCodeGen(
      ctx: CodegenContext,
      ev: ExprCode,
      f: (String, String) => String): ExprCode = {
    if (evalMode == EvalMode.TRY) {
      val tryBlock: (String, String) => String = (eval1, eval2) => {
        s"""
           |try {
           | ${f(eval1, eval2)}
           |} catch (Exception e) {
           | ${ev.isNull} = true;
           |}
           |""".stripMargin
      }
      super.nullSafeCodeGen(ctx, ev, tryBlock)
    } else {
      super.nullSafeCodeGen(ctx, ev, f)
    }
  }

  override def eval(input: InternalRow): Any = {
    val value1 = left.eval(input)
    if (value1 == null) {
      null
    } else {
      val value2 = right.eval(input)
      if (value2 == null) {
        null
      } else {
        if (evalMode == EvalMode.TRY) {
          try {
            nullSafeEval(value1, value2)
          } catch {
            case _: Exception =>
              null
          }
        } else {
          nullSafeEval(value1, value2)
        }
      }
    }
  }
}

object BinaryArithmetic {
  def unapply(e: BinaryArithmetic): Option[(Expression, Expression)] = Some((e.left, e.right))
}

@ExpressionDescription(
  usage = "expr1 _FUNC_ expr2 - Returns `expr1`+`expr2`.",
  examples = """
    Examples:
      > SELECT 1 _FUNC_ 2;
       3
  """,
  since = "1.0.0",
  group = "math_funcs")
case class Add(
    left: Expression,
    right: Expression,
    evalMode: EvalMode.Value = EvalMode.fromSQLConf(SQLConf.get)) extends BinaryArithmetic
  with CommutativeExpression {

  def this(left: Expression, right: Expression) =
    this(left, right, EvalMode.fromSQLConf(SQLConf.get))

  override def inputType: AbstractDataType = TypeCollection.NumericAndInterval

  override def symbol: String = "+"

  override def decimalMethod: String = "$plus"

  // scalastyle:off
  // The formula follows Hive which is based on the SQL standard and MS SQL:
  // https://cwiki.apache.org/confluence/download/attachments/27362075/Hive_Decimal_Precision_Scale_Support.pdf
  // https://msdn.microsoft.com/en-us/library/ms190476.aspx
  // Result Precision: max(s1, s2) + max(p1-s1, p2-s2) + 1
  // Result Scale:     max(s1, s2)
  // scalastyle:on
  override def resultDecimalType(p1: Int, s1: Int, p2: Int, s2: Int): DecimalType = {
    val resultScale = max(s1, s2)
    val resultPrecision = max(p1 - s1, p2 - s2) + resultScale + 1
    if (allowPrecisionLoss) {
      DecimalType.adjustPrecisionScale(resultPrecision, resultScale)
    } else {
      DecimalType.bounded(resultPrecision, resultScale)
    }
  }

  override def calendarIntervalMethod: String = if (failOnError) "addExact" else "add"

  private lazy val numeric = TypeUtils.getNumeric(dataType, failOnError)

  protected override def nullSafeEval(input1: Any, input2: Any): Any = dataType match {
    case DecimalType.Fixed(precision, scale) =>
      checkDecimalOverflow(numeric.plus(input1, input2).asInstanceOf[Decimal], precision, scale)
    case CalendarIntervalType if failOnError =>
      IntervalUtils.addExact(
        input1.asInstanceOf[CalendarInterval], input2.asInstanceOf[CalendarInterval])
    case CalendarIntervalType =>
      IntervalUtils.add(
        input1.asInstanceOf[CalendarInterval], input2.asInstanceOf[CalendarInterval])
    case _: DayTimeIntervalType =>
      IntervalMathUtils.addExact(input1.asInstanceOf[Long], input2.asInstanceOf[Long])
    case _: YearMonthIntervalType =>
      IntervalMathUtils.addExact(input1.asInstanceOf[Int], input2.asInstanceOf[Int])
    case _: IntegerType if failOnError =>
      MathUtils.addExact(input1.asInstanceOf[Int], input2.asInstanceOf[Int], getContextOrNull())
    case _: LongType if failOnError =>
      MathUtils.addExact(input1.asInstanceOf[Long], input2.asInstanceOf[Long], getContextOrNull())
    case _ => numeric.plus(input1, input2)
  }

  override def exactMathMethod: Option[String] = Some("addExact")

  override protected def withNewChildrenInternal(newLeft: Expression, newRight: Expression): Add =
    copy(left = newLeft, right = newRight)

  override lazy val canonicalized: Expression = {
    // TODO: do not reorder consecutive `Add`s with different `evalMode`
    orderCommutative({ case Add(l, r, _) => Seq(l, r) }).reduce(Add(_, _, evalMode))
  }
}

@ExpressionDescription(
  usage = "expr1 _FUNC_ expr2 - Returns `expr1`-`expr2`.",
  examples = """
    Examples:
      > SELECT 2 _FUNC_ 1;
       1
  """,
  since = "1.0.0",
  group = "math_funcs")
case class Subtract(
    left: Expression,
    right: Expression,
    evalMode: EvalMode.Value = EvalMode.fromSQLConf(SQLConf.get)) extends BinaryArithmetic {

  def this(left: Expression, right: Expression) =
    this(left, right, EvalMode.fromSQLConf(SQLConf.get))

  override def inputType: AbstractDataType = TypeCollection.NumericAndInterval

  override def symbol: String = "-"

  override def decimalMethod: String = "$minus"

  // scalastyle:off
  // The formula follows Hive which is based on the SQL standard and MS SQL:
  // https://cwiki.apache.org/confluence/download/attachments/27362075/Hive_Decimal_Precision_Scale_Support.pdf
  // https://msdn.microsoft.com/en-us/library/ms190476.aspx
  // Result Precision: max(s1, s2) + max(p1-s1, p2-s2) + 1
  // Result Scale:     max(s1, s2)
  // scalastyle:on
  override def resultDecimalType(p1: Int, s1: Int, p2: Int, s2: Int): DecimalType = {
    val resultScale = max(s1, s2)
    val resultPrecision = max(p1 - s1, p2 - s2) + resultScale + 1
    if (allowPrecisionLoss) {
      DecimalType.adjustPrecisionScale(resultPrecision, resultScale)
    } else {
      DecimalType.bounded(resultPrecision, resultScale)
    }
  }

  override def calendarIntervalMethod: String = if (failOnError) "subtractExact" else "subtract"

  private lazy val numeric = TypeUtils.getNumeric(dataType, failOnError)

  protected override def nullSafeEval(input1: Any, input2: Any): Any = dataType match {
    case DecimalType.Fixed(precision, scale) =>
      checkDecimalOverflow(numeric.minus(input1, input2).asInstanceOf[Decimal], precision, scale)
    case CalendarIntervalType if failOnError =>
      IntervalUtils.subtractExact(
        input1.asInstanceOf[CalendarInterval], input2.asInstanceOf[CalendarInterval])
    case CalendarIntervalType =>
      IntervalUtils.subtract(
        input1.asInstanceOf[CalendarInterval], input2.asInstanceOf[CalendarInterval])
    case _: DayTimeIntervalType =>
      IntervalMathUtils.subtractExact(input1.asInstanceOf[Long], input2.asInstanceOf[Long])
    case _: YearMonthIntervalType =>
      IntervalMathUtils.subtractExact(input1.asInstanceOf[Int], input2.asInstanceOf[Int])
    case _: IntegerType if failOnError =>
      MathUtils.subtractExact(
        input1.asInstanceOf[Int],
        input2.asInstanceOf[Int],
        getContextOrNull())
    case _: LongType if failOnError =>
      MathUtils.subtractExact(
        input1.asInstanceOf[Long],
        input2.asInstanceOf[Long],
        getContextOrNull())
    case _ => numeric.minus(input1, input2)
  }

  override def exactMathMethod: Option[String] = Some("subtractExact")

  override protected def withNewChildrenInternal(
    newLeft: Expression, newRight: Expression): Subtract = copy(left = newLeft, right = newRight)
}

@ExpressionDescription(
  usage = "expr1 _FUNC_ expr2 - Returns `expr1`*`expr2`.",
  examples = """
    Examples:
      > SELECT 2 _FUNC_ 3;
       6
  """,
  since = "1.0.0",
  group = "math_funcs")
case class Multiply(
    left: Expression,
    right: Expression,
    evalMode: EvalMode.Value = EvalMode.fromSQLConf(SQLConf.get)) extends BinaryArithmetic
  with CommutativeExpression {

  def this(left: Expression, right: Expression) =
    this(left, right, EvalMode.fromSQLConf(SQLConf.get))

  override def inputType: AbstractDataType = NumericType

  override def symbol: String = "*"
  override def decimalMethod: String = "$times"

  // scalastyle:off
  // The formula follows Hive which is based on the SQL standard and MS SQL:
  // https://cwiki.apache.org/confluence/download/attachments/27362075/Hive_Decimal_Precision_Scale_Support.pdf
  // https://msdn.microsoft.com/en-us/library/ms190476.aspx
  // Result Precision: p1 + p2 + 1
  // Result Scale:     s1 + s2
  // scalastyle:on
  override def resultDecimalType(p1: Int, s1: Int, p2: Int, s2: Int): DecimalType = {
    val resultScale = s1 + s2
    val resultPrecision = p1 + p2 + 1
    if (allowPrecisionLoss) {
      DecimalType.adjustPrecisionScale(resultPrecision, resultScale)
    } else {
      DecimalType.bounded(resultPrecision, resultScale)
    }
  }

  private lazy val numeric = TypeUtils.getNumeric(dataType, failOnError)

  protected override def nullSafeEval(input1: Any, input2: Any): Any = dataType match {
    case DecimalType.Fixed(precision, scale) =>
      checkDecimalOverflow(numeric.times(input1, input2).asInstanceOf[Decimal], precision, scale)
    case _: IntegerType if failOnError =>
      MathUtils.multiplyExact(
        input1.asInstanceOf[Int],
        input2.asInstanceOf[Int],
        getContextOrNull())
    case _: LongType if failOnError =>
      MathUtils.multiplyExact(
        input1.asInstanceOf[Long],
        input2.asInstanceOf[Long],
        getContextOrNull())
    case _ => numeric.times(input1, input2)
  }

  override def exactMathMethod: Option[String] = Some("multiplyExact")

  override protected def withNewChildrenInternal(
    newLeft: Expression, newRight: Expression): Multiply = copy(left = newLeft, right = newRight)

  override lazy val canonicalized: Expression = {
    // TODO: do not reorder consecutive `Multiply`s with different `evalMode`
    orderCommutative({ case Multiply(l, r, _) => Seq(l, r) }).reduce(Multiply(_, _, evalMode))
  }
}

// Common base trait for Divide and Remainder, since these two classes are almost identical
trait DivModLike extends BinaryArithmetic {

  protected def decimalToDataTypeCodeGen(decimalResult: String): String = decimalResult

  // Whether we should check overflow or not in ANSI mode.
  protected def checkDivideOverflow: Boolean = false

  override def nullable: Boolean = true

  private lazy val isZero: Any => Boolean = right.dataType match {
    case _: DecimalType => x => x.asInstanceOf[Decimal].isZero
    case _ => x => x == 0
  }

  final override def eval(input: InternalRow): Any = {
    // evaluate right first as we have a chance to skip left if right is 0
    val input2 = right.eval(input)
    if (input2 == null || (!failOnError && isZero(input2))) {
      null
    } else {
      val input1 = left.eval(input)
      if (input1 == null) {
        null
      } else {
        if (isZero(input2)) {
          // when we reach here, failOnError must be true.
          throw QueryExecutionErrors.divideByZeroError(getContextOrNull())
        }
        if (checkDivideOverflow && input1 == Long.MinValue && input2 == -1) {
          throw QueryExecutionErrors.overflowInIntegralDivideError(getContextOrNull())
        }
        evalOperation(input1, input2)
      }
    }
  }

  def evalOperation(left: Any, right: Any): Any

  /**
   * Special case handling due to division/remainder by 0 => null or ArithmeticException.
   */
  override def doGenCode(ctx: CodegenContext, ev: ExprCode): ExprCode = {
    val eval1 = left.genCode(ctx)
    val eval2 = right.genCode(ctx)
    val operandsDataType = left.dataType
    val isZero = if (operandsDataType.isInstanceOf[DecimalType]) {
      s"${eval2.value}.isZero()"
    } else {
      s"${eval2.value} == 0"
    }
    val javaType = CodeGenerator.javaType(dataType)
    val errorContextCode = getContextOrNullCode(ctx, failOnError)
    val operation = super.dataType match {
      case DecimalType.Fixed(precision, scale) =>
        val decimalValue = ctx.freshName("decimalValue")
        s"""
           |Decimal $decimalValue = ${eval1.value}.$decimalMethod(${eval2.value}).toPrecision(
           |  $precision, $scale, Decimal.ROUND_HALF_UP(), ${!failOnError}, $errorContextCode);
           |if ($decimalValue != null) {
           |  ${ev.value} = ${decimalToDataTypeCodeGen(s"$decimalValue")};
           |} else {
           |  ${ev.isNull} = true;
           |}
           |""".stripMargin
      case _ => s"${ev.value} = ($javaType)(${eval1.value} $symbol ${eval2.value});"
    }
    val checkIntegralDivideOverflow = if (checkDivideOverflow) {
      s"""
        |if (${eval1.value} == ${Long.MinValue}L && ${eval2.value} == -1)
        |  throw QueryExecutionErrors.overflowInIntegralDivideError($errorContextCode);
        |""".stripMargin
    } else {
      ""
    }

    // evaluate right first as we have a chance to skip left if right is 0
    if (!left.nullable && !right.nullable) {
      val divByZero = if (failOnError) {
        s"throw QueryExecutionErrors.divideByZeroError($errorContextCode);"
      } else {
        s"${ev.isNull} = true;"
      }
      ev.copy(code = code"""
        ${eval2.code}
        boolean ${ev.isNull} = false;
        $javaType ${ev.value} = ${CodeGenerator.defaultValue(dataType)};
        if ($isZero) {
          $divByZero
        } else {
          ${eval1.code}
          $checkIntegralDivideOverflow
          $operation
        }""")
    } else {
      val nullOnErrorCondition = if (failOnError) "" else s" || $isZero"
      val failOnErrorBranch = if (failOnError) {
        s"if ($isZero) throw QueryExecutionErrors.divideByZeroError($errorContextCode);"
      } else {
        ""
      }
      ev.copy(code = code"""
        ${eval2.code}
        boolean ${ev.isNull} = false;
        $javaType ${ev.value} = ${CodeGenerator.defaultValue(dataType)};
        if (${eval2.isNull}$nullOnErrorCondition) {
          ${ev.isNull} = true;
        } else {
          ${eval1.code}
          if (${eval1.isNull}) {
            ${ev.isNull} = true;
          } else {
            $failOnErrorBranch
            $checkIntegralDivideOverflow
            $operation
          }
        }""")
    }
  }
}

// scalastyle:off line.size.limit
@ExpressionDescription(
  usage = "expr1 _FUNC_ expr2 - Returns `expr1`/`expr2`. It always performs floating point division.",
  examples = """
    Examples:
      > SELECT 3 _FUNC_ 2;
       1.5
      > SELECT 2L _FUNC_ 2L;
       1.0
  """,
  since = "1.0.0",
  group = "math_funcs")
// scalastyle:on line.size.limit
case class Divide(
    left: Expression,
    right: Expression,
    evalMode: EvalMode.Value = EvalMode.fromSQLConf(SQLConf.get)) extends DivModLike {

  def this(left: Expression, right: Expression) =
    this(left, right, EvalMode.fromSQLConf(SQLConf.get))

  // `try_divide` has exactly the same behavior as the legacy divide, so here it only executes
  // the error code path when `evalMode` is `ANSI`.
  protected override def failOnError: Boolean = evalMode == EvalMode.ANSI

  override def inputType: AbstractDataType = TypeCollection(DoubleType, DecimalType)

  override def symbol: String = "/"
  override def decimalMethod: String = "$div"

  // scalastyle:off
  // The formula follows Hive which is based on the SQL standard and MS SQL:
  // https://cwiki.apache.org/confluence/download/attachments/27362075/Hive_Decimal_Precision_Scale_Support.pdf
  // https://msdn.microsoft.com/en-us/library/ms190476.aspx
  // Result Precision: p1 - s1 + s2 + max(6, s1 + p2 + 1)
  // Result Scale:     max(6, s1 + p2 + 1)
  // scalastyle:on
  override def resultDecimalType(p1: Int, s1: Int, p2: Int, s2: Int): DecimalType = {
    if (allowPrecisionLoss) {
      val intDig = p1 - s1 + s2
      val scale = max(DecimalType.MINIMUM_ADJUSTED_SCALE, s1 + p2 + 1)
      val prec = intDig + scale
      DecimalType.adjustPrecisionScale(prec, scale)
    } else {
      var intDig = min(DecimalType.MAX_SCALE, p1 - s1 + s2)
      var decDig = min(DecimalType.MAX_SCALE, max(6, s1 + p2 + 1))
      val diff = (intDig + decDig) - DecimalType.MAX_SCALE
      if (diff > 0) {
        decDig -= diff / 2 + 1
        intDig = DecimalType.MAX_SCALE - decDig
      }
      DecimalType.bounded(intDig + decDig, decDig)
    }
  }

  private lazy val div: (Any, Any) => Any = dataType match {
    case d @ DecimalType.Fixed(precision, scale) => (l, r) => {
      val value = d.fractional.asInstanceOf[Fractional[Any]].div(l, r)
      checkDecimalOverflow(value.asInstanceOf[Decimal], precision, scale)
    }
    case ft: FractionalType => ft.fractional.asInstanceOf[Fractional[Any]].div
  }

  override def evalOperation(left: Any, right: Any): Any = div(left, right)

  override protected def withNewChildrenInternal(
    newLeft: Expression, newRight: Expression): Divide = copy(left = newLeft, right = newRight)
}

// scalastyle:off line.size.limit
@ExpressionDescription(
  usage = "expr1 _FUNC_ expr2 - Divide `expr1` by `expr2`. It returns NULL if an operand is NULL or `expr2` is 0. The result is casted to long.",
  examples = """
    Examples:
      > SELECT 3 _FUNC_ 2;
       1
      > SELECT INTERVAL '1-1' YEAR TO MONTH _FUNC_ INTERVAL '-1' MONTH;
       -13
  """,
  since = "3.0.0",
  group = "math_funcs")
// scalastyle:on line.size.limit
case class IntegralDivide(
    left: Expression,
    right: Expression,
    evalMode: EvalMode.Value = EvalMode.fromSQLConf(SQLConf.get)) extends DivModLike {

  def this(left: Expression, right: Expression) = this(left, right,
    EvalMode.fromSQLConf(SQLConf.get))

  override def checkDivideOverflow: Boolean = left.dataType match {
    case LongType if failOnError => true
    case _ => false
  }

  override def inputType: AbstractDataType = TypeCollection(
    LongType, DecimalType, YearMonthIntervalType, DayTimeIntervalType)

  override def dataType: DataType = LongType

  override def symbol: String = "/"
  override def decimalMethod: String = "quot"
  override def decimalToDataTypeCodeGen(decimalResult: String): String = s"$decimalResult.toLong()"

  override def resultDecimalType(p1: Int, s1: Int, p2: Int, s2: Int): DecimalType = {
    // This follows division rule
    val intDig = p1 - s1 + s2
    // No precision loss can happen as the result scale is 0.
    DecimalType.bounded(intDig, 0)
  }

  override def sqlOperator: String = "div"

  private lazy val div: (Any, Any) => Any = {
    val integral = left.dataType match {
      case i: IntegralType =>
        i.integral.asInstanceOf[Integral[Any]]
      case d: DecimalType =>
        d.asIntegral.asInstanceOf[Integral[Any]]
      case _: YearMonthIntervalType =>
        IntegerType.integral.asInstanceOf[Integral[Any]]
      case _: DayTimeIntervalType =>
        LongType.integral.asInstanceOf[Integral[Any]]
    }
    (x, y) => {
      val res = super.dataType match {
        case DecimalType.Fixed(precision, scale) =>
          checkDecimalOverflow(integral.quot(x, y).asInstanceOf[Decimal], precision, scale)
        case _ => integral.quot(x, y)
      }
      if (res == null) {
        null
      } else {
        integral.toLong(res)
      }
    }
  }

  override def evalOperation(left: Any, right: Any): Any = div(left, right)

  override protected def withNewChildrenInternal(
      newLeft: Expression, newRight: Expression): IntegralDivide =
    copy(left = newLeft, right = newRight)
}

@ExpressionDescription(
  usage = "expr1 _FUNC_ expr2 - Returns the remainder after `expr1`/`expr2`.",
  examples = """
    Examples:
      > SELECT 2 % 1.8;
       0.2
      > SELECT MOD(2, 1.8);
       0.2
  """,
  since = "1.0.0",
  group = "math_funcs")
case class Remainder(
    left: Expression,
    right: Expression,
    evalMode: EvalMode.Value = EvalMode.fromSQLConf(SQLConf.get)) extends DivModLike {

  def this(left: Expression, right: Expression) =
    this(left, right, EvalMode.fromSQLConf(SQLConf.get))

  override def inputType: AbstractDataType = NumericType

  override def symbol: String = "%"
  override def decimalMethod: String = "remainder"

  // scalastyle:off
  // The formula follows Hive which is based on the SQL standard and MS SQL:
  // https://cwiki.apache.org/confluence/download/attachments/27362075/Hive_Decimal_Precision_Scale_Support.pdf
  // https://msdn.microsoft.com/en-us/library/ms190476.aspx
  // Result Precision: min(p1-s1, p2-s2) + max(s1, s2)
  // Result Scale:     max(s1, s2)
  // scalastyle:on
  override def resultDecimalType(p1: Int, s1: Int, p2: Int, s2: Int): DecimalType = {
    val resultScale = max(s1, s2)
    val resultPrecision = min(p1 - s1, p2 - s2) + resultScale
    if (allowPrecisionLoss) {
      DecimalType.adjustPrecisionScale(resultPrecision, resultScale)
    } else {
      DecimalType.bounded(resultPrecision, resultScale)
    }
  }

  override def toString: String = {
    getTagValue(FunctionRegistry.FUNC_ALIAS).getOrElse(sqlOperator) match {
      case operator if operator == sqlOperator => s"($left $sqlOperator $right)"
      case funcName => s"$funcName($left, $right)"
    }
  }
  override def sql: String = {
    getTagValue(FunctionRegistry.FUNC_ALIAS).getOrElse(sqlOperator) match {
      case operator if operator == sqlOperator => s"(${left.sql} $sqlOperator ${right.sql})"
      case funcName => s"$funcName(${left.sql}, ${right.sql})"
    }
  }

  private lazy val mod: (Any, Any) => Any = dataType match {
    // special cases to make float/double primitive types faster
    case DoubleType =>
      (left, right) => left.asInstanceOf[Double] % right.asInstanceOf[Double]
    case FloatType =>
      (left, right) => left.asInstanceOf[Float] % right.asInstanceOf[Float]

    // catch-all cases
    case i: IntegralType =>
      val integral = i.integral.asInstanceOf[Integral[Any]]
      (left, right) => integral.rem(left, right)

    case d @ DecimalType.Fixed(precision, scale) =>
      val integral = d.asIntegral.asInstanceOf[Integral[Any]]
      (left, right) =>
        checkDecimalOverflow(integral.rem(left, right).asInstanceOf[Decimal], precision, scale)
  }

  override def evalOperation(left: Any, right: Any): Any = mod(left, right)

  override protected def withNewChildrenInternal(
    newLeft: Expression, newRight: Expression): Remainder = copy(left = newLeft, right = newRight)
}

@ExpressionDescription(
  usage = "_FUNC_(expr1, expr2) - Returns the positive value of `expr1` mod `expr2`.",
  examples = """
    Examples:
      > SELECT _FUNC_(10, 3);
       1
      > SELECT _FUNC_(-10, 3);
       2
  """,
  since = "1.5.0",
  group = "math_funcs")
case class Pmod(
    left: Expression,
    right: Expression,
    evalMode: EvalMode.Value = EvalMode.fromSQLConf(SQLConf.get)) extends BinaryArithmetic {

  def this(left: Expression, right: Expression) =
    this(left, right, EvalMode.fromSQLConf(SQLConf.get))

  override def toString: String = s"pmod($left, $right)"

  override def symbol: String = "pmod"

  override def inputType: AbstractDataType = NumericType

  override def nullable: Boolean = true

  override def decimalMethod: String = "remainder"

  // This follows Remainder rule
  override def resultDecimalType(p1: Int, s1: Int, p2: Int, s2: Int): DecimalType = {
    val resultScale = max(s1, s2)
    val resultPrecision = min(p1 - s1, p2 - s2) + resultScale
    if (allowPrecisionLoss) {
      DecimalType.adjustPrecisionScale(resultPrecision, resultScale)
    } else {
      DecimalType.bounded(resultPrecision, resultScale)
    }
  }

  private lazy val isZero: Any => Boolean = right.dataType match {
    case _: DecimalType => x => x.asInstanceOf[Decimal].isZero
    case _ => x => x == 0
  }

  private lazy val pmodFunc: (Any, Any) => Any = dataType match {
    case _: IntegerType => (l, r) => pmod(l.asInstanceOf[Int], r.asInstanceOf[Int])
    case _: LongType => (l, r) => pmod(l.asInstanceOf[Long], r.asInstanceOf[Long])
    case _: ShortType => (l, r) => pmod(l.asInstanceOf[Short], r.asInstanceOf[Short])
    case _: ByteType => (l, r) => pmod(l.asInstanceOf[Byte], r.asInstanceOf[Byte])
    case _: FloatType => (l, r) => pmod(l.asInstanceOf[Float], r.asInstanceOf[Float])
    case _: DoubleType => (l, r) => pmod(l.asInstanceOf[Double], r.asInstanceOf[Double])
    case DecimalType.Fixed(precision, scale) => (l, r) => checkDecimalOverflow(
      pmod(l.asInstanceOf[Decimal], r.asInstanceOf[Decimal]), precision, scale)
  }

  final override def eval(input: InternalRow): Any = {
    // evaluate right first as we have a chance to skip left if right is 0
    val input2 = right.eval(input)
    if (input2 == null || (!failOnError && isZero(input2))) {
      null
    } else {
      val input1 = left.eval(input)
      if (input1 == null) {
        null
      } else {
        if (isZero(input2)) {
          // when we reach here, failOnError must bet true.
          throw QueryExecutionErrors.divideByZeroError(getContextOrNull())
        }
        pmodFunc(input1, input2)
      }
    }
  }

  override def doGenCode(ctx: CodegenContext, ev: ExprCode): ExprCode = {
    val eval1 = left.genCode(ctx)
    val eval2 = right.genCode(ctx)
    val isZero = if (dataType.isInstanceOf[DecimalType]) {
      s"${eval2.value}.isZero()"
    } else {
      s"${eval2.value} == 0"
    }
    val remainder = ctx.freshName("remainder")
    val javaType = CodeGenerator.javaType(dataType)
    val errorContext = getContextOrNullCode(ctx)
    val result = dataType match {
      case DecimalType.Fixed(precision, scale) =>
        val decimalAdd = "$plus"
        s"""
           |$javaType $remainder = ${eval1.value}.$decimalMethod(${eval2.value});
           |if ($remainder.compare(new org.apache.spark.sql.types.Decimal().set(0)) < 0) {
           |  ${ev.value}=($remainder.$decimalAdd(${eval2.value})).$decimalMethod(${eval2.value});
           |} else {
           |  ${ev.value}=$remainder;
           |}
           |${ev.value} = ${ev.value}.toPrecision(
           |  $precision, $scale, Decimal.ROUND_HALF_UP(), ${!failOnError}, $errorContext);
           |${ev.isNull} = ${ev.value} == null;
           |""".stripMargin

      // byte and short are casted into int when add, minus, times or divide
      case ByteType | ShortType =>
        s"""
          $javaType $remainder = ($javaType)(${eval1.value} % ${eval2.value});
          if ($remainder < 0) {
            ${ev.value}=($javaType)(($remainder + ${eval2.value}) % ${eval2.value});
          } else {
            ${ev.value}=$remainder;
          }
        """
      case _ =>
        s"""
          $javaType $remainder = ${eval1.value} % ${eval2.value};
          if ($remainder < 0) {
            ${ev.value}=($remainder + ${eval2.value}) % ${eval2.value};
          } else {
            ${ev.value}=$remainder;
          }
        """
    }

    // evaluate right first as we have a chance to skip left if right is 0
    if (!left.nullable && !right.nullable) {
      val divByZero = if (failOnError) {
        s"throw QueryExecutionErrors.divideByZeroError($errorContext);"
      } else {
        s"${ev.isNull} = true;"
      }
      ev.copy(code = code"""
        ${eval2.code}
        boolean ${ev.isNull} = false;
        $javaType ${ev.value} = ${CodeGenerator.defaultValue(dataType)};
        if ($isZero) {
          $divByZero
        } else {
          ${eval1.code}
          $result
        }""")
    } else {
      val nullOnErrorCondition = if (failOnError) "" else s" || $isZero"
      val failOnErrorBranch = if (failOnError) {
        s"if ($isZero) throw QueryExecutionErrors.divideByZeroError($errorContext);"
      } else {
        ""
      }
      ev.copy(code = code"""
        ${eval2.code}
        boolean ${ev.isNull} = false;
        $javaType ${ev.value} = ${CodeGenerator.defaultValue(dataType)};
        if (${eval2.isNull}$nullOnErrorCondition) {
          ${ev.isNull} = true;
        } else {
          ${eval1.code}
          if (${eval1.isNull}) {
            ${ev.isNull} = true;
          } else {
            $failOnErrorBranch
            $result
          }
        }""")
    }
  }

  private def pmod(a: Int, n: Int): Int = {
    val r = a % n
    if (r < 0) {(r + n) % n} else r
  }

  private def pmod(a: Long, n: Long): Long = {
    val r = a % n
    if (r < 0) {(r + n) % n} else r
  }

  private def pmod(a: Byte, n: Byte): Byte = {
    val r = a % n
    if (r < 0) {((r + n) % n).toByte} else r.toByte
  }

  private def pmod(a: Double, n: Double): Double = {
    val r = a % n
    if (r < 0) {(r + n) % n} else r
  }

  private def pmod(a: Short, n: Short): Short = {
    val r = a % n
    if (r < 0) {((r + n) % n).toShort} else r.toShort
  }

  private def pmod(a: Float, n: Float): Float = {
    val r = a % n
    if (r < 0) {(r + n) % n} else r
  }

  private def pmod(a: Decimal, n: Decimal): Decimal = {
    val r = a % n
    if (r != null && r.compare(Decimal.ZERO) < 0) {(r + n) % n} else r
  }

  override def sql: String = s"$prettyName(${left.sql}, ${right.sql})"

  override protected def withNewChildrenInternal(newLeft: Expression, newRight: Expression): Pmod =
    copy(left = newLeft, right = newRight)
}

/**
 * A function that returns the least value of all parameters, skipping null values.
 * It takes at least 2 parameters, and returns null iff all parameters are null.
 */
@ExpressionDescription(
  usage = "_FUNC_(expr, ...) - Returns the least value of all parameters, skipping null values.",
  examples = """
    Examples:
      > SELECT _FUNC_(10, 9, 2, 4, 3);
       2
  """,
  since = "1.5.0",
  group = "math_funcs")
case class Least(children: Seq[Expression]) extends ComplexTypeMergingExpression
  with CommutativeExpression {

  override def nullable: Boolean = children.forall(_.nullable)
  override def foldable: Boolean = children.forall(_.foldable)

  private lazy val ordering = TypeUtils.getInterpretedOrdering(dataType)

  override def checkInputDataTypes(): TypeCheckResult = {
    if (children.length <= 1) {
      DataTypeMismatch(
        errorSubClass = "WRONG_NUM_PARAMS",
        messageParameters = Map(
          "functionName" -> prettyName,
<<<<<<< HEAD
          "expectedNum" -> "at least two",
=======
          "expectedNum" -> "> 1",
>>>>>>> dece380d
          "actualNum" -> children.length.toString))
    } else if (!TypeCoercion.haveSameType(inputTypesForMerging)) {
      DataTypeMismatch(
        errorSubClass = "DATA_DIFF_TYPES",
        messageParameters = Map(
          "functionName" -> toSQLId(prettyName),
          "dataType" -> children.map(_.dataType).map(toSQLType).mkString("[", ", ", "]")
        )
      )
    } else {
      TypeUtils.checkForOrderingExpr(dataType, s"function $prettyName")
    }
  }

  override def eval(input: InternalRow): Any = {
    children.foldLeft[Any](null)((r, c) => {
      val evalc = c.eval(input)
      if (evalc != null) {
        if (r == null || ordering.lt(evalc, r)) evalc else r
      } else {
        r
      }
    })
  }

  override def doGenCode(ctx: CodegenContext, ev: ExprCode): ExprCode = {
    val evalChildren = children.map(_.genCode(ctx))
    ev.isNull = JavaCode.isNullGlobal(ctx.addMutableState(CodeGenerator.JAVA_BOOLEAN, ev.isNull))
    val evals = evalChildren.map(eval =>
      s"""
         |${eval.code}
         |${ctx.reassignIfSmaller(dataType, ev, eval)}
      """.stripMargin
    )

    val resultType = CodeGenerator.javaType(dataType)
    val codes = ctx.splitExpressionsWithCurrentInputs(
      expressions = evals,
      funcName = "least",
      extraArguments = Seq(resultType -> ev.value),
      returnType = resultType,
      makeSplitFunction = body =>
        s"""
          |$body
          |return ${ev.value};
        """.stripMargin,
      foldFunctions = _.map(funcCall => s"${ev.value} = $funcCall;").mkString("\n"))
    ev.copy(code =
      code"""
         |${ev.isNull} = true;
         |$resultType ${ev.value} = ${CodeGenerator.defaultValue(dataType)};
         |$codes
      """.stripMargin)
  }

  override protected def withNewChildrenInternal(newChildren: IndexedSeq[Expression]): Least =
    copy(children = newChildren)

  override lazy val canonicalized: Expression = {
    Least(orderCommutative({ case Least(children) => children }))
  }
}

/**
 * A function that returns the greatest value of all parameters, skipping null values.
 * It takes at least 2 parameters, and returns null iff all parameters are null.
 */
@ExpressionDescription(
  usage = "_FUNC_(expr, ...) - Returns the greatest value of all parameters, skipping null values.",
  examples = """
    Examples:
      > SELECT _FUNC_(10, 9, 2, 4, 3);
       10
  """,
  since = "1.5.0",
  group = "math_funcs")
case class Greatest(children: Seq[Expression]) extends ComplexTypeMergingExpression
  with CommutativeExpression {

  override def nullable: Boolean = children.forall(_.nullable)
  override def foldable: Boolean = children.forall(_.foldable)

  private lazy val ordering = TypeUtils.getInterpretedOrdering(dataType)

  override def checkInputDataTypes(): TypeCheckResult = {
    if (children.length <= 1) {
      DataTypeMismatch(
        errorSubClass = "WRONG_NUM_PARAMS",
        messageParameters = Map(
          "functionName" -> prettyName,
<<<<<<< HEAD
          "expectedNum" -> "at least two",
=======
          "expectedNum" -> "> 1",
>>>>>>> dece380d
          "actualNum" -> children.length.toString))
    } else if (!TypeCoercion.haveSameType(inputTypesForMerging)) {
      DataTypeMismatch(
        errorSubClass = "DATA_DIFF_TYPES",
        messageParameters = Map(
          "functionName" -> toSQLId(prettyName),
          "dataType" -> children.map(_.dataType).map(toSQLType).mkString("[", ", ", "]")
        )
      )
    } else {
      TypeUtils.checkForOrderingExpr(dataType, s"function $prettyName")
    }
  }

  override def eval(input: InternalRow): Any = {
    children.foldLeft[Any](null)((r, c) => {
      val evalc = c.eval(input)
      if (evalc != null) {
        if (r == null || ordering.gt(evalc, r)) evalc else r
      } else {
        r
      }
    })
  }

  override def doGenCode(ctx: CodegenContext, ev: ExprCode): ExprCode = {
    val evalChildren = children.map(_.genCode(ctx))
    ev.isNull = JavaCode.isNullGlobal(ctx.addMutableState(CodeGenerator.JAVA_BOOLEAN, ev.isNull))
    val evals = evalChildren.map(eval =>
      s"""
         |${eval.code}
         |${ctx.reassignIfGreater(dataType, ev, eval)}
      """.stripMargin
    )

    val resultType = CodeGenerator.javaType(dataType)
    val codes = ctx.splitExpressionsWithCurrentInputs(
      expressions = evals,
      funcName = "greatest",
      extraArguments = Seq(resultType -> ev.value),
      returnType = resultType,
      makeSplitFunction = body =>
        s"""
           |$body
           |return ${ev.value};
        """.stripMargin,
      foldFunctions = _.map(funcCall => s"${ev.value} = $funcCall;").mkString("\n"))
    ev.copy(code =
      code"""
         |${ev.isNull} = true;
         |$resultType ${ev.value} = ${CodeGenerator.defaultValue(dataType)};
         |$codes
      """.stripMargin)
  }

  override protected def withNewChildrenInternal(newChildren: IndexedSeq[Expression]): Greatest =
    copy(children = newChildren)

  override lazy val canonicalized: Expression = {
    Greatest(orderCommutative({ case Greatest(children) => children }))
  }
}<|MERGE_RESOLUTION|>--- conflicted
+++ resolved
@@ -1204,11 +1204,7 @@
         errorSubClass = "WRONG_NUM_PARAMS",
         messageParameters = Map(
           "functionName" -> prettyName,
-<<<<<<< HEAD
-          "expectedNum" -> "at least two",
-=======
           "expectedNum" -> "> 1",
->>>>>>> dece380d
           "actualNum" -> children.length.toString))
     } else if (!TypeCoercion.haveSameType(inputTypesForMerging)) {
       DataTypeMismatch(
@@ -1299,11 +1295,7 @@
         errorSubClass = "WRONG_NUM_PARAMS",
         messageParameters = Map(
           "functionName" -> prettyName,
-<<<<<<< HEAD
-          "expectedNum" -> "at least two",
-=======
           "expectedNum" -> "> 1",
->>>>>>> dece380d
           "actualNum" -> children.length.toString))
     } else if (!TypeCoercion.haveSameType(inputTypesForMerging)) {
       DataTypeMismatch(
