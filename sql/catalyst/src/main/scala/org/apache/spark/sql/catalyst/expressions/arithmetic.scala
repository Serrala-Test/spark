/*
 * Licensed to the Apache Software Foundation (ASF) under one or more
 * contributor license agreements.  See the NOTICE file distributed with
 * this work for additional information regarding copyright ownership.
 * The ASF licenses this file to You under the Apache License, Version 2.0
 * (the "License"); you may not use this file except in compliance with
 * the License.  You may obtain a copy of the License at
 *
 *    http://www.apache.org/licenses/LICENSE-2.0
 *
 * Unless required by applicable law or agreed to in writing, software
 * distributed under the License is distributed on an "AS IS" BASIS,
 * WITHOUT WARRANTIES OR CONDITIONS OF ANY KIND, either express or implied.
 * See the License for the specific language governing permissions and
 * limitations under the License.
 */

package org.apache.spark.sql.catalyst.expressions

import org.apache.spark.sql.catalyst.InternalRow
import org.apache.spark.sql.catalyst.analysis.TypeCheckResult
import org.apache.spark.sql.catalyst.expressions.codegen._
import org.apache.spark.sql.catalyst.expressions.codegen.Block._
import org.apache.spark.sql.catalyst.util.TypeUtils
import org.apache.spark.sql.types._
import org.apache.spark.unsafe.types.CalendarInterval

@ExpressionDescription(
  usage = "_FUNC_(expr) - Returns the negated value of `expr`.",
  examples = """
    Examples:
      > SELECT _FUNC_(1);
       -1
  """)
case class UnaryMinus(child: Expression) extends UnaryExpression
    with ExpectsInputTypes with NullIntolerant {

  override def inputTypes: Seq[AbstractDataType] = Seq(TypeCollection.NumericAndInterval)

  override def dataType: DataType = child.dataType

  override def toString: String = s"-$child"

  private lazy val numeric = TypeUtils.getNumeric(dataType)

  override def doGenCode(ctx: CodegenContext, ev: ExprCode): ExprCode = dataType match {
    case _: DecimalType => defineCodeGen(ctx, ev, c => s"$c.unary_$$minus()")
    case dt: NumericType => nullSafeCodeGen(ctx, ev, eval => {
      val originValue = ctx.freshName("origin")
      // codegen would fail to compile if we just write (-($c))
      // for example, we could not write --9223372036854775808L in code
      s"""
        ${CodeGenerator.javaType(dt)} $originValue = (${CodeGenerator.javaType(dt)})($eval);
        ${ev.value} = (${CodeGenerator.javaType(dt)})(-($originValue));
      """})
    case _: CalendarIntervalType => defineCodeGen(ctx, ev, c => s"$c.negate()")
  }

  protected override def nullSafeEval(input: Any): Any = {
    if (dataType.isInstanceOf[CalendarIntervalType]) {
      input.asInstanceOf[CalendarInterval].negate()
    } else {
      numeric.negate(input)
    }
  }

  override def sql: String = s"(- ${child.sql})"
}

@ExpressionDescription(
  usage = "_FUNC_(expr) - Returns the value of `expr`.")
case class UnaryPositive(child: Expression)
    extends UnaryExpression with ExpectsInputTypes with NullIntolerant {
  override def prettyName: String = "positive"

  override def inputTypes: Seq[AbstractDataType] = Seq(TypeCollection.NumericAndInterval)

  override def dataType: DataType = child.dataType

  override def doGenCode(ctx: CodegenContext, ev: ExprCode): ExprCode =
    defineCodeGen(ctx, ev, c => c)

  protected override def nullSafeEval(input: Any): Any = input

  override def sql: String = s"(+ ${child.sql})"
}

/**
 * A function that get the absolute value of the numeric value.
 */
@ExpressionDescription(
  usage = "_FUNC_(expr) - Returns the absolute value of the numeric value.",
  examples = """
    Examples:
      > SELECT _FUNC_(-1);
       1
  """)
case class Abs(child: Expression)
    extends UnaryExpression with ExpectsInputTypes with NullIntolerant {

  override def inputTypes: Seq[AbstractDataType] = Seq(NumericType)

  override def dataType: DataType = child.dataType

  private lazy val numeric = TypeUtils.getNumeric(dataType)

  override def doGenCode(ctx: CodegenContext, ev: ExprCode): ExprCode = dataType match {
    case _: DecimalType =>
      defineCodeGen(ctx, ev, c => s"$c.abs()")
    case dt: NumericType =>
      defineCodeGen(ctx, ev, c => s"(${CodeGenerator.javaType(dt)})(java.lang.Math.abs($c))")
  }

  protected override def nullSafeEval(input: Any): Any = numeric.abs(input)
}

abstract class BinaryArithmetic extends BinaryOperator with NullIntolerant {

  override def dataType: DataType = left.dataType

  override lazy val resolved: Boolean = childrenResolved && checkInputDataTypes().isSuccess

  /** Name of the function for this expression on a [[Decimal]] type. */
  def decimalMethod: String =
    sys.error("BinaryArithmetics must override either decimalMethod or genCode")

  /** Name of the function for this expression on a [[CalendarInterval]] type. */
  def calendarIntervalMethod: String =
    sys.error("BinaryArithmetics must override either calendarIntervalMethod or genCode")

  override def doGenCode(ctx: CodegenContext, ev: ExprCode): ExprCode = dataType match {
    case _: DecimalType =>
      defineCodeGen(ctx, ev, (eval1, eval2) => s"$eval1.$decimalMethod($eval2)")
    case CalendarIntervalType =>
      defineCodeGen(ctx, ev, (eval1, eval2) => s"$eval1.$calendarIntervalMethod($eval2)")
    // byte and short are casted into int when add, minus, times or divide
    case ByteType | ShortType =>
      defineCodeGen(ctx, ev,
        (eval1, eval2) => s"(${CodeGenerator.javaType(dataType)})($eval1 $symbol $eval2)")
    case _ =>
      defineCodeGen(ctx, ev, (eval1, eval2) => s"$eval1 $symbol $eval2")
  }
}

object BinaryArithmetic {
  def unapply(e: BinaryArithmetic): Option[(Expression, Expression)] = Some((e.left, e.right))
}

@ExpressionDescription(
  usage = "expr1 _FUNC_ expr2 - Returns `expr1`+`expr2`.",
  examples = """
    Examples:
      > SELECT 1 _FUNC_ 2;
       3
  """)
case class Add(left: Expression, right: Expression) extends BinaryArithmetic {

  override def inputType: AbstractDataType = TypeCollection.NumericAndInterval

  override def symbol: String = "+"

  override def decimalMethod: String = "$plus"

  override def calendarIntervalMethod: String = "add"

  private lazy val numeric = TypeUtils.getNumeric(dataType)

  protected override def nullSafeEval(input1: Any, input2: Any): Any = {
    if (dataType.isInstanceOf[CalendarIntervalType]) {
      input1.asInstanceOf[CalendarInterval].add(input2.asInstanceOf[CalendarInterval])
    } else {
      numeric.plus(input1, input2)
    }
  }
}

@ExpressionDescription(
  usage = "expr1 _FUNC_ expr2 - Returns `expr1`-`expr2`.",
  examples = """
    Examples:
      > SELECT 2 _FUNC_ 1;
       1
  """)
case class Subtract(left: Expression, right: Expression) extends BinaryArithmetic {

  override def inputType: AbstractDataType = TypeCollection.NumericAndInterval

  override def symbol: String = "-"

  override def decimalMethod: String = "$minus"

  override def calendarIntervalMethod: String = "subtract"

  private lazy val numeric = TypeUtils.getNumeric(dataType)

  protected override def nullSafeEval(input1: Any, input2: Any): Any = {
    if (dataType.isInstanceOf[CalendarIntervalType]) {
      input1.asInstanceOf[CalendarInterval].subtract(input2.asInstanceOf[CalendarInterval])
    } else {
      numeric.minus(input1, input2)
    }
  }
}

@ExpressionDescription(
  usage = "expr1 _FUNC_ expr2 - Returns `expr1`*`expr2`.",
  examples = """
    Examples:
      > SELECT 2 _FUNC_ 3;
       6
  """)
case class Multiply(left: Expression, right: Expression) extends BinaryArithmetic {

  override def inputType: AbstractDataType = NumericType

  override def symbol: String = "*"
  override def decimalMethod: String = "$times"

  private lazy val numeric = TypeUtils.getNumeric(dataType)

  protected override def nullSafeEval(input1: Any, input2: Any): Any = numeric.times(input1, input2)
}

// Common base trait for Divide and Remainder, since these two classes are almost identical
trait DivModLike extends BinaryArithmetic {

  override def nullable: Boolean = true

  final override def eval(input: InternalRow): Any = {
    val input2 = right.eval(input)
    if (input2 == null || input2 == 0) {
      null
    } else {
      val input1 = left.eval(input)
      if (input1 == null) {
        null
      } else {
        evalOperation(input1, input2)
      }
    }
  }

  def evalOperation(left: Any, right: Any): Any

  /**
   * Special case handling due to division/remainder by 0 => null.
   */
  override def doGenCode(ctx: CodegenContext, ev: ExprCode): ExprCode = {
    val eval1 = left.genCode(ctx)
    val eval2 = right.genCode(ctx)
    val isZero = if (dataType.isInstanceOf[DecimalType]) {
      s"${eval2.value}.isZero()"
    } else {
      s"${eval2.value} == 0"
    }
    val javaType = CodeGenerator.javaType(dataType)
    val operation = if (dataType.isInstanceOf[DecimalType]) {
      s"${eval1.value}.$decimalMethod(${eval2.value})"
    } else {
      s"($javaType)(${eval1.value} $symbol ${eval2.value})"
    }
    if (!left.nullable && !right.nullable) {
      ev.copy(code = code"""
        ${eval2.code}
        boolean ${ev.isNull} = false;
        $javaType ${ev.value} = ${CodeGenerator.defaultValue(dataType)};
        if ($isZero) {
          ${ev.isNull} = true;
        } else {
          ${eval1.code}
          ${ev.value} = $operation;
        }""")
    } else {
      ev.copy(code = code"""
        ${eval2.code}
        boolean ${ev.isNull} = false;
        $javaType ${ev.value} = ${CodeGenerator.defaultValue(dataType)};
        if (${eval2.isNull} || $isZero) {
          ${ev.isNull} = true;
        } else {
          ${eval1.code}
          if (${eval1.isNull}) {
            ${ev.isNull} = true;
          } else {
            ${ev.value} = $operation;
          }
        }""")
    }
  }
}

// scalastyle:off line.size.limit
@ExpressionDescription(
  usage = "expr1 _FUNC_ expr2 - Returns `expr1`/`expr2`. It always performs floating point division.",
  examples = """
    Examples:
      > SELECT 3 _FUNC_ 2;
       1.5
      > SELECT 2L _FUNC_ 2L;
       1.0
  """)
// scalastyle:on line.size.limit
case class Divide(left: Expression, right: Expression) extends DivModLike {

  override def inputType: AbstractDataType = TypeCollection(DoubleType, DecimalType)

  override def symbol: String = "/"
  override def decimalMethod: String = "$div"

  private lazy val div: (Any, Any) => Any = dataType match {
    case ft: FractionalType => ft.fractional.asInstanceOf[Fractional[Any]].div
  }

  override def evalOperation(left: Any, right: Any): Any = div(left, right)
}

@ExpressionDescription(
  usage = "expr1 _FUNC_ expr2 - Returns the remainder after `expr1`/`expr2`.",
  examples = """
    Examples:
      > SELECT 2 _FUNC_ 1.8;
       0.2
      > SELECT MOD(2, 1.8);
       0.2
  """)
case class Remainder(left: Expression, right: Expression) extends DivModLike {

  override def inputType: AbstractDataType = NumericType

  override def symbol: String = "%"
  override def decimalMethod: String = "remainder"

  private lazy val mod: (Any, Any) => Any = dataType match {
    // special cases to make float/double primitive types faster
    case DoubleType =>
      (left, right) => left.asInstanceOf[Double] % right.asInstanceOf[Double]
    case FloatType =>
      (left, right) => left.asInstanceOf[Float] % right.asInstanceOf[Float]

    // catch-all cases
    case i: IntegralType =>
      val integral = i.integral.asInstanceOf[Integral[Any]]
      (left, right) => integral.rem(left, right)
    case i: FractionalType => // should only be DecimalType for now
      val integral = i.asIntegral.asInstanceOf[Integral[Any]]
      (left, right) => integral.rem(left, right)
  }

<<<<<<< HEAD
  override def eval(input: InternalRow): Any = {
    val input2 = right.eval(input)
    if (input2 == null || input2 == 0) {
      null
    } else {
      val input1 = left.eval(input)
      if (input1 == null) {
        null
      } else {
        input1 match {
          case d: Double => d % input2.asInstanceOf[java.lang.Double]
          case f: Float => f % input2.asInstanceOf[java.lang.Float]
          case _ => integral.rem(input1, input2)
        }
      }
    }
  }

  /**
   * Special case handling for x % 0 ==> null.
   */
  override def doGenCode(ctx: CodegenContext, ev: ExprCode): ExprCode = {
    val eval1 = left.genCode(ctx)
    val eval2 = right.genCode(ctx)
    val isZero = if (dataType.isInstanceOf[DecimalType]) {
      s"${eval2.value}.isZero()"
    } else {
      s"${eval2.value} == 0"
    }
    val javaType = CodeGenerator.javaType(dataType)
    val remainder = if (dataType.isInstanceOf[DecimalType]) {
      s"${eval1.value}.$decimalMethod(${eval2.value})"
    } else {
      s"($javaType)(${eval1.value} $symbol ${eval2.value})"
    }
    if (!left.nullable && !right.nullable) {
      ev.copy(code = code"""
        ${eval2.code}
        boolean ${ev.isNull} = false;
        $javaType ${ev.value} = ${CodeGenerator.defaultValue(dataType)};
        if ($isZero) {
          ${ev.isNull} = true;
        } else {
          ${eval1.code}
          ${ev.value} = $remainder;
        }""")
    } else {
      ev.copy(code = code"""
        ${eval2.code}
        boolean ${ev.isNull} = false;
        $javaType ${ev.value} = ${CodeGenerator.defaultValue(dataType)};
        if (${eval2.isNull} || $isZero) {
          ${ev.isNull} = true;
        } else {
          ${eval1.code}
          if (${eval1.isNull}) {
            ${ev.isNull} = true;
          } else {
            ${ev.value} = $remainder;
          }
        }""")
    }
  }
=======
  override def evalOperation(left: Any, right: Any): Any = mod(left, right)
>>>>>>> 00c13cfa
}

@ExpressionDescription(
  usage = "_FUNC_(expr1, expr2) - Returns the positive value of `expr1` mod `expr2`.",
  examples = """
    Examples:
      > SELECT _FUNC_(10, 3);
       1
      > SELECT _FUNC_(-10, 3);
       2
  """)
case class Pmod(left: Expression, right: Expression) extends BinaryArithmetic {

  override def toString: String = s"pmod($left, $right)"

  override def symbol: String = "pmod"

  protected def checkTypesInternal(t: DataType): TypeCheckResult =
    TypeUtils.checkForNumericExpr(t, "pmod")

  override def inputType: AbstractDataType = NumericType

  override def nullable: Boolean = true

  override def eval(input: InternalRow): Any = {
    val input2 = right.eval(input)
    if (input2 == null || input2 == 0) {
      null
    } else {
      val input1 = left.eval(input)
      if (input1 == null) {
        null
      } else {
        input1 match {
          case i: Integer => pmod(i, input2.asInstanceOf[java.lang.Integer])
          case l: Long => pmod(l, input2.asInstanceOf[java.lang.Long])
          case s: Short => pmod(s, input2.asInstanceOf[java.lang.Short])
          case b: Byte => pmod(b, input2.asInstanceOf[java.lang.Byte])
          case f: Float => pmod(f, input2.asInstanceOf[java.lang.Float])
          case d: Double => pmod(d, input2.asInstanceOf[java.lang.Double])
          case d: Decimal => pmod(d, input2.asInstanceOf[Decimal])
        }
      }
    }
  }

  override def doGenCode(ctx: CodegenContext, ev: ExprCode): ExprCode = {
    val eval1 = left.genCode(ctx)
    val eval2 = right.genCode(ctx)
    val isZero = if (dataType.isInstanceOf[DecimalType]) {
      s"${eval2.value}.isZero()"
    } else {
      s"${eval2.value} == 0"
    }
    val remainder = ctx.freshName("remainder")
    val javaType = CodeGenerator.javaType(dataType)

    val result = dataType match {
      case DecimalType.Fixed(_, _) =>
        val decimalAdd = "$plus"
        s"""
          $javaType $remainder = ${eval1.value}.remainder(${eval2.value});
          if ($remainder.compare(new org.apache.spark.sql.types.Decimal().set(0)) < 0) {
            ${ev.value}=($remainder.$decimalAdd(${eval2.value})).remainder(${eval2.value});
          } else {
            ${ev.value}=$remainder;
          }
        """
      // byte and short are casted into int when add, minus, times or divide
      case ByteType | ShortType =>
        s"""
          $javaType $remainder = ($javaType)(${eval1.value} % ${eval2.value});
          if ($remainder < 0) {
            ${ev.value}=($javaType)(($remainder + ${eval2.value}) % ${eval2.value});
          } else {
            ${ev.value}=$remainder;
          }
        """
      case _ =>
        s"""
          $javaType $remainder = ${eval1.value} % ${eval2.value};
          if ($remainder < 0) {
            ${ev.value}=($remainder + ${eval2.value}) % ${eval2.value};
          } else {
            ${ev.value}=$remainder;
          }
        """
    }

    if (!left.nullable && !right.nullable) {
      ev.copy(code = code"""
        ${eval2.code}
        boolean ${ev.isNull} = false;
        $javaType ${ev.value} = ${CodeGenerator.defaultValue(dataType)};
        if ($isZero) {
          ${ev.isNull} = true;
        } else {
          ${eval1.code}
          $result
        }""")
    } else {
      ev.copy(code = code"""
        ${eval2.code}
        boolean ${ev.isNull} = false;
        $javaType ${ev.value} = ${CodeGenerator.defaultValue(dataType)};
        if (${eval2.isNull} || $isZero) {
          ${ev.isNull} = true;
        } else {
          ${eval1.code}
          if (${eval1.isNull}) {
            ${ev.isNull} = true;
          } else {
            $result
          }
        }""")
    }
  }

  private def pmod(a: Int, n: Int): Int = {
    val r = a % n
    if (r < 0) {(r + n) % n} else r
  }

  private def pmod(a: Long, n: Long): Long = {
    val r = a % n
    if (r < 0) {(r + n) % n} else r
  }

  private def pmod(a: Byte, n: Byte): Byte = {
    val r = a % n
    if (r < 0) {((r + n) % n).toByte} else r.toByte
  }

  private def pmod(a: Double, n: Double): Double = {
    val r = a % n
    if (r < 0) {(r + n) % n} else r
  }

  private def pmod(a: Short, n: Short): Short = {
    val r = a % n
    if (r < 0) {((r + n) % n).toShort} else r.toShort
  }

  private def pmod(a: Float, n: Float): Float = {
    val r = a % n
    if (r < 0) {(r + n) % n} else r
  }

  private def pmod(a: Decimal, n: Decimal): Decimal = {
    val r = a % n
    if (r != null && r.compare(Decimal.ZERO) < 0) {(r + n) % n} else r
  }

  override def sql: String = s"$prettyName(${left.sql}, ${right.sql})"
}

/**
 * A function that returns the least value of all parameters, skipping null values.
 * It takes at least 2 parameters, and returns null iff all parameters are null.
 */
@ExpressionDescription(
  usage = "_FUNC_(expr, ...) - Returns the least value of all parameters, skipping null values.",
  examples = """
    Examples:
      > SELECT _FUNC_(10, 9, 2, 4, 3);
       2
  """)
case class Least(children: Seq[Expression]) extends Expression {

  override def nullable: Boolean = children.forall(_.nullable)
  override def foldable: Boolean = children.forall(_.foldable)

  private lazy val ordering = TypeUtils.getInterpretedOrdering(dataType)

  override def checkInputDataTypes(): TypeCheckResult = {
    if (children.length <= 1) {
      TypeCheckResult.TypeCheckFailure(
        s"input to function $prettyName requires at least two arguments")
    } else if (children.map(_.dataType).distinct.count(_ != NullType) > 1) {
      TypeCheckResult.TypeCheckFailure(
        s"The expressions should all have the same type," +
          s" got LEAST(${children.map(_.dataType.simpleString).mkString(", ")}).")
    } else {
      TypeUtils.checkForOrderingExpr(dataType, s"function $prettyName")
    }
  }

  override def dataType: DataType = children.head.dataType

  override def eval(input: InternalRow): Any = {
    children.foldLeft[Any](null)((r, c) => {
      val evalc = c.eval(input)
      if (evalc != null) {
        if (r == null || ordering.lt(evalc, r)) evalc else r
      } else {
        r
      }
    })
  }

  override def doGenCode(ctx: CodegenContext, ev: ExprCode): ExprCode = {
    val evalChildren = children.map(_.genCode(ctx))
    ev.isNull = JavaCode.isNullGlobal(ctx.addMutableState(CodeGenerator.JAVA_BOOLEAN, ev.isNull))
    val evals = evalChildren.map(eval =>
      s"""
         |${eval.code}
         |${ctx.reassignIfSmaller(dataType, ev, eval)}
      """.stripMargin
    )

    val resultType = CodeGenerator.javaType(dataType)
    val codes = ctx.splitExpressionsWithCurrentInputs(
      expressions = evals,
      funcName = "least",
      extraArguments = Seq(resultType -> ev.value),
      returnType = resultType,
      makeSplitFunction = body =>
        s"""
          |$body
          |return ${ev.value};
        """.stripMargin,
      foldFunctions = _.map(funcCall => s"${ev.value} = $funcCall;").mkString("\n"))
    ev.copy(code =
      code"""
         |${ev.isNull} = true;
         |$resultType ${ev.value} = ${CodeGenerator.defaultValue(dataType)};
         |$codes
      """.stripMargin)
  }
}

/**
 * A function that returns the greatest value of all parameters, skipping null values.
 * It takes at least 2 parameters, and returns null iff all parameters are null.
 */
@ExpressionDescription(
  usage = "_FUNC_(expr, ...) - Returns the greatest value of all parameters, skipping null values.",
  examples = """
    Examples:
      > SELECT _FUNC_(10, 9, 2, 4, 3);
       10
  """)
case class Greatest(children: Seq[Expression]) extends Expression {

  override def nullable: Boolean = children.forall(_.nullable)
  override def foldable: Boolean = children.forall(_.foldable)

  private lazy val ordering = TypeUtils.getInterpretedOrdering(dataType)

  override def checkInputDataTypes(): TypeCheckResult = {
    if (children.length <= 1) {
      TypeCheckResult.TypeCheckFailure(
        s"input to function $prettyName requires at least two arguments")
    } else if (children.map(_.dataType).distinct.count(_ != NullType) > 1) {
      TypeCheckResult.TypeCheckFailure(
        s"The expressions should all have the same type," +
          s" got GREATEST(${children.map(_.dataType.simpleString).mkString(", ")}).")
    } else {
      TypeUtils.checkForOrderingExpr(dataType, s"function $prettyName")
    }
  }

  override def dataType: DataType = children.head.dataType

  override def eval(input: InternalRow): Any = {
    children.foldLeft[Any](null)((r, c) => {
      val evalc = c.eval(input)
      if (evalc != null) {
        if (r == null || ordering.gt(evalc, r)) evalc else r
      } else {
        r
      }
    })
  }

  override def doGenCode(ctx: CodegenContext, ev: ExprCode): ExprCode = {
    val evalChildren = children.map(_.genCode(ctx))
    ev.isNull = JavaCode.isNullGlobal(ctx.addMutableState(CodeGenerator.JAVA_BOOLEAN, ev.isNull))
    val evals = evalChildren.map(eval =>
      s"""
         |${eval.code}
         |${ctx.reassignIfGreater(dataType, ev, eval)}
      """.stripMargin
    )

    val resultType = CodeGenerator.javaType(dataType)
    val codes = ctx.splitExpressionsWithCurrentInputs(
      expressions = evals,
      funcName = "greatest",
      extraArguments = Seq(resultType -> ev.value),
      returnType = resultType,
      makeSplitFunction = body =>
        s"""
           |$body
           |return ${ev.value};
        """.stripMargin,
      foldFunctions = _.map(funcCall => s"${ev.value} = $funcCall;").mkString("\n"))
    ev.copy(code =
      code"""
         |${ev.isNull} = true;
         |$resultType ${ev.value} = ${CodeGenerator.defaultValue(dataType)};
         |$codes
      """.stripMargin)
  }
}<|MERGE_RESOLUTION|>--- conflicted
+++ resolved
@@ -346,73 +346,7 @@
       (left, right) => integral.rem(left, right)
   }
 
-<<<<<<< HEAD
-  override def eval(input: InternalRow): Any = {
-    val input2 = right.eval(input)
-    if (input2 == null || input2 == 0) {
-      null
-    } else {
-      val input1 = left.eval(input)
-      if (input1 == null) {
-        null
-      } else {
-        input1 match {
-          case d: Double => d % input2.asInstanceOf[java.lang.Double]
-          case f: Float => f % input2.asInstanceOf[java.lang.Float]
-          case _ => integral.rem(input1, input2)
-        }
-      }
-    }
-  }
-
-  /**
-   * Special case handling for x % 0 ==> null.
-   */
-  override def doGenCode(ctx: CodegenContext, ev: ExprCode): ExprCode = {
-    val eval1 = left.genCode(ctx)
-    val eval2 = right.genCode(ctx)
-    val isZero = if (dataType.isInstanceOf[DecimalType]) {
-      s"${eval2.value}.isZero()"
-    } else {
-      s"${eval2.value} == 0"
-    }
-    val javaType = CodeGenerator.javaType(dataType)
-    val remainder = if (dataType.isInstanceOf[DecimalType]) {
-      s"${eval1.value}.$decimalMethod(${eval2.value})"
-    } else {
-      s"($javaType)(${eval1.value} $symbol ${eval2.value})"
-    }
-    if (!left.nullable && !right.nullable) {
-      ev.copy(code = code"""
-        ${eval2.code}
-        boolean ${ev.isNull} = false;
-        $javaType ${ev.value} = ${CodeGenerator.defaultValue(dataType)};
-        if ($isZero) {
-          ${ev.isNull} = true;
-        } else {
-          ${eval1.code}
-          ${ev.value} = $remainder;
-        }""")
-    } else {
-      ev.copy(code = code"""
-        ${eval2.code}
-        boolean ${ev.isNull} = false;
-        $javaType ${ev.value} = ${CodeGenerator.defaultValue(dataType)};
-        if (${eval2.isNull} || $isZero) {
-          ${ev.isNull} = true;
-        } else {
-          ${eval1.code}
-          if (${eval1.isNull}) {
-            ${ev.isNull} = true;
-          } else {
-            ${ev.value} = $remainder;
-          }
-        }""")
-    }
-  }
-=======
   override def evalOperation(left: Any, right: Any): Any = mod(left, right)
->>>>>>> 00c13cfa
 }
 
 @ExpressionDescription(
