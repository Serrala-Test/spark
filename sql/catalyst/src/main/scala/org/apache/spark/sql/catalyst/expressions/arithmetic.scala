--- conflicted
+++ resolved
@@ -374,8 +374,6 @@
   }
 
   override def symbol: String = "min"
-<<<<<<< HEAD
-  override def prettyName: String = symbol
 }
 
 case class Pmod(left: Expression, right: Expression) extends BinaryArithmetic {
@@ -470,6 +468,4 @@
     val r = a % n
     if (r.compare(Decimal(0)) < 0) {(r + n) % n} else r
   }
-=======
->>>>>>> 7633fa9b
 }