/*
 * Licensed to the Apache Software Foundation (ASF) under one or more
 * contributor license agreements.  See the NOTICE file distributed with
 * this work for additional information regarding copyright ownership.
 * The ASF licenses this file to You under the Apache License, Version 2.0
 * (the "License"); you may not use this file except in compliance with
 * the License.  You may obtain a copy of the License at
 *
 *    http://www.apache.org/licenses/LICENSE-2.0
 *
 * Unless required by applicable law or agreed to in writing, software
 * distributed under the License is distributed on an "AS IS" BASIS,
 * WITHOUT WARRANTIES OR CONDITIONS OF ANY KIND, either express or implied.
 * See the License for the specific language governing permissions and
 * limitations under the License.
 */
package org.apache.spark.sql.catalyst.analysis
<<<<<<< HEAD

import scala.collection.mutable

=======
>>>>>>> 7c8c38e0
import org.apache.spark.sql.AnalysisException
import org.apache.spark.sql.catalyst.TableIdentifier
import org.apache.spark.sql.catalyst.catalog.{SessionCatalog, UnresolvedCatalogRelation}
import org.apache.spark.sql.catalyst.expressions._
import org.apache.spark.sql.catalyst.plans.logical._
import org.apache.spark.sql.catalyst.rules.Rule
import org.apache.spark.sql.catalyst.util.ResolveDefaultColumns._
import org.apache.spark.sql.internal.SQLConf
import org.apache.spark.sql.types._
/**
 * This is a rule to process DEFAULT columns in statements such as CREATE/REPLACE TABLE.
 *
 * Background: CREATE TABLE and ALTER TABLE invocations support setting column default values for
 * later operations. Following INSERT, and INSERT MERGE commands may then reference the value
 * using the DEFAULT keyword as needed.
 *
 * Example:
 * CREATE TABLE T(a INT DEFAULT 4, b INT NOT NULL DEFAULT 5);
 * INSERT INTO T VALUES (1, 2);
 * INSERT INTO T VALUES (1, DEFAULT);
 * INSERT INTO T VALUES (DEFAULT, 6);
 * SELECT * FROM T;
 * (1, 2)
 * (1, 5)
 * (4, 6)
 *
 * @param analyzer analyzer to use for processing DEFAULT values stored as text.
 * @param catalog  the catalog to use for looking up the schema of INSERT INTO table objects.
 */
case class ResolveDefaultColumns(
<<<<<<< HEAD
  analyzer: Analyzer,
  catalog: SessionCatalog) extends Rule[LogicalPlan] {
  override def apply(plan: LogicalPlan): LogicalPlan = {
    plan.resolveOperatorsWithPruning(
      (_ => SQLConf.get.enableDefaultColumns), ruleId) {
      case i: InsertIntoStatement if insertsFromInlineTable(i) =>
        resolveDefaultColumnsForInsertFromInlineTable(i)
      case i@InsertIntoStatement(_, _, _, project: Project, _, _)
        if !project.projectList.exists(_.isInstanceOf[Star]) =>
        resolveDefaultColumnsForInsertFromProject(i)
    }
  }

  /**
   * Checks if a logical plan is an INSERT INTO command where the inserted data comes from a VALUES
   * list, with possible projection(s), aggregate(s), and/or alias(es) in between.
   */
  private def insertsFromInlineTable(i: InsertIntoStatement): Boolean = {
    var query = i.query
    while (query.children.size == 1) {
      query match {
        case _: Project | _: Aggregate | _: SubqueryAlias =>
          query = query.children(0)
        case _ =>
          return false
      }
    }
    query match {
      case u: UnresolvedInlineTable
        if u.rows.nonEmpty && u.rows.forall(_.size == u.rows(0).size) =>
        true
      case _ =>
        false
    }
  }

  /**
   * Resolves DEFAULT column references for an INSERT INTO command satisfying the
   * [[insertsFromInlineTable]] method.
   */
  private def resolveDefaultColumnsForInsertFromInlineTable(i: InsertIntoStatement): LogicalPlan = {
    val children = mutable.Buffer.empty[LogicalPlan]
    var node = i.query
    while (node.children.size == 1) {
      children.append(node)
      node = node.children(0)
=======
    analyzer: Analyzer,
    catalog: SessionCatalog) extends Rule[LogicalPlan] {
  // This field stores the enclosing INSERT INTO command, once we find one.
  var enclosingInsert: Option[InsertIntoStatement] = None
  // This field stores the schema of the target table of the above command.
  var insertTableSchemaWithoutPartitionColumns: Option[StructType] = None

  override def apply(plan: LogicalPlan): LogicalPlan = {
    // Initialize by clearing our reference to the enclosing INSERT INTO command.
    enclosingInsert = None
    insertTableSchemaWithoutPartitionColumns = None
    // Traverse the logical query plan in preorder (top-down).
    plan.resolveOperatorsWithPruning(
      (_ => SQLConf.get.enableDefaultColumns), ruleId) {
      case i@InsertIntoStatement(_, _, _, _, _, _)
      if i.query.collectFirst { case u: UnresolvedInlineTable
        if u.rows.nonEmpty && u.rows.forall(_.size == u.rows(0).size) => u
      }.isDefined =>
      enclosingInsert = Some(i)
      insertTableSchemaWithoutPartitionColumns = getInsertTableSchemaWithoutPartitionColumns
      val regenerated: InsertIntoStatement = regenerateUserSpecifiedCols(i)
      regenerated

      case table: UnresolvedInlineTable
      if enclosingInsert.isDefined =>
      val expanded: UnresolvedInlineTable = addMissingDefaultColumnValues(table).getOrElse(table)
      val replaced: LogicalPlan =
        replaceExplicitDefaultColumnValues(analyzer, expanded).getOrElse(table)
      replaced

      case i@InsertIntoStatement(_, _, _, project: Project, _, _)
        if !project.projectList.exists(_.isInstanceOf[Star]) =>
        enclosingInsert = Some(i)
        insertTableSchemaWithoutPartitionColumns = getInsertTableSchemaWithoutPartitionColumns
        val expanded: Project = addMissingDefaultColumnValues(project).getOrElse(project)
        val replaced: Option[LogicalPlan] = replaceExplicitDefaultColumnValues(analyzer, expanded)
        val updated: InsertIntoStatement =
          if (replaced.isDefined) i.copy(query = replaced.get) else i
        val regenerated: InsertIntoStatement = regenerateUserSpecifiedCols(updated)
        regenerated
>>>>>>> 7c8c38e0
    }
    val table = node.asInstanceOf[UnresolvedInlineTable]
    val insertTableSchemaWithoutPartitionColumns: StructType =
      getInsertTableSchemaWithoutPartitionColumns(i)
        .getOrElse(return i)
    val regenerated: InsertIntoStatement =
      regenerateUserSpecifiedCols(i, insertTableSchemaWithoutPartitionColumns)
    val expanded: UnresolvedInlineTable =
      addMissingDefaultValuesForInsertFromInlineTable(
        table, insertTableSchemaWithoutPartitionColumns)
    val replaced: LogicalPlan =
      replaceExplicitDefaultValuesForInputOfInsertInto(
        analyzer, insertTableSchemaWithoutPartitionColumns, expanded)
        .getOrElse(return i)
    node = replaced
    for (child <- children.reverse) {
      node = child.withNewChildren(Seq(node))
    }
    regenerated.copy(query = node)
  }

  /**
   * Resolves DEFAULT column references for an INSERT INTO command whose query is a general
   * projection.
   */
  private def resolveDefaultColumnsForInsertFromProject(i: InsertIntoStatement): LogicalPlan = {
    val insertTableSchemaWithoutPartitionColumns: StructType =
      getInsertTableSchemaWithoutPartitionColumns(i)
        .getOrElse(return i)
    val regenerated: InsertIntoStatement =
      regenerateUserSpecifiedCols(i, insertTableSchemaWithoutPartitionColumns)
    val project: Project = i.query.asInstanceOf[Project]
    val expanded: Project =
      addMissingDefaultValuesForInsertFromProject(
        project, insertTableSchemaWithoutPartitionColumns)
    val replaced: LogicalPlan =
      replaceExplicitDefaultValuesForInputOfInsertInto(
        analyzer, insertTableSchemaWithoutPartitionColumns, expanded)
        .getOrElse(return i)
    regenerated.copy(query = replaced)
  }

  /**
   * Regenerates user-specified columns of an InsertIntoStatement based on the names in the
   * insertTableSchemaWithoutPartitionColumns field of this class.
   */
  private def regenerateUserSpecifiedCols(
      i: InsertIntoStatement,
      insertTableSchemaWithoutPartitionColumns: StructType): InsertIntoStatement = {
    if (i.userSpecifiedCols.nonEmpty) {
      i.copy(
        userSpecifiedCols = insertTableSchemaWithoutPartitionColumns.fields.map(_.name))
    } else {
      i
    }
  }

  /**
   * Returns true if an expression is an explicit DEFAULT column reference.
   */
  private def isExplicitDefaultColumn(expr: Expression): Boolean = expr match {
    case u: UnresolvedAttribute if u.name.equalsIgnoreCase(CURRENT_DEFAULT_COLUMN_NAME) => true
    case _ => false
  }

  /**
   * Updates an inline table to generate missing default column values.
   */
<<<<<<< HEAD
  private def addMissingDefaultValuesForInsertFromInlineTable(
      table: UnresolvedInlineTable,
      insertTableSchemaWithoutPartitionColumns: StructType): UnresolvedInlineTable = {
    val numQueryOutputs: Int = table.rows(0).size
    val schema = insertTableSchemaWithoutPartitionColumns
    val newDefaultExpressions: Seq[Expression] =
      getDefaultExpressionsForInsert(numQueryOutputs, schema)
    val newNames: Seq[String] = schema.fields.drop(numQueryOutputs).map { _.name }
    table.copy(
      names = table.names ++ newNames,
      rows = table.rows.map { row => row ++ newDefaultExpressions })
=======
  private def addMissingDefaultColumnValues(
      table: UnresolvedInlineTable): Option[UnresolvedInlineTable] = {
    assert(enclosingInsert.isDefined)
    val numQueryOutputs: Int = table.rows(0).size
    val schema = insertTableSchemaWithoutPartitionColumns.getOrElse(return None)
    val newDefaultExpressions: Seq[Expression] = getDefaultExpressions(numQueryOutputs, schema)
    val newNames: Seq[String] = schema.fields.drop(numQueryOutputs).map { _.name }
    if (newDefaultExpressions.nonEmpty) {
      Some(table.copy(
        names = table.names ++ newNames,
        rows = table.rows.map { row => row ++ newDefaultExpressions }))
    } else {
      None
    }
>>>>>>> 7c8c38e0
  }

  /**
   * Adds a new expressions to a projection to generate missing default column values.
   */
<<<<<<< HEAD
  private def addMissingDefaultValuesForInsertFromProject(
      project: Project,
      insertTableSchemaWithoutPartitionColumns: StructType): Project = {
    val numQueryOutputs: Int = project.projectList.size
    val schema = insertTableSchemaWithoutPartitionColumns
    val newDefaultExpressions: Seq[Expression] =
      getDefaultExpressionsForInsert(numQueryOutputs, schema)
=======
  private def addMissingDefaultColumnValues(project: Project): Option[Project] = {
    val numQueryOutputs: Int = project.projectList.size
    val schema = insertTableSchemaWithoutPartitionColumns.getOrElse(return None)
    val newDefaultExpressions: Seq[Expression] = getDefaultExpressions(numQueryOutputs, schema)
>>>>>>> 7c8c38e0
    val newAliases: Seq[NamedExpression] =
      newDefaultExpressions.zip(schema.fields).map {
        case (expr, field) => Alias(expr, field.name)()
      }
<<<<<<< HEAD
    project.copy(projectList = project.projectList ++ newAliases)
=======
    if (newDefaultExpressions.nonEmpty) {
      Some(project.copy(projectList = project.projectList ++ newAliases))
    } else {
      None
    }
>>>>>>> 7c8c38e0
  }

  /**
   * This is a helper for the addMissingDefaultColumnValues methods above.
   */
  private def getDefaultExpressions(numQueryOutputs: Int, schema: StructType): Seq[Expression] = {
    val remainingFields: Seq[StructField] = schema.fields.drop(numQueryOutputs)
    val numDefaultExpressionsToAdd = getStructFieldsForDefaultExpressions(remainingFields).size
    Seq.fill(numDefaultExpressionsToAdd)(UnresolvedAttribute(CURRENT_DEFAULT_COLUMN_NAME))
  }

  /**
   * This is a helper for the getDefaultExpressions methods above.
   */
  private def getStructFieldsForDefaultExpressions(fields: Seq[StructField]): Seq[StructField] = {
    if (SQLConf.get.useNullsForMissingDefaultColumnValues) {
      fields
    } else {
      fields.takeWhile(_.metadata.contains(CURRENT_DEFAULT_COLUMN_METADATA_KEY))
    }
  }

  /**
   * Replaces unresolved DEFAULT column references with corresponding values in an INSERT INTO
   * command from a logical plan.
   */
<<<<<<< HEAD
  private def replaceExplicitDefaultValuesForInputOfInsertInto(
      analyzer: Analyzer,
      insertTableSchemaWithoutPartitionColumns: StructType,
      input: LogicalPlan): Option[LogicalPlan] = {
    val schema = insertTableSchemaWithoutPartitionColumns
=======
  private def replaceExplicitDefaultColumnValues(
      analyzer: Analyzer,
      input: LogicalPlan): Option[LogicalPlan] = {
    assert(enclosingInsert.isDefined)
    val schema = insertTableSchemaWithoutPartitionColumns.getOrElse(return None)
    val columnNames: Seq[String] = schema.fields.map { _.name }
>>>>>>> 7c8c38e0
    val defaultExpressions: Seq[Expression] = schema.fields.map {
      case f if f.metadata.contains(CURRENT_DEFAULT_COLUMN_METADATA_KEY) =>
        analyze(analyzer, f, "INSERT")
      case _ => Literal(null)
    }
    // Check the type of `input` and replace its expressions accordingly.
    // If necessary, return a more descriptive error message if the user tries to nest the DEFAULT
    // column reference inside some other expression, such as DEFAULT + 1 (this is not allowed).
    //
    // Note that we don't need to check if "SQLConf.get.useNullsForMissingDefaultColumnValues"
    // after this point because this method only takes responsibility to replace *existing*
    // DEFAULT references. In contrast, the "getDefaultExpressions" method will check that config
    // and add new NULLs if needed.
    input match {
      case table: UnresolvedInlineTable =>
        replaceExplicitDefaultColumnValues(defaultExpressions, table)
      case project: Project =>
<<<<<<< HEAD
        replaceExplicitDefaultValuesForProject(defaultExpressions, project)
=======
        replaceExplicitDefaultColumnValues(defaultExpressions, columnNames, project)
>>>>>>> 7c8c38e0
    }
  }

  /**
   * Replaces unresolved DEFAULT column references with corresponding values in an inline table.
   */
  private def replaceExplicitDefaultColumnValues(
      defaultExpressions: Seq[Expression],
      table: UnresolvedInlineTable): Option[LogicalPlan] = {
    var replaced = false
<<<<<<< HEAD
    val updated: Seq[Seq[Expression]] = {
=======
    val newRows: Seq[Seq[Expression]] = {
>>>>>>> 7c8c38e0
      table.rows.map { row: Seq[Expression] =>
        for {
          i <- 0 until row.size
          expr = row(i)
          defaultExpr = if (i < defaultExpressions.size) defaultExpressions(i) else Literal(null)
<<<<<<< HEAD
        } yield replaceExplicitDefaultReferenceInExpression(
          expr, defaultExpr, DEFAULTS_IN_EXPRESSIONS_ERROR, false).map { e =>
          replaced = true
          e
        }.getOrElse(expr)
      }
    }
    if (replaced) {
      Some(table.copy(rows = updated))
=======
        } yield expr match {
          case u: UnresolvedAttribute if isExplicitDefaultColumn(u) =>
            replaced = true
            defaultExpr
          case expr@_ if expr.find { isExplicitDefaultColumn }.isDefined =>
            throw new AnalysisException(DEFAULTS_IN_EXPRESSIONS_ERROR)
          case _ => expr
        }
      }
    }
    if (replaced) {
      Some(table.copy(rows = newRows))
>>>>>>> 7c8c38e0
    } else {
      None
    }
  }

  /**
   * Replaces unresolved DEFAULT column references with corresponding values in a projection.
   */
  private def replaceExplicitDefaultColumnValues(
      defaultExpressions: Seq[Expression],
<<<<<<< HEAD
=======
      colNames: Seq[String],
>>>>>>> 7c8c38e0
      project: Project): Option[LogicalPlan] = {
    var replaced = false
    val updated: Seq[NamedExpression] = {
      for {
        i <- 0 until project.projectList.size
        projectExpr = project.projectList(i)
        defaultExpr = if (i < defaultExpressions.size) defaultExpressions(i) else Literal(null)
<<<<<<< HEAD
      } yield replaceExplicitDefaultReferenceInExpression(
        projectExpr, defaultExpr, DEFAULTS_IN_EXPRESSIONS_ERROR, true).map { e =>
        replaced = true
        e.asInstanceOf[NamedExpression]
      }.getOrElse(projectExpr)
    }
    if (replaced) {
      Some(project.copy(projectList = updated))
    } else {
      None
    }
=======
        colName = if (i < colNames.size) colNames(i) else ""
      } yield projectExpr match {
        case Alias(u: UnresolvedAttribute, _) if isExplicitDefaultColumn(u) =>
          replaced = true
          Alias(defaultExpr, colName)()
        case u: UnresolvedAttribute if isExplicitDefaultColumn(u) =>
          replaced = true
          Alias(defaultExpr, colName)()
        case expr@_ if expr.find { isExplicitDefaultColumn }.isDefined =>
          throw new AnalysisException(DEFAULTS_IN_EXPRESSIONS_ERROR)
        case _ => projectExpr
      }
    }
    if (replaced) {
      Some(project.copy(projectList = updated))
    } else {
      None
    }
>>>>>>> 7c8c38e0
  }

  /**
   * Checks if a given input expression is an unresolved "DEFAULT" attribute reference.
   *
   * @param input the input expression to examine.
   * @param defaultExpr the default to return if [[input]] is an unresolved "DEFAULT" reference.
   * @param complexDefaultError error if [[input]] is a complex expression with "DEFAULT" inside.
   * @param addAlias if true, wraps the result with an alias of the original default column name.
   * @return [[defaultExpr]] if [[input]] is an unresolved "DEFAULT" attribute reference.
   */
<<<<<<< HEAD
  private def replaceExplicitDefaultReferenceInExpression(
      input: Expression,
      defaultExpr: Expression,
      complexDefaultError: String,
      addAlias: Boolean): Option[Expression] = {
    input match {
      case a@Alias(u: UnresolvedAttribute, _)
        if isExplicitDefaultColumn(u) =>
        Some(Alias(defaultExpr, a.name)())
      case u: UnresolvedAttribute
        if isExplicitDefaultColumn(u) =>
        if (addAlias) {
          Some(Alias(defaultExpr, u.name)())
        } else {
          Some(defaultExpr)
        }
      case expr@_
        if expr.find(isExplicitDefaultColumn).isDefined =>
        throw new AnalysisException(complexDefaultError)
      case _ =>
        None
=======
  private def getInsertTableSchemaWithoutPartitionColumns: Option[StructType] = {
    assert(enclosingInsert.isDefined)
    val tableName = enclosingInsert.get.table match {
      case r: UnresolvedRelation => TableIdentifier(r.name)
      case r: UnresolvedCatalogRelation => r.tableMeta.identifier
      case _ => return None
    }
    // Lookup the relation from the catalog by name. This either succeeds or returns some "not
    // found" error. In the latter cases, return out of this rule without changing anything and let
    // the analyzer return a proper error message elsewhere.
    val lookup: LogicalPlan = try {
      catalog.lookupRelation(tableName)
    } catch {
      case _: AnalysisException => return None
    }
    val schema: StructType = lookup match {
      case SubqueryAlias(_, r: UnresolvedCatalogRelation) =>
        StructType(r.tableMeta.schema.fields.dropRight(
          enclosingInsert.get.partitionSpec.size))
      case SubqueryAlias(_, r: View) if r.isTempView =>
        StructType(r.schema.fields.dropRight(
          enclosingInsert.get.partitionSpec.size))
      case _ => return None
>>>>>>> 7c8c38e0
    }
  }

  /**
   * Looks up the schema for the table object of an INSERT INTO statement from the catalog.
   */
  private def getInsertTableSchemaWithoutPartitionColumns(
      enclosingInsert: InsertIntoStatement): Option[StructType] = {
    val target: StructType = getSchemaForTargetTable(enclosingInsert.table).getOrElse(return None)
    val schema: StructType = StructType(target.fields.dropRight(enclosingInsert.partitionSpec.size))
    // Rearrange the columns in the result schema to match the order of the explicit column list,
    // if any.
    val userSpecifiedCols: Seq[String] = enclosingInsert.userSpecifiedCols
    if (userSpecifiedCols.isEmpty) {
      return Some(schema)
    }
    def normalize(str: String) = {
      if (SQLConf.get.caseSensitiveAnalysis) str else str.toLowerCase()
    }
    val colNamesToFields: Map[String, StructField] =
      schema.fields.map {
        field: StructField => normalize(field.name) -> field
      }.toMap
    val userSpecifiedFields: Seq[StructField] =
      userSpecifiedCols.map {
        name: String => colNamesToFields.getOrElse(normalize(name), return None)
      }
    val userSpecifiedColNames: Set[String] = userSpecifiedCols.toSet
    val nonUserSpecifiedFields: Seq[StructField] =
      schema.fields.filter {
        field => !userSpecifiedColNames.contains(field.name)
      }
    Some(StructType(userSpecifiedFields ++
      getStructFieldsForDefaultExpressions(nonUserSpecifiedFields)))
  }

  /**
   * Returns the schema for the target table of a DML command, looking into the catalog if needed.
   */
  private def getSchemaForTargetTable(table: LogicalPlan): Option[StructType] = {
    // Lookup the relation from the catalog by name. This either succeeds or returns some "not
    // found" error. In the latter cases, return out of this rule without changing anything and let
    // the analyzer return a proper error message elsewhere.
    val tableName: TableIdentifier = table match {
      case r: UnresolvedRelation => TableIdentifier(r.name)
      case r: UnresolvedCatalogRelation => r.tableMeta.identifier
      case _ => return None
    }
    val lookup: LogicalPlan = try {
      catalog.lookupRelation(tableName)
    } catch {
      case _: AnalysisException => return None
    }
    lookup match {
      case SubqueryAlias(_, r: UnresolvedCatalogRelation) =>
        Some(r.tableMeta.schema)
      case _ => None
    }
  }
}<|MERGE_RESOLUTION|>--- conflicted
+++ resolved
@@ -14,13 +14,11 @@
  * See the License for the specific language governing permissions and
  * limitations under the License.
  */
+
 package org.apache.spark.sql.catalyst.analysis
-<<<<<<< HEAD
 
 import scala.collection.mutable
 
-=======
->>>>>>> 7c8c38e0
 import org.apache.spark.sql.AnalysisException
 import org.apache.spark.sql.catalyst.TableIdentifier
 import org.apache.spark.sql.catalyst.catalog.{SessionCatalog, UnresolvedCatalogRelation}
@@ -30,6 +28,7 @@
 import org.apache.spark.sql.catalyst.util.ResolveDefaultColumns._
 import org.apache.spark.sql.internal.SQLConf
 import org.apache.spark.sql.types._
+
 /**
  * This is a rule to process DEFAULT columns in statements such as CREATE/REPLACE TABLE.
  *
@@ -51,9 +50,8 @@
  * @param catalog  the catalog to use for looking up the schema of INSERT INTO table objects.
  */
 case class ResolveDefaultColumns(
-<<<<<<< HEAD
-  analyzer: Analyzer,
-  catalog: SessionCatalog) extends Rule[LogicalPlan] {
+    analyzer: Analyzer,
+    catalog: SessionCatalog) extends Rule[LogicalPlan] {
   override def apply(plan: LogicalPlan): LogicalPlan = {
     plan.resolveOperatorsWithPruning(
       (_ => SQLConf.get.enableDefaultColumns), ruleId) {
@@ -98,48 +96,6 @@
     while (node.children.size == 1) {
       children.append(node)
       node = node.children(0)
-=======
-    analyzer: Analyzer,
-    catalog: SessionCatalog) extends Rule[LogicalPlan] {
-  // This field stores the enclosing INSERT INTO command, once we find one.
-  var enclosingInsert: Option[InsertIntoStatement] = None
-  // This field stores the schema of the target table of the above command.
-  var insertTableSchemaWithoutPartitionColumns: Option[StructType] = None
-
-  override def apply(plan: LogicalPlan): LogicalPlan = {
-    // Initialize by clearing our reference to the enclosing INSERT INTO command.
-    enclosingInsert = None
-    insertTableSchemaWithoutPartitionColumns = None
-    // Traverse the logical query plan in preorder (top-down).
-    plan.resolveOperatorsWithPruning(
-      (_ => SQLConf.get.enableDefaultColumns), ruleId) {
-      case i@InsertIntoStatement(_, _, _, _, _, _)
-      if i.query.collectFirst { case u: UnresolvedInlineTable
-        if u.rows.nonEmpty && u.rows.forall(_.size == u.rows(0).size) => u
-      }.isDefined =>
-      enclosingInsert = Some(i)
-      insertTableSchemaWithoutPartitionColumns = getInsertTableSchemaWithoutPartitionColumns
-      val regenerated: InsertIntoStatement = regenerateUserSpecifiedCols(i)
-      regenerated
-
-      case table: UnresolvedInlineTable
-      if enclosingInsert.isDefined =>
-      val expanded: UnresolvedInlineTable = addMissingDefaultColumnValues(table).getOrElse(table)
-      val replaced: LogicalPlan =
-        replaceExplicitDefaultColumnValues(analyzer, expanded).getOrElse(table)
-      replaced
-
-      case i@InsertIntoStatement(_, _, _, project: Project, _, _)
-        if !project.projectList.exists(_.isInstanceOf[Star]) =>
-        enclosingInsert = Some(i)
-        insertTableSchemaWithoutPartitionColumns = getInsertTableSchemaWithoutPartitionColumns
-        val expanded: Project = addMissingDefaultColumnValues(project).getOrElse(project)
-        val replaced: Option[LogicalPlan] = replaceExplicitDefaultColumnValues(analyzer, expanded)
-        val updated: InsertIntoStatement =
-          if (replaced.isDefined) i.copy(query = replaced.get) else i
-        val regenerated: InsertIntoStatement = regenerateUserSpecifiedCols(updated)
-        regenerated
->>>>>>> 7c8c38e0
     }
     val table = node.asInstanceOf[UnresolvedInlineTable]
     val insertTableSchemaWithoutPartitionColumns: StructType =
@@ -208,7 +164,6 @@
   /**
    * Updates an inline table to generate missing default column values.
    */
-<<<<<<< HEAD
   private def addMissingDefaultValuesForInsertFromInlineTable(
       table: UnresolvedInlineTable,
       insertTableSchemaWithoutPartitionColumns: StructType): UnresolvedInlineTable = {
@@ -220,28 +175,11 @@
     table.copy(
       names = table.names ++ newNames,
       rows = table.rows.map { row => row ++ newDefaultExpressions })
-=======
-  private def addMissingDefaultColumnValues(
-      table: UnresolvedInlineTable): Option[UnresolvedInlineTable] = {
-    assert(enclosingInsert.isDefined)
-    val numQueryOutputs: Int = table.rows(0).size
-    val schema = insertTableSchemaWithoutPartitionColumns.getOrElse(return None)
-    val newDefaultExpressions: Seq[Expression] = getDefaultExpressions(numQueryOutputs, schema)
-    val newNames: Seq[String] = schema.fields.drop(numQueryOutputs).map { _.name }
-    if (newDefaultExpressions.nonEmpty) {
-      Some(table.copy(
-        names = table.names ++ newNames,
-        rows = table.rows.map { row => row ++ newDefaultExpressions }))
-    } else {
-      None
-    }
->>>>>>> 7c8c38e0
   }
 
   /**
    * Adds a new expressions to a projection to generate missing default column values.
    */
-<<<<<<< HEAD
   private def addMissingDefaultValuesForInsertFromProject(
       project: Project,
       insertTableSchemaWithoutPartitionColumns: StructType): Project = {
@@ -249,38 +187,26 @@
     val schema = insertTableSchemaWithoutPartitionColumns
     val newDefaultExpressions: Seq[Expression] =
       getDefaultExpressionsForInsert(numQueryOutputs, schema)
-=======
-  private def addMissingDefaultColumnValues(project: Project): Option[Project] = {
-    val numQueryOutputs: Int = project.projectList.size
-    val schema = insertTableSchemaWithoutPartitionColumns.getOrElse(return None)
-    val newDefaultExpressions: Seq[Expression] = getDefaultExpressions(numQueryOutputs, schema)
->>>>>>> 7c8c38e0
     val newAliases: Seq[NamedExpression] =
       newDefaultExpressions.zip(schema.fields).map {
         case (expr, field) => Alias(expr, field.name)()
       }
-<<<<<<< HEAD
     project.copy(projectList = project.projectList ++ newAliases)
-=======
-    if (newDefaultExpressions.nonEmpty) {
-      Some(project.copy(projectList = project.projectList ++ newAliases))
-    } else {
-      None
-    }
->>>>>>> 7c8c38e0
-  }
-
-  /**
-   * This is a helper for the addMissingDefaultColumnValues methods above.
-   */
-  private def getDefaultExpressions(numQueryOutputs: Int, schema: StructType): Seq[Expression] = {
+  }
+
+  /**
+   * This is a helper for the addMissingDefaultValuesForInsertFromInlineTable methods above.
+   */
+  private def getDefaultExpressionsForInsert(
+      numQueryOutputs: Int,
+      schema: StructType): Seq[Expression] = {
     val remainingFields: Seq[StructField] = schema.fields.drop(numQueryOutputs)
     val numDefaultExpressionsToAdd = getStructFieldsForDefaultExpressions(remainingFields).size
     Seq.fill(numDefaultExpressionsToAdd)(UnresolvedAttribute(CURRENT_DEFAULT_COLUMN_NAME))
   }
 
   /**
-   * This is a helper for the getDefaultExpressions methods above.
+   * This is a helper for the getDefaultExpressionsForInsert methods above.
    */
   private def getStructFieldsForDefaultExpressions(fields: Seq[StructField]): Seq[StructField] = {
     if (SQLConf.get.useNullsForMissingDefaultColumnValues) {
@@ -294,20 +220,11 @@
    * Replaces unresolved DEFAULT column references with corresponding values in an INSERT INTO
    * command from a logical plan.
    */
-<<<<<<< HEAD
   private def replaceExplicitDefaultValuesForInputOfInsertInto(
       analyzer: Analyzer,
       insertTableSchemaWithoutPartitionColumns: StructType,
       input: LogicalPlan): Option[LogicalPlan] = {
     val schema = insertTableSchemaWithoutPartitionColumns
-=======
-  private def replaceExplicitDefaultColumnValues(
-      analyzer: Analyzer,
-      input: LogicalPlan): Option[LogicalPlan] = {
-    assert(enclosingInsert.isDefined)
-    val schema = insertTableSchemaWithoutPartitionColumns.getOrElse(return None)
-    val columnNames: Seq[String] = schema.fields.map { _.name }
->>>>>>> 7c8c38e0
     val defaultExpressions: Seq[Expression] = schema.fields.map {
       case f if f.metadata.contains(CURRENT_DEFAULT_COLUMN_METADATA_KEY) =>
         analyze(analyzer, f, "INSERT")
@@ -317,40 +234,31 @@
     // If necessary, return a more descriptive error message if the user tries to nest the DEFAULT
     // column reference inside some other expression, such as DEFAULT + 1 (this is not allowed).
     //
-    // Note that we don't need to check if "SQLConf.get.useNullsForMissingDefaultColumnValues"
-    // after this point because this method only takes responsibility to replace *existing*
-    // DEFAULT references. In contrast, the "getDefaultExpressions" method will check that config
+    // Note that we don't need to check if "SQLConf.get.useNullsForMissingDefaultColumnValues" after
+    // this point because this method only takes responsibility to replace *existing* DEFAULT
+    // references. In contrast, the "getDefaultExpressionsForInsert" method will check that config
     // and add new NULLs if needed.
     input match {
       case table: UnresolvedInlineTable =>
-        replaceExplicitDefaultColumnValues(defaultExpressions, table)
+        replaceExplicitDefaultValuesForInlineTable(defaultExpressions, table)
       case project: Project =>
-<<<<<<< HEAD
         replaceExplicitDefaultValuesForProject(defaultExpressions, project)
-=======
-        replaceExplicitDefaultColumnValues(defaultExpressions, columnNames, project)
->>>>>>> 7c8c38e0
     }
   }
 
   /**
    * Replaces unresolved DEFAULT column references with corresponding values in an inline table.
    */
-  private def replaceExplicitDefaultColumnValues(
+  private def replaceExplicitDefaultValuesForInlineTable(
       defaultExpressions: Seq[Expression],
       table: UnresolvedInlineTable): Option[LogicalPlan] = {
     var replaced = false
-<<<<<<< HEAD
     val updated: Seq[Seq[Expression]] = {
-=======
-    val newRows: Seq[Seq[Expression]] = {
->>>>>>> 7c8c38e0
       table.rows.map { row: Seq[Expression] =>
         for {
           i <- 0 until row.size
           expr = row(i)
           defaultExpr = if (i < defaultExpressions.size) defaultExpressions(i) else Literal(null)
-<<<<<<< HEAD
         } yield replaceExplicitDefaultReferenceInExpression(
           expr, defaultExpr, DEFAULTS_IN_EXPRESSIONS_ERROR, false).map { e =>
           replaced = true
@@ -360,20 +268,6 @@
     }
     if (replaced) {
       Some(table.copy(rows = updated))
-=======
-        } yield expr match {
-          case u: UnresolvedAttribute if isExplicitDefaultColumn(u) =>
-            replaced = true
-            defaultExpr
-          case expr@_ if expr.find { isExplicitDefaultColumn }.isDefined =>
-            throw new AnalysisException(DEFAULTS_IN_EXPRESSIONS_ERROR)
-          case _ => expr
-        }
-      }
-    }
-    if (replaced) {
-      Some(table.copy(rows = newRows))
->>>>>>> 7c8c38e0
     } else {
       None
     }
@@ -382,12 +276,8 @@
   /**
    * Replaces unresolved DEFAULT column references with corresponding values in a projection.
    */
-  private def replaceExplicitDefaultColumnValues(
+  private def replaceExplicitDefaultValuesForProject(
       defaultExpressions: Seq[Expression],
-<<<<<<< HEAD
-=======
-      colNames: Seq[String],
->>>>>>> 7c8c38e0
       project: Project): Option[LogicalPlan] = {
     var replaced = false
     val updated: Seq[NamedExpression] = {
@@ -395,7 +285,6 @@
         i <- 0 until project.projectList.size
         projectExpr = project.projectList(i)
         defaultExpr = if (i < defaultExpressions.size) defaultExpressions(i) else Literal(null)
-<<<<<<< HEAD
       } yield replaceExplicitDefaultReferenceInExpression(
         projectExpr, defaultExpr, DEFAULTS_IN_EXPRESSIONS_ERROR, true).map { e =>
         replaced = true
@@ -407,26 +296,6 @@
     } else {
       None
     }
-=======
-        colName = if (i < colNames.size) colNames(i) else ""
-      } yield projectExpr match {
-        case Alias(u: UnresolvedAttribute, _) if isExplicitDefaultColumn(u) =>
-          replaced = true
-          Alias(defaultExpr, colName)()
-        case u: UnresolvedAttribute if isExplicitDefaultColumn(u) =>
-          replaced = true
-          Alias(defaultExpr, colName)()
-        case expr@_ if expr.find { isExplicitDefaultColumn }.isDefined =>
-          throw new AnalysisException(DEFAULTS_IN_EXPRESSIONS_ERROR)
-        case _ => projectExpr
-      }
-    }
-    if (replaced) {
-      Some(project.copy(projectList = updated))
-    } else {
-      None
-    }
->>>>>>> 7c8c38e0
   }
 
   /**
@@ -438,7 +307,6 @@
    * @param addAlias if true, wraps the result with an alias of the original default column name.
    * @return [[defaultExpr]] if [[input]] is an unresolved "DEFAULT" attribute reference.
    */
-<<<<<<< HEAD
   private def replaceExplicitDefaultReferenceInExpression(
       input: Expression,
       defaultExpr: Expression,
@@ -460,31 +328,6 @@
         throw new AnalysisException(complexDefaultError)
       case _ =>
         None
-=======
-  private def getInsertTableSchemaWithoutPartitionColumns: Option[StructType] = {
-    assert(enclosingInsert.isDefined)
-    val tableName = enclosingInsert.get.table match {
-      case r: UnresolvedRelation => TableIdentifier(r.name)
-      case r: UnresolvedCatalogRelation => r.tableMeta.identifier
-      case _ => return None
-    }
-    // Lookup the relation from the catalog by name. This either succeeds or returns some "not
-    // found" error. In the latter cases, return out of this rule without changing anything and let
-    // the analyzer return a proper error message elsewhere.
-    val lookup: LogicalPlan = try {
-      catalog.lookupRelation(tableName)
-    } catch {
-      case _: AnalysisException => return None
-    }
-    val schema: StructType = lookup match {
-      case SubqueryAlias(_, r: UnresolvedCatalogRelation) =>
-        StructType(r.tableMeta.schema.fields.dropRight(
-          enclosingInsert.get.partitionSpec.size))
-      case SubqueryAlias(_, r: View) if r.isTempView =>
-        StructType(r.schema.fields.dropRight(
-          enclosingInsert.get.partitionSpec.size))
-      case _ => return None
->>>>>>> 7c8c38e0
     }
   }
 
