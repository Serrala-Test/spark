/*
 * Licensed to the Apache Software Foundation (ASF) under one or more
 * contributor license agreements.  See the NOTICE file distributed with
 * this work for additional information regarding copyright ownership.
 * The ASF licenses this file to You under the Apache License, Version 2.0
 * (the "License"); you may not use this file except in compliance with
 * the License.  You may obtain a copy of the License at
 *
 *    http://www.apache.org/licenses/LICENSE-2.0
 *
 * Unless required by applicable law or agreed to in writing, software
 * distributed under the License is distributed on an "AS IS" BASIS,
 * WITHOUT WARRANTIES OR CONDITIONS OF ANY KIND, either express or implied.
 * See the License for the specific language governing permissions and
 * limitations under the License.
 */

package org.apache.spark.sql.catalyst.util

import org.apache.spark.sql.catalyst.analysis.TypeCheckResult
import org.apache.spark.sql.types._

/**
 * Helper functions to check for valid data types.
 */
object TypeUtils {
  def checkForNumericExpr(t: DataType, caller: String): TypeCheckResult = {
    if (t.isInstanceOf[NumericType] || t == NullType) {
      TypeCheckResult.TypeCheckSuccess
    } else {
      TypeCheckResult.TypeCheckFailure(s"$caller accepts numeric types, not $t")
    }
  }

<<<<<<< HEAD
  def checkForNumericAndIntervalExpr(t: DataType, caller: String): TypeCheckResult = {
    if (t.isInstanceOf[NumericType] || t.isInstanceOf[IntervalType] || t == NullType) {
      TypeCheckResult.TypeCheckSuccess
    } else {
      TypeCheckResult.TypeCheckFailure(s"$caller accepts numeric or interval types, not $t")
    }
  }

  def checkForBitwiseExpr(t: DataType, caller: String): TypeCheckResult = {
    if (t.isInstanceOf[IntegralType] || t == NullType) {
      TypeCheckResult.TypeCheckSuccess
    } else {
      TypeCheckResult.TypeCheckFailure(s"$caller accepts integral types, not $t")
    }
  }

=======
>>>>>>> c6b1a9e7
  def checkForOrderingExpr(t: DataType, caller: String): TypeCheckResult = {
    if (t.isInstanceOf[AtomicType] || t == NullType) {
      TypeCheckResult.TypeCheckSuccess
    } else {
      TypeCheckResult.TypeCheckFailure(s"$caller accepts non-complex types, not $t")
    }
  }

  def checkForSameTypeInputExpr(types: Seq[DataType], caller: String): TypeCheckResult = {
    if (types.distinct.size > 1) {
      TypeCheckResult.TypeCheckFailure(
        s"input to $caller should all be the same type, but it's ${types.mkString("[", ", ", "]")}")
    } else {
      TypeCheckResult.TypeCheckSuccess
    }
  }

  def getNumeric(t: DataType): Numeric[Any] =
    t.asInstanceOf[NumericType].numeric.asInstanceOf[Numeric[Any]]

  def getOrdering(t: DataType): Ordering[Any] =
    t.asInstanceOf[AtomicType].ordering.asInstanceOf[Ordering[Any]]

  def compareBinary(x: Array[Byte], y: Array[Byte]): Int = {
    for (i <- 0 until x.length; if i < y.length) {
      val res = x(i).compareTo(y(i))
      if (res != 0) return res
    }
    x.length - y.length
  }
}<|MERGE_RESOLUTION|>--- conflicted
+++ resolved
@@ -32,25 +32,6 @@
     }
   }
 
-<<<<<<< HEAD
-  def checkForNumericAndIntervalExpr(t: DataType, caller: String): TypeCheckResult = {
-    if (t.isInstanceOf[NumericType] || t.isInstanceOf[IntervalType] || t == NullType) {
-      TypeCheckResult.TypeCheckSuccess
-    } else {
-      TypeCheckResult.TypeCheckFailure(s"$caller accepts numeric or interval types, not $t")
-    }
-  }
-
-  def checkForBitwiseExpr(t: DataType, caller: String): TypeCheckResult = {
-    if (t.isInstanceOf[IntegralType] || t == NullType) {
-      TypeCheckResult.TypeCheckSuccess
-    } else {
-      TypeCheckResult.TypeCheckFailure(s"$caller accepts integral types, not $t")
-    }
-  }
-
-=======
->>>>>>> c6b1a9e7
   def checkForOrderingExpr(t: DataType, caller: String): TypeCheckResult = {
     if (t.isInstanceOf[AtomicType] || t == NullType) {
       TypeCheckResult.TypeCheckSuccess
