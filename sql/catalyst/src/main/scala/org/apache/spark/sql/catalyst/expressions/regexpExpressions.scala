--- conflicted
+++ resolved
@@ -412,7 +412,15 @@
   }
 }
 
-<<<<<<< HEAD
+object RegExpExtractBase {
+  def checkGroupIndex(groupCount: Int, groupIndex: Int): Unit = {
+    if (groupCount < groupIndex) {
+      throw new IllegalArgumentException(
+        s"Regex group count is $groupCount, but the specified group index is $groupIndex")
+    }
+  }
+}
+
 abstract class RegExpExtractBase extends TernaryExpression with ImplicitCastInputTypes {
   def subject: Expression
   def regexp: Expression
@@ -437,6 +445,7 @@
 
   override protected def doGenCode(ctx: CodegenContext, ev: ExprCode): ExprCode = {
     val classNamePattern = classOf[Pattern].getCanonicalName
+    val classNameRegExpExtractBase = classOf[RegExpExtractBase].getCanonicalName
     val matcher = ctx.freshName("matcher")
     val matchResult = ctx.freshName("matchResult")
 
@@ -449,27 +458,27 @@
       ""
     }
     doNullSafeCodeGen(
-      ctx, ev, classNamePattern, matcher, matchResult, termLastRegex, termPattern, setEvNotNull)
+      ctx,
+      ev,
+      classNamePattern,
+      classNameRegExpExtractBase,
+      matcher,
+      matchResult,
+      termLastRegex,
+      termPattern,
+      setEvNotNull)
   }
 
   def doNullSafeCodeGen(
       ctx: CodegenContext,
       ev: ExprCode,
       classNamePattern: String,
+      classNameRegExpExtractBase: String,
       matcher: String,
       matchResult: String,
       termLastRegex: String,
       termPattern: String,
       setEvNotNull: String): ExprCode
-=======
-object RegExpExtract {
-  def checkGroupIndex(groupCount: Int, groupIndex: Int): Unit = {
-    if (groupCount < groupIndex) {
-      throw new IllegalArgumentException(
-        s"Regex group count is $groupCount, but the specified group index is $groupIndex")
-    }
-  }
->>>>>>> f5026b1b
 }
 
 /**
@@ -509,7 +518,7 @@
     if (m.find) {
       val mr: MatchResult = m.toMatchResult
       val index = r.asInstanceOf[Int]
-      RegExpExtract.checkGroupIndex(mr.groupCount, index)
+      RegExpExtractBase.checkGroupIndex(mr.groupCount, index)
       val group = mr.group(index)
       if (group == null) { // Pattern matched, but not optional group
         UTF8String.EMPTY_UTF8
@@ -524,33 +533,16 @@
   override def dataType: DataType = StringType
   override def prettyName: String = "regexp_extract"
 
-<<<<<<< HEAD
   override def doNullSafeCodeGen(
       ctx: CodegenContext,
       ev: ExprCode,
       classNamePattern: String,
+      classNameRegExpExtractBase: String,
       matcher: String,
       matchResult: String,
       termLastRegex: String,
       termPattern: String,
       setEvNotNull: String): ExprCode = {
-=======
-  override protected def doGenCode(ctx: CodegenContext, ev: ExprCode): ExprCode = {
-    val classNamePattern = classOf[Pattern].getCanonicalName
-    val classNameRegExpExtract = classOf[RegExpExtract].getCanonicalName
-    val matcher = ctx.freshName("matcher")
-    val matchResult = ctx.freshName("matchResult")
-
-    val termLastRegex = ctx.addMutableState("UTF8String", "lastRegex")
-    val termPattern = ctx.addMutableState(classNamePattern, "pattern")
-
-    val setEvNotNull = if (nullable) {
-      s"${ev.isNull} = false;"
-    } else {
-      ""
-    }
-
->>>>>>> f5026b1b
     nullSafeCodeGen(ctx, ev, (subject, regexp, idx) => {
       s"""
       if (!$regexp.equals($termLastRegex)) {
@@ -562,7 +554,7 @@
         $termPattern.matcher($subject.toString());
       if ($matcher.find()) {
         java.util.regex.MatchResult $matchResult = $matcher.toMatchResult();
-        $classNameRegExpExtract.checkGroupIndex($matchResult.groupCount(), $idx);
+        $classNameRegExpExtractBase.checkGroupIndex($matchResult.groupCount(), $idx);
         if ($matchResult.group($idx) == null) {
           ${ev.value} = UTF8String.EMPTY_UTF8;
         } else {
@@ -616,10 +608,12 @@
     while(m.find) {
       val mr: MatchResult = m.toMatchResult
       val index = r.asInstanceOf[Int]
-      if (mr.groupCount < index) { // Pattern matched, but not optional group
+      RegExpExtractBase.checkGroupIndex(mr.groupCount, index)
+      val group = mr.group(index)
+      if (group == null) { // Pattern matched, but not optional group
         matchResults += UTF8String.EMPTY_UTF8
       } else {
-        matchResults += UTF8String.fromString(mr.group(index))
+        matchResults += UTF8String.fromString(group)
       }
     }
 
@@ -633,6 +627,7 @@
       ctx: CodegenContext,
       ev: ExprCode,
       classNamePattern: String,
+      classNameRegExpExtractBase: String,
       matcher: String,
       matchResult: String,
       termLastRegex: String,
@@ -652,7 +647,8 @@
          | java.util.ArrayList $matchResults = new java.util.ArrayList<UTF8String>();
          | while ($matcher.find()) {
          |   java.util.regex.MatchResult $matchResult = $matcher.toMatchResult();
-         |   if ($matchResult.groupCount() < $idx) {
+         |   $classNameRegExpExtractBase.checkGroupIndex($matchResult.groupCount(), $idx);
+         |   if ($matchResult.group($idx) == null) {
          |     $matchResults.add(UTF8String.EMPTY_UTF8);
          |   } else {
          |     $matchResults.add(UTF8String.fromString($matchResult.group($idx)));
