/*
 * Licensed to the Apache Software Foundation (ASF) under one or more
 * contributor license agreements.  See the NOTICE file distributed with
 * this work for additional information regarding copyright ownership.
 * The ASF licenses this file to You under the Apache License, Version 2.0
 * (the "License"); you may not use this file except in compliance with
 * the License.  You may obtain a copy of the License at
 *
 *    http://www.apache.org/licenses/LICENSE-2.0
 *
 * Unless required by applicable law or agreed to in writing, software
 * distributed under the License is distributed on an "AS IS" BASIS,
 * WITHOUT WARRANTIES OR CONDITIONS OF ANY KIND, either express or implied.
 * See the License for the specific language governing permissions and
 * limitations under the License.
 */

package org.apache.spark.sql.catalyst.expressions

import java.util.Locale
import java.util.regex.{MatchResult, Pattern}

import org.apache.commons.text.StringEscapeUtils

import org.apache.spark.sql.catalyst.expressions.codegen._
import org.apache.spark.sql.catalyst.expressions.codegen.Block._
import org.apache.spark.sql.catalyst.util.{GenericArrayData, StringUtils}
import org.apache.spark.sql.types._
import org.apache.spark.unsafe.types.UTF8String


abstract class StringRegexExpression extends BinaryExpression
  with ImplicitCastInputTypes with NullIntolerant {

  def escape(v: String): String
  def matches(regex: Pattern, str: String): Boolean

  override def dataType: DataType = BooleanType
  override def inputTypes: Seq[DataType] = Seq(StringType, StringType)

  // try cache foldable pattern
  private lazy val cache: Pattern = right match {
    case p: Expression if p.foldable =>
      compile(p.eval().asInstanceOf[UTF8String].toString)
    case _ => null
  }

  protected def compile(str: String): Pattern = if (str == null) {
    null
  } else {
    // Let it raise exception if couldn't compile the regex string
    Pattern.compile(escape(str))
  }

  protected def pattern(str: String) = if (cache == null) compile(str) else cache

  protected override def nullSafeEval(input1: Any, input2: Any): Any = {
    val regex = pattern(input2.asInstanceOf[UTF8String].toString)
    if(regex == null) {
      null
    } else {
      matches(regex, input1.asInstanceOf[UTF8String].toString)
    }
  }

  override def sql: String = s"${left.sql} ${prettyName.toUpperCase(Locale.ROOT)} ${right.sql}"
}

<<<<<<< HEAD
abstract class EscapeRegexExpression(str: Expression, pattern: Expression, escape: Expression)
  extends TernaryExpression with StringRegexExpression with Serializable {

  override def inputTypes: Seq[DataType] = Seq(StringType, StringType, StringType)
  override def children: Seq[Expression] = Seq(str, pattern, escape)

  protected lazy val escapeChar: Char = if (escape.foldable) {
    escape.eval() match {
      case s: UTF8String if s != null && s.numChars() == 1 => s.toString.charAt(0)
      case s => throw new AnalysisException(
        s"The 'escape' parameter must be a string literal of one char but it is $s.")
    }
  } else {
    throw new AnalysisException("The 'escape' parameter must be a string literal.")
  }
=======
// scalastyle:off line.contains.tab
/**
 * Simple RegEx pattern matching function
 */
@ExpressionDescription(
  usage = "str _FUNC_ pattern[ ESCAPE escape] - Returns true if str matches `pattern` with " +
    "`escape`, null if any arguments are null, false otherwise.",
  arguments = """
    Arguments:
      * str - a string expression
      * pattern - a string expression. The pattern is a string which is matched literally, with
          exception to the following special symbols:

          _ matches any one character in the input (similar to . in posix regular expressions)

          % matches zero or more characters in the input (similar to .* in posix regular
          expressions)

          Since Spark 2.0, string literals are unescaped in our SQL parser. For example, in order
          to match "\abc", the pattern should be "\\abc".

          When SQL config 'spark.sql.parser.escapedStringLiterals' is enabled, it fallbacks
          to Spark 1.6 behavior regarding string literal parsing. For example, if the config is
          enabled, the pattern to match "\abc" should be "\abc".
      * escape - an character added since Spark 3.0. The default escape character is the '\'.
          If an escape character precedes a special symbol or another escape character, the
          following character is matched literally. It is invalid to escape any other character.
  """,
  examples = """
    Examples:
      > SELECT _FUNC_('Spark', '_park');
      true
      > SET spark.sql.parser.escapedStringLiterals=true;
      spark.sql.parser.escapedStringLiterals	true
      > SELECT '%SystemDrive%\Users\John' _FUNC_ '\%SystemDrive\%\\Users%';
      true
      > SET spark.sql.parser.escapedStringLiterals=false;
      spark.sql.parser.escapedStringLiterals	false
      > SELECT '%SystemDrive%\\Users\\John' _FUNC_ '\%SystemDrive\%\\\\Users%';
      true
      > SELECT '%SystemDrive%/Users/John' _FUNC_ '/%SystemDrive/%//Users%' ESCAPE '/';
      true
  """,
  note = """
    Use RLIKE to match with standard regular expressions.
  """,
  since = "1.0.0")
// scalastyle:on line.contains.tab
case class Like(left: Expression, right: Expression, escapeChar: Char)
  extends StringRegexExpression {

  def this(left: Expression, right: Expression) = this(left, right, '\\')
>>>>>>> ebcff675

  override def matches(regex: Pattern, str: String): Boolean = regex.matcher(str).matches()

  override def toString: String = escapeChar match {
<<<<<<< HEAD
    case '\\' => s"$str LIKE $pattern"
    case c => s"$str LIKE $pattern ESCAPE '$c'"
  }

  protected def getEscapeFunc: String

  override protected def nullSafeEval(input1: Any, input2: Any, input3: Any): Any = {
    nullSafeMatch(input1, input2)
=======
    case '\\' => s"$left LIKE $right"
    case c => s"$left LIKE $right ESCAPE '$c'"
>>>>>>> ebcff675
  }

  override protected def doGenCode(ctx: CodegenContext, ev: ExprCode): ExprCode = {
    val patternClass = classOf[Pattern].getName
    val escapeFunc = getEscapeFunc

    if (right.foldable) {
      val rVal = right.eval()
      if (rVal != null) {
        val regexStr =
          StringEscapeUtils.escapeJava(escape(rVal.asInstanceOf[UTF8String].toString()))
        val pattern = ctx.addMutableState(patternClass, "patternLike",
          v => s"""$v = $patternClass.compile("$regexStr");""")

        // We don't use nullSafeCodeGen here because we don't want to re-evaluate right again.
        val eval = left.genCode(ctx)
        ev.copy(code = code"""
          ${eval.code}
          boolean ${ev.isNull} = ${eval.isNull};
          ${CodeGenerator.javaType(dataType)} ${ev.value} = ${CodeGenerator.defaultValue(dataType)};
          if (!${ev.isNull}) {
            ${ev.value} = $pattern.matcher(${eval.value}.toString()).matches();
          }
        """)
      } else {
        ev.copy(code = code"""
          boolean ${ev.isNull} = true;
          ${CodeGenerator.javaType(dataType)} ${ev.value} = ${CodeGenerator.defaultValue(dataType)};
        """)
      }
    } else {
      val pattern = ctx.freshName("pattern")
      val rightStr = ctx.freshName("rightStr")
      // We need to escape the escapeChar to make sure the generated code is valid.
      // Otherwise we'll hit org.codehaus.commons.compiler.CompileException.
      val escapedEscapeChar = StringEscapeUtils.escapeJava(escapeChar.toString)
      nullSafeCodeGen(ctx, ev, (eval1, eval2) => {
        s"""
          String $rightStr = $eval2.toString();
          $patternClass $pattern = $patternClass.compile(
            $escapeFunc($rightStr, '$escapedEscapeChar'));
          ${ev.value} = $pattern.matcher($eval1.toString()).matches();
        """
      })
    }
  }
}

// scalastyle:off line.contains.tab
/**
 * Simple RegEx pattern matching function
 */
@ExpressionDescription(
  usage = "str _FUNC_ pattern[ ESCAPE escape] - Returns true if str matches `pattern` with " +
    "`escape`, null if any arguments are null, false otherwise.",
  arguments = """
    Arguments:
      * str - a string expression
      * pattern - a string expression. The pattern is a string which is matched literally, with
          exception to the following special symbols:

          _ matches any one character in the input (similar to . in posix regular expressions)

          % matches zero or more characters in the input (similar to .* in posix regular
          expressions)

          Since Spark 2.0, string literals are unescaped in our SQL parser. For example, in order
          to match "\abc", the pattern should be "\\abc".

          When SQL config 'spark.sql.parser.escapedStringLiterals' is enabled, it fallbacks
          to Spark 1.6 behavior regarding string literal parsing. For example, if the config is
          enabled, the pattern to match "\abc" should be "\abc".
      * escape - an character added since Spark 3.0. The default escape character is the '\'.
          If an escape character precedes a special symbol or another escape character, the
          following character is matched literally. It is invalid to escape any other character.
  """,
  examples = """
    Examples:
      > SELECT _FUNC_('Spark', '_park');
      true
      > SET spark.sql.parser.escapedStringLiterals=true;
      spark.sql.parser.escapedStringLiterals	true
      > SELECT '%SystemDrive%\Users\John' _FUNC_ '\%SystemDrive\%\\Users%';
      true
      > SET spark.sql.parser.escapedStringLiterals=false;
      spark.sql.parser.escapedStringLiterals	false
      > SELECT '%SystemDrive%\\Users\\John' _FUNC_ '\%SystemDrive\%\\\\Users%';
      true
      > SELECT '%SystemDrive%/Users/John' _FUNC_ '/%SystemDrive/%//Users%' ESCAPE '/';
      true
      > SELECT _FUNC_('_Apache Spark_', '__%Spark__', '_');
      true
  """,
  note = """
    Use RLIKE to match with standard regular expressions.
    Use SIMILAR TO, in addition to completing the functions of RLIKE, you can also use _ and
      % as wildcards and escape character.
  """,
  since = "1.0.0")
// scalastyle:on line.contains.tab
case class Like(str: Expression, pattern: Expression, escape: Expression)
  extends EscapeRegexExpression(str, pattern, escape) {

  def this(str: Expression, pattern: Expression) = this(str, pattern, Literal("\\"))

  override def escape(v: String): String = StringUtils.escapeLikeRegex(v, escapeChar)

  override def getEscapeFunc: String =
    StringUtils.getClass.getName.stripSuffix("$") + ".escapeLikeRegex"

}

// scalastyle:off line.contains.tab
@ExpressionDescription(
  usage = "str _FUNC_ regexp - Returns true if `str` matches `regexp`, or false otherwise.",
  arguments = """
    Arguments:
      * str - a string expression
      * regexp - a string expression. The regex string should be a Java regular expression.

          Since Spark 2.0, string literals (including regex patterns) are unescaped in our SQL
          parser. For example, to match "\abc", a regular expression for `regexp` can be
          "^\\abc$".

          There is a SQL config 'spark.sql.parser.escapedStringLiterals' that can be used to
          fallback to the Spark 1.6 behavior regarding string literal parsing. For example,
          if the config is enabled, the `regexp` that can match "\abc" is "^\abc$".
  """,
  examples = """
    Examples:
      > SET spark.sql.parser.escapedStringLiterals=true;
      spark.sql.parser.escapedStringLiterals	true
      > SELECT '%SystemDrive%\Users\John' _FUNC_ '%SystemDrive%\\Users.*';
      true
      > SET spark.sql.parser.escapedStringLiterals=false;
      spark.sql.parser.escapedStringLiterals	false
      > SELECT '%SystemDrive%\\Users\\John' _FUNC_ '%SystemDrive%\\\\Users.*';
      true
  """,
  note = """
    Use LIKE to match with simple string pattern.
    Use SIMILAR TO, in addition to completing the functions of RLIKE, you can also use _ and
      % as wildcards and escape character.
  """,
  since = "1.0.0")
// scalastyle:on line.contains.tab
case class RLike(left: Expression, right: Expression) extends StringRegexExpression {

  override def escape(v: String): String = v
  override def matches(regex: Pattern, str: String): Boolean = regex.matcher(str).find(0)
  override def toString: String = s"$left RLIKE $right"

  override protected def doGenCode(ctx: CodegenContext, ev: ExprCode): ExprCode = {
    val patternClass = classOf[Pattern].getName

    if (right.foldable) {
      val rVal = right.eval()
      if (rVal != null) {
        val regexStr =
          StringEscapeUtils.escapeJava(rVal.asInstanceOf[UTF8String].toString())
        val pattern = ctx.addMutableState(patternClass, "patternRLike",
          v => s"""$v = $patternClass.compile("$regexStr");""")

        // We don't use nullSafeCodeGen here because we don't want to re-evaluate right again.
        val eval = left.genCode(ctx)
        ev.copy(code = code"""
          ${eval.code}
          boolean ${ev.isNull} = ${eval.isNull};
          ${CodeGenerator.javaType(dataType)} ${ev.value} = ${CodeGenerator.defaultValue(dataType)};
          if (!${ev.isNull}) {
            ${ev.value} = $pattern.matcher(${eval.value}.toString()).find(0);
          }
        """)
      } else {
        ev.copy(code = code"""
          boolean ${ev.isNull} = true;
          ${CodeGenerator.javaType(dataType)} ${ev.value} = ${CodeGenerator.defaultValue(dataType)};
        """)
      }
    } else {
      val rightStr = ctx.freshName("rightStr")
      val pattern = ctx.freshName("pattern")
      nullSafeCodeGen(ctx, ev, (eval1, eval2) => {
        s"""
          String $rightStr = $eval2.toString();
          $patternClass $pattern = $patternClass.compile($rightStr);
          ${ev.value} = $pattern.matcher($eval1.toString()).find(0);
        """
      })
    }
  }
}

// scalastyle:off line.contains.tab
@ExpressionDescription(
  usage = "str _FUNC_ regexp[ ESCAPE escape] - Returns true if `str` matches `regexp` with " +
    "`escape`, null if any arguments are null, false otherwise.",
  arguments = """
    Arguments:
      * str - a string expression
      * regexp - a string expression. The regex string should be a Java regular expression.
          Since Spark 2.0, string literals (including regex patterns) are unescaped in our SQL
          parser. For example, to match "\abc", a regular expression for `regexp` can be
          "\\abc".
          There is a SQL config 'spark.sql.parser.escapedStringLiterals' that can be used to
          fallback to the Spark 1.6 behavior regarding string literal parsing. For example,
          if the config is enabled, the `regexp` that can match "\abc" is "\abc".
      * escape - an character added since Spark 3.0. The default escape character is the '\'.
          If an escape character precedes a special symbol or another escape character, the
          following character is matched literally. It is invalid to escape any other character.
  """,
  examples = """
    Examples:
      > SET spark.sql.parser.escapedStringLiterals=true;
      spark.sql.parser.escapedStringLiterals    true
      > SELECT '%SystemDrive%\Users\John' _FUNC_ '\%SystemDrive\%\\Users%';
      true
      > SET spark.sql.parser.escapedStringLiterals=false;
      spark.sql.parser.escapedStringLiterals    false
      > SELECT '%SystemDrive%\\Users\\John' _FUNC_ '\\%SystemDrive\\%\\\\Users%';
      true
      > SELECT '%SystemDrive%/Users/John' _FUNC_ '/%SystemDrive/%//Users%' ESCAPE '/';
      true
  """,
  note = """
    [[SimilarTo]] is similar to [[RLike]], but with the following differences:
      1. The SIMILAR TO operator returns true only if its pattern matches the entire string,
         unlike [[Rlike]] behavior, where the pattern can match any portion of the string.
      2. The regex string allow uses _ and % as wildcard characters denoting any single character
         and any string, respectively (these are comparable to . and .* in POSIX regular
         expressions).
      3. The regex string allow uses escape character like [[Like]] behavior.
      4. '.', '^' and '$' is not a meta character for [[SimilarTo]].
    Use LIKE to match with simple string pattern.
    Use RLIKE to match with standard regular expressions.
  """,
  since = "3.0.0")
// scalastyle:on line.contains.tab
case class SimilarTo(str: Expression, pattern: Expression, escape: Expression)
  extends EscapeRegexExpression(str, pattern, escape) {

  def this(str: Expression, pattern: Expression) = this(str, pattern, Literal("\\"))

  override def escape(v: String): String = StringUtils.escapeSimilarRegex(v, escapeChar)

  override def getEscapeFunc: String =
    StringUtils.getClass.getName.stripSuffix("$") + ".escapeSimilarRegex"

}

/**
 * Splits str around matches of the given regex.
 */
@ExpressionDescription(
  usage = "_FUNC_(str, regex, limit) - Splits `str` around occurrences that match `regex`" +
    " and returns an array with a length of at most `limit`",
  arguments = """
    Arguments:
      * str - a string expression to split.
      * regex - a string representing a regular expression. The regex string should be a
        Java regular expression.
      * limit - an integer expression which controls the number of times the regex is applied.
          * limit > 0: The resulting array's length will not be more than `limit`,
            and the resulting array's last entry will contain all input
            beyond the last matched regex.
          * limit <= 0: `regex` will be applied as many times as possible, and
            the resulting array can be of any size.
  """,
  examples = """
    Examples:
      > SELECT _FUNC_('oneAtwoBthreeC', '[ABC]');
       ["one","two","three",""]
      > SELECT _FUNC_('oneAtwoBthreeC', '[ABC]', -1);
       ["one","two","three",""]
      > SELECT _FUNC_('oneAtwoBthreeC', '[ABC]', 2);
       ["one","twoBthreeC"]
  """,
  since = "1.5.0")
case class StringSplit(str: Expression, regex: Expression, limit: Expression)
  extends TernaryExpression with ImplicitCastInputTypes {

  override def dataType: DataType = ArrayType(StringType)
  override def inputTypes: Seq[DataType] = Seq(StringType, StringType, IntegerType)
  override def children: Seq[Expression] = str :: regex :: limit :: Nil

  def this(exp: Expression, regex: Expression) = this(exp, regex, Literal(-1));

  override def nullSafeEval(string: Any, regex: Any, limit: Any): Any = {
    val strings = string.asInstanceOf[UTF8String].split(
      regex.asInstanceOf[UTF8String], limit.asInstanceOf[Int])
    new GenericArrayData(strings.asInstanceOf[Array[Any]])
  }

  override def doGenCode(ctx: CodegenContext, ev: ExprCode): ExprCode = {
    val arrayClass = classOf[GenericArrayData].getName
    nullSafeCodeGen(ctx, ev, (str, regex, limit) => {
      // Array in java is covariant, so we don't need to cast UTF8String[] to Object[].
      s"""${ev.value} = new $arrayClass($str.split($regex,$limit));""".stripMargin
    })
  }

  override def prettyName: String = "split"
}


/**
 * Replace all substrings of str that match regexp with rep.
 *
 * NOTE: this expression is not THREAD-SAFE, as it has some internal mutable status.
 */
// scalastyle:off line.size.limit
@ExpressionDescription(
  usage = "_FUNC_(str, regexp, rep) - Replaces all substrings of `str` that match `regexp` with `rep`.",
  examples = """
    Examples:
      > SELECT _FUNC_('100-200', '(\\d+)', 'num');
       num-num
  """,
  since = "1.5.0")
// scalastyle:on line.size.limit
case class RegExpReplace(subject: Expression, regexp: Expression, rep: Expression)
  extends TernaryExpression with ImplicitCastInputTypes {

  // last regex in string, we will update the pattern iff regexp value changed.
  @transient private var lastRegex: UTF8String = _
  // last regex pattern, we cache it for performance concern
  @transient private var pattern: Pattern = _
  // last replacement string, we don't want to convert a UTF8String => java.langString every time.
  @transient private var lastReplacement: String = _
  @transient private var lastReplacementInUTF8: UTF8String = _
  // result buffer write by Matcher
  @transient private lazy val result: StringBuffer = new StringBuffer

  override def nullSafeEval(s: Any, p: Any, r: Any): Any = {
    if (!p.equals(lastRegex)) {
      // regex value changed
      lastRegex = p.asInstanceOf[UTF8String].clone()
      pattern = Pattern.compile(lastRegex.toString)
    }
    if (!r.equals(lastReplacementInUTF8)) {
      // replacement string changed
      lastReplacementInUTF8 = r.asInstanceOf[UTF8String].clone()
      lastReplacement = lastReplacementInUTF8.toString
    }
    val m = pattern.matcher(s.toString())
    result.delete(0, result.length())

    while (m.find) {
      m.appendReplacement(result, lastReplacement)
    }
    m.appendTail(result)

    UTF8String.fromString(result.toString)
  }

  override def dataType: DataType = StringType
  override def inputTypes: Seq[AbstractDataType] = Seq(StringType, StringType, StringType)
  override def children: Seq[Expression] = subject :: regexp :: rep :: Nil
  override def prettyName: String = "regexp_replace"

  override protected def doGenCode(ctx: CodegenContext, ev: ExprCode): ExprCode = {
    val termResult = ctx.freshName("termResult")

    val classNamePattern = classOf[Pattern].getCanonicalName
    val classNameStringBuffer = classOf[java.lang.StringBuffer].getCanonicalName

    val matcher = ctx.freshName("matcher")

    val termLastRegex = ctx.addMutableState("UTF8String", "lastRegex")
    val termPattern = ctx.addMutableState(classNamePattern, "pattern")
    val termLastReplacement = ctx.addMutableState("String", "lastReplacement")
    val termLastReplacementInUTF8 = ctx.addMutableState("UTF8String", "lastReplacementInUTF8")

    val setEvNotNull = if (nullable) {
      s"${ev.isNull} = false;"
    } else {
      ""
    }

    nullSafeCodeGen(ctx, ev, (subject, regexp, rep) => {
    s"""
      if (!$regexp.equals($termLastRegex)) {
        // regex value changed
        $termLastRegex = $regexp.clone();
        $termPattern = $classNamePattern.compile($termLastRegex.toString());
      }
      if (!$rep.equals($termLastReplacementInUTF8)) {
        // replacement string changed
        $termLastReplacementInUTF8 = $rep.clone();
        $termLastReplacement = $termLastReplacementInUTF8.toString();
      }
      $classNameStringBuffer $termResult = new $classNameStringBuffer();
      java.util.regex.Matcher $matcher = $termPattern.matcher($subject.toString());

      while ($matcher.find()) {
        $matcher.appendReplacement($termResult, $termLastReplacement);
      }
      $matcher.appendTail($termResult);
      ${ev.value} = UTF8String.fromString($termResult.toString());
      $termResult = null;
      $setEvNotNull
    """
    })
  }
}

object RegExpExtract {
  def checkGroupIndex(groupCount: Int, groupIndex: Int): Unit = {
    if (groupCount < groupIndex) {
      throw new IllegalArgumentException(
        s"Regex group count is $groupCount, but the specified group index is $groupIndex")
    }
  }
}

/**
 * Extract a specific(idx) group identified by a Java regex.
 *
 * NOTE: this expression is not THREAD-SAFE, as it has some internal mutable status.
 */
@ExpressionDescription(
  usage = "_FUNC_(str, regexp[, idx]) - Extracts a group that matches `regexp`.",
  examples = """
    Examples:
      > SELECT _FUNC_('100-200', '(\\d+)-(\\d+)', 1);
       100
  """,
  since = "1.5.0")
case class RegExpExtract(subject: Expression, regexp: Expression, idx: Expression)
  extends TernaryExpression with ImplicitCastInputTypes {
  def this(s: Expression, r: Expression) = this(s, r, Literal(1))

  // last regex in string, we will update the pattern iff regexp value changed.
  @transient private var lastRegex: UTF8String = _
  // last regex pattern, we cache it for performance concern
  @transient private var pattern: Pattern = _

  override def nullSafeEval(s: Any, p: Any, r: Any): Any = {
    if (!p.equals(lastRegex)) {
      // regex value changed
      lastRegex = p.asInstanceOf[UTF8String].clone()
      pattern = Pattern.compile(lastRegex.toString)
    }
    val m = pattern.matcher(s.toString)
    if (m.find) {
      val mr: MatchResult = m.toMatchResult
      val index = r.asInstanceOf[Int]
      RegExpExtract.checkGroupIndex(mr.groupCount, index)
      val group = mr.group(index)
      if (group == null) { // Pattern matched, but not optional group
        UTF8String.EMPTY_UTF8
      } else {
        UTF8String.fromString(group)
      }
    } else {
      UTF8String.EMPTY_UTF8
    }
  }

  override def dataType: DataType = StringType
  override def inputTypes: Seq[AbstractDataType] = Seq(StringType, StringType, IntegerType)
  override def children: Seq[Expression] = subject :: regexp :: idx :: Nil
  override def prettyName: String = "regexp_extract"

  override protected def doGenCode(ctx: CodegenContext, ev: ExprCode): ExprCode = {
    val classNamePattern = classOf[Pattern].getCanonicalName
    val classNameRegExpExtract = classOf[RegExpExtract].getCanonicalName
    val matcher = ctx.freshName("matcher")
    val matchResult = ctx.freshName("matchResult")

    val termLastRegex = ctx.addMutableState("UTF8String", "lastRegex")
    val termPattern = ctx.addMutableState(classNamePattern, "pattern")

    val setEvNotNull = if (nullable) {
      s"${ev.isNull} = false;"
    } else {
      ""
    }

    nullSafeCodeGen(ctx, ev, (subject, regexp, idx) => {
      s"""
      if (!$regexp.equals($termLastRegex)) {
        // regex value changed
        $termLastRegex = $regexp.clone();
        $termPattern = $classNamePattern.compile($termLastRegex.toString());
      }
      java.util.regex.Matcher $matcher =
        $termPattern.matcher($subject.toString());
      if ($matcher.find()) {
        java.util.regex.MatchResult $matchResult = $matcher.toMatchResult();
        $classNameRegExpExtract.checkGroupIndex($matchResult.groupCount(), $idx);
        if ($matchResult.group($idx) == null) {
          ${ev.value} = UTF8String.EMPTY_UTF8;
        } else {
          ${ev.value} = UTF8String.fromString($matchResult.group($idx));
        }
        $setEvNotNull
      } else {
        ${ev.value} = UTF8String.EMPTY_UTF8;
        $setEvNotNull
      }"""
    })
  }
}<|MERGE_RESOLUTION|>--- conflicted
+++ resolved
@@ -66,94 +66,13 @@
   override def sql: String = s"${left.sql} ${prettyName.toUpperCase(Locale.ROOT)} ${right.sql}"
 }
 
-<<<<<<< HEAD
-abstract class EscapeRegexExpression(str: Expression, pattern: Expression, escape: Expression)
-  extends TernaryExpression with StringRegexExpression with Serializable {
-
-  override def inputTypes: Seq[DataType] = Seq(StringType, StringType, StringType)
-  override def children: Seq[Expression] = Seq(str, pattern, escape)
-
-  protected lazy val escapeChar: Char = if (escape.foldable) {
-    escape.eval() match {
-      case s: UTF8String if s != null && s.numChars() == 1 => s.toString.charAt(0)
-      case s => throw new AnalysisException(
-        s"The 'escape' parameter must be a string literal of one char but it is $s.")
-    }
-  } else {
-    throw new AnalysisException("The 'escape' parameter must be a string literal.")
-  }
-=======
-// scalastyle:off line.contains.tab
-/**
- * Simple RegEx pattern matching function
- */
-@ExpressionDescription(
-  usage = "str _FUNC_ pattern[ ESCAPE escape] - Returns true if str matches `pattern` with " +
-    "`escape`, null if any arguments are null, false otherwise.",
-  arguments = """
-    Arguments:
-      * str - a string expression
-      * pattern - a string expression. The pattern is a string which is matched literally, with
-          exception to the following special symbols:
-
-          _ matches any one character in the input (similar to . in posix regular expressions)
-
-          % matches zero or more characters in the input (similar to .* in posix regular
-          expressions)
-
-          Since Spark 2.0, string literals are unescaped in our SQL parser. For example, in order
-          to match "\abc", the pattern should be "\\abc".
-
-          When SQL config 'spark.sql.parser.escapedStringLiterals' is enabled, it fallbacks
-          to Spark 1.6 behavior regarding string literal parsing. For example, if the config is
-          enabled, the pattern to match "\abc" should be "\abc".
-      * escape - an character added since Spark 3.0. The default escape character is the '\'.
-          If an escape character precedes a special symbol or another escape character, the
-          following character is matched literally. It is invalid to escape any other character.
-  """,
-  examples = """
-    Examples:
-      > SELECT _FUNC_('Spark', '_park');
-      true
-      > SET spark.sql.parser.escapedStringLiterals=true;
-      spark.sql.parser.escapedStringLiterals	true
-      > SELECT '%SystemDrive%\Users\John' _FUNC_ '\%SystemDrive\%\\Users%';
-      true
-      > SET spark.sql.parser.escapedStringLiterals=false;
-      spark.sql.parser.escapedStringLiterals	false
-      > SELECT '%SystemDrive%\\Users\\John' _FUNC_ '\%SystemDrive\%\\\\Users%';
-      true
-      > SELECT '%SystemDrive%/Users/John' _FUNC_ '/%SystemDrive/%//Users%' ESCAPE '/';
-      true
-  """,
-  note = """
-    Use RLIKE to match with standard regular expressions.
-  """,
-  since = "1.0.0")
-// scalastyle:on line.contains.tab
-case class Like(left: Expression, right: Expression, escapeChar: Char)
-  extends StringRegexExpression {
-
-  def this(left: Expression, right: Expression) = this(left, right, '\\')
->>>>>>> ebcff675
+abstract class EscapeRegexExpression extends StringRegexExpression {
 
   override def matches(regex: Pattern, str: String): Boolean = regex.matcher(str).matches()
 
-  override def toString: String = escapeChar match {
-<<<<<<< HEAD
-    case '\\' => s"$str LIKE $pattern"
-    case c => s"$str LIKE $pattern ESCAPE '$c'"
-  }
+  protected def escapeChar: Char
 
   protected def getEscapeFunc: String
-
-  override protected def nullSafeEval(input1: Any, input2: Any, input3: Any): Any = {
-    nullSafeMatch(input1, input2)
-=======
-    case '\\' => s"$left LIKE $right"
-    case c => s"$left LIKE $right ESCAPE '$c'"
->>>>>>> ebcff675
-  }
 
   override protected def doGenCode(ctx: CodegenContext, ev: ExprCode): ExprCode = {
     val patternClass = classOf[Pattern].getName
@@ -234,29 +153,30 @@
       > SELECT _FUNC_('Spark', '_park');
       true
       > SET spark.sql.parser.escapedStringLiterals=true;
-      spark.sql.parser.escapedStringLiterals	true
+      spark.sql.parser.escapedStringLiterals    true
       > SELECT '%SystemDrive%\Users\John' _FUNC_ '\%SystemDrive\%\\Users%';
       true
       > SET spark.sql.parser.escapedStringLiterals=false;
-      spark.sql.parser.escapedStringLiterals	false
+      spark.sql.parser.escapedStringLiterals    false
       > SELECT '%SystemDrive%\\Users\\John' _FUNC_ '\%SystemDrive\%\\\\Users%';
       true
       > SELECT '%SystemDrive%/Users/John' _FUNC_ '/%SystemDrive/%//Users%' ESCAPE '/';
-      true
-      > SELECT _FUNC_('_Apache Spark_', '__%Spark__', '_');
       true
   """,
   note = """
     Use RLIKE to match with standard regular expressions.
-    Use SIMILAR TO, in addition to completing the functions of RLIKE, you can also use _ and
-      % as wildcards and escape character.
   """,
   since = "1.0.0")
 // scalastyle:on line.contains.tab
-case class Like(str: Expression, pattern: Expression, escape: Expression)
-  extends EscapeRegexExpression(str, pattern, escape) {
-
-  def this(str: Expression, pattern: Expression) = this(str, pattern, Literal("\\"))
+case class Like(left: Expression, right: Expression, escapeChar: Char)
+  extends EscapeRegexExpression {
+
+  def this(left: Expression, right: Expression) = this(left, right, '\\')
+
+  override def toString: String = escapeChar match {
+    case '\\' => s"$left LIKE $right"
+    case c => s"$left LIKE $right ESCAPE '$c'"
+  }
 
   override def escape(v: String): String = StringUtils.escapeLikeRegex(v, escapeChar)
 
@@ -391,10 +311,15 @@
   """,
   since = "3.0.0")
 // scalastyle:on line.contains.tab
-case class SimilarTo(str: Expression, pattern: Expression, escape: Expression)
-  extends EscapeRegexExpression(str, pattern, escape) {
-
-  def this(str: Expression, pattern: Expression) = this(str, pattern, Literal("\\"))
+case class SimilarTo(left: Expression, right: Expression, escapeChar: Char)
+  extends EscapeRegexExpression {
+
+  def this(left: Expression, right: Expression) = this(left, right, '\\')
+
+  override def toString: String = escapeChar match {
+    case '\\' => s"$left SIMILAR TO $right"
+    case c => s"$left SIMILAR TO $right ESCAPE '$c'"
+  }
 
   override def escape(v: String): String = StringUtils.escapeSimilarRegex(v, escapeChar)
 
