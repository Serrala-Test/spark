--- conflicted
+++ resolved
@@ -88,7 +88,6 @@
     if (conf.caseSensitiveAnalysis) name else name.toLowerCase
   }
 
-<<<<<<< HEAD
   /**
    * This method is used to make the given path qualified before we
    * store this path in the underlying external catalog. So, when a path
@@ -99,12 +98,12 @@
     val hadoopPath = new Path(path)
     val fs = hadoopPath.getFileSystem(hadoopConf)
     fs.makeQualified(hadoopPath)
-=======
+  }
+
   protected[this] def requireDbExists(db: String): Unit = {
     if (!databaseExists(db)) {
       throw new NoSuchDatabaseException(db)
     }
->>>>>>> fecda870
   }
 
   // ----------------------------------------------------------------------------
@@ -149,13 +148,7 @@
   def getCurrentDatabase: String = currentDb
 
   def setCurrentDatabase(db: String): Unit = {
-<<<<<<< HEAD
-    if (!databaseExists(db)) {
-      throw new AnalysisException(s"Database '$db' does not exist.")
-    }
-=======
-    requireDbExists(db)
->>>>>>> fecda870
+    requireDbExists(db)
     currentDb = db
   }
 
@@ -336,11 +329,7 @@
       if (tableExists(name)) {
         externalCatalog.dropTable(db, table, ignoreIfNotExists = true)
       } else if (!ignoreIfNotExists) {
-<<<<<<< HEAD
-        throw new AnalysisException(s"Table or view '${name.quotedString}' does not exist")
-=======
-        logError(new NoSuchTableException(db = db, table = table).getMessage)
->>>>>>> fecda870
+        throw new NoSuchTableException(db = db, table = table)
       }
     } else {
       tempTables.remove(table)
@@ -539,12 +528,8 @@
       partialSpec: Option[TablePartitionSpec] = None): Seq[CatalogTablePartition] = {
     val db = tableName.database.getOrElse(currentDb)
     val table = formatTableName(tableName.table)
-<<<<<<< HEAD
+    requireDbExists(db)
     externalCatalog.listPartitions(db, table, partialSpec)
-=======
-    requireDbExists(db)
-    externalCatalog.listPartitions(db, table)
->>>>>>> fecda870
   }
 
   // ----------------------------------------------------------------------------
@@ -571,11 +556,7 @@
     if (!functionExists(identifier)) {
       externalCatalog.createFunction(db, newFuncDefinition)
     } else if (!ignoreIfExists) {
-<<<<<<< HEAD
-      throw new AnalysisException(s"Function '$identifier' already exists in database '$db'")
-=======
       throw new AlreadyExistFunctionException(db = db, func = identifier.toString)
->>>>>>> fecda870
     }
   }
 
