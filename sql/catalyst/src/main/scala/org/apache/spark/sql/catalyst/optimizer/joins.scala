--- conflicted
+++ resolved
@@ -191,16 +191,9 @@
   }
 
   override def apply(plan: LogicalPlan): LogicalPlan = plan transformUp {
-<<<<<<< HEAD
-    case j @ Join(_, _, joinType, condition)
-        if condition.isDefined && hasPythonUDF(condition.get) =>
-      if (!joinType.isInstanceOf[InnerLike]) {
-        // The current strategy supports only InnerLike join because for other types,
-=======
     case j @ Join(_, _, joinType, Some(cond)) if hasUnevaluablePythonUDF(cond, j) =>
       if (!joinType.isInstanceOf[InnerLike] && joinType != LeftSemi) {
         // The current strategy only support InnerLike and LeftSemi join because for other type,
->>>>>>> 455a57d5
         // it breaks SQL semantic if we run the join condition as a filter after join. If we pass
         // the plan here, it'll still get a an invalid PythonUDF RuntimeException with message
         // `requires attributes from more than one child`, we throw firstly here for better
