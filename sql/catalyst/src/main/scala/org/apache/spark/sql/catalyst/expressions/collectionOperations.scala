--- conflicted
+++ resolved
@@ -1923,17 +1923,12 @@
       > SELECT _FUNC_(map(1, 'a', 2, 'b'), 2);
        b
   """,
-<<<<<<< HEAD
   since = "2.4.0",
   group = "map_funcs")
-case class ElementAt(left: Expression, right: Expression)
-=======
-  since = "2.4.0")
 case class ElementAt(
     left: Expression,
     right: Expression,
     failOnError: Boolean = SQLConf.get.ansiEnabled)
->>>>>>> ba178f85
   extends GetMapValueUtil with GetArrayItemUtil with NullIntolerant {
 
   def this(left: Expression, right: Expression) = this(left, right, SQLConf.get.ansiEnabled)
