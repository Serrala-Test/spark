/*
 * Licensed to the Apache Software Foundation (ASF) under one or more
 * contributor license agreements.  See the NOTICE file distributed with
 * this work for additional information regarding copyright ownership.
 * The ASF licenses this file to You under the Apache License, Version 2.0
 * (the "License"); you may not use this file except in compliance with
 * the License.  You may obtain a copy of the License at
 *
 *    http://www.apache.org/licenses/LICENSE-2.0
 *
 * Unless required by applicable law or agreed to in writing, software
 * distributed under the License is distributed on an "AS IS" BASIS,
 * WITHOUT WARRANTIES OR CONDITIONS OF ANY KIND, either express or implied.
 * See the License for the specific language governing permissions and
 * limitations under the License.
 */
package org.apache.spark.sql.catalyst.expressions

import java.util.Comparator

import org.apache.spark.sql.catalyst.InternalRow
import org.apache.spark.sql.catalyst.analysis.{TypeCheckResult, TypeCoercion}
import org.apache.spark.sql.catalyst.expressions.codegen._
import org.apache.spark.sql.catalyst.util.{ArrayData, GenericArrayData, MapData, TypeUtils}
import org.apache.spark.sql.types._
import org.apache.spark.unsafe.Platform
import org.apache.spark.unsafe.array.ByteArrayMethods
import org.apache.spark.unsafe.types.{ByteArray, UTF8String}

/**
 * Base trait for [[BinaryExpression]]s with two arrays of the same element type and implicit
 * casting.
 */
trait BinaryArrayExpressionWithImplicitCast extends BinaryExpression
  with ImplicitCastInputTypes {

  protected lazy val elementType: DataType = inputTypes.head.asInstanceOf[ArrayType].elementType

  override def inputTypes: Seq[AbstractDataType] = {
    TypeCoercion.findWiderTypeForTwo(left.dataType, right.dataType) match {
      case Some(arrayType) => Seq(arrayType, arrayType)
    }
  }

  override def checkInputDataTypes(): TypeCheckResult = {
    TypeCoercion.findWiderTypeForTwo(left.dataType, right.dataType) match {
      case Some(ArrayType(_, _)) => TypeCheckResult.TypeCheckSuccess
      case None => TypeCheckResult.TypeCheckFailure(s"input to function $prettyName should have " +
        s"been two ${ArrayType.simpleString}s with same element type, but it's " +
        s"[${left.dataType.simpleString}, ${right.dataType.simpleString}]")
    }
  }
}


/**
 * Given an array or map, returns its size. Returns -1 if null.
 */
@ExpressionDescription(
  usage = "_FUNC_(expr) - Returns the size of an array or a map. Returns -1 if null.",
  examples = """
    Examples:
      > SELECT _FUNC_(array('b', 'd', 'c', 'a'));
       4
  """)
case class Size(child: Expression) extends UnaryExpression with ExpectsInputTypes {
  override def dataType: DataType = IntegerType
  override def inputTypes: Seq[AbstractDataType] = Seq(TypeCollection(ArrayType, MapType))
  override def nullable: Boolean = false

  override def eval(input: InternalRow): Any = {
    val value = child.eval(input)
    if (value == null) {
      -1
    } else child.dataType match {
      case _: ArrayType => value.asInstanceOf[ArrayData].numElements()
      case _: MapType => value.asInstanceOf[MapData].numElements()
    }
  }

  override def doGenCode(ctx: CodegenContext, ev: ExprCode): ExprCode = {
    val childGen = child.genCode(ctx)
    ev.copy(code = s"""
      boolean ${ev.isNull} = false;
      ${childGen.code}
      ${CodeGenerator.javaType(dataType)} ${ev.value} = ${childGen.isNull} ? -1 :
        (${childGen.value}).numElements();""", isNull = FalseLiteral)
  }
}

/**
 * Returns an unordered array containing the keys of the map.
 */
@ExpressionDescription(
  usage = "_FUNC_(map) - Returns an unordered array containing the keys of the map.",
  examples = """
    Examples:
      > SELECT _FUNC_(map(1, 'a', 2, 'b'));
       [1,2]
  """)
case class MapKeys(child: Expression)
  extends UnaryExpression with ExpectsInputTypes {

  override def inputTypes: Seq[AbstractDataType] = Seq(MapType)

  override def dataType: DataType = ArrayType(child.dataType.asInstanceOf[MapType].keyType)

  override def nullSafeEval(map: Any): Any = {
    map.asInstanceOf[MapData].keyArray()
  }

  override def doGenCode(ctx: CodegenContext, ev: ExprCode): ExprCode = {
    nullSafeCodeGen(ctx, ev, c => s"${ev.value} = ($c).keyArray();")
  }

  override def prettyName: String = "map_keys"
}

/**
 * Returns an unordered array containing the values of the map.
 */
@ExpressionDescription(
  usage = "_FUNC_(map) - Returns an unordered array containing the values of the map.",
  examples = """
    Examples:
      > SELECT _FUNC_(map(1, 'a', 2, 'b'));
       ["a","b"]
  """)
case class MapValues(child: Expression)
  extends UnaryExpression with ExpectsInputTypes {

  override def inputTypes: Seq[AbstractDataType] = Seq(MapType)

  override def dataType: DataType = ArrayType(child.dataType.asInstanceOf[MapType].valueType)

  override def nullSafeEval(map: Any): Any = {
    map.asInstanceOf[MapData].valueArray()
  }

  override def doGenCode(ctx: CodegenContext, ev: ExprCode): ExprCode = {
    nullSafeCodeGen(ctx, ev, c => s"${ev.value} = ($c).valueArray();")
  }

  override def prettyName: String = "map_values"
}

/**
 * Sorts the input array in ascending / descending order according to the natural ordering of
 * the array elements and returns it.
 */
// scalastyle:off line.size.limit
@ExpressionDescription(
  usage = "_FUNC_(array[, ascendingOrder]) - Sorts the input array in ascending or descending order according to the natural ordering of the array elements.",
  examples = """
    Examples:
      > SELECT _FUNC_(array('b', 'd', 'c', 'a'), true);
       ["a","b","c","d"]
  """)
// scalastyle:on line.size.limit
case class SortArray(base: Expression, ascendingOrder: Expression)
  extends BinaryExpression with ExpectsInputTypes with CodegenFallback {

  def this(e: Expression) = this(e, Literal(true))

  override def left: Expression = base
  override def right: Expression = ascendingOrder
  override def dataType: DataType = base.dataType
  override def inputTypes: Seq[AbstractDataType] = Seq(ArrayType, BooleanType)

  override def checkInputDataTypes(): TypeCheckResult = base.dataType match {
    case ArrayType(dt, _) if RowOrdering.isOrderable(dt) =>
      ascendingOrder match {
        case Literal(_: Boolean, BooleanType) =>
          TypeCheckResult.TypeCheckSuccess
        case _ =>
          TypeCheckResult.TypeCheckFailure(
            "Sort order in second argument requires a boolean literal.")
      }
    case ArrayType(dt, _) =>
      TypeCheckResult.TypeCheckFailure(
        s"$prettyName does not support sorting array of type ${dt.simpleString}")
    case _ =>
      TypeCheckResult.TypeCheckFailure(s"$prettyName only supports array input.")
  }

  @transient
  private lazy val lt: Comparator[Any] = {
    val ordering = base.dataType match {
      case _ @ ArrayType(n: AtomicType, _) => n.ordering.asInstanceOf[Ordering[Any]]
      case _ @ ArrayType(a: ArrayType, _) => a.interpretedOrdering.asInstanceOf[Ordering[Any]]
      case _ @ ArrayType(s: StructType, _) => s.interpretedOrdering.asInstanceOf[Ordering[Any]]
    }

    new Comparator[Any]() {
      override def compare(o1: Any, o2: Any): Int = {
        if (o1 == null && o2 == null) {
          0
        } else if (o1 == null) {
          -1
        } else if (o2 == null) {
          1
        } else {
          ordering.compare(o1, o2)
        }
      }
    }
  }

  @transient
  private lazy val gt: Comparator[Any] = {
    val ordering = base.dataType match {
      case _ @ ArrayType(n: AtomicType, _) => n.ordering.asInstanceOf[Ordering[Any]]
      case _ @ ArrayType(a: ArrayType, _) => a.interpretedOrdering.asInstanceOf[Ordering[Any]]
      case _ @ ArrayType(s: StructType, _) => s.interpretedOrdering.asInstanceOf[Ordering[Any]]
    }

    new Comparator[Any]() {
      override def compare(o1: Any, o2: Any): Int = {
        if (o1 == null && o2 == null) {
          0
        } else if (o1 == null) {
          1
        } else if (o2 == null) {
          -1
        } else {
          -ordering.compare(o1, o2)
        }
      }
    }
  }

  override def nullSafeEval(array: Any, ascending: Any): Any = {
    val elementType = base.dataType.asInstanceOf[ArrayType].elementType
    val data = array.asInstanceOf[ArrayData].toArray[AnyRef](elementType)
    if (elementType != NullType) {
      java.util.Arrays.sort(data, if (ascending.asInstanceOf[Boolean]) lt else gt)
    }
    new GenericArrayData(data.asInstanceOf[Array[Any]])
  }

  override def prettyName: String = "sort_array"
}

/**
 * Returns a reversed string or an array with reverse order of elements.
 */
@ExpressionDescription(
  usage = "_FUNC_(array) - Returns a reversed string or an array with reverse order of elements.",
  examples = """
    Examples:
      > SELECT _FUNC_('Spark SQL');
       LQS krapS
      > SELECT _FUNC_(array(2, 1, 4, 3));
       [3, 4, 1, 2]
  """,
  since = "1.5.0",
  note = "Reverse logic for arrays is available since 2.4.0."
)
case class Reverse(child: Expression) extends UnaryExpression with ImplicitCastInputTypes {

  // Input types are utilized by type coercion in ImplicitTypeCasts.
  override def inputTypes: Seq[AbstractDataType] = Seq(TypeCollection(StringType, ArrayType))

  override def dataType: DataType = child.dataType

  lazy val elementType: DataType = dataType.asInstanceOf[ArrayType].elementType

  override def nullSafeEval(input: Any): Any = input match {
    case a: ArrayData => new GenericArrayData(a.toObjectArray(elementType).reverse)
    case s: UTF8String => s.reverse()
  }

  override def doGenCode(ctx: CodegenContext, ev: ExprCode): ExprCode = {
    nullSafeCodeGen(ctx, ev, c => dataType match {
      case _: StringType => stringCodeGen(ev, c)
      case _: ArrayType => arrayCodeGen(ctx, ev, c)
    })
  }

  private def stringCodeGen(ev: ExprCode, childName: String): String = {
    s"${ev.value} = ($childName).reverse();"
  }

  private def arrayCodeGen(ctx: CodegenContext, ev: ExprCode, childName: String): String = {
    val length = ctx.freshName("length")
    val javaElementType = CodeGenerator.javaType(elementType)
    val isPrimitiveType = CodeGenerator.isPrimitiveType(elementType)

    val initialization = if (isPrimitiveType) {
      s"$childName.copy()"
    } else {
      s"new ${classOf[GenericArrayData].getName()}(new Object[$length])"
    }

    val numberOfIterations = if (isPrimitiveType) s"$length / 2" else length

    val swapAssigments = if (isPrimitiveType) {
      val setFunc = "set" + CodeGenerator.primitiveTypeName(elementType)
      val getCall = (index: String) => CodeGenerator.getValue(ev.value, elementType, index)
      s"""|boolean isNullAtK = ${ev.value}.isNullAt(k);
          |boolean isNullAtL = ${ev.value}.isNullAt(l);
          |if(!isNullAtK) {
          |  $javaElementType el = ${getCall("k")};
          |  if(!isNullAtL) {
          |    ${ev.value}.$setFunc(k, ${getCall("l")});
          |  } else {
          |    ${ev.value}.setNullAt(k);
          |  }
          |  ${ev.value}.$setFunc(l, el);
          |} else if (!isNullAtL) {
          |  ${ev.value}.$setFunc(k, ${getCall("l")});
          |  ${ev.value}.setNullAt(l);
          |}""".stripMargin
    } else {
      s"${ev.value}.update(k, ${CodeGenerator.getValue(childName, elementType, "l")});"
    }

    s"""
       |final int $length = $childName.numElements();
       |${ev.value} = $initialization;
       |for(int k = 0; k < $numberOfIterations; k++) {
       |  int l = $length - k - 1;
       |  $swapAssigments
       |}
     """.stripMargin
  }

  override def prettyName: String = "reverse"
}

/**
 * Checks if the array (left) has the element (right)
 */
@ExpressionDescription(
  usage = "_FUNC_(array, value) - Returns true if the array contains the value.",
  examples = """
    Examples:
      > SELECT _FUNC_(array(1, 2, 3), 2);
       true
  """)
case class ArrayContains(left: Expression, right: Expression)
  extends BinaryExpression with ImplicitCastInputTypes {

  override def dataType: DataType = BooleanType

  override def inputTypes: Seq[AbstractDataType] = right.dataType match {
    case NullType => Seq.empty
    case _ => left.dataType match {
      case n @ ArrayType(element, _) => Seq(n, element)
      case _ => Seq.empty
    }
  }

  override def checkInputDataTypes(): TypeCheckResult = {
    if (right.dataType == NullType) {
      TypeCheckResult.TypeCheckFailure("Null typed values cannot be used as arguments")
    } else if (!left.dataType.isInstanceOf[ArrayType]
      || left.dataType.asInstanceOf[ArrayType].elementType != right.dataType) {
      TypeCheckResult.TypeCheckFailure(
        "Arguments must be an array followed by a value of same type as the array members")
    } else {
      TypeCheckResult.TypeCheckSuccess
    }
  }

  override def nullable: Boolean = {
    left.nullable || right.nullable || left.dataType.asInstanceOf[ArrayType].containsNull
  }

  override def nullSafeEval(arr: Any, value: Any): Any = {
    var hasNull = false
    arr.asInstanceOf[ArrayData].foreach(right.dataType, (i, v) =>
      if (v == null) {
        hasNull = true
      } else if (v == value) {
        return true
      }
    )
    if (hasNull) {
      null
    } else {
      false
    }
  }

  override def doGenCode(ctx: CodegenContext, ev: ExprCode): ExprCode = {
    nullSafeCodeGen(ctx, ev, (arr, value) => {
      val i = ctx.freshName("i")
      val getValue = CodeGenerator.getValue(arr, right.dataType, i)
      s"""
      for (int $i = 0; $i < $arr.numElements(); $i ++) {
        if ($arr.isNullAt($i)) {
          ${ev.isNull} = true;
        } else if (${ctx.genEqual(right.dataType, value, getValue)}) {
          ${ev.isNull} = false;
          ${ev.value} = true;
          break;
        }
      }
     """
    })
  }

  override def prettyName: String = "array_contains"
}

/**
<<<<<<< HEAD
 * Checks if the two arrays contain at least one common element.
 */
// scalastyle:off line.size.limit
@ExpressionDescription(
  usage = "_FUNC_(a1, a2) - Returns true if a1 contains at least an element present also in a2. If the arrays have no common element and either of them contains a null element null is returned, false otherwise.",
  examples = """
    Examples:
      > SELECT _FUNC_(array(1, 2, 3), array(3, 4, 5));
       true
  """, since = "2.4.0")
// scalastyle:off line.size.limit
case class ArraysOverlap(left: Expression, right: Expression)
  extends BinaryArrayExpressionWithImplicitCast {

  override def dataType: DataType = BooleanType

  override def nullable: Boolean = {
    left.nullable || right.nullable || left.dataType.asInstanceOf[ArrayType].containsNull ||
      right.dataType.asInstanceOf[ArrayType].containsNull
  }

  override def nullSafeEval(a1: Any, a2: Any): Any = {
    var hasNull = false
    val arr1 = a1.asInstanceOf[ArrayData]
    val arr2 = a2.asInstanceOf[ArrayData]
    if (arr1.numElements() > 0) {
      arr1.foreach(elementType, (_, v1) =>
        if (v1 == null) {
          hasNull = true
        } else {
          arr2.foreach(elementType, (_, v2) =>
            if (v2 == null) {
              hasNull = true
            } else if (v1 == v2) {
              return true
            }
          )
        }
      )
    } else {
      arr2.foreach(elementType, (_, v) =>
        if (v == null) {
          return null
        }
      )
    }
    if (hasNull) {
      null
    } else {
      false
    }
  }

  override def doGenCode(ctx: CodegenContext, ev: ExprCode): ExprCode = {
    nullSafeCodeGen(ctx, ev, (a1, a2) => {
      val i1 = ctx.freshName("i")
      val i2 = ctx.freshName("i")
      val getValue1 = CodeGenerator.getValue(a1, elementType, i1)
      val getValue2 = CodeGenerator.getValue(a2, elementType, i2)
      val leftEmptyCode = if (right.dataType.asInstanceOf[ArrayType].containsNull) {
        s"""
           |else {
           |  for (int $i2 = 0; $i2 < $a2.numElements(); $i2 ++) {
           |    if ($a2.isNullAt($i2)) {
           |      ${ev.isNull} = true;
           |      break;
           |    }
           |  }
           |}
         """.stripMargin
      } else {
        ""
      }
      s"""
         |if ($a1.numElements() > 0) {
         |  for (int $i1 = 0; $i1 < $a1.numElements(); $i1 ++) {
         |    ${nullSafeElementCodegen(left.dataType.asInstanceOf[ArrayType], a1, i1,
                s"""
                   |for (int $i2 = 0; $i2 < $a2.numElements(); $i2 ++) {
                   |  ${nullSafeElementCodegen(right.dataType.asInstanceOf[ArrayType], a2, i2,
                  s"""
                     |if (${ctx.genEqual(elementType, getValue1, getValue2)}) {
                     |  ${ev.isNull} = false;
                     |  ${ev.value} = true;
                     |  break;
                     |}
                      """.stripMargin, s"${ev.isNull} = true;")}
                   |}
                   |if (${ev.value}) {
                   |  break;
                   |}
                 """.stripMargin, s"${ev.isNull} = true;")}
         |  }
         |} $leftEmptyCode
         |""".stripMargin
    })
  }

  def nullSafeElementCodegen(
      arrayType: ArrayType,
      arrayVar: String,
      index: String,
      code: String,
      isNullCode: String): String = {
    if (arrayType.containsNull) {
      s"""
         |if ($arrayVar.isNullAt($index)) {
         |  $isNullCode
         |} else {
         |  $code
         |}
       """.stripMargin
    } else {
      code
    }
  }
=======
 * Creates a String containing all the elements of the input array separated by the delimiter.
 */
@ExpressionDescription(
  usage = """
    _FUNC_(array, delimiter[, nullReplacement]) - Concatenates the elements of the given array
      using the delimiter and an optional string to replace nulls. If no value is set for
      nullReplacement, any null value is filtered.""",
  examples = """
    Examples:
      > SELECT _FUNC_(array('hello', 'world'), ' ');
       hello world
      > SELECT _FUNC_(array('hello', null ,'world'), ' ');
       hello world
      > SELECT _FUNC_(array('hello', null ,'world'), ' ', ',');
       hello , world
  """, since = "2.4.0")
case class ArrayJoin(
    array: Expression,
    delimiter: Expression,
    nullReplacement: Option[Expression]) extends Expression with ExpectsInputTypes {

  def this(array: Expression, delimiter: Expression) = this(array, delimiter, None)

  def this(array: Expression, delimiter: Expression, nullReplacement: Expression) =
    this(array, delimiter, Some(nullReplacement))

  override def inputTypes: Seq[AbstractDataType] = if (nullReplacement.isDefined) {
    Seq(ArrayType(StringType), StringType, StringType)
  } else {
    Seq(ArrayType(StringType), StringType)
  }

  override def children: Seq[Expression] = if (nullReplacement.isDefined) {
    Seq(array, delimiter, nullReplacement.get)
  } else {
    Seq(array, delimiter)
  }

  override def nullable: Boolean = children.exists(_.nullable)

  override def foldable: Boolean = children.forall(_.foldable)

  override def eval(input: InternalRow): Any = {
    val arrayEval = array.eval(input)
    if (arrayEval == null) return null
    val delimiterEval = delimiter.eval(input)
    if (delimiterEval == null) return null
    val nullReplacementEval = nullReplacement.map(_.eval(input))
    if (nullReplacementEval.contains(null)) return null

    val buffer = new UTF8StringBuilder()
    var firstItem = true
    val nullHandling = nullReplacementEval match {
      case Some(rep) => (prependDelimiter: Boolean) => {
        if (!prependDelimiter) {
          buffer.append(delimiterEval.asInstanceOf[UTF8String])
        }
        buffer.append(rep.asInstanceOf[UTF8String])
        true
      }
      case None => (_: Boolean) => false
    }
    arrayEval.asInstanceOf[ArrayData].foreach(StringType, (_, item) => {
      if (item == null) {
        if (nullHandling(firstItem)) {
          firstItem = false
        }
      } else {
        if (!firstItem) {
          buffer.append(delimiterEval.asInstanceOf[UTF8String])
        }
        buffer.append(item.asInstanceOf[UTF8String])
        firstItem = false
      }
    })
    buffer.build()
  }

  override protected def doGenCode(ctx: CodegenContext, ev: ExprCode): ExprCode = {
    val code = nullReplacement match {
      case Some(replacement) =>
        val replacementGen = replacement.genCode(ctx)
        val nullHandling = (buffer: String, delimiter: String, firstItem: String) => {
          s"""
             |if (!$firstItem) {
             |  $buffer.append($delimiter);
             |}
             |$buffer.append(${replacementGen.value});
             |$firstItem = false;
           """.stripMargin
        }
        val execCode = if (replacement.nullable) {
          ctx.nullSafeExec(replacement.nullable, replacementGen.isNull) {
            genCodeForArrayAndDelimiter(ctx, ev, nullHandling)
          }
        } else {
          genCodeForArrayAndDelimiter(ctx, ev, nullHandling)
        }
        s"""
           |${replacementGen.code}
           |$execCode
         """.stripMargin
      case None => genCodeForArrayAndDelimiter(ctx, ev,
        (_: String, _: String, _: String) => "// nulls are ignored")
    }
    if (nullable) {
      ev.copy(
        s"""
           |boolean ${ev.isNull} = true;
           |UTF8String ${ev.value} = null;
           |$code
         """.stripMargin)
    } else {
      ev.copy(
        s"""
           |UTF8String ${ev.value} = null;
           |$code
         """.stripMargin, FalseLiteral)
    }
  }

  private def genCodeForArrayAndDelimiter(
      ctx: CodegenContext,
      ev: ExprCode,
      nullEval: (String, String, String) => String): String = {
    val arrayGen = array.genCode(ctx)
    val delimiterGen = delimiter.genCode(ctx)
    val buffer = ctx.freshName("buffer")
    val bufferClass = classOf[UTF8StringBuilder].getName
    val i = ctx.freshName("i")
    val firstItem = ctx.freshName("firstItem")
    val resultCode =
      s"""
         |$bufferClass $buffer = new $bufferClass();
         |boolean $firstItem = true;
         |for (int $i = 0; $i < ${arrayGen.value}.numElements(); $i ++) {
         |  if (${arrayGen.value}.isNullAt($i)) {
         |    ${nullEval(buffer, delimiterGen.value, firstItem)}
         |  } else {
         |    if (!$firstItem) {
         |      $buffer.append(${delimiterGen.value});
         |    }
         |    $buffer.append(${CodeGenerator.getValue(arrayGen.value, StringType, i)});
         |    $firstItem = false;
         |  }
         |}
         |${ev.value} = $buffer.build();""".stripMargin

    if (array.nullable || delimiter.nullable) {
      arrayGen.code + ctx.nullSafeExec(array.nullable, arrayGen.isNull) {
        delimiterGen.code + ctx.nullSafeExec(delimiter.nullable, delimiterGen.isNull) {
          s"""
             |${ev.isNull} = false;
             |$resultCode""".stripMargin
        }
      }
    } else {
      s"""
         |${arrayGen.code}
         |${delimiterGen.code}
         |$resultCode""".stripMargin
    }
  }

  override def dataType: DataType = StringType

>>>>>>> 109935fc
}

/**
 * Returns the minimum value in the array.
 */
@ExpressionDescription(
  usage = "_FUNC_(array) - Returns the minimum value in the array. NULL elements are skipped.",
  examples = """
    Examples:
      > SELECT _FUNC_(array(1, 20, null, 3));
       1
  """, since = "2.4.0")
case class ArrayMin(child: Expression) extends UnaryExpression with ImplicitCastInputTypes {

  override def nullable: Boolean = true

  override def inputTypes: Seq[AbstractDataType] = Seq(ArrayType)

  private lazy val ordering = TypeUtils.getInterpretedOrdering(dataType)

  override def checkInputDataTypes(): TypeCheckResult = {
    val typeCheckResult = super.checkInputDataTypes()
    if (typeCheckResult.isSuccess) {
      TypeUtils.checkForOrderingExpr(dataType, s"function $prettyName")
    } else {
      typeCheckResult
    }
  }

  override protected def doGenCode(ctx: CodegenContext, ev: ExprCode): ExprCode = {
    val childGen = child.genCode(ctx)
    val javaType = CodeGenerator.javaType(dataType)
    val i = ctx.freshName("i")
    val item = ExprCode("",
      isNull = JavaCode.isNullExpression(s"${childGen.value}.isNullAt($i)"),
      value = JavaCode.expression(CodeGenerator.getValue(childGen.value, dataType, i), dataType))
    ev.copy(code =
      s"""
         |${childGen.code}
         |boolean ${ev.isNull} = true;
         |$javaType ${ev.value} = ${CodeGenerator.defaultValue(dataType)};
         |if (!${childGen.isNull}) {
         |  for (int $i = 0; $i < ${childGen.value}.numElements(); $i ++) {
         |    ${ctx.reassignIfSmaller(dataType, ev, item)}
         |  }
         |}
      """.stripMargin)
  }

  override protected def nullSafeEval(input: Any): Any = {
    var min: Any = null
    input.asInstanceOf[ArrayData].foreach(dataType, (_, item) =>
      if (item != null && (min == null || ordering.lt(item, min))) {
        min = item
      }
    )
    min
  }

  override def dataType: DataType = child.dataType match {
    case ArrayType(dt, _) => dt
    case _ => throw new IllegalStateException(s"$prettyName accepts only arrays.")
  }

  override def prettyName: String = "array_min"
}

/**
 * Returns the maximum value in the array.
 */
@ExpressionDescription(
  usage = "_FUNC_(array) - Returns the maximum value in the array. NULL elements are skipped.",
  examples = """
    Examples:
      > SELECT _FUNC_(array(1, 20, null, 3));
       20
  """, since = "2.4.0")
case class ArrayMax(child: Expression) extends UnaryExpression with ImplicitCastInputTypes {

  override def nullable: Boolean = true

  override def inputTypes: Seq[AbstractDataType] = Seq(ArrayType)

  private lazy val ordering = TypeUtils.getInterpretedOrdering(dataType)

  override def checkInputDataTypes(): TypeCheckResult = {
    val typeCheckResult = super.checkInputDataTypes()
    if (typeCheckResult.isSuccess) {
      TypeUtils.checkForOrderingExpr(dataType, s"function $prettyName")
    } else {
      typeCheckResult
    }
  }

  override protected def doGenCode(ctx: CodegenContext, ev: ExprCode): ExprCode = {
    val childGen = child.genCode(ctx)
    val javaType = CodeGenerator.javaType(dataType)
    val i = ctx.freshName("i")
    val item = ExprCode("",
      isNull = JavaCode.isNullExpression(s"${childGen.value}.isNullAt($i)"),
      value = JavaCode.expression(CodeGenerator.getValue(childGen.value, dataType, i), dataType))
    ev.copy(code =
      s"""
         |${childGen.code}
         |boolean ${ev.isNull} = true;
         |$javaType ${ev.value} = ${CodeGenerator.defaultValue(dataType)};
         |if (!${childGen.isNull}) {
         |  for (int $i = 0; $i < ${childGen.value}.numElements(); $i ++) {
         |    ${ctx.reassignIfGreater(dataType, ev, item)}
         |  }
         |}
      """.stripMargin)
  }

  override protected def nullSafeEval(input: Any): Any = {
    var max: Any = null
    input.asInstanceOf[ArrayData].foreach(dataType, (_, item) =>
      if (item != null && (max == null || ordering.gt(item, max))) {
        max = item
      }
    )
    max
  }

  override def dataType: DataType = child.dataType match {
    case ArrayType(dt, _) => dt
    case _ => throw new IllegalStateException(s"$prettyName accepts only arrays.")
  }

  override def prettyName: String = "array_max"
}


/**
 * Returns the position of the first occurrence of element in the given array as long.
 * Returns 0 if the given value could not be found in the array. Returns null if either of
 * the arguments are null
 *
 * NOTE: that this is not zero based, but 1-based index. The first element in the array has
 *       index 1.
 */
@ExpressionDescription(
  usage = """
    _FUNC_(array, element) - Returns the (1-based) index of the first element of the array as long.
  """,
  examples = """
    Examples:
      > SELECT _FUNC_(array(3, 2, 1), 1);
       3
  """,
  since = "2.4.0")
case class ArrayPosition(left: Expression, right: Expression)
  extends BinaryExpression with ImplicitCastInputTypes {

  override def dataType: DataType = LongType
  override def inputTypes: Seq[AbstractDataType] =
    Seq(ArrayType, left.dataType.asInstanceOf[ArrayType].elementType)

  override def nullSafeEval(arr: Any, value: Any): Any = {
    arr.asInstanceOf[ArrayData].foreach(right.dataType, (i, v) =>
      if (v == value) {
        return (i + 1).toLong
      }
    )
    0L
  }

  override def prettyName: String = "array_position"

  override def doGenCode(ctx: CodegenContext, ev: ExprCode): ExprCode = {
    nullSafeCodeGen(ctx, ev, (arr, value) => {
      val pos = ctx.freshName("arrayPosition")
      val i = ctx.freshName("i")
      val getValue = CodeGenerator.getValue(arr, right.dataType, i)
      s"""
         |int $pos = 0;
         |for (int $i = 0; $i < $arr.numElements(); $i ++) {
         |  if (!$arr.isNullAt($i) && ${ctx.genEqual(right.dataType, value, getValue)}) {
         |    $pos = $i + 1;
         |    break;
         |  }
         |}
         |${ev.value} = (long) $pos;
       """.stripMargin
    })
  }
}

/**
 * Returns the value of index `right` in Array `left` or the value for key `right` in Map `left`.
 */
@ExpressionDescription(
  usage = """
    _FUNC_(array, index) - Returns element of array at given (1-based) index. If index < 0,
      accesses elements from the last to the first. Returns NULL if the index exceeds the length
      of the array.

    _FUNC_(map, key) - Returns value for given key, or NULL if the key is not contained in the map
  """,
  examples = """
    Examples:
      > SELECT _FUNC_(array(1, 2, 3), 2);
       2
      > SELECT _FUNC_(map(1, 'a', 2, 'b'), 2);
       "b"
  """,
  since = "2.4.0")
case class ElementAt(left: Expression, right: Expression) extends GetMapValueUtil {

  override def dataType: DataType = left.dataType match {
    case ArrayType(elementType, _) => elementType
    case MapType(_, valueType, _) => valueType
  }

  override def inputTypes: Seq[AbstractDataType] = {
    Seq(TypeCollection(ArrayType, MapType),
      left.dataType match {
        case _: ArrayType => IntegerType
        case _: MapType => left.dataType.asInstanceOf[MapType].keyType
      }
    )
  }

  override def nullable: Boolean = true

  override def nullSafeEval(value: Any, ordinal: Any): Any = {
    left.dataType match {
      case _: ArrayType =>
        val array = value.asInstanceOf[ArrayData]
        val index = ordinal.asInstanceOf[Int]
        if (array.numElements() < math.abs(index)) {
          null
        } else {
          val idx = if (index == 0) {
            throw new ArrayIndexOutOfBoundsException("SQL array indices start at 1")
          } else if (index > 0) {
            index - 1
          } else {
            array.numElements() + index
          }
          if (left.dataType.asInstanceOf[ArrayType].containsNull && array.isNullAt(idx)) {
            null
          } else {
            array.get(idx, dataType)
          }
        }
      case _: MapType =>
        getValueEval(value, ordinal, left.dataType.asInstanceOf[MapType].keyType)
    }
  }

  override def doGenCode(ctx: CodegenContext, ev: ExprCode): ExprCode = {
    left.dataType match {
      case _: ArrayType =>
        nullSafeCodeGen(ctx, ev, (eval1, eval2) => {
          val index = ctx.freshName("elementAtIndex")
          val nullCheck = if (left.dataType.asInstanceOf[ArrayType].containsNull) {
            s"""
               |if ($eval1.isNullAt($index)) {
               |  ${ev.isNull} = true;
               |} else
             """.stripMargin
          } else {
            ""
          }
          s"""
             |int $index = (int) $eval2;
             |if ($eval1.numElements() < Math.abs($index)) {
             |  ${ev.isNull} = true;
             |} else {
             |  if ($index == 0) {
             |    throw new ArrayIndexOutOfBoundsException("SQL array indices start at 1");
             |  } else if ($index > 0) {
             |    $index--;
             |  } else {
             |    $index += $eval1.numElements();
             |  }
             |  $nullCheck
             |  {
             |    ${ev.value} = ${CodeGenerator.getValue(eval1, dataType, index)};
             |  }
             |}
           """.stripMargin
        })
      case _: MapType =>
        doGetValueGenCode(ctx, ev, left.dataType.asInstanceOf[MapType])
    }
  }

  override def prettyName: String = "element_at"
}

/**
 * Concatenates multiple input columns together into a single column.
 * The function works with strings, binary and compatible array columns.
 */
@ExpressionDescription(
  usage = "_FUNC_(col1, col2, ..., colN) - Returns the concatenation of col1, col2, ..., colN.",
  examples = """
    Examples:
      > SELECT _FUNC_('Spark', 'SQL');
       SparkSQL
      > SELECT _FUNC_(array(1, 2, 3), array(4, 5), array(6));
 |     [1,2,3,4,5,6]
  """)
case class Concat(children: Seq[Expression]) extends Expression {

  private val MAX_ARRAY_LENGTH: Int = ByteArrayMethods.MAX_ROUNDED_ARRAY_LENGTH

  val allowedTypes = Seq(StringType, BinaryType, ArrayType)

  override def checkInputDataTypes(): TypeCheckResult = {
    if (children.isEmpty) {
      TypeCheckResult.TypeCheckSuccess
    } else {
      val childTypes = children.map(_.dataType)
      if (childTypes.exists(tpe => !allowedTypes.exists(_.acceptsType(tpe)))) {
        return TypeCheckResult.TypeCheckFailure(
          s"input to function $prettyName should have been StringType, BinaryType or ArrayType," +
            s" but it's " + childTypes.map(_.simpleString).mkString("[", ", ", "]"))
      }
      TypeUtils.checkForSameTypeInputExpr(childTypes, s"function $prettyName")
    }
  }

  override def dataType: DataType = children.map(_.dataType).headOption.getOrElse(StringType)

  lazy val javaType: String = CodeGenerator.javaType(dataType)

  override def nullable: Boolean = children.exists(_.nullable)

  override def foldable: Boolean = children.forall(_.foldable)

  override def eval(input: InternalRow): Any = dataType match {
    case BinaryType =>
      val inputs = children.map(_.eval(input).asInstanceOf[Array[Byte]])
      ByteArray.concat(inputs: _*)
    case StringType =>
      val inputs = children.map(_.eval(input).asInstanceOf[UTF8String])
      UTF8String.concat(inputs : _*)
    case ArrayType(elementType, _) =>
      val inputs = children.toStream.map(_.eval(input))
      if (inputs.contains(null)) {
        null
      } else {
        val arrayData = inputs.map(_.asInstanceOf[ArrayData])
        val numberOfElements = arrayData.foldLeft(0L)((sum, ad) => sum + ad.numElements())
        if (numberOfElements > MAX_ARRAY_LENGTH) {
          throw new RuntimeException(s"Unsuccessful try to concat arrays with $numberOfElements" +
            s" elements due to exceeding the array size limit $MAX_ARRAY_LENGTH.")
        }
        val finalData = new Array[AnyRef](numberOfElements.toInt)
        var position = 0
        for(ad <- arrayData) {
          val arr = ad.toObjectArray(elementType)
          Array.copy(arr, 0, finalData, position, arr.length)
          position += arr.length
        }
        new GenericArrayData(finalData)
      }
  }

  override protected def doGenCode(ctx: CodegenContext, ev: ExprCode): ExprCode = {
    val evals = children.map(_.genCode(ctx))
    val args = ctx.freshName("args")

    val inputs = evals.zipWithIndex.map { case (eval, index) =>
      s"""
        ${eval.code}
        if (!${eval.isNull}) {
          $args[$index] = ${eval.value};
        }
      """
    }

    val (concatenator, initCode) = dataType match {
      case BinaryType =>
        (classOf[ByteArray].getName, s"byte[][] $args = new byte[${evals.length}][];")
      case StringType =>
        ("UTF8String", s"UTF8String[] $args = new UTF8String[${evals.length}];")
      case ArrayType(elementType, _) =>
        val arrayConcatClass = if (CodeGenerator.isPrimitiveType(elementType)) {
          genCodeForPrimitiveArrays(ctx, elementType)
        } else {
          genCodeForNonPrimitiveArrays(ctx, elementType)
        }
        (arrayConcatClass, s"ArrayData[] $args = new ArrayData[${evals.length}];")
    }
    val codes = ctx.splitExpressionsWithCurrentInputs(
      expressions = inputs,
      funcName = "valueConcat",
      extraArguments = (s"$javaType[]", args) :: Nil)
    ev.copy(s"""
      $initCode
      $codes
      $javaType ${ev.value} = $concatenator.concat($args);
      boolean ${ev.isNull} = ${ev.value} == null;
    """)
  }

  private def genCodeForNumberOfElements(ctx: CodegenContext) : (String, String) = {
    val numElements = ctx.freshName("numElements")
    val code = s"""
        |long $numElements = 0L;
        |for (int z = 0; z < ${children.length}; z++) {
        |  $numElements += args[z].numElements();
        |}
        |if ($numElements > $MAX_ARRAY_LENGTH) {
        |  throw new RuntimeException("Unsuccessful try to concat arrays with " + $numElements +
        |    " elements due to exceeding the array size limit $MAX_ARRAY_LENGTH.");
        |}
      """.stripMargin

    (code, numElements)
  }

  private def nullArgumentProtection() : String = {
    if (nullable) {
      s"""
         |for (int z = 0; z < ${children.length}; z++) {
         |  if (args[z] == null) return null;
         |}
       """.stripMargin
    } else {
      ""
    }
  }

  private def genCodeForPrimitiveArrays(ctx: CodegenContext, elementType: DataType): String = {
    val arrayName = ctx.freshName("array")
    val arraySizeName = ctx.freshName("size")
    val counter = ctx.freshName("counter")
    val arrayData = ctx.freshName("arrayData")

    val (numElemCode, numElemName) = genCodeForNumberOfElements(ctx)

    val unsafeArraySizeInBytes = s"""
      |long $arraySizeName = UnsafeArrayData.calculateSizeOfUnderlyingByteArray(
      |  $numElemName,
      |  ${elementType.defaultSize});
      |if ($arraySizeName > $MAX_ARRAY_LENGTH) {
      |  throw new RuntimeException("Unsuccessful try to concat arrays with " + $arraySizeName +
      |    " bytes of data due to exceeding the limit $MAX_ARRAY_LENGTH bytes" +
      |    " for UnsafeArrayData.");
      |}
      """.stripMargin
    val baseOffset = Platform.BYTE_ARRAY_OFFSET
    val primitiveValueTypeName = CodeGenerator.primitiveTypeName(elementType)

    s"""
       |new Object() {
       |  public ArrayData concat($javaType[] args) {
       |    ${nullArgumentProtection()}
       |    $numElemCode
       |    $unsafeArraySizeInBytes
       |    byte[] $arrayName = new byte[(int)$arraySizeName];
       |    UnsafeArrayData $arrayData = new UnsafeArrayData();
       |    Platform.putLong($arrayName, $baseOffset, $numElemName);
       |    $arrayData.pointTo($arrayName, $baseOffset, (int)$arraySizeName);
       |    int $counter = 0;
       |    for (int y = 0; y < ${children.length}; y++) {
       |      for (int z = 0; z < args[y].numElements(); z++) {
       |        if (args[y].isNullAt(z)) {
       |          $arrayData.setNullAt($counter);
       |        } else {
       |          $arrayData.set$primitiveValueTypeName(
       |            $counter,
       |            ${CodeGenerator.getValue(s"args[y]", elementType, "z")}
       |          );
       |        }
       |        $counter++;
       |      }
       |    }
       |    return $arrayData;
       |  }
       |}""".stripMargin.stripPrefix("\n")
  }

  private def genCodeForNonPrimitiveArrays(ctx: CodegenContext, elementType: DataType): String = {
    val genericArrayClass = classOf[GenericArrayData].getName
    val arrayData = ctx.freshName("arrayObjects")
    val counter = ctx.freshName("counter")

    val (numElemCode, numElemName) = genCodeForNumberOfElements(ctx)

    s"""
       |new Object() {
       |  public ArrayData concat($javaType[] args) {
       |    ${nullArgumentProtection()}
       |    $numElemCode
       |    Object[] $arrayData = new Object[(int)$numElemName];
       |    int $counter = 0;
       |    for (int y = 0; y < ${children.length}; y++) {
       |      for (int z = 0; z < args[y].numElements(); z++) {
       |        $arrayData[$counter] = ${CodeGenerator.getValue(s"args[y]", elementType, "z")};
       |        $counter++;
       |      }
       |    }
       |    return new $genericArrayClass($arrayData);
       |  }
       |}""".stripMargin.stripPrefix("\n")
  }

  override def toString: String = s"concat(${children.mkString(", ")})"

  override def sql: String = s"concat(${children.map(_.sql).mkString(", ")})"
}

/**
 * Transforms an array of arrays into a single array.
 */
@ExpressionDescription(
  usage = "_FUNC_(arrayOfArrays) - Transforms an array of arrays into a single array.",
  examples = """
    Examples:
      > SELECT _FUNC_(array(array(1, 2), array(3, 4));
       [1,2,3,4]
  """,
  since = "2.4.0")
case class Flatten(child: Expression) extends UnaryExpression {

  private val MAX_ARRAY_LENGTH = ByteArrayMethods.MAX_ROUNDED_ARRAY_LENGTH

  private lazy val childDataType: ArrayType = child.dataType.asInstanceOf[ArrayType]

  override def nullable: Boolean = child.nullable || childDataType.containsNull

  override def dataType: DataType = childDataType.elementType

  lazy val elementType: DataType = dataType.asInstanceOf[ArrayType].elementType

  override def checkInputDataTypes(): TypeCheckResult = child.dataType match {
    case ArrayType(_: ArrayType, _) =>
      TypeCheckResult.TypeCheckSuccess
    case _ =>
      TypeCheckResult.TypeCheckFailure(
        s"The argument should be an array of arrays, " +
        s"but '${child.sql}' is of ${child.dataType.simpleString} type."
      )
  }

  override def nullSafeEval(child: Any): Any = {
    val elements = child.asInstanceOf[ArrayData].toObjectArray(dataType)

    if (elements.contains(null)) {
      null
    } else {
      val arrayData = elements.map(_.asInstanceOf[ArrayData])
      val numberOfElements = arrayData.foldLeft(0L)((sum, e) => sum + e.numElements())
      if (numberOfElements > MAX_ARRAY_LENGTH) {
        throw new RuntimeException("Unsuccessful try to flatten an array of arrays with " +
          s"$numberOfElements elements due to exceeding the array size limit $MAX_ARRAY_LENGTH.")
      }
      val flattenedData = new Array(numberOfElements.toInt)
      var position = 0
      for (ad <- arrayData) {
        val arr = ad.toObjectArray(elementType)
        Array.copy(arr, 0, flattenedData, position, arr.length)
        position += arr.length
      }
      new GenericArrayData(flattenedData)
    }
  }

  override def doGenCode(ctx: CodegenContext, ev: ExprCode): ExprCode = {
    nullSafeCodeGen(ctx, ev, c => {
      val code = if (CodeGenerator.isPrimitiveType(elementType)) {
        genCodeForFlattenOfPrimitiveElements(ctx, c, ev.value)
      } else {
        genCodeForFlattenOfNonPrimitiveElements(ctx, c, ev.value)
      }
      if (childDataType.containsNull) nullElementsProtection(ev, c, code) else code
    })
  }

  private def nullElementsProtection(
      ev: ExprCode,
      childVariableName: String,
      coreLogic: String): String = {
    s"""
    |for (int z = 0; !${ev.isNull} && z < $childVariableName.numElements(); z++) {
    |  ${ev.isNull} |= $childVariableName.isNullAt(z);
    |}
    |if (!${ev.isNull}) {
    |  $coreLogic
    |}
    """.stripMargin
  }

  private def genCodeForNumberOfElements(
      ctx: CodegenContext,
      childVariableName: String) : (String, String) = {
    val variableName = ctx.freshName("numElements")
    val code = s"""
      |long $variableName = 0;
      |for (int z = 0; z < $childVariableName.numElements(); z++) {
      |  $variableName += $childVariableName.getArray(z).numElements();
      |}
      |if ($variableName > $MAX_ARRAY_LENGTH) {
      |  throw new RuntimeException("Unsuccessful try to flatten an array of arrays with " +
      |    $variableName + " elements due to exceeding the array size limit $MAX_ARRAY_LENGTH.");
      |}
      """.stripMargin
    (code, variableName)
  }

  private def genCodeForFlattenOfPrimitiveElements(
      ctx: CodegenContext,
      childVariableName: String,
      arrayDataName: String): String = {
    val arrayName = ctx.freshName("array")
    val arraySizeName = ctx.freshName("size")
    val counter = ctx.freshName("counter")
    val tempArrayDataName = ctx.freshName("tempArrayData")

    val (numElemCode, numElemName) = genCodeForNumberOfElements(ctx, childVariableName)

    val unsafeArraySizeInBytes = s"""
      |long $arraySizeName = UnsafeArrayData.calculateSizeOfUnderlyingByteArray(
      |  $numElemName,
      |  ${elementType.defaultSize});
      |if ($arraySizeName > $MAX_ARRAY_LENGTH) {
      |  throw new RuntimeException("Unsuccessful try to flatten an array of arrays with " +
      |    $arraySizeName + " bytes of data due to exceeding the limit $MAX_ARRAY_LENGTH" +
      |    " bytes for UnsafeArrayData.");
      |}
      """.stripMargin
    val baseOffset = Platform.BYTE_ARRAY_OFFSET

    val primitiveValueTypeName = CodeGenerator.primitiveTypeName(elementType)

    s"""
    |$numElemCode
    |$unsafeArraySizeInBytes
    |byte[] $arrayName = new byte[(int)$arraySizeName];
    |UnsafeArrayData $tempArrayDataName = new UnsafeArrayData();
    |Platform.putLong($arrayName, $baseOffset, $numElemName);
    |$tempArrayDataName.pointTo($arrayName, $baseOffset, (int)$arraySizeName);
    |int $counter = 0;
    |for (int k = 0; k < $childVariableName.numElements(); k++) {
    |  ArrayData arr = $childVariableName.getArray(k);
    |  for (int l = 0; l < arr.numElements(); l++) {
    |   if (arr.isNullAt(l)) {
    |     $tempArrayDataName.setNullAt($counter);
    |   } else {
    |     $tempArrayDataName.set$primitiveValueTypeName(
    |       $counter,
    |       ${CodeGenerator.getValue("arr", elementType, "l")}
    |     );
    |   }
    |   $counter++;
    | }
    |}
    |$arrayDataName = $tempArrayDataName;
    """.stripMargin
  }

  private def genCodeForFlattenOfNonPrimitiveElements(
      ctx: CodegenContext,
      childVariableName: String,
      arrayDataName: String): String = {
    val genericArrayClass = classOf[GenericArrayData].getName
    val arrayName = ctx.freshName("arrayObject")
    val counter = ctx.freshName("counter")
    val (numElemCode, numElemName) = genCodeForNumberOfElements(ctx, childVariableName)

    s"""
    |$numElemCode
    |Object[] $arrayName = new Object[(int)$numElemName];
    |int $counter = 0;
    |for (int k = 0; k < $childVariableName.numElements(); k++) {
    |  ArrayData arr = $childVariableName.getArray(k);
    |  for (int l = 0; l < arr.numElements(); l++) {
    |    $arrayName[$counter] = ${CodeGenerator.getValue("arr", elementType, "l")};
    |    $counter++;
    |  }
    |}
    |$arrayDataName = new $genericArrayClass($arrayName);
    """.stripMargin
  }

  override def prettyName: String = "flatten"
}<|MERGE_RESOLUTION|>--- conflicted
+++ resolved
@@ -405,7 +405,6 @@
 }
 
 /**
-<<<<<<< HEAD
  * Checks if the two arrays contain at least one common element.
  */
 // scalastyle:off line.size.limit
@@ -522,7 +521,9 @@
       code
     }
   }
-=======
+}
+
+/**
  * Creates a String containing all the elements of the input array separated by the delimiter.
  */
 @ExpressionDescription(
@@ -689,7 +690,6 @@
 
   override def dataType: DataType = StringType
 
->>>>>>> 109935fc
 }
 
 /**
