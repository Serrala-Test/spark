/*
 * Licensed to the Apache Software Foundation (ASF) under one or more
 * contributor license agreements.  See the NOTICE file distributed with
 * this work for additional information regarding copyright ownership.
 * The ASF licenses this file to You under the Apache License, Version 2.0
 * (the "License"); you may not use this file except in compliance with
 * the License.  You may obtain a copy of the License at
 *
 *    http://www.apache.org/licenses/LICENSE-2.0
 *
 * Unless required by applicable law or agreed to in writing, software
 * distributed under the License is distributed on an "AS IS" BASIS,
 * WITHOUT WARRANTIES OR CONDITIONS OF ANY KIND, either express or implied.
 * See the License for the specific language governing permissions and
 * limitations under the License.
 */
package org.apache.spark.sql.catalyst.expressions

import java.util.{Comparator, TimeZone}

import scala.collection.mutable
import scala.reflect.ClassTag

import org.apache.spark.sql.catalyst.InternalRow
import org.apache.spark.sql.catalyst.analysis.{TypeCheckResult, TypeCoercion}
import org.apache.spark.sql.catalyst.expressions.ArraySortLike.NullOrder
import org.apache.spark.sql.catalyst.expressions.codegen._
import org.apache.spark.sql.catalyst.expressions.codegen.Block._
import org.apache.spark.sql.catalyst.util._
import org.apache.spark.sql.catalyst.util.DateTimeUtils._
import org.apache.spark.sql.internal.SQLConf
import org.apache.spark.sql.types._
import org.apache.spark.unsafe.Platform
import org.apache.spark.unsafe.array.ByteArrayMethods
import org.apache.spark.unsafe.array.ByteArrayMethods.MAX_ROUNDED_ARRAY_LENGTH
import org.apache.spark.unsafe.types.{ByteArray, UTF8String}
import org.apache.spark.unsafe.types.CalendarInterval
import org.apache.spark.util.collection.OpenHashSet

/**
 * Base trait for [[BinaryExpression]]s with two arrays of the same element type and implicit
 * casting.
 */
trait BinaryArrayExpressionWithImplicitCast extends BinaryExpression
  with ImplicitCastInputTypes {

  @transient protected lazy val elementType: DataType =
    inputTypes.head.asInstanceOf[ArrayType].elementType

  override def inputTypes: Seq[AbstractDataType] = {
    (left.dataType, right.dataType) match {
      case (ArrayType(e1, hasNull1), ArrayType(e2, hasNull2)) =>
        TypeCoercion.findTightestCommonType(e1, e2) match {
          case Some(dt) => Seq(ArrayType(dt, hasNull1), ArrayType(dt, hasNull2))
          case _ => Seq.empty
        }
      case _ => Seq.empty
    }
  }

  override def checkInputDataTypes(): TypeCheckResult = {
    (left.dataType, right.dataType) match {
      case (ArrayType(e1, _), ArrayType(e2, _)) if e1.sameType(e2) =>
        TypeCheckResult.TypeCheckSuccess
      case _ => TypeCheckResult.TypeCheckFailure(s"input to function $prettyName should have " +
        s"been two ${ArrayType.simpleString}s with same element type, but it's " +
        s"[${left.dataType.catalogString}, ${right.dataType.catalogString}]")
    }
  }
}


/**
 * Given an array or map, returns total number of elements in it.
 */
@ExpressionDescription(
  usage = """
    _FUNC_(expr) - Returns the size of an array or a map.
    The function returns -1 if its input is null and spark.sql.legacy.sizeOfNull is set to true.
    If spark.sql.legacy.sizeOfNull is set to false, the function returns null for null input.
    By default, the spark.sql.legacy.sizeOfNull parameter is set to true.
  """,
  examples = """
    Examples:
      > SELECT _FUNC_(array('b', 'd', 'c', 'a'));
       4
      > SELECT _FUNC_(map('a', 1, 'b', 2));
       2
      > SELECT _FUNC_(NULL);
       -1
  """)
case class Size(child: Expression) extends UnaryExpression with ExpectsInputTypes {

  val legacySizeOfNull = SQLConf.get.legacySizeOfNull

  override def dataType: DataType = IntegerType
  override def inputTypes: Seq[AbstractDataType] = Seq(TypeCollection(ArrayType, MapType))
  override def nullable: Boolean = if (legacySizeOfNull) false else super.nullable

  override def eval(input: InternalRow): Any = {
    val value = child.eval(input)
    if (value == null) {
      if (legacySizeOfNull) -1 else null
    } else child.dataType match {
      case _: ArrayType => value.asInstanceOf[ArrayData].numElements()
      case _: MapType => value.asInstanceOf[MapData].numElements()
      case other => throw new UnsupportedOperationException(
        s"The size function doesn't support the operand type ${other.getClass.getCanonicalName}")
    }
  }

  override def doGenCode(ctx: CodegenContext, ev: ExprCode): ExprCode = {
    if (legacySizeOfNull) {
      val childGen = child.genCode(ctx)
      ev.copy(code = code"""
      boolean ${ev.isNull} = false;
      ${childGen.code}
      ${CodeGenerator.javaType(dataType)} ${ev.value} = ${childGen.isNull} ? -1 :
        (${childGen.value}).numElements();""", isNull = FalseLiteral)
    } else {
      defineCodeGen(ctx, ev, c => s"($c).numElements()")
    }
  }
}

/**
 * Returns an unordered array containing the keys of the map.
 */
@ExpressionDescription(
  usage = "_FUNC_(map) - Returns an unordered array containing the keys of the map.",
  examples = """
    Examples:
      > SELECT _FUNC_(map(1, 'a', 2, 'b'));
       [1,2]
  """)
case class MapKeys(child: Expression)
  extends UnaryExpression with ExpectsInputTypes {

  override def inputTypes: Seq[AbstractDataType] = Seq(MapType)

  override def dataType: DataType = ArrayType(child.dataType.asInstanceOf[MapType].keyType)

  override def nullSafeEval(map: Any): Any = {
    map.asInstanceOf[MapData].keyArray()
  }

  override def doGenCode(ctx: CodegenContext, ev: ExprCode): ExprCode = {
    nullSafeCodeGen(ctx, ev, c => s"${ev.value} = ($c).keyArray();")
  }

  override def prettyName: String = "map_keys"
}

@ExpressionDescription(
  usage = """
    _FUNC_(a1, a2, ...) - Returns a merged array of structs in which the N-th struct contains all
    N-th values of input arrays.
  """,
  examples = """
    Examples:
      > SELECT _FUNC_(array(1, 2, 3), array(2, 3, 4));
        [[1, 2], [2, 3], [3, 4]]
      > SELECT _FUNC_(array(1, 2), array(2, 3), array(3, 4));
        [[1, 2, 3], [2, 3, 4]]
  """,
  since = "2.4.0")
case class ArraysZip(children: Seq[Expression]) extends Expression with ExpectsInputTypes {

  override def inputTypes: Seq[AbstractDataType] = Seq.fill(children.length)(ArrayType)

  @transient override lazy val dataType: DataType = {
    val fields = children.zip(arrayElementTypes).zipWithIndex.map {
      case ((expr: NamedExpression, elementType), _) =>
        StructField(expr.name, elementType, nullable = true)
      case ((_, elementType), idx) =>
        StructField(idx.toString, elementType, nullable = true)
    }
    ArrayType(StructType(fields), containsNull = false)
  }

  override def nullable: Boolean = children.exists(_.nullable)

  @transient private lazy val arrayElementTypes =
    children.map(_.dataType.asInstanceOf[ArrayType].elementType)

  private def genericArrayData = classOf[GenericArrayData].getName

  def emptyInputGenCode(ev: ExprCode): ExprCode = {
    ev.copy(code"""
      |${CodeGenerator.javaType(dataType)} ${ev.value} = new $genericArrayData(new Object[0]);
      |boolean ${ev.isNull} = false;
    """.stripMargin)
  }

  def nonEmptyInputGenCode(ctx: CodegenContext, ev: ExprCode): ExprCode = {
    val genericInternalRow = classOf[GenericInternalRow].getName
    val arrVals = ctx.freshName("arrVals")
    val biggestCardinality = ctx.freshName("biggestCardinality")

    val currentRow = ctx.freshName("currentRow")
    val j = ctx.freshName("j")
    val i = ctx.freshName("i")
    val args = ctx.freshName("args")

    val evals = children.map(_.genCode(ctx))
    val getValuesAndCardinalities = evals.zipWithIndex.map { case (eval, index) =>
      s"""
        |if ($biggestCardinality != -1) {
        |  ${eval.code}
        |  if (!${eval.isNull}) {
        |    $arrVals[$index] = ${eval.value};
        |    $biggestCardinality = Math.max($biggestCardinality, ${eval.value}.numElements());
        |  } else {
        |    $biggestCardinality = -1;
        |  }
        |}
      """.stripMargin
    }

    val splittedGetValuesAndCardinalities = ctx.splitExpressionsWithCurrentInputs(
      expressions = getValuesAndCardinalities,
      funcName = "getValuesAndCardinalities",
      returnType = "int",
      makeSplitFunction = body =>
        s"""
          |$body
          |return $biggestCardinality;
        """.stripMargin,
      foldFunctions = _.map(funcCall => s"$biggestCardinality = $funcCall;").mkString("\n"),
      extraArguments =
        ("ArrayData[]", arrVals) ::
        ("int", biggestCardinality) :: Nil)

    val getValueForType = arrayElementTypes.zipWithIndex.map { case (eleType, idx) =>
      val g = CodeGenerator.getValue(s"$arrVals[$idx]", eleType, i)
      s"""
        |if ($i < $arrVals[$idx].numElements() && !$arrVals[$idx].isNullAt($i)) {
        |  $currentRow[$idx] = $g;
        |} else {
        |  $currentRow[$idx] = null;
        |}
      """.stripMargin
    }

    val getValueForTypeSplitted = ctx.splitExpressions(
      expressions = getValueForType,
      funcName = "extractValue",
      arguments =
        ("int", i) ::
        ("Object[]", currentRow) ::
        ("ArrayData[]", arrVals) :: Nil)

    val initVariables = s"""
      |ArrayData[] $arrVals = new ArrayData[${children.length}];
      |int $biggestCardinality = 0;
      |${CodeGenerator.javaType(dataType)} ${ev.value} = null;
    """.stripMargin

    ev.copy(code"""
      |$initVariables
      |$splittedGetValuesAndCardinalities
      |boolean ${ev.isNull} = $biggestCardinality == -1;
      |if (!${ev.isNull}) {
      |  Object[] $args = new Object[$biggestCardinality];
      |  for (int $i = 0; $i < $biggestCardinality; $i ++) {
      |    Object[] $currentRow = new Object[${children.length}];
      |    $getValueForTypeSplitted
      |    $args[$i] = new $genericInternalRow($currentRow);
      |  }
      |  ${ev.value} = new $genericArrayData($args);
      |}
    """.stripMargin)
  }

  override def doGenCode(ctx: CodegenContext, ev: ExprCode): ExprCode = {
    if (children.length == 0) {
      emptyInputGenCode(ev)
    } else {
      nonEmptyInputGenCode(ctx, ev)
    }
  }

  override def eval(input: InternalRow): Any = {
    val inputArrays = children.map(_.eval(input).asInstanceOf[ArrayData])
    if (inputArrays.contains(null)) {
      null
    } else {
      val biggestCardinality = if (inputArrays.isEmpty) {
        0
      } else {
        inputArrays.map(_.numElements()).max
      }

      val result = new Array[InternalRow](biggestCardinality)
      val zippedArrs: Seq[(ArrayData, Int)] = inputArrays.zipWithIndex

      for (i <- 0 until biggestCardinality) {
        val currentLayer: Seq[Object] = zippedArrs.map { case (arr, index) =>
          if (i < arr.numElements() && !arr.isNullAt(i)) {
            arr.get(i, arrayElementTypes(index))
          } else {
            null
          }
        }

        result(i) = InternalRow.apply(currentLayer: _*)
      }
      new GenericArrayData(result)
    }
  }

  override def prettyName: String = "arrays_zip"
}

/**
 * Returns an unordered array containing the values of the map.
 */
@ExpressionDescription(
  usage = "_FUNC_(map) - Returns an unordered array containing the values of the map.",
  examples = """
    Examples:
      > SELECT _FUNC_(map(1, 'a', 2, 'b'));
       ["a","b"]
  """)
case class MapValues(child: Expression)
  extends UnaryExpression with ExpectsInputTypes {

  override def inputTypes: Seq[AbstractDataType] = Seq(MapType)

  override def dataType: DataType = ArrayType(child.dataType.asInstanceOf[MapType].valueType)

  override def nullSafeEval(map: Any): Any = {
    map.asInstanceOf[MapData].valueArray()
  }

  override def doGenCode(ctx: CodegenContext, ev: ExprCode): ExprCode = {
    nullSafeCodeGen(ctx, ev, c => s"${ev.value} = ($c).valueArray();")
  }

  override def prettyName: String = "map_values"
}

/**
 * Returns an unordered array of all entries in the given map.
 */
@ExpressionDescription(
  usage = "_FUNC_(map) - Returns an unordered array of all entries in the given map.",
  examples = """
    Examples:
      > SELECT _FUNC_(map(1, 'a', 2, 'b'));
       [(1,"a"),(2,"b")]
  """,
  since = "2.4.0")
case class MapEntries(child: Expression) extends UnaryExpression with ExpectsInputTypes {

  override def inputTypes: Seq[AbstractDataType] = Seq(MapType)

  @transient private lazy val childDataType: MapType = child.dataType.asInstanceOf[MapType]

  override def dataType: DataType = {
    ArrayType(
      StructType(
        StructField("key", childDataType.keyType, false) ::
        StructField("value", childDataType.valueType, childDataType.valueContainsNull) ::
        Nil),
      false)
  }

  override protected def nullSafeEval(input: Any): Any = {
    val childMap = input.asInstanceOf[MapData]
    val keys = childMap.keyArray()
    val values = childMap.valueArray()
    val length = childMap.numElements()
    val resultData = new Array[AnyRef](length)
    var i = 0;
    while (i < length) {
      val key = keys.get(i, childDataType.keyType)
      val value = values.get(i, childDataType.valueType)
      val row = new GenericInternalRow(Array[Any](key, value))
      resultData.update(i, row)
      i += 1
    }
    new GenericArrayData(resultData)
  }

  override protected def doGenCode(ctx: CodegenContext, ev: ExprCode): ExprCode = {
    nullSafeCodeGen(ctx, ev, c => {
      val numElements = ctx.freshName("numElements")
      val keys = ctx.freshName("keys")
      val values = ctx.freshName("values")
      val isKeyPrimitive = CodeGenerator.isPrimitiveType(childDataType.keyType)
      val isValuePrimitive = CodeGenerator.isPrimitiveType(childDataType.valueType)
      val code = if (isKeyPrimitive && isValuePrimitive) {
        genCodeForPrimitiveElements(ctx, keys, values, ev.value, numElements)
      } else {
        genCodeForAnyElements(ctx, keys, values, ev.value, numElements)
      }
      s"""
         |final int $numElements = $c.numElements();
         |final ArrayData $keys = $c.keyArray();
         |final ArrayData $values = $c.valueArray();
         |$code
       """.stripMargin
    })
  }

  private def getKey(varName: String) = CodeGenerator.getValue(varName, childDataType.keyType, "z")

  private def getValue(varName: String) = {
    CodeGenerator.getValue(varName, childDataType.valueType, "z")
  }

  private def genCodeForPrimitiveElements(
      ctx: CodegenContext,
      keys: String,
      values: String,
      arrayData: String,
      numElements: String): String = {
    val unsafeRow = ctx.freshName("unsafeRow")
    val unsafeArrayData = ctx.freshName("unsafeArrayData")
    val structsOffset = ctx.freshName("structsOffset")
    val calculateHeader = "UnsafeArrayData.calculateHeaderPortionInBytes"

    val baseOffset = Platform.BYTE_ARRAY_OFFSET
    val wordSize = UnsafeRow.WORD_SIZE
    val structSize = UnsafeRow.calculateBitSetWidthInBytes(2) + wordSize * 2
    val structSizeAsLong = structSize + "L"
    val keyTypeName = CodeGenerator.primitiveTypeName(childDataType.keyType)
    val valueTypeName = CodeGenerator.primitiveTypeName(childDataType.keyType)

    val valueAssignment = s"$unsafeRow.set$valueTypeName(1, ${getValue(values)});"
    val valueAssignmentChecked = if (childDataType.valueContainsNull) {
      s"""
         |if ($values.isNullAt(z)) {
         |  $unsafeRow.setNullAt(1);
         |} else {
         |  $valueAssignment
         |}
       """.stripMargin
    } else {
      valueAssignment
    }

    val assignmentLoop = (byteArray: String) =>
      s"""
         |final int $structsOffset = $calculateHeader($numElements) + $numElements * $wordSize;
         |UnsafeRow $unsafeRow = new UnsafeRow(2);
         |for (int z = 0; z < $numElements; z++) {
         |  long offset = $structsOffset + z * $structSizeAsLong;
         |  $unsafeArrayData.setLong(z, (offset << 32) + $structSizeAsLong);
         |  $unsafeRow.pointTo($byteArray, $baseOffset + offset, $structSize);
         |  $unsafeRow.set$keyTypeName(0, ${getKey(keys)});
         |  $valueAssignmentChecked
         |}
         |$arrayData = $unsafeArrayData;
       """.stripMargin

    ctx.createUnsafeArrayWithFallback(
      unsafeArrayData,
      numElements,
      structSize + wordSize,
      assignmentLoop,
      genCodeForAnyElements(ctx, keys, values, arrayData, numElements))
  }

  private def genCodeForAnyElements(
      ctx: CodegenContext,
      keys: String,
      values: String,
      arrayData: String,
      numElements: String): String = {
    val genericArrayClass = classOf[GenericArrayData].getName
    val rowClass = classOf[GenericInternalRow].getName
    val data = ctx.freshName("internalRowArray")

    val isValuePrimitive = CodeGenerator.isPrimitiveType(childDataType.valueType)
    val getValueWithCheck = if (childDataType.valueContainsNull && isValuePrimitive) {
      s"$values.isNullAt(z) ? null : (Object)${getValue(values)}"
    } else {
      getValue(values)
    }

    s"""
       |final Object[] $data = new Object[$numElements];
       |for (int z = 0; z < $numElements; z++) {
       |  $data[z] = new $rowClass(new Object[]{${getKey(keys)}, $getValueWithCheck});
       |}
       |$arrayData = new $genericArrayClass($data);
     """.stripMargin
  }

  override def prettyName: String = "map_entries"
}

/**
 * Returns the union of all the given maps.
 */
@ExpressionDescription(
  usage = "_FUNC_(map, ...) - Returns the union of all the given maps",
  examples = """
    Examples:
      > SELECT _FUNC_(map(1, 'a', 2, 'b'), map(2, 'c', 3, 'd'));
       [[1 -> "a"], [2 -> "b"], [2 -> "c"], [3 -> "d"]]
  """, since = "2.4.0")
case class MapConcat(children: Seq[Expression]) extends ComplexTypeMergingExpression {

  override def checkInputDataTypes(): TypeCheckResult = {
    var funcName = s"function $prettyName"
    if (children.exists(!_.dataType.isInstanceOf[MapType])) {
      TypeCheckResult.TypeCheckFailure(
        s"input to $funcName should all be of type map, but it's " +
          children.map(_.dataType.catalogString).mkString("[", ", ", "]"))
    } else {
      TypeUtils.checkForSameTypeInputExpr(children.map(_.dataType), funcName)
    }
  }

  @transient override lazy val dataType: MapType = {
    if (children.isEmpty) {
      MapType(StringType, StringType)
    } else {
      super.dataType.asInstanceOf[MapType]
    }
  }

  override def nullable: Boolean = children.exists(_.nullable)

  override def eval(input: InternalRow): Any = {
    val maps = children.map(_.eval(input))
    if (maps.contains(null)) {
      return null
    }
    val keyArrayDatas = maps.map(_.asInstanceOf[MapData].keyArray())
    val valueArrayDatas = maps.map(_.asInstanceOf[MapData].valueArray())

    val numElements = keyArrayDatas.foldLeft(0L)((sum, ad) => sum + ad.numElements())
    if (numElements > ByteArrayMethods.MAX_ROUNDED_ARRAY_LENGTH) {
      throw new RuntimeException(s"Unsuccessful attempt to concat maps with $numElements " +
        s"elements due to exceeding the map size limit " +
        s"${ByteArrayMethods.MAX_ROUNDED_ARRAY_LENGTH}.")
    }
    val finalKeyArray = new Array[AnyRef](numElements.toInt)
    val finalValueArray = new Array[AnyRef](numElements.toInt)
    var position = 0
    for (i <- keyArrayDatas.indices) {
      val keyArray = keyArrayDatas(i).toObjectArray(dataType.keyType)
      val valueArray = valueArrayDatas(i).toObjectArray(dataType.valueType)
      Array.copy(keyArray, 0, finalKeyArray, position, keyArray.length)
      Array.copy(valueArray, 0, finalValueArray, position, valueArray.length)
      position += keyArray.length
    }

    new ArrayBasedMapData(new GenericArrayData(finalKeyArray),
      new GenericArrayData(finalValueArray))
  }

  override def doGenCode(ctx: CodegenContext, ev: ExprCode): ExprCode = {
    val mapCodes = children.map(_.genCode(ctx))
    val keyType = dataType.keyType
    val valueType = dataType.valueType
    val argsName = ctx.freshName("args")
    val hasNullName = ctx.freshName("hasNull")
    val mapDataClass = classOf[MapData].getName
    val arrayBasedMapDataClass = classOf[ArrayBasedMapData].getName
    val arrayDataClass = classOf[ArrayData].getName

    val init =
      s"""
        |$mapDataClass[] $argsName = new $mapDataClass[${mapCodes.size}];
        |boolean ${ev.isNull}, $hasNullName = false;
        |$mapDataClass ${ev.value} = null;
      """.stripMargin

    val assignments = mapCodes.zip(children.map(_.nullable)).zipWithIndex.map {
      case ((m, true), i) =>
        s"""
           |if (!$hasNullName) {
           |  ${m.code}
           |  if (!${m.isNull}) {
           |    $argsName[$i] = ${m.value};
           |  } else {
           |    $hasNullName = true;
           |  }
           |}
         """.stripMargin
      case ((m, false), i) =>
        s"""
           |if (!$hasNullName) {
           |  ${m.code}
           |  $argsName[$i] = ${m.value};
           |}
         """.stripMargin
    }

    val codes = ctx.splitExpressionsWithCurrentInputs(
      expressions = assignments,
      funcName = "getMapConcatInputs",
      extraArguments = (s"$mapDataClass[]", argsName) :: ("boolean", hasNullName) :: Nil,
      returnType = "boolean",
      makeSplitFunction = body =>
        s"""
           |$body
           |return $hasNullName;
        """.stripMargin,
      foldFunctions = _.map(funcCall => s"$hasNullName = $funcCall;").mkString("\n")
    )

    val idxName = ctx.freshName("idx")
    val numElementsName = ctx.freshName("numElems")
    val finKeysName = ctx.freshName("finalKeys")
    val finValsName = ctx.freshName("finalValues")

    val keyConcat = if (CodeGenerator.isPrimitiveType(keyType)) {
      genCodeForPrimitiveArrays(ctx, keyType, false)
    } else {
      genCodeForNonPrimitiveArrays(ctx, keyType)
    }

    val valueConcat =
      if (valueType.sameType(keyType) &&
          !(CodeGenerator.isPrimitiveType(valueType) && dataType.valueContainsNull)) {
        keyConcat
      } else if (CodeGenerator.isPrimitiveType(valueType)) {
        genCodeForPrimitiveArrays(ctx, valueType, dataType.valueContainsNull)
      } else {
        genCodeForNonPrimitiveArrays(ctx, valueType)
      }

    val keyArgsName = ctx.freshName("keyArgs")
    val valArgsName = ctx.freshName("valArgs")

    val mapMerge =
      s"""
        |${ev.isNull} = $hasNullName;
        |if (!${ev.isNull}) {
        |  $arrayDataClass[] $keyArgsName = new $arrayDataClass[${mapCodes.size}];
        |  $arrayDataClass[] $valArgsName = new $arrayDataClass[${mapCodes.size}];
        |  long $numElementsName = 0;
        |  for (int $idxName = 0; $idxName < $argsName.length; $idxName++) {
        |    $keyArgsName[$idxName] = $argsName[$idxName].keyArray();
        |    $valArgsName[$idxName] = $argsName[$idxName].valueArray();
        |    $numElementsName += $argsName[$idxName].numElements();
        |  }
        |  if ($numElementsName > ${ByteArrayMethods.MAX_ROUNDED_ARRAY_LENGTH}) {
        |    throw new RuntimeException("Unsuccessful attempt to concat maps with " +
        |       $numElementsName + " elements due to exceeding the map size limit " +
        |       "${ByteArrayMethods.MAX_ROUNDED_ARRAY_LENGTH}.");
        |  }
        |  $arrayDataClass $finKeysName = $keyConcat($keyArgsName,
        |    (int) $numElementsName);
        |  $arrayDataClass $finValsName = $valueConcat($valArgsName,
        |    (int) $numElementsName);
        |  ${ev.value} = new $arrayBasedMapDataClass($finKeysName, $finValsName);
        |}
      """.stripMargin

    ev.copy(
      code = code"""
        |$init
        |$codes
        |$mapMerge
      """.stripMargin)
  }

  private def genCodeForPrimitiveArrays(
      ctx: CodegenContext,
      elementType: DataType,
      checkForNull: Boolean): String = {
    val counter = ctx.freshName("counter")
    val arrayData = ctx.freshName("arrayData")
    val argsName = ctx.freshName("args")
    val numElemName = ctx.freshName("numElements")
    val primitiveValueTypeName = CodeGenerator.primitiveTypeName(elementType)

    val setterCode1 =
      s"""
         |$arrayData.set$primitiveValueTypeName(
         |  $counter,
         |  ${CodeGenerator.getValue(s"$argsName[y]", elementType, "z")}
         |);""".stripMargin

    val setterCode = if (checkForNull) {
      s"""
         |if ($argsName[y].isNullAt(z)) {
         |  $arrayData.setNullAt($counter);
         |} else {
         |  $setterCode1
         |}""".stripMargin
    } else {
      setterCode1
    }

    val concat = ctx.freshName("concat")
    val concatDef =
      s"""
         |private ArrayData $concat(ArrayData[] $argsName, int $numElemName) {
         |  ${ctx.createUnsafeArray(arrayData, numElemName, elementType, s" $prettyName failed.")}
         |  int $counter = 0;
         |  for (int y = 0; y < ${children.length}; y++) {
         |    for (int z = 0; z < $argsName[y].numElements(); z++) {
         |      $setterCode
         |      $counter++;
         |    }
         |  }
         |  return $arrayData;
         |}
       """.stripMargin

    ctx.addNewFunction(concat, concatDef)
  }

  private def genCodeForNonPrimitiveArrays(ctx: CodegenContext, elementType: DataType): String = {
    val genericArrayClass = classOf[GenericArrayData].getName
    val arrayData = ctx.freshName("arrayObjects")
    val counter = ctx.freshName("counter")
    val argsName = ctx.freshName("args")
    val numElemName = ctx.freshName("numElements")

    val concat = ctx.freshName("concat")
    val concatDef =
      s"""
         |private ArrayData $concat(ArrayData[] $argsName, int $numElemName) {
         |  Object[] $arrayData = new Object[$numElemName];
         |  int $counter = 0;
         |  for (int y = 0; y < ${children.length}; y++) {
         |    for (int z = 0; z < $argsName[y].numElements(); z++) {
         |      $arrayData[$counter] = ${CodeGenerator.getValue(s"$argsName[y]", elementType, "z")};
         |      $counter++;
         |    }
         |  }
         |  return new $genericArrayClass($arrayData);
         |}
       """.stripMargin

    ctx.addNewFunction(concat, concatDef)
  }

  override def prettyName: String = "map_concat"
}

/**
 * Returns a map created from the given array of entries.
 */
@ExpressionDescription(
  usage = "_FUNC_(arrayOfEntries) - Returns a map created from the given array of entries.",
  examples = """
    Examples:
      > SELECT _FUNC_(array(struct(1, 'a'), struct(2, 'b')));
       {1:"a",2:"b"}
  """,
  since = "2.4.0")
case class MapFromEntries(child: Expression) extends UnaryExpression {

  @transient
  private lazy val dataTypeDetails: Option[(MapType, Boolean, Boolean)] = child.dataType match {
    case ArrayType(
      StructType(Array(
        StructField(_, keyType, keyNullable, _),
        StructField(_, valueType, valueNullable, _))),
      containsNull) => Some((MapType(keyType, valueType, valueNullable), keyNullable, containsNull))
    case _ => None
  }

  @transient private lazy val nullEntries: Boolean = dataTypeDetails.get._3

  override def nullable: Boolean = child.nullable || nullEntries

  @transient override lazy val dataType: MapType = dataTypeDetails.get._1

  override def checkInputDataTypes(): TypeCheckResult = dataTypeDetails match {
    case Some(_) => TypeCheckResult.TypeCheckSuccess
    case None => TypeCheckResult.TypeCheckFailure(s"'${child.sql}' is of " +
      s"${child.dataType.catalogString} type. $prettyName accepts only arrays of pair structs.")
  }

  override protected def nullSafeEval(input: Any): Any = {
    val arrayData = input.asInstanceOf[ArrayData]
    val numEntries = arrayData.numElements()
    var i = 0
    if(nullEntries) {
      while (i < numEntries) {
        if (arrayData.isNullAt(i)) return null
        i += 1
      }
    }
    val keyArray = new Array[AnyRef](numEntries)
    val valueArray = new Array[AnyRef](numEntries)
    i = 0
    while (i < numEntries) {
      val entry = arrayData.getStruct(i, 2)
      val key = entry.get(0, dataType.keyType)
      if (key == null) {
        throw new RuntimeException("The first field from a struct (key) can't be null.")
      }
      keyArray.update(i, key)
      val value = entry.get(1, dataType.valueType)
      valueArray.update(i, value)
      i += 1
    }
    ArrayBasedMapData(keyArray, valueArray)
  }

  override protected def doGenCode(ctx: CodegenContext, ev: ExprCode): ExprCode = {
    nullSafeCodeGen(ctx, ev, c => {
      val numEntries = ctx.freshName("numEntries")
      val isKeyPrimitive = CodeGenerator.isPrimitiveType(dataType.keyType)
      val isValuePrimitive = CodeGenerator.isPrimitiveType(dataType.valueType)
      val code = if (isKeyPrimitive && isValuePrimitive) {
        genCodeForPrimitiveElements(ctx, c, ev.value, numEntries)
      } else {
        genCodeForAnyElements(ctx, c, ev.value, numEntries)
      }
      ctx.nullArrayElementsSaveExec(nullEntries, ev.isNull, c) {
        s"""
           |final int $numEntries = $c.numElements();
           |$code
         """.stripMargin
      }
    })
  }

  private def genCodeForAssignmentLoop(
      ctx: CodegenContext,
      childVariable: String,
      mapData: String,
      numEntries: String,
      keyAssignment: (String, String) => String,
      valueAssignment: (String, String) => String): String = {
    val entry = ctx.freshName("entry")
    val i = ctx.freshName("idx")

    val nullKeyCheck = if (dataTypeDetails.get._2) {
      s"""
         |if ($entry.isNullAt(0)) {
         |  throw new RuntimeException("The first field from a struct (key) can't be null.");
         |}
       """.stripMargin
    } else {
      ""
    }

    s"""
       |for (int $i = 0; $i < $numEntries; $i++) {
       |  InternalRow $entry = $childVariable.getStruct($i, 2);
       |  $nullKeyCheck
       |  ${keyAssignment(CodeGenerator.getValue(entry, dataType.keyType, "0"), i)}
       |  ${valueAssignment(entry, i)}
       |}
     """.stripMargin
  }

  private def genCodeForPrimitiveElements(
      ctx: CodegenContext,
      childVariable: String,
      mapData: String,
      numEntries: String): String = {
    val byteArraySize = ctx.freshName("byteArraySize")
    val keySectionSize = ctx.freshName("keySectionSize")
    val valueSectionSize = ctx.freshName("valueSectionSize")
    val data = ctx.freshName("byteArray")
    val unsafeMapData = ctx.freshName("unsafeMapData")
    val keyArrayData = ctx.freshName("keyArrayData")
    val valueArrayData = ctx.freshName("valueArrayData")

    val baseOffset = Platform.BYTE_ARRAY_OFFSET
    val keySize = dataType.keyType.defaultSize
    val valueSize = dataType.valueType.defaultSize
    val kByteSize = s"UnsafeArrayData.calculateSizeOfUnderlyingByteArray($numEntries, $keySize)"
    val vByteSize = s"UnsafeArrayData.calculateSizeOfUnderlyingByteArray($numEntries, $valueSize)"
    val keyTypeName = CodeGenerator.primitiveTypeName(dataType.keyType)
    val valueTypeName = CodeGenerator.primitiveTypeName(dataType.valueType)

    val keyAssignment = (key: String, idx: String) => s"$keyArrayData.set$keyTypeName($idx, $key);"
    val valueAssignment = (entry: String, idx: String) => {
      val value = CodeGenerator.getValue(entry, dataType.valueType, "1")
      val valueNullUnsafeAssignment = s"$valueArrayData.set$valueTypeName($idx, $value);"
      if (dataType.valueContainsNull) {
        s"""
           |if ($entry.isNullAt(1)) {
           |  $valueArrayData.setNullAt($idx);
           |} else {
           |  $valueNullUnsafeAssignment
           |}
         """.stripMargin
      } else {
        valueNullUnsafeAssignment
      }
    }
    val assignmentLoop = genCodeForAssignmentLoop(
      ctx,
      childVariable,
      mapData,
      numEntries,
      keyAssignment,
      valueAssignment
    )

    s"""
       |final long $keySectionSize = $kByteSize;
       |final long $valueSectionSize = $vByteSize;
       |final long $byteArraySize = 8 + $keySectionSize + $valueSectionSize;
       |if ($byteArraySize > ${ByteArrayMethods.MAX_ROUNDED_ARRAY_LENGTH}) {
       |  ${genCodeForAnyElements(ctx, childVariable, mapData, numEntries)}
       |} else {
       |  final byte[] $data = new byte[(int)$byteArraySize];
       |  UnsafeMapData $unsafeMapData = new UnsafeMapData();
       |  Platform.putLong($data, $baseOffset, $keySectionSize);
       |  Platform.putLong($data, ${baseOffset + 8}, $numEntries);
       |  Platform.putLong($data, ${baseOffset + 8} + $keySectionSize, $numEntries);
       |  $unsafeMapData.pointTo($data, $baseOffset, (int)$byteArraySize);
       |  ArrayData $keyArrayData = $unsafeMapData.keyArray();
       |  ArrayData $valueArrayData = $unsafeMapData.valueArray();
       |  $assignmentLoop
       |  $mapData = $unsafeMapData;
       |}
     """.stripMargin
  }

  private def genCodeForAnyElements(
      ctx: CodegenContext,
      childVariable: String,
      mapData: String,
      numEntries: String): String = {
    val keys = ctx.freshName("keys")
    val values = ctx.freshName("values")
    val mapDataClass = classOf[ArrayBasedMapData].getName()

    val isValuePrimitive = CodeGenerator.isPrimitiveType(dataType.valueType)
    val valueAssignment = (entry: String, idx: String) => {
      val value = CodeGenerator.getValue(entry, dataType.valueType, "1")
      if (dataType.valueContainsNull && isValuePrimitive) {
        s"$values[$idx] = $entry.isNullAt(1) ? null : (Object)$value;"
      } else {
        s"$values[$idx] = $value;"
      }
    }
    val keyAssignment = (key: String, idx: String) => s"$keys[$idx] = $key;"
    val assignmentLoop = genCodeForAssignmentLoop(
      ctx,
      childVariable,
      mapData,
      numEntries,
      keyAssignment,
      valueAssignment)

    s"""
       |final Object[] $keys = new Object[$numEntries];
       |final Object[] $values = new Object[$numEntries];
       |$assignmentLoop
       |$mapData = $mapDataClass.apply($keys, $values);
     """.stripMargin
  }

  override def prettyName: String = "map_from_entries"
}


/**
 * Common base class for [[SortArray]] and [[ArraySort]].
 */
trait ArraySortLike extends ExpectsInputTypes {
  protected def arrayExpression: Expression

  protected def nullOrder: NullOrder

  @transient private lazy val lt: Comparator[Any] = {
    val ordering = arrayExpression.dataType match {
      case _ @ ArrayType(n: AtomicType, _) => n.ordering.asInstanceOf[Ordering[Any]]
      case _ @ ArrayType(a: ArrayType, _) => a.interpretedOrdering.asInstanceOf[Ordering[Any]]
      case _ @ ArrayType(s: StructType, _) => s.interpretedOrdering.asInstanceOf[Ordering[Any]]
    }

    new Comparator[Any]() {
      override def compare(o1: Any, o2: Any): Int = {
        if (o1 == null && o2 == null) {
          0
        } else if (o1 == null) {
          nullOrder
        } else if (o2 == null) {
          -nullOrder
        } else {
          ordering.compare(o1, o2)
        }
      }
    }
  }

  @transient private lazy val gt: Comparator[Any] = {
    val ordering = arrayExpression.dataType match {
      case _ @ ArrayType(n: AtomicType, _) => n.ordering.asInstanceOf[Ordering[Any]]
      case _ @ ArrayType(a: ArrayType, _) => a.interpretedOrdering.asInstanceOf[Ordering[Any]]
      case _ @ ArrayType(s: StructType, _) => s.interpretedOrdering.asInstanceOf[Ordering[Any]]
    }

    new Comparator[Any]() {
      override def compare(o1: Any, o2: Any): Int = {
        if (o1 == null && o2 == null) {
          0
        } else if (o1 == null) {
          -nullOrder
        } else if (o2 == null) {
          nullOrder
        } else {
          ordering.compare(o2, o1)
        }
      }
    }
  }

  @transient lazy val elementType: DataType =
    arrayExpression.dataType.asInstanceOf[ArrayType].elementType

  def containsNull: Boolean = arrayExpression.dataType.asInstanceOf[ArrayType].containsNull

  def sortEval(array: Any, ascending: Boolean): Any = {
    val data = array.asInstanceOf[ArrayData].toArray[AnyRef](elementType)
    if (elementType != NullType) {
      java.util.Arrays.sort(data, if (ascending) lt else gt)
    }
    new GenericArrayData(data.asInstanceOf[Array[Any]])
  }

  def sortCodegen(ctx: CodegenContext, ev: ExprCode, base: String, order: String): String = {
    val arrayData = classOf[ArrayData].getName
    val genericArrayData = classOf[GenericArrayData].getName
    val unsafeArrayData = classOf[UnsafeArrayData].getName
    val array = ctx.freshName("array")
    val c = ctx.freshName("c")
    if (elementType == NullType) {
      s"${ev.value} = $base.copy();"
    } else {
      val elementTypeTerm = ctx.addReferenceObj("elementTypeTerm", elementType)
      val sortOrder = ctx.freshName("sortOrder")
      val o1 = ctx.freshName("o1")
      val o2 = ctx.freshName("o2")
      val jt = CodeGenerator.javaType(elementType)
      val comp = if (CodeGenerator.isPrimitiveType(elementType)) {
        val bt = CodeGenerator.boxedType(elementType)
        val v1 = ctx.freshName("v1")
        val v2 = ctx.freshName("v2")
        s"""
           |$jt $v1 = (($bt) $o1).${jt}Value();
           |$jt $v2 = (($bt) $o2).${jt}Value();
           |int $c = ${ctx.genComp(elementType, v1, v2)};
         """.stripMargin
      } else {
        s"int $c = ${ctx.genComp(elementType, s"(($jt) $o1)", s"(($jt) $o2)")};"
      }
      val nonNullPrimitiveAscendingSort =
        if (CodeGenerator.isPrimitiveType(elementType) && !containsNull) {
          val javaType = CodeGenerator.javaType(elementType)
          val primitiveTypeName = CodeGenerator.primitiveTypeName(elementType)
          s"""
             |if ($order) {
             |  $javaType[] $array = $base.to${primitiveTypeName}Array();
             |  java.util.Arrays.sort($array);
             |  ${ev.value} = $unsafeArrayData.fromPrimitiveArray($array);
             |} else
           """.stripMargin
        } else {
          ""
        }
      s"""
         |$nonNullPrimitiveAscendingSort
         |{
         |  Object[] $array = $base.toObjectArray($elementTypeTerm);
         |  final int $sortOrder = $order ? 1 : -1;
         |  java.util.Arrays.sort($array, new java.util.Comparator() {
         |    @Override public int compare(Object $o1, Object $o2) {
         |      if ($o1 == null && $o2 == null) {
         |        return 0;
         |      } else if ($o1 == null) {
         |        return $sortOrder * $nullOrder;
         |      } else if ($o2 == null) {
         |        return -$sortOrder * $nullOrder;
         |      }
         |      $comp
         |      return $sortOrder * $c;
         |    }
         |  });
         |  ${ev.value} = new $genericArrayData($array);
         |}
       """.stripMargin
    }
  }

}

object ArraySortLike {
  type NullOrder = Int
  // Least: place null element at the first of the array for ascending order
  // Greatest: place null element at the end of the array for ascending order
  object NullOrder {
    val Least: NullOrder = -1
    val Greatest: NullOrder = 1
  }
}

/**
 * Sorts the input array in ascending / descending order according to the natural ordering of
 * the array elements and returns it.
 */
// scalastyle:off line.size.limit
@ExpressionDescription(
  usage = """
    _FUNC_(array[, ascendingOrder]) - Sorts the input array in ascending or descending order
      according to the natural ordering of the array elements. Null elements will be placed
      at the beginning of the returned array in ascending order or at the end of the returned
      array in descending order.
  """,
  examples = """
    Examples:
      > SELECT _FUNC_(array('b', 'd', null, 'c', 'a'), true);
       [null,"a","b","c","d"]
  """)
// scalastyle:on line.size.limit
case class SortArray(base: Expression, ascendingOrder: Expression)
  extends BinaryExpression with ArraySortLike {

  def this(e: Expression) = this(e, Literal(true))

  override def left: Expression = base
  override def right: Expression = ascendingOrder
  override def dataType: DataType = base.dataType
  override def inputTypes: Seq[AbstractDataType] = Seq(ArrayType, BooleanType)

  override def arrayExpression: Expression = base
  override def nullOrder: NullOrder = NullOrder.Least

  override def checkInputDataTypes(): TypeCheckResult = base.dataType match {
    case ArrayType(dt, _) if RowOrdering.isOrderable(dt) =>
      ascendingOrder match {
        case Literal(_: Boolean, BooleanType) =>
          TypeCheckResult.TypeCheckSuccess
        case _ =>
          TypeCheckResult.TypeCheckFailure(
            "Sort order in second argument requires a boolean literal.")
      }
    case ArrayType(dt, _) =>
      val dtSimple = dt.catalogString
      TypeCheckResult.TypeCheckFailure(
        s"$prettyName does not support sorting array of type $dtSimple which is not orderable")
    case _ =>
      TypeCheckResult.TypeCheckFailure(s"$prettyName only supports array input.")
  }

  override def nullSafeEval(array: Any, ascending: Any): Any = {
    sortEval(array, ascending.asInstanceOf[Boolean])
  }

  override def doGenCode(ctx: CodegenContext, ev: ExprCode): ExprCode = {
    nullSafeCodeGen(ctx, ev, (b, order) => sortCodegen(ctx, ev, b, order))
  }

  override def prettyName: String = "sort_array"
}


/**
 * Sorts the input array in ascending order according to the natural ordering of
 * the array elements and returns it.
 */
// scalastyle:off line.size.limit
@ExpressionDescription(
  usage = """
    _FUNC_(array) - Sorts the input array in ascending order. The elements of the input array must
      be orderable. Null elements will be placed at the end of the returned array.
  """,
  examples = """
    Examples:
      > SELECT _FUNC_(array('b', 'd', null, 'c', 'a'));
       ["a","b","c","d",null]
  """,
  since = "2.4.0")
// scalastyle:on line.size.limit
case class ArraySort(child: Expression) extends UnaryExpression with ArraySortLike {

  override def dataType: DataType = child.dataType
  override def inputTypes: Seq[AbstractDataType] = Seq(ArrayType)

  override def arrayExpression: Expression = child
  override def nullOrder: NullOrder = NullOrder.Greatest

  override def checkInputDataTypes(): TypeCheckResult = child.dataType match {
    case ArrayType(dt, _) if RowOrdering.isOrderable(dt) =>
      TypeCheckResult.TypeCheckSuccess
    case ArrayType(dt, _) =>
      val dtSimple = dt.catalogString
      TypeCheckResult.TypeCheckFailure(
        s"$prettyName does not support sorting array of type $dtSimple which is not orderable")
    case _ =>
      TypeCheckResult.TypeCheckFailure(s"$prettyName only supports array input.")
  }

  override def nullSafeEval(array: Any): Any = {
    sortEval(array, true)
  }

  override def doGenCode(ctx: CodegenContext, ev: ExprCode): ExprCode = {
    nullSafeCodeGen(ctx, ev, c => sortCodegen(ctx, ev, c, "true"))
  }

  override def prettyName: String = "array_sort"
}

/**
 * Returns a random permutation of the given array.
 */
@ExpressionDescription(
  usage = "_FUNC_(array) - Returns a random permutation of the given array.",
  examples = """
    Examples:
      > SELECT _FUNC_(array(1, 20, 3, 5));
       [3, 1, 5, 20]
      > SELECT _FUNC_(array(1, 20, null, 3));
       [20, null, 3, 1]
  """,
  note = "The function is non-deterministic.",
  since = "2.4.0")
case class Shuffle(child: Expression, randomSeed: Option[Long] = None)
  extends UnaryExpression with ExpectsInputTypes with Stateful {

  def this(child: Expression) = this(child, None)

  override lazy val resolved: Boolean =
    childrenResolved && checkInputDataTypes().isSuccess && randomSeed.isDefined

  override def inputTypes: Seq[AbstractDataType] = Seq(ArrayType)

  override def dataType: DataType = child.dataType

  @transient lazy val elementType: DataType = dataType.asInstanceOf[ArrayType].elementType

  @transient private[this] var random: RandomIndicesGenerator = _

  override protected def initializeInternal(partitionIndex: Int): Unit = {
    random = RandomIndicesGenerator(randomSeed.get + partitionIndex)
  }

  override protected def evalInternal(input: InternalRow): Any = {
    val value = child.eval(input)
    if (value == null) {
      null
    } else {
      val source = value.asInstanceOf[ArrayData]
      val numElements = source.numElements()
      val indices = random.getNextIndices(numElements)
      new GenericArrayData(indices.map(source.get(_, elementType)))
    }
  }

  override protected def doGenCode(ctx: CodegenContext, ev: ExprCode): ExprCode = {
    nullSafeCodeGen(ctx, ev, c => shuffleArrayCodeGen(ctx, ev, c))
  }

  private def shuffleArrayCodeGen(ctx: CodegenContext, ev: ExprCode, childName: String): String = {
    val randomClass = classOf[RandomIndicesGenerator].getName

    val rand = ctx.addMutableState(randomClass, "rand", forceInline = true)
    ctx.addPartitionInitializationStatement(
      s"$rand = new $randomClass(${randomSeed.get}L + partitionIndex);")

    val isPrimitiveType = CodeGenerator.isPrimitiveType(elementType)

    val numElements = ctx.freshName("numElements")
    val arrayData = ctx.freshName("arrayData")

    val initialization = if (isPrimitiveType) {
      ctx.createUnsafeArray(arrayData, numElements, elementType, s" $prettyName failed.")
    } else {
      val arrayDataClass = classOf[GenericArrayData].getName()
      s"$arrayDataClass $arrayData = new $arrayDataClass(new Object[$numElements]);"
    }

    val indices = ctx.freshName("indices")
    val i = ctx.freshName("i")

    val getValue = CodeGenerator.getValue(childName, elementType, s"$indices[$i]")

    val setFunc = if (isPrimitiveType) {
      s"set${CodeGenerator.primitiveTypeName(elementType)}"
    } else {
      "update"
    }

    val assignment = if (isPrimitiveType && dataType.asInstanceOf[ArrayType].containsNull) {
      s"""
         |if ($childName.isNullAt($indices[$i])) {
         |  $arrayData.setNullAt($i);
         |} else {
         |  $arrayData.$setFunc($i, $getValue);
         |}
       """.stripMargin
    } else {
      s"$arrayData.$setFunc($i, $getValue);"
    }

    s"""
       |int $numElements = $childName.numElements();
       |int[] $indices = $rand.getNextIndices($numElements);
       |$initialization
       |for (int $i = 0; $i < $numElements; $i++) {
       |  $assignment
       |}
       |${ev.value} = $arrayData;
     """.stripMargin
  }

  override def freshCopy(): Shuffle = Shuffle(child, randomSeed)
}

/**
 * Returns a reversed string or an array with reverse order of elements.
 */
@ExpressionDescription(
  usage = "_FUNC_(array) - Returns a reversed string or an array with reverse order of elements.",
  examples = """
    Examples:
      > SELECT _FUNC_('Spark SQL');
       LQS krapS
      > SELECT _FUNC_(array(2, 1, 4, 3));
       [3, 4, 1, 2]
  """,
  since = "1.5.0",
  note = "Reverse logic for arrays is available since 2.4.0."
)
case class Reverse(child: Expression) extends UnaryExpression with ImplicitCastInputTypes {

  // Input types are utilized by type coercion in ImplicitTypeCasts.
  override def inputTypes: Seq[AbstractDataType] = Seq(TypeCollection(StringType, ArrayType))

  override def dataType: DataType = child.dataType

  @transient private lazy val elementType: DataType = dataType.asInstanceOf[ArrayType].elementType

  override def nullSafeEval(input: Any): Any = input match {
    case a: ArrayData => new GenericArrayData(a.toObjectArray(elementType).reverse)
    case s: UTF8String => s.reverse()
  }

  override def doGenCode(ctx: CodegenContext, ev: ExprCode): ExprCode = {
    nullSafeCodeGen(ctx, ev, c => dataType match {
      case _: StringType => stringCodeGen(ev, c)
      case _: ArrayType => arrayCodeGen(ctx, ev, c)
    })
  }

  private def stringCodeGen(ev: ExprCode, childName: String): String = {
    s"${ev.value} = ($childName).reverse();"
  }

  private def arrayCodeGen(ctx: CodegenContext, ev: ExprCode, childName: String): String = {

    val isPrimitiveType = CodeGenerator.isPrimitiveType(elementType)

    val numElements = ctx.freshName("numElements")
    val arrayData = ctx.freshName("arrayData")

    val initialization = if (isPrimitiveType) {
      ctx.createUnsafeArray(arrayData, numElements, elementType, s" $prettyName failed.")
    } else {
      val arrayDataClass = classOf[GenericArrayData].getName
      s"$arrayDataClass $arrayData = new $arrayDataClass(new Object[$numElements]);"
    }

    val i = ctx.freshName("i")
    val j = ctx.freshName("j")

    val getValue = CodeGenerator.getValue(childName, elementType, i)

    val setFunc = if (isPrimitiveType) {
      s"set${CodeGenerator.primitiveTypeName(elementType)}"
    } else {
      "update"
    }

    val assignment = if (isPrimitiveType && dataType.asInstanceOf[ArrayType].containsNull) {
      s"""
         |if ($childName.isNullAt($i)) {
         |  $arrayData.setNullAt($j);
         |} else {
         |  $arrayData.$setFunc($j, $getValue);
         |}
       """.stripMargin
    } else {
      s"$arrayData.$setFunc($j, $getValue);"
    }

    s"""
       |final int $numElements = $childName.numElements();
       |$initialization
       |for (int $i = 0; $i < $numElements; $i++) {
       |  int $j = $numElements - $i - 1;
       |  $assignment
       |}
       |${ev.value} = $arrayData;
     """.stripMargin
  }

  override def prettyName: String = "reverse"
}

/**
 * Checks if the array (left) has the element (right)
 */
@ExpressionDescription(
  usage = "_FUNC_(array, value) - Returns true if the array contains the value.",
  examples = """
    Examples:
      > SELECT _FUNC_(array(1, 2, 3), 2);
       true
  """)
case class ArrayContains(left: Expression, right: Expression)
  extends BinaryExpression with ImplicitCastInputTypes {

  override def dataType: DataType = BooleanType

  @transient private lazy val ordering: Ordering[Any] =
    TypeUtils.getInterpretedOrdering(right.dataType)

  override def inputTypes: Seq[AbstractDataType] = right.dataType match {
    case NullType => Seq.empty
    case _ => left.dataType match {
      case n @ ArrayType(element, _) => Seq(n, element)
      case _ => Seq.empty
    }
  }

  override def checkInputDataTypes(): TypeCheckResult = {
    if (right.dataType == NullType) {
      TypeCheckResult.TypeCheckFailure("Null typed values cannot be used as arguments")
    } else if (!left.dataType.isInstanceOf[ArrayType]
      || !left.dataType.asInstanceOf[ArrayType].elementType.sameType(right.dataType)) {
      TypeCheckResult.TypeCheckFailure(
        "Arguments must be an array followed by a value of same type as the array members")
    } else {
      TypeUtils.checkForOrderingExpr(right.dataType, s"function $prettyName")
    }
  }

  override def nullable: Boolean = {
    left.nullable || right.nullable || left.dataType.asInstanceOf[ArrayType].containsNull
  }

  override def nullSafeEval(arr: Any, value: Any): Any = {
    var hasNull = false
    arr.asInstanceOf[ArrayData].foreach(right.dataType, (i, v) =>
      if (v == null) {
        hasNull = true
      } else if (ordering.equiv(v, value)) {
        return true
      }
    )
    if (hasNull) {
      null
    } else {
      false
    }
  }

  override def doGenCode(ctx: CodegenContext, ev: ExprCode): ExprCode = {
    nullSafeCodeGen(ctx, ev, (arr, value) => {
      val i = ctx.freshName("i")
      val getValue = CodeGenerator.getValue(arr, right.dataType, i)
      s"""
      for (int $i = 0; $i < $arr.numElements(); $i ++) {
        if ($arr.isNullAt($i)) {
          ${ev.isNull} = true;
        } else if (${ctx.genEqual(right.dataType, value, getValue)}) {
          ${ev.isNull} = false;
          ${ev.value} = true;
          break;
        }
      }
     """
    })
  }

  override def prettyName: String = "array_contains"
}

/**
 * Checks if the two arrays contain at least one common element.
 */
// scalastyle:off line.size.limit
@ExpressionDescription(
  usage = "_FUNC_(a1, a2) - Returns true if a1 contains at least a non-null element present also in a2. If the arrays have no common element and they are both non-empty and either of them contains a null element null is returned, false otherwise.",
  examples = """
    Examples:
      > SELECT _FUNC_(array(1, 2, 3), array(3, 4, 5));
       true
  """, since = "2.4.0")
// scalastyle:off line.size.limit
case class ArraysOverlap(left: Expression, right: Expression)
  extends BinaryArrayExpressionWithImplicitCast {

  override def checkInputDataTypes(): TypeCheckResult = super.checkInputDataTypes() match {
    case TypeCheckResult.TypeCheckSuccess =>
      TypeUtils.checkForOrderingExpr(elementType, s"function $prettyName")
    case failure => failure
  }

  @transient private lazy val ordering: Ordering[Any] =
    TypeUtils.getInterpretedOrdering(elementType)

  @transient private lazy val elementTypeSupportEquals = elementType match {
    case BinaryType => false
    case _: AtomicType => true
    case _ => false
  }

  @transient private lazy val doEvaluation = if (elementTypeSupportEquals) {
    fastEval _
  } else {
    bruteForceEval _
  }

  override def dataType: DataType = BooleanType

  override def nullable: Boolean = {
    left.nullable || right.nullable || left.dataType.asInstanceOf[ArrayType].containsNull ||
      right.dataType.asInstanceOf[ArrayType].containsNull
  }

  override def nullSafeEval(a1: Any, a2: Any): Any = {
    doEvaluation(a1.asInstanceOf[ArrayData], a2.asInstanceOf[ArrayData])
  }

  /**
   * A fast implementation which puts all the elements from the smaller array in a set
   * and then performs a lookup on it for each element of the bigger one.
   * This eval mode works only for data types which implements properly the equals method.
   */
  private def fastEval(arr1: ArrayData, arr2: ArrayData): Any = {
    var hasNull = false
    val (bigger, smaller) = if (arr1.numElements() > arr2.numElements()) {
      (arr1, arr2)
    } else {
      (arr2, arr1)
    }
    if (smaller.numElements() > 0) {
      val smallestSet = new mutable.HashSet[Any]
      smaller.foreach(elementType, (_, v) =>
        if (v == null) {
          hasNull = true
        } else {
          smallestSet += v
        })
      bigger.foreach(elementType, (_, v1) =>
        if (v1 == null) {
          hasNull = true
        } else if (smallestSet.contains(v1)) {
          return true
        }
      )
    }
    if (hasNull) {
      null
    } else {
      false
    }
  }

  /**
   * A slower evaluation which performs a nested loop and supports all the data types.
   */
  private def bruteForceEval(arr1: ArrayData, arr2: ArrayData): Any = {
    var hasNull = false
    if (arr1.numElements() > 0 && arr2.numElements() > 0) {
      arr1.foreach(elementType, (_, v1) =>
        if (v1 == null) {
          hasNull = true
        } else {
          arr2.foreach(elementType, (_, v2) =>
            if (v2 == null) {
              hasNull = true
            } else if (ordering.equiv(v1, v2)) {
              return true
            }
          )
        })
    }
    if (hasNull) {
      null
    } else {
      false
    }
  }

  override def doGenCode(ctx: CodegenContext, ev: ExprCode): ExprCode = {
    nullSafeCodeGen(ctx, ev, (a1, a2) => {
      val smaller = ctx.freshName("smallerArray")
      val bigger = ctx.freshName("biggerArray")
      val comparisonCode = if (elementTypeSupportEquals) {
        fastCodegen(ctx, ev, smaller, bigger)
      } else {
        bruteForceCodegen(ctx, ev, smaller, bigger)
      }
      s"""
         |ArrayData $smaller;
         |ArrayData $bigger;
         |if ($a1.numElements() > $a2.numElements()) {
         |  $bigger = $a1;
         |  $smaller = $a2;
         |} else {
         |  $smaller = $a1;
         |  $bigger = $a2;
         |}
         |if ($smaller.numElements() > 0) {
         |  $comparisonCode
         |}
       """.stripMargin
    })
  }

  /**
   * Code generation for a fast implementation which puts all the elements from the smaller array
   * in a set and then performs a lookup on it for each element of the bigger one.
   * It works only for data types which implements properly the equals method.
   */
  private def fastCodegen(ctx: CodegenContext, ev: ExprCode, smaller: String, bigger: String): String = {
    val i = ctx.freshName("i")
    val getFromSmaller = CodeGenerator.getValue(smaller, elementType, i)
    val getFromBigger = CodeGenerator.getValue(bigger, elementType, i)
    val javaElementClass = CodeGenerator.boxedType(elementType)
    val javaSet = classOf[java.util.HashSet[_]].getName
    val set = ctx.freshName("set")
    val addToSetFromSmallerCode = nullSafeElementCodegen(
      smaller, i, s"$set.add($getFromSmaller);", s"${ev.isNull} = true;")
    val elementIsInSetCode = nullSafeElementCodegen(
      bigger,
      i,
      s"""
         |if ($set.contains($getFromBigger)) {
         |  ${ev.isNull} = false;
         |  ${ev.value} = true;
         |  break;
         |}
       """.stripMargin,
      s"${ev.isNull} = true;")
    s"""
       |$javaSet<$javaElementClass> $set = new $javaSet<$javaElementClass>();
       |for (int $i = 0; $i < $smaller.numElements(); $i ++) {
       |  $addToSetFromSmallerCode
       |}
       |for (int $i = 0; $i < $bigger.numElements(); $i ++) {
       |  $elementIsInSetCode
       |}
     """.stripMargin
  }

  /**
   * Code generation for a slower evaluation which performs a nested loop and supports all the data types.
   */
  private def bruteForceCodegen(ctx: CodegenContext, ev: ExprCode, smaller: String, bigger: String): String = {
    val i = ctx.freshName("i")
    val j = ctx.freshName("j")
    val getFromSmaller = CodeGenerator.getValue(smaller, elementType, j)
    val getFromBigger = CodeGenerator.getValue(bigger, elementType, i)
    val compareValues = nullSafeElementCodegen(
      smaller,
      j,
      s"""
         |if (${ctx.genEqual(elementType, getFromSmaller, getFromBigger)}) {
         |  ${ev.isNull} = false;
         |  ${ev.value} = true;
         |}
       """.stripMargin,
      s"${ev.isNull} = true;")
    val isInSmaller = nullSafeElementCodegen(
      bigger,
      i,
      s"""
         |for (int $j = 0; $j < $smaller.numElements() && !${ev.value}; $j ++) {
         |  $compareValues
         |}
       """.stripMargin,
      s"${ev.isNull} = true;")
    s"""
       |for (int $i = 0; $i < $bigger.numElements() && !${ev.value}; $i ++) {
       |  $isInSmaller
       |}
     """.stripMargin
  }

  def nullSafeElementCodegen(
      arrayVar: String,
      index: String,
      code: String,
      isNullCode: String): String = {
    if (inputTypes.exists(_.asInstanceOf[ArrayType].containsNull)) {
      s"""
         |if ($arrayVar.isNullAt($index)) {
         |  $isNullCode
         |} else {
         |  $code
         |}
       """.stripMargin
    } else {
      code
    }
  }

  override def prettyName: String = "arrays_overlap"
}

/**
 * Slices an array according to the requested start index and length
 */
// scalastyle:off line.size.limit
@ExpressionDescription(
  usage = "_FUNC_(x, start, length) - Subsets array x starting from index start (or starting from the end if start is negative) with the specified length.",
  examples = """
    Examples:
      > SELECT _FUNC_(array(1, 2, 3, 4), 2, 2);
       [2,3]
      > SELECT _FUNC_(array(1, 2, 3, 4), -2, 2);
       [3,4]
  """, since = "2.4.0")
// scalastyle:on line.size.limit
case class Slice(x: Expression, start: Expression, length: Expression)
  extends TernaryExpression with ImplicitCastInputTypes {

  override def dataType: DataType = x.dataType

  override def inputTypes: Seq[AbstractDataType] = Seq(ArrayType, IntegerType, IntegerType)

  @transient override lazy val children: Seq[Expression] = Seq(x, start, length) // called from eval

  @transient private lazy val elementType: DataType = x.dataType.asInstanceOf[ArrayType].elementType

  override def nullSafeEval(xVal: Any, startVal: Any, lengthVal: Any): Any = {
    val startInt = startVal.asInstanceOf[Int]
    val lengthInt = lengthVal.asInstanceOf[Int]
    val arr = xVal.asInstanceOf[ArrayData]
    val startIndex = if (startInt == 0) {
      throw new RuntimeException(
        s"Unexpected value for start in function $prettyName: SQL array indices start at 1.")
    } else if (startInt < 0) {
      startInt + arr.numElements()
    } else {
      startInt - 1
    }
    if (lengthInt < 0) {
      throw new RuntimeException(s"Unexpected value for length in function $prettyName: " +
        "length must be greater than or equal to 0.")
    }
    // startIndex can be negative if start is negative and its absolute value is greater than the
    // number of elements in the array
    if (startIndex < 0 || startIndex >= arr.numElements()) {
      return new GenericArrayData(Array.empty[AnyRef])
    }
    val data = arr.toSeq[AnyRef](elementType)
    new GenericArrayData(data.slice(startIndex, startIndex + lengthInt))
  }

  override def doGenCode(ctx: CodegenContext, ev: ExprCode): ExprCode = {
    nullSafeCodeGen(ctx, ev, (x, start, length) => {
      val startIdx = ctx.freshName("startIdx")
      val resLength = ctx.freshName("resLength")
      val defaultIntValue = CodeGenerator.defaultValue(CodeGenerator.JAVA_INT, false)
      s"""
         |${CodeGenerator.JAVA_INT} $startIdx = $defaultIntValue;
         |${CodeGenerator.JAVA_INT} $resLength = $defaultIntValue;
         |if ($start == 0) {
         |  throw new RuntimeException("Unexpected value for start in function $prettyName: "
         |    + "SQL array indices start at 1.");
         |} else if ($start < 0) {
         |  $startIdx = $start + $x.numElements();
         |} else {
         |  // arrays in SQL are 1-based instead of 0-based
         |  $startIdx = $start - 1;
         |}
         |if ($length < 0) {
         |  throw new RuntimeException("Unexpected value for length in function $prettyName: "
         |    + "length must be greater than or equal to 0.");
         |} else if ($length > $x.numElements() - $startIdx) {
         |  $resLength = $x.numElements() - $startIdx;
         |} else {
         |  $resLength = $length;
         |}
         |${genCodeForResult(ctx, ev, x, startIdx, resLength)}
       """.stripMargin
    })
  }

  def genCodeForResult(
      ctx: CodegenContext,
      ev: ExprCode,
      inputArray: String,
      startIdx: String,
      resLength: String): String = {
    val values = ctx.freshName("values")
    val i = ctx.freshName("i")
    val getValue = CodeGenerator.getValue(inputArray, elementType, s"$i + $startIdx")
    if (!CodeGenerator.isPrimitiveType(elementType)) {
      val arrayClass = classOf[GenericArrayData].getName
      s"""
         |Object[] $values;
         |if ($startIdx < 0 || $startIdx >= $inputArray.numElements()) {
         |  $values = new Object[0];
         |} else {
         |  $values = new Object[$resLength];
         |  for (int $i = 0; $i < $resLength; $i ++) {
         |    $values[$i] = $getValue;
         |  }
         |}
         |${ev.value} = new $arrayClass($values);
       """.stripMargin
    } else {
      val primitiveValueTypeName = CodeGenerator.primitiveTypeName(elementType)
      s"""
         |if ($startIdx < 0 || $startIdx >= $inputArray.numElements()) {
         |  $resLength = 0;
         |}
         |${ctx.createUnsafeArray(values, resLength, elementType, s" $prettyName failed.")}
         |for (int $i = 0; $i < $resLength; $i ++) {
         |  if ($inputArray.isNullAt($i + $startIdx)) {
         |    $values.setNullAt($i);
         |  } else {
         |    $values.set$primitiveValueTypeName($i, $getValue);
         |  }
         |}
         |${ev.value} = $values;
       """.stripMargin
    }
  }
}

/**
 * Creates a String containing all the elements of the input array separated by the delimiter.
 */
@ExpressionDescription(
  usage = """
    _FUNC_(array, delimiter[, nullReplacement]) - Concatenates the elements of the given array
      using the delimiter and an optional string to replace nulls. If no value is set for
      nullReplacement, any null value is filtered.""",
  examples = """
    Examples:
      > SELECT _FUNC_(array('hello', 'world'), ' ');
       hello world
      > SELECT _FUNC_(array('hello', null ,'world'), ' ');
       hello world
      > SELECT _FUNC_(array('hello', null ,'world'), ' ', ',');
       hello , world
  """, since = "2.4.0")
case class ArrayJoin(
    array: Expression,
    delimiter: Expression,
    nullReplacement: Option[Expression]) extends Expression with ExpectsInputTypes {

  def this(array: Expression, delimiter: Expression) = this(array, delimiter, None)

  def this(array: Expression, delimiter: Expression, nullReplacement: Expression) =
    this(array, delimiter, Some(nullReplacement))

  override def inputTypes: Seq[AbstractDataType] = if (nullReplacement.isDefined) {
    Seq(ArrayType(StringType), StringType, StringType)
  } else {
    Seq(ArrayType(StringType), StringType)
  }

  override def children: Seq[Expression] = if (nullReplacement.isDefined) {
    Seq(array, delimiter, nullReplacement.get)
  } else {
    Seq(array, delimiter)
  }

  override def nullable: Boolean = children.exists(_.nullable)

  override def foldable: Boolean = children.forall(_.foldable)

  override def eval(input: InternalRow): Any = {
    val arrayEval = array.eval(input)
    if (arrayEval == null) return null
    val delimiterEval = delimiter.eval(input)
    if (delimiterEval == null) return null
    val nullReplacementEval = nullReplacement.map(_.eval(input))
    if (nullReplacementEval.contains(null)) return null

    val buffer = new UTF8StringBuilder()
    var firstItem = true
    val nullHandling = nullReplacementEval match {
      case Some(rep) => (prependDelimiter: Boolean) => {
        if (!prependDelimiter) {
          buffer.append(delimiterEval.asInstanceOf[UTF8String])
        }
        buffer.append(rep.asInstanceOf[UTF8String])
        true
      }
      case None => (_: Boolean) => false
    }
    arrayEval.asInstanceOf[ArrayData].foreach(StringType, (_, item) => {
      if (item == null) {
        if (nullHandling(firstItem)) {
          firstItem = false
        }
      } else {
        if (!firstItem) {
          buffer.append(delimiterEval.asInstanceOf[UTF8String])
        }
        buffer.append(item.asInstanceOf[UTF8String])
        firstItem = false
      }
    })
    buffer.build()
  }

  override protected def doGenCode(ctx: CodegenContext, ev: ExprCode): ExprCode = {
    val code = nullReplacement match {
      case Some(replacement) =>
        val replacementGen = replacement.genCode(ctx)
        val nullHandling = (buffer: String, delimiter: String, firstItem: String) => {
          s"""
             |if (!$firstItem) {
             |  $buffer.append($delimiter);
             |}
             |$buffer.append(${replacementGen.value});
             |$firstItem = false;
           """.stripMargin
        }
        val execCode = if (replacement.nullable) {
          ctx.nullSafeExec(replacement.nullable, replacementGen.isNull) {
            genCodeForArrayAndDelimiter(ctx, ev, nullHandling)
          }
        } else {
          genCodeForArrayAndDelimiter(ctx, ev, nullHandling)
        }
        s"""
           |${replacementGen.code}
           |$execCode
         """.stripMargin
      case None => genCodeForArrayAndDelimiter(ctx, ev,
        (_: String, _: String, _: String) => "// nulls are ignored")
    }
    if (nullable) {
      ev.copy(
        code"""
           |boolean ${ev.isNull} = true;
           |UTF8String ${ev.value} = null;
           |$code
         """.stripMargin)
    } else {
      ev.copy(
        code"""
           |UTF8String ${ev.value} = null;
           |$code
         """.stripMargin, FalseLiteral)
    }
  }

  private def genCodeForArrayAndDelimiter(
      ctx: CodegenContext,
      ev: ExprCode,
      nullEval: (String, String, String) => String): String = {
    val arrayGen = array.genCode(ctx)
    val delimiterGen = delimiter.genCode(ctx)
    val buffer = ctx.freshName("buffer")
    val bufferClass = classOf[UTF8StringBuilder].getName
    val i = ctx.freshName("i")
    val firstItem = ctx.freshName("firstItem")
    val resultCode =
      s"""
         |$bufferClass $buffer = new $bufferClass();
         |boolean $firstItem = true;
         |for (int $i = 0; $i < ${arrayGen.value}.numElements(); $i ++) {
         |  if (${arrayGen.value}.isNullAt($i)) {
         |    ${nullEval(buffer, delimiterGen.value, firstItem)}
         |  } else {
         |    if (!$firstItem) {
         |      $buffer.append(${delimiterGen.value});
         |    }
         |    $buffer.append(${CodeGenerator.getValue(arrayGen.value, StringType, i)});
         |    $firstItem = false;
         |  }
         |}
         |${ev.value} = $buffer.build();""".stripMargin

    if (array.nullable || delimiter.nullable) {
      arrayGen.code + ctx.nullSafeExec(array.nullable, arrayGen.isNull) {
        delimiterGen.code + ctx.nullSafeExec(delimiter.nullable, delimiterGen.isNull) {
          s"""
             |${ev.isNull} = false;
             |$resultCode""".stripMargin
        }
      }
    } else {
      s"""
         |${arrayGen.code}
         |${delimiterGen.code}
         |$resultCode""".stripMargin
    }
  }

  override def dataType: DataType = StringType

  override def prettyName: String = "array_join"
}

/**
 * Returns the minimum value in the array.
 */
@ExpressionDescription(
  usage = "_FUNC_(array) - Returns the minimum value in the array. NULL elements are skipped.",
  examples = """
    Examples:
      > SELECT _FUNC_(array(1, 20, null, 3));
       1
  """, since = "2.4.0")
case class ArrayMin(child: Expression) extends UnaryExpression with ImplicitCastInputTypes {

  override def nullable: Boolean = true

  override def inputTypes: Seq[AbstractDataType] = Seq(ArrayType)

  @transient private lazy val ordering = TypeUtils.getInterpretedOrdering(dataType)

  override def checkInputDataTypes(): TypeCheckResult = {
    val typeCheckResult = super.checkInputDataTypes()
    if (typeCheckResult.isSuccess) {
      TypeUtils.checkForOrderingExpr(dataType, s"function $prettyName")
    } else {
      typeCheckResult
    }
  }

  override protected def doGenCode(ctx: CodegenContext, ev: ExprCode): ExprCode = {
    val childGen = child.genCode(ctx)
    val javaType = CodeGenerator.javaType(dataType)
    val i = ctx.freshName("i")
    val item = ExprCode(EmptyBlock,
      isNull = JavaCode.isNullExpression(s"${childGen.value}.isNullAt($i)"),
      value = JavaCode.expression(CodeGenerator.getValue(childGen.value, dataType, i), dataType))
    ev.copy(code =
      code"""
         |${childGen.code}
         |boolean ${ev.isNull} = true;
         |$javaType ${ev.value} = ${CodeGenerator.defaultValue(dataType)};
         |if (!${childGen.isNull}) {
         |  for (int $i = 0; $i < ${childGen.value}.numElements(); $i ++) {
         |    ${ctx.reassignIfSmaller(dataType, ev, item)}
         |  }
         |}
      """.stripMargin)
  }

  override protected def nullSafeEval(input: Any): Any = {
    var min: Any = null
    input.asInstanceOf[ArrayData].foreach(dataType, (_, item) =>
      if (item != null && (min == null || ordering.lt(item, min))) {
        min = item
      }
    )
    min
  }

  @transient override lazy val dataType: DataType = child.dataType match {
    case ArrayType(dt, _) => dt
    case _ => throw new IllegalStateException(s"$prettyName accepts only arrays.")
  }

  override def prettyName: String = "array_min"
}

/**
 * Returns the maximum value in the array.
 */
@ExpressionDescription(
  usage = "_FUNC_(array) - Returns the maximum value in the array. NULL elements are skipped.",
  examples = """
    Examples:
      > SELECT _FUNC_(array(1, 20, null, 3));
       20
  """, since = "2.4.0")
case class ArrayMax(child: Expression) extends UnaryExpression with ImplicitCastInputTypes {

  override def nullable: Boolean = true

  override def inputTypes: Seq[AbstractDataType] = Seq(ArrayType)

  @transient private lazy val ordering = TypeUtils.getInterpretedOrdering(dataType)

  override def checkInputDataTypes(): TypeCheckResult = {
    val typeCheckResult = super.checkInputDataTypes()
    if (typeCheckResult.isSuccess) {
      TypeUtils.checkForOrderingExpr(dataType, s"function $prettyName")
    } else {
      typeCheckResult
    }
  }

  override protected def doGenCode(ctx: CodegenContext, ev: ExprCode): ExprCode = {
    val childGen = child.genCode(ctx)
    val javaType = CodeGenerator.javaType(dataType)
    val i = ctx.freshName("i")
    val item = ExprCode(EmptyBlock,
      isNull = JavaCode.isNullExpression(s"${childGen.value}.isNullAt($i)"),
      value = JavaCode.expression(CodeGenerator.getValue(childGen.value, dataType, i), dataType))
    ev.copy(code =
      code"""
         |${childGen.code}
         |boolean ${ev.isNull} = true;
         |$javaType ${ev.value} = ${CodeGenerator.defaultValue(dataType)};
         |if (!${childGen.isNull}) {
         |  for (int $i = 0; $i < ${childGen.value}.numElements(); $i ++) {
         |    ${ctx.reassignIfGreater(dataType, ev, item)}
         |  }
         |}
      """.stripMargin)
  }

  override protected def nullSafeEval(input: Any): Any = {
    var max: Any = null
    input.asInstanceOf[ArrayData].foreach(dataType, (_, item) =>
      if (item != null && (max == null || ordering.gt(item, max))) {
        max = item
      }
    )
    max
  }

  @transient override lazy val dataType: DataType = child.dataType match {
    case ArrayType(dt, _) => dt
    case _ => throw new IllegalStateException(s"$prettyName accepts only arrays.")
  }

  override def prettyName: String = "array_max"
}


/**
 * Returns the position of the first occurrence of element in the given array as long.
 * Returns 0 if the given value could not be found in the array. Returns null if either of
 * the arguments are null
 *
 * NOTE: that this is not zero based, but 1-based index. The first element in the array has
 *       index 1.
 */
@ExpressionDescription(
  usage = """
    _FUNC_(array, element) - Returns the (1-based) index of the first element of the array as long.
  """,
  examples = """
    Examples:
      > SELECT _FUNC_(array(3, 2, 1), 1);
       3
  """,
  since = "2.4.0")
case class ArrayPosition(left: Expression, right: Expression)
  extends BinaryExpression with ImplicitCastInputTypes {

  @transient private lazy val ordering: Ordering[Any] =
    TypeUtils.getInterpretedOrdering(right.dataType)

  override def dataType: DataType = LongType

  override def inputTypes: Seq[AbstractDataType] = {
    val elementType = left.dataType match {
      case t: ArrayType => t.elementType
      case _ => AnyDataType
    }
    Seq(ArrayType, elementType)
  }

  override def checkInputDataTypes(): TypeCheckResult = {
    super.checkInputDataTypes() match {
      case f: TypeCheckResult.TypeCheckFailure => f
      case TypeCheckResult.TypeCheckSuccess =>
        TypeUtils.checkForOrderingExpr(right.dataType, s"function $prettyName")
    }
  }

  override def nullSafeEval(arr: Any, value: Any): Any = {
    arr.asInstanceOf[ArrayData].foreach(right.dataType, (i, v) =>
      if (v != null && ordering.equiv(v, value)) {
        return (i + 1).toLong
      }
    )
    0L
  }

  override def prettyName: String = "array_position"

  override def doGenCode(ctx: CodegenContext, ev: ExprCode): ExprCode = {
    nullSafeCodeGen(ctx, ev, (arr, value) => {
      val pos = ctx.freshName("arrayPosition")
      val i = ctx.freshName("i")
      val getValue = CodeGenerator.getValue(arr, right.dataType, i)
      s"""
         |int $pos = 0;
         |for (int $i = 0; $i < $arr.numElements(); $i ++) {
         |  if (!$arr.isNullAt($i) && ${ctx.genEqual(right.dataType, value, getValue)}) {
         |    $pos = $i + 1;
         |    break;
         |  }
         |}
         |${ev.value} = (long) $pos;
       """.stripMargin
    })
  }
}

/**
 * Returns the value of index `right` in Array `left` or the value for key `right` in Map `left`.
 */
@ExpressionDescription(
  usage = """
    _FUNC_(array, index) - Returns element of array at given (1-based) index. If index < 0,
      accesses elements from the last to the first. Returns NULL if the index exceeds the length
      of the array.

    _FUNC_(map, key) - Returns value for given key, or NULL if the key is not contained in the map
  """,
  examples = """
    Examples:
      > SELECT _FUNC_(array(1, 2, 3), 2);
       2
      > SELECT _FUNC_(map(1, 'a', 2, 'b'), 2);
       "b"
  """,
  since = "2.4.0")
case class ElementAt(left: Expression, right: Expression) extends GetMapValueUtil {

  @transient private lazy val mapKeyType = left.dataType.asInstanceOf[MapType].keyType

  @transient private lazy val arrayContainsNull = left.dataType.asInstanceOf[ArrayType].containsNull

  @transient private lazy val ordering: Ordering[Any] = TypeUtils.getInterpretedOrdering(mapKeyType)

  @transient override lazy val dataType: DataType = left.dataType match {
    case ArrayType(elementType, _) => elementType
    case MapType(_, valueType, _) => valueType
  }

  override def inputTypes: Seq[AbstractDataType] = {
    Seq(TypeCollection(ArrayType, MapType),
      left.dataType match {
        case _: ArrayType => IntegerType
        case _: MapType => mapKeyType
        case _ => AnyDataType // no match for a wrong 'left' expression type
      }
    )
  }

  override def checkInputDataTypes(): TypeCheckResult = {
    super.checkInputDataTypes() match {
      case f: TypeCheckResult.TypeCheckFailure => f
      case TypeCheckResult.TypeCheckSuccess if left.dataType.isInstanceOf[MapType] =>
        TypeUtils.checkForOrderingExpr(mapKeyType, s"function $prettyName")
      case TypeCheckResult.TypeCheckSuccess => TypeCheckResult.TypeCheckSuccess
    }
  }

  override def nullable: Boolean = true

  override def nullSafeEval(value: Any, ordinal: Any): Any = {
    left.dataType match {
      case _: ArrayType =>
        val array = value.asInstanceOf[ArrayData]
        val index = ordinal.asInstanceOf[Int]
        if (array.numElements() < math.abs(index)) {
          null
        } else {
          val idx = if (index == 0) {
            throw new ArrayIndexOutOfBoundsException("SQL array indices start at 1")
          } else if (index > 0) {
            index - 1
          } else {
            array.numElements() + index
          }
          if (arrayContainsNull && array.isNullAt(idx)) {
            null
          } else {
            array.get(idx, dataType)
          }
        }
      case _: MapType =>
        getValueEval(value, ordinal, mapKeyType, ordering)
    }
  }

  override def doGenCode(ctx: CodegenContext, ev: ExprCode): ExprCode = {
    left.dataType match {
      case _: ArrayType =>
        nullSafeCodeGen(ctx, ev, (eval1, eval2) => {
          val index = ctx.freshName("elementAtIndex")
          val nullCheck = if (arrayContainsNull) {
            s"""
               |if ($eval1.isNullAt($index)) {
               |  ${ev.isNull} = true;
               |} else
             """.stripMargin
          } else {
            ""
          }
          s"""
             |int $index = (int) $eval2;
             |if ($eval1.numElements() < Math.abs($index)) {
             |  ${ev.isNull} = true;
             |} else {
             |  if ($index == 0) {
             |    throw new ArrayIndexOutOfBoundsException("SQL array indices start at 1");
             |  } else if ($index > 0) {
             |    $index--;
             |  } else {
             |    $index += $eval1.numElements();
             |  }
             |  $nullCheck
             |  {
             |    ${ev.value} = ${CodeGenerator.getValue(eval1, dataType, index)};
             |  }
             |}
           """.stripMargin
        })
      case _: MapType =>
        doGetValueGenCode(ctx, ev, left.dataType.asInstanceOf[MapType])
    }
  }

  override def prettyName: String = "element_at"
}

/**
 * Concatenates multiple input columns together into a single column.
 * The function works with strings, binary and compatible array columns.
 */
@ExpressionDescription(
  usage = "_FUNC_(col1, col2, ..., colN) - Returns the concatenation of col1, col2, ..., colN.",
  examples = """
    Examples:
      > SELECT _FUNC_('Spark', 'SQL');
       SparkSQL
      > SELECT _FUNC_(array(1, 2, 3), array(4, 5), array(6));
 |     [1,2,3,4,5,6]
  """)
case class Concat(children: Seq[Expression]) extends ComplexTypeMergingExpression {

  private def allowedTypes: Seq[AbstractDataType] = Seq(StringType, BinaryType, ArrayType)

  override def checkInputDataTypes(): TypeCheckResult = {
    if (children.isEmpty) {
      TypeCheckResult.TypeCheckSuccess
    } else {
      val childTypes = children.map(_.dataType)
      if (childTypes.exists(tpe => !allowedTypes.exists(_.acceptsType(tpe)))) {
        return TypeCheckResult.TypeCheckFailure(
          s"input to function $prettyName should have been ${StringType.simpleString}," +
            s" ${BinaryType.simpleString} or ${ArrayType.simpleString}, but it's " +
            childTypes.map(_.catalogString).mkString("[", ", ", "]"))
      }
      TypeUtils.checkForSameTypeInputExpr(childTypes, s"function $prettyName")
    }
  }

  @transient override lazy val dataType: DataType = {
    if (children.isEmpty) {
      StringType
    } else {
      super.dataType
    }
  }

  private def javaType: String = CodeGenerator.javaType(dataType)

  override def nullable: Boolean = children.exists(_.nullable)

  override def foldable: Boolean = children.forall(_.foldable)

  override def eval(input: InternalRow): Any = dataType match {
    case BinaryType =>
      val inputs = children.map(_.eval(input).asInstanceOf[Array[Byte]])
      ByteArray.concat(inputs: _*)
    case StringType =>
      val inputs = children.map(_.eval(input).asInstanceOf[UTF8String])
      UTF8String.concat(inputs : _*)
    case ArrayType(elementType, _) =>
      val inputs = children.toStream.map(_.eval(input))
      if (inputs.contains(null)) {
        null
      } else {
        val arrayData = inputs.map(_.asInstanceOf[ArrayData])
        val numberOfElements = arrayData.foldLeft(0L)((sum, ad) => sum + ad.numElements())
        if (numberOfElements > ByteArrayMethods.MAX_ROUNDED_ARRAY_LENGTH) {
          throw new RuntimeException(s"Unsuccessful try to concat arrays with $numberOfElements" +
            " elements due to exceeding the array size limit " +
            ByteArrayMethods.MAX_ROUNDED_ARRAY_LENGTH + ".")
        }
        val finalData = new Array[AnyRef](numberOfElements.toInt)
        var position = 0
        for(ad <- arrayData) {
          val arr = ad.toObjectArray(elementType)
          Array.copy(arr, 0, finalData, position, arr.length)
          position += arr.length
        }
        new GenericArrayData(finalData)
      }
  }

  override protected def doGenCode(ctx: CodegenContext, ev: ExprCode): ExprCode = {
    val evals = children.map(_.genCode(ctx))
    val args = ctx.freshName("args")
    val hasNull = ctx.freshName("hasNull")

    val inputs = evals.zip(children.map(_.nullable)).zipWithIndex.map {
      case ((eval, true), index) =>
        s"""
           |if (!$hasNull) {
           |  ${eval.code}
           |  if (!${eval.isNull}) {
           |    $args[$index] = ${eval.value};
           |  } else {
           |    $hasNull = true;
           |  }
           |}
         """.stripMargin
      case ((eval, false), index) =>
        s"""
           |if (!$hasNull) {
           |  ${eval.code}
           |  $args[$index] = ${eval.value};
           |}
         """.stripMargin
    }

    val codes = ctx.splitExpressionsWithCurrentInputs(
      expressions = inputs,
      funcName = "valueConcat",
      extraArguments = (s"$javaType[]", args) :: ("boolean", hasNull) :: Nil,
      returnType = "boolean",
      makeSplitFunction = body =>
        s"""
           |$body
           |return $hasNull;
         """.stripMargin,
      foldFunctions = _.map(funcCall => s"$hasNull = $funcCall;").mkString("\n")
    )

    val (concat, initCode) = dataType match {
      case BinaryType =>
        (s"${classOf[ByteArray].getName}.concat", s"byte[][] $args = new byte[${evals.length}][];")
      case StringType =>
        ("UTF8String.concat", s"UTF8String[] $args = new UTF8String[${evals.length}];")
      case ArrayType(elementType, containsNull) =>
        val concat = if (CodeGenerator.isPrimitiveType(elementType)) {
          genCodeForPrimitiveArrays(ctx, elementType, containsNull)
        } else {
          genCodeForNonPrimitiveArrays(ctx, elementType)
        }
        (concat, s"ArrayData[] $args = new ArrayData[${evals.length}];")
    }

    ev.copy(code =
      code"""
         |boolean $hasNull = false;
         |$initCode
         |$codes
         |$javaType ${ev.value} = null;
         |if (!$hasNull) {
         |  ${ev.value} = $concat($args);
         |}
         |boolean ${ev.isNull} = ${ev.value} == null;
       """.stripMargin)
  }

  private def genCodeForNumberOfElements(ctx: CodegenContext) : (String, String) = {
    val numElements = ctx.freshName("numElements")
    val code = s"""
        |long $numElements = 0L;
        |for (int z = 0; z < ${children.length}; z++) {
        |  $numElements += args[z].numElements();
        |}
        |if ($numElements > ${ByteArrayMethods.MAX_ROUNDED_ARRAY_LENGTH}) {
        |  throw new RuntimeException("Unsuccessful try to concat arrays with " + $numElements +
        |    " elements due to exceeding the array size limit" +
        |    " ${ByteArrayMethods.MAX_ROUNDED_ARRAY_LENGTH}.");
        |}
      """.stripMargin

    (code, numElements)
  }

  private def genCodeForPrimitiveArrays(
      ctx: CodegenContext,
      elementType: DataType,
      checkForNull: Boolean): String = {
    val counter = ctx.freshName("counter")
    val arrayData = ctx.freshName("arrayData")

    val (numElemCode, numElemName) = genCodeForNumberOfElements(ctx)

    val primitiveValueTypeName = CodeGenerator.primitiveTypeName(elementType)

    val setterCode =
      s"""
         |$arrayData.set$primitiveValueTypeName(
         |  $counter,
         |  ${CodeGenerator.getValue(s"args[y]", elementType, "z")}
         |);
       """.stripMargin

    val nullSafeSetterCode = if (checkForNull) {
      s"""
         |if (args[y].isNullAt(z)) {
         |  $arrayData.setNullAt($counter);
         |} else {
         |  $setterCode
         |}
       """.stripMargin
    } else {
      setterCode
    }

    val concat = ctx.freshName("concat")
    val concatDef =
      s"""
         |private ArrayData $concat(ArrayData[] args) {
         |  $numElemCode
         |  ${ctx.createUnsafeArray(arrayData, numElemName, elementType, s" $prettyName failed.")}
         |  int $counter = 0;
         |  for (int y = 0; y < ${children.length}; y++) {
         |    for (int z = 0; z < args[y].numElements(); z++) {
         |      $nullSafeSetterCode
         |      $counter++;
         |    }
         |  }
         |  return $arrayData;
         |}
       """.stripMargin

    ctx.addNewFunction(concat, concatDef)
  }

  private def genCodeForNonPrimitiveArrays(ctx: CodegenContext, elementType: DataType): String = {
    val genericArrayClass = classOf[GenericArrayData].getName
    val arrayData = ctx.freshName("arrayObjects")
    val counter = ctx.freshName("counter")

    val (numElemCode, numElemName) = genCodeForNumberOfElements(ctx)

    val concat = ctx.freshName("concat")
    val concatDef =
      s"""
         |private ArrayData $concat(ArrayData[] args) {
         |  $numElemCode
         |  Object[] $arrayData = new Object[(int)$numElemName];
         |  int $counter = 0;
         |  for (int y = 0; y < ${children.length}; y++) {
         |    for (int z = 0; z < args[y].numElements(); z++) {
         |      $arrayData[$counter] = ${CodeGenerator.getValue(s"args[y]", elementType, "z")};
         |      $counter++;
         |    }
         |  }
         |  return new $genericArrayClass($arrayData);
         |}
       """.stripMargin

    ctx.addNewFunction(concat, concatDef)
  }

  override def toString: String = s"concat(${children.mkString(", ")})"

  override def sql: String = s"concat(${children.map(_.sql).mkString(", ")})"
}

/**
 * Transforms an array of arrays into a single array.
 */
@ExpressionDescription(
  usage = "_FUNC_(arrayOfArrays) - Transforms an array of arrays into a single array.",
  examples = """
    Examples:
      > SELECT _FUNC_(array(array(1, 2), array(3, 4));
       [1,2,3,4]
  """,
  since = "2.4.0")
case class Flatten(child: Expression) extends UnaryExpression {

  private def childDataType: ArrayType = child.dataType.asInstanceOf[ArrayType]

  override def nullable: Boolean = child.nullable || childDataType.containsNull

  @transient override lazy val dataType: DataType = childDataType.elementType

  @transient private lazy val elementType: DataType = dataType.asInstanceOf[ArrayType].elementType

  override def checkInputDataTypes(): TypeCheckResult = child.dataType match {
    case ArrayType(_: ArrayType, _) =>
      TypeCheckResult.TypeCheckSuccess
    case _ =>
      TypeCheckResult.TypeCheckFailure(
        s"The argument should be an array of arrays, " +
        s"but '${child.sql}' is of ${child.dataType.catalogString} type."
      )
  }

  override def nullSafeEval(child: Any): Any = {
    val elements = child.asInstanceOf[ArrayData].toObjectArray(dataType)

    if (elements.contains(null)) {
      null
    } else {
      val arrayData = elements.map(_.asInstanceOf[ArrayData])
      val numberOfElements = arrayData.foldLeft(0L)((sum, e) => sum + e.numElements())
      if (numberOfElements > ByteArrayMethods.MAX_ROUNDED_ARRAY_LENGTH) {
        throw new RuntimeException("Unsuccessful try to flatten an array of arrays with " +
          s"$numberOfElements elements due to exceeding the array size limit " +
          ByteArrayMethods.MAX_ROUNDED_ARRAY_LENGTH + ".")
      }
      val flattenedData = new Array(numberOfElements.toInt)
      var position = 0
      for (ad <- arrayData) {
        val arr = ad.toObjectArray(elementType)
        Array.copy(arr, 0, flattenedData, position, arr.length)
        position += arr.length
      }
      new GenericArrayData(flattenedData)
    }
  }

  override def doGenCode(ctx: CodegenContext, ev: ExprCode): ExprCode = {
    nullSafeCodeGen(ctx, ev, c => {
      val code = if (CodeGenerator.isPrimitiveType(elementType)) {
        genCodeForFlattenOfPrimitiveElements(ctx, c, ev.value)
      } else {
        genCodeForFlattenOfNonPrimitiveElements(ctx, c, ev.value)
      }
      ctx.nullArrayElementsSaveExec(childDataType.containsNull, ev.isNull, c)(code)
    })
  }

  private def genCodeForNumberOfElements(
      ctx: CodegenContext,
      childVariableName: String) : (String, String) = {
    val variableName = ctx.freshName("numElements")
    val code = s"""
      |long $variableName = 0;
      |for (int z = 0; z < $childVariableName.numElements(); z++) {
      |  $variableName += $childVariableName.getArray(z).numElements();
      |}
      |if ($variableName > ${ByteArrayMethods.MAX_ROUNDED_ARRAY_LENGTH}) {
      |  throw new RuntimeException("Unsuccessful try to flatten an array of arrays with " +
      |    $variableName + " elements due to exceeding the array size limit" +
      |    " ${ByteArrayMethods.MAX_ROUNDED_ARRAY_LENGTH}.");
      |}
      """.stripMargin
    (code, variableName)
  }

  private def genCodeForFlattenOfPrimitiveElements(
      ctx: CodegenContext,
      childVariableName: String,
      arrayDataName: String): String = {
    val counter = ctx.freshName("counter")
    val tempArrayDataName = ctx.freshName("tempArrayData")

    val (numElemCode, numElemName) = genCodeForNumberOfElements(ctx, childVariableName)

    val primitiveValueTypeName = CodeGenerator.primitiveTypeName(elementType)

    s"""
    |$numElemCode
    |${ctx.createUnsafeArray(tempArrayDataName, numElemName, elementType, s" $prettyName failed.")}
    |int $counter = 0;
    |for (int k = 0; k < $childVariableName.numElements(); k++) {
    |  ArrayData arr = $childVariableName.getArray(k);
    |  for (int l = 0; l < arr.numElements(); l++) {
    |   if (arr.isNullAt(l)) {
    |     $tempArrayDataName.setNullAt($counter);
    |   } else {
    |     $tempArrayDataName.set$primitiveValueTypeName(
    |       $counter,
    |       ${CodeGenerator.getValue("arr", elementType, "l")}
    |     );
    |   }
    |   $counter++;
    | }
    |}
    |$arrayDataName = $tempArrayDataName;
    """.stripMargin
  }

  private def genCodeForFlattenOfNonPrimitiveElements(
      ctx: CodegenContext,
      childVariableName: String,
      arrayDataName: String): String = {
    val genericArrayClass = classOf[GenericArrayData].getName
    val arrayName = ctx.freshName("arrayObject")
    val counter = ctx.freshName("counter")
    val (numElemCode, numElemName) = genCodeForNumberOfElements(ctx, childVariableName)

    s"""
    |$numElemCode
    |Object[] $arrayName = new Object[(int)$numElemName];
    |int $counter = 0;
    |for (int k = 0; k < $childVariableName.numElements(); k++) {
    |  ArrayData arr = $childVariableName.getArray(k);
    |  for (int l = 0; l < arr.numElements(); l++) {
    |    $arrayName[$counter] = ${CodeGenerator.getValue("arr", elementType, "l")};
    |    $counter++;
    |  }
    |}
    |$arrayDataName = new $genericArrayClass($arrayName);
    """.stripMargin
  }

  override def prettyName: String = "flatten"
}

@ExpressionDescription(
  usage = """
    _FUNC_(start, stop, step) - Generates an array of elements from start to stop (inclusive),
      incrementing by step. The type of the returned elements is the same as the type of argument
      expressions.

      Supported types are: byte, short, integer, long, date, timestamp.

      The start and stop expressions must resolve to the same type.
      If start and stop expressions resolve to the 'date' or 'timestamp' type
      then the step expression must resolve to the 'interval' type, otherwise to the same type
      as the start and stop expressions.
  """,
  arguments = """
    Arguments:
      * start - an expression. The start of the range.
      * stop - an expression. The end the range (inclusive).
      * step - an optional expression. The step of the range.
          By default step is 1 if start is less than or equal to stop, otherwise -1.
          For the temporal sequences it's 1 day and -1 day respectively.
          If start is greater than stop then the step must be negative, and vice versa.
  """,
  examples = """
    Examples:
      > SELECT _FUNC_(1, 5);
       [1, 2, 3, 4, 5]
      > SELECT _FUNC_(5, 1);
       [5, 4, 3, 2, 1]
      > SELECT _FUNC_(to_date('2018-01-01'), to_date('2018-03-01'), interval 1 month);
       [2018-01-01, 2018-02-01, 2018-03-01]
  """,
  since = "2.4.0"
)
case class Sequence(
    start: Expression,
    stop: Expression,
    stepOpt: Option[Expression],
    timeZoneId: Option[String] = None)
  extends Expression
  with TimeZoneAwareExpression {

  import Sequence._

  def this(start: Expression, stop: Expression) =
    this(start, stop, None, None)

  def this(start: Expression, stop: Expression, step: Expression) =
    this(start, stop, Some(step), None)

  override def withTimeZone(timeZoneId: String): TimeZoneAwareExpression =
    copy(timeZoneId = Some(timeZoneId))

  override def children: Seq[Expression] = Seq(start, stop) ++ stepOpt

  override def foldable: Boolean = children.forall(_.foldable)

  override def nullable: Boolean = children.exists(_.nullable)

  override def dataType: ArrayType = ArrayType(start.dataType, containsNull = false)

  override def checkInputDataTypes(): TypeCheckResult = {
    val startType = start.dataType
    def stepType = stepOpt.get.dataType
    val typesCorrect =
      startType.sameType(stop.dataType) &&
        (startType match {
          case TimestampType | DateType =>
            stepOpt.isEmpty || CalendarIntervalType.acceptsType(stepType)
          case _: IntegralType =>
            stepOpt.isEmpty || stepType.sameType(startType)
          case _ => false
        })

    if (typesCorrect) {
      TypeCheckResult.TypeCheckSuccess
    } else {
      TypeCheckResult.TypeCheckFailure(
        s"$prettyName only supports integral, timestamp or date types")
    }
  }

  def coercibleChildren: Seq[Expression] = children.filter(_.dataType != CalendarIntervalType)

  def castChildrenTo(widerType: DataType): Expression = Sequence(
    Cast(start, widerType),
    Cast(stop, widerType),
    stepOpt.map(step => if (step.dataType != CalendarIntervalType) Cast(step, widerType) else step),
    timeZoneId)

  @transient private lazy val impl: SequenceImpl = dataType.elementType match {
    case iType: IntegralType =>
      type T = iType.InternalType
      val ct = ClassTag[T](iType.tag.mirror.runtimeClass(iType.tag.tpe))
      new IntegralSequenceImpl(iType)(ct, iType.integral)

    case TimestampType =>
      new TemporalSequenceImpl[Long](LongType, 1, identity, timeZone)

    case DateType =>
      new TemporalSequenceImpl[Int](IntegerType, MICROS_PER_DAY, _.toInt, timeZone)
  }

  override def eval(input: InternalRow): Any = {
    val startVal = start.eval(input)
    if (startVal == null) return null
    val stopVal = stop.eval(input)
    if (stopVal == null) return null
    val stepVal = stepOpt.map(_.eval(input)).getOrElse(impl.defaultStep(startVal, stopVal))
    if (stepVal == null) return null

    ArrayData.toArrayData(impl.eval(startVal, stopVal, stepVal))
  }

  override protected def doGenCode(ctx: CodegenContext, ev: ExprCode): ExprCode = {
    val startGen = start.genCode(ctx)
    val stopGen = stop.genCode(ctx)
    val stepGen = stepOpt.map(_.genCode(ctx)).getOrElse(
      impl.defaultStep.genCode(ctx, startGen, stopGen))

    val resultType = CodeGenerator.javaType(dataType)
    val resultCode = {
      val arr = ctx.freshName("arr")
      val arrElemType = CodeGenerator.javaType(dataType.elementType)
      s"""
         |final $arrElemType[] $arr = null;
         |${impl.genCode(ctx, startGen.value, stopGen.value, stepGen.value, arr, arrElemType)}
         |${ev.value} = UnsafeArrayData.fromPrimitiveArray($arr);
       """.stripMargin
    }

    if (nullable) {
      val nullSafeEval =
        startGen.code + ctx.nullSafeExec(start.nullable, startGen.isNull) {
          stopGen.code + ctx.nullSafeExec(stop.nullable, stopGen.isNull) {
            stepGen.code + ctx.nullSafeExec(stepOpt.exists(_.nullable), stepGen.isNull) {
              s"""
                 |${ev.isNull} = false;
                 |$resultCode
               """.stripMargin
            }
          }
        }
      ev.copy(code =
        code"""
           |boolean ${ev.isNull} = true;
           |$resultType ${ev.value} = null;
           |$nullSafeEval
         """.stripMargin)

    } else {
      ev.copy(code =
        code"""
           |${startGen.code}
           |${stopGen.code}
           |${stepGen.code}
           |$resultType ${ev.value} = null;
           |$resultCode
         """.stripMargin,
        isNull = FalseLiteral)
    }
  }
}

object Sequence {

  private type LessThanOrEqualFn = (Any, Any) => Boolean

  private class DefaultStep(lteq: LessThanOrEqualFn, stepType: DataType, one: Any) {
    private val negativeOne = UnaryMinus(Literal(one)).eval()

    def apply(start: Any, stop: Any): Any = {
      if (lteq(start, stop)) one else negativeOne
    }

    def genCode(ctx: CodegenContext, startGen: ExprCode, stopGen: ExprCode): ExprCode = {
      val Seq(oneVal, negativeOneVal) = Seq(one, negativeOne).map(Literal(_).genCode(ctx).value)
      ExprCode.forNonNullValue(JavaCode.expression(
        s"${startGen.value} <= ${stopGen.value} ? $oneVal : $negativeOneVal",
        stepType))
    }
  }

  private trait SequenceImpl {
    def eval(start: Any, stop: Any, step: Any): Any

    def genCode(
        ctx: CodegenContext,
        start: String,
        stop: String,
        step: String,
        arr: String,
        elemType: String): String

    val defaultStep: DefaultStep
  }

  private class IntegralSequenceImpl[T: ClassTag]
    (elemType: IntegralType)(implicit num: Integral[T]) extends SequenceImpl {

    override val defaultStep: DefaultStep = new DefaultStep(
      (elemType.ordering.lteq _).asInstanceOf[LessThanOrEqualFn],
      elemType,
      num.one)

    override def eval(input1: Any, input2: Any, input3: Any): Array[T] = {
      import num._

      val start = input1.asInstanceOf[T]
      val stop = input2.asInstanceOf[T]
      val step = input3.asInstanceOf[T]

      var i: Int = getSequenceLength(start, stop, step)
      val arr = new Array[T](i)
      while (i > 0) {
        i -= 1
        arr(i) = start + step * num.fromInt(i)
      }
      arr
    }

    override def genCode(
        ctx: CodegenContext,
        start: String,
        stop: String,
        step: String,
        arr: String,
        elemType: String): String = {
      val i = ctx.freshName("i")
      s"""
         |${genSequenceLengthCode(ctx, start, stop, step, i)}
         |$arr = new $elemType[$i];
         |while ($i > 0) {
         |  $i--;
         |  $arr[$i] = ($elemType) ($start + $step * $i);
         |}
         """.stripMargin
    }
  }

  private class TemporalSequenceImpl[T: ClassTag]
      (dt: IntegralType, scale: Long, fromLong: Long => T, timeZone: TimeZone)
      (implicit num: Integral[T]) extends SequenceImpl {

    override val defaultStep: DefaultStep = new DefaultStep(
      (dt.ordering.lteq _).asInstanceOf[LessThanOrEqualFn],
      CalendarIntervalType,
      new CalendarInterval(0, MICROS_PER_DAY))

    private val backedSequenceImpl = new IntegralSequenceImpl[T](dt)
    private val microsPerMonth = 28 * CalendarInterval.MICROS_PER_DAY

    override def eval(input1: Any, input2: Any, input3: Any): Array[T] = {
      val start = input1.asInstanceOf[T]
      val stop = input2.asInstanceOf[T]
      val step = input3.asInstanceOf[CalendarInterval]
      val stepMonths = step.months
      val stepMicros = step.microseconds

      if (stepMonths == 0) {
        backedSequenceImpl.eval(start, stop, fromLong(stepMicros / scale))

      } else {
        // To estimate the resulted array length we need to make assumptions
        // about a month length in microseconds
        val intervalStepInMicros = stepMicros + stepMonths * microsPerMonth
        val startMicros: Long = num.toLong(start) * scale
        val stopMicros: Long = num.toLong(stop) * scale
        val maxEstimatedArrayLength =
          getSequenceLength(startMicros, stopMicros, intervalStepInMicros)

        val stepSign = if (stopMicros > startMicros) +1 else -1
        val exclusiveItem = stopMicros + stepSign
        val arr = new Array[T](maxEstimatedArrayLength)
        var t = startMicros
        var i = 0

        while (t < exclusiveItem ^ stepSign < 0) {
          arr(i) = fromLong(t / scale)
          t = timestampAddInterval(t, stepMonths, stepMicros, timeZone)
          i += 1
        }

        // truncate array to the correct length
        if (arr.length == i) arr else arr.slice(0, i)
      }
    }

    override def genCode(
        ctx: CodegenContext,
        start: String,
        stop: String,
        step: String,
        arr: String,
        elemType: String): String = {
      val stepMonths = ctx.freshName("stepMonths")
      val stepMicros = ctx.freshName("stepMicros")
      val stepScaled = ctx.freshName("stepScaled")
      val intervalInMicros = ctx.freshName("intervalInMicros")
      val startMicros = ctx.freshName("startMicros")
      val stopMicros = ctx.freshName("stopMicros")
      val arrLength = ctx.freshName("arrLength")
      val stepSign = ctx.freshName("stepSign")
      val exclusiveItem = ctx.freshName("exclusiveItem")
      val t = ctx.freshName("t")
      val i = ctx.freshName("i")
      val genTimeZone = ctx.addReferenceObj("timeZone", timeZone, classOf[TimeZone].getName)

      val sequenceLengthCode =
        s"""
           |final long $intervalInMicros = $stepMicros + $stepMonths * ${microsPerMonth}L;
           |${genSequenceLengthCode(ctx, startMicros, stopMicros, intervalInMicros, arrLength)}
          """.stripMargin

      val timestampAddIntervalCode =
        s"""
           |$t = org.apache.spark.sql.catalyst.util.DateTimeUtils.timestampAddInterval(
           |  $t, $stepMonths, $stepMicros, $genTimeZone);
          """.stripMargin

      s"""
         |final int $stepMonths = $step.months;
         |final long $stepMicros = $step.microseconds;
         |
         |if ($stepMonths == 0) {
         |  final $elemType $stepScaled = ($elemType) ($stepMicros / ${scale}L);
         |  ${backedSequenceImpl.genCode(ctx, start, stop, stepScaled, arr, elemType)};
         |
         |} else {
         |  final long $startMicros = $start * ${scale}L;
         |  final long $stopMicros = $stop * ${scale}L;
         |
         |  $sequenceLengthCode
         |
         |  final int $stepSign = $stopMicros > $startMicros ? +1 : -1;
         |  final long $exclusiveItem = $stopMicros + $stepSign;
         |
         |  $arr = new $elemType[$arrLength];
         |  long $t = $startMicros;
         |  int $i = 0;
         |
         |  while ($t < $exclusiveItem ^ $stepSign < 0) {
         |    $arr[$i] = ($elemType) ($t / ${scale}L);
         |    $timestampAddIntervalCode
         |    $i += 1;
         |  }
         |
         |  if ($arr.length > $i) {
         |    $arr = java.util.Arrays.copyOf($arr, $i);
         |  }
         |}
         """.stripMargin
    }
  }

  private def getSequenceLength[U](start: U, stop: U, step: U)(implicit num: Integral[U]): Int = {
    import num._
    require(
      (step > num.zero && start <= stop)
        || (step < num.zero && start >= stop)
        || (step == num.zero && start == stop),
      s"Illegal sequence boundaries: $start to $stop by $step")

    val len = if (start == stop) 1L else 1L + (stop.toLong - start.toLong) / step.toLong

    require(
      len <= MAX_ROUNDED_ARRAY_LENGTH,
      s"Too long sequence: $len. Should be <= $MAX_ROUNDED_ARRAY_LENGTH")

    len.toInt
  }

  private def genSequenceLengthCode(
      ctx: CodegenContext,
      start: String,
      stop: String,
      step: String,
      len: String): String = {
    val longLen = ctx.freshName("longLen")
    s"""
       |if (!(($step > 0 && $start <= $stop) ||
       |  ($step < 0 && $start >= $stop) ||
       |  ($step == 0 && $start == $stop))) {
       |  throw new IllegalArgumentException(
       |    "Illegal sequence boundaries: " + $start + " to " + $stop + " by " + $step);
       |}
       |long $longLen = $stop == $start ? 1L : 1L + ((long) $stop - $start) / $step;
       |if ($longLen > $MAX_ROUNDED_ARRAY_LENGTH) {
       |  throw new IllegalArgumentException(
       |    "Too long sequence: " + $longLen + ". Should be <= $MAX_ROUNDED_ARRAY_LENGTH");
       |}
       |int $len = (int) $longLen;
       """.stripMargin
  }
}

/**
 * Returns the array containing the given input value (left) count (right) times.
 */
@ExpressionDescription(
  usage = "_FUNC_(element, count) - Returns the array containing element count times.",
  examples = """
    Examples:
      > SELECT _FUNC_('123', 2);
       ['123', '123']
  """,
  since = "2.4.0")
case class ArrayRepeat(left: Expression, right: Expression)
  extends BinaryExpression with ExpectsInputTypes {

  override def dataType: ArrayType = ArrayType(left.dataType, left.nullable)

  override def inputTypes: Seq[AbstractDataType] = Seq(AnyDataType, IntegerType)

  override def nullable: Boolean = right.nullable

  override def eval(input: InternalRow): Any = {
    val count = right.eval(input)
    if (count == null) {
      null
    } else {
      if (count.asInstanceOf[Int] > ByteArrayMethods.MAX_ROUNDED_ARRAY_LENGTH) {
        throw new RuntimeException(s"Unsuccessful try to create array with $count elements " +
          s"due to exceeding the array size limit ${ByteArrayMethods.MAX_ROUNDED_ARRAY_LENGTH}.");
      }
      val element = left.eval(input)
      new GenericArrayData(Array.fill(count.asInstanceOf[Int])(element))
    }
  }

  override def prettyName: String = "array_repeat"

  override def doGenCode(ctx: CodegenContext, ev: ExprCode): ExprCode = {
    val leftGen = left.genCode(ctx)
    val rightGen = right.genCode(ctx)
    val element = leftGen.value
    val count = rightGen.value
    val et = dataType.elementType

    val coreLogic = if (CodeGenerator.isPrimitiveType(et)) {
      genCodeForPrimitiveElement(ctx, et, element, count, leftGen.isNull, ev.value)
    } else {
      genCodeForNonPrimitiveElement(ctx, element, count, leftGen.isNull, ev.value)
    }
    val resultCode = nullElementsProtection(ev, rightGen.isNull, coreLogic)

    ev.copy(code =
      code"""
         |boolean ${ev.isNull} = false;
         |${leftGen.code}
         |${rightGen.code}
         |${CodeGenerator.javaType(dataType)} ${ev.value} =
         |  ${CodeGenerator.defaultValue(dataType)};
         |$resultCode
       """.stripMargin)
  }

  private def nullElementsProtection(
      ev: ExprCode,
      rightIsNull: String,
      coreLogic: String): String = {
    if (nullable) {
      s"""
         |if ($rightIsNull) {
         |  ${ev.isNull} = true;
         |} else {
         |  ${coreLogic}
         |}
       """.stripMargin
    } else {
      coreLogic
    }
  }

  private def genCodeForNumberOfElements(ctx: CodegenContext, count: String): (String, String) = {
    val numElements = ctx.freshName("numElements")
    val numElementsCode =
      s"""
         |int $numElements = 0;
         |if ($count > 0) {
         |  $numElements = $count;
         |}
         |if ($numElements > ${ByteArrayMethods.MAX_ROUNDED_ARRAY_LENGTH}) {
         |  throw new RuntimeException("Unsuccessful try to create array with " + $numElements +
         |    " elements due to exceeding the array size limit" +
         |    " ${ByteArrayMethods.MAX_ROUNDED_ARRAY_LENGTH}.");
         |}
       """.stripMargin

    (numElements, numElementsCode)
  }

  private def genCodeForPrimitiveElement(
      ctx: CodegenContext,
      elementType: DataType,
      element: String,
      count: String,
      leftIsNull: String,
      arrayDataName: String): String = {
    val tempArrayDataName = ctx.freshName("tempArrayData")
    val primitiveValueTypeName = CodeGenerator.primitiveTypeName(elementType)
    val errorMessage = s" $prettyName failed."
    val (numElemName, numElemCode) = genCodeForNumberOfElements(ctx, count)

    s"""
       |$numElemCode
       |${ctx.createUnsafeArray(tempArrayDataName, numElemName, elementType, errorMessage)}
       |if (!$leftIsNull) {
       |  for (int k = 0; k < $tempArrayDataName.numElements(); k++) {
       |    $tempArrayDataName.set$primitiveValueTypeName(k, $element);
       |  }
       |} else {
       |  for (int k = 0; k < $tempArrayDataName.numElements(); k++) {
       |    $tempArrayDataName.setNullAt(k);
       |  }
       |}
       |$arrayDataName = $tempArrayDataName;
     """.stripMargin
  }

  private def genCodeForNonPrimitiveElement(
      ctx: CodegenContext,
      element: String,
      count: String,
      leftIsNull: String,
      arrayDataName: String): String = {
    val genericArrayClass = classOf[GenericArrayData].getName
    val arrayName = ctx.freshName("arrayObject")
    val (numElemName, numElemCode) = genCodeForNumberOfElements(ctx, count)

    s"""
       |$numElemCode
       |Object[] $arrayName = new Object[(int)$numElemName];
       |if (!$leftIsNull) {
       |  for (int k = 0; k < $numElemName; k++) {
       |    $arrayName[k] = $element;
       |  }
       |}
       |$arrayDataName = new $genericArrayClass($arrayName);
     """.stripMargin
  }

}

/**
 * Remove all elements that equal to element from the given array
 */
@ExpressionDescription(
  usage = "_FUNC_(array, element) - Remove all elements that equal to element from array.",
  examples = """
    Examples:
      > SELECT _FUNC_(array(1, 2, 3, null, 3), 3);
       [1,2,null]
  """, since = "2.4.0")
case class ArrayRemove(left: Expression, right: Expression)
  extends BinaryExpression with ImplicitCastInputTypes {

  override def dataType: DataType = left.dataType

  override def inputTypes: Seq[AbstractDataType] = {
    val elementType = left.dataType match {
      case t: ArrayType => t.elementType
      case _ => AnyDataType
    }
    Seq(ArrayType, elementType)
  }

  private def elementType: DataType = left.dataType.asInstanceOf[ArrayType].elementType

  @transient private lazy val ordering: Ordering[Any] =
    TypeUtils.getInterpretedOrdering(right.dataType)

  override def checkInputDataTypes(): TypeCheckResult = {
    super.checkInputDataTypes() match {
      case f: TypeCheckResult.TypeCheckFailure => f
      case TypeCheckResult.TypeCheckSuccess =>
        TypeUtils.checkForOrderingExpr(right.dataType, s"function $prettyName")
    }
  }

  override def nullSafeEval(arr: Any, value: Any): Any = {
    val newArray = new Array[Any](arr.asInstanceOf[ArrayData].numElements())
    var pos = 0
    arr.asInstanceOf[ArrayData].foreach(right.dataType, (i, v) =>
      if (v == null || !ordering.equiv(v, value)) {
        newArray(pos) = v
        pos += 1
      }
    )
    new GenericArrayData(newArray.slice(0, pos))
  }

  override def doGenCode(ctx: CodegenContext, ev: ExprCode): ExprCode = {
    nullSafeCodeGen(ctx, ev, (arr, value) => {
      val numsToRemove = ctx.freshName("numsToRemove")
      val newArraySize = ctx.freshName("newArraySize")
      val i = ctx.freshName("i")
      val getValue = CodeGenerator.getValue(arr, elementType, i)
      val isEqual = ctx.genEqual(elementType, value, getValue)
      s"""
         |int $numsToRemove = 0;
         |for (int $i = 0; $i < $arr.numElements(); $i ++) {
         |  if (!$arr.isNullAt($i) && $isEqual) {
         |    $numsToRemove = $numsToRemove + 1;
         |  }
         |}
         |int $newArraySize = $arr.numElements() - $numsToRemove;
         |${genCodeForResult(ctx, ev, arr, value, newArraySize)}
       """.stripMargin
    })
  }

  def genCodeForResult(
      ctx: CodegenContext,
      ev: ExprCode,
      inputArray: String,
      value: String,
      newArraySize: String): String = {
    val values = ctx.freshName("values")
    val i = ctx.freshName("i")
    val pos = ctx.freshName("pos")
    val getValue = CodeGenerator.getValue(inputArray, elementType, i)
    val isEqual = ctx.genEqual(elementType, value, getValue)
    if (!CodeGenerator.isPrimitiveType(elementType)) {
      val arrayClass = classOf[GenericArrayData].getName
      s"""
         |int $pos = 0;
         |Object[] $values = new Object[$newArraySize];
         |for (int $i = 0; $i < $inputArray.numElements(); $i ++) {
         |  if ($inputArray.isNullAt($i)) {
         |    $values[$pos] = null;
         |    $pos = $pos + 1;
         |  }
         |  else {
         |    if (!($isEqual)) {
         |      $values[$pos] = $getValue;
         |      $pos = $pos + 1;
         |    }
         |  }
         |}
         |${ev.value} = new $arrayClass($values);
       """.stripMargin
    } else {
      val primitiveValueTypeName = CodeGenerator.primitiveTypeName(elementType)
      s"""
         |${ctx.createUnsafeArray(values, newArraySize, elementType, s" $prettyName failed.")}
         |int $pos = 0;
         |for (int $i = 0; $i < $inputArray.numElements(); $i ++) {
         |  if ($inputArray.isNullAt($i)) {
         |      $values.setNullAt($pos);
         |      $pos = $pos + 1;
         |  }
         |  else {
         |    if (!($isEqual)) {
         |      $values.set$primitiveValueTypeName($pos, $getValue);
         |      $pos = $pos + 1;
         |    }
         |  }
         |}
         |${ev.value} = $values;
       """.stripMargin
    }
  }

  override def prettyName: String = "array_remove"
}

/**
 * Removes duplicate values from the array.
 */
@ExpressionDescription(
  usage = "_FUNC_(array) - Removes duplicate values from the array.",
  examples = """
    Examples:
      > SELECT _FUNC_(array(1, 2, 3, null, 3));
       [1,2,3,null]
  """, since = "2.4.0")
case class ArrayDistinct(child: Expression)
  extends UnaryExpression with ExpectsInputTypes {

  override def inputTypes: Seq[AbstractDataType] = Seq(ArrayType)

  override def dataType: DataType = child.dataType

  @transient private lazy val elementType: DataType = dataType.asInstanceOf[ArrayType].elementType

  @transient private lazy val ordering: Ordering[Any] =
    TypeUtils.getInterpretedOrdering(elementType)

  override def checkInputDataTypes(): TypeCheckResult = {
    super.checkInputDataTypes() match {
      case f: TypeCheckResult.TypeCheckFailure => f
      case TypeCheckResult.TypeCheckSuccess =>
        TypeUtils.checkForOrderingExpr(elementType, s"function $prettyName")
    }
  }

  @transient private lazy val elementTypeSupportEquals = elementType match {
    case BinaryType => false
    case _: AtomicType => true
    case _ => false
  }

  override def nullSafeEval(array: Any): Any = {
    val data = array.asInstanceOf[ArrayData].toArray[AnyRef](elementType)
    if (elementTypeSupportEquals) {
      new GenericArrayData(data.distinct.asInstanceOf[Array[Any]])
    } else {
      var foundNullElement = false
      var pos = 0
      for (i <- 0 until data.length) {
        if (data(i) == null) {
          if (!foundNullElement) {
            foundNullElement = true
            pos = pos + 1
          }
        } else {
          var j = 0
          var done = false
          while (j <= i && !done) {
            if (data(j) != null && ordering.equiv(data(j), data(i))) {
              done = true
            }
            j = j + 1
          }
          if (i == j - 1) {
            pos = pos + 1
          }
        }
      }
      new GenericArrayData(data.slice(0, pos))
    }
  }

  override def doGenCode(ctx: CodegenContext, ev: ExprCode): ExprCode = {
    nullSafeCodeGen(ctx, ev, (array) => {
      val i = ctx.freshName("i")
      val j = ctx.freshName("j")
      val sizeOfDistinctArray = ctx.freshName("sizeOfDistinctArray")
      val getValue1 = CodeGenerator.getValue(array, elementType, i)
      val getValue2 = CodeGenerator.getValue(array, elementType, j)
      val foundNullElement = ctx.freshName("foundNullElement")
      val openHashSet = classOf[OpenHashSet[_]].getName
      val hs = ctx.freshName("hs")
      val classTag = s"scala.reflect.ClassTag$$.MODULE$$.Object()"
      if (elementTypeSupportEquals) {
        s"""
           |int $sizeOfDistinctArray = 0;
           |boolean $foundNullElement = false;
           |$openHashSet $hs = new $openHashSet($classTag);
           |for (int $i = 0; $i < $array.numElements(); $i ++) {
           |  if ($array.isNullAt($i)) {
           |    $foundNullElement = true;
           |  } else {
           |    $hs.add($getValue1);
           |  }
           |}
           |$sizeOfDistinctArray = $hs.size() + ($foundNullElement ? 1 : 0);
           |${genCodeForResult(ctx, ev, array, sizeOfDistinctArray)}
         """.stripMargin
      } else {
        s"""
           |int $sizeOfDistinctArray = 0;
           |boolean $foundNullElement = false;
           |for (int $i = 0; $i < $array.numElements(); $i ++) {
           |  if ($array.isNullAt($i)) {
           |     if (!($foundNullElement)) {
           |       $sizeOfDistinctArray = $sizeOfDistinctArray + 1;
           |       $foundNullElement = true;
           |     }
           |  } else {
           |    int $j;
           |    for ($j = 0; $j < $i; $j ++) {
           |      if (!$array.isNullAt($j) && ${ctx.genEqual(elementType, getValue1, getValue2)}) {
           |        break;
           |      }
           |    }
           |    if ($i == $j) {
           |     $sizeOfDistinctArray = $sizeOfDistinctArray + 1;
           |    }
           |  }
           |}
           |
           |${genCodeForResult(ctx, ev, array, sizeOfDistinctArray)}
         """.stripMargin
      }
    })
  }

  private def setNull(
      isPrimitive: Boolean,
      foundNullElement: String,
      distinctArray: String,
      pos: String): String = {
    val setNullValue =
      if (!isPrimitive) {
        s"$distinctArray[$pos] = null";
      } else {
        s"$distinctArray.setNullAt($pos)";
      }

    s"""
       |if (!($foundNullElement)) {
       |  $setNullValue;
       |  $pos = $pos + 1;
       |  $foundNullElement = true;
       |}
    """.stripMargin
  }

  private def setNotNullValue(isPrimitive: Boolean,
      distinctArray: String,
      pos: String,
      getValue1: String,
      primitiveValueTypeName: String): String = {
    if (!isPrimitive) {
      s"$distinctArray[$pos] = $getValue1";
    } else {
      s"$distinctArray.set$primitiveValueTypeName($pos, $getValue1)";
    }
  }

  private def setValueForFastEval(
      isPrimitive: Boolean,
      hs: String,
      distinctArray: String,
      pos: String,
      getValue1: String,
      primitiveValueTypeName: String): String = {
    val setValue = setNotNullValue(isPrimitive,
      distinctArray, pos, getValue1, primitiveValueTypeName)
    s"""
       |if (!($hs.contains($getValue1))) {
       |  $hs.add($getValue1);
       |  $setValue;
       |  $pos = $pos + 1;
       |}
    """.stripMargin
  }

  private def setValueForBruteForceEval(
      isPrimitive: Boolean,
      i: String,
      j: String,
      inputArray: String,
      distinctArray: String,
      pos: String,
      getValue1: String,
      isEqual: String,
      primitiveValueTypeName: String): String = {
    val setValue = setNotNullValue(isPrimitive,
      distinctArray, pos, getValue1, primitiveValueTypeName)
    s"""
       |int $j;
       |for ($j = 0; $j < $i; $j ++) {
       |  if (!$inputArray.isNullAt($j) && $isEqual) {
       |    break;
       |  }
       |}
       |if ($i == $j) {
       |  $setValue;
       |  $pos = $pos + 1;
       |}
    """.stripMargin
  }

  def genCodeForResult(
      ctx: CodegenContext,
      ev: ExprCode,
      inputArray: String,
      size: String): String = {
    val distinctArray = ctx.freshName("distinctArray")
    val i = ctx.freshName("i")
    val j = ctx.freshName("j")
    val pos = ctx.freshName("pos")
    val getValue1 = CodeGenerator.getValue(inputArray, elementType, i)
    val getValue2 = CodeGenerator.getValue(inputArray, elementType, j)
    val isEqual = ctx.genEqual(elementType, getValue1, getValue2)
    val foundNullElement = ctx.freshName("foundNullElement")
    val hs = ctx.freshName("hs")
    val openHashSet = classOf[OpenHashSet[_]].getName
    if (!CodeGenerator.isPrimitiveType(elementType)) {
      val arrayClass = classOf[GenericArrayData].getName
      val classTag = s"scala.reflect.ClassTag$$.MODULE$$.Object()"
      val setNullForNonPrimitive =
        setNull(false, foundNullElement, distinctArray, pos)
      if (elementTypeSupportEquals) {
        val setValueForFast = setValueForFastEval(false, hs, distinctArray, pos, getValue1, "")
        s"""
           |int $pos = 0;
           |Object[] $distinctArray = new Object[$size];
           |boolean $foundNullElement = false;
           |$openHashSet $hs = new $openHashSet($classTag);
           |for (int $i = 0; $i < $inputArray.numElements(); $i ++) {
           |  if ($inputArray.isNullAt($i)) {
           |    $setNullForNonPrimitive;
           |  } else {
           |    $setValueForFast;
           |  }
           |}
           |${ev.value} = new $arrayClass($distinctArray);
        """.stripMargin
      } else {
        val setValueForBruteForce = setValueForBruteForceEval(
          false, i, j, inputArray, distinctArray, pos, getValue1, isEqual, "")
        s"""
           |int $pos = 0;
           |Object[] $distinctArray = new Object[$size];
           |boolean $foundNullElement = false;
           |for (int $i = 0; $i < $inputArray.numElements(); $i ++) {
           |  if ($inputArray.isNullAt($i)) {
           |    $setNullForNonPrimitive;
           |  } else {
           |    $setValueForBruteForce;
           |  }
           |}
           |${ev.value} = new $arrayClass($distinctArray);
       """.stripMargin
      }
    } else {
      val primitiveValueTypeName = CodeGenerator.primitiveTypeName(elementType)
      val setNullForPrimitive = setNull(true, foundNullElement, distinctArray, pos)
      val classTag = s"scala.reflect.ClassTag$$.MODULE$$.$primitiveValueTypeName()"
      val setValueForFast =
        setValueForFastEval(true, hs, distinctArray, pos, getValue1, primitiveValueTypeName)
      s"""
         |${ctx.createUnsafeArray(distinctArray, size, elementType, s" $prettyName failed.")}
         |int $pos = 0;
         |boolean $foundNullElement = false;
         |$openHashSet $hs = new $openHashSet($classTag);
         |for (int $i = 0; $i < $inputArray.numElements(); $i ++) {
         |  if ($inputArray.isNullAt($i)) {
         |    $setNullForPrimitive;
         |  } else {
         |    $setValueForFast;
         |  }
         |}
         |${ev.value} = $distinctArray;
      """.stripMargin
    }
  }

  override def prettyName: String = "array_distinct"
}

/**
 * Will become common base class for [[ArrayUnion]], [[ArrayIntersect]], and [[ArrayExcept]].
 */
abstract class ArraySetLike extends BinaryArrayExpressionWithImplicitCast {
  override def checkInputDataTypes(): TypeCheckResult = {
    val typeCheckResult = super.checkInputDataTypes()
    if (typeCheckResult.isSuccess) {
      TypeUtils.checkForOrderingExpr(dataType.asInstanceOf[ArrayType].elementType,
        s"function $prettyName")
    } else {
      typeCheckResult
    }
  }

  @transient protected lazy val ordering: Ordering[Any] =
    TypeUtils.getInterpretedOrdering(elementType)

  @transient protected lazy val elementTypeSupportEquals = {
    ArraySetLike.typeSupportsEquals(elementType)
  }

  @transient protected lazy val canUseSpecializedHashSet = elementType match {
    case ByteType | ShortType | IntegerType | LongType | FloatType | DoubleType => true
    case _ => false
  }

  protected def genGetValue(array: String, i: String): String =
    CodeGenerator.getValue(array, elementType, i)

  @transient protected lazy val (hsPostFix, hsTypeName) = {
    val ptName = CodeGenerator.primitiveTypeName (elementType)
    elementType match {
      // we cast byte/short to int when writing to the hash set.
      case ByteType | ShortType | IntegerType => ("$mcI$sp", "Int")
      case LongType => ("$mcJ$sp", ptName)
      case FloatType => ("$mcF$sp", ptName)
      case DoubleType => ("$mcD$sp", ptName)
    }
  }

  // we cast byte/short to int when writing to the hash set.
  @transient protected lazy val hsValueCast = elementType match {
    case ByteType | ShortType => "(int) "
    case _ => ""
  }

  // When hitting a null value, put a null holder in the ArrayBuilder. Finally we will
  // convert ArrayBuilder to ArrayData and setNull on the slot with null holder.
  @transient protected lazy val nullValueHolder = elementType match {
    case ByteType => "(byte) 0"
    case ShortType => "(short) 0"
    case _ => "0"
  }

  protected def withResultArrayNullCheck(
      body: String,
      value: String,
      nullElementIndex: String): String = {
    if (dataType.asInstanceOf[ArrayType].containsNull) {
      s"""
         |$body
         |if ($nullElementIndex >= 0) {
         |  // result has null element
         |  $value.setNullAt($nullElementIndex);
         |}
       """.stripMargin
    } else {
      body
    }
  }

  def buildResultArray(
      builder: String,
      value : String,
      size : String,
      nullElementIndex : String): String = withResultArrayNullCheck(
    s"""
       |if ($size > ${ByteArrayMethods.MAX_ROUNDED_ARRAY_LENGTH}) {
       |  throw new RuntimeException("Cannot create array with " + $size +
       |  " bytes of data due to exceeding the limit " +
       |  "${ByteArrayMethods.MAX_ROUNDED_ARRAY_LENGTH} elements for ArrayData.");
       |}
       |
       |if (!UnsafeArrayData.shouldUseGenericArrayData(${elementType.defaultSize}, $size)) {
       |  $value = UnsafeArrayData.fromPrimitiveArray($builder.result());
       |} else {
       |  $value = new ${classOf[GenericArrayData].getName}($builder.result());
       |}
     """.stripMargin, value, nullElementIndex)
}

object ArraySetLike {
  def throwUnionLengthOverflowException(length: Int): Unit = {
    throw new RuntimeException(s"Unsuccessful try to union arrays with $length " +
      s"elements due to exceeding the array size limit " +
      s"${ByteArrayMethods.MAX_ROUNDED_ARRAY_LENGTH}.")
  }

  def typeSupportsEquals(dateType: DataType): Boolean = dateType match {
    case BinaryType => false
    case _: AtomicType => true
    case _ => false
  }
}

/**
 * The class performs union operation with two [[ArrayData]] objects.
 */
<<<<<<< HEAD
class ArrayDataMerger(elementType: DataType) {
  lazy val ordering: Ordering[Any] = TypeUtils.getInterpretedOrdering(elementType)
  lazy val elementTypeSupportEquals = ArraySetLike.typeSupportsEquals(elementType)

  var hsInt: OpenHashSet[Int] = _
  var hsLong: OpenHashSet[Long] = _

  def assignInt(array: ArrayData, idx: Int, resultArray: ArrayData, pos: Int): Boolean = {
    val elem = array.getInt(idx)
    if (!hsInt.contains(elem)) {
      if (resultArray != null) {
        resultArray.setInt(pos, elem)
      }
      hsInt.add(elem)
      true
    } else {
      false
    }
  }

  def assignLong(array: ArrayData, idx: Int, resultArray: ArrayData, pos: Int): Boolean = {
    val elem = array.getLong(idx)
    if (!hsLong.contains(elem)) {
      if (resultArray != null) {
        resultArray.setLong(pos, elem)
      }
      hsLong.add(elem)
      true
    } else {
      false
    }
  }
=======
@ExpressionDescription(
  usage = """
    _FUNC_(array1, array2) - Returns an array of the elements in the union of array1 and array2,
      without duplicates.
  """,
  examples = """
    Examples:
      > SELECT _FUNC_(array(1, 2, 3), array(1, 3, 5));
       array(1, 2, 3, 5)
  """,
  since = "2.4.0")
case class ArrayUnion(left: Expression, right: Expression) extends ArraySetLike
  with ComplexTypeMergingExpression {
>>>>>>> 88e0c7bb

  @transient lazy val evalUnion: (ArrayData, ArrayData) => ArrayData = {
    if (elementTypeSupportEquals) {
      (array1, array2) =>
        val arrayBuffer = new scala.collection.mutable.ArrayBuffer[Any]
        val hs = new OpenHashSet[Any]
        var foundNullElement = false
        Seq(array1, array2).foreach { array =>
          var i = 0
          while (i < array.numElements()) {
            if (array.isNullAt(i)) {
              if (!foundNullElement) {
                arrayBuffer += null
                foundNullElement = true
              }
            } else {
              val elem = array.get(i, elementType)
              if (!hs.contains(elem)) {
                if (arrayBuffer.size > ByteArrayMethods.MAX_ROUNDED_ARRAY_LENGTH) {
                  ArraySetLike.throwUnionLengthOverflowException(arrayBuffer.size)
                }
                arrayBuffer += elem
                hs.add(elem)
              }
            }
            i += 1
          }
        }
        new GenericArrayData(arrayBuffer)
    } else {
      (array1, array2) =>
        val arrayBuffer = new scala.collection.mutable.ArrayBuffer[Any]
        var alreadyIncludeNull = false
        Seq(array1, array2).foreach(_.foreach(elementType, (_, elem) => {
          var found = false
          if (elem == null) {
            if (alreadyIncludeNull) {
              found = true
            } else {
              alreadyIncludeNull = true
            }
          } else {
            // check elem is already stored in arrayBuffer or not?
            var j = 0
            while (!found && j < arrayBuffer.size) {
              val va = arrayBuffer(j)
              if (va != null && ordering.equiv(va, elem)) {
                found = true
              }
              j = j + 1
            }
          }
          if (!found) {
            if (arrayBuffer.length > ByteArrayMethods.MAX_ROUNDED_ARRAY_LENGTH) {
              ArraySetLike.throwUnionLengthOverflowException(arrayBuffer.length)
            }
            arrayBuffer += elem
          }
        }))
        new GenericArrayData(arrayBuffer)
    }
  }

<<<<<<< HEAD
  def merge(array1: ArrayData, array2: ArrayData): ArrayData = {
    if (elementTypeSupportEquals) {
      elementType match {
        case IntegerType =>
          // avoid boxing of primitive int array elements
          // calculate result array size
          hsInt = new OpenHashSet[Int]
          val elements = evalIntLongPrimitiveType(array1, array2, null, false)
          hsInt = new OpenHashSet[Int]
          val resultArray = if (UnsafeArrayData.shouldUseGenericArrayData(
            IntegerType.defaultSize, elements)) {
            new GenericArrayData(new Array[Any](elements))
          } else {
            UnsafeArrayData.forPrimitiveArray(
              Platform.INT_ARRAY_OFFSET, elements, IntegerType.defaultSize)
          }
          evalIntLongPrimitiveType(array1, array2, resultArray, false)
          resultArray
        case LongType =>
          // avoid boxing of primitive long array elements
          // calculate result array size
          hsLong = new OpenHashSet[Long]
          val elements = evalIntLongPrimitiveType(array1, array2, null, true)
          hsLong = new OpenHashSet[Long]
          val resultArray = if (UnsafeArrayData.shouldUseGenericArrayData(
            LongType.defaultSize, elements)) {
            new GenericArrayData(new Array[Any](elements))
          } else {
            UnsafeArrayData.forPrimitiveArray(
              Platform.LONG_ARRAY_OFFSET, elements, LongType.defaultSize)
          }
          evalIntLongPrimitiveType(array1, array2, resultArray, true)
          resultArray
        case _ =>
          val arrayBuffer = new scala.collection.mutable.ArrayBuffer[Any]
          val hs = new OpenHashSet[Any]
          var foundNullElement = false
          Seq(array1, array2).foreach { array =>
            var i = 0
            while (i < array.numElements()) {
              if (array.isNullAt(i)) {
                if (!foundNullElement) {
                  arrayBuffer += null
                  foundNullElement = true
                }
              } else {
                val elem = array.get(i, elementType)
                if (!hs.contains(elem)) {
                  if (arrayBuffer.size > ByteArrayMethods.MAX_ROUNDED_ARRAY_LENGTH) {
                    ArraySetLike.throwUnionLengthOverflowException(arrayBuffer.size)
                  }
                  arrayBuffer += elem
                  hs.add(elem)
                }
              }
              i += 1
            }
          }
          new GenericArrayData(arrayBuffer)
      }
    } else {
      ArrayUnion.unionOrdering(array1, array2, elementType, ordering)
    }
=======
  override def nullSafeEval(input1: Any, input2: Any): Any = {
    val array1 = input1.asInstanceOf[ArrayData]
    val array2 = input2.asInstanceOf[ArrayData]

    evalUnion(array1, array2)
>>>>>>> 88e0c7bb
  }
}

/**
 * Returns an array of the elements in the union of x and y, without duplicates
 */
@ExpressionDescription(
  usage = """
    _FUNC_(array1, array2) - Returns an array of the elements in the union of array1 and array2,
      without duplicates.
  """,
  examples = """
    Examples:
      > SELECT _FUNC_(array(1, 2, 3), array(1, 3, 5));
       array(1, 2, 3, 5)
  """,
  since = "2.4.0")
case class ArrayUnion(left: Expression, right: Expression) extends ArraySetLike
  with ComplexTypeMergingExpression {

  @transient lazy val merger = new ArrayDataMerger(elementType)

  override def nullSafeEval(input1: Any, input2: Any): Any = {
    val array1 = input1.asInstanceOf[ArrayData]
    val array2 = input2.asInstanceOf[ArrayData]
    merger.merge(array1, array2)
  }

  override def doGenCode(ctx: CodegenContext, ev: ExprCode): ExprCode = {
    val i = ctx.freshName("i")
    val value = ctx.freshName("value")
    val size = ctx.freshName("size")
    if (canUseSpecializedHashSet) {
      val jt = CodeGenerator.javaType(elementType)
      val ptName = CodeGenerator.primitiveTypeName(jt)

      nullSafeCodeGen(ctx, ev, (array1, array2) => {
        val foundNullElement = ctx.freshName("foundNullElement")
        val nullElementIndex = ctx.freshName("nullElementIndex")
        val builder = ctx.freshName("builder")
        val array = ctx.freshName("array")
        val arrays = ctx.freshName("arrays")
        val arrayDataIdx = ctx.freshName("arrayDataIdx")
        val openHashSet = classOf[OpenHashSet[_]].getName
        val classTag = s"scala.reflect.ClassTag$$.MODULE$$.$hsTypeName()"
        val hashSet = ctx.freshName("hashSet")
        val arrayBuilder = classOf[mutable.ArrayBuilder[_]].getName
        val arrayBuilderClass = s"$arrayBuilder$$of$ptName"

        def withArrayNullAssignment(body: String) =
          if (dataType.asInstanceOf[ArrayType].containsNull) {
            s"""
               |if ($array.isNullAt($i)) {
               |  if (!$foundNullElement) {
               |    $nullElementIndex = $size;
               |    $foundNullElement = true;
               |    $size++;
               |    $builder.$$plus$$eq($nullValueHolder);
               |  }
               |} else {
               |  $body
               |}
             """.stripMargin
          } else {
            body
          }

        val processArray = withArrayNullAssignment(
          s"""
             |$jt $value = ${genGetValue(array, i)};
             |if (!$hashSet.contains($hsValueCast$value)) {
             |  if (++$size > ${ByteArrayMethods.MAX_ROUNDED_ARRAY_LENGTH}) {
             |    break;
             |  }
             |  $hashSet.add$hsPostFix($hsValueCast$value);
             |  $builder.$$plus$$eq($value);
             |}
           """.stripMargin)

        // Only need to track null element index when result array's element is nullable.
        val declareNullTrackVariables = if (dataType.asInstanceOf[ArrayType].containsNull) {
          s"""
             |boolean $foundNullElement = false;
             |int $nullElementIndex = -1;
           """.stripMargin
        } else {
          ""
        }

        s"""
           |$openHashSet $hashSet = new $openHashSet$hsPostFix($classTag);
           |$declareNullTrackVariables
           |int $size = 0;
           |$arrayBuilderClass $builder = new $arrayBuilderClass();
           |ArrayData[] $arrays = new ArrayData[]{$array1, $array2};
           |for (int $arrayDataIdx = 0; $arrayDataIdx < 2; $arrayDataIdx++) {
           |  ArrayData $array = $arrays[$arrayDataIdx];
           |  for (int $i = 0; $i < $array.numElements(); $i++) {
           |    $processArray
           |  }
           |}
           |${buildResultArray(builder, ev.value, size, nullElementIndex)}
         """.stripMargin
      })
    } else {
      nullSafeCodeGen(ctx, ev, (array1, array2) => {
        val expr = ctx.addReferenceObj("arrayUnionExpr", this)
        s"${ev.value} = (ArrayData)$expr.nullSafeEval($array1, $array2);"
      })
    }
  }

  override def prettyName: String = "array_union"
}

object ArrayUnion {
  def unionOrdering(
      array1: ArrayData,
      array2: ArrayData,
      elementType: DataType,
      ordering: Ordering[Any]): ArrayData = {
    val arrayBuffer = new scala.collection.mutable.ArrayBuffer[Any]
    var alreadyIncludeNull = false
    Seq(array1, array2).foreach(_.foreach(elementType, (_, elem) => {
      var found = false
      if (elem == null) {
        if (alreadyIncludeNull) {
          found = true
        } else {
          alreadyIncludeNull = true
        }
      } else {
        // check elem is already stored in arrayBuffer or not?
        var j = 0
        while (!found && j < arrayBuffer.size) {
          val va = arrayBuffer(j)
          if (va != null && ordering.equiv(va, elem)) {
            found = true
          }
          j = j + 1
        }
      }
      if (!found) {
        if (arrayBuffer.length > ByteArrayMethods.MAX_ROUNDED_ARRAY_LENGTH) {
          ArraySetLike.throwUnionLengthOverflowException(arrayBuffer.length)
        }
        arrayBuffer += elem
      }
    }))
    new GenericArrayData(arrayBuffer)
  }
}

/**
 * Returns an array of the elements in the intersect of x and y, without duplicates
 */
@ExpressionDescription(
  usage = """
  _FUNC_(array1, array2) - Returns an array of the elements in the intersection of array1 and
    array2, without duplicates.
  """,
  examples = """
    Examples:
      > SELECT _FUNC_(array(1, 2, 3), array(1, 3, 5));
       array(1, 3)
  """,
  since = "2.4.0")
case class ArrayIntersect(left: Expression, right: Expression) extends ArraySetLike
  with ComplexTypeMergingExpression {
  override def dataType: DataType = {
    dataTypeCheck
    ArrayType(elementType,
      left.dataType.asInstanceOf[ArrayType].containsNull &&
        right.dataType.asInstanceOf[ArrayType].containsNull)
  }

  @transient lazy val evalIntersect: (ArrayData, ArrayData) => ArrayData = {
    if (elementTypeSupportEquals) {
      (array1, array2) =>
        if (array1.numElements() != 0 && array2.numElements() != 0) {
          val hs = new OpenHashSet[Any]
          val hsResult = new OpenHashSet[Any]
          var foundNullElement = false
          var i = 0
          while (i < array2.numElements()) {
            if (array2.isNullAt(i)) {
              foundNullElement = true
            } else {
              val elem = array2.get(i, elementType)
              hs.add(elem)
            }
            i += 1
          }
          val arrayBuffer = new scala.collection.mutable.ArrayBuffer[Any]
          i = 0
          while (i < array1.numElements()) {
            if (array1.isNullAt(i)) {
              if (foundNullElement) {
                arrayBuffer += null
                foundNullElement = false
              }
            } else {
              val elem = array1.get(i, elementType)
              if (hs.contains(elem) && !hsResult.contains(elem)) {
                arrayBuffer += elem
                hsResult.add(elem)
              }
            }
            i += 1
          }
          new GenericArrayData(arrayBuffer)
        } else {
          new GenericArrayData(Array.emptyObjectArray)
        }
    } else {
      (array1, array2) =>
        if (array1.numElements() != 0 && array2.numElements() != 0) {
          val arrayBuffer = new scala.collection.mutable.ArrayBuffer[Any]
          var alreadySeenNull = false
          var i = 0
          while (i < array1.numElements()) {
            var found = false
            val elem1 = array1.get(i, elementType)
            if (array1.isNullAt(i)) {
              if (!alreadySeenNull) {
                var j = 0
                while (!found && j < array2.numElements()) {
                  found = array2.isNullAt(j)
                  j += 1
                }
                // array2 is scanned only once for null element
                alreadySeenNull = true
              }
            } else {
              var j = 0
              while (!found && j < array2.numElements()) {
                if (!array2.isNullAt(j)) {
                  val elem2 = array2.get(j, elementType)
                  if (ordering.equiv(elem1, elem2)) {
                    // check whether elem1 is already stored in arrayBuffer
                    var foundArrayBuffer = false
                    var k = 0
                    while (!foundArrayBuffer && k < arrayBuffer.size) {
                      val va = arrayBuffer(k)
                      foundArrayBuffer = (va != null) && ordering.equiv(va, elem1)
                      k += 1
                    }
                    found = !foundArrayBuffer
                  }
                }
                j += 1
              }
            }
            if (found) {
              arrayBuffer += elem1
            }
            i += 1
          }
          new GenericArrayData(arrayBuffer)
        } else {
          new GenericArrayData(Array.emptyObjectArray)
        }
    }
  }

  override def nullSafeEval(input1: Any, input2: Any): Any = {
    val array1 = input1.asInstanceOf[ArrayData]
    val array2 = input2.asInstanceOf[ArrayData]

    evalIntersect(array1, array2)
  }

  override def doGenCode(ctx: CodegenContext, ev: ExprCode): ExprCode = {
    val i = ctx.freshName("i")
    val value = ctx.freshName("value")
    val size = ctx.freshName("size")
    if (canUseSpecializedHashSet) {
      val jt = CodeGenerator.javaType(elementType)
      val ptName = CodeGenerator.primitiveTypeName(jt)

      nullSafeCodeGen(ctx, ev, (array1, array2) => {
        val foundNullElement = ctx.freshName("foundNullElement")
        val nullElementIndex = ctx.freshName("nullElementIndex")
        val builder = ctx.freshName("builder")
        val openHashSet = classOf[OpenHashSet[_]].getName
        val classTag = s"scala.reflect.ClassTag$$.MODULE$$.$hsTypeName()"
        val hashSet = ctx.freshName("hashSet")
        val hashSetResult = ctx.freshName("hashSetResult")
        val arrayBuilder = classOf[mutable.ArrayBuilder[_]].getName
        val arrayBuilderClass = s"$arrayBuilder$$of$ptName"

        def withArray2NullCheck(body: String): String =
          if (right.dataType.asInstanceOf[ArrayType].containsNull) {
            if (left.dataType.asInstanceOf[ArrayType].containsNull) {
              s"""
                 |if ($array2.isNullAt($i)) {
                 |  $foundNullElement = true;
                 |} else {
                 |  $body
                 |}
               """.stripMargin
            } else {
              // if array1's element is not nullable, we don't need to track the null element index.
              s"""
                 |if (!$array2.isNullAt($i)) {
                 |  $body
                 |}
               """.stripMargin
            }
          } else {
            body
          }

        val writeArray2ToHashSet = withArray2NullCheck(
          s"""
             |$jt $value = ${genGetValue(array2, i)};
             |$hashSet.add$hsPostFix($hsValueCast$value);
           """.stripMargin)

        def withArray1NullAssignment(body: String) =
          if (left.dataType.asInstanceOf[ArrayType].containsNull) {
            if (right.dataType.asInstanceOf[ArrayType].containsNull) {
              s"""
                 |if ($array1.isNullAt($i)) {
                 |  if ($foundNullElement) {
                 |    $nullElementIndex = $size;
                 |    $foundNullElement = false;
                 |    $size++;
                 |    $builder.$$plus$$eq($nullValueHolder);
                 |  }
                 |} else {
                 |  $body
                 |}
               """.stripMargin
            } else {
              s"""
                 |if (!$array1.isNullAt($i)) {
                 |  $body
                 |}
               """.stripMargin
            }
          } else {
            body
          }

        val processArray1 = withArray1NullAssignment(
          s"""
             |$jt $value = ${genGetValue(array1, i)};
             |if ($hashSet.contains($hsValueCast$value) &&
             |    !$hashSetResult.contains($hsValueCast$value)) {
             |  if (++$size > ${ByteArrayMethods.MAX_ROUNDED_ARRAY_LENGTH}) {
             |    break;
             |  }
             |  $hashSetResult.add$hsPostFix($hsValueCast$value);
             |  $builder.$$plus$$eq($value);
             |}
           """.stripMargin)

        // Only need to track null element index when result array's element is nullable.
        val declareNullTrackVariables = if (dataType.asInstanceOf[ArrayType].containsNull) {
          s"""
             |boolean $foundNullElement = false;
             |int $nullElementIndex = -1;
           """.stripMargin
        } else {
          ""
        }

        s"""
           |$openHashSet $hashSet = new $openHashSet$hsPostFix($classTag);
           |$openHashSet $hashSetResult = new $openHashSet$hsPostFix($classTag);
           |$declareNullTrackVariables
           |for (int $i = 0; $i < $array2.numElements(); $i++) {
           |  $writeArray2ToHashSet
           |}
           |$arrayBuilderClass $builder = new $arrayBuilderClass();
           |int $size = 0;
           |for (int $i = 0; $i < $array1.numElements(); $i++) {
           |  $processArray1
           |}
           |${buildResultArray(builder, ev.value, size, nullElementIndex)}
         """.stripMargin
      })
    } else {
      nullSafeCodeGen(ctx, ev, (array1, array2) => {
        val expr = ctx.addReferenceObj("arrayIntersectExpr", this)
        s"${ev.value} = (ArrayData)$expr.nullSafeEval($array1, $array2);"
      })
    }
  }

  override def prettyName: String = "array_intersect"
}

/**
 * Returns an array of the elements in the intersect of x and y, without duplicates
 */
@ExpressionDescription(
  usage = """
  _FUNC_(array1, array2) - Returns an array of the elements in array1 but not in array2,
    without duplicates.
  """,
  examples = """
    Examples:
      > SELECT _FUNC_(array(1, 2, 3), array(1, 3, 5));
       array(2)
  """,
  since = "2.4.0")
case class ArrayExcept(left: Expression, right: Expression) extends ArraySetLike
  with ComplexTypeMergingExpression {

  override def dataType: DataType = {
    dataTypeCheck
    left.dataType
  }

  @transient lazy val evalExcept: (ArrayData, ArrayData) => ArrayData = {
    if (elementTypeSupportEquals) {
      (array1, array2) =>
        val hs = new OpenHashSet[Any]
        var notFoundNullElement = true
        var i = 0
        while (i < array2.numElements()) {
          if (array2.isNullAt(i)) {
            notFoundNullElement = false
          } else {
            val elem = array2.get(i, elementType)
            hs.add(elem)
          }
          i += 1
        }
        val arrayBuffer = new scala.collection.mutable.ArrayBuffer[Any]
        i = 0
        while (i < array1.numElements()) {
          if (array1.isNullAt(i)) {
            if (notFoundNullElement) {
              arrayBuffer += null
              notFoundNullElement = false
            }
          } else {
            val elem = array1.get(i, elementType)
            if (!hs.contains(elem)) {
              arrayBuffer += elem
              hs.add(elem)
            }
          }
          i += 1
        }
        new GenericArrayData(arrayBuffer)
    } else {
      (array1, array2) =>
        val arrayBuffer = new scala.collection.mutable.ArrayBuffer[Any]
        var scannedNullElements = false
        var i = 0
        while (i < array1.numElements()) {
          var found = false
          val elem1 = array1.get(i, elementType)
          if (elem1 == null) {
            if (!scannedNullElements) {
              var j = 0
              while (!found && j < array2.numElements()) {
                found = array2.isNullAt(j)
                j += 1
              }
              // array2 is scanned only once for null element
              scannedNullElements = true
            } else {
              found = true
            }
          } else {
            var j = 0
            while (!found && j < array2.numElements()) {
              val elem2 = array2.get(j, elementType)
              if (elem2 != null) {
                found = ordering.equiv(elem1, elem2)
              }
              j += 1
            }
            if (!found) {
              // check whether elem1 is already stored in arrayBuffer
              var k = 0
              while (!found && k < arrayBuffer.size) {
                val va = arrayBuffer(k)
                found = (va != null) && ordering.equiv(va, elem1)
                k += 1
              }
            }
          }
          if (!found) {
            arrayBuffer += elem1
          }
          i += 1
        }
        new GenericArrayData(arrayBuffer)
    }
  }

  override def nullSafeEval(input1: Any, input2: Any): Any = {
    val array1 = input1.asInstanceOf[ArrayData]
    val array2 = input2.asInstanceOf[ArrayData]

    evalExcept(array1, array2)
  }

  override def doGenCode(ctx: CodegenContext, ev: ExprCode): ExprCode = {
    val i = ctx.freshName("i")
    val value = ctx.freshName("value")
    val size = ctx.freshName("size")
    if (canUseSpecializedHashSet) {
      val jt = CodeGenerator.javaType(elementType)
      val ptName = CodeGenerator.primitiveTypeName(jt)

      nullSafeCodeGen(ctx, ev, (array1, array2) => {
        val notFoundNullElement = ctx.freshName("notFoundNullElement")
        val nullElementIndex = ctx.freshName("nullElementIndex")
        val builder = ctx.freshName("builder")
        val openHashSet = classOf[OpenHashSet[_]].getName
        val classTag = s"scala.reflect.ClassTag$$.MODULE$$.$hsTypeName()"
        val hashSet = ctx.freshName("hashSet")
        val arrayBuilder = classOf[mutable.ArrayBuilder[_]].getName
        val arrayBuilderClass = s"$arrayBuilder$$of$ptName"

        def withArray2NullCheck(body: String): String =
          if (right.dataType.asInstanceOf[ArrayType].containsNull) {
            if (left.dataType.asInstanceOf[ArrayType].containsNull) {
              s"""
                 |if ($array2.isNullAt($i)) {
                 |  $notFoundNullElement = false;
                 |} else {
                 |  $body
                 |}
             """.stripMargin
            } else {
              // if array1's element is not nullable, we don't need to track the null element index.
              s"""
                 |if (!$array2.isNullAt($i)) {
                 |  $body
                 |}
               """.stripMargin
            }
          } else {
            body
          }

        val writeArray2ToHashSet = withArray2NullCheck(
          s"""
             |$jt $value = ${genGetValue(array2, i)};
             |$hashSet.add$hsPostFix($hsValueCast$value);
           """.stripMargin)

        def withArray1NullAssignment(body: String) =
          if (left.dataType.asInstanceOf[ArrayType].containsNull) {
            s"""
               |if ($array1.isNullAt($i)) {
               |  if ($notFoundNullElement) {
               |    $nullElementIndex = $size;
               |    $notFoundNullElement = false;
               |    $size++;
               |    $builder.$$plus$$eq($nullValueHolder);
               |  }
               |} else {
               |  $body
               |}
             """.stripMargin
          } else {
            body
          }

        val processArray1 = withArray1NullAssignment(
          s"""
             |$jt $value = ${genGetValue(array1, i)};
             |if (!$hashSet.contains($hsValueCast$value)) {
             |  if (++$size > ${ByteArrayMethods.MAX_ROUNDED_ARRAY_LENGTH}) {
             |    break;
             |  }
             |  $hashSet.add$hsPostFix($hsValueCast$value);
             |  $builder.$$plus$$eq($value);
             |}
           """.stripMargin)

        // Only need to track null element index when array1's element is nullable.
        val declareNullTrackVariables = if (left.dataType.asInstanceOf[ArrayType].containsNull) {
          s"""
             |boolean $notFoundNullElement = true;
             |int $nullElementIndex = -1;
           """.stripMargin
        } else {
          ""
        }

        s"""
           |$openHashSet $hashSet = new $openHashSet$hsPostFix($classTag);
           |$declareNullTrackVariables
           |for (int $i = 0; $i < $array2.numElements(); $i++) {
           |  $writeArray2ToHashSet
           |}
           |$arrayBuilderClass $builder = new $arrayBuilderClass();
           |int $size = 0;
           |for (int $i = 0; $i < $array1.numElements(); $i++) {
           |  $processArray1
           |}
           |${buildResultArray(builder, ev.value, size, nullElementIndex)}
         """.stripMargin
      })
    } else {
      nullSafeCodeGen(ctx, ev, (array1, array2) => {
        val expr = ctx.addReferenceObj("arrayExceptExpr", this)
        s"${ev.value} = (ArrayData)$expr.nullSafeEval($array1, $array2);"
      })
    }
  }

  override def prettyName: String = "array_except"
}<|MERGE_RESOLUTION|>--- conflicted
+++ resolved
@@ -3756,42 +3756,8 @@
 }
 
 /**
- * The class performs union operation with two [[ArrayData]] objects.
+ * Returns an array of the elements in the union of x and y, without duplicates
  */
-<<<<<<< HEAD
-class ArrayDataMerger(elementType: DataType) {
-  lazy val ordering: Ordering[Any] = TypeUtils.getInterpretedOrdering(elementType)
-  lazy val elementTypeSupportEquals = ArraySetLike.typeSupportsEquals(elementType)
-
-  var hsInt: OpenHashSet[Int] = _
-  var hsLong: OpenHashSet[Long] = _
-
-  def assignInt(array: ArrayData, idx: Int, resultArray: ArrayData, pos: Int): Boolean = {
-    val elem = array.getInt(idx)
-    if (!hsInt.contains(elem)) {
-      if (resultArray != null) {
-        resultArray.setInt(pos, elem)
-      }
-      hsInt.add(elem)
-      true
-    } else {
-      false
-    }
-  }
-
-  def assignLong(array: ArrayData, idx: Int, resultArray: ArrayData, pos: Int): Boolean = {
-    val elem = array.getLong(idx)
-    if (!hsLong.contains(elem)) {
-      if (resultArray != null) {
-        resultArray.setLong(pos, elem)
-      }
-      hsLong.add(elem)
-      true
-    } else {
-      false
-    }
-  }
-=======
 @ExpressionDescription(
   usage = """
     _FUNC_(array1, array2) - Returns an array of the elements in the union of array1 and array2,
@@ -3805,7 +3771,6 @@
   since = "2.4.0")
 case class ArrayUnion(left: Expression, right: Expression) extends ArraySetLike
   with ComplexTypeMergingExpression {
->>>>>>> 88e0c7bb
 
   @transient lazy val evalUnion: (ArrayData, ArrayData) => ArrayData = {
     if (elementTypeSupportEquals) {
@@ -3869,103 +3834,11 @@
     }
   }
 
-<<<<<<< HEAD
-  def merge(array1: ArrayData, array2: ArrayData): ArrayData = {
-    if (elementTypeSupportEquals) {
-      elementType match {
-        case IntegerType =>
-          // avoid boxing of primitive int array elements
-          // calculate result array size
-          hsInt = new OpenHashSet[Int]
-          val elements = evalIntLongPrimitiveType(array1, array2, null, false)
-          hsInt = new OpenHashSet[Int]
-          val resultArray = if (UnsafeArrayData.shouldUseGenericArrayData(
-            IntegerType.defaultSize, elements)) {
-            new GenericArrayData(new Array[Any](elements))
-          } else {
-            UnsafeArrayData.forPrimitiveArray(
-              Platform.INT_ARRAY_OFFSET, elements, IntegerType.defaultSize)
-          }
-          evalIntLongPrimitiveType(array1, array2, resultArray, false)
-          resultArray
-        case LongType =>
-          // avoid boxing of primitive long array elements
-          // calculate result array size
-          hsLong = new OpenHashSet[Long]
-          val elements = evalIntLongPrimitiveType(array1, array2, null, true)
-          hsLong = new OpenHashSet[Long]
-          val resultArray = if (UnsafeArrayData.shouldUseGenericArrayData(
-            LongType.defaultSize, elements)) {
-            new GenericArrayData(new Array[Any](elements))
-          } else {
-            UnsafeArrayData.forPrimitiveArray(
-              Platform.LONG_ARRAY_OFFSET, elements, LongType.defaultSize)
-          }
-          evalIntLongPrimitiveType(array1, array2, resultArray, true)
-          resultArray
-        case _ =>
-          val arrayBuffer = new scala.collection.mutable.ArrayBuffer[Any]
-          val hs = new OpenHashSet[Any]
-          var foundNullElement = false
-          Seq(array1, array2).foreach { array =>
-            var i = 0
-            while (i < array.numElements()) {
-              if (array.isNullAt(i)) {
-                if (!foundNullElement) {
-                  arrayBuffer += null
-                  foundNullElement = true
-                }
-              } else {
-                val elem = array.get(i, elementType)
-                if (!hs.contains(elem)) {
-                  if (arrayBuffer.size > ByteArrayMethods.MAX_ROUNDED_ARRAY_LENGTH) {
-                    ArraySetLike.throwUnionLengthOverflowException(arrayBuffer.size)
-                  }
-                  arrayBuffer += elem
-                  hs.add(elem)
-                }
-              }
-              i += 1
-            }
-          }
-          new GenericArrayData(arrayBuffer)
-      }
-    } else {
-      ArrayUnion.unionOrdering(array1, array2, elementType, ordering)
-    }
-=======
   override def nullSafeEval(input1: Any, input2: Any): Any = {
     val array1 = input1.asInstanceOf[ArrayData]
     val array2 = input2.asInstanceOf[ArrayData]
 
     evalUnion(array1, array2)
->>>>>>> 88e0c7bb
-  }
-}
-
-/**
- * Returns an array of the elements in the union of x and y, without duplicates
- */
-@ExpressionDescription(
-  usage = """
-    _FUNC_(array1, array2) - Returns an array of the elements in the union of array1 and array2,
-      without duplicates.
-  """,
-  examples = """
-    Examples:
-      > SELECT _FUNC_(array(1, 2, 3), array(1, 3, 5));
-       array(1, 2, 3, 5)
-  """,
-  since = "2.4.0")
-case class ArrayUnion(left: Expression, right: Expression) extends ArraySetLike
-  with ComplexTypeMergingExpression {
-
-  @transient lazy val merger = new ArrayDataMerger(elementType)
-
-  override def nullSafeEval(input1: Any, input2: Any): Any = {
-    val array1 = input1.asInstanceOf[ArrayData]
-    val array2 = input2.asInstanceOf[ArrayData]
-    merger.merge(array1, array2)
   }
 
   override def doGenCode(ctx: CodegenContext, ev: ExprCode): ExprCode = {
