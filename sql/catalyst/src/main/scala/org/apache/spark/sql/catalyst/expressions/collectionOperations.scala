/*
 * Licensed to the Apache Software Foundation (ASF) under one or more
 * contributor license agreements.  See the NOTICE file distributed with
 * this work for additional information regarding copyright ownership.
 * The ASF licenses this file to You under the Apache License, Version 2.0
 * (the "License"); you may not use this file except in compliance with
 * the License.  You may obtain a copy of the License at
 *
 *    http://www.apache.org/licenses/LICENSE-2.0
 *
 * Unless required by applicable law or agreed to in writing, software
 * distributed under the License is distributed on an "AS IS" BASIS,
 * WITHOUT WARRANTIES OR CONDITIONS OF ANY KIND, either express or implied.
 * See the License for the specific language governing permissions and
 * limitations under the License.
 */
package org.apache.spark.sql.catalyst.expressions

import java.util.Comparator

import org.apache.spark.sql.catalyst.InternalRow
import org.apache.spark.sql.catalyst.analysis.TypeCheckResult
import org.apache.spark.sql.catalyst.expressions.codegen._
import org.apache.spark.sql.catalyst.util.{ArrayData, GenericArrayData, MapData, TypeUtils}
import org.apache.spark.sql.types._

/**
 * Given an array or map, returns its size. Returns -1 if null.
 */
@ExpressionDescription(
  usage = "_FUNC_(expr) - Returns the size of an array or a map. Returns -1 if null.",
  examples = """
    Examples:
      > SELECT _FUNC_(array('b', 'd', 'c', 'a'));
       4
  """)
case class Size(child: Expression) extends UnaryExpression with ExpectsInputTypes {
  override def dataType: DataType = IntegerType
  override def inputTypes: Seq[AbstractDataType] = Seq(TypeCollection(ArrayType, MapType))
  override def nullable: Boolean = false

  override def eval(input: InternalRow): Any = {
    val value = child.eval(input)
    if (value == null) {
      -1
    } else child.dataType match {
      case _: ArrayType => value.asInstanceOf[ArrayData].numElements()
      case _: MapType => value.asInstanceOf[MapData].numElements()
    }
  }

  override def doGenCode(ctx: CodegenContext, ev: ExprCode): ExprCode = {
    val childGen = child.genCode(ctx)
    ev.copy(code = s"""
      boolean ${ev.isNull} = false;
      ${childGen.code}
      ${CodeGenerator.javaType(dataType)} ${ev.value} = ${childGen.isNull} ? -1 :
        (${childGen.value}).numElements();""", isNull = FalseLiteral)
  }
}

/**
 * Returns an unordered array containing the keys of the map.
 */
@ExpressionDescription(
  usage = "_FUNC_(map) - Returns an unordered array containing the keys of the map.",
  examples = """
    Examples:
      > SELECT _FUNC_(map(1, 'a', 2, 'b'));
       [1,2]
  """)
case class MapKeys(child: Expression)
  extends UnaryExpression with ExpectsInputTypes {

  override def inputTypes: Seq[AbstractDataType] = Seq(MapType)

  override def dataType: DataType = ArrayType(child.dataType.asInstanceOf[MapType].keyType)

  override def nullSafeEval(map: Any): Any = {
    map.asInstanceOf[MapData].keyArray()
  }

  override def doGenCode(ctx: CodegenContext, ev: ExprCode): ExprCode = {
    nullSafeCodeGen(ctx, ev, c => s"${ev.value} = ($c).keyArray();")
  }

  override def prettyName: String = "map_keys"
}

/**
 * Returns an unordered array containing the values of the map.
 */
@ExpressionDescription(
  usage = "_FUNC_(map) - Returns an unordered array containing the values of the map.",
  examples = """
    Examples:
      > SELECT _FUNC_(map(1, 'a', 2, 'b'));
       ["a","b"]
  """)
case class MapValues(child: Expression)
  extends UnaryExpression with ExpectsInputTypes {

  override def inputTypes: Seq[AbstractDataType] = Seq(MapType)

  override def dataType: DataType = ArrayType(child.dataType.asInstanceOf[MapType].valueType)

  override def nullSafeEval(map: Any): Any = {
    map.asInstanceOf[MapData].valueArray()
  }

  override def doGenCode(ctx: CodegenContext, ev: ExprCode): ExprCode = {
    nullSafeCodeGen(ctx, ev, c => s"${ev.value} = ($c).valueArray();")
  }

  override def prettyName: String = "map_values"
}

/**
 * Sorts the input array in ascending / descending order according to the natural ordering of
 * the array elements and returns it.
 */
// scalastyle:off line.size.limit
@ExpressionDescription(
  usage = "_FUNC_(array[, ascendingOrder]) - Sorts the input array in ascending or descending order according to the natural ordering of the array elements.",
  examples = """
    Examples:
      > SELECT _FUNC_(array('b', 'd', 'c', 'a'), true);
       ["a","b","c","d"]
  """)
// scalastyle:on line.size.limit
case class SortArray(base: Expression, ascendingOrder: Expression)
  extends BinaryExpression with ExpectsInputTypes with CodegenFallback {

  def this(e: Expression) = this(e, Literal(true))

  override def left: Expression = base
  override def right: Expression = ascendingOrder
  override def dataType: DataType = base.dataType
  override def inputTypes: Seq[AbstractDataType] = Seq(ArrayType, BooleanType)

  override def checkInputDataTypes(): TypeCheckResult = base.dataType match {
    case ArrayType(dt, _) if RowOrdering.isOrderable(dt) =>
      ascendingOrder match {
        case Literal(_: Boolean, BooleanType) =>
          TypeCheckResult.TypeCheckSuccess
        case _ =>
          TypeCheckResult.TypeCheckFailure(
            "Sort order in second argument requires a boolean literal.")
      }
    case ArrayType(dt, _) =>
      TypeCheckResult.TypeCheckFailure(
        s"$prettyName does not support sorting array of type ${dt.simpleString}")
    case _ =>
      TypeCheckResult.TypeCheckFailure(s"$prettyName only supports array input.")
  }

  @transient
  private lazy val lt: Comparator[Any] = {
    val ordering = base.dataType match {
      case _ @ ArrayType(n: AtomicType, _) => n.ordering.asInstanceOf[Ordering[Any]]
      case _ @ ArrayType(a: ArrayType, _) => a.interpretedOrdering.asInstanceOf[Ordering[Any]]
      case _ @ ArrayType(s: StructType, _) => s.interpretedOrdering.asInstanceOf[Ordering[Any]]
    }

    new Comparator[Any]() {
      override def compare(o1: Any, o2: Any): Int = {
        if (o1 == null && o2 == null) {
          0
        } else if (o1 == null) {
          -1
        } else if (o2 == null) {
          1
        } else {
          ordering.compare(o1, o2)
        }
      }
    }
  }

  @transient
  private lazy val gt: Comparator[Any] = {
    val ordering = base.dataType match {
      case _ @ ArrayType(n: AtomicType, _) => n.ordering.asInstanceOf[Ordering[Any]]
      case _ @ ArrayType(a: ArrayType, _) => a.interpretedOrdering.asInstanceOf[Ordering[Any]]
      case _ @ ArrayType(s: StructType, _) => s.interpretedOrdering.asInstanceOf[Ordering[Any]]
    }

    new Comparator[Any]() {
      override def compare(o1: Any, o2: Any): Int = {
        if (o1 == null && o2 == null) {
          0
        } else if (o1 == null) {
          1
        } else if (o2 == null) {
          -1
        } else {
          -ordering.compare(o1, o2)
        }
      }
    }
  }

  override def nullSafeEval(array: Any, ascending: Any): Any = {
    val elementType = base.dataType.asInstanceOf[ArrayType].elementType
    val data = array.asInstanceOf[ArrayData].toArray[AnyRef](elementType)
    if (elementType != NullType) {
      java.util.Arrays.sort(data, if (ascending.asInstanceOf[Boolean]) lt else gt)
    }
    new GenericArrayData(data.asInstanceOf[Array[Any]])
  }

  override def prettyName: String = "sort_array"
}

/**
 * Checks if the array (left) has the element (right)
 */
@ExpressionDescription(
  usage = "_FUNC_(array, value) - Returns true if the array contains the value.",
  examples = """
    Examples:
      > SELECT _FUNC_(array(1, 2, 3), 2);
       true
  """)
case class ArrayContains(left: Expression, right: Expression)
  extends BinaryExpression with ImplicitCastInputTypes {

  override def dataType: DataType = BooleanType

  override def inputTypes: Seq[AbstractDataType] = right.dataType match {
    case NullType => Seq.empty
    case _ => left.dataType match {
      case n @ ArrayType(element, _) => Seq(n, element)
      case _ => Seq.empty
    }
  }

  override def checkInputDataTypes(): TypeCheckResult = {
    if (right.dataType == NullType) {
      TypeCheckResult.TypeCheckFailure("Null typed values cannot be used as arguments")
    } else if (!left.dataType.isInstanceOf[ArrayType]
      || left.dataType.asInstanceOf[ArrayType].elementType != right.dataType) {
      TypeCheckResult.TypeCheckFailure(
        "Arguments must be an array followed by a value of same type as the array members")
    } else {
      TypeCheckResult.TypeCheckSuccess
    }
  }

  override def nullable: Boolean = {
    left.nullable || right.nullable || left.dataType.asInstanceOf[ArrayType].containsNull
  }

  override def nullSafeEval(arr: Any, value: Any): Any = {
    var hasNull = false
    arr.asInstanceOf[ArrayData].foreach(right.dataType, (i, v) =>
      if (v == null) {
        hasNull = true
      } else if (v == value) {
        return true
      }
    )
    if (hasNull) {
      null
    } else {
      false
    }
  }

  override def doGenCode(ctx: CodegenContext, ev: ExprCode): ExprCode = {
    nullSafeCodeGen(ctx, ev, (arr, value) => {
      val i = ctx.freshName("i")
      val getValue = CodeGenerator.getValue(arr, right.dataType, i)
      s"""
      for (int $i = 0; $i < $arr.numElements(); $i ++) {
        if ($arr.isNullAt($i)) {
          ${ev.isNull} = true;
        } else if (${ctx.genEqual(right.dataType, value, getValue)}) {
          ${ev.isNull} = false;
          ${ev.value} = true;
          break;
        }
      }
     """
    })
  }

  override def prettyName: String = "array_contains"
}


/**
<<<<<<< HEAD
 * Returns the minimum value in the array.
 */
@ExpressionDescription(
  usage = "_FUNC_(array) - Returns the minimum value in the array. NULL elements are skipped.",
  examples = """
    Examples:
      > SELECT _FUNC_(array(1, 20, null, 3));
       1
  """, since = "2.4.0")
case class ArrayMin(child: Expression) extends UnaryExpression with ImplicitCastInputTypes {
=======
 * Returns the maximum value in the array.
 */
@ExpressionDescription(
  usage = "_FUNC_(array) - Returns the maximum value in the array. NULL elements are skipped.",
  examples = """
    Examples:
      > SELECT _FUNC_(array(1, 20, null, 3));
       20
  """, since = "2.4.0")
case class ArrayMax(child: Expression) extends UnaryExpression with ImplicitCastInputTypes {
>>>>>>> 69310220

  override def nullable: Boolean = true

  override def inputTypes: Seq[AbstractDataType] = Seq(ArrayType)

  private lazy val ordering = TypeUtils.getInterpretedOrdering(dataType)

  override def checkInputDataTypes(): TypeCheckResult = {
    val typeCheckResult = super.checkInputDataTypes()
    if (typeCheckResult.isSuccess) {
      TypeUtils.checkForOrderingExpr(dataType, s"function $prettyName")
    } else {
      typeCheckResult
    }
  }

  override protected def doGenCode(ctx: CodegenContext, ev: ExprCode): ExprCode = {
    val childGen = child.genCode(ctx)
    val javaType = CodeGenerator.javaType(dataType)
    val i = ctx.freshName("i")
    val item = ExprCode("",
      isNull = JavaCode.isNullExpression(s"${childGen.value}.isNullAt($i)"),
      value = JavaCode.expression(CodeGenerator.getValue(childGen.value, dataType, i), dataType))
    ev.copy(code =
      s"""
         |${childGen.code}
         |boolean ${ev.isNull} = true;
         |$javaType ${ev.value} = ${CodeGenerator.defaultValue(dataType)};
         |if (!${childGen.isNull}) {
         |  for (int $i = 0; $i < ${childGen.value}.numElements(); $i ++) {
<<<<<<< HEAD
         |    ${ctx.reassignIfSmaller(dataType, ev, item)}
=======
         |    ${ctx.reassignIfGreater(dataType, ev, item)}
>>>>>>> 69310220
         |  }
         |}
      """.stripMargin)
  }

  override protected def nullSafeEval(input: Any): Any = {
<<<<<<< HEAD
    var min: Any = null
    input.asInstanceOf[ArrayData].foreach(dataType, (_, item) =>
      if (item != null && (min == null || ordering.lt(item, min))) {
        min = item
      }
    )
    min
=======
    var max: Any = null
    input.asInstanceOf[ArrayData].foreach(dataType, (_, item) =>
      if (item != null && (max == null || ordering.gt(item, max))) {
        max = item
      }
    )
    max
>>>>>>> 69310220
  }

  override def dataType: DataType = child.dataType match {
    case ArrayType(dt, _) => dt
    case _ => throw new IllegalStateException(s"$prettyName accepts only arrays.")
  }

<<<<<<< HEAD
  override def prettyName: String = "array_min"
=======
  override def prettyName: String = "array_max"
>>>>>>> 69310220
}<|MERGE_RESOLUTION|>--- conflicted
+++ resolved
@@ -288,9 +288,7 @@
   override def prettyName: String = "array_contains"
 }
 
-
-/**
-<<<<<<< HEAD
+/**
  * Returns the minimum value in the array.
  */
 @ExpressionDescription(
@@ -301,18 +299,6 @@
        1
   """, since = "2.4.0")
 case class ArrayMin(child: Expression) extends UnaryExpression with ImplicitCastInputTypes {
-=======
- * Returns the maximum value in the array.
- */
-@ExpressionDescription(
-  usage = "_FUNC_(array) - Returns the maximum value in the array. NULL elements are skipped.",
-  examples = """
-    Examples:
-      > SELECT _FUNC_(array(1, 20, null, 3));
-       20
-  """, since = "2.4.0")
-case class ArrayMax(child: Expression) extends UnaryExpression with ImplicitCastInputTypes {
->>>>>>> 69310220
 
   override def nullable: Boolean = true
 
@@ -343,18 +329,13 @@
          |$javaType ${ev.value} = ${CodeGenerator.defaultValue(dataType)};
          |if (!${childGen.isNull}) {
          |  for (int $i = 0; $i < ${childGen.value}.numElements(); $i ++) {
-<<<<<<< HEAD
          |    ${ctx.reassignIfSmaller(dataType, ev, item)}
-=======
-         |    ${ctx.reassignIfGreater(dataType, ev, item)}
->>>>>>> 69310220
          |  }
          |}
       """.stripMargin)
   }
 
   override protected def nullSafeEval(input: Any): Any = {
-<<<<<<< HEAD
     var min: Any = null
     input.asInstanceOf[ArrayData].foreach(dataType, (_, item) =>
       if (item != null && (min == null || ordering.lt(item, min))) {
@@ -362,7 +343,64 @@
       }
     )
     min
-=======
+  }
+
+  override def dataType: DataType = child.dataType match {
+    case ArrayType(dt, _) => dt
+    case _ => throw new IllegalStateException(s"$prettyName accepts only arrays.")
+  }
+
+  override def prettyName: String = "array_min"
+}
+
+/**
+ * Returns the maximum value in the array.
+ */
+@ExpressionDescription(
+  usage = "_FUNC_(array) - Returns the maximum value in the array. NULL elements are skipped.",
+  examples = """
+    Examples:
+      > SELECT _FUNC_(array(1, 20, null, 3));
+       20
+  """, since = "2.4.0")
+case class ArrayMax(child: Expression) extends UnaryExpression with ImplicitCastInputTypes {
+
+  override def nullable: Boolean = true
+
+  override def inputTypes: Seq[AbstractDataType] = Seq(ArrayType)
+
+  private lazy val ordering = TypeUtils.getInterpretedOrdering(dataType)
+
+  override def checkInputDataTypes(): TypeCheckResult = {
+    val typeCheckResult = super.checkInputDataTypes()
+    if (typeCheckResult.isSuccess) {
+      TypeUtils.checkForOrderingExpr(dataType, s"function $prettyName")
+    } else {
+      typeCheckResult
+    }
+  }
+
+  override protected def doGenCode(ctx: CodegenContext, ev: ExprCode): ExprCode = {
+    val childGen = child.genCode(ctx)
+    val javaType = CodeGenerator.javaType(dataType)
+    val i = ctx.freshName("i")
+    val item = ExprCode("",
+      isNull = JavaCode.isNullExpression(s"${childGen.value}.isNullAt($i)"),
+      value = JavaCode.expression(CodeGenerator.getValue(childGen.value, dataType, i), dataType))
+    ev.copy(code =
+      s"""
+         |${childGen.code}
+         |boolean ${ev.isNull} = true;
+         |$javaType ${ev.value} = ${CodeGenerator.defaultValue(dataType)};
+         |if (!${childGen.isNull}) {
+         |  for (int $i = 0; $i < ${childGen.value}.numElements(); $i ++) {
+         |    ${ctx.reassignIfGreater(dataType, ev, item)}
+         |  }
+         |}
+      """.stripMargin)
+  }
+
+  override protected def nullSafeEval(input: Any): Any = {
     var max: Any = null
     input.asInstanceOf[ArrayData].foreach(dataType, (_, item) =>
       if (item != null && (max == null || ordering.gt(item, max))) {
@@ -370,7 +408,6 @@
       }
     )
     max
->>>>>>> 69310220
   }
 
   override def dataType: DataType = child.dataType match {
@@ -378,9 +415,5 @@
     case _ => throw new IllegalStateException(s"$prettyName accepts only arrays.")
   }
 
-<<<<<<< HEAD
-  override def prettyName: String = "array_min"
-=======
   override def prettyName: String = "array_max"
->>>>>>> 69310220
 }