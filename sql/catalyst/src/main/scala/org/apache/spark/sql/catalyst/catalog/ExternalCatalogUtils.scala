/*
 * Licensed to the Apache Software Foundation (ASF) under one or more
 * contributor license agreements.  See the NOTICE file distributed with
 * this work for additional information regarding copyright ownership.
 * The ASF licenses this file to You under the Apache License, Version 2.0
 * (the "License"); you may not use this file except in compliance with
 * the License.  You may obtain a copy of the License at
 *
 *    http://www.apache.org/licenses/LICENSE-2.0
 *
 * Unless required by applicable law or agreed to in writing, software
 * distributed under the License is distributed on an "AS IS" BASIS,
 * WITHOUT WARRANTIES OR CONDITIONS OF ANY KIND, either express or implied.
 * See the License for the specific language governing permissions and
 * limitations under the License.
 */

package org.apache.spark.sql.catalyst.catalog

import org.apache.hadoop.fs.Path
import org.apache.hadoop.util.Shell

import org.apache.spark.sql.AnalysisException
import org.apache.spark.sql.catalyst.analysis.Resolver
import org.apache.spark.sql.catalyst.catalog.CatalogTypes.TablePartitionSpec

object ExternalCatalogUtils {
  // This duplicates default value of Hive `ConfVars.DEFAULTPARTITIONNAME`, since catalyst doesn't
  // depend on Hive.
  val DEFAULT_PARTITION_NAME = "__HIVE_DEFAULT_PARTITION__"

  //////////////////////////////////////////////////////////////////////////////////////////////////
  // The following string escaping code is mainly copied from Hive (o.a.h.h.common.FileUtils).
  //////////////////////////////////////////////////////////////////////////////////////////////////

  val charToEscape = {
    val bitSet = new java.util.BitSet(128)

    /**
     * ASCII 01-1F are HTTP control characters that need to be escaped.
     * \u000A and \u000D are \n and \r, respectively.
     */
    val clist = Array(
      '\u0001', '\u0002', '\u0003', '\u0004', '\u0005', '\u0006', '\u0007', '\u0008', '\u0009',
      '\n', '\u000B', '\u000C', '\r', '\u000E', '\u000F', '\u0010', '\u0011', '\u0012', '\u0013',
      '\u0014', '\u0015', '\u0016', '\u0017', '\u0018', '\u0019', '\u001A', '\u001B', '\u001C',
      '\u001D', '\u001E', '\u001F', '"', '#', '%', '\'', '*', '/', ':', '=', '?', '\\', '\u007F',
      '{', '[', ']', '^')

    clist.foreach(bitSet.set(_))

    if (Shell.WINDOWS) {
      Array(' ', '<', '>', '|').foreach(bitSet.set(_))
    }

    bitSet
  }

  def needsEscaping(c: Char): Boolean = {
    c >= 0 && c < charToEscape.size() && charToEscape.get(c)
  }

  def escapePathName(path: String): String = {
    val builder = new StringBuilder()
    path.foreach { c =>
      if (needsEscaping(c)) {
        builder.append('%')
        builder.append(f"${c.asInstanceOf[Int]}%02X")
      } else {
        builder.append(c)
      }
    }

    builder.toString()
  }


  def unescapePathName(path: String): String = {
    val sb = new StringBuilder
    var i = 0

    while (i < path.length) {
      val c = path.charAt(i)
      if (c == '%' && i + 2 < path.length) {
        val code: Int = try {
          Integer.parseInt(path.substring(i + 1, i + 3), 16)
        } catch {
          case _: Exception => -1
        }
        if (code >= 0) {
          sb.append(code.asInstanceOf[Char])
          i += 3
        } else {
          sb.append(c)
          i += 1
        }
      } else {
        sb.append(c)
        i += 1
      }
    }

    sb.toString()
  }

  def generatePartitionPath(
      spec: TablePartitionSpec,
      partitionColumnNames: Seq[String],
      tablePath: Path): Path = {
    val partitionPathStrings = partitionColumnNames.map { col =>
      val partitionValue = spec(col)
      val partitionString = if (partitionValue == null) {
        DEFAULT_PARTITION_NAME
      } else {
        escapePathName(partitionValue)
      }
      escapePathName(col) + "=" + partitionString
    }
    partitionPathStrings.foldLeft(tablePath) { (totalPath, nextPartPath) =>
      new Path(totalPath, nextPartPath)
    }
  }
}

object CatalogUtils {
  /**
   * Masking credentials in the option lists. For example, in the sql plan explain output
   * for JDBC data sources.
   */
  def maskCredentials(options: Map[String, String]): Map[String, String] = {
    options.map {
      case (key, _) if key.toLowerCase == "password" => (key, "###")
      case (key, value) if key.toLowerCase == "url" && value.toLowerCase.contains("password") =>
        (key, "###")
      case o => o
    }
  }
<<<<<<< HEAD
=======

  def normalizePartCols(
      tableName: String,
      tableCols: Seq[String],
      partCols: Seq[String],
      resolver: Resolver): Seq[String] = {
    partCols.map(normalizeColumnName(tableName, tableCols, _, "partition", resolver))
  }

  def normalizeBucketSpec(
      tableName: String,
      tableCols: Seq[String],
      bucketSpec: BucketSpec,
      resolver: Resolver): BucketSpec = {
    val BucketSpec(numBuckets, bucketColumnNames, sortColumnNames) = bucketSpec
    val normalizedBucketCols = bucketColumnNames.map { colName =>
      normalizeColumnName(tableName, tableCols, colName, "bucket", resolver)
    }
    val normalizedSortCols = sortColumnNames.map { colName =>
      normalizeColumnName(tableName, tableCols, colName, "sort", resolver)
    }
    BucketSpec(numBuckets, normalizedBucketCols, normalizedSortCols)
  }

  private def normalizeColumnName(
      tableName: String,
      tableCols: Seq[String],
      colName: String,
      colType: String,
      resolver: Resolver): String = {
    tableCols.find(resolver(_, colName)).getOrElse {
      throw new AnalysisException(s"$colType column $colName is not defined in table $tableName, " +
        s"defined table columns are: ${tableCols.mkString(", ")}")
    }
  }
>>>>>>> 0ef1421a
}<|MERGE_RESOLUTION|>--- conflicted
+++ resolved
@@ -135,8 +135,6 @@
       case o => o
     }
   }
-<<<<<<< HEAD
-=======
 
   def normalizePartCols(
       tableName: String,
@@ -172,5 +170,4 @@
         s"defined table columns are: ${tableCols.mkString(", ")}")
     }
   }
->>>>>>> 0ef1421a
 }