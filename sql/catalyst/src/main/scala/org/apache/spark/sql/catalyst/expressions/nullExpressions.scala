/*
 * Licensed to the Apache Software Foundation (ASF) under one or more
 * contributor license agreements.  See the NOTICE file distributed with
 * this work for additional information regarding copyright ownership.
 * The ASF licenses this file to You under the Apache License, Version 2.0
 * (the "License"); you may not use this file except in compliance with
 * the License.  You may obtain a copy of the License at
 *
 *    http://www.apache.org/licenses/LICENSE-2.0
 *
 * Unless required by applicable law or agreed to in writing, software
 * distributed under the License is distributed on an "AS IS" BASIS,
 * WITHOUT WARRANTIES OR CONDITIONS OF ANY KIND, either express or implied.
 * See the License for the specific language governing permissions and
 * limitations under the License.
 */

package org.apache.spark.sql.catalyst.expressions

import org.apache.spark.sql.catalyst.InternalRow
import org.apache.spark.sql.catalyst.analysis.TypeCheckResult
<<<<<<< HEAD
import org.apache.spark.sql.catalyst.expressions.codegen._
=======
import org.apache.spark.sql.catalyst.expressions.codegen.{CodegenContext, CodeGenerator, ExprCode}
>>>>>>> 2ce37b50
import org.apache.spark.sql.catalyst.util.TypeUtils
import org.apache.spark.sql.types._


/**
 * An expression that is evaluated to the first non-null input.
 *
 * {{{
 *   coalesce(1, 2) => 1
 *   coalesce(null, 1, 2) => 1
 *   coalesce(null, null, 2) => 2
 *   coalesce(null, null, null) => null
 * }}}
 */
// scalastyle:off line.size.limit
@ExpressionDescription(
  usage = "_FUNC_(expr1, expr2, ...) - Returns the first non-null argument if exists. Otherwise, null.",
  examples = """
    Examples:
      > SELECT _FUNC_(NULL, 1, NULL);
       1
  """)
// scalastyle:on line.size.limit
case class Coalesce(children: Seq[Expression]) extends Expression {

  /** Coalesce is nullable if all of its children are nullable, or if it has no children. */
  override def nullable: Boolean = children.forall(_.nullable)

  // Coalesce is foldable if all children are foldable.
  override def foldable: Boolean = children.forall(_.foldable)

  override def checkInputDataTypes(): TypeCheckResult = {
    if (children.length < 1) {
      TypeCheckResult.TypeCheckFailure(
        s"input to function $prettyName requires at least one argument")
    } else {
      TypeUtils.checkForSameTypeInputExpr(children.map(_.dataType), s"function $prettyName")
    }
  }

  override def dataType: DataType = children.head.dataType

  override def eval(input: InternalRow): Any = {
    var result: Any = null
    val childIterator = children.iterator
    while (childIterator.hasNext && result == null) {
      result = childIterator.next().eval(input)
    }
    result
  }

  override def doGenCode(ctx: CodegenContext, ev: ExprCode): ExprCode = {
<<<<<<< HEAD
    ev.isNull = GlobalValue(ctx.addMutableState(ctx.JAVA_BOOLEAN, ev.isNull), ctx.JAVA_BOOLEAN)
=======
    ev.isNull = ctx.addMutableState(CodeGenerator.JAVA_BOOLEAN, ev.isNull)
>>>>>>> 2ce37b50

    // all the evals are meant to be in a do { ... } while (false); loop
    val evals = children.map { e =>
      val eval = e.genCode(ctx)
      s"""
         |${eval.code}
         |if (!${eval.isNull}) {
         |  ${ev.isNull} = false;
         |  ${ev.value} = ${eval.value};
         |  continue;
         |}
       """.stripMargin
    }

    val resultType = CodeGenerator.javaType(dataType)
    val codes = ctx.splitExpressionsWithCurrentInputs(
      expressions = evals,
      funcName = "coalesce",
      returnType = resultType,
      makeSplitFunction = func =>
        s"""
           |$resultType ${ev.value} = ${CodeGenerator.defaultValue(dataType)};
           |do {
           |  $func
           |} while (false);
           |return ${ev.value};
         """.stripMargin,
      foldFunctions = _.map { funcCall =>
        s"""
           |${ev.value} = $funcCall;
           |if (!${ev.isNull}) {
           |  continue;
           |}
         """.stripMargin
      }.mkString)


    ev.copy(code =
      s"""
         |${ev.isNull} = true;
         |$resultType ${ev.value} = ${CodeGenerator.defaultValue(dataType)};
         |do {
         |  $codes
         |} while (false);
       """.stripMargin)
  }
}


@ExpressionDescription(
  usage = "_FUNC_(expr1, expr2) - Returns `expr2` if `expr1` is null, or `expr1` otherwise.",
  examples = """
    Examples:
      > SELECT _FUNC_(NULL, array('2'));
       ["2"]
  """)
case class IfNull(left: Expression, right: Expression, child: Expression)
  extends RuntimeReplaceable {

  def this(left: Expression, right: Expression) = {
    this(left, right, Coalesce(Seq(left, right)))
  }

  override def flatArguments: Iterator[Any] = Iterator(left, right)
  override def sql: String = s"$prettyName(${left.sql}, ${right.sql})"
}


@ExpressionDescription(
  usage = "_FUNC_(expr1, expr2) - Returns null if `expr1` equals to `expr2`, or `expr1` otherwise.",
  examples = """
    Examples:
      > SELECT _FUNC_(2, 2);
       NULL
  """)
case class NullIf(left: Expression, right: Expression, child: Expression)
  extends RuntimeReplaceable {

  def this(left: Expression, right: Expression) = {
    this(left, right, If(EqualTo(left, right), Literal.create(null, left.dataType), left))
  }

  override def flatArguments: Iterator[Any] = Iterator(left, right)
  override def sql: String = s"$prettyName(${left.sql}, ${right.sql})"
}


@ExpressionDescription(
  usage = "_FUNC_(expr1, expr2) - Returns `expr2` if `expr1` is null, or `expr1` otherwise.",
  examples = """
    Examples:
      > SELECT _FUNC_(NULL, array('2'));
       ["2"]
  """)
case class Nvl(left: Expression, right: Expression, child: Expression) extends RuntimeReplaceable {

  def this(left: Expression, right: Expression) = {
    this(left, right, Coalesce(Seq(left, right)))
  }

  override def flatArguments: Iterator[Any] = Iterator(left, right)
  override def sql: String = s"$prettyName(${left.sql}, ${right.sql})"
}


// scalastyle:off line.size.limit
@ExpressionDescription(
  usage = "_FUNC_(expr1, expr2, expr3) - Returns `expr2` if `expr1` is not null, or `expr3` otherwise.",
  examples = """
    Examples:
      > SELECT _FUNC_(NULL, 2, 1);
       1
  """)
// scalastyle:on line.size.limit
case class Nvl2(expr1: Expression, expr2: Expression, expr3: Expression, child: Expression)
  extends RuntimeReplaceable {

  def this(expr1: Expression, expr2: Expression, expr3: Expression) = {
    this(expr1, expr2, expr3, If(IsNotNull(expr1), expr2, expr3))
  }

  override def flatArguments: Iterator[Any] = Iterator(expr1, expr2, expr3)
  override def sql: String = s"$prettyName(${expr1.sql}, ${expr2.sql}, ${expr3.sql})"
}


/**
 * Evaluates to `true` iff it's NaN.
 */
@ExpressionDescription(
  usage = "_FUNC_(expr) - Returns true if `expr` is NaN, or false otherwise.",
  examples = """
    Examples:
      > SELECT _FUNC_(cast('NaN' as double));
       true
  """)
case class IsNaN(child: Expression) extends UnaryExpression
  with Predicate with ImplicitCastInputTypes {

  override def inputTypes: Seq[AbstractDataType] = Seq(TypeCollection(DoubleType, FloatType))

  override def nullable: Boolean = false

  override def eval(input: InternalRow): Any = {
    val value = child.eval(input)
    if (value == null) {
      false
    } else {
      child.dataType match {
        case DoubleType => value.asInstanceOf[Double].isNaN
        case FloatType => value.asInstanceOf[Float].isNaN
      }
    }
  }

  override def doGenCode(ctx: CodegenContext, ev: ExprCode): ExprCode = {
    val eval = child.genCode(ctx)
    child.dataType match {
      case DoubleType | FloatType =>
        ev.copy(code = s"""
          ${eval.code}
<<<<<<< HEAD
          ${ctx.javaType(dataType)} ${ev.value} = ${ctx.defaultValue(dataType)};
          ${ev.value} = !${eval.isNull} && Double.isNaN(${eval.value});""",
          isNull = FalseLiteral)
=======
          ${CodeGenerator.javaType(dataType)} ${ev.value} = ${CodeGenerator.defaultValue(dataType)};
          ${ev.value} = !${eval.isNull} && Double.isNaN(${eval.value});""", isNull = "false")
>>>>>>> 2ce37b50
    }
  }
}

/**
 * An Expression evaluates to `left` iff it's not NaN, or evaluates to `right` otherwise.
 * This Expression is useful for mapping NaN values to null.
 */
@ExpressionDescription(
  usage = "_FUNC_(expr1, expr2) - Returns `expr1` if it's not NaN, or `expr2` otherwise.",
  examples = """
    Examples:
      > SELECT _FUNC_(cast('NaN' as double), 123);
       123.0
  """)
case class NaNvl(left: Expression, right: Expression)
    extends BinaryExpression with ImplicitCastInputTypes {

  override def dataType: DataType = left.dataType

  override def inputTypes: Seq[AbstractDataType] =
    Seq(TypeCollection(DoubleType, FloatType), TypeCollection(DoubleType, FloatType))

  override def eval(input: InternalRow): Any = {
    val value = left.eval(input)
    if (value == null) {
      null
    } else {
      left.dataType match {
        case DoubleType =>
          if (!value.asInstanceOf[Double].isNaN) value else right.eval(input)
        case FloatType =>
          if (!value.asInstanceOf[Float].isNaN) value else right.eval(input)
      }
    }
  }

  override def doGenCode(ctx: CodegenContext, ev: ExprCode): ExprCode = {
    val leftGen = left.genCode(ctx)
    val rightGen = right.genCode(ctx)
    left.dataType match {
      case DoubleType | FloatType =>
        ev.copy(code = s"""
          ${leftGen.code}
          boolean ${ev.isNull} = false;
          ${CodeGenerator.javaType(dataType)} ${ev.value} = ${CodeGenerator.defaultValue(dataType)};
          if (${leftGen.isNull}) {
            ${ev.isNull} = true;
          } else {
            if (!Double.isNaN(${leftGen.value})) {
              ${ev.value} = ${leftGen.value};
            } else {
              ${rightGen.code}
              if (${rightGen.isNull}) {
                ${ev.isNull} = true;
              } else {
                ${ev.value} = ${rightGen.value};
              }
            }
          }""")
    }
  }
}


/**
 * An expression that is evaluated to true if the input is null.
 */
@ExpressionDescription(
  usage = "_FUNC_(expr) - Returns true if `expr` is null, or false otherwise.",
  examples = """
    Examples:
      > SELECT _FUNC_(1);
       false
  """)
case class IsNull(child: Expression) extends UnaryExpression with Predicate {
  override def nullable: Boolean = false

  override def eval(input: InternalRow): Any = {
    child.eval(input) == null
  }

  override def doGenCode(ctx: CodegenContext, ev: ExprCode): ExprCode = {
    val eval = child.genCode(ctx)
    val value = if (eval.isNull.isInstanceOf[LiteralValue]) {
      LiteralValue(eval.isNull, ctx.JAVA_BOOLEAN)
    } else {
      VariableValue(eval.isNull, ctx.JAVA_BOOLEAN)
    }
    ExprCode(code = eval.code, isNull = FalseLiteral, value = value)
  }

  override def sql: String = s"(${child.sql} IS NULL)"
}


/**
 * An expression that is evaluated to true if the input is not null.
 */
@ExpressionDescription(
  usage = "_FUNC_(expr) - Returns true if `expr` is not null, or false otherwise.",
  examples = """
    Examples:
      > SELECT _FUNC_(1);
       true
  """)
case class IsNotNull(child: Expression) extends UnaryExpression with Predicate {
  override def nullable: Boolean = false

  override def eval(input: InternalRow): Any = {
    child.eval(input) != null
  }

  override def doGenCode(ctx: CodegenContext, ev: ExprCode): ExprCode = {
    val eval = child.genCode(ctx)
    val value = if (eval.isNull == TrueLiteral) {
      FalseLiteral
    } else if (eval.isNull == FalseLiteral) {
      TrueLiteral
    } else {
      StatementValue(s"(!(${eval.isNull}))", ctx.javaType(dataType))
    }
    ExprCode(code = eval.code, isNull = FalseLiteral, value = value)
  }

  override def sql: String = s"(${child.sql} IS NOT NULL)"
}


/**
 * A predicate that is evaluated to be true if there are at least `n` non-null and non-NaN values.
 */
case class AtLeastNNonNulls(n: Int, children: Seq[Expression]) extends Predicate {
  override def nullable: Boolean = false
  override def foldable: Boolean = children.forall(_.foldable)
  override def toString: String = s"AtLeastNNulls(n, ${children.mkString(",")})"

  private[this] val childrenArray = children.toArray

  override def eval(input: InternalRow): Boolean = {
    var numNonNulls = 0
    var i = 0
    while (i < childrenArray.length && numNonNulls < n) {
      val evalC = childrenArray(i).eval(input)
      if (evalC != null) {
        childrenArray(i).dataType match {
          case DoubleType =>
            if (!evalC.asInstanceOf[Double].isNaN) numNonNulls += 1
          case FloatType =>
            if (!evalC.asInstanceOf[Float].isNaN) numNonNulls += 1
          case _ => numNonNulls += 1
        }
      }
      i += 1
    }
    numNonNulls >= n
  }

  override def doGenCode(ctx: CodegenContext, ev: ExprCode): ExprCode = {
    val nonnull = ctx.freshName("nonnull")
    // all evals are meant to be inside a do { ... } while (false); loop
    val evals = children.map { e =>
      val eval = e.genCode(ctx)
      e.dataType match {
        case DoubleType | FloatType =>
          s"""
             |if ($nonnull < $n) {
             |  ${eval.code}
             |  if (!${eval.isNull} && !Double.isNaN(${eval.value})) {
             |    $nonnull += 1;
             |  }
             |} else {
             |  continue;
             |}
           """.stripMargin
        case _ =>
          s"""
             |if ($nonnull < $n) {
             |  ${eval.code}
             |  if (!${eval.isNull}) {
             |    $nonnull += 1;
             |  }
             |} else {
             |  continue;
             |}
           """.stripMargin
      }
    }

    val codes = ctx.splitExpressionsWithCurrentInputs(
      expressions = evals,
      funcName = "atLeastNNonNulls",
      extraArguments = (CodeGenerator.JAVA_INT, nonnull) :: Nil,
      returnType = CodeGenerator.JAVA_INT,
      makeSplitFunction = body =>
        s"""
           |do {
           |  $body
           |} while (false);
           |return $nonnull;
         """.stripMargin,
      foldFunctions = _.map { funcCall =>
        s"""
           |$nonnull = $funcCall;
           |if ($nonnull >= $n) {
           |  continue;
           |}
         """.stripMargin
      }.mkString)

    ev.copy(code =
      s"""
         |${CodeGenerator.JAVA_INT} $nonnull = 0;
         |do {
         |  $codes
         |} while (false);
<<<<<<< HEAD
         |${ctx.JAVA_BOOLEAN} ${ev.value} = $nonnull >= $n;
       """.stripMargin, isNull = FalseLiteral)
=======
         |${CodeGenerator.JAVA_BOOLEAN} ${ev.value} = $nonnull >= $n;
       """.stripMargin, isNull = "false")
>>>>>>> 2ce37b50
  }
}<|MERGE_RESOLUTION|>--- conflicted
+++ resolved
@@ -19,11 +19,7 @@
 
 import org.apache.spark.sql.catalyst.InternalRow
 import org.apache.spark.sql.catalyst.analysis.TypeCheckResult
-<<<<<<< HEAD
 import org.apache.spark.sql.catalyst.expressions.codegen._
-=======
-import org.apache.spark.sql.catalyst.expressions.codegen.{CodegenContext, CodeGenerator, ExprCode}
->>>>>>> 2ce37b50
 import org.apache.spark.sql.catalyst.util.TypeUtils
 import org.apache.spark.sql.types._
 
@@ -76,11 +72,8 @@
   }
 
   override def doGenCode(ctx: CodegenContext, ev: ExprCode): ExprCode = {
-<<<<<<< HEAD
-    ev.isNull = GlobalValue(ctx.addMutableState(ctx.JAVA_BOOLEAN, ev.isNull), ctx.JAVA_BOOLEAN)
-=======
-    ev.isNull = ctx.addMutableState(CodeGenerator.JAVA_BOOLEAN, ev.isNull)
->>>>>>> 2ce37b50
+    ev.isNull = GlobalValue(ctx.addMutableState(CodeGenerator.JAVA_BOOLEAN, ev.isNull),
+      CodeGenerator.JAVA_BOOLEAN)
 
     // all the evals are meant to be in a do { ... } while (false); loop
     val evals = children.map { e =>
@@ -242,14 +235,8 @@
       case DoubleType | FloatType =>
         ev.copy(code = s"""
           ${eval.code}
-<<<<<<< HEAD
-          ${ctx.javaType(dataType)} ${ev.value} = ${ctx.defaultValue(dataType)};
-          ${ev.value} = !${eval.isNull} && Double.isNaN(${eval.value});""",
-          isNull = FalseLiteral)
-=======
           ${CodeGenerator.javaType(dataType)} ${ev.value} = ${CodeGenerator.defaultValue(dataType)};
-          ${ev.value} = !${eval.isNull} && Double.isNaN(${eval.value});""", isNull = "false")
->>>>>>> 2ce37b50
+          ${ev.value} = !${eval.isNull} && Double.isNaN(${eval.value});""", isNull = FalseLiteral)
     }
   }
 }
@@ -335,9 +322,9 @@
   override def doGenCode(ctx: CodegenContext, ev: ExprCode): ExprCode = {
     val eval = child.genCode(ctx)
     val value = if (eval.isNull.isInstanceOf[LiteralValue]) {
-      LiteralValue(eval.isNull, ctx.JAVA_BOOLEAN)
+      LiteralValue(eval.isNull, CodeGenerator.JAVA_BOOLEAN)
     } else {
-      VariableValue(eval.isNull, ctx.JAVA_BOOLEAN)
+      VariableValue(eval.isNull, CodeGenerator.JAVA_BOOLEAN)
     }
     ExprCode(code = eval.code, isNull = FalseLiteral, value = value)
   }
@@ -370,7 +357,7 @@
     } else if (eval.isNull == FalseLiteral) {
       TrueLiteral
     } else {
-      StatementValue(s"(!(${eval.isNull}))", ctx.javaType(dataType))
+      StatementValue(s"(!(${eval.isNull}))", CodeGenerator.javaType(dataType))
     }
     ExprCode(code = eval.code, isNull = FalseLiteral, value = value)
   }
@@ -466,12 +453,7 @@
          |do {
          |  $codes
          |} while (false);
-<<<<<<< HEAD
-         |${ctx.JAVA_BOOLEAN} ${ev.value} = $nonnull >= $n;
+         |${CodeGenerator.JAVA_BOOLEAN} ${ev.value} = $nonnull >= $n;
        """.stripMargin, isNull = FalseLiteral)
-=======
-         |${CodeGenerator.JAVA_BOOLEAN} ${ev.value} = $nonnull >= $n;
-       """.stripMargin, isNull = "false")
->>>>>>> 2ce37b50
   }
 }