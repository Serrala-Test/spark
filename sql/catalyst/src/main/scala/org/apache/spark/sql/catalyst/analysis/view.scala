/*
 * Licensed to the Apache Software Foundation (ASF) under one or more
 * contributor license agreements.  See the NOTICE file distributed with
 * this work for additional information regarding copyright ownership.
 * The ASF licenses this file to You under the Apache License, Version 2.0
 * (the "License"); you may not use this file except in compliance with
 * the License.  You may obtain a copy of the License at
 *
 *    http://www.apache.org/licenses/LICENSE-2.0
 *
 * Unless required by applicable law or agreed to in writing, software
 * distributed under the License is distributed on an "AS IS" BASIS,
 * WITHOUT WARRANTIES OR CONDITIONS OF ANY KIND, either express or implied.
 * See the License for the specific language governing permissions and
 * limitations under the License.
 */

package org.apache.spark.sql.catalyst.analysis

<<<<<<< HEAD
import org.apache.spark.sql.catalyst.expressions.Alias
import org.apache.spark.sql.catalyst.plans.logical.{AnalysisHelper, LogicalPlan, Project, View}
=======
import org.apache.spark.sql.catalyst.plans.logical.{LogicalPlan, View}
>>>>>>> 50d14c98
import org.apache.spark.sql.catalyst.rules.Rule

/**
 * This file defines view types and analysis rules related to views.
 */

/**
 * This rule removes [[View]] operators from the plan. The operator is respected till the end of
 * analysis stage because we want to see which part of an analyzed logical plan is generated from a
 * view.
 */
object EliminateView extends Rule[LogicalPlan] with CastSupport {
<<<<<<< HEAD
  // Temporary fix until https://github.com/apache/spark/pull/31368 is merged.
  override def apply(plan: LogicalPlan): LogicalPlan = {
    AnalysisHelper.allowInvokingTransformsInAnalyzer {
      applyInternal(plan)
    }
  }

  private def applyInternal(plan: LogicalPlan): LogicalPlan = plan transformUp {
    // The child has the different output attributes with the View operator. Adds a Project over
    // the child of the view.
    case v @ View(Some(desc), _, output, child) if child.resolved && !v.sameOutput(child) =>
      val resolver = conf.resolver
      val queryColumnNames = desc.viewQueryColumnNames
      val queryOutput = if (queryColumnNames.nonEmpty) {
        // Find the attribute that has the expected attribute name from an attribute list, the names
        // are compared using conf.resolver.
        // `CheckAnalysis` already guarantees the expected attribute can be found for sure.
        desc.viewQueryColumnNames.map { colName =>
          child.output.find(attr => resolver(attr.name, colName)).get
        }
      } else {
        // For view created before Spark 2.2.0, the view text is already fully qualified, the plan
        // output is the same with the view output.
        child.output
      }
      // Map the attributes in the query output to the attributes in the view output by index.
      val newOutput = output.zip(queryOutput).map {
        case (attr, originAttr) if !attr.semanticEquals(originAttr) =>
          // `CheckAnalysis` already guarantees that the cast is a up-cast for sure.
          Alias(cast(originAttr, attr.dataType), attr.name)(exprId = attr.exprId,
            qualifier = attr.qualifier, explicitMetadata = Some(attr.metadata))
        case (_, originAttr) => originAttr
      }
      Project(newOutput, child)

    case v @ View(None, _, output, child) if !v.sameOutput(child) =>
      val queryOutput = child.output
      // Map the attributes in the query output to the attributes in the view output by index.
      val newOutput = output.zip(queryOutput).map {
        case (attr, originAttr) if !attr.semanticEquals(originAttr) =>
          // `CheckAnalysis` already guarantees that the cast is a up-cast for sure.
          Alias(cast(originAttr, attr.dataType), attr.name)(exprId = attr.exprId,
            qualifier = attr.qualifier, explicitMetadata = Some(attr.metadata))
        case (_, originAttr) => originAttr
      }
      Project(newOutput, child)

    // The child should have the same output attributes with the View operator, so we simply
    // remove the View operator.
    case v @ View(_, _, _, child) =>
      child
=======
  override def apply(plan: LogicalPlan): LogicalPlan = plan transformUp {
    case View(_, _, child) => child
>>>>>>> 50d14c98
  }
}

/**
 * ViewType is used to specify the expected view type when we want to create or replace a view in
 * [[CreateViewStatement]].
 */
sealed trait ViewType {
  override def toString: String = getClass.getSimpleName.stripSuffix("$")
}

/**
 * LocalTempView means session-scoped local temporary views. Its lifetime is the lifetime of the
 * session that created it, i.e. it will be automatically dropped when the session terminates. It's
 * not tied to any databases, i.e. we can't use `db1.view1` to reference a local temporary view.
 */
object LocalTempView extends ViewType

/**
 * GlobalTempView means cross-session global temporary views. Its lifetime is the lifetime of the
 * Spark application, i.e. it will be automatically dropped when the application terminates. It's
 * tied to a system preserved database `global_temp`, and we must use the qualified name to refer a
 * global temp view, e.g. SELECT * FROM global_temp.view1.
 */
object GlobalTempView extends ViewType

/**
 * PersistedView means cross-session persisted views. Persisted views stay until they are
 * explicitly dropped by user command. It's always tied to a database, default to the current
 * database if not specified.
 *
 * Note that, Existing persisted view with the same name are not visible to the current session
 * while the local temporary view exists, unless the view name is qualified by database.
 */
object PersistedView extends ViewType<|MERGE_RESOLUTION|>--- conflicted
+++ resolved
@@ -17,12 +17,7 @@
 
 package org.apache.spark.sql.catalyst.analysis
 
-<<<<<<< HEAD
-import org.apache.spark.sql.catalyst.expressions.Alias
-import org.apache.spark.sql.catalyst.plans.logical.{AnalysisHelper, LogicalPlan, Project, View}
-=======
 import org.apache.spark.sql.catalyst.plans.logical.{LogicalPlan, View}
->>>>>>> 50d14c98
 import org.apache.spark.sql.catalyst.rules.Rule
 
 /**
@@ -35,62 +30,8 @@
  * view.
  */
 object EliminateView extends Rule[LogicalPlan] with CastSupport {
-<<<<<<< HEAD
-  // Temporary fix until https://github.com/apache/spark/pull/31368 is merged.
-  override def apply(plan: LogicalPlan): LogicalPlan = {
-    AnalysisHelper.allowInvokingTransformsInAnalyzer {
-      applyInternal(plan)
-    }
-  }
-
-  private def applyInternal(plan: LogicalPlan): LogicalPlan = plan transformUp {
-    // The child has the different output attributes with the View operator. Adds a Project over
-    // the child of the view.
-    case v @ View(Some(desc), _, output, child) if child.resolved && !v.sameOutput(child) =>
-      val resolver = conf.resolver
-      val queryColumnNames = desc.viewQueryColumnNames
-      val queryOutput = if (queryColumnNames.nonEmpty) {
-        // Find the attribute that has the expected attribute name from an attribute list, the names
-        // are compared using conf.resolver.
-        // `CheckAnalysis` already guarantees the expected attribute can be found for sure.
-        desc.viewQueryColumnNames.map { colName =>
-          child.output.find(attr => resolver(attr.name, colName)).get
-        }
-      } else {
-        // For view created before Spark 2.2.0, the view text is already fully qualified, the plan
-        // output is the same with the view output.
-        child.output
-      }
-      // Map the attributes in the query output to the attributes in the view output by index.
-      val newOutput = output.zip(queryOutput).map {
-        case (attr, originAttr) if !attr.semanticEquals(originAttr) =>
-          // `CheckAnalysis` already guarantees that the cast is a up-cast for sure.
-          Alias(cast(originAttr, attr.dataType), attr.name)(exprId = attr.exprId,
-            qualifier = attr.qualifier, explicitMetadata = Some(attr.metadata))
-        case (_, originAttr) => originAttr
-      }
-      Project(newOutput, child)
-
-    case v @ View(None, _, output, child) if !v.sameOutput(child) =>
-      val queryOutput = child.output
-      // Map the attributes in the query output to the attributes in the view output by index.
-      val newOutput = output.zip(queryOutput).map {
-        case (attr, originAttr) if !attr.semanticEquals(originAttr) =>
-          // `CheckAnalysis` already guarantees that the cast is a up-cast for sure.
-          Alias(cast(originAttr, attr.dataType), attr.name)(exprId = attr.exprId,
-            qualifier = attr.qualifier, explicitMetadata = Some(attr.metadata))
-        case (_, originAttr) => originAttr
-      }
-      Project(newOutput, child)
-
-    // The child should have the same output attributes with the View operator, so we simply
-    // remove the View operator.
-    case v @ View(_, _, _, child) =>
-      child
-=======
   override def apply(plan: LogicalPlan): LogicalPlan = plan transformUp {
     case View(_, _, child) => child
->>>>>>> 50d14c98
   }
 }
 
