--- conflicted
+++ resolved
@@ -109,7 +109,31 @@
   override def prettyName: String = "current_database"
 }
 
-<<<<<<< HEAD
+// scalastyle:off line.size.limit
+@ExpressionDescription(
+  usage = "_FUNC_() - Returns an universally unique identifier (UUID) string. The value is returned as a canonical UUID 36-character string.",
+  extended = """
+    Examples:
+      > SELECT _FUNC_();
+       46707d92-02f4-4817-8116-a4c3b23e6266
+  """)
+// scalastyle:on line.size.limit
+case class Uuid() extends LeafExpression {
+
+  override def deterministic: Boolean = false
+
+  override def nullable: Boolean = false
+
+  override def dataType: DataType = StringType
+
+  override def eval(input: InternalRow): Any = UTF8String.fromString(UUID.randomUUID().toString)
+
+  override def doGenCode(ctx: CodegenContext, ev: ExprCode): ExprCode = {
+    ev.copy(code = s"final UTF8String ${ev.value} = " +
+      s"UTF8String.fromString(java.util.UUID.randomUUID().toString());", isNull = "false")
+  }
+}
+
 /**
  * Returns date truncated to the unit specified by the format or
  * numeric truncated to scale decimal places.
@@ -242,29 +266,5 @@
         }
     }
 
-=======
-// scalastyle:off line.size.limit
-@ExpressionDescription(
-  usage = "_FUNC_() - Returns an universally unique identifier (UUID) string. The value is returned as a canonical UUID 36-character string.",
-  extended = """
-    Examples:
-      > SELECT _FUNC_();
-       46707d92-02f4-4817-8116-a4c3b23e6266
-  """)
-// scalastyle:on line.size.limit
-case class Uuid() extends LeafExpression {
-
-  override def deterministic: Boolean = false
-
-  override def nullable: Boolean = false
-
-  override def dataType: DataType = StringType
-
-  override def eval(input: InternalRow): Any = UTF8String.fromString(UUID.randomUUID().toString)
-
-  override def doGenCode(ctx: CodegenContext, ev: ExprCode): ExprCode = {
-    ev.copy(code = s"final UTF8String ${ev.value} = " +
-      s"UTF8String.fromString(java.util.UUID.randomUUID().toString());", isNull = "false")
->>>>>>> 0c88e8d3
   }
 }