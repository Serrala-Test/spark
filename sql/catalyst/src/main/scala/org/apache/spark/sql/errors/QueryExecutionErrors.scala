/*
 * Licensed to the Apache Software Foundation (ASF) under one or more
 * contributor license agreements.  See the NOTICE file distributed with
 * this work for additional information regarding copyright ownership.
 * The ASF licenses this file to You under the Apache License, Version 2.0
 * (the "License"); you may not use this file except in compliance with
 * the License.  You may obtain a copy of the License at
 *
 *    http://www.apache.org/licenses/LICENSE-2.0
 *
 * Unless required by applicable law or agreed to in writing, software
 * distributed under the License is distributed on an "AS IS" BASIS,
 * WITHOUT WARRANTIES OR CONDITIONS OF ANY KIND, either express or implied.
 * See the License for the specific language governing permissions and
 * limitations under the License.
 */

package org.apache.spark.sql.errors

import java.io.{FileNotFoundException, IOException}
import java.lang.reflect.InvocationTargetException
import java.net.{URISyntaxException, URL}
import java.sql.{SQLException, SQLFeatureNotSupportedException}
import java.text.{ParseException => JavaParseException}
import java.time.{DateTimeException, LocalDate}
import java.time.format.DateTimeParseException
import java.time.temporal.ChronoField
import java.util.ConcurrentModificationException
import java.util.concurrent.TimeoutException

import com.fasterxml.jackson.core.{JsonParser, JsonToken}
import org.apache.hadoop.fs.{FileAlreadyExistsException, FileStatus, Path}
import org.apache.hadoop.fs.permission.FsPermission
import org.codehaus.commons.compiler.CompileException
import org.codehaus.janino.InternalCompilerException

import org.apache.spark.{Partition, SparkArithmeticException, SparkArrayIndexOutOfBoundsException, SparkClassNotFoundException, SparkConcurrentModificationException, SparkDateTimeException, SparkException, SparkFileAlreadyExistsException, SparkFileNotFoundException, SparkIllegalArgumentException, SparkIndexOutOfBoundsException, SparkNoSuchElementException, SparkNoSuchMethodException, SparkNumberFormatException, SparkRuntimeException, SparkSecurityException, SparkSQLException, SparkSQLFeatureNotSupportedException, SparkUnsupportedOperationException, SparkUpgradeException}
import org.apache.spark.executor.CommitDeniedException
import org.apache.spark.launcher.SparkLauncher
import org.apache.spark.memory.SparkOutOfMemoryError
import org.apache.spark.sql.catalyst.ScalaReflection.Schema
import org.apache.spark.sql.catalyst.WalkedTypePath
import org.apache.spark.sql.catalyst.analysis.UnresolvedGenerator
import org.apache.spark.sql.catalyst.catalog.{CatalogDatabase, CatalogTable}
import org.apache.spark.sql.catalyst.expressions.{AttributeReference, Expression}
import org.apache.spark.sql.catalyst.parser.ParseException
import org.apache.spark.sql.catalyst.plans.JoinType
import org.apache.spark.sql.catalyst.plans.logical.LogicalPlan
import org.apache.spark.sql.catalyst.plans.logical.statsEstimation.ValueInterval
import org.apache.spark.sql.catalyst.trees.TreeNode
import org.apache.spark.sql.catalyst.util.{sideBySide, BadRecordException, DateTimeUtils, FailFastMode}
import org.apache.spark.sql.connector.catalog.{CatalogNotFoundException, Identifier, Table, TableProvider}
import org.apache.spark.sql.connector.catalog.CatalogV2Implicits._
import org.apache.spark.sql.connector.expressions.Transform
import org.apache.spark.sql.execution.QueryExecutionException
import org.apache.spark.sql.internal.SQLConf
import org.apache.spark.sql.internal.StaticSQLConf.GLOBAL_TEMP_DATABASE
import org.apache.spark.sql.streaming.OutputMode
import org.apache.spark.sql.types._
import org.apache.spark.unsafe.array.ByteArrayMethods
import org.apache.spark.unsafe.types.UTF8String
import org.apache.spark.util.CircularBuffer

/**
 * Object for grouping error messages from (most) exceptions thrown during query execution.
 * This does not include exceptions thrown during the eager execution of commands, which are
 * grouped into [[QueryCompilationErrors]].
 */
object QueryExecutionErrors extends QueryErrorsBase {

  def cannotEvaluateExpressionError(expression: Expression): Throwable = {
    new SparkUnsupportedOperationException(errorClass = "INTERNAL_ERROR",
      messageParameters = Array(s"Cannot evaluate expression: $expression"))
  }

  def cannotGenerateCodeForExpressionError(expression: Expression): Throwable = {
    new SparkUnsupportedOperationException(errorClass = "INTERNAL_ERROR",
      messageParameters = Array(s"Cannot generate code for expression: $expression"))
  }

  def cannotTerminateGeneratorError(generator: UnresolvedGenerator): Throwable = {
    new SparkUnsupportedOperationException(errorClass = "INTERNAL_ERROR",
      messageParameters = Array(s"Cannot terminate expression: $generator"))
  }

  def castingCauseOverflowError(t: Any, from: DataType, to: DataType): ArithmeticException = {
    new SparkArithmeticException(
      errorClass = "CAST_OVERFLOW",
      messageParameters = Array(
        toSQLValue(t, from),
        toSQLType(from),
        toSQLType(to),
        toSQLConf(SQLConf.ANSI_ENABLED.key)))
  }

  def cannotChangeDecimalPrecisionError(
      value: Decimal,
      decimalPrecision: Int,
      decimalScale: Int,
      context: String): ArithmeticException = {
    new SparkArithmeticException(
      errorClass = "CANNOT_CHANGE_DECIMAL_PRECISION",
      messageParameters = Array(
        value.toDebugString,
        decimalPrecision.toString,
        decimalScale.toString,
        toSQLConf(SQLConf.ANSI_ENABLED.key),
        context))
  }

  def invalidInputInCastToDatetimeError(
      value: Any,
      from: DataType,
      to: DataType,
      errorContext: String): Throwable = {
    new SparkDateTimeException(
      errorClass = "CAST_INVALID_INPUT",
      messageParameters = Array(
        toSQLValue(value, from),
        toSQLType(from),
        toSQLType(to),
        toSQLConf(SQLConf.ANSI_ENABLED.key),
        errorContext))
  }

  def invalidInputSyntaxForBooleanError(
      s: UTF8String,
      errorContext: String): SparkRuntimeException = {
    new SparkRuntimeException(
      errorClass = "CAST_INVALID_INPUT",
      messageParameters = Array(
        toSQLValue(s, StringType),
        toSQLType(StringType),
        toSQLType(BooleanType),
        toSQLConf(SQLConf.ANSI_ENABLED.key),
        errorContext))
  }

  def invalidInputInCastToNumberError(
      to: DataType,
      s: UTF8String,
      errorContext: String): SparkNumberFormatException = {
    new SparkNumberFormatException(
<<<<<<< HEAD
      errorClass = "INVALID_SYNTAX_FOR_CAST",
      messageParameters = Array(
        toSQLType(to),
        toSQLValue(s, StringType),
=======
      errorClass = "CAST_INVALID_INPUT",
      messageParameters = Array(
        toSQLValue(s, StringType),
        toSQLType(StringType),
        toSQLType(to),
>>>>>>> 5fab58f0
        toSQLConf(SQLConf.ANSI_ENABLED.key),
        errorContext))
  }

  def cannotCastFromNullTypeError(to: DataType): Throwable = {
    new SparkException(errorClass = "CANNOT_CAST_DATATYPE",
      messageParameters = Array(NullType.typeName, to.typeName), null)
  }

  def cannotCastError(from: DataType, to: DataType): Throwable = {
    new SparkException(errorClass = "CANNOT_CAST_DATATYPE",
      messageParameters = Array(from.typeName, to.typeName), null)
  }

  def cannotParseDecimalError(): Throwable = {
    new SparkRuntimeException(
      errorClass = "CANNOT_PARSE_DECIMAL",
      messageParameters = Array.empty)
  }

  def dataTypeUnsupportedError(dataType: String, failure: String): Throwable = {
    new SparkIllegalArgumentException(errorClass = "UNSUPPORTED_DATATYPE",
      messageParameters = Array(dataType + failure))
  }

  def failedExecuteUserDefinedFunctionError(funcCls: String, inputTypes: String,
      outputType: String, e: Throwable): Throwable = {
    new SparkException(errorClass = "FAILED_EXECUTE_UDF",
      messageParameters = Array(funcCls, inputTypes, outputType), e)
  }

  def divideByZeroError(context: String): ArithmeticException = {
    new SparkArithmeticException(
      errorClass = "DIVIDE_BY_ZERO",
      messageParameters = Array(toSQLConf(SQLConf.ANSI_ENABLED.key), context))
  }

  def invalidArrayIndexError(index: Int, numElements: Int): ArrayIndexOutOfBoundsException = {
    invalidArrayIndexErrorInternal(index, numElements, SQLConf.ANSI_ENABLED.key)
  }

  def invalidInputIndexError(index: Int, numElements: Int): ArrayIndexOutOfBoundsException = {
    invalidArrayIndexErrorInternal(index, numElements, SQLConf.ANSI_ENABLED.key)
  }

  private def invalidArrayIndexErrorInternal(
      index: Int,
      numElements: Int,
      key: String): ArrayIndexOutOfBoundsException = {
    new SparkArrayIndexOutOfBoundsException(
      errorClass = "INVALID_ARRAY_INDEX",
      messageParameters = Array(
        toSQLValue(index, IntegerType), toSQLValue(numElements, IntegerType), toSQLConf(key)))
  }

  def invalidElementAtIndexError(
       index: Int,
       numElements: Int): ArrayIndexOutOfBoundsException = {
    new SparkArrayIndexOutOfBoundsException(
      errorClass = "INVALID_ARRAY_INDEX_IN_ELEMENT_AT",
      messageParameters =
        Array(
          toSQLValue(index, IntegerType),
          toSQLValue(numElements, IntegerType),
          toSQLConf(SQLConf.ANSI_ENABLED.key)))
  }

  def mapKeyNotExistError(key: Any, dataType: DataType, context: String): NoSuchElementException = {
    new SparkNoSuchElementException(
      errorClass = "MAP_KEY_DOES_NOT_EXIST",
      messageParameters = Array(
        toSQLValue(key, dataType),
        toSQLConf(SQLConf.ANSI_ENABLED.key),
        context))
  }

  def invalidFractionOfSecondError(): DateTimeException = {
    new SparkDateTimeException(
      errorClass = "INVALID_FRACTION_OF_SECOND",
      Array(toSQLConf(SQLConf.ANSI_ENABLED.key)))
  }

  def ansiDateTimeParseError(e: DateTimeParseException): DateTimeParseException = {
    val newMessage = s"${e.getMessage}. " +
      s"If necessary set ${SQLConf.ANSI_ENABLED.key} to false to bypass this error."
    new DateTimeParseException(newMessage, e.getParsedString, e.getErrorIndex, e.getCause)
  }

  def ansiDateTimeError(e: DateTimeException): DateTimeException = {
    val newMessage = s"${e.getMessage}. " +
      s"If necessary set ${SQLConf.ANSI_ENABLED.key} to false to bypass this error."
    new DateTimeException(newMessage, e.getCause)
  }

  def ansiParseError(e: JavaParseException): JavaParseException = {
    val newMessage = s"${e.getMessage}. " +
      s"If necessary set ${SQLConf.ANSI_ENABLED.key} to false to bypass this error."
    new JavaParseException(newMessage, e.getErrorOffset)
  }

  def ansiIllegalArgumentError(message: String): IllegalArgumentException = {
    val newMessage = s"$message. If necessary set ${SQLConf.ANSI_ENABLED.key} " +
      s"to false to bypass this error."
    new IllegalArgumentException(newMessage)
  }

  def ansiIllegalArgumentError(e: IllegalArgumentException): IllegalArgumentException = {
    ansiIllegalArgumentError(e.getMessage)
  }

  def overflowInSumOfDecimalError(context: String): ArithmeticException = {
    arithmeticOverflowError("Overflow in sum of decimals", errorContext = context)
  }

  def overflowInIntegralDivideError(context: String): ArithmeticException = {
    arithmeticOverflowError("Overflow in integral divide", "try_divide", context)
  }

  def mapSizeExceedArraySizeWhenZipMapError(size: Int): RuntimeException = {
    new RuntimeException(s"Unsuccessful try to zip maps with $size " +
      "unique keys due to exceeding the array size limit " +
      s"${ByteArrayMethods.MAX_ROUNDED_ARRAY_LENGTH}.")
  }

  def literalTypeUnsupportedError(v: Any): RuntimeException = {
    new SparkRuntimeException(
      errorClass = "UNSUPPORTED_FEATURE",
      messageParameters = Array("LITERAL_TYPE", s"${v.toString}", s"${v.getClass.toString}"))
  }

  def pivotColumnUnsupportedError(v: Any, dataType: DataType): RuntimeException = {
    new SparkRuntimeException(
      errorClass = "UNSUPPORTED_FEATURE",
      messageParameters = Array("PIVOT_TYPE",
        s"${v.toString}", s"${toSQLType(dataType)}"))
  }

  def noDefaultForDataTypeError(dataType: DataType): RuntimeException = {
    new RuntimeException(s"no default for type $dataType")
  }

  def orderedOperationUnsupportedByDataTypeError(dataType: DataType): Throwable = {
    new IllegalArgumentException(s"Type $dataType does not support ordered operations")
  }

  def regexGroupIndexLessThanZeroError(): Throwable = {
    new IllegalArgumentException("The specified group index cannot be less than zero")
  }

  def regexGroupIndexExceedGroupCountError(
      groupCount: Int, groupIndex: Int): Throwable = {
    new IllegalArgumentException(
      s"Regex group count is $groupCount, but the specified group index is $groupIndex")
  }

  def invalidUrlError(url: UTF8String, e: URISyntaxException): Throwable = {
    new IllegalArgumentException(s"Find an invalid url string ${url.toString}. " +
      s"If necessary set ${SQLConf.ANSI_ENABLED.key} to false to bypass this error.", e)
  }

  def dataTypeOperationUnsupportedError(): Throwable = {
    new UnsupportedOperationException("dataType")
  }

  def mergeUnsupportedByWindowFunctionError(): Throwable = {
    new UnsupportedOperationException("Window Functions do not support merging.")
  }

  def dataTypeUnexpectedError(dataType: DataType): Throwable = {
    new UnsupportedOperationException(s"Unexpected data type ${dataType.catalogString}")
  }

  def typeUnsupportedError(dataType: DataType): Throwable = {
    new IllegalArgumentException(s"Unexpected type $dataType")
  }

  def negativeValueUnexpectedError(frequencyExpression : Expression): Throwable = {
    new SparkException(s"Negative values found in ${frequencyExpression.sql}")
  }

  def addNewFunctionMismatchedWithFunctionError(funcName: String): Throwable = {
    new IllegalArgumentException(s"$funcName is not matched at addNewFunction")
  }

  def cannotGenerateCodeForUncomparableTypeError(
      codeType: String, dataType: DataType): Throwable = {
    new IllegalArgumentException(
      s"cannot generate $codeType code for un-comparable type: ${dataType.catalogString}")
  }

  def cannotGenerateCodeForUnsupportedTypeError(dataType: DataType): Throwable = {
    new IllegalArgumentException(s"cannot generate code for unsupported type: $dataType")
  }

  def cannotInterpolateClassIntoCodeBlockError(arg: Any): Throwable = {
    new IllegalArgumentException(
      s"Can not interpolate ${arg.getClass.getName} into code block.")
  }

  def customCollectionClsNotResolvedError(): Throwable = {
    new UnsupportedOperationException("not resolved")
  }

  def classUnsupportedByMapObjectsError(cls: Class[_]): RuntimeException = {
    new RuntimeException(s"class `${cls.getName}` is not supported by `MapObjects` as " +
      "resulting collection.")
  }

  def nullAsMapKeyNotAllowedError(): RuntimeException = {
    new RuntimeException("Cannot use null as map key!")
  }

  def methodNotDeclaredError(name: String): Throwable = {
    new SparkNoSuchMethodException(errorClass = "INTERNAL_ERROR",
      messageParameters = Array(
        s"""A method named "$name" is not declared in any enclosing class nor any supertype"""))
  }

  def constructorNotFoundError(cls: String): Throwable = {
    new RuntimeException(s"Couldn't find a valid constructor on $cls")
  }

  def primaryConstructorNotFoundError(cls: Class[_]): Throwable = {
    new RuntimeException(s"Couldn't find a primary constructor on $cls")
  }

  def unsupportedNaturalJoinTypeError(joinType: JoinType): Throwable = {
    new RuntimeException("Unsupported natural join type " + joinType)
  }

  def notExpectedUnresolvedEncoderError(attr: AttributeReference): Throwable = {
    new RuntimeException(s"Unresolved encoder expected, but $attr was found.")
  }

  def unsupportedEncoderError(): Throwable = {
    new RuntimeException("Only expression encoders are supported for now.")
  }

  def notOverrideExpectedMethodsError(className: String, m1: String, m2: String): Throwable = {
    new RuntimeException(s"$className must override either $m1 or $m2")
  }

  def failToConvertValueToJsonError(value: AnyRef, cls: Class[_], dataType: DataType): Throwable = {
    new RuntimeException(s"Failed to convert value $value (class of $cls) " +
      s"with the type of $dataType to JSON.")
  }

  def unexpectedOperatorInCorrelatedSubquery(op: LogicalPlan, pos: String = ""): Throwable = {
    new RuntimeException(s"Unexpected operator $op in correlated subquery" + pos)
  }

  def unreachableError(err: String = ""): Throwable = {
    new RuntimeException("This line should be unreachable" + err)
  }

  def unsupportedRoundingMode(roundMode: BigDecimal.RoundingMode.Value): Throwable = {
    new RuntimeException(s"Not supported rounding mode: $roundMode")
  }

  def resolveCannotHandleNestedSchema(plan: LogicalPlan): Throwable = {
    new RuntimeException(s"Can not handle nested schema yet...  plan $plan")
  }

  def inputExternalRowCannotBeNullError(): RuntimeException = {
    new RuntimeException("The input external row cannot be null.")
  }

  def fieldCannotBeNullMsg(index: Int, fieldName: String): String = {
    s"The ${index}th field '$fieldName' of input row cannot be null."
  }

  def fieldCannotBeNullError(index: Int, fieldName: String): RuntimeException = {
    new RuntimeException(fieldCannotBeNullMsg(index, fieldName))
  }

  def unableToCreateDatabaseAsFailedToCreateDirectoryError(
      dbDefinition: CatalogDatabase, e: IOException): Throwable = {
    new SparkException(s"Unable to create database ${dbDefinition.name} as failed " +
      s"to create its directory ${dbDefinition.locationUri}", e)
  }

  def unableToDropDatabaseAsFailedToDeleteDirectoryError(
      dbDefinition: CatalogDatabase, e: IOException): Throwable = {
    new SparkException(s"Unable to drop database ${dbDefinition.name} as failed " +
      s"to delete its directory ${dbDefinition.locationUri}", e)
  }

  def unableToCreateTableAsFailedToCreateDirectoryError(
      table: String, defaultTableLocation: Path, e: IOException): Throwable = {
    new SparkException(s"Unable to create table $table as failed " +
      s"to create its directory $defaultTableLocation", e)
  }

  def unableToDeletePartitionPathError(partitionPath: Path, e: IOException): Throwable = {
    new SparkException(s"Unable to delete partition path $partitionPath", e)
  }

  def unableToDropTableAsFailedToDeleteDirectoryError(
      table: String, dir: Path, e: IOException): Throwable = {
    new SparkException(s"Unable to drop table $table as failed " +
      s"to delete its directory $dir", e)
  }

  def unableToRenameTableAsFailedToRenameDirectoryError(
      oldName: String, newName: String, oldDir: Path, e: IOException): Throwable = {
    new SparkException(s"Unable to rename table $oldName to $newName as failed " +
      s"to rename its directory $oldDir", e)
  }

  def unableToCreatePartitionPathError(partitionPath: Path, e: IOException): Throwable = {
    new SparkException(s"Unable to create partition path $partitionPath", e)
  }

  def unableToRenamePartitionPathError(oldPartPath: Path, e: IOException): Throwable = {
    new SparkException(s"Unable to rename partition path $oldPartPath", e)
  }

  def methodNotImplementedError(methodName: String): Throwable = {
    new UnsupportedOperationException(s"$methodName is not implemented")
  }

  def arithmeticOverflowError(e: ArithmeticException): ArithmeticException = {
    new ArithmeticException(s"${e.getMessage}. If necessary set ${SQLConf.ANSI_ENABLED.key} " +
      s"to false to bypass this error.")
  }

  def arithmeticOverflowError(
      message: String,
      hint: String = "",
      errorContext: String = ""): ArithmeticException = {
    val alternative = if (hint.nonEmpty) s" To return NULL instead, use '$hint'." else ""
    new SparkArithmeticException("ARITHMETIC_OVERFLOW",
      Array(message, alternative, SQLConf.ANSI_ENABLED.key, errorContext))
  }

  def unaryMinusCauseOverflowError(originValue: Int): ArithmeticException = {
    arithmeticOverflowError(s"- ${toSQLValue(originValue, IntegerType)} caused overflow")
  }

  def binaryArithmeticCauseOverflowError(
      eval1: Short, symbol: String, eval2: Short): ArithmeticException = {
    arithmeticOverflowError(
      s"${toSQLValue(eval1, ShortType)} $symbol ${toSQLValue(eval2, ShortType)} caused overflow")
  }

  def failedToCompileMsg(e: Exception): String = {
    s"failed to compile: $e"
  }

  def internalCompilerError(e: InternalCompilerException): Throwable = {
    new InternalCompilerException(failedToCompileMsg(e), e)
  }

  def compilerError(e: CompileException): Throwable = {
    new CompileException(failedToCompileMsg(e), e.getLocation)
  }

  def unsupportedTableChangeError(e: IllegalArgumentException): Throwable = {
    new SparkException(s"Unsupported table change: ${e.getMessage}", e)
  }

  def notADatasourceRDDPartitionError(split: Partition): Throwable = {
    new SparkException(s"[BUG] Not a DataSourceRDDPartition: $split")
  }

  def dataPathNotSpecifiedError(): Throwable = {
    new IllegalArgumentException("'path' is not specified")
  }

  def createStreamingSourceNotSpecifySchemaError(): Throwable = {
    new IllegalArgumentException(
      s"""
         |Schema must be specified when creating a streaming source DataFrame. If some
         |files already exist in the directory, then depending on the file format you
         |may be able to create a static DataFrame on that directory with
         |'spark.read.load(directory)' and infer schema from it.
       """.stripMargin)
  }

  def streamedOperatorUnsupportedByDataSourceError(
      className: String, operator: String): Throwable = {
    new UnsupportedOperationException(
      s"Data source $className does not support streamed $operator")
  }

  def multiplePathsSpecifiedError(allPaths: Seq[String]): Throwable = {
    new IllegalArgumentException("Expected exactly one path to be specified, but " +
      s"got: ${allPaths.mkString(", ")}")
  }

  def failedToFindDataSourceError(provider: String, error: Throwable): Throwable = {
    new ClassNotFoundException(
      s"""
         |Failed to find data source: $provider. Please find packages at
         |https://spark.apache.org/third-party-projects.html
       """.stripMargin, error)
  }

  def removedClassInSpark2Error(className: String, e: Throwable): Throwable = {
    new ClassNotFoundException(s"$className was removed in Spark 2.0. " +
      "Please check if your library is compatible with Spark 2.0", e)
  }

  def incompatibleDataSourceRegisterError(e: Throwable): Throwable = {
    new SparkClassNotFoundException("INCOMPATIBLE_DATASOURCE_REGISTER", Array(e.getMessage), e)
  }

  def sparkUpgradeInReadingDatesError(
      format: String, config: String, option: String): SparkUpgradeException = {
    new SparkUpgradeException(
      errorClass = "INCONSISTENT_BEHAVIOR_CROSS_VERSION",
      messageParameters = Array(
        "READ_ANCIENT_DATETIME",
        format,
        toSQLConf(config),
        toDSOption(option),
        toSQLConf(config),
        toDSOption(option)),
      cause = null
    )
  }

  def sparkUpgradeInWritingDatesError(format: String, config: String): SparkUpgradeException = {
    new SparkUpgradeException(
      errorClass = "INCONSISTENT_BEHAVIOR_CROSS_VERSION",
      messageParameters = Array(
        "WRITE_ANCIENT_DATETIME",
        format,
        toSQLConf(config),
        toSQLConf(config)),
      cause = null
    )
  }

  def buildReaderUnsupportedForFileFormatError(format: String): Throwable = {
    new UnsupportedOperationException(s"buildReader is not supported for $format")
  }

  def jobAbortedError(cause: Throwable): Throwable = {
    new SparkException("Job aborted.", cause)
  }

  def taskFailedWhileWritingRowsError(cause: Throwable): Throwable = {
    new SparkException("Task failed while writing rows.", cause)
  }

  def readCurrentFileNotFoundError(e: FileNotFoundException): Throwable = {
    new FileNotFoundException(
      s"""
         |${e.getMessage}\n
         |It is possible the underlying files have been updated. You can explicitly invalidate
         |the cache in Spark by running 'REFRESH TABLE tableName' command in SQL or by
         |recreating the Dataset/DataFrame involved.
       """.stripMargin)
  }

  def saveModeUnsupportedError(saveMode: Any, pathExists: Boolean): Throwable = {
    pathExists match {
      case true => new SparkIllegalArgumentException(errorClass = "UNSUPPORTED_SAVE_MODE",
        messageParameters = Array("EXISTENT_PATH", toSQLValue(saveMode, StringType)))
      case _ => new SparkIllegalArgumentException(errorClass = "UNSUPPORTED_SAVE_MODE",
        messageParameters = Array("NON_EXISTENT_PATH", toSQLValue(saveMode, StringType)))
    }
  }

  def cannotClearOutputDirectoryError(staticPrefixPath: Path): Throwable = {
    new IOException(s"Unable to clear output directory $staticPrefixPath prior to writing to it")
  }

  def cannotClearPartitionDirectoryError(path: Path): Throwable = {
    new IOException(s"Unable to clear partition directory $path prior to writing to it")
  }

  def failedToCastValueToDataTypeForPartitionColumnError(
      value: String, dataType: DataType, columnName: String): Throwable = {
    new RuntimeException(s"Failed to cast value `$value` to " +
      s"`$dataType` for partition column `$columnName`")
  }

  def endOfStreamError(): Throwable = {
    new NoSuchElementException("End of stream")
  }

  def fallbackV1RelationReportsInconsistentSchemaError(
      v2Schema: StructType, v1Schema: StructType): Throwable = {
    new IllegalArgumentException(
      "The fallback v1 relation reports inconsistent schema:\n" +
        "Schema of v2 scan:     " + v2Schema + "\n" +
        "Schema of v1 relation: " + v1Schema)
  }

  def noRecordsFromEmptyDataReaderError(): Throwable = {
    new IOException("No records should be returned from EmptyDataReader")
  }

  def fileNotFoundError(e: FileNotFoundException): Throwable = {
    new FileNotFoundException(
      e.getMessage + "\n" +
        "It is possible the underlying files have been updated. " +
        "You can explicitly invalidate the cache in Spark by " +
        "recreating the Dataset/DataFrame involved.")
  }

  def unsupportedSchemaColumnConvertError(
      filePath: String,
      column: String,
      logicalType: String,
      physicalType: String,
      e: Exception): Throwable = {
    val message = "Parquet column cannot be converted in " +
      s"file $filePath. Column: $column, " +
      s"Expected: $logicalType, Found: $physicalType"
    new QueryExecutionException(message, e)
  }

  def cannotReadFilesError(
      e: Throwable,
      path: String): Throwable = {
    val message = s"Encountered error while reading file $path. Details: "
    new QueryExecutionException(message, e)
  }

  def cannotCreateColumnarReaderError(): Throwable = {
    new UnsupportedOperationException("Cannot create columnar reader.")
  }

  def invalidNamespaceNameError(namespace: Array[String]): Throwable = {
    new IllegalArgumentException(s"Invalid namespace name: ${namespace.quoted}")
  }

  def unsupportedPartitionTransformError(transform: Transform): Throwable = {
    new UnsupportedOperationException(
      s"Unsupported partition transform: $transform")
  }

  def missingDatabaseLocationError(): Throwable = {
    new IllegalArgumentException("Missing database location")
  }

  def cannotRemoveReservedPropertyError(property: String): Throwable = {
    new UnsupportedOperationException(s"Cannot remove reserved property: $property")
  }

  def writingJobFailedError(cause: Throwable): Throwable = {
    new SparkException("Writing job failed.", cause)
  }

  def writingJobAbortedError(e: Throwable): Throwable = {
    new SparkException(
      errorClass = "WRITING_JOB_ABORTED",
      messageParameters = Array.empty,
      cause = e)
  }

  def commitDeniedError(
      partId: Int, taskId: Long, attemptId: Int, stageId: Int, stageAttempt: Int): Throwable = {
    val message = s"Commit denied for partition $partId (task $taskId, attempt $attemptId, " +
      s"stage $stageId.$stageAttempt)"
    new CommitDeniedException(message, stageId, partId, attemptId)
  }

  def unsupportedTableWritesError(ident: Identifier): Throwable = {
    new SparkException(
      s"Table implementation does not support writes: ${ident.quoted}")
  }

  def cannotCreateJDBCTableWithPartitionsError(): Throwable = {
    new UnsupportedOperationException("Cannot create JDBC table with partition")
  }

  def unsupportedUserSpecifiedSchemaError(): Throwable = {
    new UnsupportedOperationException("user-specified schema")
  }

  def writeUnsupportedForBinaryFileDataSourceError(): Throwable = {
    new UnsupportedOperationException("Write is not supported for binary file data source")
  }

  def fileLengthExceedsMaxLengthError(status: FileStatus, maxLength: Int): Throwable = {
    new SparkException(
      s"The length of ${status.getPath} is ${status.getLen}, " +
        s"which exceeds the max length allowed: ${maxLength}.")
  }

  def unsupportedFieldNameError(fieldName: String): Throwable = {
    new RuntimeException(s"Unsupported field name: ${fieldName}")
  }

  def cannotSpecifyBothJdbcTableNameAndQueryError(
      jdbcTableName: String, jdbcQueryString: String): Throwable = {
    new IllegalArgumentException(
      s"Both '$jdbcTableName' and '$jdbcQueryString' can not be specified at the same time.")
  }

  def missingJdbcTableNameAndQueryError(
      jdbcTableName: String, jdbcQueryString: String): Throwable = {
    new IllegalArgumentException(
      s"Option '$jdbcTableName' or '$jdbcQueryString' is required."
    )
  }

  def emptyOptionError(optionName: String): Throwable = {
    new IllegalArgumentException(s"Option `$optionName` can not be empty.")
  }

  def invalidJdbcTxnIsolationLevelError(jdbcTxnIsolationLevel: String, value: String): Throwable = {
    new IllegalArgumentException(
      s"Invalid value `$value` for parameter `$jdbcTxnIsolationLevel`. This can be " +
        "`NONE`, `READ_UNCOMMITTED`, `READ_COMMITTED`, `REPEATABLE_READ` or `SERIALIZABLE`.")
  }

  def cannotGetJdbcTypeError(dt: DataType): Throwable = {
    new IllegalArgumentException(s"Can't get JDBC type for ${dt.catalogString}")
  }

  def unrecognizedSqlTypeError(sqlType: Int): Throwable = {
    new SparkSQLException(errorClass = "UNRECOGNIZED_SQL_TYPE", Array(sqlType.toString))
  }

  def unsupportedJdbcTypeError(content: String): Throwable = {
    new SQLException(s"Unsupported type $content")
  }

  def unsupportedArrayElementTypeBasedOnBinaryError(dt: DataType): Throwable = {
    new IllegalArgumentException(s"Unsupported array element " +
      s"type ${dt.catalogString} based on binary")
  }

  def nestedArraysUnsupportedError(): Throwable = {
    new IllegalArgumentException("Nested arrays unsupported")
  }

  def cannotTranslateNonNullValueForFieldError(pos: Int): Throwable = {
    new IllegalArgumentException(s"Can't translate non-null value for field $pos")
  }

  def invalidJdbcNumPartitionsError(n: Int, jdbcNumPartitions: String): Throwable = {
    new IllegalArgumentException(
      s"Invalid value `$n` for parameter `$jdbcNumPartitions` in table writing " +
        "via JDBC. The minimum value is 1.")
  }

  def transactionUnsupportedByJdbcServerError(): Throwable = {
    new SparkSQLFeatureNotSupportedException(
      errorClass = "UNSUPPORTED_FEATURE",
      messageParameters = Array("JDBC_TRANSACTION"))
  }

  def dataTypeUnsupportedYetError(dataType: DataType): Throwable = {
    new UnsupportedOperationException(s"$dataType is not supported yet.")
  }

  def unsupportedOperationForDataTypeError(dataType: DataType): Throwable = {
    new UnsupportedOperationException(s"DataType: ${dataType.catalogString}")
  }

  def inputFilterNotFullyConvertibleError(owner: String): Throwable = {
    new SparkException(s"The input filter of $owner should be fully convertible.")
  }

  def cannotReadFooterForFileError(file: Path, e: IOException): Throwable = {
    new SparkException(s"Could not read footer for file: $file", e)
  }

  def cannotReadFooterForFileError(file: FileStatus, e: RuntimeException): Throwable = {
    new IOException(s"Could not read footer for file: $file", e)
  }

  def foundDuplicateFieldInCaseInsensitiveModeError(
      requiredFieldName: String, matchedOrcFields: String): Throwable = {
    new RuntimeException(
      s"""
         |Found duplicate field(s) "$requiredFieldName": $matchedOrcFields
         |in case-insensitive mode
       """.stripMargin.replaceAll("\n", " "))
  }

  def foundDuplicateFieldInFieldIdLookupModeError(
      requiredId: Int, matchedFields: String): Throwable = {
    new RuntimeException(
      s"""
         |Found duplicate field(s) "$requiredId": $matchedFields
         |in id mapping mode
       """.stripMargin.replaceAll("\n", " "))
  }

  def failedToMergeIncompatibleSchemasError(
      left: StructType, right: StructType, e: Throwable): Throwable = {
    new SparkException(s"Failed to merge incompatible schemas $left and $right", e)
  }

  def ddlUnsupportedTemporarilyError(ddl: String): Throwable = {
    new UnsupportedOperationException(s"$ddl is not supported temporarily.")
  }

  def executeBroadcastTimeoutError(timeout: Long, ex: Option[TimeoutException]): Throwable = {
    new SparkException(
      s"""
         |Could not execute broadcast in $timeout secs. You can increase the timeout
         |for broadcasts via ${SQLConf.BROADCAST_TIMEOUT.key} or disable broadcast join
         |by setting ${SQLConf.AUTO_BROADCASTJOIN_THRESHOLD.key} to -1
       """.stripMargin.replaceAll("\n", " "), ex.orNull)
  }

  def cannotCompareCostWithTargetCostError(cost: String): Throwable = {
    new IllegalArgumentException(s"Could not compare cost with $cost")
  }

  def unsupportedDataTypeError(dt: String): Throwable = {
    new UnsupportedOperationException(s"Unsupported data type: ${dt}")
  }

  def notSupportTypeError(dataType: DataType): Throwable = {
    new Exception(s"not support type: $dataType")
  }

  def notSupportNonPrimitiveTypeError(): Throwable = {
    new RuntimeException("Not support non-primitive type now")
  }

  def unsupportedTypeError(dataType: DataType): Throwable = {
    new Exception(s"Unsupported type: ${dataType.catalogString}")
  }

  def useDictionaryEncodingWhenDictionaryOverflowError(): Throwable = {
    new IllegalStateException(
      "Dictionary encoding should not be used because of dictionary overflow.")
  }

  def endOfIteratorError(): Throwable = {
    new NoSuchElementException("End of the iterator")
  }

  def cannotAllocateMemoryToGrowBytesToBytesMapError(): Throwable = {
    new IOException("Could not allocate memory to grow BytesToBytesMap")
  }

  def cannotAcquireMemoryToBuildLongHashedRelationError(size: Long, got: Long): Throwable = {
    new SparkException(s"Can't acquire $size bytes memory to build hash relation, " +
      s"got $got bytes")
  }

  def cannotAcquireMemoryToBuildUnsafeHashedRelationError(): Throwable = {
    new SparkOutOfMemoryError("There is not enough memory to build hash map")
  }

  def rowLargerThan256MUnsupportedError(): Throwable = {
    new UnsupportedOperationException("Does not support row that is larger than 256M")
  }

  def cannotBuildHashedRelationWithUniqueKeysExceededError(): Throwable = {
    new UnsupportedOperationException(
      "Cannot build HashedRelation with more than 1/3 billions unique keys")
  }

  def cannotBuildHashedRelationLargerThan8GError(): Throwable = {
    new UnsupportedOperationException(
      "Can not build a HashedRelation that is larger than 8G")
  }

  def failedToPushRowIntoRowQueueError(rowQueue: String): Throwable = {
    new SparkException(s"failed to push a row into $rowQueue")
  }

  def unexpectedWindowFunctionFrameError(frame: String): Throwable = {
    new RuntimeException(s"Unexpected window function frame $frame.")
  }

  def cannotParseStatisticAsPercentileError(
      stats: String, e: NumberFormatException): Throwable = {
    new IllegalArgumentException(s"Unable to parse $stats as a percentile", e)
  }

  def statisticNotRecognizedError(stats: String): Throwable = {
    new IllegalArgumentException(s"$stats is not a recognised statistic")
  }

  def unknownColumnError(unknownColumn: String): Throwable = {
    new IllegalArgumentException(s"Unknown column: $unknownColumn")
  }

  def unexpectedAccumulableUpdateValueError(o: Any): Throwable = {
    new IllegalArgumentException(s"Unexpected: $o")
  }

  def unscaledValueTooLargeForPrecisionError(): Throwable = {
    new ArithmeticException("Unscaled value too large for precision. " +
      s"If necessary set ${SQLConf.ANSI_ENABLED.key} to false to bypass this error.")
  }

  def decimalPrecisionExceedsMaxPrecisionError(precision: Int, maxPrecision: Int): Throwable = {
    new ArithmeticException(
      s"Decimal precision $precision exceeds max precision $maxPrecision")
  }

  def outOfDecimalTypeRangeError(str: UTF8String): Throwable = {
    new ArithmeticException(s"out of decimal type range: $str")
  }

  def unsupportedArrayTypeError(clazz: Class[_]): Throwable = {
    new RuntimeException(s"Do not support array of type $clazz.")
  }

  def unsupportedJavaTypeError(clazz: Class[_]): Throwable = {
    new RuntimeException(s"Do not support type $clazz.")
  }

  def failedParsingStructTypeError(raw: String): Throwable = {
    new RuntimeException(s"Failed parsing ${StructType.simpleString}: $raw")
  }

  def failedMergingFieldsError(leftName: String, rightName: String, e: Throwable): Throwable = {
    new SparkException(s"Failed to merge fields '$leftName' and '$rightName'. ${e.getMessage}")
  }

  def cannotMergeDecimalTypesWithIncompatiblePrecisionAndScaleError(
      leftPrecision: Int, rightPrecision: Int, leftScale: Int, rightScale: Int): Throwable = {
    new SparkException("Failed to merge decimal types with incompatible " +
      s"precision $leftPrecision and $rightPrecision & scale $leftScale and $rightScale")
  }

  def cannotMergeDecimalTypesWithIncompatiblePrecisionError(
      leftPrecision: Int, rightPrecision: Int): Throwable = {
    new SparkException("Failed to merge decimal types with incompatible " +
      s"precision $leftPrecision and $rightPrecision")
  }

  def cannotMergeDecimalTypesWithIncompatibleScaleError(
      leftScale: Int, rightScale: Int): Throwable = {
    new SparkException("Failed to merge decimal types with incompatible " +
      s"scale $leftScale and $rightScale")
  }

  def cannotMergeIncompatibleDataTypesError(left: DataType, right: DataType): Throwable = {
    new SparkException(s"Failed to merge incompatible data types ${left.catalogString}" +
      s" and ${right.catalogString}")
  }

  def exceedMapSizeLimitError(size: Int): Throwable = {
    new RuntimeException(s"Unsuccessful attempt to build maps with $size elements " +
      s"due to exceeding the map size limit ${ByteArrayMethods.MAX_ROUNDED_ARRAY_LENGTH}.")
  }

  def duplicateMapKeyFoundError(key: Any): Throwable = {
    new RuntimeException(s"Duplicate map key $key was found, please check the input " +
      "data. If you want to remove the duplicated keys, you can set " +
      s"${SQLConf.MAP_KEY_DEDUP_POLICY.key} to ${SQLConf.MapKeyDedupPolicy.LAST_WIN} so that " +
      "the key inserted at last takes precedence.")
  }

  def mapDataKeyArrayLengthDiffersFromValueArrayLengthError(): Throwable = {
    new RuntimeException("The key array and value array of MapData must have the same length.")
  }

  def fieldDiffersFromDerivedLocalDateError(
      field: ChronoField, actual: Int, expected: Int, candidate: LocalDate): Throwable = {
    new DateTimeException(s"Conflict found: Field $field $actual differs from" +
      s" $field $expected derived from $candidate")
  }

  def failToParseDateTimeInNewParserError(s: String, e: Throwable): Throwable = {
    new SparkUpgradeException(
      errorClass = "INCONSISTENT_BEHAVIOR_CROSS_VERSION",
      messageParameters = Array(
        "PARSE_DATETIME_BY_NEW_PARSER",
        toSQLValue(s, StringType),
        toSQLConf(SQLConf.LEGACY_TIME_PARSER_POLICY.key)),
      e)
  }

  def failToFormatDateTimeInNewFormatterError(
      resultCandidate: String, e: Throwable): Throwable = {
    new SparkUpgradeException(
      errorClass = "INCONSISTENT_BEHAVIOR_CROSS_VERSION",
      messageParameters = Array(
        "PARSE_DATETIME_BY_NEW_PARSER",
        toSQLValue(resultCandidate, StringType),
        toSQLConf(SQLConf.LEGACY_TIME_PARSER_POLICY.key)),
      e)
  }

  def failToRecognizePatternAfterUpgradeError(pattern: String, e: Throwable): Throwable = {
    new SparkUpgradeException(
      errorClass = "INCONSISTENT_BEHAVIOR_CROSS_VERSION",
      messageParameters = Array(
        "DATETIME_PATTERN_RECOGNITION",
        toSQLValue(pattern, StringType),
        toSQLConf(SQLConf.LEGACY_TIME_PARSER_POLICY.key)),
      e)
  }

  def failToRecognizePatternError(pattern: String, e: Throwable): Throwable = {
    new RuntimeException(s"Fail to recognize '$pattern' pattern in the" +
      " DateTimeFormatter. You can form a valid datetime pattern" +
      " with the guide from https://spark.apache.org/docs/latest/sql-ref-datetime-pattern.html",
      e)
  }

<<<<<<< HEAD
  def cannotCastToDateTimeError(
      value: Any, from: DataType, to: DataType, errorContext: String): Throwable = {
    new SparkDateTimeException(
      errorClass = "INVALID_SYNTAX_FOR_CAST",
      messageParameters = Array(
        toSQLType(to),
        toSQLValue(value, from),
        toSQLConf(SQLConf.ANSI_ENABLED.key),
        errorContext))
  }

=======
>>>>>>> 5fab58f0
  def registeringStreamingQueryListenerError(e: Exception): Throwable = {
    new SparkException("Exception when registering StreamingQueryListener", e)
  }

  def concurrentQueryInstanceError(): Throwable = {
    new SparkConcurrentModificationException("CONCURRENT_QUERY", Array.empty)
  }

  def cannotParseJsonArraysAsStructsError(): Throwable = {
    new RuntimeException("Parsing JSON arrays as structs is forbidden.")
  }

  def cannotParseStringAsDataTypeError(parser: JsonParser, token: JsonToken, dataType: DataType)
  : Throwable = {
    new RuntimeException(
      s"Cannot parse field name ${parser.getCurrentName}, " +
        s"field value ${parser.getText}, " +
        s"[$token] as target spark data type [$dataType].")
  }

  def cannotParseStringAsDataTypeError(pattern: String, value: String, dataType: DataType)
  : Throwable = {
    new RuntimeException(
      s"Cannot parse field value ${toSQLValue(value, StringType)} " +
        s"for pattern ${toSQLValue(pattern, StringType)} " +
        s"as target spark data type [$dataType].")
  }

  def failToParseEmptyStringForDataTypeError(dataType: DataType): Throwable = {
    new RuntimeException(
      s"Failed to parse an empty string for data type ${dataType.catalogString}")
  }

  def failToParseValueForDataTypeError(parser: JsonParser, token: JsonToken, dataType: DataType)
  : Throwable = {
    new RuntimeException(
      s"Failed to parse field name ${parser.getCurrentName}, " +
        s"field value ${parser.getText}, " +
        s"[$token] to target spark data type [$dataType].")
  }

  def rootConverterReturnNullError(): Throwable = {
    new RuntimeException("Root converter returned null")
  }

  def cannotHaveCircularReferencesInBeanClassError(clazz: Class[_]): Throwable = {
    new UnsupportedOperationException(
      "Cannot have circular references in bean class, but got the circular reference " +
        s"of class $clazz")
  }

  def cannotHaveCircularReferencesInClassError(t: String): Throwable = {
    new UnsupportedOperationException(
      s"cannot have circular references in class, but got the circular reference of class $t")
  }

  def cannotUseInvalidJavaIdentifierAsFieldNameError(
      fieldName: String, walkedTypePath: WalkedTypePath): Throwable = {
    new UnsupportedOperationException(s"`$fieldName` is not a valid identifier of " +
      s"Java and cannot be used as field name\n$walkedTypePath")
  }

  def cannotFindEncoderForTypeError(
      tpe: String, walkedTypePath: WalkedTypePath): Throwable = {
    new UnsupportedOperationException(s"No Encoder found for $tpe\n$walkedTypePath")
  }

  def attributesForTypeUnsupportedError(schema: Schema): Throwable = {
    new UnsupportedOperationException(s"Attributes for type $schema is not supported")
  }

  def schemaForTypeUnsupportedError(tpe: String): Throwable = {
    new UnsupportedOperationException(s"Schema for type $tpe is not supported")
  }

  def cannotFindConstructorForTypeError(tpe: String): Throwable = {
    new UnsupportedOperationException(
      s"""
         |Unable to find constructor for $tpe.
         |This could happen if $tpe is an interface, or a trait without companion object
         |constructor.
       """.stripMargin.replaceAll("\n", " "))
  }

  def paramExceedOneCharError(paramName: String): Throwable = {
    new RuntimeException(s"$paramName cannot be more than one character")
  }

  def paramIsNotIntegerError(paramName: String, value: String): Throwable = {
    new RuntimeException(s"$paramName should be an integer. Found ${toSQLValue(value, StringType)}")
  }

  def paramIsNotBooleanValueError(paramName: String): Throwable = {
    new Exception(s"$paramName flag can be true or false")
  }

  def foundNullValueForNotNullableFieldError(name: String): Throwable = {
    new RuntimeException(s"null value found but field $name is not nullable.")
  }

  def malformedCSVRecordError(): Throwable = {
    new RuntimeException("Malformed CSV record")
  }

  def elementsOfTupleExceedLimitError(): Throwable = {
    new UnsupportedOperationException("Due to Scala's limited support of tuple, " +
      "tuple with more than 22 elements are not supported.")
  }

  def expressionDecodingError(e: Exception, expressions: Seq[Expression]): Throwable = {
    new RuntimeException(s"Error while decoding: $e\n" +
      s"${expressions.map(_.simpleString(SQLConf.get.maxToStringFields)).mkString("\n")}", e)
  }

  def expressionEncodingError(e: Exception, expressions: Seq[Expression]): Throwable = {
    new RuntimeException(s"Error while encoding: $e\n" +
      s"${expressions.map(_.simpleString(SQLConf.get.maxToStringFields)).mkString("\n")}", e)
  }

  def classHasUnexpectedSerializerError(clsName: String, objSerializer: Expression): Throwable = {
    new RuntimeException(s"class $clsName has unexpected serializer: $objSerializer")
  }

  def cannotGetOuterPointerForInnerClassError(innerCls: Class[_]): Throwable = {
    new RuntimeException(s"Failed to get outer pointer for ${innerCls.getName}")
  }

  def userDefinedTypeNotAnnotatedAndRegisteredError(udt: UserDefinedType[_]): Throwable = {
    new SparkException(s"${udt.userClass.getName} is not annotated with " +
      "SQLUserDefinedType nor registered with UDTRegistration.}")
  }

  def unsupportedOperandTypeForSizeFunctionError(dataType: DataType): Throwable = {
    new UnsupportedOperationException(
      s"The size function doesn't support the operand type ${dataType.getClass.getCanonicalName}")
  }

  def unexpectedValueForStartInFunctionError(prettyName: String): RuntimeException = {
    new RuntimeException(
      s"Unexpected value for start in function $prettyName: SQL array indices start at 1.")
  }

  def unexpectedValueForLengthInFunctionError(prettyName: String): RuntimeException = {
    new RuntimeException(s"Unexpected value for length in function $prettyName: " +
      "length must be greater than or equal to 0.")
  }

  def sqlArrayIndexNotStartAtOneError(): ArrayIndexOutOfBoundsException = {
    new ArrayIndexOutOfBoundsException("SQL array indices start at 1")
  }

  def concatArraysWithElementsExceedLimitError(numberOfElements: Long): Throwable = {
    new RuntimeException(
      s"""
         |Unsuccessful try to concat arrays with $numberOfElements
         |elements due to exceeding the array size limit
         |${ByteArrayMethods.MAX_ROUNDED_ARRAY_LENGTH}.
       """.stripMargin.replaceAll("\n", " "))
  }

  def flattenArraysWithElementsExceedLimitError(numberOfElements: Long): Throwable = {
    new RuntimeException(
      s"""
         |Unsuccessful try to flatten an array of arrays with $numberOfElements
         |elements due to exceeding the array size limit
         |${ByteArrayMethods.MAX_ROUNDED_ARRAY_LENGTH}.
       """.stripMargin.replaceAll("\n", " "))
  }

  def createArrayWithElementsExceedLimitError(count: Any): RuntimeException = {
    new RuntimeException(
      s"""
         |Unsuccessful try to create array with $count elements
         |due to exceeding the array size limit
         |${ByteArrayMethods.MAX_ROUNDED_ARRAY_LENGTH}.
       """.stripMargin.replaceAll("\n", " "))
  }

  def unionArrayWithElementsExceedLimitError(length: Int): Throwable = {
    new RuntimeException(
      s"""
         |Unsuccessful try to union arrays with $length
         |elements due to exceeding the array size limit
         |${ByteArrayMethods.MAX_ROUNDED_ARRAY_LENGTH}.
       """.stripMargin.replaceAll("\n", " "))
  }

  def initialTypeNotTargetDataTypeError(dataType: DataType, target: String): Throwable = {
    new UnsupportedOperationException(s"Initial type ${dataType.catalogString} must be a $target")
  }

  def initialTypeNotTargetDataTypesError(dataType: DataType): Throwable = {
    new UnsupportedOperationException(
      s"Initial type ${dataType.catalogString} must be " +
        s"an ${ArrayType.simpleString}, a ${StructType.simpleString} or a ${MapType.simpleString}")
  }

  def cannotConvertColumnToJSONError(name: String, dataType: DataType): Throwable = {
    new UnsupportedOperationException(
      s"Unable to convert column $name of type ${dataType.catalogString} to JSON.")
  }

  def malformedRecordsDetectedInSchemaInferenceError(e: Throwable): Throwable = {
    new SparkException("Malformed records are detected in schema inference. " +
      s"Parse Mode: ${FailFastMode.name}.", e)
  }

  def malformedJSONError(): Throwable = {
    new SparkException("Malformed JSON")
  }

  def malformedRecordsDetectedInSchemaInferenceError(dataType: DataType): Throwable = {
    new SparkException(
      s"""
         |Malformed records are detected in schema inference.
         |Parse Mode: ${FailFastMode.name}. Reasons: Failed to infer a common schema.
         |Struct types are expected, but `${dataType.catalogString}` was found.
       """.stripMargin.replaceAll("\n", " "))
  }

  def decorrelateInnerQueryThroughPlanUnsupportedError(plan: LogicalPlan): Throwable = {
    new UnsupportedOperationException(
      s"Decorrelate inner query through ${plan.nodeName} is not supported.")
  }

  def methodCalledInAnalyzerNotAllowedError(): Throwable = {
    new RuntimeException("This method should not be called in the analyzer")
  }

  def cannotSafelyMergeSerdePropertiesError(
      props1: Map[String, String],
      props2: Map[String, String],
      conflictKeys: Set[String]): Throwable = {
    new UnsupportedOperationException(
      s"""
         |Cannot safely merge SERDEPROPERTIES:
         |${props1.map { case (k, v) => s"$k=$v" }.mkString("{", ",", "}")}
         |${props2.map { case (k, v) => s"$k=$v" }.mkString("{", ",", "}")}
         |The conflict keys: ${conflictKeys.mkString(", ")}
         |""".stripMargin)
  }

  def pairUnsupportedAtFunctionError(
      r1: ValueInterval, r2: ValueInterval, function: String): Throwable = {
    new UnsupportedOperationException(s"Not supported pair: $r1, $r2 at $function()")
  }

  def onceStrategyIdempotenceIsBrokenForBatchError[TreeType <: TreeNode[_]](
      batchName: String, plan: TreeType, reOptimized: TreeType): Throwable = {
    new RuntimeException(
      s"""
         |Once strategy's idempotence is broken for batch $batchName
         |${sideBySide(plan.treeString, reOptimized.treeString).mkString("\n")}
       """.stripMargin)
  }

  def structuralIntegrityOfInputPlanIsBrokenInClassError(className: String): Throwable = {
    new RuntimeException("The structural integrity of the input plan is broken in " +
      s"$className.")
  }

  def structuralIntegrityIsBrokenAfterApplyingRuleError(
      ruleName: String, batchName: String): Throwable = {
    new RuntimeException(s"After applying rule $ruleName in batch $batchName, " +
      "the structural integrity of the plan is broken.")
  }

  def ruleIdNotFoundForRuleError(ruleName: String): Throwable = {
    new NoSuchElementException(s"Rule id not found for $ruleName")
  }

  def cannotCreateArrayWithElementsExceedLimitError(
      numElements: Long, additionalErrorMessage: String): Throwable = {
    new RuntimeException(
      s"""
         |Cannot create array with $numElements
         |elements of data due to exceeding the limit
         |${ByteArrayMethods.MAX_ROUNDED_ARRAY_LENGTH} elements for ArrayData.
         |$additionalErrorMessage
       """.stripMargin.replaceAll("\n", " "))
  }

  def indexOutOfBoundsOfArrayDataError(idx: Int): Throwable = {
    new SparkIndexOutOfBoundsException(
      errorClass = "INDEX_OUT_OF_BOUNDS", Array(toSQLValue(idx, IntegerType)))
  }

  def malformedRecordsDetectedInRecordParsingError(e: BadRecordException): Throwable = {
    new SparkException("Malformed records are detected in record parsing. " +
      s"Parse Mode: ${FailFastMode.name}. To process malformed records as null " +
      "result, try setting the option 'mode' as 'PERMISSIVE'.", e)
  }

  def remoteOperationsUnsupportedError(): Throwable = {
    new RuntimeException("Remote operations not supported")
  }

  def invalidKerberosConfigForHiveServer2Error(): Throwable = {
    new IOException(
      "HiveServer2 Kerberos principal or keytab is not correctly configured")
  }

  def parentSparkUIToAttachTabNotFoundError(): Throwable = {
    new SparkException("Parent SparkUI to attach this tab to not found!")
  }

  def inferSchemaUnsupportedForHiveError(): Throwable = {
    new UnsupportedOperationException("inferSchema is not supported for hive data source.")
  }

  def requestedPartitionsMismatchTablePartitionsError(
      table: CatalogTable, partition: Map[String, Option[String]]): Throwable = {
    new SparkException(
      s"""
         |Requested partitioning does not match the ${table.identifier.table} table:
         |Requested partitions: ${partition.keys.mkString(",")}
         |Table partitions: ${table.partitionColumnNames.mkString(",")}
       """.stripMargin)
  }

  def dynamicPartitionKeyNotAmongWrittenPartitionPathsError(key: String): Throwable = {
    new SparkException(
      s"Dynamic partition key ${toSQLValue(key, StringType)} is not among written partition paths.")
  }

  def cannotRemovePartitionDirError(partitionPath: Path): Throwable = {
    new RuntimeException(s"Cannot remove partition directory '$partitionPath'")
  }

  def cannotCreateStagingDirError(message: String, e: IOException): Throwable = {
    new RuntimeException(s"Cannot create staging directory: $message", e)
  }

  def serDeInterfaceNotFoundError(e: NoClassDefFoundError): Throwable = {
    new ClassNotFoundException("The SerDe interface removed since Hive 2.3(HIVE-15167)." +
      " Please migrate your custom SerDes to Hive 2.3. See HIVE-15167 for more details.", e)
  }

  def convertHiveTableToCatalogTableError(
      e: SparkException, dbName: String, tableName: String): Throwable = {
    new SparkException(s"${e.getMessage}, db: $dbName, table: $tableName", e)
  }

  def cannotRecognizeHiveTypeError(
      e: ParseException, fieldType: String, fieldName: String): Throwable = {
    new SparkException(
      s"Cannot recognize hive type string: $fieldType, column: $fieldName", e)
  }

  def getTablesByTypeUnsupportedByHiveVersionError(): Throwable = {
    new UnsupportedOperationException("Hive 2.2 and lower versions don't support " +
      "getTablesByType. Please use Hive 2.3 or higher version.")
  }

  def dropTableWithPurgeUnsupportedError(): Throwable = {
    new UnsupportedOperationException("DROP TABLE ... PURGE")
  }

  def alterTableWithDropPartitionAndPurgeUnsupportedError(): Throwable = {
    new UnsupportedOperationException("ALTER TABLE ... DROP PARTITION ... PURGE")
  }

  def invalidPartitionFilterError(): Throwable = {
    new UnsupportedOperationException(
      """Partition filter cannot have both `"` and `'` characters""")
  }

  def getPartitionMetadataByFilterError(e: InvocationTargetException): Throwable = {
    new RuntimeException(
      s"""
         |Caught Hive MetaException attempting to get partition metadata by filter
         |from Hive. You can set the Spark configuration setting
         |${SQLConf.HIVE_METASTORE_PARTITION_PRUNING_FALLBACK_ON_EXCEPTION.key} to true to work
         |around this problem, however this will result in degraded performance. Please
         |report a bug: https://issues.apache.org/jira/browse/SPARK
       """.stripMargin.replaceAll("\n", " "), e)
  }

  def unsupportedHiveMetastoreVersionError(version: String, key: String): Throwable = {
    new UnsupportedOperationException(s"Unsupported Hive Metastore version ($version). " +
      s"Please set $key with a valid version.")
  }

  def loadHiveClientCausesNoClassDefFoundError(
      cnf: NoClassDefFoundError,
      execJars: Seq[URL],
      key: String,
      e: InvocationTargetException): Throwable = {
    new ClassNotFoundException(
      s"""
         |$cnf when creating Hive client using classpath: ${execJars.mkString(", ")}\n
         |Please make sure that jars for your version of hive and hadoop are included in the
         |paths passed to $key.
       """.stripMargin.replaceAll("\n", " "), e)
  }

  def cannotFetchTablesOfDatabaseError(dbName: String, e: Exception): Throwable = {
    new SparkException(s"Unable to fetch tables of db $dbName", e)
  }

  def illegalLocationClauseForViewPartitionError(): Throwable = {
    new SparkException("LOCATION clause illegal for view partition")
  }

  def renamePathAsExistsPathError(srcPath: Path, dstPath: Path): Throwable = {
    new SparkFileAlreadyExistsException(errorClass = "FAILED_RENAME_PATH",
      Array(srcPath.toString, dstPath.toString))
  }

  def renameAsExistsPathError(dstPath: Path): Throwable = {
    new FileAlreadyExistsException(s"Failed to rename as $dstPath already exists")
  }

  def renameSrcPathNotFoundError(srcPath: Path): Throwable = {
    new SparkFileNotFoundException(errorClass = "RENAME_SRC_PATH_NOT_FOUND",
      Array(srcPath.toString))
  }

  def failedRenameTempFileError(srcPath: Path, dstPath: Path): Throwable = {
    new IOException(s"Failed to rename temp file $srcPath to $dstPath as rename returned false")
  }

  def legacyMetadataPathExistsError(metadataPath: Path, legacyMetadataPath: Path): Throwable = {
    new SparkException(
      s"""
         |Error: we detected a possible problem with the location of your "_spark_metadata"
         |directory and you likely need to move it before restarting this query.
         |
         |Earlier version of Spark incorrectly escaped paths when writing out the
         |"_spark_metadata" directory for structured streaming. While this was corrected in
         |Spark 3.0, it appears that your query was started using an earlier version that
         |incorrectly handled the "_spark_metadata" path.
         |
         |Correct "_spark_metadata" Directory: $metadataPath
         |Incorrect "_spark_metadata" Directory: $legacyMetadataPath
         |
         |Please move the data from the incorrect directory to the correct one, delete the
         |incorrect directory, and then restart this query. If you believe you are receiving
         |this message in error, you can disable it with the SQL conf
         |${SQLConf.STREAMING_CHECKPOINT_ESCAPED_PATH_CHECK_ENABLED.key}.
       """.stripMargin)
  }

  def partitionColumnNotFoundInSchemaError(col: String, schema: StructType): Throwable = {
    new RuntimeException(s"Partition column $col not found in schema $schema")
  }

  def stateNotDefinedOrAlreadyRemovedError(): Throwable = {
    new NoSuchElementException("State is either not defined or has already been removed")
  }

  def cannotSetTimeoutDurationError(): Throwable = {
    new UnsupportedOperationException(
      "Cannot set timeout duration without enabling processing time timeout in " +
        "[map|flatMap]GroupsWithState")
  }

  def cannotGetEventTimeWatermarkError(): Throwable = {
    new UnsupportedOperationException(
      "Cannot get event time watermark timestamp without setting watermark before " +
        "[map|flatMap]GroupsWithState")
  }

  def cannotSetTimeoutTimestampError(): Throwable = {
    new UnsupportedOperationException(
      "Cannot set timeout timestamp without enabling event time timeout in " +
        "[map|flatMapGroupsWithState")
  }

  def batchMetadataFileNotFoundError(batchMetadataFile: Path): Throwable = {
    new FileNotFoundException(s"Unable to find batch $batchMetadataFile")
  }

  def multiStreamingQueriesUsingPathConcurrentlyError(
      path: String, e: FileAlreadyExistsException): Throwable = {
    new ConcurrentModificationException(
      s"Multiple streaming queries are concurrently using $path", e)
  }

  def addFilesWithAbsolutePathUnsupportedError(commitProtocol: String): Throwable = {
    new UnsupportedOperationException(
      s"$commitProtocol does not support adding files with an absolute path")
  }

  def microBatchUnsupportedByDataSourceError(srcName: String): Throwable = {
    new UnsupportedOperationException(
      s"Data source $srcName does not support microbatch processing.")
  }

  def cannotExecuteStreamingRelationExecError(): Throwable = {
    new UnsupportedOperationException("StreamingRelationExec cannot be executed")
  }

  def invalidStreamingOutputModeError(outputMode: Option[OutputMode]): Throwable = {
    new UnsupportedOperationException(s"Invalid output mode: $outputMode")
  }

  def invalidCatalogNameError(name: String): Throwable = {
    new SparkException(s"Invalid catalog name: $name")
  }

  def catalogPluginClassNotFoundError(name: String): Throwable = {
    new CatalogNotFoundException(
      s"Catalog '$name' plugin class not found: spark.sql.catalog.$name is not defined")
  }

  def catalogPluginClassNotImplementedError(name: String, pluginClassName: String): Throwable = {
    new SparkException(
      s"Plugin class for catalog '$name' does not implement CatalogPlugin: $pluginClassName")
  }

  def catalogPluginClassNotFoundForCatalogError(
      name: String,
      pluginClassName: String,
      e: Exception): Throwable = {
    new SparkException(s"Cannot find catalog plugin class for catalog '$name': $pluginClassName", e)
  }

  def catalogFailToFindPublicNoArgConstructorError(
      name: String,
      pluginClassName: String,
      e: Exception): Throwable = {
    new SparkException(
      s"Failed to find public no-arg constructor for catalog '$name': $pluginClassName)", e)
  }

  def catalogFailToCallPublicNoArgConstructorError(
      name: String,
      pluginClassName: String,
      e: Exception): Throwable = {
    new SparkException(
      s"Failed to call public no-arg constructor for catalog '$name': $pluginClassName)", e)
  }

  def cannotInstantiateAbstractCatalogPluginClassError(
      name: String,
      pluginClassName: String,
      e: Exception): Throwable = {
    new SparkException("Cannot instantiate abstract catalog plugin class for " +
      s"catalog '$name': $pluginClassName", e.getCause)
  }

  def failedToInstantiateConstructorForCatalogError(
      name: String,
      pluginClassName: String,
      e: Exception): Throwable = {
    new SparkException("Failed during instantiating constructor for catalog " +
      s"'$name': $pluginClassName", e.getCause)
  }

  def noSuchElementExceptionError(): Throwable = {
    new NoSuchElementException
  }

  def noSuchElementExceptionError(key: String): Throwable = {
    new NoSuchElementException(key)
  }

  def cannotMutateReadOnlySQLConfError(): Throwable = {
    new UnsupportedOperationException("Cannot mutate ReadOnlySQLConf.")
  }

  def cannotCloneOrCopyReadOnlySQLConfError(): Throwable = {
    new UnsupportedOperationException("Cannot clone/copy ReadOnlySQLConf.")
  }

  def cannotGetSQLConfInSchedulerEventLoopThreadError(): Throwable = {
    new RuntimeException("Cannot get SQLConf inside scheduler event loop thread.")
  }

  def unsupportedOperationExceptionError(): Throwable = {
    new UnsupportedOperationException
  }

  def nullLiteralsCannotBeCastedError(name: String): Throwable = {
    new UnsupportedOperationException(s"null literals can't be casted to $name")
  }

  def notUserDefinedTypeError(name: String, userClass: String): Throwable = {
    new SparkException(s"$name is not an UserDefinedType. Please make sure registering " +
        s"an UserDefinedType for ${userClass}")
  }

  def cannotLoadUserDefinedTypeError(name: String, userClass: String): Throwable = {
    new SparkException(s"Can not load in UserDefinedType ${name} for user class ${userClass}.")
  }

  def notPublicClassError(name: String): Throwable = {
    new UnsupportedOperationException(
      s"$name is not a public class. Only public classes are supported.")
  }

  def primitiveTypesNotSupportedError(): Throwable = {
    new UnsupportedOperationException("Primitive types are not supported.")
  }

  def fieldIndexOnRowWithoutSchemaError(): Throwable = {
    new UnsupportedOperationException("fieldIndex on a Row without schema is undefined.")
  }

  def valueIsNullError(index: Int): Throwable = {
    new NullPointerException(s"Value at index ${toSQLValue(index, IntegerType)} is null")
  }

  def onlySupportDataSourcesProvidingFileFormatError(providingClass: String): Throwable = {
    new SparkException(s"Only Data Sources providing FileFormat are supported: $providingClass")
  }

  def failToSetOriginalPermissionBackError(
      permission: FsPermission,
      path: Path,
      e: Throwable): Throwable = {
    new SparkSecurityException(errorClass = "FAILED_SET_ORIGINAL_PERMISSION_BACK",
      Array(permission.toString, path.toString, e.getMessage))
  }

  def failToSetOriginalACLBackError(aclEntries: String, path: Path, e: Throwable): Throwable = {
    new SecurityException(s"Failed to set original ACL $aclEntries back to " +
      s"the created path: $path. Exception: ${e.getMessage}")
  }

  def multiFailuresInStageMaterializationError(error: Throwable): Throwable = {
    new SparkException("Multiple failures in stage materialization.", error)
  }

  def unrecognizedCompressionSchemaTypeIDError(typeId: Int): Throwable = {
    new UnsupportedOperationException(s"Unrecognized compression scheme type ID: $typeId")
  }

  def getParentLoggerNotImplementedError(className: String): Throwable = {
    new SQLFeatureNotSupportedException(s"$className.getParentLogger is not yet implemented.")
  }

  def cannotCreateParquetConverterForTypeError(t: DecimalType, parquetType: String): Throwable = {
    new RuntimeException(
      s"""
         |Unable to create Parquet converter for ${t.typeName}
         |whose Parquet type is $parquetType without decimal metadata. Please read this
         |column/field as Spark BINARY type.
       """.stripMargin.replaceAll("\n", " "))
  }

  def cannotCreateParquetConverterForDecimalTypeError(
      t: DecimalType, parquetType: String): Throwable = {
    new RuntimeException(
      s"""
         |Unable to create Parquet converter for decimal type ${t.json} whose Parquet type is
         |$parquetType.  Parquet DECIMAL type can only be backed by INT32, INT64,
         |FIXED_LEN_BYTE_ARRAY, or BINARY.
       """.stripMargin.replaceAll("\n", " "))
  }

  def cannotCreateParquetConverterForDataTypeError(
      t: DataType, parquetType: String): Throwable = {
    new RuntimeException(s"Unable to create Parquet converter for data type ${t.json} " +
      s"whose Parquet type is $parquetType")
  }

  def cannotAddMultiPartitionsOnNonatomicPartitionTableError(tableName: String): Throwable = {
    new UnsupportedOperationException(
      s"Nonatomic partition table $tableName can not add multiple partitions.")
  }

  def userSpecifiedSchemaUnsupportedByDataSourceError(provider: TableProvider): Throwable = {
    new UnsupportedOperationException(
      s"${provider.getClass.getSimpleName} source does not support user-specified schema.")
  }

  def cannotDropMultiPartitionsOnNonatomicPartitionTableError(tableName: String): Throwable = {
    new UnsupportedOperationException(
      s"Nonatomic partition table $tableName can not drop multiple partitions.")
  }

  def truncateMultiPartitionUnsupportedError(tableName: String): Throwable = {
    new UnsupportedOperationException(
      s"The table $tableName does not support truncation of multiple partition.")
  }

  def overwriteTableByUnsupportedExpressionError(table: Table): Throwable = {
    new SparkException(s"Table does not support overwrite by expression: $table")
  }

  def dynamicPartitionOverwriteUnsupportedByTableError(table: Table): Throwable = {
    new SparkException(s"Table does not support dynamic partition overwrite: $table")
  }

  def failedMergingSchemaError(schema: StructType, e: SparkException): Throwable = {
    new SparkException(s"Failed merging schema:\n${schema.treeString}", e)
  }

  def cannotBroadcastTableOverMaxTableRowsError(
      maxBroadcastTableRows: Long, numRows: Long): Throwable = {
    new SparkException(
      s"Cannot broadcast the table over $maxBroadcastTableRows rows: $numRows rows")
  }

  def cannotBroadcastTableOverMaxTableBytesError(
      maxBroadcastTableBytes: Long, dataSize: Long): Throwable = {
    new SparkException("Cannot broadcast the table that is larger than" +
      s" ${maxBroadcastTableBytes >> 30}GB: ${dataSize >> 30} GB")
  }

  def notEnoughMemoryToBuildAndBroadcastTableError(oe: OutOfMemoryError): Throwable = {
    new OutOfMemoryError("Not enough memory to build and broadcast the table to all " +
      "worker nodes. As a workaround, you can either disable broadcast by setting " +
      s"${SQLConf.AUTO_BROADCASTJOIN_THRESHOLD.key} to -1 or increase the spark " +
      s"driver memory by setting ${SparkLauncher.DRIVER_MEMORY} to a higher value.")
      .initCause(oe.getCause)
  }

  def executeCodePathUnsupportedError(execName: String): Throwable = {
    new UnsupportedOperationException(s"$execName does not support the execute() code path.")
  }

  def cannotMergeClassWithOtherClassError(className: String, otherClass: String): Throwable = {
    new UnsupportedOperationException(
      s"Cannot merge $className with $otherClass")
  }

  def continuousProcessingUnsupportedByDataSourceError(sourceName: String): Throwable = {
    new UnsupportedOperationException(
      s"Data source $sourceName does not support continuous processing.")
  }

  def failedToReadDataError(failureReason: Throwable): Throwable = {
    new SparkException("Data read failed", failureReason)
  }

  def failedToGenerateEpochMarkerError(failureReason: Throwable): Throwable = {
    new SparkException("Epoch marker generation failed", failureReason)
  }

  def foreachWriterAbortedDueToTaskFailureError(): Throwable = {
    new SparkException("Foreach writer has been aborted due to a task failure")
  }

  def integerOverflowError(message: String): Throwable = {
    new ArithmeticException(s"Integer overflow. $message")
  }

  def failedToReadDeltaFileError(fileToRead: Path, clazz: String, keySize: Int): Throwable = {
    new IOException(
      s"Error reading delta file $fileToRead of $clazz: key size cannot be $keySize")
  }

  def failedToReadSnapshotFileError(fileToRead: Path, clazz: String, message: String): Throwable = {
    new IOException(s"Error reading snapshot file $fileToRead of $clazz: $message")
  }

  def cannotPurgeAsBreakInternalStateError(): Throwable = {
    new UnsupportedOperationException("Cannot purge as it might break internal state.")
  }

  def cleanUpSourceFilesUnsupportedError(): Throwable = {
    new UnsupportedOperationException("Clean up source files is not supported when" +
      " reading from the output directory of FileStreamSink.")
  }

  def latestOffsetNotCalledError(): Throwable = {
    new UnsupportedOperationException(
      "latestOffset(Offset, ReadLimit) should be called instead of this method")
  }

  def legacyCheckpointDirectoryExistsError(
      checkpointPath: Path, legacyCheckpointDir: String): Throwable = {
    new SparkException(
      s"""
         |Error: we detected a possible problem with the location of your checkpoint and you
         |likely need to move it before restarting this query.
         |
         |Earlier version of Spark incorrectly escaped paths when writing out checkpoints for
         |structured streaming. While this was corrected in Spark 3.0, it appears that your
         |query was started using an earlier version that incorrectly handled the checkpoint
         |path.
         |
         |Correct Checkpoint Directory: $checkpointPath
         |Incorrect Checkpoint Directory: $legacyCheckpointDir
         |
         |Please move the data from the incorrect directory to the correct one, delete the
         |incorrect directory, and then restart this query. If you believe you are receiving
         |this message in error, you can disable it with the SQL conf
         |${SQLConf.STREAMING_CHECKPOINT_ESCAPED_PATH_CHECK_ENABLED.key}.
       """.stripMargin)
  }

  def subprocessExitedError(
      exitCode: Int, stderrBuffer: CircularBuffer, cause: Throwable): Throwable = {
    new SparkException(s"Subprocess exited with status $exitCode. " +
      s"Error: ${stderrBuffer.toString}", cause)
  }

  def outputDataTypeUnsupportedByNodeWithoutSerdeError(
      nodeName: String, dt: DataType): Throwable = {
    new SparkException(s"$nodeName without serde does not support " +
      s"${dt.getClass.getSimpleName} as output data type")
  }

  def invalidStartIndexError(numRows: Int, startIndex: Int): Throwable = {
    new ArrayIndexOutOfBoundsException(
      "Invalid `startIndex` provided for generating iterator over the array. " +
        s"Total elements: $numRows, requested `startIndex`: $startIndex")
  }

  def concurrentModificationOnExternalAppendOnlyUnsafeRowArrayError(
      className: String): Throwable = {
    new ConcurrentModificationException(
      s"The backing $className has been modified since the creation of this Iterator")
  }

  def doExecuteBroadcastNotImplementedError(nodeName: String): Throwable = {
    new UnsupportedOperationException(s"$nodeName does not implement doExecuteBroadcast")
  }

  def databaseNameConflictWithSystemPreservedDatabaseError(globalTempDB: String): Throwable = {
    new SparkException(
      s"""
         |$globalTempDB is a system preserved database, please rename your existing database
         |to resolve the name conflict, or set a different value for
         |${GLOBAL_TEMP_DATABASE.key}, and launch your Spark application again.
       """.stripMargin.split("\n").mkString(" "))
  }

  def commentOnTableUnsupportedError(): Throwable = {
    new SQLFeatureNotSupportedException("comment on table is not supported")
  }

  def unsupportedUpdateColumnNullabilityError(): Throwable = {
    new SQLFeatureNotSupportedException("UpdateColumnNullability is not supported")
  }

  def renameColumnUnsupportedForOlderMySQLError(): Throwable = {
    new SQLFeatureNotSupportedException(
      "Rename column is only supported for MySQL version 8.0 and above.")
  }

  def failedToExecuteQueryError(e: Throwable): QueryExecutionException = {
    val message = "Hit an error when executing a query" +
      (if (e.getMessage == null) "" else s": ${e.getMessage}")
    new QueryExecutionException(message, e)
  }

  def nestedFieldUnsupportedError(colName: String): Throwable = {
    new UnsupportedOperationException(s"Nested field $colName is not supported.")
  }

  def transformationsAndActionsNotInvokedByDriverError(): Throwable = {
    new SparkException(
      """
        |Dataset transformations and actions can only be invoked by the driver, not inside of
        |other Dataset transformations; for example, dataset1.map(x => dataset2.values.count()
        |* x) is invalid because the values transformation and count action cannot be
        |performed inside of the dataset1.map transformation. For more information,
        |see SPARK-28702.
      """.stripMargin.split("\n").mkString(" "))
  }

  def repeatedPivotsUnsupportedError(): Throwable = {
    new SparkUnsupportedOperationException(
      errorClass = "UNSUPPORTED_FEATURE",
      messageParameters = Array("REPEATED_PIVOT"))
  }

  def pivotNotAfterGroupByUnsupportedError(): Throwable = {
    new SparkUnsupportedOperationException(
      errorClass = "UNSUPPORTED_FEATURE",
      messageParameters = Array("PIVOT_AFTER_GROUP_BY"))
  }

  private val aesFuncName = toSQLId("aes_encrypt") + "/" + toSQLId("aes_decrypt")

  def invalidAesKeyLengthError(actualLength: Int): RuntimeException = {
    new SparkRuntimeException(
      errorClass = "INVALID_PARAMETER_VALUE",
      messageParameters = Array(
        "key",
        s"the $aesFuncName function",
        s"expects a binary value with 16, 24 or 32 bytes, but got ${actualLength.toString} bytes."))
  }

  def aesModeUnsupportedError(mode: String, padding: String): RuntimeException = {
    new SparkRuntimeException(
      errorClass = "UNSUPPORTED_FEATURE",
      messageParameters = Array("AES_MODE", mode, padding, aesFuncName))
  }

  def aesCryptoError(detailMessage: String): RuntimeException = {
    new SparkRuntimeException(
      errorClass = "INVALID_PARAMETER_VALUE",
      messageParameters = Array(
        "expr, key",
        s"the $aesFuncName function",
        s"Detail message: $detailMessage"))
  }

  def hiveTableWithAnsiIntervalsError(tableName: String): Throwable = {
    new UnsupportedOperationException(s"Hive table $tableName with ANSI intervals is not supported")
  }

  def cannotConvertOrcTimestampToTimestampNTZError(): Throwable = {
    new SparkUnsupportedOperationException(
      errorClass = "UNSUPPORTED_FEATURE",
      messageParameters = Array("ORC_TYPE_CAST",
        toSQLType(TimestampType),
        toSQLType(TimestampNTZType)))
  }

  def cannotConvertOrcTimestampNTZToTimestampLTZError(): Throwable = {
    new SparkUnsupportedOperationException(
      errorClass = "UNSUPPORTED_FEATURE",
      messageParameters = Array("ORC_TYPE_CAST",
        toSQLType(TimestampNTZType),
        toSQLType(TimestampType)))
  }

  def writePartitionExceedConfigSizeWhenDynamicPartitionError(
      numWrittenParts: Int,
      maxDynamicPartitions: Int,
      maxDynamicPartitionsKey: String): Throwable = {
    new SparkException(
      s"Number of dynamic partitions created is $numWrittenParts" +
        s", which is more than $maxDynamicPartitions" +
        s". To solve this try to set $maxDynamicPartitionsKey" +
        s" to at least $numWrittenParts.")
  }

  def invalidNumberFormatError(valueType: String, input: String, format: String): Throwable = {
    new IllegalArgumentException(
      s"The input $valueType '$input' does not match the given number format: '$format'")
  }

  def multipleBucketTransformsError(): Throwable = {
    new UnsupportedOperationException("Multiple bucket transforms are not supported.")
  }

  def unsupportedCreateNamespaceCommentError(): Throwable = {
    new SQLFeatureNotSupportedException("Create namespace comment is not supported")
  }

  def unsupportedRemoveNamespaceCommentError(): Throwable = {
    new SQLFeatureNotSupportedException("Remove namespace comment is not supported")
  }

  def unsupportedDropNamespaceRestrictError(): Throwable = {
    new SQLFeatureNotSupportedException("Drop namespace restrict is not supported")
  }

  def timestampAddOverflowError(micros: Long, amount: Int, unit: String): ArithmeticException = {
    new SparkArithmeticException(
      errorClass = "DATETIME_OVERFLOW",
      messageParameters = Array(
        s"add ${toSQLValue(amount, IntegerType)} $unit to " +
        s"${toSQLValue(DateTimeUtils.microsToInstant(micros), TimestampType)}"))
  }
}<|MERGE_RESOLUTION|>--- conflicted
+++ resolved
@@ -141,18 +141,11 @@
       s: UTF8String,
       errorContext: String): SparkNumberFormatException = {
     new SparkNumberFormatException(
-<<<<<<< HEAD
-      errorClass = "INVALID_SYNTAX_FOR_CAST",
-      messageParameters = Array(
-        toSQLType(to),
-        toSQLValue(s, StringType),
-=======
       errorClass = "CAST_INVALID_INPUT",
       messageParameters = Array(
         toSQLValue(s, StringType),
         toSQLType(StringType),
         toSQLType(to),
->>>>>>> 5fab58f0
         toSQLConf(SQLConf.ANSI_ENABLED.key),
         errorContext))
   }
@@ -1051,20 +1044,6 @@
       e)
   }
 
-<<<<<<< HEAD
-  def cannotCastToDateTimeError(
-      value: Any, from: DataType, to: DataType, errorContext: String): Throwable = {
-    new SparkDateTimeException(
-      errorClass = "INVALID_SYNTAX_FOR_CAST",
-      messageParameters = Array(
-        toSQLType(to),
-        toSQLValue(value, from),
-        toSQLConf(SQLConf.ANSI_ENABLED.key),
-        errorContext))
-  }
-
-=======
->>>>>>> 5fab58f0
   def registeringStreamingQueryListenerError(e: Exception): Throwable = {
     new SparkException("Exception when registering StreamingQueryListener", e)
   }
