--- conflicted
+++ resolved
@@ -112,18 +112,12 @@
   }
 
   def invalidInputSyntaxForNumericError(
-<<<<<<< HEAD
       to: AbstractDataType,
-      s: UTF8String): NumberFormatException = {
-    new SparkNumberFormatException(errorClass = "INVALID_LITERAL_FORMAT_FOR_CAST",
-      messageParameters = Array(to.simpleString,
-        toSQLValue(s, StringType), SQLConf.ANSI_ENABLED.key))
-=======
       s: UTF8String,
       errorContext: String): NumberFormatException = {
-    new SparkNumberFormatException(errorClass = "INVALID_INPUT_SYNTAX_FOR_NUMERIC_TYPE",
-      messageParameters = Array(toSQLValue(s, StringType), SQLConf.ANSI_ENABLED.key, errorContext))
->>>>>>> 1f55a2af
+    new SparkNumberFormatException(errorClass = "INVALID_LITERAL_FORMAT_FOR_CAST",
+      messageParameters = Array(to.simpleString, toSQLValue(s, StringType),
+        SQLConf.ANSI_ENABLED.key, errorContext))
   }
 
   def cannotCastFromNullTypeError(to: DataType): Throwable = {
