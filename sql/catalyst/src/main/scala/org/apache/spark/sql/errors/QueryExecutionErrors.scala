/*
 * Licensed to the Apache Software Foundation (ASF) under one or more
 * contributor license agreements.  See the NOTICE file distributed with
 * this work for additional information regarding copyright ownership.
 * The ASF licenses this file to You under the Apache License, Version 2.0
 * (the "License"); you may not use this file except in compliance with
 * the License.  You may obtain a copy of the License at
 *
 *    http://www.apache.org/licenses/LICENSE-2.0
 *
 * Unless required by applicable law or agreed to in writing, software
 * distributed under the License is distributed on an "AS IS" BASIS,
 * WITHOUT WARRANTIES OR CONDITIONS OF ANY KIND, either express or implied.
 * See the License for the specific language governing permissions and
 * limitations under the License.
 */

package org.apache.spark.sql.errors

import java.io.{FileNotFoundException, IOException}
import java.lang.reflect.InvocationTargetException
import java.net.{URISyntaxException, URL}
import java.time.{DateTimeException, LocalDate}
import java.time.temporal.ChronoField
import java.util.concurrent.TimeoutException

import com.fasterxml.jackson.core.{JsonParser, JsonToken}
import org.apache.arrow.vector.types.pojo.ArrowType
import org.apache.hadoop.fs.{FileAlreadyExistsException, FileStatus, Path}
import org.apache.hadoop.fs.permission.FsPermission
import org.codehaus.commons.compiler.{CompileException, InternalCompilerException}

import org.apache.spark._
import org.apache.spark.launcher.SparkLauncher
import org.apache.spark.memory.SparkOutOfMemoryError
<<<<<<< HEAD
import org.apache.spark.sql.catalyst.{InternalRow, TableIdentifier, WalkedTypePath}
=======
import org.apache.spark.sql.AnalysisException
import org.apache.spark.sql.catalyst.{TableIdentifier, WalkedTypePath}
>>>>>>> 1a5b9f29
import org.apache.spark.sql.catalyst.ScalaReflection.Schema
import org.apache.spark.sql.catalyst.analysis.{NoSuchPartitionException, UnresolvedGenerator}
import org.apache.spark.sql.catalyst.catalog.{CatalogDatabase, CatalogTable}
import org.apache.spark.sql.catalyst.expressions.{AttributeReference, Expression}
import org.apache.spark.sql.catalyst.parser.ParseException
import org.apache.spark.sql.catalyst.plans.JoinType
import org.apache.spark.sql.catalyst.plans.logical.LogicalPlan
import org.apache.spark.sql.catalyst.plans.logical.statsEstimation.ValueInterval
import org.apache.spark.sql.catalyst.trees.{SQLQueryContext, TreeNode}
import org.apache.spark.sql.catalyst.util.{sideBySide, BadRecordException, DateTimeUtils, FailFastMode}
import org.apache.spark.sql.connector.catalog.{CatalogNotFoundException, Table, TableProvider}
import org.apache.spark.sql.connector.catalog.CatalogV2Implicits._
import org.apache.spark.sql.connector.expressions.Transform
import org.apache.spark.sql.internal.SQLConf
import org.apache.spark.sql.internal.StaticSQLConf.GLOBAL_TEMP_DATABASE
import org.apache.spark.sql.streaming.OutputMode
import org.apache.spark.sql.types._
import org.apache.spark.unsafe.array.ByteArrayMethods
import org.apache.spark.unsafe.types.UTF8String
import org.apache.spark.util.{CircularBuffer, Utils}

/**
 * Object for grouping error messages from (most) exceptions thrown during query execution.
 * This does not include exceptions thrown during the eager execution of commands, which are
 * grouped into [[QueryCompilationErrors]].
 */
private[sql] object QueryExecutionErrors extends QueryErrorsBase {

  def cannotEvaluateExpressionError(expression: Expression): Throwable = {
    SparkException.internalError(s"Cannot evaluate expression: $expression")
  }

  def cannotGenerateCodeForExpressionError(expression: Expression): Throwable = {
    SparkException.internalError(s"Cannot generate code for expression: $expression")
  }

  def cannotTerminateGeneratorError(generator: UnresolvedGenerator): Throwable = {
    SparkException.internalError(s"Cannot terminate expression: $generator")
  }

  def castingCauseOverflowError(t: Any, from: DataType, to: DataType): ArithmeticException = {
    new SparkArithmeticException(
      errorClass = "CAST_OVERFLOW",
      messageParameters = Map(
        "value" -> toSQLValue(t, from),
        "sourceType" -> toSQLType(from),
        "targetType" -> toSQLType(to),
        "ansiConfig" -> toSQLConf(SQLConf.ANSI_ENABLED.key)),
      context = Array.empty,
      summary = "")
  }

  def castingCauseOverflowErrorInTableInsert(
      from: DataType,
      to: DataType,
      columnName: String): ArithmeticException = {
    new SparkArithmeticException(
      errorClass = "CAST_OVERFLOW_IN_TABLE_INSERT",
      messageParameters = Map(
        "sourceType" -> toSQLType(from),
        "targetType" -> toSQLType(to),
        "columnName" -> toSQLId(columnName)),
      context = Array.empty,
      summary = ""
    )
  }

  def cannotChangeDecimalPrecisionError(
      value: Decimal,
      decimalPrecision: Int,
      decimalScale: Int,
      context: SQLQueryContext = null): ArithmeticException = {
    new SparkArithmeticException(
      errorClass = "NUMERIC_VALUE_OUT_OF_RANGE",
      messageParameters = Map(
        "value" -> value.toPlainString,
        "precision" -> decimalPrecision.toString,
        "scale" -> decimalScale.toString,
        "config" -> toSQLConf(SQLConf.ANSI_ENABLED.key)),
      context = getQueryContext(context),
      summary = getSummary(context))
  }

  def invalidInputInCastToDatetimeError(
      value: Any,
      from: DataType,
      to: DataType,
      context: SQLQueryContext): Throwable = {
    new SparkDateTimeException(
      errorClass = "CAST_INVALID_INPUT",
      messageParameters = Map(
        "expression" -> toSQLValue(value, from),
        "sourceType" -> toSQLType(from),
        "targetType" -> toSQLType(to),
        "ansiConfig" -> toSQLConf(SQLConf.ANSI_ENABLED.key)),
      context = getQueryContext(context),
      summary = getSummary(context))
  }

  def invalidInputSyntaxForBooleanError(
      s: UTF8String,
      context: SQLQueryContext): SparkRuntimeException = {
    new SparkRuntimeException(
      errorClass = "CAST_INVALID_INPUT",
      messageParameters = Map(
        "expression" -> toSQLValue(s, StringType),
        "sourceType" -> toSQLType(StringType),
        "targetType" -> toSQLType(BooleanType),
        "ansiConfig" -> toSQLConf(SQLConf.ANSI_ENABLED.key)),
      context = getQueryContext(context),
      summary = getSummary(context))
  }

  def invalidInputInCastToNumberError(
      to: DataType,
      s: UTF8String,
      context: SQLQueryContext): SparkNumberFormatException = {
    new SparkNumberFormatException(
      errorClass = "CAST_INVALID_INPUT",
      messageParameters = Map(
        "expression" -> toSQLValue(s, StringType),
        "sourceType" -> toSQLType(StringType),
        "targetType" -> toSQLType(to),
        "ansiConfig" -> toSQLConf(SQLConf.ANSI_ENABLED.key)),
      context = getQueryContext(context),
      summary = getSummary(context))
  }

  def invalidInputInConversionError(
      to: DataType,
      s: UTF8String,
      fmt: UTF8String,
      hint: String): SparkIllegalArgumentException = {
      new SparkIllegalArgumentException(
        errorClass = "CONVERSION_INVALID_INPUT",
        messageParameters = Map(
          "str" -> toSQLValue(s, StringType),
          "fmt" -> toSQLValue(fmt, StringType),
          "targetType" -> toSQLType(to),
          "suggestion" -> toSQLId(hint)))
  }

  def cannotCastFromNullTypeError(to: DataType): Throwable = {
    new SparkException(
      errorClass = "CANNOT_CAST_DATATYPE",
      messageParameters = Map(
        "sourceType" -> NullType.typeName,
        "targetType" -> to.typeName),
      cause = null)
  }

  def cannotCastError(from: DataType, to: DataType): Throwable = {
    new SparkException(
      errorClass = "CANNOT_CAST_DATATYPE",
      messageParameters = Map(
        "sourceType" -> from.typeName,
        "targetType" -> to.typeName),
      cause = null)
  }

  def cannotParseDecimalError(): Throwable = {
    new SparkRuntimeException(
      errorClass = "CANNOT_PARSE_DECIMAL",
      messageParameters = Map.empty)
  }

  def dataTypeUnsupportedError(dataType: String, failure: String): Throwable = {
    new SparkIllegalArgumentException(
      errorClass = "UNSUPPORTED_DATATYPE",
      messageParameters = Map("typeName" -> (dataType + failure)))
  }

  def failedExecuteUserDefinedFunctionError(functionName: String, inputTypes: String,
      outputType: String, e: Throwable): Throwable = {
    new SparkException(
      errorClass = "FAILED_EXECUTE_UDF",
      messageParameters = Map(
        "functionName" -> toSQLId(functionName),
        "signature" -> inputTypes,
        "result" -> outputType),
      cause = e)
  }

  def divideByZeroError(context: SQLQueryContext): ArithmeticException = {
    new SparkArithmeticException(
      errorClass = "DIVIDE_BY_ZERO",
      messageParameters = Map("config" -> toSQLConf(SQLConf.ANSI_ENABLED.key)),
      context = getQueryContext(context),
      summary = getSummary(context))
  }

  def intervalDividedByZeroError(context: SQLQueryContext): ArithmeticException = {
    new SparkArithmeticException(
      errorClass = "INTERVAL_DIVIDED_BY_ZERO",
      messageParameters = Map.empty,
      context = getQueryContext(context),
      summary = getSummary(context))
  }

  def invalidArrayIndexError(
      index: Int,
      numElements: Int,
      context: SQLQueryContext): ArrayIndexOutOfBoundsException = {
    new SparkArrayIndexOutOfBoundsException(
      errorClass = "INVALID_ARRAY_INDEX",
      messageParameters = Map(
        "indexValue" -> toSQLValue(index, IntegerType),
        "arraySize" -> toSQLValue(numElements, IntegerType),
        "ansiConfig" -> toSQLConf(SQLConf.ANSI_ENABLED.key)),
      context = getQueryContext(context),
      summary = getSummary(context))
  }

  def invalidElementAtIndexError(
      index: Int,
      numElements: Int,
      context: SQLQueryContext): ArrayIndexOutOfBoundsException = {
    new SparkArrayIndexOutOfBoundsException(
      errorClass = "INVALID_ARRAY_INDEX_IN_ELEMENT_AT",
      messageParameters = Map(
        "indexValue" -> toSQLValue(index, IntegerType),
        "arraySize" -> toSQLValue(numElements, IntegerType),
        "ansiConfig" -> toSQLConf(SQLConf.ANSI_ENABLED.key)),
      context = getQueryContext(context),
      summary = getSummary(context))
  }

  def invalidFractionOfSecondError(): DateTimeException = {
    new SparkDateTimeException(
      errorClass = "INVALID_FRACTION_OF_SECOND",
      messageParameters = Map(
        "ansiConfig" -> toSQLConf(SQLConf.ANSI_ENABLED.key)
      ),
      context = Array.empty,
      summary = "")
  }

  def ansiDateTimeParseError(e: Exception): SparkDateTimeException = {
    new SparkDateTimeException(
      errorClass = "CANNOT_PARSE_TIMESTAMP",
      messageParameters = Map(
        "message" -> e.getMessage,
        "ansiConfig" -> toSQLConf(SQLConf.ANSI_ENABLED.key)),
      context = Array.empty,
      summary = "")
  }

  def ansiDateTimeError(e: Exception): SparkDateTimeException = {
    new SparkDateTimeException(
      errorClass = "_LEGACY_ERROR_TEMP_2000",
      messageParameters = Map(
        "message" -> e.getMessage,
        "ansiConfig" -> toSQLConf(SQLConf.ANSI_ENABLED.key)),
      context = Array.empty,
      summary = "")
  }

  def ansiIllegalArgumentError(message: String): SparkIllegalArgumentException = {
    new SparkIllegalArgumentException(
      errorClass = "_LEGACY_ERROR_TEMP_2000",
      messageParameters = Map(
        "message" -> message,
        "ansiConfig" -> toSQLConf(SQLConf.ANSI_ENABLED.key)))
  }

  def ansiIllegalArgumentError(e: IllegalArgumentException): IllegalArgumentException = {
    ansiIllegalArgumentError(e.getMessage)
  }

  def overflowInSumOfDecimalError(context: SQLQueryContext): ArithmeticException = {
    arithmeticOverflowError("Overflow in sum of decimals", context = context)
  }

  def overflowInIntegralDivideError(context: SQLQueryContext): ArithmeticException = {
    arithmeticOverflowError("Overflow in integral divide", "try_divide", context)
  }

  def overflowInConvError(context: SQLQueryContext): ArithmeticException = {
    arithmeticOverflowError("Overflow in function conv()", context = context)
  }

  def mapSizeExceedArraySizeWhenZipMapError(size: Int): SparkRuntimeException = {
    new SparkRuntimeException(
      errorClass = "_LEGACY_ERROR_TEMP_2003",
      messageParameters = Map(
        "size" -> size.toString(),
        "maxRoundedArrayLength" -> ByteArrayMethods.MAX_ROUNDED_ARRAY_LENGTH.toString()))
  }

  def literalTypeUnsupportedError(v: Any): RuntimeException = {
    new SparkRuntimeException(
      errorClass = "UNSUPPORTED_FEATURE.LITERAL_TYPE",
      messageParameters = Map(
        "value" -> v.toString,
        "type" ->  v.getClass.toString))
  }

  def pivotColumnUnsupportedError(v: Any, dataType: DataType): RuntimeException = {
    new SparkRuntimeException(
      errorClass = "UNSUPPORTED_FEATURE.PIVOT_TYPE",
      messageParameters = Map(
        "value" -> v.toString,
        "type" ->  toSQLType(dataType)))
  }

  def noDefaultForDataTypeError(dataType: DataType): SparkException = {
    SparkException.internalError(s"No default value for type: ${toSQLType(dataType)}.")
  }

  def orderedOperationUnsupportedByDataTypeError(
      dataType: DataType): SparkIllegalArgumentException = {
    new SparkIllegalArgumentException(
      errorClass = "_LEGACY_ERROR_TEMP_2005",
      messageParameters = Map("dataType" -> dataType.toString()))
  }

  def orderedOperationUnsupportedByDataTypeError(
      dataType: String): SparkIllegalArgumentException = {
    new SparkIllegalArgumentException(
      errorClass = "_LEGACY_ERROR_TEMP_2005",
      messageParameters = Map("dataType" -> dataType))
  }

  def invalidRegexGroupIndexError(
      funcName: String,
      groupCount: Int,
      groupIndex: Int): RuntimeException = {
    new SparkRuntimeException(
      errorClass = "INVALID_PARAMETER_VALUE.REGEX_GROUP_INDEX",
      messageParameters = Map(
        "parameter" -> toSQLId("idx"),
        "functionName" -> toSQLId(funcName),
        "groupCount" -> groupCount.toString(),
        "groupIndex" -> groupIndex.toString()))
  }

  def invalidUrlError(url: UTF8String, e: URISyntaxException): SparkIllegalArgumentException = {
    new SparkIllegalArgumentException(
      errorClass = "INVALID_URL",
      messageParameters = Map(
        "url" -> url.toString,
        "ansiConfig" -> toSQLConf(SQLConf.ANSI_ENABLED.key)),
      cause = e)
  }

  def illegalUrlError(url: UTF8String): Throwable = {
    new SparkIllegalArgumentException(
      errorClass = "CANNOT_DECODE_URL",
      messageParameters = Map("url" -> url.toString)
    )
  }

  def mergeUnsupportedByWindowFunctionError(funcName: String): Throwable = {
    SparkException.internalError(
      s"The aggregate window function ${toSQLId(funcName)} does not support merging.")
  }

  def dataTypeUnexpectedError(dataType: DataType): SparkUnsupportedOperationException = {
    new SparkUnsupportedOperationException(
      errorClass = "_LEGACY_ERROR_TEMP_2011",
      messageParameters = Map("dataType" -> dataType.catalogString))
  }

  def typeUnsupportedError(dataType: DataType): SparkIllegalArgumentException = {
    new SparkIllegalArgumentException(
      errorClass = "_LEGACY_ERROR_TEMP_2011",
      messageParameters = Map("dataType" -> dataType.toString()))
  }

  def negativeValueUnexpectedError(
      frequencyExpression : Expression): SparkIllegalArgumentException = {
    new SparkIllegalArgumentException(
      errorClass = "_LEGACY_ERROR_TEMP_2013",
      messageParameters = Map("frequencyExpression" -> frequencyExpression.sql))
  }

  def addNewFunctionMismatchedWithFunctionError(funcName: String): Throwable = {
    SparkException.internalError(
      "Cannot add new function to generated class, " +
        s"failed to match ${toSQLId(funcName)} at `addNewFunction`.")
  }

  def cannotGenerateCodeForIncomparableTypeError(
      codeType: String, dataType: DataType): SparkIllegalArgumentException = {
    new SparkIllegalArgumentException(
      errorClass = "_LEGACY_ERROR_TEMP_2015",
      messageParameters = Map(
        "codeType" -> codeType,
        "dataType" -> dataType.catalogString))
  }

  def cannotInterpolateClassIntoCodeBlockError(arg: Any): SparkIllegalArgumentException = {
    new SparkIllegalArgumentException(
      errorClass = "_LEGACY_ERROR_TEMP_2016",
      messageParameters = Map("arg" -> arg.getClass.getName))
  }

  def customCollectionClsNotResolvedError(): SparkUnsupportedOperationException = {
    new SparkUnsupportedOperationException(
      errorClass = "_LEGACY_ERROR_TEMP_2017",
      messageParameters = Map.empty)
  }

  def classUnsupportedByMapObjectsError(cls: Class[_]): SparkRuntimeException = {
    new SparkRuntimeException(
      errorClass = "_LEGACY_ERROR_TEMP_2018",
      messageParameters = Map("cls" -> cls.getName))
  }

  def nullAsMapKeyNotAllowedError(): SparkRuntimeException = {
    new SparkRuntimeException(
      errorClass = "NULL_MAP_KEY",
      messageParameters = Map.empty)
  }

  def methodNotDeclaredError(name: String): Throwable = {
    SparkException.internalError(
      s"""A method named "$name" is not declared in any enclosing class nor any supertype""")
  }

  def constructorNotFoundError(cls: String): SparkRuntimeException = {
    new SparkRuntimeException(
      errorClass = "_LEGACY_ERROR_TEMP_2020",
      messageParameters = Map("cls" -> cls))
  }

  def primaryConstructorNotFoundError(cls: Class[_]): SparkRuntimeException = {
    new SparkRuntimeException(
      errorClass = "_LEGACY_ERROR_TEMP_2021",
      messageParameters = Map("cls" -> cls.toString()))
  }

  def unsupportedNaturalJoinTypeError(joinType: JoinType): SparkException = {
    SparkException.internalError(
      s"Unsupported natural join type ${joinType.toString}")
  }

  def notExpectedUnresolvedEncoderError(attr: AttributeReference): SparkRuntimeException = {
    new SparkRuntimeException(
      errorClass = "_LEGACY_ERROR_TEMP_2023",
      messageParameters = Map("attr" -> attr.toString()))
  }

  def unsupportedEncoderError(): SparkRuntimeException = {
    new SparkRuntimeException(
      errorClass = "_LEGACY_ERROR_TEMP_2024",
      messageParameters = Map.empty)
  }

  def notOverrideExpectedMethodsError(
      className: String, m1: String, m2: String): SparkRuntimeException = {
    new SparkRuntimeException(
      errorClass = "_LEGACY_ERROR_TEMP_2025",
      messageParameters = Map("className" -> className, "m1" -> m1, "m2" -> m2))
  }

  def failToConvertValueToJsonError(
      value: AnyRef, cls: Class[_], dataType: DataType): SparkRuntimeException = {
    new SparkRuntimeException(
      errorClass = "_LEGACY_ERROR_TEMP_2026",
      messageParameters = Map(
        "value" -> value.toString(),
        "cls" -> cls.toString(),
        "dataType" -> dataType.toString()))
  }

  def unexpectedOperatorInCorrelatedSubquery(
      op: LogicalPlan, pos: String = ""): SparkRuntimeException = {
    new SparkRuntimeException(
      errorClass = "_LEGACY_ERROR_TEMP_2027",
      messageParameters = Map("op" -> op.toString(), "pos" -> pos))
  }

  def unreachableError(err: String = ""): SparkRuntimeException = {
    new SparkRuntimeException(
      errorClass = "_LEGACY_ERROR_TEMP_2028",
      messageParameters = Map("err" -> err))
  }

  def unsupportedRoundingMode(roundMode: BigDecimal.RoundingMode.Value): SparkException = {
    SparkException.internalError(s"Not supported rounding mode: ${roundMode.toString}.")
  }

  def resolveCannotHandleNestedSchema(plan: LogicalPlan): SparkRuntimeException = {
    new SparkRuntimeException(
      errorClass = "_LEGACY_ERROR_TEMP_2030",
      messageParameters = Map("plan" -> plan.toString()))
  }

  def inputExternalRowCannotBeNullError(): SparkRuntimeException = {
    new SparkRuntimeException(
      errorClass = "_LEGACY_ERROR_TEMP_2031",
      messageParameters = Map.empty)
  }

  def fieldCannotBeNullMsg(index: Int, fieldName: String): String = {
    s"The ${index}th field '$fieldName' of input row cannot be null."
  }

  def fieldCannotBeNullError(index: Int, fieldName: String): SparkRuntimeException = {
    new SparkRuntimeException(
      errorClass = "_LEGACY_ERROR_TEMP_2032",
      messageParameters = Map("fieldCannotBeNullMsg" -> fieldCannotBeNullMsg(index, fieldName)))
  }

  def unableToCreateDatabaseAsFailedToCreateDirectoryError(
      dbDefinition: CatalogDatabase, e: IOException): Throwable = {
    new SparkException(
      errorClass = "_LEGACY_ERROR_TEMP_2033",
      messageParameters = Map(
        "name" -> dbDefinition.name,
        "locationUri" -> dbDefinition.locationUri.toString()),
      cause = e)
  }

  def unableToDropDatabaseAsFailedToDeleteDirectoryError(
      dbDefinition: CatalogDatabase, e: IOException): Throwable = {
    new SparkException(
      errorClass = "_LEGACY_ERROR_TEMP_2034",
      messageParameters = Map(
        "name" -> dbDefinition.name,
        "locationUri" -> dbDefinition.locationUri.toString()),
      cause = e)
  }

  def unableToCreateTableAsFailedToCreateDirectoryError(
      table: String, defaultTableLocation: Path, e: IOException): Throwable = {
    new SparkException(
      errorClass = "_LEGACY_ERROR_TEMP_2035",
      messageParameters = Map(
        "table" -> table,
        "defaultTableLocation" -> defaultTableLocation.toString()),
      cause = e)
  }

  def unableToDeletePartitionPathError(partitionPath: Path, e: IOException): Throwable = {
    new SparkException(
      errorClass = "_LEGACY_ERROR_TEMP_2036",
      messageParameters = Map("partitionPath" -> partitionPath.toString()),
      cause = e)
  }

  def unableToDropTableAsFailedToDeleteDirectoryError(
      table: String, dir: Path, e: IOException): Throwable = {
    new SparkException(
      errorClass = "_LEGACY_ERROR_TEMP_2037",
      messageParameters = Map("table" -> table, "dir" -> dir.toString()),
      cause = e)
  }

  def unableToRenameTableAsFailedToRenameDirectoryError(
      oldName: String, newName: String, oldDir: Path, e: IOException): Throwable = {
    new SparkException(
      errorClass = "_LEGACY_ERROR_TEMP_2038",
      messageParameters = Map(
        "oldName" -> oldName,
        "newName" -> newName,
        "oldDir" -> oldDir.toString()),
      cause = e)
  }

  def unableToCreatePartitionPathError(partitionPath: Path, e: IOException): Throwable = {
    new SparkException(
      errorClass = "_LEGACY_ERROR_TEMP_2039",
      messageParameters = Map("partitionPath" -> partitionPath.toString()),
      cause = e)
  }

  def unableToRenamePartitionPathError(oldPartPath: Path, e: IOException): Throwable = {
    new SparkException(
      errorClass = "_LEGACY_ERROR_TEMP_2040",
      messageParameters = Map("oldPartPath" -> oldPartPath.toString()),
      cause = e)
  }

  def methodNotImplementedError(methodName: String): SparkUnsupportedOperationException = {
    new SparkUnsupportedOperationException(
      errorClass = "_LEGACY_ERROR_TEMP_2041",
      messageParameters = Map("methodName" -> methodName))
  }

  def arithmeticOverflowError(e: ArithmeticException): SparkArithmeticException = {
    new SparkArithmeticException(
      errorClass = "_LEGACY_ERROR_TEMP_2042",
      messageParameters = Map(
        "message" -> e.getMessage,
        "ansiConfig" -> toSQLConf(SQLConf.ANSI_ENABLED.key)),
      context = Array.empty,
      summary = "")
  }

  def arithmeticOverflowError(
      message: String,
      hint: String = "",
      context: SQLQueryContext = null): ArithmeticException = {
    val alternative = if (hint.nonEmpty) {
      s" Use '$hint' to tolerate overflow and return NULL instead."
    } else ""
    new SparkArithmeticException(
      errorClass = "ARITHMETIC_OVERFLOW",
      messageParameters = Map(
        "message" -> message,
        "alternative" -> alternative,
        "config" -> toSQLConf(SQLConf.ANSI_ENABLED.key)),
      context = getQueryContext(context),
      summary = getSummary(context))
  }

  def unaryMinusCauseOverflowError(originValue: Int): SparkArithmeticException = {
    new SparkArithmeticException(
      errorClass = "_LEGACY_ERROR_TEMP_2043",
      messageParameters = Map("sqlValue" -> toSQLValue(originValue, IntegerType)),
      context = Array.empty,
      summary = "")
  }

  def binaryArithmeticCauseOverflowError(
      eval1: Short, symbol: String, eval2: Short): SparkArithmeticException = {
    new SparkArithmeticException(
      errorClass = "BINARY_ARITHMETIC_OVERFLOW",
      messageParameters = Map(
        "value1" -> toSQLValue(eval1, ShortType),
        "symbol" -> symbol,
        "value2" -> toSQLValue(eval2, ShortType)),
      context = Array.empty,
      summary = "")
  }

  def intervalArithmeticOverflowError(
      message: String,
      hint: String = "",
      context: SQLQueryContext): ArithmeticException = {
    val alternative = if (hint.nonEmpty) {
      s" Use '$hint' to tolerate overflow and return NULL instead."
    } else ""
    new SparkArithmeticException(
      errorClass = "INTERVAL_ARITHMETIC_OVERFLOW",
      messageParameters = Map(
        "message" -> message,
        "alternative" -> alternative),
      context = getQueryContext(context),
      summary = getSummary(context))
  }

  def failedToCompileMsg(e: Exception): String = {
    s"failed to compile: $e"
  }

  def internalCompilerError(e: InternalCompilerException): Throwable = {
    new InternalCompilerException(failedToCompileMsg(e), e)
  }

  def compilerError(e: CompileException): Throwable = {
    new CompileException(failedToCompileMsg(e), e.getLocation)
  }

  def unsupportedTableChangeError(e: IllegalArgumentException): Throwable = {
    new SparkException(
      errorClass = "_LEGACY_ERROR_TEMP_2045",
      messageParameters = Map("message" -> e.getMessage),
      cause = e)
  }

  def notADatasourceRDDPartitionError(split: Partition): Throwable = {
    new SparkException(
      errorClass = "_LEGACY_ERROR_TEMP_2046",
      messageParameters = Map("split" -> split.toString()),
      cause = null)
  }

  def dataPathNotSpecifiedError(): SparkIllegalArgumentException = {
    new SparkIllegalArgumentException(
      errorClass = "_LEGACY_ERROR_TEMP_2047",
      messageParameters = Map.empty)
  }

  def createStreamingSourceNotSpecifySchemaError(): SparkIllegalArgumentException = {
    new SparkIllegalArgumentException(
      errorClass = "_LEGACY_ERROR_TEMP_2048",
      messageParameters = Map.empty)
  }

  def streamedOperatorUnsupportedByDataSourceError(
      className: String, operator: String): SparkUnsupportedOperationException = {
    new SparkUnsupportedOperationException(
      errorClass = "_LEGACY_ERROR_TEMP_2049",
      messageParameters = Map("className" -> className, "operator" -> operator))
  }

  def multiplePathsSpecifiedError(allPaths: Seq[String]): SparkIllegalArgumentException = {
    new SparkIllegalArgumentException(
      errorClass = "_LEGACY_ERROR_TEMP_2050",
      messageParameters = Map("paths" -> allPaths.mkString(", ")))
  }

  def dataSourceNotFoundError(
      provider: String, error: Throwable): SparkClassNotFoundException = {
    new SparkClassNotFoundException(
      errorClass = "DATA_SOURCE_NOT_FOUND",
      messageParameters = Map("provider" -> provider),
      cause = error)
  }

  def removedClassInSpark2Error(className: String, e: Throwable): SparkClassNotFoundException = {
    new SparkClassNotFoundException(
      errorClass = "_LEGACY_ERROR_TEMP_2052",
      messageParameters = Map("className" -> className),
      cause = e)
  }

  def incompatibleDataSourceRegisterError(e: Throwable): Throwable = {
    new SparkClassNotFoundException(
      errorClass = "INCOMPATIBLE_DATASOURCE_REGISTER",
      messageParameters = Map("message" -> e.getMessage),
      cause = e)
  }

  def sparkUpgradeInReadingDatesError(
      format: String, config: String, option: String): SparkUpgradeException = {
    new SparkUpgradeException(
      errorClass = "INCONSISTENT_BEHAVIOR_CROSS_VERSION.READ_ANCIENT_DATETIME",
      messageParameters = Map(
        "format" -> format,
        "config" -> toSQLConf(config),
        "option" -> toDSOption(option)),
      cause = null
    )
  }

  def sparkUpgradeInWritingDatesError(format: String, config: String): SparkUpgradeException = {
    new SparkUpgradeException(
      errorClass = "INCONSISTENT_BEHAVIOR_CROSS_VERSION.WRITE_ANCIENT_DATETIME",
      messageParameters = Map(
        "format" -> format,
        "config" -> toSQLConf(config)),
      cause = null
    )
  }

  def buildReaderUnsupportedForFileFormatError(
      format: String): SparkUnsupportedOperationException = {
    new SparkUnsupportedOperationException(
      errorClass = "_LEGACY_ERROR_TEMP_2053",
      messageParameters = Map("format" -> format))
  }

  def taskFailedWhileWritingRowsError(path: String, cause: Throwable): Throwable = {
    new SparkException(
      errorClass = "TASK_WRITE_FAILED",
      messageParameters = Map("path" -> path),
      cause = cause)
  }

  def readCurrentFileNotFoundError(e: FileNotFoundException): SparkFileNotFoundException = {
    new SparkFileNotFoundException(
      errorClass = "_LEGACY_ERROR_TEMP_2055",
      messageParameters = Map("message" -> e.getMessage))
  }

  def saveModeUnsupportedError(saveMode: Any, pathExists: Boolean): Throwable = {
    val errorSubClass = if (pathExists) "EXISTENT_PATH" else "NON_EXISTENT_PATH"
    new SparkIllegalArgumentException(
      errorClass = s"UNSUPPORTED_SAVE_MODE.$errorSubClass",
      messageParameters = Map("saveMode" -> toSQLValue(saveMode, StringType)))
  }

  def cannotClearOutputDirectoryError(staticPrefixPath: Path): Throwable = {
    new SparkException(
      errorClass = "_LEGACY_ERROR_TEMP_2056",
      messageParameters = Map("staticPrefixPath" -> staticPrefixPath.toString()),
      cause = null)
  }

  def cannotClearPartitionDirectoryError(path: Path): Throwable = {
    new SparkException(
      errorClass = "_LEGACY_ERROR_TEMP_2057",
      messageParameters = Map("path" -> path.toString()),
      cause = null)
  }

  def failedToCastValueToDataTypeForPartitionColumnError(
      value: String, dataType: DataType, columnName: String): SparkRuntimeException = {
    new SparkRuntimeException(
      errorClass = "_LEGACY_ERROR_TEMP_2058",
      messageParameters = Map(
        "value" -> value,
        "dataType" -> dataType.toString(),
        "columnName" -> columnName))
  }

  def endOfStreamError(): Throwable = {
    new SparkException(
      errorClass = "_LEGACY_ERROR_TEMP_2059",
      messageParameters = Map.empty,
      cause = null)
  }

  def fallbackV1RelationReportsInconsistentSchemaError(
      v2Schema: StructType, v1Schema: StructType): SparkIllegalArgumentException = {
    new SparkIllegalArgumentException(
      errorClass = "_LEGACY_ERROR_TEMP_2060",
      messageParameters = Map("v2Schema" -> v2Schema.toString(), "v1Schema" -> v1Schema.toString()))
  }

  def noRecordsFromEmptyDataReaderError(): Throwable = {
    new SparkException(
      errorClass = "_LEGACY_ERROR_TEMP_2061",
      messageParameters = Map.empty,
      cause = null)
  }

  def fileNotFoundError(e: FileNotFoundException): SparkFileNotFoundException = {
    new SparkFileNotFoundException(
      errorClass = "_LEGACY_ERROR_TEMP_2062",
      messageParameters = Map("message" -> e.getMessage))
  }

  def unsupportedSchemaColumnConvertError(
      filePath: String,
      column: String,
      logicalType: String,
      physicalType: String,
      e: Exception): Throwable = {
    new SparkException(
      errorClass = "_LEGACY_ERROR_TEMP_2063",
      messageParameters = Map(
        "filePath" -> filePath,
        "column" -> column,
        "logicalType" -> logicalType,
        "physicalType" -> physicalType),
      cause = e)
  }

  def cannotReadFilesError(
      e: Throwable,
      path: String): Throwable = {
    new SparkException(
      errorClass = "_LEGACY_ERROR_TEMP_2064",
      messageParameters = Map("path" -> path),
      cause = e)
  }

  def cannotCreateColumnarReaderError(): Throwable = {
    new SparkException(
      errorClass = "_LEGACY_ERROR_TEMP_2065",
      messageParameters = Map.empty,
      cause = null)
  }

  def invalidNamespaceNameError(namespace: Array[String]): SparkIllegalArgumentException = {
    new SparkIllegalArgumentException(
      errorClass = "_LEGACY_ERROR_TEMP_2066",
      messageParameters = Map("namespace" -> namespace.quoted))
  }

  def unsupportedPartitionTransformError(
      transform: Transform): SparkUnsupportedOperationException = {
    new SparkUnsupportedOperationException(
      errorClass = "_LEGACY_ERROR_TEMP_2067",
      messageParameters = Map("transform" -> transform.toString()))
  }

  def missingDatabaseLocationError(): SparkIllegalArgumentException = {
    new SparkIllegalArgumentException(
      errorClass = "_LEGACY_ERROR_TEMP_2068",
      messageParameters = Map.empty)
  }

  def cannotRemoveReservedPropertyError(property: String): SparkUnsupportedOperationException = {
    new SparkUnsupportedOperationException(
      errorClass = "_LEGACY_ERROR_TEMP_2069",
      messageParameters = Map("property" -> property))
  }

  def writingJobFailedError(cause: Throwable): Throwable = {
    new SparkException(
      errorClass = "_LEGACY_ERROR_TEMP_2070",
      messageParameters = Map.empty,
      cause = cause)
  }

  def commitDeniedError(
      partId: Int, taskId: Long, attemptId: Int, stageId: Int, stageAttempt: Int): Throwable = {
    new SparkException(
      errorClass = "_LEGACY_ERROR_TEMP_2071",
      messageParameters = Map(
        "partId" -> partId.toString(),
        "taskId" -> taskId.toString(),
        "attemptId" -> attemptId.toString(),
        "stageId" -> stageId.toString(),
        "stageAttempt" -> stageAttempt.toString()),
      cause = null)
  }

  def cannotCreateJDBCTableWithPartitionsError(): SparkUnsupportedOperationException = {
    new SparkUnsupportedOperationException(
      errorClass = "_LEGACY_ERROR_TEMP_2073",
      messageParameters = Map.empty)
  }

  def unsupportedUserSpecifiedSchemaError(): SparkUnsupportedOperationException = {
    new SparkUnsupportedOperationException(
      errorClass = "_LEGACY_ERROR_TEMP_2074",
      messageParameters = Map.empty)
  }

  def writeUnsupportedForBinaryFileDataSourceError(): SparkUnsupportedOperationException = {
    new SparkUnsupportedOperationException(
      errorClass = "_LEGACY_ERROR_TEMP_2075",
      messageParameters = Map.empty)
  }

  def fileLengthExceedsMaxLengthError(status: FileStatus, maxLength: Int): Throwable = {
    new SparkException(
      errorClass = "_LEGACY_ERROR_TEMP_2076",
      messageParameters = Map(
        "path" -> status.getPath.toString(),
        "len" -> status.getLen.toString(),
        "maxLength" -> maxLength.toString()),
      cause = null)
  }

  def unsupportedFieldNameError(fieldName: String): SparkRuntimeException = {
    new SparkRuntimeException(
      errorClass = "_LEGACY_ERROR_TEMP_2077",
      messageParameters = Map("fieldName" -> fieldName))
  }

  def cannotSpecifyBothJdbcTableNameAndQueryError(
      jdbcTableName: String, jdbcQueryString: String): SparkIllegalArgumentException = {
    new SparkIllegalArgumentException(
      errorClass = "_LEGACY_ERROR_TEMP_2078",
      messageParameters = Map(
        "jdbcTableName" -> jdbcTableName,
        "jdbcQueryString" -> jdbcQueryString))
  }

  def missingJdbcTableNameAndQueryError(
      jdbcTableName: String, jdbcQueryString: String): SparkIllegalArgumentException = {
    new SparkIllegalArgumentException(
      errorClass = "_LEGACY_ERROR_TEMP_2079",
      messageParameters = Map(
        "jdbcTableName" -> jdbcTableName,
        "jdbcQueryString" -> jdbcQueryString))
  }

  def emptyOptionError(optionName: String): SparkIllegalArgumentException = {
    new SparkIllegalArgumentException(
      errorClass = "_LEGACY_ERROR_TEMP_2080",
      messageParameters = Map("optionName" -> optionName))
  }

  def invalidJdbcTxnIsolationLevelError(
      jdbcTxnIsolationLevel: String, value: String): SparkIllegalArgumentException = {
    new SparkIllegalArgumentException(
      errorClass = "_LEGACY_ERROR_TEMP_2081",
      messageParameters = Map("value" -> value, "jdbcTxnIsolationLevel" -> jdbcTxnIsolationLevel))
  }

  def cannotGetJdbcTypeError(dt: DataType): SparkIllegalArgumentException = {
    new SparkIllegalArgumentException(
      errorClass = "_LEGACY_ERROR_TEMP_2082",
      messageParameters = Map("catalogString" -> dt.catalogString))
  }

  def unrecognizedSqlTypeError(jdbcTypeId: String, typeName: String): Throwable = {
    new SparkSQLException(
      errorClass = "UNRECOGNIZED_SQL_TYPE",
      messageParameters = Map("typeName" -> typeName, "jdbcType" -> jdbcTypeId))
  }

  def unsupportedJdbcTypeError(content: String): SparkSQLException = {
    new SparkSQLException(
      errorClass = "_LEGACY_ERROR_TEMP_2083",
      messageParameters = Map("content" -> content))
  }

  def unsupportedArrayElementTypeBasedOnBinaryError(dt: DataType): SparkIllegalArgumentException = {
    new SparkIllegalArgumentException(
      errorClass = "_LEGACY_ERROR_TEMP_2084",
      messageParameters = Map("catalogString" -> dt.catalogString))
  }

  def nestedArraysUnsupportedError(): SparkIllegalArgumentException = {
    new SparkIllegalArgumentException(
      errorClass = "_LEGACY_ERROR_TEMP_2085",
      messageParameters = Map.empty)
  }

  def cannotTranslateNonNullValueForFieldError(pos: Int): SparkIllegalArgumentException = {
    new SparkIllegalArgumentException(
      errorClass = "_LEGACY_ERROR_TEMP_2086",
      messageParameters = Map("pos" -> pos.toString()))
  }

  def invalidJdbcNumPartitionsError(
      n: Int, jdbcNumPartitions: String): SparkIllegalArgumentException = {
    new SparkIllegalArgumentException(
      errorClass = "_LEGACY_ERROR_TEMP_2087",
      messageParameters = Map("n" -> n.toString(), "jdbcNumPartitions" -> jdbcNumPartitions))
  }

  def multiActionAlterError(tableName: String): Throwable = {
    new SparkSQLFeatureNotSupportedException(
      errorClass = "UNSUPPORTED_FEATURE.MULTI_ACTION_ALTER",
      messageParameters = Map("tableName" -> tableName))
  }

  def dataTypeUnsupportedYetError(dataType: DataType): SparkUnsupportedOperationException = {
    new SparkUnsupportedOperationException(
      errorClass = "_LEGACY_ERROR_TEMP_2088",
      messageParameters = Map("dataType" -> dataType.toString()))
  }

  def unsupportedOperationForDataTypeError(
      dataType: DataType): SparkUnsupportedOperationException = {
    new SparkUnsupportedOperationException(
      errorClass = "_LEGACY_ERROR_TEMP_2089",
      messageParameters = Map("catalogString" -> dataType.catalogString))
  }

  def inputFilterNotFullyConvertibleError(owner: String): Throwable = {
    new SparkException(
      errorClass = "_LEGACY_ERROR_TEMP_2090",
      messageParameters = Map("owner" -> owner),
      cause = null)
  }

  def cannotReadFooterForFileError(file: Path, e: Exception): Throwable = {
    new SparkException(
      errorClass = "CANNOT_READ_FILE_FOOTER",
      messageParameters = Map("file" -> file.toString()),
      cause = e)
  }

  def foundDuplicateFieldInCaseInsensitiveModeError(
      requiredFieldName: String, matchedOrcFields: String): SparkRuntimeException = {
    new SparkRuntimeException(
      errorClass = "_LEGACY_ERROR_TEMP_2093",
      messageParameters = Map(
        "requiredFieldName" -> requiredFieldName,
        "matchedOrcFields" -> matchedOrcFields))
  }

  def foundDuplicateFieldInFieldIdLookupModeError(
      requiredId: Int, matchedFields: String): SparkRuntimeException = {
    new SparkRuntimeException(
      errorClass = "_LEGACY_ERROR_TEMP_2094",
      messageParameters = Map(
        "requiredId" -> requiredId.toString(),
        "matchedFields" -> matchedFields))
  }

  def failedToMergeIncompatibleSchemasError(
      left: StructType, right: StructType, e: Throwable): Throwable = {
    new SparkException(
      errorClass = "_LEGACY_ERROR_TEMP_2095",
      messageParameters = Map("left" -> left.toString(), "right" -> right.toString()),
      cause = e)
  }

  def ddlUnsupportedTemporarilyError(ddl: String): SparkUnsupportedOperationException = {
    new SparkUnsupportedOperationException(
      errorClass = "_LEGACY_ERROR_TEMP_2096",
      messageParameters = Map("ddl" -> ddl))
  }

  def executeBroadcastTimeoutError(timeout: Long, ex: Option[TimeoutException]): Throwable = {
    new SparkException(
      errorClass = "_LEGACY_ERROR_TEMP_2097",
      messageParameters = Map(
        "timeout" -> timeout.toString(),
        "broadcastTimeout" -> toSQLConf(SQLConf.BROADCAST_TIMEOUT.key),
        "autoBroadcastJoinThreshold" -> toSQLConf(SQLConf.AUTO_BROADCASTJOIN_THRESHOLD.key)),
      cause = ex.orNull)
  }

  def cannotCompareCostWithTargetCostError(cost: String): SparkIllegalArgumentException = {
    new SparkIllegalArgumentException(
      errorClass = "_LEGACY_ERROR_TEMP_2098",
      messageParameters = Map("cost" -> cost))
  }

  def unsupportedArrowTypeError(typeName: ArrowType): SparkUnsupportedOperationException = {
    new SparkUnsupportedOperationException(
      errorClass = "UNSUPPORTED_ARROWTYPE",
      messageParameters = Map("typeName" -> typeName.toString))
  }

  def unsupportedDataTypeError(typeName: DataType): SparkUnsupportedOperationException = {
    new SparkUnsupportedOperationException(
      errorClass = "UNSUPPORTED_DATATYPE",
      messageParameters = Map("typeName" -> toSQLType(typeName)))
  }

  def duplicatedFieldNameInArrowStructError(
      fieldNames: Seq[String]): SparkUnsupportedOperationException = {
    new SparkUnsupportedOperationException(
      errorClass = "DUPLICATED_FIELD_NAME_IN_ARROW_STRUCT",
      messageParameters = Map("fieldNames" -> fieldNames.mkString("[", ", ", "]")))
  }

  def notSupportTypeError(dataType: DataType): Throwable = {
    new SparkException(
      errorClass = "_LEGACY_ERROR_TEMP_2100",
      messageParameters = Map("dataType" -> dataType.toString()),
      cause = null)
  }

  def notSupportNonPrimitiveTypeError(): SparkRuntimeException = {
    new SparkRuntimeException(
      errorClass = "_LEGACY_ERROR_TEMP_2101",
      messageParameters = Map.empty)
  }

  def unsupportedTypeError(dataType: DataType): Throwable = {
    new SparkException(
      errorClass = "_LEGACY_ERROR_TEMP_2102",
      messageParameters = Map("catalogString" -> dataType.catalogString),
      cause = null)
  }

  def useDictionaryEncodingWhenDictionaryOverflowError(): Throwable = {
    new SparkException(
      errorClass = "_LEGACY_ERROR_TEMP_2103",
      messageParameters = Map.empty,
      cause = null)
  }

  def endOfIteratorError(): Throwable = {
    new SparkException(
      errorClass = "_LEGACY_ERROR_TEMP_2104",
      messageParameters = Map.empty,
      cause = null)
  }

  def cannotAllocateMemoryToGrowBytesToBytesMapError(): Throwable = {
    new SparkException(
      errorClass = "_LEGACY_ERROR_TEMP_2105",
      messageParameters = Map.empty,
      cause = null)
  }

  def cannotAcquireMemoryToBuildLongHashedRelationError(size: Long, got: Long): Throwable = {
    new SparkException(
      errorClass = "_LEGACY_ERROR_TEMP_2106",
      messageParameters = Map("size" -> size.toString(), "got" -> got.toString()),
      cause = null)
  }

  def cannotAcquireMemoryToBuildUnsafeHashedRelationError(): Throwable = {
    new SparkOutOfMemoryError(
      "_LEGACY_ERROR_TEMP_2107")
  }

  def rowLargerThan256MUnsupportedError(): SparkUnsupportedOperationException = {
    new SparkUnsupportedOperationException(
      errorClass = "_LEGACY_ERROR_TEMP_2108",
      messageParameters = Map.empty)
  }

  def cannotBuildHashedRelationWithUniqueKeysExceededError(): SparkUnsupportedOperationException = {
    new SparkUnsupportedOperationException(
      errorClass = "_LEGACY_ERROR_TEMP_2109",
      messageParameters = Map.empty)
  }

  def cannotBuildHashedRelationLargerThan8GError(): SparkUnsupportedOperationException = {
    new SparkUnsupportedOperationException(
      errorClass = "_LEGACY_ERROR_TEMP_2110",
      messageParameters = Map.empty)
  }

  def failedToPushRowIntoRowQueueError(rowQueue: String): Throwable = {
    new SparkException(
      errorClass = "_LEGACY_ERROR_TEMP_2111",
      messageParameters = Map("rowQueue" -> rowQueue),
      cause = null)
  }

  def unexpectedWindowFunctionFrameError(frame: String): SparkRuntimeException = {
    new SparkRuntimeException(
      errorClass = "_LEGACY_ERROR_TEMP_2112",
      messageParameters = Map("frame" -> frame))
  }

  def cannotParseStatisticAsPercentileError(
      stats: String, e: NumberFormatException): SparkIllegalArgumentException = {
    new SparkIllegalArgumentException(
      errorClass = "_LEGACY_ERROR_TEMP_2113",
      messageParameters = Map("stats" -> stats),
      cause = e)
  }

  def statisticNotRecognizedError(stats: String): SparkIllegalArgumentException = {
    new SparkIllegalArgumentException(
      errorClass = "_LEGACY_ERROR_TEMP_2114",
      messageParameters = Map("stats" -> stats))
  }

  def unknownColumnError(unknownColumn: String): SparkIllegalArgumentException = {
    new SparkIllegalArgumentException(
      errorClass = "_LEGACY_ERROR_TEMP_2115",
      messageParameters = Map("unknownColumn" -> unknownColumn))
  }

  def unexpectedAccumulableUpdateValueError(o: Any): SparkIllegalArgumentException = {
    new SparkIllegalArgumentException(
      errorClass = "_LEGACY_ERROR_TEMP_2116",
      messageParameters = Map("o" -> o.toString()))
  }

  def unscaledValueTooLargeForPrecisionError(
      value: Decimal,
      decimalPrecision: Int,
      decimalScale: Int,
      context: SQLQueryContext = null): ArithmeticException = {
    new SparkArithmeticException(
      errorClass = "NUMERIC_VALUE_OUT_OF_RANGE",
      messageParameters = Map(
        "value" -> value.toPlainString,
        "precision" -> decimalPrecision.toString,
        "scale" -> decimalScale.toString,
        "config" -> toSQLConf(SQLConf.ANSI_ENABLED.key)),
      context = getQueryContext(context),
      summary = getSummary(context))
  }

  def decimalPrecisionExceedsMaxPrecisionError(
      precision: Int, maxPrecision: Int): SparkArithmeticException = {
    new SparkArithmeticException(
      errorClass = "DECIMAL_PRECISION_EXCEEDS_MAX_PRECISION",
      messageParameters = Map(
        "precision" -> precision.toString,
        "maxPrecision" -> maxPrecision.toString
      ),
      context = Array.empty,
      summary = "")
  }

  def outOfDecimalTypeRangeError(str: UTF8String): SparkArithmeticException = {
    new SparkArithmeticException(
      errorClass = "NUMERIC_OUT_OF_SUPPORTED_RANGE",
      messageParameters = Map(
        "value" -> str.toString),
      context = Array.empty,
      summary = "")
  }

  def unsupportedArrayTypeError(clazz: Class[_]): SparkRuntimeException = {
    new SparkRuntimeException(
      errorClass = "_LEGACY_ERROR_TEMP_2120",
      messageParameters = Map("clazz" -> clazz.toString()))
  }

  def unsupportedJavaTypeError(clazz: Class[_]): SparkRuntimeException = {
    new SparkRuntimeException(
      errorClass = "_LEGACY_ERROR_TEMP_2121",
      messageParameters = Map("clazz" -> clazz.toString()))
  }

  def failedParsingStructTypeError(raw: String): SparkRuntimeException = {
    new SparkRuntimeException(
      errorClass = "FAILED_PARSE_STRUCT_TYPE",
      messageParameters = Map("raw" -> toSQLValue(raw, StringType)))
  }

  def cannotMergeDecimalTypesWithIncompatibleScaleError(
      leftScale: Int, rightScale: Int): Throwable = {
    new SparkException(
      errorClass = "_LEGACY_ERROR_TEMP_2124",
      messageParameters = Map(
        "leftScale" -> leftScale.toString(),
        "rightScale" -> rightScale.toString()),
      cause = null)
  }

  def cannotMergeIncompatibleDataTypesError(left: DataType, right: DataType): Throwable = {
    new SparkException(
      errorClass = "CANNOT_MERGE_INCOMPATIBLE_DATA_TYPE",
      messageParameters = Map(
        "left" -> toSQLType(left),
        "right" -> toSQLType(right)),
      cause = null)
  }

  def exceedMapSizeLimitError(size: Int): SparkRuntimeException = {
    new SparkRuntimeException(
      errorClass = "_LEGACY_ERROR_TEMP_2126",
      messageParameters = Map(
        "size" -> size.toString(),
        "maxRoundedArrayLength" -> ByteArrayMethods.MAX_ROUNDED_ARRAY_LENGTH.toString()))
  }

  def duplicateMapKeyFoundError(key: Any): SparkRuntimeException = {
    new SparkRuntimeException(
      errorClass = "DUPLICATED_MAP_KEY",
      messageParameters = Map(
        "key" -> key.toString(),
        "mapKeyDedupPolicy" -> toSQLConf(SQLConf.MAP_KEY_DEDUP_POLICY.key)))
  }

  def mapDataKeyArrayLengthDiffersFromValueArrayLengthError(): SparkRuntimeException = {
    new SparkRuntimeException(
      errorClass = "_LEGACY_ERROR_TEMP_2128",
      messageParameters = Map.empty)
  }

  def fieldDiffersFromDerivedLocalDateError(
      field: ChronoField,
      actual: Int,
      expected: Int,
      candidate: LocalDate): SparkDateTimeException = {
    new SparkDateTimeException(
      errorClass = "_LEGACY_ERROR_TEMP_2129",
      messageParameters = Map(
        "field" -> field.toString(),
        "actual" -> actual.toString(),
        "expected" -> expected.toString(),
        "candidate" -> candidate.toString()),
      context = Array.empty,
      summary = "")
  }

  def failToParseDateTimeInNewParserError(s: String, e: Throwable): Throwable = {
    new SparkUpgradeException(
      errorClass = "INCONSISTENT_BEHAVIOR_CROSS_VERSION.PARSE_DATETIME_BY_NEW_PARSER",
      messageParameters = Map(
        "datetime" -> toSQLValue(s, StringType),
        "config" -> toSQLConf(SQLConf.LEGACY_TIME_PARSER_POLICY.key)),
      e)
  }

  def failToRecognizePatternAfterUpgradeError(
      pattern: String, e: Throwable, docroot: String): Throwable = {
    new SparkUpgradeException(
      errorClass = "INCONSISTENT_BEHAVIOR_CROSS_VERSION.DATETIME_PATTERN_RECOGNITION",
      messageParameters = Map(
        "pattern" -> toSQLValue(pattern, StringType),
        "config" -> toSQLConf(SQLConf.LEGACY_TIME_PARSER_POLICY.key),
        "docroot" -> docroot),
      e)
  }

  def failToRecognizePatternError(
      pattern: String, e: Throwable, docroot: String): SparkRuntimeException = {
    new SparkRuntimeException(
      errorClass = "_LEGACY_ERROR_TEMP_2130",
      messageParameters = Map(
        "pattern" -> toSQLValue(pattern, StringType),
        "docroot" -> docroot),
      cause = e)
  }

  def registeringStreamingQueryListenerError(e: Exception): Throwable = {
    new SparkException(
      errorClass = "_LEGACY_ERROR_TEMP_2131",
      messageParameters = Map.empty,
      cause = e)
  }

  def concurrentQueryInstanceError(): Throwable = {
    new SparkConcurrentModificationException(
      errorClass = "CONCURRENT_QUERY",
      messageParameters = Map.empty[String, String])
  }

  def concurrentStreamLogUpdate(batchId: Long): Throwable = {
    new SparkException(
      errorClass = "CONCURRENT_STREAM_LOG_UPDATE",
      messageParameters = Map("batchId" -> batchId.toString),
      cause = null)
  }

  def cannotParseJsonArraysAsStructsError(recordStr: String): SparkRuntimeException = {
    new SparkRuntimeException(
      errorClass = "MALFORMED_RECORD_IN_PARSING.CANNOT_PARSE_JSON_ARRAYS_AS_STRUCTS",
      messageParameters = Map(
        "badRecord" -> recordStr,
        "failFastMode" -> FailFastMode.name))
  }

  def cannotParseStringAsDataTypeError(parser: JsonParser, token: JsonToken, dataType: DataType)
  : SparkRuntimeException = {
    new SparkRuntimeException(
      errorClass = "_LEGACY_ERROR_TEMP_2133",
      messageParameters = Map(
        "fieldName" -> parser.getCurrentName,
        "fieldValue" -> parser.getText,
        "token" -> token.toString(),
        "dataType" -> dataType.toString()))
  }

  def cannotParseStringAsDataTypeError(pattern: String, value: String, dataType: DataType)
  : SparkRuntimeException = {
    new SparkRuntimeException(
      errorClass = "_LEGACY_ERROR_TEMP_2134",
      messageParameters = Map(
        "value" -> toSQLValue(value, StringType),
        "pattern" -> toSQLValue(pattern, StringType),
        "dataType" -> dataType.toString()))
  }

  def emptyJsonFieldValueError(dataType: DataType): SparkRuntimeException = {
    new SparkRuntimeException(
      errorClass = "EMPTY_JSON_FIELD_VALUE",
      messageParameters = Map("dataType" -> toSQLType(dataType)))
  }

  def cannotParseJSONFieldError(parser: JsonParser, jsonType: JsonToken, dataType: DataType)
  : SparkRuntimeException = {
    new SparkRuntimeException(
      errorClass = "CANNOT_PARSE_JSON_FIELD",
      messageParameters = Map(
        "fieldName" -> toSQLValue(parser.getCurrentName, StringType),
        "fieldValue" -> parser.getText,
        "jsonType" -> jsonType.toString(),
        "dataType" -> toSQLType(dataType)))
  }

  def rootConverterReturnNullError(): SparkRuntimeException = {
    new SparkRuntimeException(
      errorClass = "INVALID_JSON_ROOT_FIELD",
      messageParameters = Map.empty)
  }

  def cannotHaveCircularReferencesInBeanClassError(
      clazz: Class[_]): SparkUnsupportedOperationException = {
    new SparkUnsupportedOperationException(
      errorClass = "_LEGACY_ERROR_TEMP_2138",
      messageParameters = Map("clazz" -> clazz.toString()))
  }

  def cannotHaveCircularReferencesInClassError(t: String): SparkUnsupportedOperationException = {
    new SparkUnsupportedOperationException(
      errorClass = "_LEGACY_ERROR_TEMP_2139",
      messageParameters = Map("t" -> t))
  }

  def cannotUseInvalidJavaIdentifierAsFieldNameError(
      fieldName: String, walkedTypePath: WalkedTypePath): SparkUnsupportedOperationException = {
    new SparkUnsupportedOperationException(
      errorClass = "_LEGACY_ERROR_TEMP_2140",
      messageParameters = Map(
        "fieldName" -> fieldName,
        "walkedTypePath" -> walkedTypePath.toString()))
  }

  def cannotFindEncoderForTypeError(
      typeName: String, docroot: String): SparkUnsupportedOperationException = {
    new SparkUnsupportedOperationException(
      errorClass = "ENCODER_NOT_FOUND",
      messageParameters = Map(
        "typeName" -> typeName,
        "docroot" -> docroot))
  }

  def attributesForTypeUnsupportedError(schema: Schema): SparkUnsupportedOperationException = {
    new SparkUnsupportedOperationException(
      errorClass = "_LEGACY_ERROR_TEMP_2142",
      messageParameters = Map(
        "schema" -> schema.toString()))
  }

  def cannotFindConstructorForTypeError(tpe: String): SparkUnsupportedOperationException = {
    new SparkUnsupportedOperationException(
      errorClass = "_LEGACY_ERROR_TEMP_2144",
      messageParameters = Map(
        "tpe" -> tpe))
  }

  def paramExceedOneCharError(paramName: String): SparkRuntimeException = {
    new SparkRuntimeException(
      errorClass = "_LEGACY_ERROR_TEMP_2145",
      messageParameters = Map(
        "paramName" -> paramName))
  }

  def paramIsNotIntegerError(paramName: String, value: String): SparkRuntimeException = {
    new SparkRuntimeException(
      errorClass = "_LEGACY_ERROR_TEMP_2146",
      messageParameters = Map(
        "paramName" -> paramName,
        "value" -> value))
  }

  def paramIsNotBooleanValueError(paramName: String): Throwable = {
    new SparkException(
      errorClass = "_LEGACY_ERROR_TEMP_2147",
      messageParameters = Map(
        "paramName" -> paramName),
      cause = null)
  }

  def foundNullValueForNotNullableFieldError(name: String): SparkRuntimeException = {
    new SparkRuntimeException(
      errorClass = "_LEGACY_ERROR_TEMP_2148",
      messageParameters = Map(
        "name" -> name))
  }

  def malformedCSVRecordError(badRecord: String): SparkRuntimeException = {
    new SparkRuntimeException(
      errorClass = "MALFORMED_CSV_RECORD",
      messageParameters = Map("badRecord" -> badRecord))
  }

  def elementsOfTupleExceedLimitError(): SparkUnsupportedOperationException = {
    new SparkUnsupportedOperationException(
      errorClass = "_LEGACY_ERROR_TEMP_2150",
      messageParameters = Map.empty)
  }

  def expressionDecodingError(e: Exception, expressions: Seq[Expression]): SparkRuntimeException = {
    new SparkRuntimeException(
      errorClass = "_LEGACY_ERROR_TEMP_2151",
      messageParameters = Map(
        "e" -> e.toString(),
        "expressions" -> expressions.map(
          _.simpleString(SQLConf.get.maxToStringFields)).mkString("\n")),
      cause = e)
  }

  def expressionEncodingError(e: Exception, expressions: Seq[Expression]): SparkRuntimeException = {
    new SparkRuntimeException(
      errorClass = "_LEGACY_ERROR_TEMP_2152",
      messageParameters = Map(
        "e" -> e.toString(),
        "expressions" -> expressions.map(
          _.simpleString(SQLConf.get.maxToStringFields)).mkString("\n")),
      cause = e)
  }

  def classHasUnexpectedSerializerError(
      clsName: String, objSerializer: Expression): SparkRuntimeException = {
    new SparkRuntimeException(
      errorClass = "_LEGACY_ERROR_TEMP_2153",
      messageParameters = Map(
        "clsName" -> clsName,
        "objSerializer" -> objSerializer.toString()))
  }

  def cannotGetOuterPointerForInnerClassError(innerCls: Class[_]): SparkRuntimeException = {
    new SparkRuntimeException(
      errorClass = "_LEGACY_ERROR_TEMP_2154",
      messageParameters = Map(
        "innerCls" -> innerCls.getName))
  }

  def userDefinedTypeNotAnnotatedAndRegisteredError(udt: UserDefinedType[_]): Throwable = {
    new SparkException(
      errorClass = "_LEGACY_ERROR_TEMP_2155",
      messageParameters = Map(
        "userClass" -> udt.userClass.getName),
      cause = null)
  }

  def unsupportedOperandTypeForSizeFunctionError(
      dataType: DataType): SparkUnsupportedOperationException = {
    new SparkUnsupportedOperationException(
      errorClass = "_LEGACY_ERROR_TEMP_2156",
      messageParameters = Map(
        "dataType" -> dataType.getClass.getCanonicalName))
  }

  def unexpectedValueForStartInFunctionError(prettyName: String): SparkRuntimeException = {
    new SparkRuntimeException(
      errorClass = "_LEGACY_ERROR_TEMP_2157",
      messageParameters = Map(
        "prettyName" -> prettyName))
  }

  def unexpectedValueForLengthInFunctionError(prettyName: String): SparkRuntimeException = {
    new SparkRuntimeException(
      errorClass = "_LEGACY_ERROR_TEMP_2158",
      messageParameters = Map(
        "prettyName" -> prettyName))
  }

  def invalidIndexOfZeroError(context: SQLQueryContext): RuntimeException = {
    new SparkRuntimeException(
      errorClass = "INVALID_INDEX_OF_ZERO",
      cause = null,
      messageParameters = Map.empty,
      context = getQueryContext(context),
      summary = getSummary(context))
  }

  def concatArraysWithElementsExceedLimitError(numberOfElements: Long): SparkRuntimeException = {
    new SparkRuntimeException(
      errorClass = "_LEGACY_ERROR_TEMP_2159",
      messageParameters = Map(
        "numberOfElements" -> numberOfElements.toString(),
        "maxRoundedArrayLength" -> ByteArrayMethods.MAX_ROUNDED_ARRAY_LENGTH.toString()))
  }

  def flattenArraysWithElementsExceedLimitError(numberOfElements: Long): SparkRuntimeException = {
    new SparkRuntimeException(
      errorClass = "_LEGACY_ERROR_TEMP_2160",
      messageParameters = Map(
        "numberOfElements" -> numberOfElements.toString(),
        "maxRoundedArrayLength" -> ByteArrayMethods.MAX_ROUNDED_ARRAY_LENGTH.toString()))
  }

  def createArrayWithElementsExceedLimitError(count: Any): SparkRuntimeException = {
    new SparkRuntimeException(
      errorClass = "_LEGACY_ERROR_TEMP_2161",
      messageParameters = Map(
        "count" -> count.toString(),
        "maxRoundedArrayLength" -> ByteArrayMethods.MAX_ROUNDED_ARRAY_LENGTH.toString()))
  }

  def unionArrayWithElementsExceedLimitError(length: Int): SparkRuntimeException = {
    new SparkRuntimeException(
      errorClass = "_LEGACY_ERROR_TEMP_2162",
      messageParameters = Map(
        "length" -> length.toString(),
        "maxRoundedArrayLength" -> ByteArrayMethods.MAX_ROUNDED_ARRAY_LENGTH.toString()))
  }

  def initialTypeNotTargetDataTypeError(
      dataType: DataType, target: String): SparkUnsupportedOperationException = {
    new SparkUnsupportedOperationException(
      errorClass = "_LEGACY_ERROR_TEMP_2163",
      messageParameters = Map(
        "dataType" -> dataType.catalogString,
        "target" -> target))
  }

  def initialTypeNotTargetDataTypesError(dataType: DataType): SparkUnsupportedOperationException = {
    new SparkUnsupportedOperationException(
      errorClass = "_LEGACY_ERROR_TEMP_2164",
      messageParameters = Map(
        "dataType" -> dataType.catalogString,
        "arrayType" -> ArrayType.simpleString,
        "structType" -> StructType.simpleString,
        "mapType" -> MapType.simpleString))
  }

  def malformedRecordsDetectedInSchemaInferenceError(e: Throwable): Throwable = {
    new SparkException(
      errorClass = "_LEGACY_ERROR_TEMP_2165",
      messageParameters = Map(
        "failFastMode" -> FailFastMode.name),
      cause = e)
  }

  def malformedJSONError(): Throwable = {
    new SparkException(
      errorClass = "_LEGACY_ERROR_TEMP_2166",
      messageParameters = Map.empty,
      cause = null)
  }

  def malformedRecordsDetectedInSchemaInferenceError(dataType: DataType): Throwable = {
    new SparkException(
      errorClass = "_LEGACY_ERROR_TEMP_2167",
      messageParameters = Map(
        "failFastMode" -> FailFastMode.name,
        "dataType" -> dataType.catalogString),
      cause = null)
  }

  def decorrelateInnerQueryThroughPlanUnsupportedError(
      plan: LogicalPlan): SparkUnsupportedOperationException = {
    new SparkUnsupportedOperationException(
      errorClass = "_LEGACY_ERROR_TEMP_2168",
      messageParameters = Map(
        "plan" -> plan.nodeName))
  }

  def methodCalledInAnalyzerNotAllowedError(): SparkRuntimeException = {
    new SparkRuntimeException(
      errorClass = "_LEGACY_ERROR_TEMP_2169",
      messageParameters = Map.empty)
  }

  def cannotSafelyMergeSerdePropertiesError(
      props1: Map[String, String],
      props2: Map[String, String],
      conflictKeys: Set[String]): SparkUnsupportedOperationException = {
    new SparkUnsupportedOperationException(
      errorClass = "_LEGACY_ERROR_TEMP_2170",
      messageParameters = Map(
        "props1" -> props1.map { case (k, v) => s"$k=$v" }.mkString("{", ",", "}"),
        "props2" -> props2.map { case (k, v) => s"$k=$v" }.mkString("{", ",", "}"),
        "conflictKeys" -> conflictKeys.mkString(", ")))
  }

  def pairUnsupportedAtFunctionError(
      r1: ValueInterval,
      r2: ValueInterval,
      function: String): SparkUnsupportedOperationException = {
    new SparkUnsupportedOperationException(
      errorClass = "_LEGACY_ERROR_TEMP_2171",
      messageParameters = Map(
        "r1" -> r1.toString(),
        "r2" -> r2.toString(),
        "function" -> function))
  }

  def onceStrategyIdempotenceIsBrokenForBatchError[TreeType <: TreeNode[_]](
      batchName: String, plan: TreeType, reOptimized: TreeType): SparkRuntimeException = {
    new SparkRuntimeException(
      errorClass = "_LEGACY_ERROR_TEMP_2172",
      messageParameters = Map(
        "batchName" -> batchName,
        "plan" -> sideBySide(plan.treeString, reOptimized.treeString).mkString("\n")))
  }

  def ruleIdNotFoundForRuleError(ruleName: String): Throwable = {
    new SparkException(
      errorClass = "_LEGACY_ERROR_TEMP_2175",
      messageParameters = Map(
        "ruleName" -> ruleName),
      cause = null)
  }

  def cannotCreateArrayWithElementsExceedLimitError(
      numElements: Long, additionalErrorMessage: String): SparkRuntimeException = {
    new SparkRuntimeException(
      errorClass = "_LEGACY_ERROR_TEMP_2176",
      messageParameters = Map(
        "numElements" -> numElements.toString(),
        "maxRoundedArrayLength"-> ByteArrayMethods.MAX_ROUNDED_ARRAY_LENGTH.toString(),
        "additionalErrorMessage" -> additionalErrorMessage))
  }

  def malformedRecordsDetectedInRecordParsingError(
      badRecord: String, e: BadRecordException): Throwable = {
    new SparkException(
      errorClass = "MALFORMED_RECORD_IN_PARSING.WITHOUT_SUGGESTION",
      messageParameters = Map(
        "badRecord" -> badRecord,
        "failFastMode" -> FailFastMode.name),
      cause = e)
  }

  def remoteOperationsUnsupportedError(): SparkRuntimeException = {
    new SparkRuntimeException(
      errorClass = "_LEGACY_ERROR_TEMP_2178",
      messageParameters = Map.empty)
  }

  def invalidKerberosConfigForHiveServer2Error(): Throwable = {
    new SparkException(
      errorClass = "_LEGACY_ERROR_TEMP_2179",
      messageParameters = Map.empty,
      cause = null)
  }

  def parentSparkUIToAttachTabNotFoundError(): Throwable = {
    new SparkException(
      errorClass = "_LEGACY_ERROR_TEMP_2180",
      messageParameters = Map.empty,
      cause = null)
  }

  def inferSchemaUnsupportedForHiveError(): SparkUnsupportedOperationException = {
    new SparkUnsupportedOperationException(
      errorClass = "_LEGACY_ERROR_TEMP_2181",
      messageParameters = Map.empty)
  }

  def requestedPartitionsMismatchTablePartitionsError(
      table: CatalogTable, partition: Map[String, Option[String]]): Throwable = {
    new SparkException(
      errorClass = "_LEGACY_ERROR_TEMP_2182",
      messageParameters = Map(
        "tableIdentifier" -> table.identifier.table,
        "partitionKeys" -> partition.keys.mkString(","),
        "partitionColumnNames" -> table.partitionColumnNames.mkString(",")),
      cause = null)
  }

  def dynamicPartitionKeyNotAmongWrittenPartitionPathsError(key: String): Throwable = {
    new SparkException(
      errorClass = "_LEGACY_ERROR_TEMP_2183",
      messageParameters = Map(
        "key" -> toSQLValue(key, StringType)),
      cause = null)
  }

  def cannotRemovePartitionDirError(partitionPath: Path): SparkRuntimeException = {
    new SparkRuntimeException(
      errorClass = "_LEGACY_ERROR_TEMP_2184",
      messageParameters = Map(
        "partitionPath" -> partitionPath.toString()))
  }

  def cannotCreateStagingDirError(message: String, e: IOException): SparkRuntimeException = {
    new SparkRuntimeException(
      errorClass = "_LEGACY_ERROR_TEMP_2185",
      messageParameters = Map(
        "message" -> message),
      cause = e)
  }

  def serDeInterfaceNotFoundError(e: NoClassDefFoundError): SparkClassNotFoundException = {
    new SparkClassNotFoundException(
      errorClass = "_LEGACY_ERROR_TEMP_2186",
      messageParameters = Map.empty,
      cause = e)
  }

  def convertHiveTableToCatalogTableError(
      e: SparkException, dbName: String, tableName: String): Throwable = {
    new SparkException(
      errorClass = "_LEGACY_ERROR_TEMP_2187",
      messageParameters = Map(
        "message" -> e.getMessage,
        "dbName" -> dbName,
        "tableName" -> tableName),
      cause = e)
  }

  def cannotRecognizeHiveTypeError(
      e: ParseException, fieldType: String, fieldName: String): Throwable = {
    new SparkException(
      errorClass = "CANNOT_RECOGNIZE_HIVE_TYPE",
      messageParameters = Map(
        "fieldType" -> toSQLType(fieldType),
        "fieldName" -> toSQLId(fieldName)),
      cause = e)
  }

  def getTablesByTypeUnsupportedByHiveVersionError(): SparkUnsupportedOperationException = {
    new SparkUnsupportedOperationException(
      errorClass = "_LEGACY_ERROR_TEMP_2189",
      messageParameters = Map.empty)
  }

  def dropTableWithPurgeUnsupportedError(): SparkUnsupportedOperationException = {
    new SparkUnsupportedOperationException(
      errorClass = "_LEGACY_ERROR_TEMP_2190",
      messageParameters = Map.empty)
  }

  def alterTableWithDropPartitionAndPurgeUnsupportedError(): SparkUnsupportedOperationException = {
    new SparkUnsupportedOperationException(
      errorClass = "_LEGACY_ERROR_TEMP_2191",
      messageParameters = Map.empty)
  }

  def invalidPartitionFilterError(): SparkUnsupportedOperationException = {
    new SparkUnsupportedOperationException(
      errorClass = "_LEGACY_ERROR_TEMP_2192",
      messageParameters = Map.empty)
  }

  def getPartitionMetadataByFilterError(e: InvocationTargetException): SparkRuntimeException = {
    new SparkRuntimeException(
      errorClass = "_LEGACY_ERROR_TEMP_2193",
      messageParameters = Map(
        "hiveMetastorePartitionPruningFallbackOnException" ->
          SQLConf.HIVE_METASTORE_PARTITION_PRUNING_FALLBACK_ON_EXCEPTION.key),
      cause = e)
  }

  def unsupportedHiveMetastoreVersionError(
      version: String, key: String): SparkUnsupportedOperationException = {
    new SparkUnsupportedOperationException(
      errorClass = "_LEGACY_ERROR_TEMP_2194",
      messageParameters = Map(
        "version" -> version,
        "key" -> key))
  }

  def loadHiveClientCausesNoClassDefFoundError(
      cnf: NoClassDefFoundError,
      execJars: Seq[URL],
      key: String,
      e: InvocationTargetException): SparkClassNotFoundException = {
    new SparkClassNotFoundException(
      errorClass = "_LEGACY_ERROR_TEMP_2195",
      messageParameters = Map(
        "cnf" -> cnf.toString(),
        "execJars" -> execJars.mkString(", "),
        "key" -> key),
      cause = e)
  }

  def cannotFetchTablesOfDatabaseError(dbName: String, e: Exception): Throwable = {
    new SparkException(
      errorClass = "_LEGACY_ERROR_TEMP_2196",
      messageParameters = Map(
        "dbName" -> dbName),
      cause = e)
  }

  def illegalLocationClauseForViewPartitionError(): Throwable = {
    new SparkException(
      errorClass = "_LEGACY_ERROR_TEMP_2197",
      messageParameters = Map.empty,
      cause = null)
  }

  def renamePathAsExistsPathError(srcPath: Path, dstPath: Path): Throwable = {
    new SparkFileAlreadyExistsException(
      errorClass = "FAILED_RENAME_PATH",
      messageParameters = Map(
        "sourcePath" -> srcPath.toString,
        "targetPath" -> dstPath.toString))
  }

  def renameAsExistsPathError(dstPath: Path): SparkFileAlreadyExistsException = {
    new SparkFileAlreadyExistsException(
      errorClass = "_LEGACY_ERROR_TEMP_2198",
      messageParameters = Map(
        "dstPath" -> dstPath.toString()))
  }

  def renameSrcPathNotFoundError(srcPath: Path): Throwable = {
    new SparkFileNotFoundException(
      errorClass = "RENAME_SRC_PATH_NOT_FOUND",
      messageParameters = Map("sourcePath" -> srcPath.toString))
  }

  def failedRenameTempFileError(srcPath: Path, dstPath: Path): Throwable = {
    new SparkException(
      errorClass = "_LEGACY_ERROR_TEMP_2199",
      messageParameters = Map(
        "srcPath" -> srcPath.toString(),
        "dstPath" -> dstPath.toString()),
      cause = null)
  }

  def legacyMetadataPathExistsError(metadataPath: Path, legacyMetadataPath: Path): Throwable = {
    new SparkException(
      errorClass = "_LEGACY_ERROR_TEMP_2200",
      messageParameters = Map(
        "metadataPath" -> metadataPath.toString(),
        "legacyMetadataPath" -> legacyMetadataPath.toString(),
        "StreamingCheckpointEscaptedPathCheckEnabled" ->
          SQLConf.STREAMING_CHECKPOINT_ESCAPED_PATH_CHECK_ENABLED.key),
      cause = null)
  }

  def partitionColumnNotFoundInSchemaError(
      col: String, schema: StructType): SparkRuntimeException = {
    new SparkRuntimeException(
      errorClass = "_LEGACY_ERROR_TEMP_2201",
      messageParameters = Map(
        "col" -> col,
        "schema" -> schema.toString()))
  }

  def stateNotDefinedOrAlreadyRemovedError(): Throwable = {
      new NoSuchElementException("State is either not defined or has already been removed")
  }

  def cannotSetTimeoutDurationError(): SparkUnsupportedOperationException = {
    new SparkUnsupportedOperationException(
      errorClass = "_LEGACY_ERROR_TEMP_2203",
      messageParameters = Map.empty)
  }

  def cannotGetEventTimeWatermarkError(): SparkUnsupportedOperationException = {
    new SparkUnsupportedOperationException(
      errorClass = "_LEGACY_ERROR_TEMP_2204",
      messageParameters = Map.empty)
  }

  def cannotSetTimeoutTimestampError(): SparkUnsupportedOperationException = {
    new SparkUnsupportedOperationException(
      errorClass = "_LEGACY_ERROR_TEMP_2205",
      messageParameters = Map.empty)
  }

  def batchMetadataFileNotFoundError(batchMetadataFile: Path): SparkFileNotFoundException = {
    new SparkFileNotFoundException(
      errorClass = "BATCH_METADATA_NOT_FOUND",
      messageParameters = Map(
        "batchMetadataFile" -> batchMetadataFile.toString()))
  }

  def multiStreamingQueriesUsingPathConcurrentlyError(
      path: String, e: FileAlreadyExistsException): SparkConcurrentModificationException = {
    new SparkConcurrentModificationException(
      errorClass = "_LEGACY_ERROR_TEMP_2207",
      messageParameters = Map(
        "path" -> path),
      cause = e)
  }

  def addFilesWithAbsolutePathUnsupportedError(
      commitProtocol: String): SparkUnsupportedOperationException = {
    new SparkUnsupportedOperationException(
      errorClass = "_LEGACY_ERROR_TEMP_2208",
      messageParameters = Map(
        "commitProtocol" -> commitProtocol))
  }

  def microBatchUnsupportedByDataSourceError(
      srcName: String,
      disabledSources: String,
      table: Table): SparkUnsupportedOperationException = {
    new SparkUnsupportedOperationException(
      errorClass = "_LEGACY_ERROR_TEMP_2209",
      messageParameters = Map(
        "srcName" -> srcName,
        "disabledSources" -> disabledSources,
        "table" -> table.toString()))
  }

  def cannotExecuteStreamingRelationExecError(): SparkUnsupportedOperationException = {
    new SparkUnsupportedOperationException(
      errorClass = "_LEGACY_ERROR_TEMP_2210",
      messageParameters = Map.empty)
  }

  def invalidStreamingOutputModeError(
      outputMode: Option[OutputMode]): SparkUnsupportedOperationException = {
    new SparkUnsupportedOperationException(
      errorClass = "_LEGACY_ERROR_TEMP_2211",
      messageParameters = Map(
        "outputMode" -> outputMode.toString()))
  }

  def invalidCatalogNameError(name: String): Throwable = {
    new SparkException(
      errorClass = "_LEGACY_ERROR_TEMP_2212",
      messageParameters = Map(
        "name" -> name),
      cause = null)
  }

  def catalogPluginClassNotFoundError(name: String): Throwable = {
    new CatalogNotFoundException(
      s"Catalog '$name' plugin class not found: spark.sql.catalog.$name is not defined")
  }

  def catalogPluginClassNotImplementedError(name: String, pluginClassName: String): Throwable = {
    new SparkException(
      errorClass = "_LEGACY_ERROR_TEMP_2214",
      messageParameters = Map(
        "name" -> name,
        "pluginClassName" -> pluginClassName),
      cause = null)
  }

  def catalogPluginClassNotFoundForCatalogError(
      name: String,
      pluginClassName: String,
      e: Exception): Throwable = {
    new SparkException(
      errorClass = "_LEGACY_ERROR_TEMP_2215",
      messageParameters = Map(
        "name" -> name,
        "pluginClassName" -> pluginClassName),
      cause = e)
  }

  def catalogFailToFindPublicNoArgConstructorError(
      name: String,
      pluginClassName: String,
      e: Exception): Throwable = {
    new SparkException(
      errorClass = "_LEGACY_ERROR_TEMP_2216",
      messageParameters = Map(
        "name" -> name,
        "pluginClassName" -> pluginClassName),
      cause = e)
  }

  def catalogFailToCallPublicNoArgConstructorError(
      name: String,
      pluginClassName: String,
      e: Exception): Throwable = {
    new SparkException(
      errorClass = "_LEGACY_ERROR_TEMP_2217",
      messageParameters = Map(
        "name" -> name,
        "pluginClassName" -> pluginClassName),
      cause = e)
  }

  def cannotInstantiateAbstractCatalogPluginClassError(
      name: String,
      pluginClassName: String,
      e: Exception): Throwable = {
    new SparkException(
      errorClass = "_LEGACY_ERROR_TEMP_2218",
      messageParameters = Map(
        "name" -> name,
        "pluginClassName" -> pluginClassName),
      cause = e.getCause)
  }

  def failedToInstantiateConstructorForCatalogError(
      name: String,
      pluginClassName: String,
      e: Exception): Throwable = {
    new SparkException(
      errorClass = "_LEGACY_ERROR_TEMP_2219",
      messageParameters = Map(
        "name" -> name,
        "pluginClassName" -> pluginClassName),
      cause = e.getCause)
  }

  def noSuchElementExceptionError(): Throwable = {
    new SparkException(
      errorClass = "_LEGACY_ERROR_TEMP_2220",
      messageParameters = Map.empty,
      cause = null)
  }

  def sqlConfigNotFoundError(key: String): SparkNoSuchElementException = {
    new SparkNoSuchElementException(
      errorClass = "SQL_CONF_NOT_FOUND",
      messageParameters = Map("sqlConf" -> toSQLConf(key)))
  }

  def cannotMutateReadOnlySQLConfError(): SparkUnsupportedOperationException = {
    new SparkUnsupportedOperationException(
      errorClass = "_LEGACY_ERROR_TEMP_2222",
      messageParameters = Map.empty)
  }

  def cannotCloneOrCopyReadOnlySQLConfError(): SparkUnsupportedOperationException = {
    new SparkUnsupportedOperationException(
      errorClass = "_LEGACY_ERROR_TEMP_2223",
      messageParameters = Map.empty)
  }

  def cannotGetSQLConfInSchedulerEventLoopThreadError(): SparkRuntimeException = {
    new SparkRuntimeException(
      errorClass = "_LEGACY_ERROR_TEMP_2224",
      messageParameters = Map.empty,
      cause = null)
  }

  def unsupportedOperationExceptionError(): SparkUnsupportedOperationException = {
    new SparkUnsupportedOperationException(
      errorClass = "_LEGACY_ERROR_TEMP_2225",
      messageParameters = Map.empty)
  }

  def nullLiteralsCannotBeCastedError(name: String): SparkUnsupportedOperationException = {
    new SparkUnsupportedOperationException(
      errorClass = "_LEGACY_ERROR_TEMP_2226",
      messageParameters = Map(
        "name" -> name))
  }

  def notUserDefinedTypeError(name: String, userClass: String): Throwable = {
    new SparkException(
      errorClass = "_LEGACY_ERROR_TEMP_2227",
      messageParameters = Map(
        "name" -> name,
        "userClass" -> userClass),
      cause = null)
  }

  def cannotLoadUserDefinedTypeError(name: String, userClass: String): Throwable = {
    new SparkException(
      errorClass = "_LEGACY_ERROR_TEMP_2228",
      messageParameters = Map(
        "name" -> name,
        "userClass" -> userClass),
      cause = null)
  }

  def notPublicClassError(name: String): SparkUnsupportedOperationException = {
    new SparkUnsupportedOperationException(
      errorClass = "_LEGACY_ERROR_TEMP_2229",
      messageParameters = Map(
        "name" -> name))
  }

  def primitiveTypesNotSupportedError(): SparkUnsupportedOperationException = {
    new SparkUnsupportedOperationException(
      errorClass = "_LEGACY_ERROR_TEMP_2230",
      messageParameters = Map.empty)
  }

  def fieldIndexOnRowWithoutSchemaError(): SparkUnsupportedOperationException = {
    new SparkUnsupportedOperationException(
      errorClass = "_LEGACY_ERROR_TEMP_2231",
      messageParameters = Map.empty)
  }

  def valueIsNullError(index: Int): Throwable = {
    new SparkException(
      errorClass = "_LEGACY_ERROR_TEMP_2232",
      messageParameters = Map(
        "index" -> toSQLValue(index, IntegerType)),
      cause = null)
  }

  def onlySupportDataSourcesProvidingFileFormatError(providingClass: String): Throwable = {
    new SparkException(
      errorClass = "_LEGACY_ERROR_TEMP_2233",
      messageParameters = Map(
        "providingClass" -> providingClass),
      cause = null)
  }

  def cannotRestorePermissionsForPathError(permission: FsPermission, path: Path): Throwable = {
    new SparkSecurityException(
      errorClass = "CANNOT_RESTORE_PERMISSIONS_FOR_PATH",
      messageParameters = Map(
        "permission" -> permission.toString,
        "path" -> path.toString))
  }

  def failToSetOriginalACLBackError(
      aclEntries: String, path: Path, e: Throwable): SparkSecurityException = {
    new SparkSecurityException(
      errorClass = "_LEGACY_ERROR_TEMP_2234",
      messageParameters = Map(
        "aclEntries" -> aclEntries,
        "path" -> path.toString(),
        "message" -> e.getMessage))
  }

  def multiFailuresInStageMaterializationError(error: Throwable): Throwable = {
    new SparkException(
      errorClass = "_LEGACY_ERROR_TEMP_2235",
      messageParameters = Map.empty,
      cause = error)
  }

  def unrecognizedCompressionSchemaTypeIDError(typeId: Int): SparkUnsupportedOperationException = {
    new SparkUnsupportedOperationException(
      errorClass = "_LEGACY_ERROR_TEMP_2236",
      messageParameters = Map(
        "typeId" -> typeId.toString()))
  }

  def getParentLoggerNotImplementedError(
      className: String): SparkSQLFeatureNotSupportedException = {
    new SparkSQLFeatureNotSupportedException(
      errorClass = "_LEGACY_ERROR_TEMP_2237",
      messageParameters = Map(
        "className" -> className))
  }

  def cannotCreateParquetConverterForTypeError(
      t: DecimalType, parquetType: String): SparkRuntimeException = {
    new SparkRuntimeException(
      errorClass = "_LEGACY_ERROR_TEMP_2238",
      messageParameters = Map(
        "typeName" -> t.typeName,
        "parquetType" -> parquetType))
  }

  def cannotCreateParquetConverterForDecimalTypeError(
      t: DecimalType, parquetType: String): SparkRuntimeException = {
    new SparkRuntimeException(
      errorClass = "_LEGACY_ERROR_TEMP_2239",
      messageParameters = Map(
        "t" -> t.json,
        "parquetType" -> parquetType))
  }

  def cannotCreateParquetConverterForDataTypeError(
      t: DataType, parquetType: String): SparkRuntimeException = {
    new SparkRuntimeException(
      errorClass = "_LEGACY_ERROR_TEMP_2240",
      messageParameters = Map(
        "t" -> t.json,
        "parquetType" -> parquetType))
  }

  def cannotAddMultiPartitionsOnNonatomicPartitionTableError(
      tableName: String): SparkUnsupportedOperationException = {
    new SparkUnsupportedOperationException(
      errorClass = "_LEGACY_ERROR_TEMP_2241",
      messageParameters = Map(
        "tableName" -> tableName))
  }

  def userSpecifiedSchemaUnsupportedByDataSourceError(
      provider: TableProvider): SparkUnsupportedOperationException = {
    new SparkUnsupportedOperationException(
      errorClass = "_LEGACY_ERROR_TEMP_2242",
      messageParameters = Map(
        "provider" -> provider.getClass.getSimpleName))
  }

  def cannotDropMultiPartitionsOnNonatomicPartitionTableError(
      tableName: String): SparkUnsupportedOperationException = {
    new SparkUnsupportedOperationException(
      errorClass = "_LEGACY_ERROR_TEMP_2243",
      messageParameters = Map(
        "tableName" -> tableName))
  }

  def truncateMultiPartitionUnsupportedError(
      tableName: String): SparkUnsupportedOperationException = {
    new SparkUnsupportedOperationException(
      errorClass = "_LEGACY_ERROR_TEMP_2244",
      messageParameters = Map(
        "tableName" -> tableName))
  }

  def overwriteTableByUnsupportedExpressionError(table: Table): Throwable = {
    new SparkException(
      errorClass = "_LEGACY_ERROR_TEMP_2245",
      messageParameters = Map(
        "table" -> table.toString()),
      cause = null)
  }

  def dynamicPartitionOverwriteUnsupportedByTableError(table: Table): Throwable = {
    new SparkException(
      errorClass = "_LEGACY_ERROR_TEMP_2246",
      messageParameters = Map(
        "table" -> table.toString()),
      cause = null)
  }

  def failedMergingSchemaError(
      leftSchema: StructType,
      rightSchema: StructType,
      e: SparkException): Throwable = {
    new SparkException(
      errorClass = "CANNOT_MERGE_SCHEMAS",
      messageParameters = Map("left" -> toSQLType(leftSchema), "right" -> toSQLType(rightSchema)),
      cause = e)
  }

  def cannotBroadcastTableOverMaxTableRowsError(
      maxBroadcastTableRows: Long, numRows: Long): Throwable = {
    new SparkException(
      errorClass = "_LEGACY_ERROR_TEMP_2248",
      messageParameters = Map(
        "maxBroadcastTableRows" -> maxBroadcastTableRows.toString(),
        "numRows" -> numRows.toString()),
      cause = null)
  }

  def cannotBroadcastTableOverMaxTableBytesError(
      maxBroadcastTableBytes: Long, dataSize: Long): Throwable = {
    new SparkException(
      errorClass = "_LEGACY_ERROR_TEMP_2249",
      messageParameters = Map(
        "maxBroadcastTableBytes" -> Utils.bytesToString(maxBroadcastTableBytes),
        "dataSize" -> Utils.bytesToString(dataSize)),
      cause = null)
  }

  def notEnoughMemoryToBuildAndBroadcastTableError(
      oe: OutOfMemoryError, tables: Seq[TableIdentifier]): Throwable = {
    val analyzeTblMsg = if (tables.nonEmpty) {
      " or analyze these tables through: " +
        s"${tables.map(t => s"ANALYZE TABLE $t COMPUTE STATISTICS;").mkString(" ")}."
    } else {
      "."
    }
    new SparkException(
      errorClass = "_LEGACY_ERROR_TEMP_2250",
      messageParameters = Map(
        "autoBroadcastjoinThreshold" -> SQLConf.AUTO_BROADCASTJOIN_THRESHOLD.key,
        "driverMemory" -> SparkLauncher.DRIVER_MEMORY,
        "analyzeTblMsg" -> analyzeTblMsg),
      cause = oe.getCause)
  }

  def executeCodePathUnsupportedError(execName: String): SparkUnsupportedOperationException = {
    new SparkUnsupportedOperationException(
      errorClass = "_LEGACY_ERROR_TEMP_2251",
      messageParameters = Map(
        "execName" -> execName))
  }

  def cannotMergeClassWithOtherClassError(
      className: String, otherClass: String): SparkUnsupportedOperationException = {
    new SparkUnsupportedOperationException(
      errorClass = "_LEGACY_ERROR_TEMP_2252",
      messageParameters = Map(
        "className" -> className,
        "otherClass" -> otherClass))
  }

  def continuousProcessingUnsupportedByDataSourceError(
      sourceName: String): SparkUnsupportedOperationException = {
    new SparkUnsupportedOperationException(
      errorClass = "_LEGACY_ERROR_TEMP_2253",
      messageParameters = Map(
        "sourceName" -> sourceName))
  }

  def failedToReadDataError(failureReason: Throwable): Throwable = {
    new SparkException(
      errorClass = "_LEGACY_ERROR_TEMP_2254",
      messageParameters = Map.empty,
      cause = failureReason)
  }

  def failedToGenerateEpochMarkerError(failureReason: Throwable): Throwable = {
    new SparkException(
      errorClass = "_LEGACY_ERROR_TEMP_2255",
      messageParameters = Map.empty,
      cause = failureReason)
  }

  def foreachWriterAbortedDueToTaskFailureError(): Throwable = {
    new SparkException(
      errorClass = "_LEGACY_ERROR_TEMP_2256",
      messageParameters = Map.empty,
      cause = null)
  }

  def incorrectRampUpRate(rowsPerSecond: Long,
      maxSeconds: Long,
      rampUpTimeSeconds: Long): Throwable = {
    new SparkRuntimeException(
      errorClass = "INCORRECT_RAMP_UP_RATE",
      messageParameters = Map(
        "rowsPerSecond" -> rowsPerSecond.toString,
        "maxSeconds" -> maxSeconds.toString,
        "rampUpTimeSeconds" -> rampUpTimeSeconds.toString
      ))
  }

  def incorrectEndOffset(rowsPerSecond: Long,
      maxSeconds: Long,
      endSeconds: Long): Throwable = {
    SparkException.internalError(
      s"Max offset with ${rowsPerSecond.toString} rowsPerSecond is ${maxSeconds.toString}, " +
        s"but it's ${endSeconds.toString} now.")
  }

  def failedToReadDeltaFileError(fileToRead: Path, clazz: String, keySize: Int): Throwable = {
    new SparkException(
      errorClass = "_LEGACY_ERROR_TEMP_2258",
      messageParameters = Map(
        "fileToRead" -> fileToRead.toString(),
        "clazz" -> clazz,
        "keySize" -> keySize.toString()),
      cause = null)
  }

  def failedToReadSnapshotFileError(fileToRead: Path, clazz: String, message: String): Throwable = {
    new SparkException(
      errorClass = "_LEGACY_ERROR_TEMP_2259",
      messageParameters = Map(
        "fileToRead" -> fileToRead.toString(),
        "clazz" -> clazz,
        "message" -> message),
      cause = null)
  }

  def cannotPurgeAsBreakInternalStateError(): SparkUnsupportedOperationException = {
    new SparkUnsupportedOperationException(
      errorClass = "_LEGACY_ERROR_TEMP_2260",
      messageParameters = Map.empty)
  }

  def cleanUpSourceFilesUnsupportedError(): SparkUnsupportedOperationException = {
    new SparkUnsupportedOperationException(
      errorClass = "_LEGACY_ERROR_TEMP_2261",
      messageParameters = Map.empty)
  }

  def latestOffsetNotCalledError(): SparkUnsupportedOperationException = {
    new SparkUnsupportedOperationException(
      errorClass = "_LEGACY_ERROR_TEMP_2262",
      messageParameters = Map.empty)
  }

  def legacyCheckpointDirectoryExistsError(
      checkpointPath: Path, legacyCheckpointDir: String): Throwable = {
    new SparkException(
      errorClass = "_LEGACY_ERROR_TEMP_2263",
      messageParameters = Map(
        "checkpointPath" -> checkpointPath.toString(),
        "legacyCheckpointDir" -> legacyCheckpointDir,
        "StreamingCheckpointEscapedPathCheckEnabled"
          -> SQLConf.STREAMING_CHECKPOINT_ESCAPED_PATH_CHECK_ENABLED.key),
      cause = null)
  }

  def subprocessExitedError(
      exitCode: Int, stderrBuffer: CircularBuffer, cause: Throwable): Throwable = {
    new SparkException(
      errorClass = "_LEGACY_ERROR_TEMP_2264",
      messageParameters = Map(
        "exitCode" -> exitCode.toString(),
        "stderrBuffer" -> stderrBuffer.toString()),
      cause = cause)
  }

  def outputDataTypeUnsupportedByNodeWithoutSerdeError(
      nodeName: String, dt: DataType): Throwable = {
    new SparkException(
      errorClass = "_LEGACY_ERROR_TEMP_2265",
      messageParameters = Map(
        "nodeName" -> nodeName,
        "dt" -> dt.getClass.getSimpleName),
      cause = null)
  }

  def invalidStartIndexError(numRows: Int, startIndex: Int): SparkArrayIndexOutOfBoundsException = {
    new SparkArrayIndexOutOfBoundsException(
      errorClass = "_LEGACY_ERROR_TEMP_2266",
      messageParameters = Map(
        "numRows" -> numRows.toString(),
        "startIndex" -> startIndex.toString()),
      context = Array.empty,
      summary = "")
  }

  def concurrentModificationOnExternalAppendOnlyUnsafeRowArrayError(
      className: String): SparkConcurrentModificationException = {
    new SparkConcurrentModificationException(
      errorClass = "_LEGACY_ERROR_TEMP_2267",
      messageParameters = Map(
        "className" -> className))
  }

  def doExecuteBroadcastNotImplementedError(
      nodeName: String): SparkUnsupportedOperationException = {
    new SparkUnsupportedOperationException(
      errorClass = "_LEGACY_ERROR_TEMP_2268",
      messageParameters = Map(
        "nodeName" -> nodeName))
  }

  def defaultDatabaseNotExistsError(defaultDatabase: String): Throwable = {
    new SparkException(
      errorClass = "DEFAULT_DATABASE_NOT_EXISTS",
      messageParameters = Map("defaultDatabase" -> defaultDatabase),
      cause = null
    )
  }

  def databaseNameConflictWithSystemPreservedDatabaseError(globalTempDB: String): Throwable = {
    new SparkException(
      errorClass = "_LEGACY_ERROR_TEMP_2269",
      messageParameters = Map(
        "globalTempDB" -> globalTempDB,
        "globalTempDatabase" -> GLOBAL_TEMP_DATABASE.key),
      cause = null)
  }

  def commentOnTableUnsupportedError(): SparkSQLFeatureNotSupportedException = {
    new SparkSQLFeatureNotSupportedException(
      errorClass = "_LEGACY_ERROR_TEMP_2270",
      messageParameters = Map.empty)
  }

  def unsupportedUpdateColumnNullabilityError(): SparkSQLFeatureNotSupportedException = {
    new SparkSQLFeatureNotSupportedException(
      errorClass = "_LEGACY_ERROR_TEMP_2271",
      messageParameters = Map.empty)
  }

  def renameColumnUnsupportedForOlderMySQLError(): SparkSQLFeatureNotSupportedException = {
    new SparkSQLFeatureNotSupportedException(
      errorClass = "_LEGACY_ERROR_TEMP_2272",
      messageParameters = Map.empty)
  }

  def failedToExecuteQueryError(e: Throwable): SparkException = {
    val message = "Hit an error when executing a query" +
      (if (e.getMessage == null) "" else s": ${e.getMessage}")
    new SparkException(
      errorClass = "_LEGACY_ERROR_TEMP_2273",
      messageParameters = Map(
        "message" -> message),
      cause = e)
  }

  def nestedFieldUnsupportedError(colName: String): SparkUnsupportedOperationException = {
    new SparkUnsupportedOperationException(
      errorClass = "_LEGACY_ERROR_TEMP_2274",
      messageParameters = Map(
        "colName" -> colName))
  }

  def transformationsAndActionsNotInvokedByDriverError(): Throwable = {
    new SparkException(
      errorClass = "_LEGACY_ERROR_TEMP_2275",
      messageParameters = Map.empty,
      cause = null)
  }

  def repeatedPivotsUnsupportedError(clause: String, operation: String): Throwable = {
    new SparkUnsupportedOperationException(
      errorClass = "REPEATED_CLAUSE",
      messageParameters = Map("clause" -> clause, "operation" -> operation))
  }

  def pivotNotAfterGroupByUnsupportedError(): Throwable = {
    new SparkUnsupportedOperationException(
      errorClass = "UNSUPPORTED_FEATURE.PIVOT_AFTER_GROUP_BY",
      messageParameters = Map.empty[String, String])
  }

  private val aesFuncName = toSQLId("aes_encrypt") + "/" + toSQLId("aes_decrypt")

  def invalidAesKeyLengthError(actualLength: Int): RuntimeException = {
    new SparkRuntimeException(
      errorClass = "INVALID_PARAMETER_VALUE.AES_KEY_LENGTH",
      messageParameters = Map(
        "parameter" -> toSQLId("key"),
        "functionName" -> aesFuncName,
        "actualLength" -> actualLength.toString()))
  }

  def aesModeUnsupportedError(mode: String, padding: String): RuntimeException = {
    new SparkRuntimeException(
      errorClass = "UNSUPPORTED_FEATURE.AES_MODE",
      messageParameters = Map(
        "mode" -> mode,
        "padding" -> padding,
        "functionName" -> aesFuncName))
  }

  def aesCryptoError(detailMessage: String): RuntimeException = {
    new SparkRuntimeException(
      errorClass = "INVALID_PARAMETER_VALUE.AES_CRYPTO_ERROR",
      messageParameters = Map(
        "parameter" -> (toSQLId("expr") + ", " + toSQLId("key")),
        "functionName" -> aesFuncName,
        "detailMessage" -> detailMessage))
  }

  def invalidAesIvLengthError(mode: String, actualLength: Int): RuntimeException = {
    new SparkRuntimeException(
      errorClass = "INVALID_PARAMETER_VALUE.AES_IV_LENGTH",
      messageParameters = Map(
        "mode" -> mode,
        "parameter" -> toSQLId("iv"),
        "functionName" -> aesFuncName,
        "actualLength" -> actualLength.toString()))
  }

  def aesUnsupportedIv(mode: String): RuntimeException = {
    new SparkRuntimeException(
      errorClass = "UNSUPPORTED_FEATURE.AES_MODE_IV",
      messageParameters = Map(
        "mode" -> mode,
        "functionName" -> toSQLId("aes_encrypt")))
  }

  def aesUnsupportedAad(mode: String): RuntimeException = {
    new SparkRuntimeException(
      errorClass = "UNSUPPORTED_FEATURE.AES_MODE_AAD",
      messageParameters = Map(
        "mode" -> mode,
        "functionName" -> toSQLId("aes_encrypt")))
  }

  def hiveTableWithAnsiIntervalsError(tableName: String): SparkUnsupportedOperationException = {
    new SparkUnsupportedOperationException(
      errorClass = "_LEGACY_ERROR_TEMP_2276",
      messageParameters = Map("tableName" -> tableName))
  }

  def cannotConvertOrcTimestampToTimestampNTZError(): Throwable = {
    new SparkUnsupportedOperationException(
      errorClass = "UNSUPPORTED_FEATURE.ORC_TYPE_CAST",
      messageParameters = Map(
        "orcType" -> toSQLType(TimestampType),
        "toType" -> toSQLType(TimestampNTZType)))
  }

  def cannotConvertOrcTimestampNTZToTimestampLTZError(): Throwable = {
    new SparkUnsupportedOperationException(
      errorClass = "UNSUPPORTED_FEATURE.ORC_TYPE_CAST",
      messageParameters = Map(
        "orcType" -> toSQLType(TimestampNTZType),
        "toType" -> toSQLType(TimestampType)))
  }

  def writePartitionExceedConfigSizeWhenDynamicPartitionError(
      numWrittenParts: Int,
      maxDynamicPartitions: Int,
      maxDynamicPartitionsKey: String): Throwable = {
    new SparkException(
      errorClass = "_LEGACY_ERROR_TEMP_2277",
      messageParameters = Map(
        "numWrittenParts" -> numWrittenParts.toString(),
        "maxDynamicPartitionsKey" -> maxDynamicPartitionsKey,
        "maxDynamicPartitions" -> maxDynamicPartitions.toString(),
        "numWrittenParts" -> numWrittenParts.toString()),
      cause = null)
  }

  def invalidNumberFormatError(
      valueType: String, input: String, format: String): SparkIllegalArgumentException = {
    new SparkIllegalArgumentException(
      errorClass = "_LEGACY_ERROR_TEMP_2278",
      messageParameters = Map(
        "valueType" -> valueType,
        "input" -> input,
        "format" -> format))
  }

  def unsupportedMultipleBucketTransformsError(): SparkUnsupportedOperationException = {
    new SparkUnsupportedOperationException(
      errorClass = "UNSUPPORTED_FEATURE.MULTIPLE_BUCKET_TRANSFORMS",
      messageParameters = Map.empty)
  }

  def unsupportedCommentNamespaceError(
      namespace: String): SparkSQLFeatureNotSupportedException = {
    new SparkSQLFeatureNotSupportedException(
      errorClass = "UNSUPPORTED_FEATURE.COMMENT_NAMESPACE",
      messageParameters = Map("namespace" -> toSQLId(namespace)))
  }

  def unsupportedRemoveNamespaceCommentError(
      namespace: String): SparkSQLFeatureNotSupportedException = {
    new SparkSQLFeatureNotSupportedException(
      errorClass = "UNSUPPORTED_FEATURE.REMOVE_NAMESPACE_COMMENT",
      messageParameters = Map("namespace" -> toSQLId(namespace)))
  }

  def unsupportedDropNamespaceError(
      namespace: String): SparkSQLFeatureNotSupportedException = {
    new SparkSQLFeatureNotSupportedException(
      errorClass = "UNSUPPORTED_FEATURE.DROP_NAMESPACE",
      messageParameters = Map("namespace" -> toSQLId(namespace)))
  }

  def timestampAddOverflowError(micros: Long, amount: Int, unit: String): ArithmeticException = {
    new SparkArithmeticException(
      errorClass = "DATETIME_OVERFLOW",
      messageParameters = Map(
        "operation" -> (s"add ${toSQLValue(amount, IntegerType)} $unit to " +
          s"${toSQLValue(DateTimeUtils.microsToInstant(micros), TimestampType)}")),
      context = Array.empty,
      summary = "")
  }

  def invalidBucketFile(path: String): Throwable = {
    new SparkException(
      errorClass = "INVALID_BUCKET_FILE",
      messageParameters = Map("path" -> path),
      cause = null)
  }

  def multipleRowSubqueryError(context: SQLQueryContext): Throwable = {
    new SparkException(
      errorClass = "SCALAR_SUBQUERY_TOO_MANY_ROWS",
      messageParameters = Map.empty,
      cause = null,
      context = getQueryContext(context),
      summary = getSummary(context))
  }

  def comparatorReturnsNull(firstValue: String, secondValue: String): Throwable = {
    new SparkException(
      errorClass = "COMPARATOR_RETURNS_NULL",
      messageParameters = Map("firstValue" -> firstValue, "secondValue" -> secondValue),
      cause = null)
  }

  def invalidPatternError(
      funcName: String,
      pattern: String,
      cause: Throwable): RuntimeException = {
    new SparkRuntimeException(
      errorClass = "INVALID_PARAMETER_VALUE.PATTERN",
      messageParameters = Map(
        "parameter" -> toSQLId("regexp"),
        "functionName" -> toSQLId(funcName),
        "value" -> toSQLValue(pattern, StringType)),
      cause = cause)
  }

  def tooManyArrayElementsError(
      numElements: Int,
      elementSize: Int): SparkIllegalArgumentException = {
    new SparkIllegalArgumentException(
      errorClass = "TOO_MANY_ARRAY_ELEMENTS",
      messageParameters = Map(
        "numElements" -> numElements.toString,
        "size" -> elementSize.toString))
  }

  def invalidEmptyLocationError(location: String): SparkIllegalArgumentException = {
    new SparkIllegalArgumentException(
      errorClass = "INVALID_EMPTY_LOCATION",
      messageParameters = Map("location" -> location))
  }

  def malformedProtobufMessageDetectedInMessageParsingError(e: Throwable): Throwable = {
    new SparkException(
      errorClass = "MALFORMED_PROTOBUF_MESSAGE",
      messageParameters = Map(
        "failFastMode" -> FailFastMode.name),
      cause = e)
  }

  def locationAlreadyExists(tableId: TableIdentifier, location: Path): Throwable = {
    new SparkRuntimeException(
      errorClass = "LOCATION_ALREADY_EXISTS",
      messageParameters = Map(
        "location" -> toSQLValue(location.toString, StringType),
        "identifier" -> toSQLId(tableId.nameParts)))
  }

<<<<<<< HEAD
  def notExistPartitionError(
      tableName: String,
      partitionIdent: InternalRow,
      partitionSchema: StructType): Throwable = {
    new NoSuchPartitionException(tableName, partitionIdent, partitionSchema)
  }

=======
  def cannotConvertCatalystValueToProtobufEnumTypeError(
      sqlColumn: Seq[String],
      protobufColumn: String,
      data: String,
      enumString: String): Throwable = {
    new AnalysisException(
      errorClass = "CANNOT_CONVERT_SQL_VALUE_TO_PROTOBUF_ENUM_TYPE",
      messageParameters = Map(
        "sqlColumn" -> toSQLId(sqlColumn),
        "protobufColumn" -> protobufColumn,
        "data" -> data,
        "enumString" -> enumString))
  }

  def mergeCardinalityViolationError(): SparkRuntimeException = {
    new SparkRuntimeException(
      errorClass = "MERGE_CARDINALITY_VIOLATION",
      messageParameters = Map.empty)
  }
>>>>>>> 1a5b9f29
}<|MERGE_RESOLUTION|>--- conflicted
+++ resolved
@@ -33,12 +33,8 @@
 import org.apache.spark._
 import org.apache.spark.launcher.SparkLauncher
 import org.apache.spark.memory.SparkOutOfMemoryError
-<<<<<<< HEAD
+import org.apache.spark.sql.AnalysisException
 import org.apache.spark.sql.catalyst.{InternalRow, TableIdentifier, WalkedTypePath}
-=======
-import org.apache.spark.sql.AnalysisException
-import org.apache.spark.sql.catalyst.{TableIdentifier, WalkedTypePath}
->>>>>>> 1a5b9f29
 import org.apache.spark.sql.catalyst.ScalaReflection.Schema
 import org.apache.spark.sql.catalyst.analysis.{NoSuchPartitionException, UnresolvedGenerator}
 import org.apache.spark.sql.catalyst.catalog.{CatalogDatabase, CatalogTable}
@@ -2838,15 +2834,6 @@
         "identifier" -> toSQLId(tableId.nameParts)))
   }
 
-<<<<<<< HEAD
-  def notExistPartitionError(
-      tableName: String,
-      partitionIdent: InternalRow,
-      partitionSchema: StructType): Throwable = {
-    new NoSuchPartitionException(tableName, partitionIdent, partitionSchema)
-  }
-
-=======
   def cannotConvertCatalystValueToProtobufEnumTypeError(
       sqlColumn: Seq[String],
       protobufColumn: String,
@@ -2866,5 +2853,11 @@
       errorClass = "MERGE_CARDINALITY_VIOLATION",
       messageParameters = Map.empty)
   }
->>>>>>> 1a5b9f29
+
+  def notExistPartitionError(
+      tableName: String,
+      partitionIdent: InternalRow,
+      partitionSchema: StructType): Throwable = {
+    new NoSuchPartitionException(tableName, partitionIdent, partitionSchema)
+  }
 }