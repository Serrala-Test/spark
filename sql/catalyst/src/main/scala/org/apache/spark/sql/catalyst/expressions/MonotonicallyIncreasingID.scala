/*
 * Licensed to the Apache Software Foundation (ASF) under one or more
 * contributor license agreements.  See the NOTICE file distributed with
 * this work for additional information regarding copyright ownership.
 * The ASF licenses this file to You under the Apache License, Version 2.0
 * (the "License"); you may not use this file except in compliance with
 * the License.  You may obtain a copy of the License at
 *
 *    http://www.apache.org/licenses/LICENSE-2.0
 *
 * Unless required by applicable law or agreed to in writing, software
 * distributed under the License is distributed on an "AS IS" BASIS,
 * WITHOUT WARRANTIES OR CONDITIONS OF ANY KIND, either express or implied.
 * See the License for the specific language governing permissions and
 * limitations under the License.
 */

package org.apache.spark.sql.catalyst.expressions

import org.apache.spark.sql.catalyst.InternalRow
import org.apache.spark.sql.catalyst.expressions.codegen.{CodegenContext, ExprCode}
import org.apache.spark.sql.types.{DataType, LongType}

/**
 * Returns monotonically increasing 64-bit integers.
 *
 * The generated ID is guaranteed to be monotonically increasing and unique, but not consecutive.
 * The current implementation puts the partition ID in the upper 31 bits, and the lower 33 bits
 * represent the record number within each partition. The assumption is that the data frame has
 * less than 1 billion partitions, and each partition has less than 8 billion records.
 *
 * Since this expression is stateful, it cannot be a case object.
 */
@ExpressionDescription(
  usage = """
    _FUNC_() - Returns monotonically increasing 64-bit integers. The generated ID is guaranteed
      to be monotonically increasing and unique, but not consecutive. The current implementation
      puts the partition ID in the upper 31 bits, and the lower 33 bits represent the record number
      within each partition. The assumption is that the data frame has less than 1 billion
      partitions, and each partition has less than 8 billion records.
  """)
case class MonotonicallyIncreasingID() extends LeafExpression with Nondeterministic {

  /**
   * Record ID within each partition. By being transient, count's value is reset to 0 every time
   * we serialize and deserialize and initialize it.
   */
  @transient private[this] var count: Long = _

  @transient private[this] var partitionMask: Long = _

  override protected def initializeInternal(partitionIndex: Int): Unit = {
    count = 0L
    partitionMask = partitionIndex.toLong << 33
  }

  override def nullable: Boolean = false

  override def dataType: DataType = LongType

  override protected def evalInternal(input: InternalRow): Long = {
    val currentCount = count
    count += 1
    partitionMask + currentCount
  }

  override def doGenCode(ctx: CodegenContext, ev: ExprCode): ExprCode = {
<<<<<<< HEAD
    val countTerm = ctx.freshName("count")
    val partitionMaskTerm = "partitionMask"
    ctx.addMutableState(ctx.JAVA_LONG, countTerm)
    ctx.addImmutableStateIfNotExists(ctx.JAVA_LONG, partitionMaskTerm)
=======
    val countTerm = ctx.addMutableState(ctx.JAVA_LONG, "count")
    val partitionMaskTerm = ctx.addMutableState(ctx.JAVA_LONG, "partitionMask")
>>>>>>> 7570eab6
    ctx.addPartitionInitializationStatement(s"$countTerm = 0L;")
    ctx.addPartitionInitializationStatement(s"$partitionMaskTerm = ((long) partitionIndex) << 33;")

    ev.copy(code = s"""
      final ${ctx.javaType(dataType)} ${ev.value} = $partitionMaskTerm + $countTerm;
      $countTerm++;""", isNull = "false")
  }

  override def prettyName: String = "monotonically_increasing_id"

  override def sql: String = s"$prettyName()"
}<|MERGE_RESOLUTION|>--- conflicted
+++ resolved
@@ -65,15 +65,9 @@
   }
 
   override def doGenCode(ctx: CodegenContext, ev: ExprCode): ExprCode = {
-<<<<<<< HEAD
-    val countTerm = ctx.freshName("count")
+    val countTerm = ctx.addMutableState(ctx.JAVA_LONG, "count")
     val partitionMaskTerm = "partitionMask"
-    ctx.addMutableState(ctx.JAVA_LONG, countTerm)
     ctx.addImmutableStateIfNotExists(ctx.JAVA_LONG, partitionMaskTerm)
-=======
-    val countTerm = ctx.addMutableState(ctx.JAVA_LONG, "count")
-    val partitionMaskTerm = ctx.addMutableState(ctx.JAVA_LONG, "partitionMask")
->>>>>>> 7570eab6
     ctx.addPartitionInitializationStatement(s"$countTerm = 0L;")
     ctx.addPartitionInitializationStatement(s"$partitionMaskTerm = ((long) partitionIndex) << 33;")
 
