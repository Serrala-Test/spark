/*
 * Licensed to the Apache Software Foundation (ASF) under one or more
 * contributor license agreements.  See the NOTICE file distributed with
 * this work for additional information regarding copyright ownership.
 * The ASF licenses this file to You under the Apache License, Version 2.0
 * (the "License"); you may not use this file except in compliance with
 * the License.  You may obtain a copy of the License at
 *
 *    http://www.apache.org/licenses/LICENSE-2.0
 *
 * Unless required by applicable law or agreed to in writing, software
 * distributed under the License is distributed on an "AS IS" BASIS,
 * WITHOUT WARRANTIES OR CONDITIONS OF ANY KIND, either express or implied.
 * See the License for the specific language governing permissions and
 * limitations under the License.
 */

package org.apache.spark.sql.catalyst.expressions.codegen

import java.io.ByteArrayInputStream
import java.util.{Map => JavaMap}

import scala.collection.JavaConverters._
import scala.collection.mutable
import scala.collection.mutable.ArrayBuffer
import scala.language.existentials
import scala.util.control.NonFatal

import com.google.common.cache.{CacheBuilder, CacheLoader}
import com.google.common.util.concurrent.{ExecutionError, UncheckedExecutionException}
import org.codehaus.commons.compiler.CompileException
import org.codehaus.janino.{ByteArrayClassLoader, ClassBodyEvaluator, InternalCompilerException, SimpleCompiler}
import org.codehaus.janino.util.ClassFile

import org.apache.spark.{SparkEnv, TaskContext, TaskKilledException}
import org.apache.spark.executor.InputMetrics
import org.apache.spark.internal.Logging
import org.apache.spark.metrics.source.CodegenMetrics
import org.apache.spark.sql.catalyst.InternalRow
import org.apache.spark.sql.catalyst.expressions._
import org.apache.spark.sql.catalyst.util.{ArrayData, MapData}
import org.apache.spark.sql.internal.SQLConf
import org.apache.spark.sql.types._
import org.apache.spark.unsafe.Platform
import org.apache.spark.unsafe.types._
import org.apache.spark.util.{ParentClassLoader, Utils}

/**
 * Java source for evaluating an [[Expression]] given a [[InternalRow]] of input.
 *
 * @param code The sequence of statements required to evaluate the expression.
 *             It should be empty string, if `isNull` and `value` are already existed, or no code
 *             needed to evaluate them (literals).
 * @param isNull A term that holds a boolean value representing whether the expression evaluated
 *                 to null.
 * @param value A term for a (possibly primitive) value of the result of the evaluation. Not
 *              valid if `isNull` is set to `true`.
 */
case class ExprCode(var code: String, var isNull: ExprValue, var value: ExprValue)

object ExprCode {
  def forNullValue(dataType: DataType): ExprCode = {
    val defaultValueLiteral = CodeGenerator.defaultValue(dataType, typedNull = true)
    ExprCode(code = "", isNull = TrueLiteral,
      value = LiteralValue(defaultValueLiteral, CodeGenerator.javaType(dataType)))
  }

  def forNonNullValue(value: ExprValue): ExprCode = {
    ExprCode(code = "", isNull = FalseLiteral, value = value)
  }
}

/**
 * State used for subexpression elimination.
 *
 * @param isNull A term that holds a boolean value representing whether the expression evaluated
 *               to null.
 * @param value A term for a value of a common sub-expression. Not valid if `isNull`
 *              is set to `true`.
 */
case class SubExprEliminationState(isNull: ExprValue, value: ExprValue)

/**
 * Codes and common subexpressions mapping used for subexpression elimination.
 *
 * @param codes Strings representing the codes that evaluate common subexpressions.
 * @param states Foreach expression that is participating in subexpression elimination,
 *               the state to use.
 */
case class SubExprCodes(codes: Seq[String], states: Map[Expression, SubExprEliminationState])

/**
 * The main information about a new added function.
 *
 * @param functionName String representing the name of the function
 * @param innerClassName Optional value which is empty if the function is added to
 *                       the outer class, otherwise it contains the name of the
 *                       inner class in which the function has been added.
 * @param innerClassInstance Optional value which is empty if the function is added to
 *                           the outer class, otherwise it contains the name of the
 *                           instance of the inner class in the outer class.
 */
private[codegen] case class NewFunctionSpec(
    functionName: String,
    innerClassName: Option[String],
    innerClassInstance: Option[String])

/**
 * A context for codegen, tracking a list of objects that could be passed into generated Java
 * function.
 */
class CodegenContext {

  import CodeGenerator._

  /**
   * Holding a list of objects that could be used passed into generated class.
   */
  val references: mutable.ArrayBuffer[Any] = new mutable.ArrayBuffer[Any]()

  /**
   * Add an object to `references`.
   *
   * Returns the code to access it.
   *
   * This does not to store the object into field but refer it from the references field at the
   * time of use because number of fields in class is limited so we should reduce it.
   */
  def addReferenceObj(objName: String, obj: Any, className: String = null): String = {
    val idx = references.length
    references += obj
    val clsName = Option(className).getOrElse(obj.getClass.getName)
    s"(($clsName) references[$idx] /* $objName */)"
  }

  /**
   * Holding the variable name of the input row of the current operator, will be used by
   * `BoundReference` to generate code.
   *
   * Note that if `currentVars` is not null, `BoundReference` prefers `currentVars` over `INPUT_ROW`
   * to generate code. If you want to make sure the generated code use `INPUT_ROW`, you need to set
   * `currentVars` to null, or set `currentVars(i)` to null for certain columns, before calling
   * `Expression.genCode`.
   */
  var INPUT_ROW = "i"

  /**
   * Holding a list of generated columns as input of current operator, will be used by
   * BoundReference to generate code.
   */
  var currentVars: Seq[ExprCode] = null

  /**
   * Holding expressions' inlined mutable states like `MonotonicallyIncreasingID.count` as a
   * 2-tuple: java type, variable name.
   * As an example, ("int", "count") will produce code:
   * {{{
   *   private int count;
   * }}}
   * as a member variable
   *
   * They will be kept as member variables in generated classes like `SpecificProjection`.
   *
   * Exposed for tests only.
   */
  private[catalyst] val inlinedMutableStates: mutable.ArrayBuffer[(String, String)] =
    mutable.ArrayBuffer.empty[(String, String)]

  /**
   * The mapping between mutable state types and corrseponding compacted arrays.
   * The keys are java type string. The values are [[MutableStateArrays]] which encapsulates
   * the compacted arrays for the mutable states with the same java type.
   *
   * Exposed for tests only.
   */
  private[catalyst] val arrayCompactedMutableStates: mutable.Map[String, MutableStateArrays] =
    mutable.Map.empty[String, MutableStateArrays]

  // An array holds the code that will initialize each state
  // Exposed for tests only.
  private[catalyst] val mutableStateInitCode: mutable.ArrayBuffer[String] =
    mutable.ArrayBuffer.empty[String]

  // Tracks the names of all the mutable states.
  private val mutableStateNames: mutable.HashSet[String] = mutable.HashSet.empty

  /**
   * This class holds a set of names of mutableStateArrays that is used for compacting mutable
   * states for a certain type, and holds the next available slot of the current compacted array.
   */
  class MutableStateArrays {
    val arrayNames = mutable.ListBuffer.empty[String]
    createNewArray()

    private[this] var currentIndex = 0

    private def createNewArray() = {
      val newArrayName = freshName("mutableStateArray")
      mutableStateNames += newArrayName
      arrayNames.append(newArrayName)
    }

    def getCurrentIndex: Int = currentIndex

    /**
     * Returns the reference of next available slot in current compacted array. The size of each
     * compacted array is controlled by the constant `MUTABLESTATEARRAY_SIZE_LIMIT`.
     * Once reaching the threshold, new compacted array is created.
     */
    def getNextSlot(): String = {
      if (currentIndex < MUTABLESTATEARRAY_SIZE_LIMIT) {
        val res = s"${arrayNames.last}[$currentIndex]"
        currentIndex += 1
        res
      } else {
        createNewArray()
        currentIndex = 1
        s"${arrayNames.last}[0]"
      }
    }

  }

  /**
   * A map containing the mutable states which have been defined so far using
   * `addImmutableStateIfNotExists`. Each entry contains the name of the mutable state as key and
   * its Java type and init code as value.
   */
  private val immutableStates: mutable.Map[String, (String, String)] =
    mutable.Map.empty[String, (String, String)]

  /**
   * Add a mutable state as a field to the generated class. c.f. the comments above.
   *
   * @param javaType Java type of the field. Note that short names can be used for some types,
   *                 e.g. InternalRow, UnsafeRow, UnsafeArrayData, etc. Other types will have to
   *                 specify the fully-qualified Java type name. See the code in doCompile() for
   *                 the list of default imports available.
   *                 Also, generic type arguments are accepted but ignored.
   * @param variableName Name of the field.
   * @param initFunc Function includes statement(s) to put into the init() method to initialize
   *                 this field. The argument is the name of the mutable state variable.
   *                 If left blank, the field will be default-initialized.
   * @param forceInline whether the declaration and initialization code may be inlined rather than
   *                    compacted. Please set `true` into forceInline for one of the followings:
   *                    1. use the original name of the status
   *                    2. expect to non-frequently generate the status
   *                       (e.g. not much sort operators in one stage)
   * @param useFreshName If this is false and the mutable state ends up inlining in the outer
   *                     class, the name is not changed
   * @return the name of the mutable state variable, which is the original name or fresh name if
   *         the variable is inlined to the outer class, or an array access if the variable is to
   *         be stored in an array of variables of the same type.
   *         A variable will be inlined into the outer class when one of the following conditions
   *         are satisfied:
   *         1. forceInline is true
   *         2. its type is primitive type and the total number of the inlined mutable variables
   *            is less than `OUTER_CLASS_VARIABLES_THRESHOLD`
   *         3. its type is multi-dimensional array
   *         When a variable is compacted into an array, the max size of the array for compaction
   *         is given by `MUTABLESTATEARRAY_SIZE_LIMIT`.
   */
  def addMutableState(
      javaType: String,
      variableName: String,
      initFunc: String => String = _ => "",
      forceInline: Boolean = false,
      useFreshName: Boolean = true): String = {

    // want to put a primitive type variable at outerClass for performance
    val canInlinePrimitive = isPrimitiveType(javaType) &&
      (inlinedMutableStates.length < OUTER_CLASS_VARIABLES_THRESHOLD)
    if (forceInline || canInlinePrimitive || javaType.contains("[][]")) {
      val varName = if (useFreshName) freshName(variableName) else variableName
      val initCode = initFunc(varName)
      inlinedMutableStates += ((javaType, varName))
      mutableStateInitCode += initCode
      mutableStateNames += varName
      varName
    } else {
      val arrays = arrayCompactedMutableStates.getOrElseUpdate(javaType, new MutableStateArrays)
      val element = arrays.getNextSlot()

      val initCode = initFunc(element)
      mutableStateInitCode += initCode
      element
    }
  }

  /**
   * Add an immutable state as a field to the generated class only if it does not exist yet a field
   * with that name. This helps reducing the number of the generated class' fields, since the same
   * variable can be reused by many functions.
   *
   * Even though the added variables are not declared as final, they should never be reassigned in
   * the generated code to prevent errors and unexpected behaviors.
   *
   * Internally, this method calls `addMutableState`.
   *
   * @param javaType Java type of the field.
   * @param variableName Name of the field.
   * @param initFunc Function includes statement(s) to put into the init() method to initialize
   *                 this field. The argument is the name of the mutable state variable.
   */
  def addImmutableStateIfNotExists(
      javaType: String,
      variableName: String,
      initFunc: String => String = _ => ""): Unit = {
    val existingImmutableState = immutableStates.get(variableName)
    if (existingImmutableState.isEmpty) {
      addMutableState(javaType, variableName, initFunc, useFreshName = false, forceInline = true)
      immutableStates(variableName) = (javaType, initFunc(variableName))
    } else {
      val (prevJavaType, prevInitCode) = existingImmutableState.get
      assert(prevJavaType == javaType, s"$variableName has already been defined with type " +
        s"$prevJavaType and now it is tried to define again with type $javaType.")
      assert(prevInitCode == initFunc(variableName), s"$variableName has already been defined " +
        s"with different initialization statements.")
    }
  }

  /**
   * Add buffer variable which stores data coming from an [[InternalRow]]. This methods guarantees
   * that the variable is safely stored, which is important for (potentially) byte array backed
   * data types like: UTF8String, ArrayData, MapData & InternalRow.
   */
  def addBufferedState(dataType: DataType, variableName: String, initCode: String): ExprCode = {
    val value = addMutableState(javaType(dataType), variableName)
    val code = dataType match {
      case StringType => s"$value = $initCode.clone();"
      case _: StructType | _: ArrayType | _: MapType => s"$value = $initCode.copy();"
      case _ => s"$value = $initCode;"
    }
    ExprCode(code, FalseLiteral, GlobalValue(value, javaType(dataType)))
  }

  def declareMutableStates(): String = {
    // It's possible that we add same mutable state twice, e.g. the `mergeExpressions` in
    // `TypedAggregateExpression`, we should call `distinct` here to remove the duplicated ones.
    val inlinedStates = inlinedMutableStates.distinct.map { case (javaType, variableName) =>
      s"private $javaType $variableName;"
    }

    val arrayStates = arrayCompactedMutableStates.flatMap { case (javaType, mutableStateArrays) =>
      val numArrays = mutableStateArrays.arrayNames.size
      mutableStateArrays.arrayNames.zipWithIndex.map { case (arrayName, index) =>
        val length = if (index + 1 == numArrays) {
          mutableStateArrays.getCurrentIndex
        } else {
          MUTABLESTATEARRAY_SIZE_LIMIT
        }
        if (javaType.contains("[]")) {
          // initializer had an one-dimensional array variable
          val baseType = javaType.substring(0, javaType.length - 2)
          s"private $javaType[] $arrayName = new $baseType[$length][];"
        } else {
          // initializer had a scalar variable
          s"private $javaType[] $arrayName = new $javaType[$length];"
        }
      }
    }

    (inlinedStates ++ arrayStates).mkString("\n")
  }

  def initMutableStates(): String = {
    // It's possible that we add same mutable state twice, e.g. the `mergeExpressions` in
    // `TypedAggregateExpression`, we should call `distinct` here to remove the duplicated ones.
    val initCodes = mutableStateInitCode.distinct.map(_ + "\n")

    // The generated initialization code may exceed 64kb function size limit in JVM if there are too
    // many mutable states, so split it into multiple functions.
    splitExpressions(expressions = initCodes, funcName = "init", arguments = Nil)
  }

  /**
   * Code statements to initialize states that depend on the partition index.
   * An integer `partitionIndex` will be made available within the scope.
   */
  val partitionInitializationStatements: mutable.ArrayBuffer[String] = mutable.ArrayBuffer.empty

  def addPartitionInitializationStatement(statement: String): Unit = {
    partitionInitializationStatements += statement
  }

  def initPartition(): String = {
    partitionInitializationStatements.mkString("\n")
  }

  /**
   * Holds expressions that are equivalent. Used to perform subexpression elimination
   * during codegen.
   *
   * For expressions that appear more than once, generate additional code to prevent
   * recomputing the value.
   *
   * For example, consider two expression generated from this SQL statement:
   *  SELECT (col1 + col2), (col1 + col2) / col3.
   *
   *  equivalentExpressions will match the tree containing `col1 + col2` and it will only
   *  be evaluated once.
   */
  val equivalentExpressions: EquivalentExpressions = new EquivalentExpressions

  // Foreach expression that is participating in subexpression elimination, the state to use.
  var subExprEliminationExprs = Map.empty[Expression, SubExprEliminationState]

  // The collection of sub-expression result resetting methods that need to be called on each row.
  val subexprFunctions = mutable.ArrayBuffer.empty[String]

  val outerClassName = "OuterClass"

  /**
   * Holds the class and instance names to be generated, where `OuterClass` is a placeholder
   * standing for whichever class is generated as the outermost class and which will contain any
   * inner sub-classes. All other classes and instance names in this list will represent private,
   * inner sub-classes.
   */
  private val classes: mutable.ListBuffer[(String, String)] =
    mutable.ListBuffer[(String, String)](outerClassName -> null)

  // A map holding the current size in bytes of each class to be generated.
  private val classSize: mutable.Map[String, Int] =
    mutable.Map[String, Int](outerClassName -> 0)

  // Nested maps holding function names and their code belonging to each class.
  private val classFunctions: mutable.Map[String, mutable.Map[String, String]] =
    mutable.Map(outerClassName -> mutable.Map.empty[String, String])

  // Verbatim extra code to be added to the OuterClass.
  private val extraClasses: mutable.ListBuffer[String] = mutable.ListBuffer[String]()

  // Returns the size of the most recently added class.
  private def currClassSize(): Int = classSize(classes.head._1)

  // Returns the class name and instance name for the most recently added class.
  private def currClass(): (String, String) = classes.head

  // Adds a new class. Requires the class' name, and its instance name.
  private def addClass(className: String, classInstance: String): Unit = {
    classes.prepend(className -> classInstance)
    classSize += className -> 0
    classFunctions += className -> mutable.Map.empty[String, String]
  }

  /**
   * Adds a function to the generated class. If the code for the `OuterClass` grows too large, the
   * function will be inlined into a new private, inner class, and a class-qualified name for the
   * function will be returned. Otherwise, the function will be inlined to the `OuterClass` the
   * simple `funcName` will be returned.
   *
   * @param funcName the class-unqualified name of the function
   * @param funcCode the body of the function
   * @param inlineToOuterClass whether the given code must be inlined to the `OuterClass`. This
   *                           can be necessary when a function is declared outside of the context
   *                           it is eventually referenced and a returned qualified function name
   *                           cannot otherwise be accessed.
   * @return the name of the function, qualified by class if it will be inlined to a private,
   *         inner class
   */
  def addNewFunction(
      funcName: String,
      funcCode: String,
      inlineToOuterClass: Boolean = false): String = {
    val newFunction = addNewFunctionInternal(funcName, funcCode, inlineToOuterClass)
    newFunction match {
      case NewFunctionSpec(functionName, None, None) => functionName
      case NewFunctionSpec(functionName, Some(_), Some(innerClassInstance)) =>
        innerClassInstance + "." + functionName
    }
  }

  private[this] def addNewFunctionInternal(
      funcName: String,
      funcCode: String,
      inlineToOuterClass: Boolean): NewFunctionSpec = {
    val (className, classInstance) = if (inlineToOuterClass) {
      outerClassName -> ""
    } else if (currClassSize > GENERATED_CLASS_SIZE_THRESHOLD) {
      val className = freshName("NestedClass")
      val classInstance = freshName("nestedClassInstance")

      addClass(className, classInstance)

      className -> classInstance
    } else {
      currClass()
    }

    addNewFunctionToClass(funcName, funcCode, className)

    if (className == outerClassName) {
      NewFunctionSpec(funcName, None, None)
    } else {
      NewFunctionSpec(funcName, Some(className), Some(classInstance))
    }
  }

  private[this] def addNewFunctionToClass(
      funcName: String,
      funcCode: String,
      className: String) = {
    classSize(className) += funcCode.length
    classFunctions(className) += funcName -> funcCode
  }

  /**
   * Declares all function code. If the added functions are too many, split them into nested
   * sub-classes to avoid hitting Java compiler constant pool limitation.
   */
  def declareAddedFunctions(): String = {
    val inlinedFunctions = classFunctions(outerClassName).values

    // Nested, private sub-classes have no mutable state (though they do reference the outer class'
    // mutable state), so we declare and initialize them inline to the OuterClass.
    val initNestedClasses = classes.filter(_._1 != outerClassName).map {
      case (className, classInstance) =>
        s"private $className $classInstance = new $className();"
    }

    val declareNestedClasses = classFunctions.filterKeys(_ != outerClassName).map {
      case (className, functions) =>
        s"""
           |private class $className {
           |  ${functions.values.mkString("\n")}
           |}
           """.stripMargin
    }

    (inlinedFunctions ++ initNestedClasses ++ declareNestedClasses).mkString("\n")
  }

  /**
   * Emits extra inner classes added with addExtraCode
   */
  def emitExtraCode(): String = {
    extraClasses.mkString("\n")
  }

  /**
   * Add extra source code to the outermost generated class.
   * @param code verbatim source code of the inner class to be added.
   */
  def addInnerClass(code: String): Unit = {
    extraClasses.append(code)
  }

  /**
   * The map from a variable name to it's next ID.
   */
  private val freshNameIds = new mutable.HashMap[String, Int]
  freshNameIds += INPUT_ROW -> 1

  /**
   * A prefix used to generate fresh name.
   */
  var freshNamePrefix = ""

  /**
   * The map from a place holder to a corresponding comment
   */
  private val placeHolderToComments = new mutable.HashMap[String, String]

  /**
   * Returns a term name that is unique within this instance of a `CodegenContext`.
   */
  def freshName(name: String): String = synchronized {
    val fullName = if (freshNamePrefix == "") {
      name
    } else {
      s"${freshNamePrefix}_$name"
    }
    if (freshNameIds.contains(fullName)) {
      val id = freshNameIds(fullName)
      freshNameIds(fullName) = id + 1
      s"$fullName$id"
    } else {
      freshNameIds += fullName -> 1
      fullName
    }
  }

  /**
   * Generates code for equal expression in Java.
   */
  def genEqual(dataType: DataType, c1: String, c2: String): String = dataType match {
    case BinaryType => s"java.util.Arrays.equals($c1, $c2)"
    case FloatType => s"(java.lang.Float.isNaN($c1) && java.lang.Float.isNaN($c2)) || $c1 == $c2"
    case DoubleType => s"(java.lang.Double.isNaN($c1) && java.lang.Double.isNaN($c2)) || $c1 == $c2"
    case dt: DataType if isPrimitiveType(dt) => s"$c1 == $c2"
    case dt: DataType if dt.isInstanceOf[AtomicType] => s"$c1.equals($c2)"
    case array: ArrayType => genComp(array, c1, c2) + " == 0"
    case struct: StructType => genComp(struct, c1, c2) + " == 0"
    case udt: UserDefinedType[_] => genEqual(udt.sqlType, c1, c2)
    case NullType => "false"
    case _ =>
      throw new IllegalArgumentException(
        "cannot generate equality code for un-comparable type: " + dataType.simpleString)
  }

  /**
   * Generates code for comparing two expressions.
   *
   * @param dataType data type of the expressions
   * @param c1 name of the variable of expression 1's output
   * @param c2 name of the variable of expression 2's output
   */
  def genComp(dataType: DataType, c1: String, c2: String): String = dataType match {
    // java boolean doesn't support > or < operator
    case BooleanType => s"($c1 == $c2 ? 0 : ($c1 ? 1 : -1))"
    case DoubleType => s"org.apache.spark.util.Utils.nanSafeCompareDoubles($c1, $c2)"
    case FloatType => s"org.apache.spark.util.Utils.nanSafeCompareFloats($c1, $c2)"
    // use c1 - c2 may overflow
    case dt: DataType if isPrimitiveType(dt) => s"($c1 > $c2 ? 1 : $c1 < $c2 ? -1 : 0)"
    case BinaryType => s"org.apache.spark.sql.catalyst.util.TypeUtils.compareBinary($c1, $c2)"
    case NullType => "0"
    case array: ArrayType =>
      val elementType = array.elementType
      val elementA = freshName("elementA")
      val isNullA = freshName("isNullA")
      val elementB = freshName("elementB")
      val isNullB = freshName("isNullB")
      val compareFunc = freshName("compareArray")
      val minLength = freshName("minLength")
      val jt = javaType(elementType)
      val funcCode: String =
        s"""
          public int $compareFunc(ArrayData a, ArrayData b) {
            // when comparing unsafe arrays, try equals first as it compares the binary directly
            // which is very fast.
            if (a instanceof UnsafeArrayData && b instanceof UnsafeArrayData && a.equals(b)) {
              return 0;
            }
            int lengthA = a.numElements();
            int lengthB = b.numElements();
            int $minLength = (lengthA > lengthB) ? lengthB : lengthA;
            for (int i = 0; i < $minLength; i++) {
              boolean $isNullA = a.isNullAt(i);
              boolean $isNullB = b.isNullAt(i);
              if ($isNullA && $isNullB) {
                // Nothing
              } else if ($isNullA) {
                return -1;
              } else if ($isNullB) {
                return 1;
              } else {
                $jt $elementA = ${getValue("a", elementType, "i")};
                $jt $elementB = ${getValue("b", elementType, "i")};
                int comp = ${genComp(elementType, elementA, elementB)};
                if (comp != 0) {
                  return comp;
                }
              }
            }

            if (lengthA < lengthB) {
              return -1;
            } else if (lengthA > lengthB) {
              return 1;
            }
            return 0;
          }
        """
      s"${addNewFunction(compareFunc, funcCode)}($c1, $c2)"
    case schema: StructType =>
      val comparisons = GenerateOrdering.genComparisons(this, schema)
      val compareFunc = freshName("compareStruct")
      val funcCode: String =
        s"""
          public int $compareFunc(InternalRow a, InternalRow b) {
            // when comparing unsafe rows, try equals first as it compares the binary directly
            // which is very fast.
            if (a instanceof UnsafeRow && b instanceof UnsafeRow && a.equals(b)) {
              return 0;
            }
            $comparisons
            return 0;
          }
        """
      s"${addNewFunction(compareFunc, funcCode)}($c1, $c2)"
    case other if other.isInstanceOf[AtomicType] => s"$c1.compare($c2)"
    case udt: UserDefinedType[_] => genComp(udt.sqlType, c1, c2)
    case _ =>
      throw new IllegalArgumentException(
        "cannot generate compare code for un-comparable type: " + dataType.simpleString)
  }

  /**
   * Generates code for greater of two expressions.
   *
   * @param dataType data type of the expressions
   * @param c1 name of the variable of expression 1's output
   * @param c2 name of the variable of expression 2's output
   */
  def genGreater(dataType: DataType, c1: String, c2: String): String = javaType(dataType) match {
    case JAVA_BYTE | JAVA_SHORT | JAVA_INT | JAVA_LONG => s"$c1 > $c2"
    case _ => s"(${genComp(dataType, c1, c2)}) > 0"
  }

  /**
   * Generates code to do null safe execution, i.e. only execute the code when the input is not
   * null by adding null check if necessary.
   *
   * @param nullable used to decide whether we should add null check or not.
   * @param isNull the code to check if the input is null.
   * @param execute the code that should only be executed when the input is not null.
   */
  def nullSafeExec(nullable: Boolean, isNull: String)(execute: String): String = {
    if (nullable) {
      s"""
        if (!$isNull) {
          $execute
        }
      """
    } else {
      "\n" + execute
    }
  }

  /**
   * Splits the generated code of expressions into multiple functions, because function has
   * 64kb code size limit in JVM. If the class to which the function would be inlined would grow
   * beyond 1000kb, we declare a private, inner sub-class, and the function is inlined to it
   * instead, because classes have a constant pool limit of 65,536 named values.
   *
   * Note that different from `splitExpressions`, we will extract the current inputs of this
   * context and pass them to the generated functions. The input is `INPUT_ROW` for normal codegen
   * path, and `currentVars` for whole stage codegen path. Whole stage codegen path is not
   * supported yet.
   *
   * @param expressions the codes to evaluate expressions.
   * @param funcName the split function name base.
   * @param extraArguments the list of (type, name) of the arguments of the split function,
   *                       except for the current inputs like `ctx.INPUT_ROW`.
   * @param returnType the return type of the split function.
   * @param makeSplitFunction makes split function body, e.g. add preparation or cleanup.
   * @param foldFunctions folds the split function calls.
   */
  def splitExpressionsWithCurrentInputs(
      expressions: Seq[String],
      funcName: String = "apply",
      extraArguments: Seq[(String, String)] = Nil,
      returnType: String = "void",
      makeSplitFunction: String => String = identity,
      foldFunctions: Seq[String] => String = _.mkString("", ";\n", ";")): String = {
    // TODO: support whole stage codegen
    if (INPUT_ROW == null || currentVars != null) {
      expressions.mkString("\n")
    } else {
      splitExpressions(
        expressions,
        funcName,
        ("InternalRow", INPUT_ROW) +: extraArguments,
        returnType,
        makeSplitFunction,
        foldFunctions)
    }
  }

  /**
   * Splits the generated code of expressions into multiple functions, because function has
   * 64kb code size limit in JVM. If the class to which the function would be inlined would grow
   * beyond 1000kb, we declare a private, inner sub-class, and the function is inlined to it
   * instead, because classes have a constant pool limit of 65,536 named values.
   *
   * @param expressions the codes to evaluate expressions.
   * @param funcName the split function name base.
   * @param arguments the list of (type, name) of the arguments of the split function.
   * @param returnType the return type of the split function.
   * @param makeSplitFunction makes split function body, e.g. add preparation or cleanup.
   * @param foldFunctions folds the split function calls.
   */
  def splitExpressions(
      expressions: Seq[String],
      funcName: String,
      arguments: Seq[(String, String)],
      returnType: String = "void",
      makeSplitFunction: String => String = identity,
      foldFunctions: Seq[String] => String = _.mkString("", ";\n", ";")): String = {
    val blocks = buildCodeBlocks(expressions)

    if (blocks.length == 1) {
      // inline execution if only one block
      blocks.head
    } else {
      if (Utils.isTesting) {
        // Passing global variables to the split method is dangerous, as any mutating to it is
        // ignored and may lead to unexpected behavior.
        arguments.foreach { case (_, name) =>
          assert(!mutableStateNames.contains(name),
            s"split function argument $name cannot be a global variable.")
        }
      }

      val func = freshName(funcName)
      val argString = arguments.map { case (t, name) => s"$t $name" }.mkString(", ")
      val functions = blocks.zipWithIndex.map { case (body, i) =>
        val name = s"${func}_$i"
        val code = s"""
           |private $returnType $name($argString) {
           |  ${makeSplitFunction(body)}
           |}
         """.stripMargin
        addNewFunctionInternal(name, code, inlineToOuterClass = false)
      }

      val (outerClassFunctions, innerClassFunctions) = functions.partition(_.innerClassName.isEmpty)

      val argsString = arguments.map(_._2).mkString(", ")
      val outerClassFunctionCalls = outerClassFunctions.map(f => s"${f.functionName}($argsString)")

      val innerClassFunctionCalls = generateInnerClassesFunctionCalls(
        innerClassFunctions,
        func,
        arguments,
        returnType,
        makeSplitFunction,
        foldFunctions)

      foldFunctions(outerClassFunctionCalls ++ innerClassFunctionCalls)
    }
  }

  /**
   * Splits the generated code of expressions into multiple sequences of String
   * based on a threshold of length of a String
   *
   * @param expressions the codes to evaluate expressions.
   */
  private def buildCodeBlocks(expressions: Seq[String]): Seq[String] = {
    val blocks = new ArrayBuffer[String]()
    val blockBuilder = new StringBuilder()
    var length = 0
    for (code <- expressions) {
      // We can't know how many bytecode will be generated, so use the length of source code
      // as metric. A method should not go beyond 8K, otherwise it will not be JITted, should
      // also not be too small, or it will have many function calls (for wide table), see the
      // results in BenchmarkWideTable.
      if (length > 1024) {
        blocks += blockBuilder.toString()
        blockBuilder.clear()
        length = 0
      }
      blockBuilder.append(code)
      length += CodeFormatter.stripExtraNewLinesAndComments(code).length
    }
    blocks += blockBuilder.toString()
  }

  /**
   * Here we handle all the methods which have been added to the inner classes and
   * not to the outer class.
   * Since they can be many, their direct invocation in the outer class adds many entries
   * to the outer class' constant pool. This can cause the constant pool to past JVM limit.
   * Moreover, this can cause also the outer class method where all the invocations are
   * performed to grow beyond the 64k limit.
   * To avoid these problems, we group them and we call only the grouping methods in the
   * outer class.
   *
   * @param functions a [[Seq]] of [[NewFunctionSpec]] defined in the inner classes
   * @param funcName the split function name base.
   * @param arguments the list of (type, name) of the arguments of the split function.
   * @param returnType the return type of the split function.
   * @param makeSplitFunction makes split function body, e.g. add preparation or cleanup.
   * @param foldFunctions folds the split function calls.
   * @return an [[Iterable]] containing the methods' invocations
   */
  private def generateInnerClassesFunctionCalls(
      functions: Seq[NewFunctionSpec],
      funcName: String,
      arguments: Seq[(String, String)],
      returnType: String,
      makeSplitFunction: String => String,
      foldFunctions: Seq[String] => String): Iterable[String] = {
    val innerClassToFunctions = mutable.LinkedHashMap.empty[(String, String), Seq[String]]
    functions.foreach(f => {
      val key = (f.innerClassName.get, f.innerClassInstance.get)
      val value = f.functionName +: innerClassToFunctions.getOrElse(key, Seq.empty[String])
      innerClassToFunctions.put(key, value)
    })

    val argDefinitionString = arguments.map { case (t, name) => s"$t $name" }.mkString(", ")
    val argInvocationString = arguments.map(_._2).mkString(", ")

    innerClassToFunctions.flatMap {
      case ((innerClassName, innerClassInstance), innerClassFunctions) =>
        // for performance reasons, the functions are prepended, instead of appended,
        // thus here they are in reversed order
        val orderedFunctions = innerClassFunctions.reverse
        if (orderedFunctions.size > MERGE_SPLIT_METHODS_THRESHOLD) {
          // Adding a new function to each inner class which contains the invocation of all the
          // ones which have been added to that inner class. For example,
          //   private class NestedClass {
          //     private void apply_862(InternalRow i) { ... }
          //     private void apply_863(InternalRow i) { ... }
          //       ...
          //     private void apply(InternalRow i) {
          //       apply_862(i);
          //       apply_863(i);
          //       ...
          //     }
          //   }
          val body = foldFunctions(orderedFunctions.map(name => s"$name($argInvocationString)"))
          val code = s"""
              |private $returnType $funcName($argDefinitionString) {
              |  ${makeSplitFunction(body)}
              |}
            """.stripMargin
          addNewFunctionToClass(funcName, code, innerClassName)
          Seq(s"$innerClassInstance.$funcName($argInvocationString)")
        } else {
          orderedFunctions.map(f => s"$innerClassInstance.$f($argInvocationString)")
        }
    }
  }

  /**
   * Perform a function which generates a sequence of ExprCodes with a given mapping between
   * expressions and common expressions, instead of using the mapping in current context.
   */
  def withSubExprEliminationExprs(
      newSubExprEliminationExprs: Map[Expression, SubExprEliminationState])(
      f: => Seq[ExprCode]): Seq[ExprCode] = {
    val oldsubExprEliminationExprs = subExprEliminationExprs
    subExprEliminationExprs = newSubExprEliminationExprs

    val genCodes = f

    // Restore previous subExprEliminationExprs
    subExprEliminationExprs = oldsubExprEliminationExprs
    genCodes
  }

  /**
   * Checks and sets up the state and codegen for subexpression elimination. This finds the
   * common subexpressions, generates the code snippets that evaluate those expressions and
   * populates the mapping of common subexpressions to the generated code snippets. The generated
   * code snippets will be returned and should be inserted into generated codes before these
   * common subexpressions actually are used first time.
   */
  def subexpressionEliminationForWholeStageCodegen(expressions: Seq[Expression]): SubExprCodes = {
    // Create a clear EquivalentExpressions and SubExprEliminationState mapping
    val equivalentExpressions: EquivalentExpressions = new EquivalentExpressions
    val localSubExprEliminationExprs = mutable.HashMap.empty[Expression, SubExprEliminationState]

    // Add each expression tree and compute the common subexpressions.
    expressions.foreach(equivalentExpressions.addExprTree)

    // Get all the expressions that appear at least twice and set up the state for subexpression
    // elimination.
    val commonExprs = equivalentExpressions.getAllEquivalentExprs.filter(_.size > 1)
    val codes = commonExprs.map { e =>
      val expr = e.head
      // Generate the code for this expression tree.
      val eval = expr.genCode(this)
      val state = SubExprEliminationState(eval.isNull, eval.value)
      e.foreach(localSubExprEliminationExprs.put(_, state))
      eval.code.trim
    }
    SubExprCodes(codes, localSubExprEliminationExprs.toMap)
  }

  /**
   * Checks and sets up the state and codegen for subexpression elimination. This finds the
   * common subexpressions, generates the functions that evaluate those expressions and populates
   * the mapping of common subexpressions to the generated functions.
   */
  private def subexpressionElimination(expressions: Seq[Expression]): Unit = {
    // Add each expression tree and compute the common subexpressions.
    expressions.foreach(equivalentExpressions.addExprTree(_))

    // Get all the expressions that appear at least twice and set up the state for subexpression
    // elimination.
    val commonExprs = equivalentExpressions.getAllEquivalentExprs.filter(_.size > 1)
    commonExprs.foreach { e =>
      val expr = e.head
      val fnName = freshName("subExpr")
      val isNull = addMutableState(JAVA_BOOLEAN, "subExprIsNull")
      val value = addMutableState(javaType(expr.dataType), "subExprValue")

      // Generate the code for this expression tree and wrap it in a function.
      val eval = expr.genCode(this)
      val fn =
        s"""
           |private void $fnName(InternalRow $INPUT_ROW) {
           |  ${eval.code.trim}
           |  $isNull = ${eval.isNull};
           |  $value = ${eval.value};
           |}
           """.stripMargin

      // Add a state and a mapping of the common subexpressions that are associate with this
      // state. Adding this expression to subExprEliminationExprMap means it will call `fn`
      // when it is code generated. This decision should be a cost based one.
      //
      // The cost of doing subexpression elimination is:
      //   1. Extra function call, although this is probably *good* as the JIT can decide to
      //      inline or not.
      // The benefit doing subexpression elimination is:
      //   1. Running the expression logic. Even for a simple expression, it is likely more than 3
      //      above.
      //   2. Less code.
      // Currently, we will do this for all non-leaf only expression trees (i.e. expr trees with
      // at least two nodes) as the cost of doing it is expected to be low.

      subexprFunctions += s"${addNewFunction(fnName, fn)}($INPUT_ROW);"
<<<<<<< HEAD
      val state = SubExprEliminationState(GlobalValue(isNull, JAVA_BOOLEAN),
        GlobalValue(value, javaType(expr.dataType)))
      e.foreach(subExprEliminationExprs.put(_, state))
=======
      val state = SubExprEliminationState(isNull, value)
      subExprEliminationExprs ++= e.map(_ -> state).toMap
>>>>>>> 5197562a
    }
  }

  /**
   * Generates code for expressions. If doSubexpressionElimination is true, subexpression
   * elimination will be performed. Subexpression elimination assumes that the code for each
   * expression will be combined in the `expressions` order.
   */
  def generateExpressions(
      expressions: Seq[Expression],
      doSubexpressionElimination: Boolean = false): Seq[ExprCode] = {
    if (doSubexpressionElimination) subexpressionElimination(expressions)
    expressions.map(e => e.genCode(this))
  }

  /**
   * get a map of the pair of a place holder and a corresponding comment
   */
  def getPlaceHolderToComments(): collection.Map[String, String] = placeHolderToComments

  /**
   * Register a comment and return the corresponding place holder
   *
   * @param placeholderId an optionally specified identifier for the comment's placeholder.
   *                      The caller should make sure this identifier is unique within the
   *                      compilation unit. If this argument is not specified, a fresh identifier
   *                      will be automatically created and used as the placeholder.
   * @param force whether to force registering the comments
   */
   def registerComment(
       text: => String,
       placeholderId: String = "",
       force: Boolean = false): String = {
    // By default, disable comments in generated code because computing the comments themselves can
    // be extremely expensive in certain cases, such as deeply-nested expressions which operate over
    // inputs with wide schemas. For more details on the performance issues that motivated this
    // flat, see SPARK-15680.
    if (force ||
      SparkEnv.get != null && SparkEnv.get.conf.getBoolean("spark.sql.codegen.comments", false)) {
      val name = if (placeholderId != "") {
        assert(!placeHolderToComments.contains(placeholderId))
        placeholderId
      } else {
        freshName("c")
      }
      val comment = if (text.contains("\n") || text.contains("\r")) {
        text.split("(\r\n)|\r|\n").mkString("/**\n * ", "\n * ", "\n */")
      } else {
        s"// $text"
      }
      placeHolderToComments += (name -> comment)
      s"/*$name*/"
    } else {
      ""
    }
  }
}

/**
 * A wrapper for generated class, defines a `generate` method so that we can pass extra objects
 * into generated class.
 */
abstract class GeneratedClass {
  def generate(references: Array[Any]): Any
}

/**
 * A wrapper for the source code to be compiled by [[CodeGenerator]].
 */
class CodeAndComment(val body: String, val comment: collection.Map[String, String])
  extends Serializable {
  override def equals(that: Any): Boolean = that match {
    case t: CodeAndComment if t.body == body => true
    case _ => false
  }

  override def hashCode(): Int = body.hashCode
}

/**
 * A base class for generators of byte code to perform expression evaluation.  Includes a set of
 * helpers for referring to Catalyst types and building trees that perform evaluation of individual
 * expressions.
 */
abstract class CodeGenerator[InType <: AnyRef, OutType <: AnyRef] extends Logging {

  protected val genericMutableRowType: String = classOf[GenericInternalRow].getName

  /**
   * Generates a class for a given input expression.  Called when there is not cached code
   * already available.
   */
  protected def create(in: InType): OutType

  /**
   * Canonicalizes an input expression. Used to avoid double caching expressions that differ only
   * cosmetically.
   */
  protected def canonicalize(in: InType): InType

  /** Binds an input expression to a given input schema */
  protected def bind(in: InType, inputSchema: Seq[Attribute]): InType

  /** Generates the requested evaluator binding the given expression(s) to the inputSchema. */
  def generate(expressions: InType, inputSchema: Seq[Attribute]): OutType =
    generate(bind(expressions, inputSchema))

  /** Generates the requested evaluator given already bound expression(s). */
  def generate(expressions: InType): OutType = create(canonicalize(expressions))

  /**
   * Create a new codegen context for expression evaluator, used to store those
   * expressions that don't support codegen
   */
  def newCodeGenContext(): CodegenContext = {
    new CodegenContext
  }
}

object CodeGenerator extends Logging {

  // This is the value of HugeMethodLimit in the OpenJDK JVM settings
  final val DEFAULT_JVM_HUGE_METHOD_LIMIT = 8000

  // The max valid length of method parameters in JVM.
  final val MAX_JVM_METHOD_PARAMS_LENGTH = 255

  // This is the threshold over which the methods in an inner class are grouped in a single
  // method which is going to be called by the outer class instead of the many small ones
  final val MERGE_SPLIT_METHODS_THRESHOLD = 3

  // The number of named constants that can exist in the class is limited by the Constant Pool
  // limit, 65,536. We cannot know how many constants will be inserted for a class, so we use a
  // threshold of 1000k bytes to determine when a function should be inlined to a private, inner
  // class.
  final val GENERATED_CLASS_SIZE_THRESHOLD = 1000000

  // This is the threshold for the number of global variables, whose types are primitive type or
  // complex type (e.g. more than one-dimensional array), that will be placed at the outer class
  final val OUTER_CLASS_VARIABLES_THRESHOLD = 10000

  // This is the maximum number of array elements to keep global variables in one Java array
  // 32767 is the maximum integer value that does not require a constant pool entry in a Java
  // bytecode instruction
  final val MUTABLESTATEARRAY_SIZE_LIMIT = 32768

  /**
   * Compile the Java source code into a Java class, using Janino.
   *
   * @return a pair of a generated class and the max bytecode size of generated functions.
   */
  def compile(code: CodeAndComment): (GeneratedClass, Int) = try {
    cache.get(code)
  } catch {
    // Cache.get() may wrap the original exception. See the following URL
    // http://google.github.io/guava/releases/14.0/api/docs/com/google/common/cache/
    //   Cache.html#get(K,%20java.util.concurrent.Callable)
    case e @ (_: UncheckedExecutionException | _: ExecutionError) =>
      throw e.getCause
  }

  /**
   * Compile the Java source code into a Java class, using Janino.
   */
  private[this] def doCompile(code: CodeAndComment): (GeneratedClass, Int) = {
    val evaluator = new ClassBodyEvaluator()

    // A special classloader used to wrap the actual parent classloader of
    // [[org.codehaus.janino.ClassBodyEvaluator]] (see CodeGenerator.doCompile). This classloader
    // does not throw a ClassNotFoundException with a cause set (i.e. exception.getCause returns
    // a null). This classloader is needed because janino will throw the exception directly if
    // the parent classloader throws a ClassNotFoundException with cause set instead of trying to
    // find other possible classes (see org.codehaus.janinoClassLoaderIClassLoader's
    // findIClass method). Please also see https://issues.apache.org/jira/browse/SPARK-15622 and
    // https://issues.apache.org/jira/browse/SPARK-11636.
    val parentClassLoader = new ParentClassLoader(Utils.getContextOrSparkClassLoader)
    evaluator.setParentClassLoader(parentClassLoader)
    // Cannot be under package codegen, or fail with java.lang.InstantiationException
    evaluator.setClassName("org.apache.spark.sql.catalyst.expressions.GeneratedClass")
    evaluator.setDefaultImports(Array(
      classOf[Platform].getName,
      classOf[InternalRow].getName,
      classOf[UnsafeRow].getName,
      classOf[UTF8String].getName,
      classOf[Decimal].getName,
      classOf[CalendarInterval].getName,
      classOf[ArrayData].getName,
      classOf[UnsafeArrayData].getName,
      classOf[MapData].getName,
      classOf[UnsafeMapData].getName,
      classOf[Expression].getName,
      classOf[TaskContext].getName,
      classOf[TaskKilledException].getName,
      classOf[InputMetrics].getName
    ))
    evaluator.setExtendedClass(classOf[GeneratedClass])

    logDebug({
      // Only add extra debugging info to byte code when we are going to print the source code.
      evaluator.setDebuggingInformation(true, true, false)
      s"\n${CodeFormatter.format(code)}"
    })

    val maxCodeSize = try {
      evaluator.cook("generated.java", code.body)
      updateAndGetCompilationStats(evaluator)
    } catch {
      case e: InternalCompilerException =>
        val msg = s"failed to compile: $e"
        logError(msg, e)
        val maxLines = SQLConf.get.loggingMaxLinesForCodegen
        logInfo(s"\n${CodeFormatter.format(code, maxLines)}")
        throw new InternalCompilerException(msg, e)
      case e: CompileException =>
        val msg = s"failed to compile: $e"
        logError(msg, e)
        val maxLines = SQLConf.get.loggingMaxLinesForCodegen
        logInfo(s"\n${CodeFormatter.format(code, maxLines)}")
        throw new CompileException(msg, e.getLocation)
    }

    (evaluator.getClazz().newInstance().asInstanceOf[GeneratedClass], maxCodeSize)
  }

  /**
   * Returns the max bytecode size of the generated functions by inspecting janino private fields.
   * Also, this method updates the metrics information.
   */
  private def updateAndGetCompilationStats(evaluator: ClassBodyEvaluator): Int = {
    // First retrieve the generated classes.
    val classes = {
      val resultField = classOf[SimpleCompiler].getDeclaredField("result")
      resultField.setAccessible(true)
      val loader = resultField.get(evaluator).asInstanceOf[ByteArrayClassLoader]
      val classesField = loader.getClass.getDeclaredField("classes")
      classesField.setAccessible(true)
      classesField.get(loader).asInstanceOf[JavaMap[String, Array[Byte]]].asScala
    }

    // Then walk the classes to get at the method bytecode.
    val codeAttr = Utils.classForName("org.codehaus.janino.util.ClassFile$CodeAttribute")
    val codeAttrField = codeAttr.getDeclaredField("code")
    codeAttrField.setAccessible(true)
    val codeSizes = classes.flatMap { case (_, classBytes) =>
      CodegenMetrics.METRIC_GENERATED_CLASS_BYTECODE_SIZE.update(classBytes.length)
      try {
        val cf = new ClassFile(new ByteArrayInputStream(classBytes))
        val stats = cf.methodInfos.asScala.flatMap { method =>
          method.getAttributes().filter(_.getClass.getName == codeAttr.getName).map { a =>
            val byteCodeSize = codeAttrField.get(a).asInstanceOf[Array[Byte]].length
            CodegenMetrics.METRIC_GENERATED_METHOD_BYTECODE_SIZE.update(byteCodeSize)
            byteCodeSize
          }
        }
        Some(stats)
      } catch {
        case NonFatal(e) =>
          logWarning("Error calculating stats of compiled class.", e)
          None
      }
    }.flatten

    codeSizes.max
  }

  /**
   * A cache of generated classes.
   *
   * From the Guava Docs: A Cache is similar to ConcurrentMap, but not quite the same. The most
   * fundamental difference is that a ConcurrentMap persists all elements that are added to it until
   * they are explicitly removed. A Cache on the other hand is generally configured to evict entries
   * automatically, in order to constrain its memory footprint.  Note that this cache does not use
   * weak keys/values and thus does not respond to memory pressure.
   */
  private val cache = CacheBuilder.newBuilder()
    .maximumSize(100)
    .build(
      new CacheLoader[CodeAndComment, (GeneratedClass, Int)]() {
        override def load(code: CodeAndComment): (GeneratedClass, Int) = {
          val startTime = System.nanoTime()
          val result = doCompile(code)
          val endTime = System.nanoTime()
          def timeMs: Double = (endTime - startTime).toDouble / 1000000
          CodegenMetrics.METRIC_SOURCE_CODE_SIZE.update(code.body.length)
          CodegenMetrics.METRIC_COMPILATION_TIME.update(timeMs.toLong)
          logInfo(s"Code generated in $timeMs ms")
          result
        }
      })

  /**
   * Name of Java primitive data type
   */
  final val JAVA_BOOLEAN = "boolean"
  final val JAVA_BYTE = "byte"
  final val JAVA_SHORT = "short"
  final val JAVA_INT = "int"
  final val JAVA_LONG = "long"
  final val JAVA_FLOAT = "float"
  final val JAVA_DOUBLE = "double"

  /**
   * List of java primitive data types
   */
  val primitiveTypes =
    Seq(JAVA_BOOLEAN, JAVA_BYTE, JAVA_SHORT, JAVA_INT, JAVA_LONG, JAVA_FLOAT, JAVA_DOUBLE)

  /**
   * Returns true if a Java type is Java primitive primitive type
   */
  def isPrimitiveType(jt: String): Boolean = primitiveTypes.contains(jt)

  def isPrimitiveType(dt: DataType): Boolean = isPrimitiveType(javaType(dt))

  /**
   * Returns the specialized code to access a value from `inputRow` at `ordinal`.
   */
  def getValue(input: String, dataType: DataType, ordinal: String): String = {
    val jt = javaType(dataType)
    dataType match {
      case _ if isPrimitiveType(jt) => s"$input.get${primitiveTypeName(jt)}($ordinal)"
      case t: DecimalType => s"$input.getDecimal($ordinal, ${t.precision}, ${t.scale})"
      case StringType => s"$input.getUTF8String($ordinal)"
      case BinaryType => s"$input.getBinary($ordinal)"
      case CalendarIntervalType => s"$input.getInterval($ordinal)"
      case t: StructType => s"$input.getStruct($ordinal, ${t.size})"
      case _: ArrayType => s"$input.getArray($ordinal)"
      case _: MapType => s"$input.getMap($ordinal)"
      case NullType => "null"
      case udt: UserDefinedType[_] => getValue(input, udt.sqlType, ordinal)
      case _ => s"($jt)$input.get($ordinal, null)"
    }
  }

  /**
   * Returns the code to update a column in Row for a given DataType.
   */
  def setColumn(row: String, dataType: DataType, ordinal: Int, value: String): String = {
    val jt = javaType(dataType)
    dataType match {
      case _ if isPrimitiveType(jt) => s"$row.set${primitiveTypeName(jt)}($ordinal, $value)"
      case t: DecimalType => s"$row.setDecimal($ordinal, $value, ${t.precision})"
      case udt: UserDefinedType[_] => setColumn(row, udt.sqlType, ordinal, value)
      // The UTF8String, InternalRow, ArrayData and MapData may came from UnsafeRow, we should copy
      // it to avoid keeping a "pointer" to a memory region which may get updated afterwards.
      case StringType | _: StructType | _: ArrayType | _: MapType =>
        s"$row.update($ordinal, $value.copy())"
      case _ => s"$row.update($ordinal, $value)"
    }
  }

  /**
   * Update a column in MutableRow from ExprCode.
   *
   * @param isVectorized True if the underlying row is of type `ColumnarBatch.Row`, false otherwise
   */
  def updateColumn(
      row: String,
      dataType: DataType,
      ordinal: Int,
      ev: ExprCode,
      nullable: Boolean,
      isVectorized: Boolean = false): String = {
    if (nullable) {
      // Can't call setNullAt on DecimalType, because we need to keep the offset
      if (!isVectorized && dataType.isInstanceOf[DecimalType]) {
        s"""
           |if (!${ev.isNull}) {
           |  ${setColumn(row, dataType, ordinal, ev.value)};
           |} else {
           |  ${setColumn(row, dataType, ordinal, "null")};
           |}
         """.stripMargin
      } else {
        s"""
           |if (!${ev.isNull}) {
           |  ${setColumn(row, dataType, ordinal, ev.value)};
           |} else {
           |  $row.setNullAt($ordinal);
           |}
         """.stripMargin
      }
    } else {
      s"""${setColumn(row, dataType, ordinal, ev.value)};"""
    }
  }

  /**
   * Returns the specialized code to set a given value in a column vector for a given `DataType`.
   */
  def setValue(vector: String, rowId: String, dataType: DataType, value: String): String = {
    val jt = javaType(dataType)
    dataType match {
      case _ if isPrimitiveType(jt) =>
        s"$vector.put${primitiveTypeName(jt)}($rowId, $value);"
      case t: DecimalType => s"$vector.putDecimal($rowId, $value, ${t.precision});"
      case t: StringType => s"$vector.putByteArray($rowId, $value.getBytes());"
      case _ =>
        throw new IllegalArgumentException(s"cannot generate code for unsupported type: $dataType")
    }
  }

  /**
   * Returns the specialized code to set a given value in a column vector for a given `DataType`
   * that could potentially be nullable.
   */
  def updateColumn(
      vector: String,
      rowId: String,
      dataType: DataType,
      ev: ExprCode,
      nullable: Boolean): String = {
    if (nullable) {
      s"""
         |if (!${ev.isNull}) {
         |  ${setValue(vector, rowId, dataType, ev.value)}
         |} else {
         |  $vector.putNull($rowId);
         |}
       """.stripMargin
    } else {
      s"""${setValue(vector, rowId, dataType, ev.value)};"""
    }
  }

  /**
   * Returns the specialized code to access a value from a column vector for a given `DataType`.
   */
  def getValueFromVector(vector: String, dataType: DataType, rowId: String): String = {
    if (dataType.isInstanceOf[StructType]) {
      // `ColumnVector.getStruct` is different from `InternalRow.getStruct`, it only takes an
      // `ordinal` parameter.
      s"$vector.getStruct($rowId)"
    } else {
      getValue(vector, dataType, rowId)
    }
  }

  /**
   * Returns the name used in accessor and setter for a Java primitive type.
   */
  def primitiveTypeName(jt: String): String = jt match {
    case JAVA_INT => "Int"
    case _ => boxedType(jt)
  }

  def primitiveTypeName(dt: DataType): String = primitiveTypeName(javaType(dt))

  /**
   * Returns the Java type for a DataType.
   */
  def javaType(dt: DataType): String = dt match {
    case BooleanType => JAVA_BOOLEAN
    case ByteType => JAVA_BYTE
    case ShortType => JAVA_SHORT
    case IntegerType | DateType => JAVA_INT
    case LongType | TimestampType => JAVA_LONG
    case FloatType => JAVA_FLOAT
    case DoubleType => JAVA_DOUBLE
    case _: DecimalType => "Decimal"
    case BinaryType => "byte[]"
    case StringType => "UTF8String"
    case CalendarIntervalType => "CalendarInterval"
    case _: StructType => "InternalRow"
    case _: ArrayType => "ArrayData"
    case _: MapType => "MapData"
    case udt: UserDefinedType[_] => javaType(udt.sqlType)
    case ObjectType(cls) if cls.isArray => s"${javaType(ObjectType(cls.getComponentType))}[]"
    case ObjectType(cls) => cls.getName
    case _ => "Object"
  }

  /**
   * Returns the boxed type in Java.
   */
  def boxedType(jt: String): String = jt match {
    case JAVA_BOOLEAN => "Boolean"
    case JAVA_BYTE => "Byte"
    case JAVA_SHORT => "Short"
    case JAVA_INT => "Integer"
    case JAVA_LONG => "Long"
    case JAVA_FLOAT => "Float"
    case JAVA_DOUBLE => "Double"
    case other => other
  }

  def boxedType(dt: DataType): String = boxedType(javaType(dt))

  /**
   * Returns the representation of default value for a given Java Type.
   * @param jt the string name of the Java type
   * @param typedNull if true, for null literals, return a typed (with a cast) version
   */
  def defaultValue(jt: String, typedNull: Boolean): String = jt match {
    case JAVA_BOOLEAN => "false"
    case JAVA_BYTE => "(byte)-1"
    case JAVA_SHORT => "(short)-1"
    case JAVA_INT => "-1"
    case JAVA_LONG => "-1L"
    case JAVA_FLOAT => "-1.0f"
    case JAVA_DOUBLE => "-1.0"
    case _ => if (typedNull) s"(($jt)null)" else "null"
  }

  def defaultValue(dt: DataType, typedNull: Boolean = false): String =
    defaultValue(javaType(dt), typedNull)

  /**
   * Returns the length of parameters for a Java method descriptor. `this` contributes one unit
   * and a parameter of type long or double contributes two units. Besides, for nullable parameter,
   * we also need to pass a boolean parameter for the null status.
   */
  def calculateParamLength(params: Seq[Expression]): Int = {
    def paramLengthForExpr(input: Expression): Int = {
      val javaParamLength = javaType(input.dataType) match {
        case JAVA_LONG | JAVA_DOUBLE => 2
        case _ => 1
      }
      // For a nullable expression, we need to pass in an extra boolean parameter.
      (if (input.nullable) 1 else 0) + javaParamLength
    }
    // Initial value is 1 for `this`.
    1 + params.map(paramLengthForExpr).sum
  }

  /**
   * In Java, a method descriptor is valid only if it represents method parameters with a total
   * length less than a pre-defined constant.
   */
  def isValidParamLength(paramLength: Int): Boolean = {
    paramLength <= MAX_JVM_METHOD_PARAMS_LENGTH
  }
}<|MERGE_RESOLUTION|>--- conflicted
+++ resolved
@@ -1004,14 +1004,9 @@
       // at least two nodes) as the cost of doing it is expected to be low.
 
       subexprFunctions += s"${addNewFunction(fnName, fn)}($INPUT_ROW);"
-<<<<<<< HEAD
       val state = SubExprEliminationState(GlobalValue(isNull, JAVA_BOOLEAN),
         GlobalValue(value, javaType(expr.dataType)))
-      e.foreach(subExprEliminationExprs.put(_, state))
-=======
-      val state = SubExprEliminationState(isNull, value)
       subExprEliminationExprs ++= e.map(_ -> state).toMap
->>>>>>> 5197562a
     }
   }
 
