--- conflicted
+++ resolved
@@ -70,27 +70,13 @@
     }
 
   private def convertToPartIdent(
-<<<<<<< HEAD
-      spec: TablePartitionSpec,
+      tableName: String,
+      partitionSpec: TablePartitionSpec,
       schema: Seq[StructField]): InternalRow = {
     val partValues = schema.map { part =>
-      val raw = spec.get(part.name).orNull
-      Cast(Literal.create(raw, StringType), part.dataType, Some(conf.sessionLocalTimeZone)).eval()
-=======
-      tableName: String,
-      partitionSpec: TablePartitionSpec,
-      partSchema: StructType): InternalRow = {
-    val normalizedSpec = normalizePartitionSpec(
-      partitionSpec,
-      partSchema.map(_.name),
-      tableName,
-      conf.resolver)
-
-    val partValues = partSchema.map { part =>
-      val raw = normalizedSpec.get(part.name).orNull
+      val raw = partitionSpec.get(part.name).orNull
       val dt = CharVarcharUtils.replaceCharVarcharWithString(part.dataType)
       Cast(Literal.create(raw, StringType), dt, Some(conf.sessionLocalTimeZone)).eval()
->>>>>>> 5cfbddde
     }
     InternalRow.fromSeq(partValues)
   }
