/*
 * Licensed to the Apache Software Foundation (ASF) under one or more
 * contributor license agreements.  See the NOTICE file distributed with
 * this work for additional information regarding copyright ownership.
 * The ASF licenses this file to You under the Apache License, Version 2.0
 * (the "License"); you may not use this file except in compliance with
 * the License.  You may obtain a copy of the License at
 *
 *    http://www.apache.org/licenses/LICENSE-2.0
 *
 * Unless required by applicable law or agreed to in writing, software
 * distributed under the License is distributed on an "AS IS" BASIS,
 * WITHOUT WARRANTIES OR CONDITIONS OF ANY KIND, either express or implied.
 * See the License for the specific language governing permissions and
 * limitations under the License.
 */

package org.apache.spark.sql.catalyst.analysis

import org.apache.spark.sql.catalyst.{FunctionIdentifier, InternalRow, TableIdentifier}
import org.apache.spark.sql.catalyst.errors.TreeNodeException
import org.apache.spark.sql.catalyst.expressions._
import org.apache.spark.sql.catalyst.expressions.codegen.{CodegenContext, ExprCode}
import org.apache.spark.sql.catalyst.parser.ParserUtils
import org.apache.spark.sql.catalyst.plans.logical.{LeafNode, LogicalPlan, UnaryNode}
import org.apache.spark.sql.catalyst.trees.TreeNode
import org.apache.spark.sql.catalyst.util.quoteIdentifier
import org.apache.spark.sql.connector.catalog.{Identifier, TableCatalog}
import org.apache.spark.sql.errors.{QueryCompilationErrors, QueryExecutionErrors}
import org.apache.spark.sql.types.{DataType, Metadata, StructType}
import org.apache.spark.sql.util.CaseInsensitiveStringMap

/**
 * Thrown when an invalid attempt is made to access a property of a tree that has yet to be fully
 * resolved.
 */
class UnresolvedException[TreeType <: TreeNode[_]](tree: TreeType, function: String)
  extends TreeNodeException(tree, s"Invalid call to $function on unresolved object", null)

/**
 * Holds the name of a relation that has yet to be looked up in a catalog.
 *
 * @param multipartIdentifier table name
 * @param options options to scan this relation. Only applicable to v2 table scan.
 */
case class UnresolvedRelation(
    multipartIdentifier: Seq[String],
    options: CaseInsensitiveStringMap = CaseInsensitiveStringMap.empty(),
    override val isStreaming: Boolean = false)
  extends LeafNode with NamedRelation {
  import org.apache.spark.sql.connector.catalog.CatalogV2Implicits._

  /** Returns a `.` separated name for this relation. */
  def tableName: String = multipartIdentifier.quoted

  override def name: String = tableName

  override def output: Seq[Attribute] = Nil

  override lazy val resolved = false
}

object UnresolvedRelation {
  def apply(
      tableIdentifier: TableIdentifier,
      extraOptions: CaseInsensitiveStringMap,
      isStreaming: Boolean): UnresolvedRelation = {
    UnresolvedRelation(
      tableIdentifier.database.toSeq :+ tableIdentifier.table, extraOptions, isStreaming)
  }

  def apply(tableIdentifier: TableIdentifier): UnresolvedRelation =
    UnresolvedRelation(tableIdentifier.database.toSeq :+ tableIdentifier.table)
}

/**
 * A variant of [[UnresolvedRelation]] which can only be resolved to a v2 relation
 * (`DataSourceV2Relation`), not v1 relation or temp view.
 *
 * @param originalNameParts the original table identifier name parts before catalog is resolved.
 * @param catalog The catalog which the table should be looked up from.
 * @param tableName The name of the table to look up.
 */
case class UnresolvedV2Relation(
    originalNameParts: Seq[String],
    catalog: TableCatalog,
    tableName: Identifier)
  extends LeafNode with NamedRelation {
  import org.apache.spark.sql.connector.catalog.CatalogV2Implicits._

  override def name: String = originalNameParts.quoted

  override def output: Seq[Attribute] = Nil

  override lazy val resolved = false
}

/**
 * An inline table that has not been resolved yet. Once resolved, it is turned by the analyzer into
 * a [[org.apache.spark.sql.catalyst.plans.logical.LocalRelation]].
 *
 * @param names list of column names
 * @param rows expressions for the data
 */
case class UnresolvedInlineTable(
    names: Seq[String],
    rows: Seq[Seq[Expression]])
  extends LeafNode {

  lazy val expressionsResolved: Boolean = rows.forall(_.forall(_.resolved))
  override lazy val resolved = false
  override def output: Seq[Attribute] = Nil
}

/**
 * A table-valued function, e.g.
 * {{{
 *   select id from range(10);
 *
 *   // Assign alias names
 *   select t.a from range(10) t(a);
 * }}}
 *
 * @param functionName name of this table-value function
 * @param functionArgs list of function arguments
 * @param outputNames alias names of function output columns. If these names given, an analyzer
 *                    adds [[Project]] to rename the output columns.
 */
case class UnresolvedTableValuedFunction(
    functionName: String,
    functionArgs: Seq[Expression],
    outputNames: Seq[String])
  extends LeafNode {

  override def output: Seq[Attribute] = Nil

  override lazy val resolved = false
}

/**
 * Holds the name of an attribute that has yet to be resolved.
 */
case class UnresolvedAttribute(nameParts: Seq[String]) extends Attribute with Unevaluable {

  def name: String =
    nameParts.map(n => if (n.contains(".")) s"`$n`" else n).mkString(".")

  override def exprId: ExprId = throw new UnresolvedException(this, "exprId")
  override def dataType: DataType = throw new UnresolvedException(this, "dataType")
  override def nullable: Boolean = throw new UnresolvedException(this, "nullable")
  override def qualifier: Seq[String] = throw new UnresolvedException(this, "qualifier")
  override lazy val resolved = false

  override def newInstance(): UnresolvedAttribute = this
  override def withNullability(newNullability: Boolean): UnresolvedAttribute = this
  override def withQualifier(newQualifier: Seq[String]): UnresolvedAttribute = this
  override def withName(newName: String): UnresolvedAttribute = UnresolvedAttribute.quoted(newName)
  override def withMetadata(newMetadata: Metadata): Attribute = this
  override def withExprId(newExprId: ExprId): UnresolvedAttribute = this

  override def toString: String = s"'$name"

  override def sql: String = name match {
    case ParserUtils.escapedIdentifier(_) | ParserUtils.qualifiedEscapedIdentifier(_, _) => name
    case _ => quoteIdentifier(name)
  }
}

object UnresolvedAttribute {
  /**
   * Creates an [[UnresolvedAttribute]], parsing segments separated by dots ('.').
   */
  def apply(name: String): UnresolvedAttribute = new UnresolvedAttribute(name.split("\\."))

  /**
   * Creates an [[UnresolvedAttribute]], from a single quoted string (for example using backticks in
   * HiveQL.  Since the string is consider quoted, no processing is done on the name.
   */
  def quoted(name: String): UnresolvedAttribute = new UnresolvedAttribute(Seq(name))

  /**
   * Creates an [[UnresolvedAttribute]] from a string in an embedded language.  In this case
   * we treat it as a quoted identifier, except for '.', which must be further quoted using
   * backticks if it is part of a column name.
   */
  def quotedString(name: String): UnresolvedAttribute =
    new UnresolvedAttribute(parseAttributeName(name))

  /**
   * Used to split attribute name by dot with backticks rule.
   * Backticks must appear in pairs, and the quoted string must be a complete name part,
   * which means `ab..c`e.f is not allowed.
   * Escape character is not supported now, so we can't use backtick inside name part.
   */
  def parseAttributeName(name: String): Seq[String] = {
    def e = QueryCompilationErrors.attributeNameSyntaxError(name)
    val nameParts = scala.collection.mutable.ArrayBuffer.empty[String]
    val tmp = scala.collection.mutable.ArrayBuffer.empty[Char]
    var inBacktick = false
    var i = 0
    while (i < name.length) {
      val char = name(i)
      if (inBacktick) {
        if (char == '`') {
          inBacktick = false
          if (i + 1 < name.length && name(i + 1) != '.') throw e
        } else {
          tmp += char
        }
      } else {
        if (char == '`') {
          if (tmp.nonEmpty) throw e
          inBacktick = true
        } else if (char == '.') {
          if (name(i - 1) == '.' || i == name.length - 1) throw e
          nameParts += tmp.mkString
          tmp.clear()
        } else {
          tmp += char
        }
      }
      i += 1
    }
    if (inBacktick) throw e
    nameParts += tmp.mkString
    nameParts.toSeq
  }
}

/**
 * Represents an unresolved generator, which will be created by the parser for
 * the [[org.apache.spark.sql.catalyst.plans.logical.Generate]] operator.
 * The analyzer will resolve this generator.
 */
case class UnresolvedGenerator(name: FunctionIdentifier, children: Seq[Expression])
  extends Generator {

  override def elementSchema: StructType = throw new UnresolvedException(this, "elementTypes")
  override def dataType: DataType = throw new UnresolvedException(this, "dataType")
  override def foldable: Boolean = throw new UnresolvedException(this, "foldable")
  override def nullable: Boolean = throw new UnresolvedException(this, "nullable")
  override lazy val resolved = false

  override def prettyName: String = name.unquotedString
  override def toString: String = s"'$name(${children.mkString(", ")})"

  override def eval(input: InternalRow = null): TraversableOnce[InternalRow] =
    throw QueryExecutionErrors.cannotEvaluateExpressionError(this)

  override protected def doGenCode(ctx: CodegenContext, ev: ExprCode): ExprCode =
    throw QueryExecutionErrors.cannotGenerateCodeForExpressionError(this)

  override def terminate(): TraversableOnce[InternalRow] =
    throw QueryExecutionErrors.cannotTerminateGeneratorError(this)
}

case class UnresolvedFunction(
    name: FunctionIdentifier,
    arguments: Seq[Expression],
    isDistinct: Boolean,
    filter: Option[Expression] = None,
    ignoreNulls: Boolean = false)
  extends Expression with Unevaluable {

  override def children: Seq[Expression] = arguments ++ filter.toSeq

  override def dataType: DataType = throw new UnresolvedException(this, "dataType")
  override def nullable: Boolean = throw new UnresolvedException(this, "nullable")
  override lazy val resolved = false

  override def prettyName: String = name.unquotedString
  override def toString: String = {
    val distinct = if (isDistinct) "distinct " else ""
    s"'$name($distinct${children.mkString(", ")})"
  }
}

object UnresolvedFunction {
  def apply(name: String, arguments: Seq[Expression], isDistinct: Boolean): UnresolvedFunction = {
    UnresolvedFunction(FunctionIdentifier(name, None), arguments, isDistinct)
  }
}

/**
 * Represents all of the input attributes to a given relational operator, for example in
 * "SELECT * FROM ...". A [[Star]] gets automatically expanded during analysis.
 */
abstract class Star extends LeafExpression with NamedExpression {

  override def name: String = throw new UnresolvedException(this, "name")
  override def exprId: ExprId = throw new UnresolvedException(this, "exprId")
  override def dataType: DataType = throw new UnresolvedException(this, "dataType")
  override def nullable: Boolean = throw new UnresolvedException(this, "nullable")
  override def qualifier: Seq[String] = throw new UnresolvedException(this, "qualifier")
  override def toAttribute: Attribute = throw new UnresolvedException(this, "toAttribute")
  override def newInstance(): NamedExpression = throw new UnresolvedException(this, "newInstance")
  override lazy val resolved = false

  def expand(input: LogicalPlan, resolver: Resolver): Seq[NamedExpression]
}


/**
 * Represents all of the input attributes to a given relational operator, for example in
 * "SELECT * FROM ...".
 *
 * This is also used to expand structs. For example:
 * "SELECT record.* from (SELECT struct(a,b,c) as record ...)
 *
 * @param target an optional name that should be the target of the expansion.  If omitted all
 *              targets' columns are produced. This can either be a table name or struct name. This
 *              is a list of identifiers that is the path of the expansion.
 */
case class UnresolvedStar(target: Option[Seq[String]]) extends Star with Unevaluable {

  /**
   * Returns true if the nameParts is a subset of the last elements of qualifier of the attribute.
   *
   * For example, the following should all return true:
   *   - `SELECT ns1.ns2.t.* FROM ns1.n2.t` where nameParts is Seq("ns1", "ns2", "t") and
   *     qualifier is Seq("ns1", "ns2", "t").
   *   - `SELECT ns2.t.* FROM ns1.n2.t` where nameParts is Seq("ns2", "t") and
   *     qualifier is Seq("ns1", "ns2", "t").
   *   - `SELECT t.* FROM ns1.n2.t` where nameParts is Seq("t") and
   *     qualifier is Seq("ns1", "ns2", "t").
   */
  private def matchedQualifier(
      attribute: Attribute,
      nameParts: Seq[String],
      resolver: Resolver): Boolean = {
    val qualifierList = if (nameParts.length == attribute.qualifier.length) {
      attribute.qualifier
    } else {
      attribute.qualifier.takeRight(nameParts.length)
    }
    nameParts.corresponds(qualifierList)(resolver)
  }

  def isQualifiedByTable(input: LogicalPlan, resolver: Resolver): Boolean = {
    target.exists(nameParts => input.output.exists(matchedQualifier(_, nameParts, resolver)))
  }

  override def expand(
      input: LogicalPlan,
      resolver: Resolver): Seq[NamedExpression] = {
    // If there is no table specified, use all input attributes.
    if (target.isEmpty) return input.output

    val expandedAttributes = input.output.filter(matchedQualifier(_, target.get, resolver))

    if (expandedAttributes.nonEmpty) return expandedAttributes

    // Try to resolve it as a struct expansion. If there is a conflict and both are possible,
    // (i.e. [name].* is both a table and a struct), the struct path can always be qualified.
    val attribute = input.resolve(target.get, resolver)
    if (attribute.isDefined) {
      // This target resolved to an attribute in child. It must be a struct. Expand it.
      attribute.get.dataType match {
        case s: StructType => s.zipWithIndex.map {
          case (f, i) =>
            val extract = GetStructField(attribute.get, i)
            Alias(extract, f.name)()
        }

        case _ =>
          throw QueryCompilationErrors.starExpandDataTypeNotSupportedError(target.get)
      }
    } else {
      val from = input.inputSet.map(_.name).mkString(", ")
      val targetString = target.get.mkString(".")
      throw QueryCompilationErrors.cannotResolveStarExpandGivenInputColumnsError(
        targetString, from)
    }
  }

  override def toString: String = target.map(_ + ".").getOrElse("") + "*"
}

/**
 * Represents all of the input attributes to a given relational operator, for example in
 * "SELECT `(id)?+.+` FROM ...".
 *
 * @param table an optional table that should be the target of the expansion.  If omitted all
 *              tables' columns are produced.
 */
case class UnresolvedRegex(regexPattern: String, table: Option[String], caseSensitive: Boolean)
  extends Star with Unevaluable {
  override def expand(input: LogicalPlan, resolver: Resolver): Seq[NamedExpression] = {
    val pattern = if (caseSensitive) regexPattern else s"(?i)$regexPattern"
    table match {
      // If there is no table specified, use all input attributes that match expr
      case None => input.output.filter(_.name.matches(pattern))
      // If there is a table, pick out attributes that are part of this table that match expr
      case Some(t) => input.output.filter(a => a.qualifier.nonEmpty &&
        resolver(a.qualifier.last, t)).filter(_.name.matches(pattern))
    }
  }

  override def toString: String = table.map(_ + "." + regexPattern).getOrElse(regexPattern)
}

/**
 * Used to assign new names to Generator's output, such as hive udtf.
 * For example the SQL expression "stack(2, key, value, key, value) as (a, b)" could be represented
 * as follows:
 *  MultiAlias(stack_function, Seq(a, b))
 *

 * @param child the computation being performed
 * @param names the names to be associated with each output of computing [[child]].
 */
case class MultiAlias(child: Expression, names: Seq[String])
  extends UnaryExpression with NamedExpression with Unevaluable {

  override def name: String = throw new UnresolvedException(this, "name")

  override def exprId: ExprId = throw new UnresolvedException(this, "exprId")

  override def dataType: DataType = throw new UnresolvedException(this, "dataType")

  override def nullable: Boolean = throw new UnresolvedException(this, "nullable")

  override def qualifier: Seq[String] = throw new UnresolvedException(this, "qualifier")

  override def toAttribute: Attribute = throw new UnresolvedException(this, "toAttribute")

  override def newInstance(): NamedExpression = throw new UnresolvedException(this, "newInstance")

  override lazy val resolved = false

  override def toString: String = s"$child AS $names"

}

/**
 * Represents all the resolved input attributes to a given relational operator. This is used
 * in the data frame DSL.
 *
 * @param expressions Expressions to expand.
 */
case class ResolvedStar(expressions: Seq[NamedExpression]) extends Star with Unevaluable {
  override def newInstance(): NamedExpression = throw new UnresolvedException(this, "newInstance")
  override def expand(input: LogicalPlan, resolver: Resolver): Seq[NamedExpression] = expressions
  override def toString: String = expressions.mkString("ResolvedStar(", ", ", ")")
}

/**
 * Extracts a value or values from an Expression
 *
 * @param child The expression to extract value from,
 *              can be Map, Array, Struct or array of Structs.
 * @param extraction The expression to describe the extraction,
 *                   can be key of Map, index of Array, field name of Struct.
 */
case class UnresolvedExtractValue(child: Expression, extraction: Expression)
  extends BinaryExpression with Unevaluable {

  override def left: Expression = child
  override def right: Expression = extraction

  override def dataType: DataType = throw new UnresolvedException(this, "dataType")
  override def nullable: Boolean = throw new UnresolvedException(this, "nullable")
  override lazy val resolved = false

  override def toString: String = s"$child[$extraction]"
  override def sql: String = s"${child.sql}[${extraction.sql}]"
}

/**
 * Holds the expression that has yet to be aliased.
 *
 * @param child The computation that is needs to be resolved during analysis.
 * @param aliasFunc The function if specified to be called to generate an alias to associate
 *                  with the result of computing [[child]]
 *
 */
case class UnresolvedAlias(
    child: Expression,
    aliasFunc: Option[Expression => String] = None)
  extends UnaryExpression with NamedExpression with Unevaluable {

  override def toAttribute: Attribute = throw new UnresolvedException(this, "toAttribute")
  override def qualifier: Seq[String] = throw new UnresolvedException(this, "qualifier")
  override def exprId: ExprId = throw new UnresolvedException(this, "exprId")
  override def nullable: Boolean = throw new UnresolvedException(this, "nullable")
  override def dataType: DataType = throw new UnresolvedException(this, "dataType")
  override def name: String = throw new UnresolvedException(this, "name")
  override def newInstance(): NamedExpression = throw new UnresolvedException(this, "newInstance")

  override lazy val resolved = false
}

/**
 * Aliased column names resolved by positions for subquery. We could add alias names for output
 * columns in the subquery:
 * {{{
 *   // Assign alias names for output columns
 *   SELECT col1, col2 FROM testData AS t(col1, col2);
 * }}}
 *
 * @param outputColumnNames the [[LogicalPlan]] on which this subquery column aliases apply.
 * @param child the logical plan of this subquery.
 */
case class UnresolvedSubqueryColumnAliases(
    outputColumnNames: Seq[String],
    child: LogicalPlan)
  extends UnaryNode {

  override def output: Seq[Attribute] = Nil

  override lazy val resolved = false
}

/**
 * Holds the deserializer expression and the attributes that are available during the resolution
 * for it.  Deserializer expression is a special kind of expression that is not always resolved by
 * children output, but by given attributes, e.g. the `keyDeserializer` in `MapGroups` should be
 * resolved by `groupingAttributes` instead of children output.
 *
 * @param deserializer The unresolved deserializer expression
 * @param inputAttributes The input attributes used to resolve deserializer expression, can be empty
 *                        if we want to resolve deserializer by children output.
 */
case class UnresolvedDeserializer(deserializer: Expression, inputAttributes: Seq[Attribute] = Nil)
  extends UnaryExpression with Unevaluable with NonSQLExpression {
  // The input attributes used to resolve deserializer expression must be all resolved.
  require(inputAttributes.forall(_.resolved), "Input attributes must all be resolved.")

  override def child: Expression = deserializer
  override def dataType: DataType = throw new UnresolvedException(this, "dataType")
  override def nullable: Boolean = throw new UnresolvedException(this, "nullable")
  override lazy val resolved = false
}

case class GetColumnByOrdinal(ordinal: Int, dataType: DataType) extends LeafExpression
  with Unevaluable with NonSQLExpression {
  override def nullable: Boolean = throw new UnresolvedException(this, "nullable")
  override lazy val resolved = false
}

/**
 * Represents unresolved ordinal used in order by or group by.
 *
 * For example:
 * {{{
 *   select a from table order by 1
 *   select a   from table group by 1
 * }}}
 * @param ordinal ordinal starts from 1, instead of 0
 */
case class UnresolvedOrdinal(ordinal: Int)
    extends LeafExpression with Unevaluable with NonSQLExpression {
  override def dataType: DataType = throw new UnresolvedException(this, "dataType")
  override def nullable: Boolean = throw new UnresolvedException(this, "nullable")
  override lazy val resolved = false
}

/**
 * Represents unresolved having clause, the child for it can be Aggregate, GroupingSets, Rollup
 * and Cube. It is turned by the analyzer into a Filter.
 */
case class UnresolvedHaving(
    havingCondition: Expression,
    child: LogicalPlan)
  extends UnaryNode {
  override lazy val resolved: Boolean = false
  override def output: Seq[Attribute] = child.output
}

<<<<<<< HEAD
case class UnresolvedRecursiveReference(cteName: String, accumulated: Boolean) extends LeafNode {
  override def output: Seq[Attribute] = Nil

=======
/**
 * A place holder expression used in random functions, will be replaced after analyze.
 */
case object UnresolvedSeed extends LeafExpression with Unevaluable {
  override def nullable: Boolean = throw new UnresolvedException(this, "nullable")
  override def dataType: DataType = throw new UnresolvedException(this, "dataType")
>>>>>>> 6a194f19
  override lazy val resolved = false
}<|MERGE_RESOLUTION|>--- conflicted
+++ resolved
@@ -567,17 +567,17 @@
   override def output: Seq[Attribute] = child.output
 }
 
-<<<<<<< HEAD
+/**
+ * A place holder expression used in random functions, will be replaced after analyze.
+ */
+case object UnresolvedSeed extends LeafExpression with Unevaluable {
+  override def nullable: Boolean = throw new UnresolvedException(this, "nullable")
+  override def dataType: DataType = throw new UnresolvedException(this, "dataType")
+  override lazy val resolved = false
+}
+
 case class UnresolvedRecursiveReference(cteName: String, accumulated: Boolean) extends LeafNode {
   override def output: Seq[Attribute] = Nil
 
-=======
-/**
- * A place holder expression used in random functions, will be replaced after analyze.
- */
-case object UnresolvedSeed extends LeafExpression with Unevaluable {
-  override def nullable: Boolean = throw new UnresolvedException(this, "nullable")
-  override def dataType: DataType = throw new UnresolvedException(this, "dataType")
->>>>>>> 6a194f19
   override lazy val resolved = false
 }