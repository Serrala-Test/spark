--- conflicted
+++ resolved
@@ -533,21 +533,13 @@
   }
 
   /**
-<<<<<<< HEAD
-   * Add [[Hint]]s to a logical plan.
-=======
-   * Add a [[UnresolvedHint]] to a logical plan.
->>>>>>> d76633e3
+   * Add a [[UnresolvedHint]]s to a logical plan.
    */
   private def withHints(
       ctx: HintContext,
       query: LogicalPlan): LogicalPlan = withOrigin(ctx) {
     val stmt = ctx.hintStatement
-<<<<<<< HEAD
-    Hint(stmt.hintName.getText, stmt.parameters.asScala.map(expression), query)
-=======
-    UnresolvedHint(stmt.hintName.getText, stmt.parameters.asScala.map(_.getText), query)
->>>>>>> d76633e3
+    UnresolvedHint(stmt.hintName.getText, stmt.parameters.asScala.map(expression), query)
   }
 
   /**
