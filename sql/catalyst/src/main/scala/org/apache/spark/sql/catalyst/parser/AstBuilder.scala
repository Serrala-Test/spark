--- conflicted
+++ resolved
@@ -1395,7 +1395,6 @@
       case SqlBaseParser.IN =>
         invertIfNotDefined(In(e, ctx.expression.asScala.map(expression)))
       case SqlBaseParser.LIKE =>
-<<<<<<< HEAD
         Option(ctx.quantifier).map(_.getType) match {
           case Some(SqlBaseParser.ANY) =>
             getLikeQuantifierExps(ctx.expression).reduceLeft(Or)
@@ -1407,20 +1406,10 @@
                 throw new ParseException("Invalid escape string." +
                   "Escape string must contains only one character.", ctx)
               }
-              str
+              str.charAt(0)
             }.getOrElse('\\')
-            invertIfNotDefined(Like(e, expression(ctx.pattern), Literal(escapeChar)))
+            invertIfNotDefined(Like(e, expression(ctx.pattern), escapeChar))
         }
-=======
-        val escapeChar = Option(ctx.escapeChar).map(string).map { str =>
-          if (str.length != 1) {
-            throw new ParseException("Invalid escape string." +
-              "Escape string must contains only one character.", ctx)
-          }
-          str.charAt(0)
-        }.getOrElse('\\')
-        invertIfNotDefined(Like(e, expression(ctx.pattern), escapeChar))
->>>>>>> c1986204
       case SqlBaseParser.RLIKE =>
         invertIfNotDefined(RLike(e, expression(ctx.pattern)))
       case SqlBaseParser.NULL if ctx.NOT != null =>
