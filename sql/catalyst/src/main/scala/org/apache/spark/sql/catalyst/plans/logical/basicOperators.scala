/*
 * Licensed to the Apache Software Foundation (ASF) under one or more
 * contributor license agreements.  See the NOTICE file distributed with
 * this work for additional information regarding copyright ownership.
 * The ASF licenses this file to You under the Apache License, Version 2.0
 * (the "License"); you may not use this file except in compliance with
 * the License.  You may obtain a copy of the License at
 *
 *    http://www.apache.org/licenses/LICENSE-2.0
 *
 * Unless required by applicable law or agreed to in writing, software
 * distributed under the License is distributed on an "AS IS" BASIS,
 * WITHOUT WARRANTIES OR CONDITIONS OF ANY KIND, either express or implied.
 * See the License for the specific language governing permissions and
 * limitations under the License.
 */

package org.apache.spark.sql.catalyst.plans.logical

import scala.collection.mutable.ArrayBuffer

import org.apache.spark.sql.catalyst.analysis.MultiInstanceRelation
import org.apache.spark.sql.catalyst.expressions._
import org.apache.spark.sql.catalyst.expressions.aggregate.AggregateExpression
import org.apache.spark.sql.catalyst.plans._
import org.apache.spark.sql.types._

case class Project(projectList: Seq[NamedExpression], child: LogicalPlan) extends UnaryNode {
  override def output: Seq[Attribute] = projectList.map(_.toAttribute)

  override lazy val resolved: Boolean = {
    val hasSpecialExpressions = projectList.exists ( _.collect {
        case agg: AggregateExpression => agg
        case generator: Generator => generator
        case window: WindowExpression => window
      }.nonEmpty
    )

    !expressions.exists(!_.resolved) && childrenResolved && !hasSpecialExpressions
  }
}

/**
 * Applies a [[Generator]] to a stream of input rows, combining the
 * output of each into a new stream of rows.  This operation is similar to a `flatMap` in functional
 * programming with one important additional feature, which allows the input rows to be joined with
 * their output.
 * @param generator the generator expression
 * @param join  when true, each output row is implicitly joined with the input tuple that produced
 *              it.
 * @param outer when true, each input row will be output at least once, even if the output of the
 *              given `generator` is empty. `outer` has no effect when `join` is false.
 * @param qualifier Qualifier for the attributes of generator(UDTF)
 * @param generatorOutput The output schema of the Generator.
 * @param child Children logical plan node
 */
case class Generate(
    generator: Generator,
    join: Boolean,
    outer: Boolean,
    qualifier: Option[String],
    generatorOutput: Seq[Attribute],
    child: LogicalPlan)
  extends UnaryNode {

  /** The set of all attributes produced by this node. */
  def generatedSet: AttributeSet = AttributeSet(generatorOutput)

  override lazy val resolved: Boolean = {
    generator.resolved &&
      childrenResolved &&
      generator.elementTypes.length == generatorOutput.length &&
      generatorOutput.forall(_.resolved)
  }

  // we don't want the gOutput to be taken as part of the expressions
  // as that will cause exceptions like unresolved attributes etc.
  override def expressions: Seq[Expression] = generator :: Nil

  def output: Seq[Attribute] = {
    val qualified = qualifier.map(q =>
      // prepend the new qualifier to the existed one
      generatorOutput.map(a => a.withQualifiers(q +: a.qualifiers))
    ).getOrElse(generatorOutput)

    if (join) child.output ++ qualified else qualified
  }
}

case class Filter(condition: Expression, child: LogicalPlan) extends UnaryNode {
  override def output: Seq[Attribute] = child.output

  override protected def validConstraints: Set[Expression] = {
    val newConstraint = splitConjunctivePredicates(condition)
      .filter(_.references.subsetOf(outputSet))
      .toSet
    newConstraint.union(getRelevantConstraints(child))
  }
}

<<<<<<< HEAD
abstract class SetOperation(left: LogicalPlan, right: LogicalPlan) extends BinaryNode {
  final override lazy val resolved: Boolean =
    childrenResolved &&
      left.output.length == right.output.length &&
      left.output.zip(right.output).forall { case (l, r) => l.dataType == r.dataType }

  override def getRelevantConstraints(child: QueryPlan[LogicalPlan]): Set[Expression] = {
    child.constraints.filter(_.references.subsetOf(child.outputSet))
  }

  protected def leftConstraints: Set[Expression] = getRelevantConstraints(left)

  protected def rightConstraints: Set[Expression] = {
    require(left.output.size == right.output.size)
    val attributeRewrites = AttributeMap(right.output.zip(left.output))
    getRelevantConstraints(right).map(_ transform {
      case a: Attribute => attributeRewrites(a)
    })
  }
}
=======
abstract class SetOperation(left: LogicalPlan, right: LogicalPlan) extends BinaryNode
>>>>>>> 5f686cc8

private[sql] object SetOperation {
  def unapply(p: SetOperation): Option[(LogicalPlan, LogicalPlan)] = Some((p.left, p.right))
}

case class Intersect(left: LogicalPlan, right: LogicalPlan) extends SetOperation(left, right) {

  def duplicateResolved: Boolean = left.outputSet.intersect(right.outputSet).isEmpty

  override def output: Seq[Attribute] =
    left.output.zip(right.output).map { case (leftAttr, rightAttr) =>
      leftAttr.withNullability(leftAttr.nullable && rightAttr.nullable)
    }

<<<<<<< HEAD
  override protected def validConstraints: Set[Expression] = {
    leftConstraints.union(rightConstraints)
  }
=======
  // Intersect are only resolved if they don't introduce ambiguous expression ids,
  // since the Optimizer will convert Intersect to Join.
  override lazy val resolved: Boolean =
    childrenResolved &&
      left.output.length == right.output.length &&
      left.output.zip(right.output).forall { case (l, r) => l.dataType == r.dataType } &&
      duplicateResolved
>>>>>>> 5f686cc8
}

case class Except(left: LogicalPlan, right: LogicalPlan) extends SetOperation(left, right) {
  /** We don't use right.output because those rows get excluded from the set. */
  override def output: Seq[Attribute] = left.output

<<<<<<< HEAD
  override protected def validConstraints: Set[Expression] = leftConstraints
=======
  override lazy val resolved: Boolean =
    childrenResolved &&
      left.output.length == right.output.length &&
      left.output.zip(right.output).forall { case (l, r) => l.dataType == r.dataType }
>>>>>>> 5f686cc8
}

/** Factory for constructing new `Union` nodes. */
object Union {
  def apply(left: LogicalPlan, right: LogicalPlan): Union = {
    Union (left :: right :: Nil)
  }
}

case class Union(children: Seq[LogicalPlan]) extends LogicalPlan {

  // updating nullability to make all the children consistent
  override def output: Seq[Attribute] =
    children.map(_.output).transpose.map(attrs =>
      attrs.head.withNullability(attrs.exists(_.nullable)))

  override lazy val resolved: Boolean = {
    // allChildrenCompatible needs to be evaluated after childrenResolved
    def allChildrenCompatible: Boolean =
      children.tail.forall( child =>
        // compare the attribute number with the first child
        child.output.length == children.head.output.length &&
        // compare the data types with the first child
        child.output.zip(children.head.output).forall {
          case (l, r) => l.dataType == r.dataType }
      )

    children.length > 1 && childrenResolved && allChildrenCompatible
  }

  override def statistics: Statistics = {
    val sizeInBytes = children.map(_.statistics.sizeInBytes).sum
    Statistics(sizeInBytes = sizeInBytes)
  }

  override def getRelevantConstraints(child: QueryPlan[LogicalPlan]): Set[Expression] = {
    child.constraints.filter(_.references.subsetOf(child.outputSet))
  }

  def rewriteConstraints(
      planA: LogicalPlan,
      planB: LogicalPlan,
      constraints: Set[Expression]): Set[Expression] = {
    require(planA.output.size == planB.output.size)
    val attributeRewrites = AttributeMap(planB.output.zip(planA.output))
    constraints.map(_ transform {
      case a: Attribute => attributeRewrites(a)
    })
  }

  override protected def validConstraints: Set[Expression] = {
    children
      .map(child => rewriteConstraints(children.head, child, getRelevantConstraints(child)))
      .reduce(_ intersect _)
  }
}

case class Join(
  left: LogicalPlan,
  right: LogicalPlan,
  joinType: JoinType,
  condition: Option[Expression]) extends BinaryNode {

  override def output: Seq[Attribute] = {
    joinType match {
      case LeftSemi =>
        left.output
      case LeftOuter =>
        left.output ++ right.output.map(_.withNullability(true))
      case RightOuter =>
        left.output.map(_.withNullability(true)) ++ right.output
      case FullOuter =>
        left.output.map(_.withNullability(true)) ++ right.output.map(_.withNullability(true))
      case _ =>
        left.output ++ right.output
    }
  }

<<<<<<< HEAD
  override protected def validConstraints: Set[Expression] = {
    // Currently we only propagate constraints if the condition consists of equality
    // and ranges. For all other cases, we return an empty set of constraints
    def constructIsNotNullConstraints(condition: Expression): Set[Expression] = {
      splitConjunctivePredicates(condition).map {
        case EqualTo(l, r) =>
          Set(IsNotNull(l), IsNotNull(r))
        case GreaterThan(l, r) =>
          Set(IsNotNull(l), IsNotNull(r))
        case GreaterThanOrEqual(l, r) =>
          Set(IsNotNull(l), IsNotNull(r))
        case LessThan(l, r) =>
          Set(IsNotNull(l), IsNotNull(r))
        case LessThanOrEqual(l, r) =>
          Set(IsNotNull(l), IsNotNull(r))
        case _ =>
          Set.empty[Expression]
      }.foldLeft(Set.empty[Expression])(_ union _.toSet)
    }

    def constructIsNullConstraints(plan: LogicalPlan): Set[Expression] = {
      plan.output.map(IsNull).toSet
    }

    (joinType match {
      case Inner if condition.isDefined =>
        getRelevantConstraints(left)
          .union(getRelevantConstraints(right))
          .union(constructIsNotNullConstraints(condition.get))
      case LeftSemi if condition.isDefined =>
        getRelevantConstraints(left)
          .union(getRelevantConstraints(right))
          .union(constructIsNotNullConstraints(condition.get))
      case LeftOuter =>
        getRelevantConstraints(left)
          .union(constructIsNullConstraints(right))
      case RightOuter =>
        getRelevantConstraints(right)
          .union(constructIsNullConstraints(left))
      case FullOuter =>
        constructIsNullConstraints(left)
          .union(constructIsNullConstraints(right))
      case _ =>
        Set.empty[Expression]
    }).filter(_.references.subsetOf(outputSet))
  }

  def selfJoinResolved: Boolean = left.outputSet.intersect(right.outputSet).isEmpty
=======
  def duplicateResolved: Boolean = left.outputSet.intersect(right.outputSet).isEmpty
>>>>>>> 5f686cc8

  // Joins are only resolved if they don't introduce ambiguous expression ids.
  override lazy val resolved: Boolean = {
    childrenResolved &&
      expressions.forall(_.resolved) &&
      duplicateResolved &&
      condition.forall(_.dataType == BooleanType)
  }
}

/**
 * A hint for the optimizer that we should broadcast the `child` if used in a join operator.
 */
case class BroadcastHint(child: LogicalPlan) extends UnaryNode {
  override def output: Seq[Attribute] = child.output
}

case class InsertIntoTable(
    table: LogicalPlan,
    partition: Map[String, Option[String]],
    child: LogicalPlan,
    overwrite: Boolean,
    ifNotExists: Boolean)
  extends LogicalPlan {

  override def children: Seq[LogicalPlan] = child :: Nil
  override def output: Seq[Attribute] = Seq.empty

  assert(overwrite || !ifNotExists)
  override lazy val resolved: Boolean = childrenResolved && child.output.zip(table.output).forall {
    case (childAttr, tableAttr) =>
      DataType.equalsIgnoreCompatibleNullability(childAttr.dataType, tableAttr.dataType)
  }
}

/**
 * A container for holding named common table expressions (CTEs) and a query plan.
 * This operator will be removed during analysis and the relations will be substituted into child.
 * @param child The final query of this CTE.
 * @param cteRelations Queries that this CTE defined,
 *                     key is the alias of the CTE definition,
 *                     value is the CTE definition.
 */
case class With(child: LogicalPlan, cteRelations: Map[String, Subquery]) extends UnaryNode {
  override def output: Seq[Attribute] = child.output
}

case class WithWindowDefinition(
    windowDefinitions: Map[String, WindowSpecDefinition],
    child: LogicalPlan) extends UnaryNode {
  override def output: Seq[Attribute] = child.output
}

/**
 * @param order  The ordering expressions
 * @param global True means global sorting apply for entire data set,
 *               False means sorting only apply within the partition.
 * @param child  Child logical plan
 */
case class Sort(
    order: Seq[SortOrder],
    global: Boolean,
    child: LogicalPlan) extends UnaryNode {
  override def output: Seq[Attribute] = child.output
}

/** Factory for constructing new `Range` nodes. */
object Range {
  def apply(start: Long, end: Long, step: Long, numSlices: Int): Range = {
    val output = StructType(StructField("id", LongType, nullable = false) :: Nil).toAttributes
    new Range(start, end, step, numSlices, output)
  }
}

case class Range(
    start: Long,
    end: Long,
    step: Long,
    numSlices: Int,
    output: Seq[Attribute]) extends LeafNode with MultiInstanceRelation {
  require(step != 0, "step cannot be 0")
  val numElements: BigInt = {
    val safeStart = BigInt(start)
    val safeEnd = BigInt(end)
    if ((safeEnd - safeStart) % step == 0 || (safeEnd > safeStart) != (step > 0)) {
      (safeEnd - safeStart) / step
    } else {
      // the remainder has the same sign with range, could add 1 more
      (safeEnd - safeStart) / step + 1
    }
  }

  override def newInstance(): Range =
    Range(start, end, step, numSlices, output.map(_.newInstance()))

  override def statistics: Statistics = {
    val sizeInBytes = LongType.defaultSize * numElements
    Statistics( sizeInBytes = sizeInBytes )
  }
}

case class Aggregate(
    groupingExpressions: Seq[Expression],
    aggregateExpressions: Seq[NamedExpression],
    child: LogicalPlan)
  extends UnaryNode {

  override lazy val resolved: Boolean = {
    val hasWindowExpressions = aggregateExpressions.exists ( _.collect {
        case window: WindowExpression => window
      }.nonEmpty
    )

    !expressions.exists(!_.resolved) && childrenResolved && !hasWindowExpressions
  }

  override def output: Seq[Attribute] = aggregateExpressions.map(_.toAttribute)
}

case class Window(
    projectList: Seq[Attribute],
    windowExpressions: Seq[NamedExpression],
    partitionSpec: Seq[Expression],
    orderSpec: Seq[SortOrder],
    child: LogicalPlan) extends UnaryNode {

  override def output: Seq[Attribute] =
    projectList ++ windowExpressions.map(_.toAttribute)
}

private[sql] object Expand {
  /**
   * Extract attribute set according to the grouping id.
   *
   * @param bitmask bitmask to represent the selected of the attribute sequence
   * @param exprs the attributes in sequence
   * @return the attributes of non selected specified via bitmask (with the bit set to 1)
   */
  private def buildNonSelectExprSet(
      bitmask: Int,
      exprs: Seq[Expression]): ArrayBuffer[Expression] = {
    val set = new ArrayBuffer[Expression](2)

    var bit = exprs.length - 1
    while (bit >= 0) {
      if (((bitmask >> bit) & 1) == 0) set += exprs(bit)
      bit -= 1
    }

    set
  }

  /**
   * Apply the all of the GroupExpressions to every input row, hence we will get
   * multiple output rows for a input row.
   *
   * @param bitmasks The bitmask set represents the grouping sets
   * @param groupByExprs The grouping by expressions
   * @param gid Attribute of the grouping id
   * @param child Child operator
   */
  def apply(
    bitmasks: Seq[Int],
    groupByExprs: Seq[Expression],
    gid: Attribute,
    child: LogicalPlan): Expand = {
    // Create an array of Projections for the child projection, and replace the projections'
    // expressions which equal GroupBy expressions with Literal(null), if those expressions
    // are not set for this grouping set (according to the bit mask).
    val projections = bitmasks.map { bitmask =>
      // get the non selected grouping attributes according to the bit mask
      val nonSelectedGroupExprSet = buildNonSelectExprSet(bitmask, groupByExprs)

      (child.output :+ gid).map(expr => expr transformDown {
        // TODO this causes a problem when a column is used both for grouping and aggregation.
        case x: Expression if nonSelectedGroupExprSet.exists(_.semanticEquals(x)) =>
          // if the input attribute in the Invalid Grouping Expression set of for this group
          // replace it with constant null
          Literal.create(null, expr.dataType)
        case x if x == gid =>
          // replace the groupingId with concrete value (the bit mask)
          Literal.create(bitmask, IntegerType)
      })
    }
    val output = child.output.map { attr =>
      if (groupByExprs.exists(_.semanticEquals(attr))) {
        attr.withNullability(true)
      } else {
        attr
      }
    }
    Expand(projections, output :+ gid, child)
  }
}

/**
 * Apply a number of projections to every input row, hence we will get multiple output rows for
 * a input row.
 *
 * @param projections to apply
 * @param output of all projections.
 * @param child operator.
 */
case class Expand(
    projections: Seq[Seq[Expression]],
    output: Seq[Attribute],
    child: LogicalPlan) extends UnaryNode {

  override def references: AttributeSet =
    AttributeSet(projections.flatten.flatMap(_.references))

  override def statistics: Statistics = {
    // TODO shouldn't we factor in the size of the projection versus the size of the backing child
    //      row?
    val sizeInBytes = child.statistics.sizeInBytes * projections.length
    Statistics(sizeInBytes = sizeInBytes)
  }
}

trait GroupingAnalytics extends UnaryNode {

  def groupByExprs: Seq[Expression]
  def aggregations: Seq[NamedExpression]

  override def output: Seq[Attribute] = aggregations.map(_.toAttribute)

  // Needs to be unresolved before its translated to Aggregate + Expand because output attributes
  // will change in analysis.
  override lazy val resolved: Boolean = false

  def withNewAggs(aggs: Seq[NamedExpression]): GroupingAnalytics
}

/**
 * A GROUP BY clause with GROUPING SETS can generate a result set equivalent
 * to generated by a UNION ALL of multiple simple GROUP BY clauses.
 *
 * We will transform GROUPING SETS into logical plan Aggregate(.., Expand) in Analyzer
 * @param bitmasks     A list of bitmasks, each of the bitmask indicates the selected
 *                     GroupBy expressions
 * @param groupByExprs The Group By expressions candidates, take effective only if the
 *                     associated bit in the bitmask set to 1.
 * @param child        Child operator
 * @param aggregations The Aggregation expressions, those non selected group by expressions
 *                     will be considered as constant null if it appears in the expressions
 */
case class GroupingSets(
    bitmasks: Seq[Int],
    groupByExprs: Seq[Expression],
    child: LogicalPlan,
    aggregations: Seq[NamedExpression]) extends GroupingAnalytics {

  def withNewAggs(aggs: Seq[NamedExpression]): GroupingAnalytics =
    this.copy(aggregations = aggs)
}

case class Pivot(
    groupByExprs: Seq[NamedExpression],
    pivotColumn: Expression,
    pivotValues: Seq[Literal],
    aggregates: Seq[Expression],
    child: LogicalPlan) extends UnaryNode {
  override def output: Seq[Attribute] = groupByExprs.map(_.toAttribute) ++ aggregates match {
    case agg :: Nil => pivotValues.map(value => AttributeReference(value.toString, agg.dataType)())
    case _ => pivotValues.flatMap{ value =>
      aggregates.map(agg => AttributeReference(value + "_" + agg.prettyString, agg.dataType)())
    }
  }
}

case class Limit(limitExpr: Expression, child: LogicalPlan) extends UnaryNode {
  override def output: Seq[Attribute] = child.output

  override lazy val statistics: Statistics = {
    val limit = limitExpr.eval().asInstanceOf[Int]
    val sizeInBytes = (limit: Long) * output.map(a => a.dataType.defaultSize).sum
    Statistics(sizeInBytes = sizeInBytes)
  }
}

case class Subquery(alias: String, child: LogicalPlan) extends UnaryNode {

  override def output: Seq[Attribute] = child.output.map(_.withQualifiers(alias :: Nil))
}

/**
 * Sample the dataset.
 *
 * @param lowerBound Lower-bound of the sampling probability (usually 0.0)
 * @param upperBound Upper-bound of the sampling probability. The expected fraction sampled
 *                   will be ub - lb.
 * @param withReplacement Whether to sample with replacement.
 * @param seed the random seed
 * @param child the LogicalPlan
 */
case class Sample(
    lowerBound: Double,
    upperBound: Double,
    withReplacement: Boolean,
    seed: Long,
    child: LogicalPlan) extends UnaryNode {

  override def output: Seq[Attribute] = child.output
}

/**
 * Returns a new logical plan that dedups input rows.
 */
case class Distinct(child: LogicalPlan) extends UnaryNode {
  override def output: Seq[Attribute] = child.output
}

/**
 * Returns a new RDD that has exactly `numPartitions` partitions. Differs from
 * [[RepartitionByExpression]] as this method is called directly by DataFrame's, because the user
 * asked for `coalesce` or `repartition`. [[RepartitionByExpression]] is used when the consumer
 * of the output requires some specific ordering or distribution of the data.
 */
case class Repartition(numPartitions: Int, shuffle: Boolean, child: LogicalPlan)
  extends UnaryNode {
  override def output: Seq[Attribute] = child.output
}

/**
 * A relation with one row. This is used in "SELECT ..." without a from clause.
 */
case object OneRowRelation extends LeafNode {
  override def output: Seq[Attribute] = Nil

  /**
   * Computes [[Statistics]] for this plan. The default implementation assumes the output
   * cardinality is the product of of all child plan's cardinality, i.e. applies in the case
   * of cartesian joins.
   *
   * [[LeafNode]]s must override this.
   */
  override def statistics: Statistics = Statistics(sizeInBytes = 1)
}<|MERGE_RESOLUTION|>--- conflicted
+++ resolved
@@ -98,12 +98,7 @@
   }
 }
 
-<<<<<<< HEAD
 abstract class SetOperation(left: LogicalPlan, right: LogicalPlan) extends BinaryNode {
-  final override lazy val resolved: Boolean =
-    childrenResolved &&
-      left.output.length == right.output.length &&
-      left.output.zip(right.output).forall { case (l, r) => l.dataType == r.dataType }
 
   override def getRelevantConstraints(child: QueryPlan[LogicalPlan]): Set[Expression] = {
     child.constraints.filter(_.references.subsetOf(child.outputSet))
@@ -119,9 +114,6 @@
     })
   }
 }
-=======
-abstract class SetOperation(left: LogicalPlan, right: LogicalPlan) extends BinaryNode
->>>>>>> 5f686cc8
 
 private[sql] object SetOperation {
   def unapply(p: SetOperation): Option[(LogicalPlan, LogicalPlan)] = Some((p.left, p.right))
@@ -136,11 +128,10 @@
       leftAttr.withNullability(leftAttr.nullable && rightAttr.nullable)
     }
 
-<<<<<<< HEAD
   override protected def validConstraints: Set[Expression] = {
     leftConstraints.union(rightConstraints)
   }
-=======
+
   // Intersect are only resolved if they don't introduce ambiguous expression ids,
   // since the Optimizer will convert Intersect to Join.
   override lazy val resolved: Boolean =
@@ -148,21 +139,18 @@
       left.output.length == right.output.length &&
       left.output.zip(right.output).forall { case (l, r) => l.dataType == r.dataType } &&
       duplicateResolved
->>>>>>> 5f686cc8
 }
 
 case class Except(left: LogicalPlan, right: LogicalPlan) extends SetOperation(left, right) {
   /** We don't use right.output because those rows get excluded from the set. */
   override def output: Seq[Attribute] = left.output
 
-<<<<<<< HEAD
   override protected def validConstraints: Set[Expression] = leftConstraints
-=======
+
   override lazy val resolved: Boolean =
     childrenResolved &&
       left.output.length == right.output.length &&
       left.output.zip(right.output).forall { case (l, r) => l.dataType == r.dataType }
->>>>>>> 5f686cc8
 }
 
 /** Factory for constructing new `Union` nodes. */
@@ -241,7 +229,6 @@
     }
   }
 
-<<<<<<< HEAD
   override protected def validConstraints: Set[Expression] = {
     // Currently we only propagate constraints if the condition consists of equality
     // and ranges. For all other cases, we return an empty set of constraints
@@ -290,9 +277,8 @@
   }
 
   def selfJoinResolved: Boolean = left.outputSet.intersect(right.outputSet).isEmpty
-=======
+
   def duplicateResolved: Boolean = left.outputSet.intersect(right.outputSet).isEmpty
->>>>>>> 5f686cc8
 
   // Joins are only resolved if they don't introduce ambiguous expression ids.
   override lazy val resolved: Boolean = {
