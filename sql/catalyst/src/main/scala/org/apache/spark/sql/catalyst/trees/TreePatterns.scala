/*
 * Licensed to the Apache Software Foundation (ASF) under one or more
 * contributor license agreements.  See the NOTICE file distributed with
 * this work for additional information regarding copyright ownership.
 * The ASF licenses this file to You under the Apache License, Version 2.0
 * (the "License"); you may not use this file except in compliance with
 * the License.  You may obtain a copy of the License at
 *
 *    http://www.apache.org/licenses/LICENSE-2.0
 *
 * Unless required by applicable law or agreed to in writing, software
 * distributed under the License is distributed on an "AS IS" BASIS,
 * WITHOUT WARRANTIES OR CONDITIONS OF ANY KIND, either express or implied.
 * See the License for the specific language governing permissions and
 * limitations under the License.
 */

package org.apache.spark.sql.catalyst.trees

// Enums for commonly encountered tree patterns in rewrite rules.
object TreePattern extends Enumeration  {
  type TreePattern = Value

  // Enum Ids start from 0.
  // Expression patterns (alphabetically ordered)
  val AND_OR: Value = Value(0)
  val ATTRIBUTE_REFERENCE: Value = Value
  val APPEND_COLUMNS: Value = Value
  val BINARY_ARITHMETIC: Value = Value
  val BINARY_COMPARISON: Value = Value
  val CASE_WHEN: Value = Value
  val CAST: Value = Value
  val CONCAT: Value = Value
  val COUNT: Value = Value
  val CREATE_NAMED_STRUCT: Value = Value
  val DESERIALIZE_TO_OBJECT: Value = Value
  val DYNAMIC_PRUNING_SUBQUERY: Value = Value
  val EXISTS_SUBQUERY = Value
  val EXPRESSION_WITH_RANDOM_SEED: Value = Value
  val EXTRACT_VALUE: Value = Value
  val IF: Value = Value
  val IN: Value = Value
  val IN_SUBQUERY: Value = Value
  val INSET: Value = Value
  val JSON_TO_STRUCT: Value = Value
  val LAMBDA_VARIABLE: Value = Value
  val LIKE_FAMLIY: Value = Value
  val LIST_SUBQUERY: Value = Value
  val LITERAL: Value = Value
<<<<<<< HEAD
  val MULTI_SCALAR_SUBQUERY: Value = Value
=======
  val MAP_OBJECTS: Value = Value
>>>>>>> 2634dbac
  val NOT: Value = Value
  val NULL_CHECK: Value = Value
  val NULL_LITERAL: Value = Value
  val SERIALIZE_FROM_OBJECT: Value = Value
  val OUTER_REFERENCE: Value = Value
  val PLAN_EXPRESSION: Value = Value
  val SCALAR_SUBQUERY: Value = Value
  val TRUE_OR_FALSE_LITERAL: Value = Value
  val WINDOW_EXPRESSION: Value = Value
  val UNARY_POSITIVE: Value = Value
  val UPPER_OR_LOWER: Value = Value

  // Logical plan patterns (alphabetically ordered)
  val AGGREGATE: Value = Value
  val EXCEPT: Value = Value
  val FILTER: Value = Value
  val INNER_LIKE_JOIN: Value = Value
  val JOIN: Value = Value
  val LEFT_SEMI_OR_ANTI_JOIN: Value = Value
  val LIMIT: Value = Value
  val LOCAL_RELATION: Value = Value
  val NATURAL_LIKE_JOIN: Value = Value
  val OUTER_JOIN: Value = Value
  val PROJECT: Value = Value
  val TYPED_FILTER: Value = Value
  val WINDOW: Value = Value
}<|MERGE_RESOLUTION|>--- conflicted
+++ resolved
@@ -47,11 +47,8 @@
   val LIKE_FAMLIY: Value = Value
   val LIST_SUBQUERY: Value = Value
   val LITERAL: Value = Value
-<<<<<<< HEAD
+  val MAP_OBJECTS: Value = Value
   val MULTI_SCALAR_SUBQUERY: Value = Value
-=======
-  val MAP_OBJECTS: Value = Value
->>>>>>> 2634dbac
   val NOT: Value = Value
   val NULL_CHECK: Value = Value
   val NULL_LITERAL: Value = Value
