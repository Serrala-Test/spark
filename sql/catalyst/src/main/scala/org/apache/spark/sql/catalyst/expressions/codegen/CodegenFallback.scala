--- conflicted
+++ resolved
@@ -58,13 +58,8 @@
       ev.copy(code = s"""
         $placeHolder
         Object $objectTerm = ((Expression) references[$idx]).eval($input);
-<<<<<<< HEAD
-        ${ctx.javaType(this.dataType)} ${ev.value} = (${ctx.boxedType(this.dataType)}) $objectTerm;
+        $javaType ${ev.value} = (${CodeGenerator.boxedType(this.dataType)}) $objectTerm;
         """, isNull = FalseLiteral)
-=======
-        $javaType ${ev.value} = (${CodeGenerator.boxedType(this.dataType)}) $objectTerm;
-        """, isNull = "false")
->>>>>>> 2ce37b50
     }
   }
 }