/*
 * Licensed to the Apache Software Foundation (ASF) under one or more
 * contributor license agreements.  See the NOTICE file distributed with
 * this work for additional information regarding copyright ownership.
 * The ASF licenses this file to You under the Apache License, Version 2.0
 * (the "License"); you may not use this file except in compliance with
 * the License.  You may obtain a copy of the License at
 *
 *    http://www.apache.org/licenses/LICENSE-2.0
 *
 * Unless required by applicable law or agreed to in writing, software
 * distributed under the License is distributed on an "AS IS" BASIS,
 * WITHOUT WARRANTIES OR CONDITIONS OF ANY KIND, either express or implied.
 * See the License for the specific language governing permissions and
 * limitations under the License.
 */

package org.apache.spark.sql.catalyst.expressions

import java.io.UnsupportedEncodingException
import java.text.{BreakIterator, DecimalFormat, DecimalFormatSymbols}
import java.util.{Base64 => JBase64}
import java.util.{HashMap, Locale, Map => JMap}

import scala.collection.mutable.ArrayBuffer

import org.apache.spark.QueryContext
import org.apache.spark.sql.catalyst.InternalRow
import org.apache.spark.sql.catalyst.analysis.{ExpressionBuilder, FunctionRegistry, TypeCheckResult}
import org.apache.spark.sql.catalyst.analysis.TypeCheckResult.DataTypeMismatch
import org.apache.spark.sql.catalyst.expressions.Cast._
import org.apache.spark.sql.catalyst.expressions.codegen._
import org.apache.spark.sql.catalyst.expressions.codegen.Block._
import org.apache.spark.sql.catalyst.expressions.objects.StaticInvoke
import org.apache.spark.sql.catalyst.trees.BinaryLike
import org.apache.spark.sql.catalyst.trees.TreePattern.{TreePattern, UPPER_OR_LOWER}
import org.apache.spark.sql.catalyst.util.{ArrayData, CollationSupport, GenericArrayData, TypeUtils}
import org.apache.spark.sql.errors.{QueryCompilationErrors, QueryExecutionErrors}
import org.apache.spark.sql.internal.SQLConf
import org.apache.spark.sql.internal.types.{AbstractArrayType, StringTypeAnyCollation}
import org.apache.spark.sql.types._
import org.apache.spark.unsafe.UTF8StringBuilder
import org.apache.spark.unsafe.array.ByteArrayMethods
import org.apache.spark.unsafe.types.{ByteArray, UTF8String}
import org.apache.spark.util.ArrayImplicits._

////////////////////////////////////////////////////////////////////////////////////////////////////
// This file defines expressions for string operations.
////////////////////////////////////////////////////////////////////////////////////////////////////


/**
 * An expression that concatenates multiple input strings or array of strings into a single string,
 * using a given separator (the first child).
 *
 * Returns null if the separator is null. Otherwise, concat_ws skips all null values.
 */
// scalastyle:off line.size.limit
@ExpressionDescription(
  usage = "_FUNC_(sep[, str | array(str)]+) - Returns the concatenation of the strings separated by `sep`, skipping null values.",
  examples = """
    Examples:
      > SELECT _FUNC_(' ', 'Spark', 'SQL');
        Spark SQL
      > SELECT _FUNC_('s');

      > SELECT _FUNC_('/', 'foo', null, 'bar');
        foo/bar
      > SELECT _FUNC_(null, 'Spark', 'SQL');
        NULL
  """,
  since = "1.5.0",
  group = "string_funcs")
// scalastyle:on line.size.limit
case class ConcatWs(children: Seq[Expression])
  extends Expression with ImplicitCastInputTypes {

  override def prettyName: String = "concat_ws"

  /** The 1st child (separator) is str, and rest are either str or array of str. */
  override def inputTypes: Seq[AbstractDataType] = {
    val arrayOrStr =
      TypeCollection(AbstractArrayType(StringTypeAnyCollation), StringTypeAnyCollation)
    StringTypeAnyCollation +: Seq.fill(children.size - 1)(arrayOrStr)
  }

<<<<<<< HEAD
  override def dataType: DataType = SQLConf.get.defaultStringType
=======
  override def dataType: DataType = children.head.dataType
>>>>>>> 06b12fc3

  override def nullable: Boolean = children.head.nullable
  override def foldable: Boolean = children.forall(_.foldable)

  override def checkInputDataTypes(): TypeCheckResult = {
    if (children.isEmpty) {
      throw QueryCompilationErrors.wrongNumArgsError(
        toSQLId(prettyName), Seq("> 0"), children.length
      )
    } else {
      super.checkInputDataTypes()
    }
  }

  override def eval(input: InternalRow): Any = {
    val flatInputs = children.flatMap { child =>
      child.eval(input) match {
        case s: UTF8String => Iterator(s)
        case arr: ArrayData =>
          arr.toArray[UTF8String](child.dataType.asInstanceOf[ArrayType].elementType)
        case null => Iterator(null.asInstanceOf[UTF8String])
      }
    }
    UTF8String.concatWs(flatInputs.head, flatInputs.tail : _*)
  }

  override protected def doGenCode(ctx: CodegenContext, ev: ExprCode): ExprCode = {
    if (children.forall(_.dataType.isInstanceOf[StringType])) {
      // All children are strings. In that case we can construct a fixed size array.
      val evals = children.map(_.genCode(ctx))
      val separator = evals.head
      val strings = evals.tail
      val numArgs = strings.length
      val args = ctx.freshName("args")

      val inputs = strings.zipWithIndex.map { case (eval, index) =>
        if (eval.isNull != TrueLiteral) {
          s"""
             ${eval.code}
             if (!${eval.isNull}) {
               $args[$index] = ${eval.value};
             }
           """
        } else {
          ""
        }
      }
      val codes = ctx.splitExpressionsWithCurrentInputs(
          expressions = inputs,
          funcName = "valueConcatWs",
          extraArguments = ("UTF8String[]", args) :: Nil)
      ev.copy(code"""
        UTF8String[] $args = new UTF8String[$numArgs];
        ${separator.code}
        $codes
        UTF8String ${ev.value} = UTF8String.concatWs(${separator.value}, $args);
        boolean ${ev.isNull} = ${ev.value} == null;
      """)
    } else {
      val isNullArgs = ctx.freshName("isNullArgs")
      val valueArgs = ctx.freshName("valueArgs")

      val array = ctx.freshName("array")
      val varargNum = ctx.freshName("varargNum")
      val idxVararg = ctx.freshName("idxInVararg")

      val evals = children.map(_.genCode(ctx))
      val (argBuild, varargCount, varargBuild) = children.tail.zip(evals.tail)
        .zipWithIndex.map { case ((child, eval), idx) =>
        val reprForIsNull = s"$isNullArgs[$idx]"
        val reprForValue = s"$valueArgs[$idx]"

        val arg =
          s"""
           ${eval.code}
           $reprForIsNull = ${eval.isNull};
           $reprForValue = ${eval.value};
           """

        val (varCount, varBuild) = child.dataType match {
          case _: StringType =>
            val reprForValueCast = s"((UTF8String) $reprForValue)"
            ("", // we count all the StringType arguments num at once below.
              if (eval.isNull == TrueLiteral) {
                ""
              } else {
                s"$array[$idxVararg ++] = $reprForIsNull ? (UTF8String) null : $reprForValueCast;"
              })
          case arr: ArrayType =>
            val reprForValueCast = s"((ArrayData) $reprForValue)"
            val size = ctx.freshName("n")
            if (eval.isNull == TrueLiteral) {
              ("", "")
            } else {
              // scalastyle:off line.size.limit
              (s"""
                if (!$reprForIsNull) {
                  $varargNum += $reprForValueCast.numElements();
                }
                """,
                s"""
                if (!$reprForIsNull) {
                  final int $size = $reprForValueCast.numElements();
                  for (int j = 0; j < $size; j ++) {
                    $array[$idxVararg ++] = ${CodeGenerator.getValue(reprForValueCast, arr.elementType, "j")};
                  }
                }
                """)
              // scalastyle:on line.size.limit
            }
        }

        (arg, varCount, varBuild)
      }.unzip3

      val argBuilds = ctx.splitExpressionsWithCurrentInputs(
        expressions = argBuild,
        funcName = "initializeArgsArrays",
        extraArguments = ("boolean []", isNullArgs) :: ("Object []", valueArgs) :: Nil
      )

      val varargCounts = ctx.splitExpressionsWithCurrentInputs(
        expressions = varargCount,
        funcName = "varargCountsConcatWs",
        extraArguments = ("boolean []", isNullArgs) :: ("Object []", valueArgs) :: Nil,
        returnType = "int",
        makeSplitFunction = body =>
          s"""
             |int $varargNum = 0;
             |$body
             |return $varargNum;
           """.stripMargin,
        foldFunctions = _.map(funcCall => s"$varargNum += $funcCall;").mkString("\n"))

      val varargBuilds = ctx.splitExpressionsWithCurrentInputs(
        expressions = varargBuild,
        funcName = "varargBuildsConcatWs",
        extraArguments = ("UTF8String []", array) :: ("int", idxVararg) ::
          ("boolean []", isNullArgs) :: ("Object []", valueArgs) :: Nil,
        returnType = "int",
        makeSplitFunction = body =>
          s"""
             |$body
             |return $idxVararg;
           """.stripMargin,
        foldFunctions = _.map(funcCall => s"$idxVararg = $funcCall;").mkString("\n"))

      ev.copy(
        code"""
        boolean[] $isNullArgs = new boolean[${children.length - 1}];
        Object[] $valueArgs = new Object[${children.length - 1}];
        $argBuilds
        int $varargNum = ${children.count(_.dataType.isInstanceOf[StringType]) - 1};
        int $idxVararg = 0;
        $varargCounts
        UTF8String[] $array = new UTF8String[$varargNum];
        $varargBuilds
        ${evals.head.code}
        UTF8String ${ev.value} = UTF8String.concatWs(${evals.head.value}, $array);
        boolean ${ev.isNull} = ${ev.value} == null;
      """)
    }
  }

  override protected def withNewChildrenInternal(newChildren: IndexedSeq[Expression]): ConcatWs =
    copy(children = newChildren)
}

/**
 * An expression that returns the `n`-th input in given inputs.
 * If all inputs are binary, `elt` returns an output as binary. Otherwise, it returns as string.
 * If any input is null, `elt` returns null.
 */
// scalastyle:off line.size.limit
@ExpressionDescription(
  usage = """
    _FUNC_(n, input1, input2, ...) - Returns the `n`-th input, e.g., returns `input2` when `n` is 2.
    The function returns NULL if the index exceeds the length of the array
    and `spark.sql.ansi.enabled` is set to false. If `spark.sql.ansi.enabled` is set to true,
    it throws ArrayIndexOutOfBoundsException for invalid indices.
  """,
  examples = """
    Examples:
      > SELECT _FUNC_(1, 'scala', 'java');
       scala
      > SELECT _FUNC_(2, 'a', 1);
       1
  """,
  since = "2.0.0",
  group = "string_funcs")
// scalastyle:on line.size.limit
case class Elt(
    children: Seq[Expression],
    failOnError: Boolean = SQLConf.get.ansiEnabled) extends Expression
  with SupportQueryContext {

  def this(children: Seq[Expression]) = this(children, SQLConf.get.ansiEnabled)

  private lazy val indexExpr = children.head
  private lazy val inputExprs = children.tail.toArray

  /** This expression is always nullable because it returns null if index is out of range. */
  override def nullable: Boolean = true

  override def dataType: DataType =
    inputExprs.map(_.dataType).headOption.getOrElse(SQLConf.get.defaultStringType)

  override def checkInputDataTypes(): TypeCheckResult = {
    if (children.size < 2) {
      throw QueryCompilationErrors.wrongNumArgsError(
        toSQLId(prettyName), Seq("> 1"), children.length
      )
    } else {
      val (indexType, inputTypes) = (indexExpr.dataType, inputExprs.map(_.dataType))
      if (indexType != IntegerType) {
        return DataTypeMismatch(
          errorSubClass = "UNEXPECTED_INPUT_TYPE",
          messageParameters = Map(
            "paramIndex" -> ordinalNumber(0),
            "requiredType" -> toSQLType(IntegerType),
            "inputSql" -> toSQLExpr(indexExpr),
            "inputType" -> toSQLType(indexType)))
      }
      if (inputTypes.exists(tpe => !tpe.isInstanceOf[StringType] && tpe != BinaryType)) {
        return DataTypeMismatch(
          errorSubClass = "UNEXPECTED_INPUT_TYPE",
          messageParameters = Map(
            "paramIndex" -> (ordinalNumber(1) + "..."),
            "requiredType" -> (toSQLType(StringType) + " or " + toSQLType(BinaryType)),
            "inputSql" -> inputExprs.map(toSQLExpr).mkString(","),
            "inputType" -> inputTypes.map(toSQLType).mkString(",")
          )
        )
      }
      TypeUtils.checkForSameTypeInputExpr(inputTypes.toImmutableArraySeq, prettyName)
    }
  }

  override def eval(input: InternalRow): Any = {
    val indexObj = indexExpr.eval(input)
    if (indexObj == null) {
      null
    } else {
      val index = indexObj.asInstanceOf[Int]
      if (index <= 0 || index > inputExprs.length) {
        if (failOnError) {
          throw QueryExecutionErrors.invalidArrayIndexError(
            index, inputExprs.length, getContextOrNull())
        } else {
          null
        }
      } else {
        inputExprs(index - 1).eval(input)
      }
    }
  }

  override protected def doGenCode(ctx: CodegenContext, ev: ExprCode): ExprCode = {
    val index = indexExpr.genCode(ctx)
    val inputs = inputExprs.map(_.genCode(ctx))
    val indexVal = ctx.freshName("index")
    val indexMatched = ctx.freshName("eltIndexMatched")

    val inputVal = ctx.addMutableState(CodeGenerator.javaType(dataType), "inputVal")

    val assignInputValue = inputs.zipWithIndex.map { case (eval, index) =>
      s"""
         |if ($indexVal == ${index + 1}) {
         |  ${eval.code}
         |  $inputVal = ${eval.isNull} ? null : ${eval.value};
         |  $indexMatched = true;
         |  continue;
         |}
      """.stripMargin
    }

    val codes = ctx.splitExpressionsWithCurrentInputs(
      expressions = assignInputValue.toImmutableArraySeq,
      funcName = "eltFunc",
      extraArguments = ("int", indexVal) :: Nil,
      returnType = CodeGenerator.JAVA_BOOLEAN,
      makeSplitFunction = body =>
        s"""
           |${CodeGenerator.JAVA_BOOLEAN} $indexMatched = false;
           |do {
           |  $body
           |} while (false);
           |return $indexMatched;
         """.stripMargin,
      foldFunctions = _.map { funcCall =>
        s"""
           |$indexMatched = $funcCall;
           |if ($indexMatched) {
           |  continue;
           |}
         """.stripMargin
      }.mkString)

    val indexOutOfBoundBranch = if (failOnError) {
      val errorContext = getContextOrNullCode(ctx)
      // scalastyle:off line.size.limit
      s"""
         |if (!$indexMatched) {
         |  throw QueryExecutionErrors.invalidArrayIndexError(${index.value}, ${inputExprs.length}, $errorContext);
         |}
       """.stripMargin
      // scalastyle:on line.size.limit
    } else {
      ""
    }

    ev.copy(
      code"""
         |${index.code}
         |boolean ${ev.isNull} = ${index.isNull};
         |${CodeGenerator.javaType(dataType)} ${ev.value} = null;
         |if (!${index.isNull}) {
         |  final int $indexVal = ${index.value};
         |  ${CodeGenerator.JAVA_BOOLEAN} $indexMatched = false;
         |  $inputVal = null;
         |  do {
         |    $codes
         |  } while (false);
         |  $indexOutOfBoundBranch
         |  ${ev.value} = $inputVal;
         |  ${ev.isNull} = ${ev.value} == null;
         |}
       """.stripMargin)
  }

  override protected def withNewChildrenInternal(newChildren: IndexedSeq[Expression]): Elt =
    copy(children = newChildren)

  override def initQueryContext(): Option[QueryContext] = if (failOnError) {
    Some(origin.context)
  } else {
    None
  }
}


trait String2StringExpression extends ImplicitCastInputTypes {
  self: UnaryExpression =>

  def convert(v: UTF8String): UTF8String

  override def dataType: DataType = child.dataType
  override def inputTypes: Seq[AbstractDataType] = Seq(StringTypeAnyCollation)

  protected override def nullSafeEval(input: Any): Any =
    convert(input.asInstanceOf[UTF8String])
}

/**
 * A function that converts the characters of a string to uppercase.
 */
@ExpressionDescription(
  usage = "_FUNC_(str) - Returns `str` with all characters changed to uppercase.",
  examples = """
    Examples:
      > SELECT _FUNC_('SparkSql');
       SPARKSQL
  """,
  since = "1.0.1",
  group = "string_funcs")
case class Upper(child: Expression)
  extends UnaryExpression with String2StringExpression with NullIntolerant {

  // scalastyle:off caselocale
  override def convert(v: UTF8String): UTF8String = v.toUpperCase
  // scalastyle:on caselocale

  final override val nodePatterns: Seq[TreePattern] = Seq(UPPER_OR_LOWER)

  override def doGenCode(ctx: CodegenContext, ev: ExprCode): ExprCode = {
    defineCodeGen(ctx, ev, c => s"($c).toUpperCase()")
  }

  override protected def withNewChildInternal(newChild: Expression): Upper = copy(child = newChild)
}

/**
 * A function that converts the characters of a string to lowercase.
 */
@ExpressionDescription(
  usage = "_FUNC_(str) - Returns `str` with all characters changed to lowercase.",
  examples = """
    Examples:
      > SELECT _FUNC_('SparkSql');
       sparksql
  """,
  since = "1.0.1",
  group = "string_funcs")
case class Lower(child: Expression)
  extends UnaryExpression with String2StringExpression with NullIntolerant {

  // scalastyle:off caselocale
  override def convert(v: UTF8String): UTF8String = v.toLowerCase
  // scalastyle:on caselocale

  final override val nodePatterns: Seq[TreePattern] = Seq(UPPER_OR_LOWER)

  override def doGenCode(ctx: CodegenContext, ev: ExprCode): ExprCode = {
    defineCodeGen(ctx, ev, c => s"($c).toLowerCase()")
  }

  override def prettyName: String =
    getTagValue(FunctionRegistry.FUNC_ALIAS).getOrElse("lower")

  override protected def withNewChildInternal(newChild: Expression): Lower = copy(child = newChild)
}

/** A base trait for functions that compare two strings, returning a boolean. */
abstract class StringPredicate extends BinaryExpression
  with Predicate with ImplicitCastInputTypes with NullIntolerant {

  final lazy val collationId: Int = left.dataType.asInstanceOf[StringType].collationId

  def compare(l: UTF8String, r: UTF8String): Boolean

  override def inputTypes: Seq[AbstractDataType] =
    Seq(StringTypeAnyCollation, StringTypeAnyCollation)

  protected override def nullSafeEval(input1: Any, input2: Any): Any =
    compare(input1.asInstanceOf[UTF8String], input2.asInstanceOf[UTF8String])

  override def toString: String = s"$nodeName($left, $right)"
}

trait StringBinaryPredicateExpressionBuilderBase extends ExpressionBuilder {
  override def build(funcName: String, expressions: Seq[Expression]): Expression = {
    val numArgs = expressions.length
    if (numArgs == 2) {
      if (expressions(0).dataType == BinaryType && expressions(1).dataType == BinaryType) {
        BinaryPredicate(funcName, expressions(0), expressions(1))
      } else {
        createStringPredicate(expressions(0), expressions(1))
      }
    } else {
      throw QueryCompilationErrors.wrongNumArgsError(funcName, Seq(2), numArgs)
    }
  }

  protected def createStringPredicate(left: Expression, right: Expression): Expression
}

object BinaryPredicate {
  def unapply(expr: Expression): Option[StaticInvoke] = expr match {
    case s @ StaticInvoke(
        clz, _, "contains" | "startsWith" | "endsWith", Seq(_, _), _, _, _, _, _)
      if clz == classOf[ByteArrayMethods] => Some(s)
    case _ => None
  }
}

case class BinaryPredicate(override val prettyName: String, left: Expression, right: Expression)
  extends RuntimeReplaceable with ImplicitCastInputTypes with BinaryLike[Expression] {

  private lazy val realFuncName = prettyName match {
    case "startswith" => "startsWith"
    case "endswith" => "endsWith"
    case name => name
  }

  override lazy val replacement =
    StaticInvoke(
      classOf[ByteArrayMethods],
      BooleanType,
      realFuncName,
      Seq(left, right),
      Seq(BinaryType, BinaryType))

  override def inputTypes: Seq[AbstractDataType] = Seq(BinaryType, BinaryType)

  override protected def withNewChildrenInternal(
      newLeft: Expression,
      newRight: Expression): Expression = {
    copy(left = newLeft, right = newRight)
  }
}

@ExpressionDescription(
  usage = """
    _FUNC_(left, right) - Returns a boolean. The value is True if right is found inside left.
    Returns NULL if either input expression is NULL. Otherwise, returns False.
    Both left or right must be of STRING or BINARY type.
  """,
  examples = """
    Examples:
      > SELECT _FUNC_('Spark SQL', 'Spark');
       true
      > SELECT _FUNC_('Spark SQL', 'SPARK');
       false
      > SELECT _FUNC_('Spark SQL', null);
       NULL
      > SELECT _FUNC_(x'537061726b2053514c', x'537061726b');
       true
  """,
  since = "3.3.0",
  group = "string_funcs"
)
object ContainsExpressionBuilder extends StringBinaryPredicateExpressionBuilderBase {
  override protected def createStringPredicate(left: Expression, right: Expression): Expression = {
    Contains(left, right)
  }
}

case class Contains(left: Expression, right: Expression) extends StringPredicate {
  override def compare(l: UTF8String, r: UTF8String): Boolean = {
    CollationSupport.Contains.exec(l, r, collationId)
  }
  override def doGenCode(ctx: CodegenContext, ev: ExprCode): ExprCode = {
    defineCodeGen(ctx, ev, (c1, c2) =>
      CollationSupport.Contains.genCode(c1, c2, collationId))
  }
  override protected def withNewChildrenInternal(
    newLeft: Expression, newRight: Expression): Contains = copy(left = newLeft, right = newRight)
}

@ExpressionDescription(
  usage = """
    _FUNC_(left, right) - Returns a boolean. The value is True if left starts with right.
    Returns NULL if either input expression is NULL. Otherwise, returns False.
    Both left or right must be of STRING or BINARY type.
  """,
  examples = """
    Examples:
      > SELECT _FUNC_('Spark SQL', 'Spark');
       true
      > SELECT _FUNC_('Spark SQL', 'SQL');
       false
      > SELECT _FUNC_('Spark SQL', null);
       NULL
      > SELECT _FUNC_(x'537061726b2053514c', x'537061726b');
       true
      > SELECT _FUNC_(x'537061726b2053514c', x'53514c');
       false
  """,
  since = "3.3.0",
  group = "string_funcs"
)
object StartsWithExpressionBuilder extends StringBinaryPredicateExpressionBuilderBase {
  override protected def createStringPredicate(left: Expression, right: Expression): Expression = {
    StartsWith(left, right)
  }
}

case class StartsWith(left: Expression, right: Expression) extends StringPredicate {
  override def compare(l: UTF8String, r: UTF8String): Boolean = {
    CollationSupport.StartsWith.exec(l, r, collationId)
  }

  override def doGenCode(ctx: CodegenContext, ev: ExprCode): ExprCode = {
    defineCodeGen(ctx, ev, (c1, c2) =>
      CollationSupport.StartsWith.genCode(c1, c2, collationId))
  }
  override protected def withNewChildrenInternal(
    newLeft: Expression, newRight: Expression): StartsWith = copy(left = newLeft, right = newRight)
}

@ExpressionDescription(
  usage = """
    _FUNC_(left, right) - Returns a boolean. The value is True if left ends with right.
    Returns NULL if either input expression is NULL. Otherwise, returns False.
    Both left or right must be of STRING or BINARY type.
  """,
  examples = """
    Examples:
      > SELECT _FUNC_('Spark SQL', 'SQL');
       true
      > SELECT _FUNC_('Spark SQL', 'Spark');
       false
      > SELECT _FUNC_('Spark SQL', null);
       NULL
      > SELECT _FUNC_(x'537061726b2053514c', x'537061726b');
       false
      > SELECT _FUNC_(x'537061726b2053514c', x'53514c');
       true
  """,
  since = "3.3.0",
  group = "string_funcs"
)
object EndsWithExpressionBuilder extends StringBinaryPredicateExpressionBuilderBase {
  override protected def createStringPredicate(left: Expression, right: Expression): Expression = {
    EndsWith(left, right)
  }
}

case class EndsWith(left: Expression, right: Expression) extends StringPredicate {
  override def compare(l: UTF8String, r: UTF8String): Boolean = {
    CollationSupport.EndsWith.exec(l, r, collationId)
  }

  override def doGenCode(ctx: CodegenContext, ev: ExprCode): ExprCode = {
    defineCodeGen(ctx, ev, (c1, c2) =>
      CollationSupport.EndsWith.genCode(c1, c2, collationId))
  }
  override protected def withNewChildrenInternal(
    newLeft: Expression, newRight: Expression): EndsWith = copy(left = newLeft, right = newRight)
}

/**
 * Replace all occurrences with string.
 */
// scalastyle:off line.size.limit
@ExpressionDescription(
  usage = "_FUNC_(str, search[, replace]) - Replaces all occurrences of `search` with `replace`.",
  arguments = """
    Arguments:
      * str - a string expression
      * search - a string expression. If `search` is not found in `str`, `str` is returned unchanged.
      * replace - a string expression. If `replace` is not specified or is an empty string, nothing replaces
          the string that is removed from `str`.
  """,
  examples = """
    Examples:
      > SELECT _FUNC_('ABCabc', 'abc', 'DEF');
       ABCDEF
  """,
  since = "2.3.0",
  group = "string_funcs")
// scalastyle:on line.size.limit
case class StringReplace(srcExpr: Expression, searchExpr: Expression, replaceExpr: Expression)
  extends TernaryExpression with ImplicitCastInputTypes with NullIntolerant {

  def this(srcExpr: Expression, searchExpr: Expression) = {
    this(srcExpr, searchExpr, Literal(""))
  }

  override def nullSafeEval(srcEval: Any, searchEval: Any, replaceEval: Any): Any = {
    srcEval.asInstanceOf[UTF8String].replace(
      searchEval.asInstanceOf[UTF8String], replaceEval.asInstanceOf[UTF8String])
  }

  override def doGenCode(ctx: CodegenContext, ev: ExprCode): ExprCode = {
    nullSafeCodeGen(ctx, ev, (src, search, replace) => {
      s"""${ev.value} = $src.replace($search, $replace);"""
    })
  }

  override def dataType: DataType = SQLConf.get.defaultStringType
  override def inputTypes: Seq[DataType] = Seq(StringType, StringType, StringType)
  override def first: Expression = srcExpr
  override def second: Expression = searchExpr
  override def third: Expression = replaceExpr

  override def prettyName: String = "replace"

  override protected def withNewChildrenInternal(
      newFirst: Expression, newSecond: Expression, newThird: Expression): StringReplace =
    copy(srcExpr = newFirst, searchExpr = newSecond, replaceExpr = newThird)
}

object Overlay {

  def calculate(input: UTF8String, replace: UTF8String, pos: Int, len: Int): UTF8String = {
    val builder = new UTF8StringBuilder
    builder.append(input.substringSQL(1, pos - 1))
    builder.append(replace)
    // If you specify length, it must be a positive whole number or zero.
    // Otherwise it will be ignored.
    // The default value for length is the length of replace.
    val length = if (len >= 0) {
      len
    } else {
      replace.numChars
    }
    builder.append(input.substringSQL(pos + length, Int.MaxValue))
    builder.build()
  }

  def calculate(input: Array[Byte], replace: Array[Byte], pos: Int, len: Int): Array[Byte] = {
    // If you specify length, it must be a positive whole number or zero.
    // Otherwise it will be ignored.
    // The default value for length is the length of replace.
    val length = if (len >= 0) {
      len
    } else {
      replace.length
    }
    ByteArray.concat(ByteArray.subStringSQL(input, 1, pos - 1),
      replace, ByteArray.subStringSQL(input, pos + length, Int.MaxValue))
  }
}

// scalastyle:off line.size.limit
@ExpressionDescription(
  usage = "_FUNC_(input, replace, pos[, len]) - Replace `input` with `replace` that starts at `pos` and is of length `len`.",
  examples = """
    Examples:
      > SELECT _FUNC_('Spark SQL' PLACING '_' FROM 6);
       Spark_SQL
      > SELECT _FUNC_('Spark SQL' PLACING 'CORE' FROM 7);
       Spark CORE
      > SELECT _FUNC_('Spark SQL' PLACING 'ANSI ' FROM 7 FOR 0);
       Spark ANSI SQL
      > SELECT _FUNC_('Spark SQL' PLACING 'tructured' FROM 2 FOR 4);
       Structured SQL
      > SELECT _FUNC_(encode('Spark SQL', 'utf-8') PLACING encode('_', 'utf-8') FROM 6);
       Spark_SQL
      > SELECT _FUNC_(encode('Spark SQL', 'utf-8') PLACING encode('CORE', 'utf-8') FROM 7);
       Spark CORE
      > SELECT _FUNC_(encode('Spark SQL', 'utf-8') PLACING encode('ANSI ', 'utf-8') FROM 7 FOR 0);
       Spark ANSI SQL
      > SELECT _FUNC_(encode('Spark SQL', 'utf-8') PLACING encode('tructured', 'utf-8') FROM 2 FOR 4);
       Structured SQL
  """,
  since = "3.0.0",
  group = "string_funcs")
// scalastyle:on line.size.limit
case class Overlay(input: Expression, replace: Expression, pos: Expression, len: Expression)
  extends QuaternaryExpression with ImplicitCastInputTypes with NullIntolerant {

  def this(str: Expression, replace: Expression, pos: Expression) = {
    this(str, replace, pos, Literal.create(-1, IntegerType))
  }

  override def dataType: DataType = input.dataType

  override def inputTypes: Seq[AbstractDataType] = Seq(
    TypeCollection(StringTypeAnyCollation, BinaryType),
    TypeCollection(StringTypeAnyCollation, BinaryType), IntegerType, IntegerType)

  override def checkInputDataTypes(): TypeCheckResult = {
    val inputTypeCheck = super.checkInputDataTypes()
    if (inputTypeCheck.isSuccess) {
      TypeUtils.checkForSameTypeInputExpr(
        input.dataType :: replace.dataType :: Nil, prettyName)
    } else {
      inputTypeCheck
    }
  }

  private lazy val replaceFunc = input.dataType match {
    case _: StringType =>
      (inputEval: Any, replaceEval: Any, posEval: Int, lenEval: Int) => {
        Overlay.calculate(
          inputEval.asInstanceOf[UTF8String],
          replaceEval.asInstanceOf[UTF8String],
          posEval, lenEval)
      }
    case BinaryType =>
      (inputEval: Any, replaceEval: Any, posEval: Int, lenEval: Int) => {
        Overlay.calculate(
          inputEval.asInstanceOf[Array[Byte]],
          replaceEval.asInstanceOf[Array[Byte]],
          posEval, lenEval)
      }
  }

  override def nullSafeEval(inputEval: Any, replaceEval: Any, posEval: Any, lenEval: Any): Any = {
    replaceFunc(inputEval, replaceEval, posEval.asInstanceOf[Int], lenEval.asInstanceOf[Int])
  }

  override def doGenCode(ctx: CodegenContext, ev: ExprCode): ExprCode = {
    defineCodeGen(ctx, ev, (input, replace, pos, len) =>
      "org.apache.spark.sql.catalyst.expressions.Overlay" +
        s".calculate($input, $replace, $pos, $len);")
  }

  override def first: Expression = input
  override def second: Expression = replace
  override def third: Expression = pos
  override def fourth: Expression = len

  override protected def withNewChildrenInternal(
      first: Expression, second: Expression, third: Expression, fourth: Expression): Overlay =
    copy(input = first, replace = second, pos = third, len = fourth)
}

object StringTranslate {

  def buildDict(matchingString: UTF8String, replaceString: UTF8String)
    : JMap[String, String] = {
    val matching = matchingString.toString()
    val replace = replaceString.toString()
    val dict = new HashMap[String, String]()
    var i = 0
    var j = 0

    while (i < matching.length) {
      val rep = if (j < replace.length) {
        val repCharCount = Character.charCount(replace.codePointAt(j))
        val repStr = replace.substring(j, j + repCharCount)
        j += repCharCount
        repStr
      } else {
        "\u0000"
      }

      val matchCharCount = Character.charCount(matching.codePointAt(i))
      val matchStr = matching.substring(i, i + matchCharCount)
      if (null == dict.get(matchStr)) {
        dict.put(matchStr, rep)
      }
      i += matchCharCount
    }
    dict
  }
}

/**
 * A function translate any character in the `srcExpr` by a character in `replaceExpr`.
 * The characters in `replaceExpr` is corresponding to the characters in `matchingExpr`.
 * The translate will happen when any character in the string matching with the character
 * in the `matchingExpr`.
 */
// scalastyle:off line.size.limit
@ExpressionDescription(
  usage = "_FUNC_(input, from, to) - Translates the `input` string by replacing the characters present in the `from` string with the corresponding characters in the `to` string.",
  examples = """
    Examples:
      > SELECT _FUNC_('AaBbCc', 'abc', '123');
       A1B2C3
  """,
  since = "1.5.0",
  group = "string_funcs")
// scalastyle:on line.size.limit
case class StringTranslate(srcExpr: Expression, matchingExpr: Expression, replaceExpr: Expression)
  extends TernaryExpression with ImplicitCastInputTypes with NullIntolerant {

  @transient private var lastMatching: UTF8String = _
  @transient private var lastReplace: UTF8String = _
  @transient private var dict: JMap[String, String] = _

  override def nullSafeEval(srcEval: Any, matchingEval: Any, replaceEval: Any): Any = {
    if (matchingEval != lastMatching || replaceEval != lastReplace) {
      lastMatching = matchingEval.asInstanceOf[UTF8String].clone()
      lastReplace = replaceEval.asInstanceOf[UTF8String].clone()
      dict = StringTranslate.buildDict(lastMatching, lastReplace)
    }
    srcEval.asInstanceOf[UTF8String].translate(dict)
  }

  override def doGenCode(ctx: CodegenContext, ev: ExprCode): ExprCode = {
    val classNameDict = classOf[JMap[Character, Character]].getCanonicalName

    val termLastMatching = ctx.addMutableState("UTF8String", "lastMatching")
    val termLastReplace = ctx.addMutableState("UTF8String", "lastReplace")
    val termDict = ctx.addMutableState(classNameDict, "dict")

    nullSafeCodeGen(ctx, ev, (src, matching, replace) => {
      val check = if (matchingExpr.foldable && replaceExpr.foldable) {
        s"$termDict == null"
      } else {
        s"!$matching.equals($termLastMatching) || !$replace.equals($termLastReplace)"
      }
      s"""if ($check) {
        // Not all of them is literal or matching or replace value changed
        $termLastMatching = $matching.clone();
        $termLastReplace = $replace.clone();
        $termDict = org.apache.spark.sql.catalyst.expressions.StringTranslate
          .buildDict($termLastMatching, $termLastReplace);
      }
      ${ev.value} = $src.translate($termDict);
      """
    })
  }

  override def dataType: DataType = SQLConf.get.defaultStringType
  override def inputTypes: Seq[DataType] = Seq(StringType, StringType, StringType)
  override def first: Expression = srcExpr
  override def second: Expression = matchingExpr
  override def third: Expression = replaceExpr
  override def prettyName: String = "translate"

  override protected def withNewChildrenInternal(
      newFirst: Expression, newSecond: Expression, newThird: Expression): StringTranslate =
    copy(srcExpr = newFirst, matchingExpr = newSecond, replaceExpr = newThird)
}

/**
 * A function that returns the index (1-based) of the given string (left) in the comma-
 * delimited list (right). Returns 0, if the string wasn't found or if the given
 * string (left) contains a comma.
 */
// scalastyle:off line.size.limit
@ExpressionDescription(
  usage = """
    _FUNC_(str, str_array) - Returns the index (1-based) of the given string (`str`) in the comma-delimited list (`str_array`).
      Returns 0, if the string was not found or if the given string (`str`) contains a comma.
  """,
  examples = """
    Examples:
      > SELECT _FUNC_('ab','abc,b,ab,c,def');
       3
  """,
  since = "1.5.0",
  group = "string_funcs")
// scalastyle:on line.size.limit
case class FindInSet(left: Expression, right: Expression) extends BinaryExpression
    with ImplicitCastInputTypes with NullIntolerant {

  override def inputTypes: Seq[AbstractDataType] = Seq(StringType, StringType)

  override protected def nullSafeEval(word: Any, set: Any): Any =
    set.asInstanceOf[UTF8String].findInSet(word.asInstanceOf[UTF8String])

  override def doGenCode(ctx: CodegenContext, ev: ExprCode): ExprCode = {
    nullSafeCodeGen(ctx, ev, (word, set) =>
      s"${ev.value} = $set.findInSet($word);"
    )
  }

  override def dataType: DataType = IntegerType

  override def prettyName: String = "find_in_set"

  override protected def withNewChildrenInternal(
    newLeft: Expression, newRight: Expression): FindInSet = copy(left = newLeft, right = newRight)
}

trait String2TrimExpression extends Expression with ImplicitCastInputTypes {

  protected def srcStr: Expression
  protected def trimStr: Option[Expression]
  protected def direction: String

  override def children: Seq[Expression] = srcStr +: trimStr.toSeq
  override def dataType: DataType = SQLConf.get.defaultStringType
  override def inputTypes: Seq[AbstractDataType] = Seq.fill(children.size)(StringType)

  override def nullable: Boolean = children.exists(_.nullable)
  override def foldable: Boolean = children.forall(_.foldable)

  protected def doEval(srcString: UTF8String): UTF8String
  protected def doEval(srcString: UTF8String, trimString: UTF8String): UTF8String

  override def eval(input: InternalRow): Any = {
    val srcString = srcStr.eval(input).asInstanceOf[UTF8String]
    if (srcString == null) {
      null
    } else if (trimStr.isDefined) {
      doEval(srcString, trimStr.get.eval(input).asInstanceOf[UTF8String])
    } else {
      doEval(srcString)
    }
  }

  protected val trimMethod: String

  override def doGenCode(ctx: CodegenContext, ev: ExprCode): ExprCode = {
    val evals = children.map(_.genCode(ctx))
    val srcString = evals(0)

    if (evals.length == 1) {
      ev.copy(code = code"""
         |${srcString.code}
         |boolean ${ev.isNull} = false;
         |UTF8String ${ev.value} = null;
         |if (${srcString.isNull}) {
         |  ${ev.isNull} = true;
         |} else {
         |  ${ev.value} = ${srcString.value}.$trimMethod();
         |}""".stripMargin)
    } else {
      val trimString = evals(1)
      ev.copy(code = code"""
         |${srcString.code}
         |boolean ${ev.isNull} = false;
         |UTF8String ${ev.value} = null;
         |if (${srcString.isNull}) {
         |  ${ev.isNull} = true;
         |} else {
         |  ${trimString.code}
         |  if (${trimString.isNull}) {
         |    ${ev.isNull} = true;
         |  } else {
         |    ${ev.value} = ${srcString.value}.$trimMethod(${trimString.value});
         |  }
         |}""".stripMargin)
    }
  }

  override def sql: String = if (trimStr.isDefined) {
    s"TRIM($direction ${trimStr.get.sql} FROM ${srcStr.sql})"
  } else {
    super.sql
  }
}

object StringTrim {
  def apply(str: Expression, trimStr: Expression) : StringTrim = StringTrim(str, Some(trimStr))
  def apply(str: Expression) : StringTrim = StringTrim(str, None)
}

/**
 * A function that takes a character string, removes the leading and trailing characters matching
 * with any character in the trim string, returns the new string.
 * If BOTH and trimStr keywords are not specified, it defaults to remove space character from both
 * ends. The trim function will have one argument, which contains the source string.
 * If BOTH and trimStr keywords are specified, it trims the characters from both ends, and the trim
 * function will have two arguments, the first argument contains trimStr, the second argument
 * contains the source string.
 * trimStr: A character string to be trimmed from the source string, if it has multiple characters,
 * the function searches for each character in the source string, removes the characters from the
 * source string until it encounters the first non-match character.
 * BOTH: removes any character from both ends of the source string that matches characters in the
 * trim string.
 */
@ExpressionDescription(
  usage = """
    _FUNC_(str) - Removes the leading and trailing space characters from `str`.

    _FUNC_(BOTH FROM str) - Removes the leading and trailing space characters from `str`.

    _FUNC_(LEADING FROM str) - Removes the leading space characters from `str`.

    _FUNC_(TRAILING FROM str) - Removes the trailing space characters from `str`.

    _FUNC_(trimStr FROM str) - Remove the leading and trailing `trimStr` characters from `str`.

    _FUNC_(BOTH trimStr FROM str) - Remove the leading and trailing `trimStr` characters from `str`.

    _FUNC_(LEADING trimStr FROM str) - Remove the leading `trimStr` characters from `str`.

    _FUNC_(TRAILING trimStr FROM str) - Remove the trailing `trimStr` characters from `str`.
  """,
  arguments = """
    Arguments:
      * str - a string expression
      * trimStr - the trim string characters to trim, the default value is a single space
      * BOTH, FROM - these are keywords to specify trimming string characters from both ends of
          the string
      * LEADING, FROM - these are keywords to specify trimming string characters from the left
          end of the string
      * TRAILING, FROM - these are keywords to specify trimming string characters from the right
          end of the string
  """,
  examples = """
    Examples:
      > SELECT _FUNC_('    SparkSQL   ');
       SparkSQL
      > SELECT _FUNC_(BOTH FROM '    SparkSQL   ');
       SparkSQL
      > SELECT _FUNC_(LEADING FROM '    SparkSQL   ');
       SparkSQL
      > SELECT _FUNC_(TRAILING FROM '    SparkSQL   ');
           SparkSQL
      > SELECT _FUNC_('SL' FROM 'SSparkSQLS');
       parkSQ
      > SELECT _FUNC_(BOTH 'SL' FROM 'SSparkSQLS');
       parkSQ
      > SELECT _FUNC_(LEADING 'SL' FROM 'SSparkSQLS');
       parkSQLS
      > SELECT _FUNC_(TRAILING 'SL' FROM 'SSparkSQLS');
       SSparkSQ
  """,
  since = "1.5.0",
  group = "string_funcs")
case class StringTrim(srcStr: Expression, trimStr: Option[Expression] = None)
  extends String2TrimExpression {

  def this(trimStr: Expression, srcStr: Expression) = this(srcStr, Option(trimStr))

  def this(srcStr: Expression) = this(srcStr, None)

  override def prettyName: String = "trim"

  override protected def direction: String = "BOTH"

  override def doEval(srcString: UTF8String): UTF8String = srcString.trim()

  override def doEval(srcString: UTF8String, trimString: UTF8String): UTF8String =
    srcString.trim(trimString)

  override val trimMethod: String = "trim"

  override protected def withNewChildrenInternal(newChildren: IndexedSeq[Expression]): Expression =
    copy(
      srcStr = newChildren.head,
      trimStr = if (trimStr.isDefined) Some(newChildren.last) else None)
}

/**
 * A function that takes a character string, removes the leading and trailing characters matching
 * with any character in the trim string, returns the new string.
 * trimStr: A character string to be trimmed from the source string, if it has multiple characters,
 * the function searches for each character in the source string, removes the characters from the
 * source string until it encounters the first non-match character.
 */
@ExpressionDescription(
  usage = """
    _FUNC_(str) - Removes the leading and trailing space characters from `str`.

    _FUNC_(str, trimStr) - Remove the leading and trailing `trimStr` characters from `str`.
  """,
  arguments = """
    Arguments:
      * str - a string expression
      * trimStr - the trim string characters to trim, the default value is a single space
  """,
  examples = """
    Examples:
      > SELECT _FUNC_('    SparkSQL   ');
       SparkSQL
      > SELECT _FUNC_(encode('    SparkSQL   ', 'utf-8'));
       SparkSQL
      > SELECT _FUNC_('SSparkSQLS', 'SL');
       parkSQ
      > SELECT _FUNC_(encode('SSparkSQLS', 'utf-8'), encode('SL', 'utf-8'));
       parkSQ
  """,
  since = "3.2.0",
  group = "string_funcs")
case class StringTrimBoth(srcStr: Expression, trimStr: Option[Expression], replacement: Expression)
  extends RuntimeReplaceable with InheritAnalysisRules {

  def this(srcStr: Expression, trimStr: Expression) = {
    this(srcStr, Option(trimStr), StringTrim(srcStr, trimStr))
  }

  def this(srcStr: Expression) = {
    this(srcStr, None, StringTrim(srcStr))
  }

  override def prettyName: String = "btrim"

  override def parameters: Seq[Expression] = srcStr +: trimStr.toSeq

  override protected def withNewChildInternal(newChild: Expression): StringTrimBoth =
    copy(replacement = newChild)
}

object StringTrimLeft {
  def apply(str: Expression, trimStr: Expression): StringTrimLeft =
    StringTrimLeft(str, Some(trimStr))
  def apply(str: Expression): StringTrimLeft = StringTrimLeft(str, None)
}

/**
 * A function that trims the characters from left end for a given string.
 * If LEADING and trimStr keywords are not specified, it defaults to remove space character from
 * the left end. The ltrim function will have one argument, which contains the source string.
 * If LEADING and trimStr keywords are not specified, it trims the characters from left end. The
 * ltrim function will have two arguments, the first argument contains trimStr, the second argument
 * contains the source string.
 * trimStr: the function removes any character from the left end of the source string which matches
 * with the characters from trimStr, it stops at the first non-match character.
 * LEADING: removes any character from the left end of the source string that matches characters in
 * the trim string.
 */
@ExpressionDescription(
  usage = """
    _FUNC_(str) - Removes the leading space characters from `str`.
  """,
  arguments = """
    Arguments:
      * str - a string expression
      * trimStr - the trim string characters to trim, the default value is a single space
  """,
  examples = """
    Examples:
      > SELECT _FUNC_('    SparkSQL   ');
       SparkSQL
  """,
  since = "1.5.0",
  group = "string_funcs")
case class StringTrimLeft(srcStr: Expression, trimStr: Option[Expression] = None)
  extends String2TrimExpression {

  def this(trimStr: Expression, srcStr: Expression) = this(srcStr, Option(trimStr))

  def this(srcStr: Expression) = this(srcStr, None)

  override def prettyName: String = "ltrim"

  override protected def direction: String = "LEADING"

  override def doEval(srcString: UTF8String): UTF8String = srcString.trimLeft()

  override def doEval(srcString: UTF8String, trimString: UTF8String): UTF8String =
    srcString.trimLeft(trimString)

  override val trimMethod: String = "trimLeft"

  override protected def withNewChildrenInternal(
      newChildren: IndexedSeq[Expression]): StringTrimLeft =
    copy(
      srcStr = newChildren.head,
      trimStr = if (trimStr.isDefined) Some(newChildren.last) else None)
}

object StringTrimRight {
  def apply(str: Expression, trimStr: Expression): StringTrimRight =
    StringTrimRight(str, Some(trimStr))
  def apply(str: Expression) : StringTrimRight = StringTrimRight(str, None)
}

/**
 * A function that trims the characters from right end for a given string.
 * If TRAILING and trimStr keywords are not specified, it defaults to remove space character
 * from the right end. The rtrim function will have one argument, which contains the source string.
 * If TRAILING and trimStr keywords are specified, it trims the characters from right end. The
 * rtrim function will have two arguments, the first argument contains trimStr, the second argument
 * contains the source string.
 * trimStr: the function removes any character from the right end of source string which matches
 * with the characters from trimStr, it stops at the first non-match character.
 * TRAILING: removes any character from the right end of the source string that matches characters
 * in the trim string.
 */
// scalastyle:off line.size.limit
@ExpressionDescription(
  usage = """
    _FUNC_(str) - Removes the trailing space characters from `str`.
  """,
  arguments = """
    Arguments:
      * str - a string expression
      * trimStr - the trim string characters to trim, the default value is a single space
  """,
  examples = """
    Examples:
      > SELECT _FUNC_('    SparkSQL   ');
       SparkSQL
  """,
  since = "1.5.0",
  group = "string_funcs")
// scalastyle:on line.size.limit
case class StringTrimRight(srcStr: Expression, trimStr: Option[Expression] = None)
  extends String2TrimExpression {

  def this(trimStr: Expression, srcStr: Expression) = this(srcStr, Option(trimStr))

  def this(srcStr: Expression) = this(srcStr, None)

  override def prettyName: String = "rtrim"

  override protected def direction: String = "TRAILING"

  override def doEval(srcString: UTF8String): UTF8String = srcString.trimRight()

  override def doEval(srcString: UTF8String, trimString: UTF8String): UTF8String =
    srcString.trimRight(trimString)

  override val trimMethod: String = "trimRight"

  override protected def withNewChildrenInternal(
      newChildren: IndexedSeq[Expression]): StringTrimRight =
    copy(
      srcStr = newChildren.head,
      trimStr = if (trimStr.isDefined) Some(newChildren.last) else None)
}

/**
 * A function that returns the position of the first occurrence of substr in the given string.
 * Returns null if either of the arguments are null and
 * returns 0 if substr could not be found in str.
 *
 * NOTE: that this is not zero based, but 1-based index. The first character in str has index 1.
 */
// scalastyle:off line.size.limit
@ExpressionDescription(
  usage = "_FUNC_(str, substr) - Returns the (1-based) index of the first occurrence of `substr` in `str`.",
  examples = """
    Examples:
      > SELECT _FUNC_('SparkSQL', 'SQL');
       6
  """,
  since = "1.5.0",
  group = "string_funcs")
// scalastyle:on line.size.limit
case class StringInstr(str: Expression, substr: Expression)
  extends BinaryExpression with ImplicitCastInputTypes with NullIntolerant {

  override def left: Expression = str
  override def right: Expression = substr
  override def dataType: DataType = IntegerType
  override def inputTypes: Seq[DataType] = Seq(StringType, StringType)

  override def nullSafeEval(string: Any, sub: Any): Any = {
    string.asInstanceOf[UTF8String].indexOf(sub.asInstanceOf[UTF8String], 0) + 1
  }

  override def prettyName: String = "instr"

  override def doGenCode(ctx: CodegenContext, ev: ExprCode): ExprCode = {
    defineCodeGen(ctx, ev, (l, r) =>
      s"($l).indexOf($r, 0) + 1")
  }

  override protected def withNewChildrenInternal(
    newLeft: Expression, newRight: Expression): StringInstr = copy(str = newLeft, substr = newRight)
}

/**
 * Returns the substring from string str before count occurrences of the delimiter delim.
 * If count is positive, everything the left of the final delimiter (counting from left) is
 * returned. If count is negative, every to the right of the final delimiter (counting from the
 * right) is returned. substring_index performs a case-sensitive match when searching for delim.
 */
// scalastyle:off line.size.limit
@ExpressionDescription(
  usage = """
    _FUNC_(str, delim, count) - Returns the substring from `str` before `count` occurrences of the delimiter `delim`.
      If `count` is positive, everything to the left of the final delimiter (counting from the
      left) is returned. If `count` is negative, everything to the right of the final delimiter
      (counting from the right) is returned. The function substring_index performs a case-sensitive match
      when searching for `delim`.
  """,
  examples = """
    Examples:
      > SELECT _FUNC_('www.apache.org', '.', 2);
       www.apache
  """,
  since = "1.5.0",
  group = "string_funcs")
// scalastyle:on line.size.limit
case class SubstringIndex(strExpr: Expression, delimExpr: Expression, countExpr: Expression)
 extends TernaryExpression with ImplicitCastInputTypes with NullIntolerant {

  override def dataType: DataType = SQLConf.get.defaultStringType
  override def inputTypes: Seq[DataType] = Seq(StringType, StringType, IntegerType)
  override def first: Expression = strExpr
  override def second: Expression = delimExpr
  override def third: Expression = countExpr
  override def prettyName: String = "substring_index"

  override def nullSafeEval(str: Any, delim: Any, count: Any): Any = {
    str.asInstanceOf[UTF8String].subStringIndex(
      delim.asInstanceOf[UTF8String],
      count.asInstanceOf[Int])
  }

  override def doGenCode(ctx: CodegenContext, ev: ExprCode): ExprCode = {
    defineCodeGen(ctx, ev, (str, delim, count) => s"$str.subStringIndex($delim, $count)")
  }

  override protected def withNewChildrenInternal(
      newFirst: Expression, newSecond: Expression, newThird: Expression): SubstringIndex =
    copy(strExpr = newFirst, delimExpr = newSecond, countExpr = newThird)
}

/**
 * A function that returns the position of the first occurrence of substr
 * in given string after position pos.
 */
// scalastyle:off line.size.limit
@ExpressionDescription(
  usage = """
    _FUNC_(substr, str[, pos]) - Returns the position of the first occurrence of `substr` in `str` after position `pos`.
      The given `pos` and return value are 1-based.
  """,
  examples = """
    Examples:
      > SELECT _FUNC_('bar', 'foobarbar');
       4
      > SELECT _FUNC_('bar', 'foobarbar', 5);
       7
      > SELECT POSITION('bar' IN 'foobarbar');
       4
  """,
  since = "1.5.0",
  group = "string_funcs")
// scalastyle:on line.size.limit
case class StringLocate(substr: Expression, str: Expression, start: Expression)
  extends TernaryExpression with ImplicitCastInputTypes {

  def this(substr: Expression, str: Expression) = {
    this(substr, str, Literal(1))
  }

  override def first: Expression = substr
  override def second: Expression = str
  override def third: Expression = start
  override def nullable: Boolean = substr.nullable || str.nullable
  override def dataType: DataType = IntegerType
  override def inputTypes: Seq[DataType] = Seq(StringType, StringType, IntegerType)

  override def eval(input: InternalRow): Any = {
    val s = start.eval(input)
    if (s == null) {
      // if the start position is null, we need to return 0, (conform to Hive)
      0
    } else {
      val r = substr.eval(input)
      if (r == null) {
        null
      } else {
        val l = str.eval(input)
        if (l == null) {
          null
        } else {
          val sVal = s.asInstanceOf[Int]
          if (sVal < 1) {
            0
          } else {
            l.asInstanceOf[UTF8String].indexOf(
              r.asInstanceOf[UTF8String],
              s.asInstanceOf[Int] - 1) + 1
          }
        }
      }
    }
  }

  override protected def doGenCode(ctx: CodegenContext, ev: ExprCode): ExprCode = {
    val substrGen = substr.genCode(ctx)
    val strGen = str.genCode(ctx)
    val startGen = start.genCode(ctx)
    ev.copy(code = code"""
      int ${ev.value} = 0;
      boolean ${ev.isNull} = false;
      ${startGen.code}
      if (!${startGen.isNull}) {
        ${substrGen.code}
        if (!${substrGen.isNull}) {
          ${strGen.code}
          if (!${strGen.isNull}) {
            if (${startGen.value} > 0) {
              ${ev.value} = ${strGen.value}.indexOf(${substrGen.value},
                ${startGen.value} - 1) + 1;
            }
          } else {
            ${ev.isNull} = true;
          }
        } else {
          ${ev.isNull} = true;
        }
      }
     """)
  }

  override def prettyName: String =
    getTagValue(FunctionRegistry.FUNC_ALIAS).getOrElse("locate")

  override protected def withNewChildrenInternal(
      newFirst: Expression, newSecond: Expression, newThird: Expression): StringLocate =
    copy(substr = newFirst, str = newSecond, start = newThird)

}

trait PadExpressionBuilderBase extends ExpressionBuilder {
  override def build(funcName: String, expressions: Seq[Expression]): Expression = {
    val behaviorChangeEnabled = !SQLConf.get.getConf(SQLConf.LEGACY_LPAD_RPAD_BINARY_TYPE_AS_STRING)
    val numArgs = expressions.length
    if (numArgs == 2) {
      if (expressions(0).dataType == BinaryType && behaviorChangeEnabled) {
        BinaryPad(funcName, expressions(0), expressions(1), Literal(Array[Byte](0)))
      } else {
        createStringPad(expressions(0), expressions(1), Literal(" "))
      }
    } else if (numArgs == 3) {
      if (expressions(0).dataType == BinaryType && expressions(2).dataType == BinaryType
        && behaviorChangeEnabled) {
        BinaryPad(funcName, expressions(0), expressions(1), expressions(2))
      } else {
        createStringPad(expressions(0), expressions(1), expressions(2))
      }
    } else {
      throw QueryCompilationErrors.wrongNumArgsError(funcName, Seq(2, 3), numArgs)
    }
  }

  protected def createStringPad(str: Expression, len: Expression, pad: Expression): Expression
}

@ExpressionDescription(
  usage = """
    _FUNC_(str, len[, pad]) - Returns `str`, left-padded with `pad` to a length of `len`.
      If `str` is longer than `len`, the return value is shortened to `len` characters or bytes.
      If `pad` is not specified, `str` will be padded to the left with space characters if it is
      a character string, and with zeros if it is a byte sequence.
  """,
  examples = """
    Examples:
      > SELECT _FUNC_('hi', 5, '??');
       ???hi
      > SELECT _FUNC_('hi', 1, '??');
       h
      > SELECT _FUNC_('hi', 5);
          hi
      > SELECT hex(_FUNC_(unhex('aabb'), 5));
       000000AABB
      > SELECT hex(_FUNC_(unhex('aabb'), 5, unhex('1122')));
       112211AABB
  """,
  since = "1.5.0",
  group = "string_funcs")
object LPadExpressionBuilder extends PadExpressionBuilderBase {
  override def createStringPad(str: Expression, len: Expression, pad: Expression): Expression = {
    StringLPad(str, len, pad)
  }
}

case class StringLPad(str: Expression, len: Expression, pad: Expression)
  extends TernaryExpression with ImplicitCastInputTypes with NullIntolerant {

  override def first: Expression = str
  override def second: Expression = len
  override def third: Expression = pad

  override def dataType: DataType = str.dataType
  override def inputTypes: Seq[AbstractDataType] = Seq(StringType, IntegerType, StringType)

  override def nullSafeEval(string: Any, len: Any, pad: Any): Any = {
    string.asInstanceOf[UTF8String].lpad(len.asInstanceOf[Int], pad.asInstanceOf[UTF8String])
  }

  override protected def doGenCode(ctx: CodegenContext, ev: ExprCode): ExprCode = {
    defineCodeGen(ctx, ev, (string, len, pad) => {
      s"$string.lpad($len, $pad)"
    })
  }

  override def prettyName: String = "lpad"

  override protected def withNewChildrenInternal(
      newFirst: Expression, newSecond: Expression, newThird: Expression): StringLPad =
    copy(str = newFirst, len = newSecond, pad = newThird)
}

case class BinaryPad(funcName: String, str: Expression, len: Expression, pad: Expression)
  extends RuntimeReplaceable with ImplicitCastInputTypes {
  assert(funcName == "lpad" || funcName == "rpad")

  override lazy val replacement: Expression = StaticInvoke(
    classOf[ByteArray],
    BinaryType,
    funcName,
    Seq(str, len, pad),
    inputTypes,
    returnNullable = false)

  override def inputTypes: Seq[AbstractDataType] = Seq(BinaryType, IntegerType, BinaryType)

  override def nodeName: String = funcName

  override def children: Seq[Expression] = Seq(str, len, pad)

  override protected def withNewChildrenInternal(
      newChildren: IndexedSeq[Expression]): Expression = {
    copy(str = newChildren(0), len = newChildren(1), pad = newChildren(2))
  }
}

@ExpressionDescription(
  usage = """
    _FUNC_(str, len[, pad]) - Returns `str`, right-padded with `pad` to a length of `len`.
      If `str` is longer than `len`, the return value is shortened to `len` characters.
      If `pad` is not specified, `str` will be padded to the right with space characters if it is
      a character string, and with zeros if it is a binary string.
  """,
  examples = """
    Examples:
      > SELECT _FUNC_('hi', 5, '??');
       hi???
      > SELECT _FUNC_('hi', 1, '??');
       h
      > SELECT _FUNC_('hi', 5);
       hi
      > SELECT hex(_FUNC_(unhex('aabb'), 5));
       AABB000000
      > SELECT hex(_FUNC_(unhex('aabb'), 5, unhex('1122')));
       AABB112211
  """,
  since = "1.5.0",
  group = "string_funcs")
object RPadExpressionBuilder extends PadExpressionBuilderBase {
  override def createStringPad(str: Expression, len: Expression, pad: Expression): Expression = {
    StringRPad(str, len, pad)
  }
}

case class StringRPad(str: Expression, len: Expression, pad: Expression = Literal(" "))
  extends TernaryExpression with ImplicitCastInputTypes with NullIntolerant {

  override def first: Expression = str
  override def second: Expression = len
  override def third: Expression = pad

  override def dataType: DataType = str.dataType
  override def inputTypes: Seq[AbstractDataType] = Seq(StringType, IntegerType, StringType)

  override def nullSafeEval(string: Any, len: Any, pad: Any): Any = {
    string.asInstanceOf[UTF8String].rpad(len.asInstanceOf[Int], pad.asInstanceOf[UTF8String])
  }

  override protected def doGenCode(ctx: CodegenContext, ev: ExprCode): ExprCode = {
    defineCodeGen(ctx, ev, (string, len, pad) => {
      s"$string.rpad($len, $pad)"
    })
  }

  override def prettyName: String = "rpad"

  override protected def withNewChildrenInternal(
      newFirst: Expression, newSecond: Expression, newThird: Expression): StringRPad =
    copy(str = newFirst, len = newSecond, pad = newThird)
}

/**
 * Returns the input formatted according do printf-style format strings
 */
// scalastyle:off line.size.limit
@ExpressionDescription(
  usage = "_FUNC_(strfmt, obj, ...) - Returns a formatted string from printf-style format strings.",
  examples = """
    Examples:
      > SELECT _FUNC_("Hello World %d %s", 100, "days");
       Hello World 100 days
  """,
  since = "1.5.0",
  group = "string_funcs")
// scalastyle:on line.size.limit
case class FormatString(children: Expression*) extends Expression with ImplicitCastInputTypes {

  if (children.nonEmpty && !SQLConf.get.getConf(SQLConf.ALLOW_ZERO_INDEX_IN_FORMAT_STRING)) {
    checkArgumentIndexNotZero(children(0))
  }


  override def foldable: Boolean = children.forall(_.foldable)
  override def nullable: Boolean = children(0).nullable
<<<<<<< HEAD
  override def dataType: DataType = SQLConf.get.defaultStringType
=======
  override def dataType: DataType = children(0).dataType
>>>>>>> 06b12fc3

  override def inputTypes: Seq[AbstractDataType] =
    StringTypeAnyCollation :: List.fill(children.size - 1)(AnyDataType)

  override def checkInputDataTypes(): TypeCheckResult = {
    if (children.isEmpty) {
      throw QueryCompilationErrors.wrongNumArgsError(
          toSQLId(prettyName), Seq("> 0"), children.length
      )
    } else {
      super.checkInputDataTypes()
    }
  }

  override def eval(input: InternalRow): Any = {
    val pattern = children(0).eval(input)
    if (pattern == null) {
      null
    } else {
      val sb = new StringBuffer()
      val formatter = new java.util.Formatter(sb, Locale.US)

      val arglist = children.tail.map(_.eval(input).asInstanceOf[AnyRef])
      formatter.format(pattern.asInstanceOf[UTF8String].toString, arglist: _*)

      UTF8String.fromString(sb.toString)
    }
  }

  override def doGenCode(ctx: CodegenContext, ev: ExprCode): ExprCode = {
    val pattern = children.head.genCode(ctx)

    val argListGen = children.tail.map(x => (x.dataType, x.genCode(ctx)))
    val argList = ctx.freshName("argLists")
    val numArgLists = argListGen.length
    val argListCode = argListGen.zipWithIndex.map { case(v, index) =>
      val value =
        if (CodeGenerator.boxedType(v._1) != CodeGenerator.javaType(v._1)) {
          // Java primitives get boxed in order to allow null values.
          s"(${v._2.isNull}) ? (${CodeGenerator.boxedType(v._1)}) null : " +
            s"new ${CodeGenerator.boxedType(v._1)}(${v._2.value})"
        } else {
          s"(${v._2.isNull}) ? null : ${v._2.value}"
        }
      s"""
         ${v._2.code}
         $argList[$index] = $value;
       """
    }
    val argListCodes = ctx.splitExpressionsWithCurrentInputs(
      expressions = argListCode,
      funcName = "valueFormatString",
      extraArguments = ("Object[]", argList) :: Nil)

    val form = ctx.freshName("formatter")
    val formatter = classOf[java.util.Formatter].getName
    val sb = ctx.freshName("sb")
    val stringBuffer = classOf[StringBuffer].getName
    ev.copy(code = code"""
      ${pattern.code}
      boolean ${ev.isNull} = ${pattern.isNull};
      ${CodeGenerator.javaType(dataType)} ${ev.value} = ${CodeGenerator.defaultValue(dataType)};
      if (!${ev.isNull}) {
        $stringBuffer $sb = new $stringBuffer();
        $formatter $form = new $formatter($sb, ${classOf[Locale].getName}.US);
        Object[] $argList = new Object[$numArgLists];
        $argListCodes
        $form.format(${pattern.value}.toString(), $argList);
        ${ev.value} = UTF8String.fromString($sb.toString());
      }""")
  }

  override def prettyName: String = getTagValue(
    FunctionRegistry.FUNC_ALIAS).getOrElse("format_string")

  override protected def withNewChildrenInternal(
    newChildren: IndexedSeq[Expression]): FormatString = FormatString(newChildren: _*)

  /**
   * SPARK-37013: The `formatSpecifier` defined in `j.u.Formatter` as follows:
   *  "%[argument_index$][flags][width][.precision][t]conversion"
   * The optional `argument_index` is a decimal integer indicating the position of the argument
   * in the argument list. The first argument is referenced by "1$", the second by "2$", etc.
   * However, for the illegal definition of "%0$", Java 8 and Java 11 uses it as "%1$",
   * and Java 17 throws IllegalFormatArgumentIndexException(Illegal format argument index = 0).
   * Therefore, manually check that the pattern string not contains "%0$" to ensure consistent
   * behavior of Java 8, Java 11 and Java 17.
   */
  private def checkArgumentIndexNotZero(expression: Expression): Unit = expression match {
    case StringLiteral(pattern) if pattern.contains("%0$") =>
      throw QueryCompilationErrors.zeroArgumentIndexError()
    case _ => // do nothing
  }
}

/**
 * Returns string, with the first letter of each word in uppercase, all other letters in lowercase.
 * Words are delimited by whitespace.
 */
@ExpressionDescription(
  usage = """
    _FUNC_(str) - Returns `str` with the first letter of each word in uppercase.
      All other letters are in lowercase. Words are delimited by white space.
  """,
  examples = """
    Examples:
      > SELECT _FUNC_('sPark sql');
       Spark Sql
  """,
  since = "1.5.0",
  group = "string_funcs")
case class InitCap(child: Expression)
  extends UnaryExpression with ImplicitCastInputTypes with NullIntolerant {

<<<<<<< HEAD
  override def inputTypes: Seq[DataType] = Seq(StringType)
  override def dataType: DataType = SQLConf.get.defaultStringType
=======
  override def inputTypes: Seq[AbstractDataType] = Seq(StringTypeAnyCollation)
  override def dataType: DataType = child.dataType
>>>>>>> 06b12fc3

  override def nullSafeEval(string: Any): Any = {
    // scalastyle:off caselocale
    string.asInstanceOf[UTF8String].toLowerCase.toTitleCase
    // scalastyle:on caselocale
  }
  override def doGenCode(ctx: CodegenContext, ev: ExprCode): ExprCode = {
    defineCodeGen(ctx, ev, str => s"$str.toLowerCase().toTitleCase()")
  }

  override protected def withNewChildInternal(newChild: Expression): InitCap =
    copy(child = newChild)
}

/**
 * Returns the string which repeat the given string value n times.
 */
@ExpressionDescription(
  usage = "_FUNC_(str, n) - Returns the string which repeats the given string value n times.",
  examples = """
    Examples:
      > SELECT _FUNC_('123', 2);
       123123
  """,
  since = "1.5.0",
  group = "string_funcs")
case class StringRepeat(str: Expression, times: Expression)
  extends BinaryExpression with ImplicitCastInputTypes with NullIntolerant {

  override def left: Expression = str
  override def right: Expression = times
  override def dataType: DataType = str.dataType
  override def inputTypes: Seq[AbstractDataType] = Seq(StringTypeAnyCollation, IntegerType)

  override def nullSafeEval(string: Any, n: Any): Any = {
    string.asInstanceOf[UTF8String].repeat(n.asInstanceOf[Integer])
  }

  override def prettyName: String = "repeat"

  override def doGenCode(ctx: CodegenContext, ev: ExprCode): ExprCode = {
    defineCodeGen(ctx, ev, (l, r) => s"($l).repeat($r)")
  }

  override protected def withNewChildrenInternal(
    newLeft: Expression, newRight: Expression): StringRepeat = copy(str = newLeft, times = newRight)
}

/**
 * Returns a string consisting of n spaces.
 */
@ExpressionDescription(
  usage = "_FUNC_(n) - Returns a string consisting of `n` spaces.",
  examples = """
    Examples:
      > SELECT concat(_FUNC_(2), '1');
         1
  """,
  since = "1.5.0",
  group = "string_funcs")
case class StringSpace(child: Expression)
  extends UnaryExpression with ImplicitCastInputTypes with NullIntolerant {

  override def dataType: DataType = SQLConf.get.defaultStringType
  override def inputTypes: Seq[DataType] = Seq(IntegerType)

  override def nullSafeEval(s: Any): Any = {
    val length = s.asInstanceOf[Int]
    UTF8String.blankString(if (length < 0) 0 else length)
  }

  override def doGenCode(ctx: CodegenContext, ev: ExprCode): ExprCode = {
    nullSafeCodeGen(ctx, ev, (length) =>
      s"""${ev.value} = UTF8String.blankString(($length < 0) ? 0 : $length);""")
  }

  override def prettyName: String = "space"

  override protected def withNewChildInternal(newChild: Expression): StringSpace =
    copy(child = newChild)
}

/**
 * A function that takes a substring of its first argument starting at a given position.
 * Defined for String and Binary types.
 *
 * NOTE: that this is not zero based, but 1-based index. The first character in str has index 1.
 */
// scalastyle:off line.size.limit
@ExpressionDescription(
  usage = """
    _FUNC_(str, pos[, len]) - Returns the substring of `str` that starts at `pos` and is of length `len`, or the slice of byte array that starts at `pos` and is of length `len`.

    _FUNC_(str FROM pos[ FOR len]]) - Returns the substring of `str` that starts at `pos` and is of length `len`, or the slice of byte array that starts at `pos` and is of length `len`.
  """,
  examples = """
    Examples:
      > SELECT _FUNC_('Spark SQL', 5);
       k SQL
      > SELECT _FUNC_('Spark SQL', -3);
       SQL
      > SELECT _FUNC_('Spark SQL', 5, 1);
       k
      > SELECT _FUNC_('Spark SQL' FROM 5);
       k SQL
      > SELECT _FUNC_('Spark SQL' FROM -3);
       SQL
      > SELECT _FUNC_('Spark SQL' FROM 5 FOR 1);
       k
      > SELECT _FUNC_(encode('Spark SQL', 'utf-8'), 5);
       k SQL
  """,
  since = "1.5.0",
  group = "string_funcs")
// scalastyle:on line.size.limit
case class Substring(str: Expression, pos: Expression, len: Expression)
  extends TernaryExpression with ImplicitCastInputTypes with NullIntolerant {

  def this(str: Expression, pos: Expression) = {
    this(str, pos, Literal(Integer.MAX_VALUE))
  }

  override def dataType: DataType = str.dataType

  override def inputTypes: Seq[AbstractDataType] =
    Seq(TypeCollection(StringTypeAnyCollation, BinaryType), IntegerType, IntegerType)

  override def first: Expression = str
  override def second: Expression = pos
  override def third: Expression = len

  override def nullSafeEval(string: Any, pos: Any, len: Any): Any = {
    str.dataType match {
      case _: StringType => string.asInstanceOf[UTF8String]
        .substringSQL(pos.asInstanceOf[Int], len.asInstanceOf[Int])
      case BinaryType => ByteArray.subStringSQL(string.asInstanceOf[Array[Byte]],
        pos.asInstanceOf[Int], len.asInstanceOf[Int])
    }
  }

  override def doGenCode(ctx: CodegenContext, ev: ExprCode): ExprCode = {

    defineCodeGen(ctx, ev, (string, pos, len) => {
      str.dataType match {
        case _: StringType => s"$string.substringSQL($pos, $len)"
        case BinaryType => s"${classOf[ByteArray].getName}.subStringSQL($string, $pos, $len)"
      }
    })
  }

  override protected def withNewChildrenInternal(
      newFirst: Expression, newSecond: Expression, newThird: Expression): Substring =
    copy(str = newFirst, pos = newSecond, len = newThird)

}

/**
 * Returns the rightmost n characters from the string.
 */
// scalastyle:off line.size.limit
@ExpressionDescription(
  usage = "_FUNC_(str, len) - Returns the rightmost `len`(`len` can be string type) characters from the string `str`,if `len` is less or equal than 0 the result is an empty string.",
  examples = """
    Examples:
      > SELECT _FUNC_('Spark SQL', 3);
       SQL
  """,
  since = "2.3.0",
  group = "string_funcs")
// scalastyle:on line.size.limit
case class Right(str: Expression, len: Expression) extends RuntimeReplaceable
  with ImplicitCastInputTypes with BinaryLike[Expression] {

  override lazy val replacement: Expression = If(
    IsNull(str),
    Literal(null, StringType),
    If(
      LessThanOrEqual(len, Literal(0)),
      Literal(UTF8String.EMPTY_UTF8, StringType),
      new Substring(str, UnaryMinus(len))
    )
  )

  override def inputTypes: Seq[AbstractDataType] = Seq(StringType, IntegerType)
  override def left: Expression = str
  override def right: Expression = len
  override protected def withNewChildrenInternal(
      newLeft: Expression, newRight: Expression): Expression = {
    copy(str = newLeft, len = newRight)
  }
}

/**
 * Returns the leftmost n characters from the string.
 */
// scalastyle:off line.size.limit
@ExpressionDescription(
  usage = "_FUNC_(str, len) - Returns the leftmost `len`(`len` can be string type) characters from the string `str`,if `len` is less or equal than 0 the result is an empty string.",
  examples = """
    Examples:
      > SELECT _FUNC_('Spark SQL', 3);
       Spa
      > SELECT _FUNC_(encode('Spark SQL', 'utf-8'), 3);
       Spa
  """,
  since = "2.3.0",
  group = "string_funcs")
// scalastyle:on line.size.limit
case class Left(str: Expression, len: Expression) extends RuntimeReplaceable
  with ImplicitCastInputTypes with BinaryLike[Expression] {

  override lazy val replacement: Expression = Substring(str, Literal(1), len)

  override def inputTypes: Seq[AbstractDataType] = {
    Seq(TypeCollection(StringType, BinaryType), IntegerType)
  }

  override def left: Expression = str
  override def right: Expression = len
  override protected def withNewChildrenInternal(
      newLeft: Expression, newRight: Expression): Expression = {
    copy(str = newLeft, len = newRight)
  }
}

/**
 * A function that returns the char length of the given string expression or
 * number of bytes of the given binary expression.
 */
// scalastyle:off line.size.limit
@ExpressionDescription(
  usage = "_FUNC_(expr) - Returns the character length of string data or number of bytes of binary data. The length of string data includes the trailing spaces. The length of binary data includes binary zeros.",
  examples = """
    Examples:
      > SELECT _FUNC_('Spark SQL ');
       10
      > SELECT _FUNC_(x'537061726b2053514c');
       9
      > SELECT CHAR_LENGTH('Spark SQL ');
       10
      > SELECT CHARACTER_LENGTH('Spark SQL ');
       10
  """,
  since = "1.5.0",
  group = "string_funcs")
// scalastyle:on line.size.limit
case class Length(child: Expression)
  extends UnaryExpression with ImplicitCastInputTypes with NullIntolerant {
  override def dataType: DataType = IntegerType
  override def inputTypes: Seq[AbstractDataType] =
    Seq(TypeCollection(StringTypeAnyCollation, BinaryType))

  protected override def nullSafeEval(value: Any): Any = child.dataType match {
    case _: StringType => value.asInstanceOf[UTF8String].numChars
    case BinaryType => value.asInstanceOf[Array[Byte]].length
  }

  override def doGenCode(ctx: CodegenContext, ev: ExprCode): ExprCode = {
    child.dataType match {
      case _: StringType => defineCodeGen(ctx, ev, c => s"($c).numChars()")
      case BinaryType => defineCodeGen(ctx, ev, c => s"($c).length")
    }
  }

  override protected def withNewChildInternal(newChild: Expression): Length = copy(child = newChild)
}

/**
 * A function that returns the bit length of the given string or binary expression.
 */
@ExpressionDescription(
  usage = "_FUNC_(expr) - Returns the bit length of string data or number of bits of binary data.",
  examples = """
    Examples:
      > SELECT _FUNC_('Spark SQL');
       72
      > SELECT _FUNC_(x'537061726b2053514c');
       72
  """,
  since = "2.3.0",
  group = "string_funcs")
case class BitLength(child: Expression)
  extends UnaryExpression with ImplicitCastInputTypes with NullIntolerant {
  override def dataType: DataType = IntegerType
  override def inputTypes: Seq[AbstractDataType] =
    Seq(TypeCollection(StringTypeAnyCollation, BinaryType))

  protected override def nullSafeEval(value: Any): Any = child.dataType match {
    case _: StringType => value.asInstanceOf[UTF8String].numBytes * 8
    case BinaryType => value.asInstanceOf[Array[Byte]].length * 8
  }

  override def doGenCode(ctx: CodegenContext, ev: ExprCode): ExprCode = {
    child.dataType match {
      case _: StringType => defineCodeGen(ctx, ev, c => s"($c).numBytes() * 8")
      case BinaryType => defineCodeGen(ctx, ev, c => s"($c).length * 8")
    }
  }

  override def prettyName: String = "bit_length"

  override protected def withNewChildInternal(newChild: Expression): BitLength =
    copy(child = newChild)
}

/**
 * A function that returns the byte length of the given string or binary expression.
 */
@ExpressionDescription(
  usage = "_FUNC_(expr) - Returns the byte length of string data or number of bytes of binary " +
    "data.",
  examples = """
    Examples:
      > SELECT _FUNC_('Spark SQL');
       9
      > SELECT _FUNC_(x'537061726b2053514c');
       9
  """,
  since = "2.3.0",
  group = "string_funcs")
case class OctetLength(child: Expression)
  extends UnaryExpression with ImplicitCastInputTypes with NullIntolerant {
  override def dataType: DataType = IntegerType
  override def inputTypes: Seq[AbstractDataType] =
    Seq(TypeCollection(StringTypeAnyCollation, BinaryType))

  protected override def nullSafeEval(value: Any): Any = child.dataType match {
    case _: StringType => value.asInstanceOf[UTF8String].numBytes
    case BinaryType => value.asInstanceOf[Array[Byte]].length
  }

  override def doGenCode(ctx: CodegenContext, ev: ExprCode): ExprCode = {
    child.dataType match {
      case _: StringType => defineCodeGen(ctx, ev, c => s"($c).numBytes()")
      case BinaryType => defineCodeGen(ctx, ev, c => s"($c).length")
    }
  }

  override def prettyName: String = "octet_length"

  override protected def withNewChildInternal(newChild: Expression): OctetLength =
    copy(child = newChild)
}

/**
 * A function that return the Levenshtein distance between the two given strings.
 */
// scalastyle:off line.size.limit
@ExpressionDescription(
  usage = """
    _FUNC_(str1, str2[, threshold]) - Returns the Levenshtein distance between the two given strings. If threshold is set and distance more than it, return -1.""",
  examples = """
    Examples:
      > SELECT _FUNC_('kitten', 'sitting');
       3
      > SELECT _FUNC_('kitten', 'sitting', 2);
       -1
  """,
  since = "1.5.0",
  group = "string_funcs")
// scalastyle:on line.size.limit
case class Levenshtein(
    left: Expression,
    right: Expression,
    threshold: Option[Expression] = None)
  extends Expression
  with ImplicitCastInputTypes
  with NullIntolerant{

  def this(left: Expression, right: Expression, threshold: Expression) =
    this(left, right, Option(threshold))

  def this(left: Expression, right: Expression) = this(left, right, None)

  override def checkInputDataTypes(): TypeCheckResult = {
    if (children.length > 3 || children.length < 2) {
      throw QueryCompilationErrors.wrongNumArgsError(
        toSQLId(prettyName), Seq(2, 3), children.length)
    } else {
      super.checkInputDataTypes()
    }
  }

  override def inputTypes: Seq[AbstractDataType] = threshold match {
    case Some(_) => Seq(StringType, StringType, IntegerType)
    case _ => Seq(StringType, StringType)
  }

  override def children: Seq[Expression] = threshold match {
    case Some(value) => Seq(left, right, value)
    case _ => Seq(left, right)
  }

  override def dataType: DataType = IntegerType

  override protected def withNewChildrenInternal(
      newChildren: IndexedSeq[Expression]): Expression = {
    threshold match {
      case Some(_) => copy(left = newChildren(0), right = newChildren(1),
        threshold = Some(newChildren(2)))
      case _ => copy(left = newChildren(0), right = newChildren(1))
    }
  }

  override def nullable: Boolean = children.exists(_.nullable)

  override def foldable: Boolean = children.forall(_.foldable)

  override def eval(input: InternalRow): Any = {
    val leftEval = left.eval(input)
    if (leftEval == null) return null
    val rightEval = right.eval(input)
    if (rightEval == null) return null
    val thresholdEval = threshold.map(_.eval(input))
    thresholdEval match {
      case Some(v) =>
        leftEval.asInstanceOf[UTF8String].levenshteinDistance(rightEval.asInstanceOf[UTF8String],
          v.asInstanceOf[Int])
      case _ =>
        leftEval.asInstanceOf[UTF8String].levenshteinDistance(rightEval.asInstanceOf[UTF8String])
    }
  }

  override def doGenCode(ctx: CodegenContext, ev: ExprCode): ExprCode = {
    threshold match {
      case Some(_) => genCodeWithThreshold(ctx, ev, children(2))
      case _ => genCodeWithoutThreshold(ctx, ev)
    }
  }

  private def genCodeWithThreshold(
      ctx: CodegenContext,
      ev: ExprCode,
      thresholdExpr: Expression): ExprCode = {
    val leftGen = children.head.genCode(ctx)
    val rightGen = children(1).genCode(ctx)
    val thresholdGen = thresholdExpr.genCode(ctx)
    val resultCode = s"${ev.value} = ${leftGen.value}.levenshteinDistance(" +
      s"${rightGen.value}, ${thresholdGen.value});"
    if (nullable) {
      val nullSafeEval =
        leftGen.code.toString + ctx.nullSafeExec(children.head.nullable, leftGen.isNull) {
          rightGen.code.toString + ctx.nullSafeExec(children(1).nullable, rightGen.isNull) {
            thresholdGen.code.toString +
              ctx.nullSafeExec(thresholdExpr.nullable, thresholdGen.isNull) {
                s"""
                  ${ev.isNull} = false;
                  $resultCode
                 """
              }
          }
        }
      ev.copy(code = code"""
        boolean ${ev.isNull} = true;
        ${CodeGenerator.javaType(dataType)} ${ev.value} = ${CodeGenerator.defaultValue(dataType)};
        $nullSafeEval""")
    } else {
      val eval = leftGen.code + rightGen.code + thresholdGen.code
      ev.copy(code = code"""
        $eval
        ${CodeGenerator.javaType(dataType)} ${ev.value} = ${CodeGenerator.defaultValue(dataType)};
        $resultCode""", isNull = FalseLiteral)
    }
  }

  private def genCodeWithoutThreshold(ctx: CodegenContext, ev: ExprCode): ExprCode = {
    val leftGen = children.head.genCode(ctx)
    val rightGen = children(1).genCode(ctx)
    val resultCode = s"${ev.value} = ${leftGen.value}.levenshteinDistance(${rightGen.value});"
    if (nullable) {
      val nullSafeEval =
        leftGen.code.toString + ctx.nullSafeExec(children.head.nullable, leftGen.isNull) {
          rightGen.code.toString + ctx.nullSafeExec(children(1).nullable, rightGen.isNull) {
            s"""
              ${ev.isNull} = false;
              $resultCode
             """
          }
        }
      ev.copy(code = code"""
        boolean ${ev.isNull} = true;
        ${CodeGenerator.javaType(dataType)} ${ev.value} = ${CodeGenerator.defaultValue(dataType)};
        $nullSafeEval""")
    } else {
      val eval = leftGen.code + rightGen.code
      ev.copy(code = code"""
        $eval
        ${CodeGenerator.javaType(dataType)} ${ev.value} = ${CodeGenerator.defaultValue(dataType)};
        $resultCode""", isNull = FalseLiteral)
    }
  }
}

/**
 * A function that return Soundex code of the given string expression.
 */
@ExpressionDescription(
  usage = "_FUNC_(str) - Returns Soundex code of the string.",
  examples = """
    Examples:
      > SELECT _FUNC_('Miller');
       M460
  """,
  since = "1.5.0",
  group = "string_funcs")
case class SoundEx(child: Expression)
  extends UnaryExpression with ExpectsInputTypes with NullIntolerant {

  override def dataType: DataType = SQLConf.get.defaultStringType

  override def inputTypes: Seq[AbstractDataType] = Seq(StringTypeAnyCollation)

  override def nullSafeEval(input: Any): Any = input.asInstanceOf[UTF8String].soundex()

  override def doGenCode(ctx: CodegenContext, ev: ExprCode): ExprCode = {
    defineCodeGen(ctx, ev, c => s"$c.soundex()")
  }

  override protected def withNewChildInternal(newChild: Expression): SoundEx =
    copy(child = newChild)
}

/**
 * Returns the numeric value of the first character of str.
 */
@ExpressionDescription(
  usage = "_FUNC_(str) - Returns the numeric value of the first character of `str`.",
  examples = """
    Examples:
      > SELECT _FUNC_('222');
       50
      > SELECT _FUNC_(2);
       50
  """,
  since = "1.5.0",
  group = "string_funcs")
case class Ascii(child: Expression)
  extends UnaryExpression with ImplicitCastInputTypes with NullIntolerant {

  override def dataType: DataType = IntegerType
  override def inputTypes: Seq[AbstractDataType] = Seq(StringTypeAnyCollation)

  protected override def nullSafeEval(string: Any): Any = {
    // only pick the first character to reduce the `toString` cost
    val firstCharStr = string.asInstanceOf[UTF8String].substring(0, 1)
    if (firstCharStr.numChars > 0) {
      firstCharStr.toString.codePointAt(0)
    } else {
      0
    }
  }

  override def doGenCode(ctx: CodegenContext, ev: ExprCode): ExprCode = {
    nullSafeCodeGen(ctx, ev, (child) => {
      val firstCharStr = ctx.freshName("firstCharStr")
      s"""
        UTF8String $firstCharStr = $child.substring(0, 1);
        if ($firstCharStr.numChars() > 0) {
          ${ev.value} = $firstCharStr.toString().codePointAt(0);
        } else {
          ${ev.value} = 0;
        }
       """})
  }

  override protected def withNewChildInternal(newChild: Expression): Ascii = copy(child = newChild)
}

/**
 * Returns the ASCII character having the binary equivalent to n.
 * If n is larger than 256 the result is equivalent to chr(n % 256)
 */
// scalastyle:off line.size.limit
@ExpressionDescription(
  usage = "_FUNC_(expr) - Returns the ASCII character having the binary equivalent to `expr`. If n is larger than 256 the result is equivalent to chr(n % 256)",
  examples = """
    Examples:
      > SELECT _FUNC_(65);
       A
  """,
  since = "2.3.0",
  group = "string_funcs")
// scalastyle:on line.size.limit
case class Chr(child: Expression)
  extends UnaryExpression with ImplicitCastInputTypes with NullIntolerant {

  override def dataType: DataType = SQLConf.get.defaultStringType
  override def inputTypes: Seq[DataType] = Seq(LongType)

  protected override def nullSafeEval(lon: Any): Any = {
    val longVal = lon.asInstanceOf[Long]
    if (longVal < 0) {
      UTF8String.EMPTY_UTF8
    } else if ((longVal & 0xFF) == 0) {
      UTF8String.fromString(Character.MIN_VALUE.toString)
    } else {
      UTF8String.fromString((longVal & 0xFF).toChar.toString)
    }
  }

  override def doGenCode(ctx: CodegenContext, ev: ExprCode): ExprCode = {
    nullSafeCodeGen(ctx, ev, lon => {
      s"""
        if ($lon < 0) {
          ${ev.value} = UTF8String.EMPTY_UTF8;
        } else if (($lon & 0xFF) == 0) {
          ${ev.value} = UTF8String.fromString(String.valueOf(Character.MIN_VALUE));
        } else {
          char c = (char)($lon & 0xFF);
          ${ev.value} = UTF8String.fromString(String.valueOf(c));
        }
      """
    })
  }

  override protected def withNewChildInternal(newChild: Expression): Chr = copy(child = newChild)
}

/**
 * Converts the argument from binary to a base 64 string.
 */
@ExpressionDescription(
  usage = "_FUNC_(bin) - Converts the argument from a binary `bin` to a base 64 string.",
  examples = """
    Examples:
      > SELECT _FUNC_('Spark SQL');
       U3BhcmsgU1FM
      > SELECT _FUNC_(x'537061726b2053514c');
       U3BhcmsgU1FM
  """,
  since = "1.5.0",
  group = "string_funcs")
case class Base64(child: Expression)
  extends UnaryExpression with ImplicitCastInputTypes with NullIntolerant {

  override def dataType: DataType = SQLConf.get.defaultStringType
  override def inputTypes: Seq[DataType] = Seq(BinaryType)

  protected override def nullSafeEval(bytes: Any): Any = {
    UTF8String.fromBytes(JBase64.getMimeEncoder.encode(bytes.asInstanceOf[Array[Byte]]))
  }

  override def doGenCode(ctx: CodegenContext, ev: ExprCode): ExprCode = {
    nullSafeCodeGen(ctx, ev, (child) => {
      s"""${ev.value} = UTF8String.fromBytes(
            ${classOf[JBase64].getName}.getMimeEncoder().encode($child));
       """})
  }

  override protected def withNewChildInternal(newChild: Expression): Base64 = copy(child = newChild)
}

/**
 * Converts the argument from a base 64 string to BINARY.
 */
@ExpressionDescription(
  usage = "_FUNC_(str) - Converts the argument from a base 64 string `str` to a binary.",
  examples = """
    Examples:
      > SELECT _FUNC_('U3BhcmsgU1FM');
       Spark SQL
  """,
  since = "1.5.0",
  group = "string_funcs")
case class UnBase64(child: Expression, failOnError: Boolean = false)
  extends UnaryExpression with ImplicitCastInputTypes with NullIntolerant {

  override def dataType: DataType = BinaryType
  override def inputTypes: Seq[AbstractDataType] = Seq(StringTypeAnyCollation)

  def this(expr: Expression) = this(expr, false)

  protected override def nullSafeEval(string: Any): Any = {
    if (failOnError && !UnBase64.isValidBase64(string.asInstanceOf[UTF8String])) {
      // The failOnError is set only from `ToBinary` function - hence we might safely set `hint`
      // parameter to `try_to_binary`.
      throw QueryExecutionErrors.invalidInputInConversionError(
        BinaryType,
        string.asInstanceOf[UTF8String],
        UTF8String.fromString("BASE64"),
        "try_to_binary")
    }
    JBase64.getMimeDecoder.decode(string.asInstanceOf[UTF8String].toString)
  }

  override def doGenCode(ctx: CodegenContext, ev: ExprCode): ExprCode = {
    nullSafeCodeGen(ctx, ev, child => {
      val maybeValidateInputCode = if (failOnError) {
        val unbase64 = UnBase64.getClass.getName.stripSuffix("$")
        val binaryType = ctx.addReferenceObj("to", BinaryType, BinaryType.getClass.getName)
        s"""
           |if (!$unbase64.isValidBase64($child)) {
           |  throw QueryExecutionErrors.invalidInputInConversionError(
           |    $binaryType,
           |    $child,
           |    UTF8String.fromString("BASE64"),
           |    "try_to_binary");
           |}
       """.stripMargin
      } else {
        ""
      }
      s"""
         $maybeValidateInputCode
         ${ev.value} = ${classOf[JBase64].getName}.getMimeDecoder().decode($child.toString());
       """})
  }

  override protected def withNewChildInternal(newChild: Expression): UnBase64 =
    copy(child = newChild, failOnError)
}

object UnBase64 {
  def isValidBase64(srcString: UTF8String) : Boolean = {
    // We use RFC4648. The valid base64 string should contain zero or more groups of 4 symbols plus
    // last group consisting of 2-4 valid symbols and optional padding.
    // Last group should contain at least 2 valid symbols and up to 2 padding characters `=`.
    // Valid symbols include - (A-Za-z0-9+/). Each group might contain arbitrary number of
    // whitespaces which are ignored.
    // If padding is present - last group should include exactly 4 symbols.
    // Examples:
    //    "abcd"      - Valid, single group of 4 valid symbols
    //    "abc d"     - Valid, single group of 4 valid symbols, whitespace is skipped
    //    "abc?"      - Invalid, group contains invalid symbol `?`
    //    "abcdA"     - Invalid, last group should contain at least 2 valid symbols
    //    "abcdAE"    - Valid, a group of 4 valid symbols and a group of 2 valid symbols
    //    "abcdAE=="  - Valid, last group includes 2 padding symbols and total number of symbols
    //                  in a group is 4.
    //    "abcdAE="   - Invalid, last group include padding symbols, therefore it should have
    //                  exactly 4 symbols but contains only 3.
    //    "ab==tm+1"  - Invalid, nothing should be after padding.
    var position = 0
    var padSize = 0
    for (c: Char <- srcString.toString) {
      c match {
        case a
          if (a >= '0' && a <= '9')
            || (a >= 'A' && a <= 'Z')
            || (a >= 'a' && a <= 'z')
            || a == '/' || a == '+' =>
          if (padSize != 0) return false // Padding symbols should conclude the string.
          position += 1
        case '=' =>
          padSize += 1
          // Last group preceding padding should have 2 or more symbols. Padding size should be 1 or
          // less.
          if (padSize > 2 || position % 4 < 2) {
            return false
          }
        case ws if Character.isWhitespace(ws) =>
          if (padSize != 0) { // Padding symbols should conclude the string.
            return false
          }
        case _ => return false
      }
    }
    if (padSize > 0) { // When padding is present last group should have exactly 4 symbols.
      (position + padSize) % 4 == 0
    } else { // When padding is absent last group should include 2 or more symbols.
      position % 4 != 1
    }
  }
}

object Decode {
  def createExpr(params: Seq[Expression]): Expression = {
    params.length match {
      case 0 | 1 =>
        throw QueryCompilationErrors.wrongNumArgsError("decode", "2", params.length)
      case 2 => StringDecode(params.head, params.last)
      case _ =>
        val input = params.head
        val other = params.tail
        val itr = other.iterator
        var default: Expression = Literal.create(null, StringType)
        val branches = ArrayBuffer.empty[(Expression, Expression)]
        while (itr.hasNext) {
          val search = itr.next()
          if (itr.hasNext) {
            val condition = EqualNullSafe(input, search)
            branches += ((condition, itr.next()))
          } else {
            default = search
          }
        }
        CaseWhen(branches.toSeq, default)
    }
  }
}

// scalastyle:off line.size.limit
@ExpressionDescription(
  usage = """
    _FUNC_(bin, charset) - Decodes the first argument using the second argument character set.

    _FUNC_(expr, search, result [, search, result ] ... [, default]) - Compares expr
      to each search value in order. If expr is equal to a search value, _FUNC_ returns
      the corresponding result. If no match is found, then it returns default. If default
      is omitted, it returns null.
  """,
  arguments = """
    Arguments:
      * bin - a binary expression to decode
      * charset - one of the charsets 'US-ASCII', 'ISO-8859-1', 'UTF-8', 'UTF-16BE', 'UTF-16LE', 'UTF-16' to decode `bin` into a STRING. It is case insensitive.
  """,
  examples = """
    Examples:
      > SELECT _FUNC_(encode('abc', 'utf-8'), 'utf-8');
       abc
      > SELECT _FUNC_(2, 1, 'Southlake', 2, 'San Francisco', 3, 'New Jersey', 4, 'Seattle', 'Non domestic');
       San Francisco
      > SELECT _FUNC_(6, 1, 'Southlake', 2, 'San Francisco', 3, 'New Jersey', 4, 'Seattle', 'Non domestic');
       Non domestic
      > SELECT _FUNC_(6, 1, 'Southlake', 2, 'San Francisco', 3, 'New Jersey', 4, 'Seattle');
       NULL
      > SELECT _FUNC_(null, 6, 'Spark', NULL, 'SQL', 4, 'rocks');
       SQL
  """,
  since = "3.2.0",
  group = "string_funcs")
// scalastyle:on line.size.limit
case class Decode(params: Seq[Expression], replacement: Expression)
  extends RuntimeReplaceable with InheritAnalysisRules {

  def this(params: Seq[Expression]) = this(params, Decode.createExpr(params))

  override def parameters: Seq[Expression] = params

  override protected def withNewChildInternal(newChild: Expression): Expression = {
    copy(replacement = newChild)
  }
}

/**
 * Decodes the first argument into a String using the provided character set.
 */
// scalastyle:off line.size.limit
@ExpressionDescription(
  usage = "_FUNC_(bin, charset) - Decodes the first argument using the second argument character set. If either argument is null, the result will also be null.",
  examples = """
    Examples:
      > SELECT _FUNC_(encode('abc', 'utf-8'), 'utf-8');
       abc
  """,
  arguments = """
    Arguments:
      * bin - a binary expression to decode
      * charset - one of the charsets 'US-ASCII', 'ISO-8859-1', 'UTF-8', 'UTF-16BE', 'UTF-16LE', 'UTF-16' to decode `bin` into a STRING. It is case insensitive.
  """,
  since = "1.5.0",
  group = "string_funcs")
// scalastyle:on line.size.limit
case class StringDecode(bin: Expression, charset: Expression, legacyCharsets: Boolean)
  extends BinaryExpression with ImplicitCastInputTypes with NullIntolerant {

  def this(bin: Expression, charset: Expression) =
    this(bin, charset, SQLConf.get.legacyJavaCharsets)

  override def left: Expression = bin
  override def right: Expression = charset
  override def dataType: DataType = SQLConf.get.defaultStringType
<<<<<<< HEAD
  override def inputTypes: Seq[DataType] = Seq(BinaryType, StringType)
=======
  override def inputTypes: Seq[AbstractDataType] = Seq(BinaryType, StringTypeAnyCollation)
>>>>>>> 06b12fc3

  private val supportedCharsets = Set(
    "US-ASCII", "ISO-8859-1", "UTF-8", "UTF-16BE", "UTF-16LE", "UTF-16")

  protected override def nullSafeEval(input1: Any, input2: Any): Any = {
    val fromCharset = input2.asInstanceOf[UTF8String].toString
    try {
      if (legacyCharsets || supportedCharsets.contains(fromCharset.toUpperCase(Locale.ROOT))) {
        UTF8String.fromString(new String(input1.asInstanceOf[Array[Byte]], fromCharset))
      } else throw new UnsupportedEncodingException
    } catch {
      case _: UnsupportedEncodingException =>
        throw QueryExecutionErrors.invalidCharsetError(prettyName, fromCharset)
    }
  }

  override def doGenCode(ctx: CodegenContext, ev: ExprCode): ExprCode = {
    nullSafeCodeGen(ctx, ev, (bytes, charset) => {
      val fromCharset = ctx.freshName("fromCharset")
      val sc = JavaCode.global(
        ctx.addReferenceObj("supportedCharsets", supportedCharsets),
        supportedCharsets.getClass)
      s"""
        String $fromCharset = $charset.toString();
        try {
          if ($legacyCharsets || $sc.contains($fromCharset.toUpperCase(java.util.Locale.ROOT))) {
            ${ev.value} = UTF8String.fromString(new String($bytes, $fromCharset));
          } else {
            throw new java.io.UnsupportedEncodingException();
          }
        } catch (java.io.UnsupportedEncodingException e) {
          throw QueryExecutionErrors.invalidCharsetError("$prettyName", $fromCharset);
        }
      """
    })
  }

  override protected def withNewChildrenInternal(
      newLeft: Expression, newRight: Expression): StringDecode =
    copy(bin = newLeft, charset = newRight)

  override def prettyName: String = "decode"
}

object StringDecode {
  def apply(bin: Expression, charset: Expression): StringDecode = new StringDecode(bin, charset)
}

/**
 * Encode the given string to a binary using the provided charset.
 */
// scalastyle:off line.size.limit
@ExpressionDescription(
  usage = "_FUNC_(str, charset) - Encodes the first argument using the second argument character set. If either argument is null, the result will also be null.",
  arguments = """
    Arguments:
      * str - a string expression
      * charset - one of the charsets 'US-ASCII', 'ISO-8859-1', 'UTF-8', 'UTF-16BE', 'UTF-16LE', 'UTF-16' to encode `str` into a BINARY. It is case insensitive.
  """,
  examples = """
    Examples:
      > SELECT _FUNC_('abc', 'utf-8');
       abc
  """,
  since = "1.5.0",
  group = "string_funcs")
// scalastyle:on line.size.limit
case class Encode(str: Expression, charset: Expression, legacyCharsets: Boolean)
  extends BinaryExpression with ImplicitCastInputTypes with NullIntolerant {

  def this(value: Expression, charset: Expression) =
    this(value, charset, SQLConf.get.legacyJavaCharsets)

  override def left: Expression = str
  override def right: Expression = charset
  override def dataType: DataType = BinaryType
  override def inputTypes: Seq[AbstractDataType] =
    Seq(StringTypeAnyCollation, StringTypeAnyCollation)

  private val supportedCharsets = Set(
    "US-ASCII", "ISO-8859-1", "UTF-8", "UTF-16BE", "UTF-16LE", "UTF-16")

  protected override def nullSafeEval(input1: Any, input2: Any): Any = {
    val toCharset = input2.asInstanceOf[UTF8String].toString
    try {
      if (legacyCharsets || supportedCharsets.contains(toCharset.toUpperCase(Locale.ROOT))) {
        input1.asInstanceOf[UTF8String].toString.getBytes(toCharset)
      } else throw new UnsupportedEncodingException
    } catch {
      case _: UnsupportedEncodingException =>
        throw QueryExecutionErrors.invalidCharsetError(prettyName, toCharset)
    }
  }

  override def doGenCode(ctx: CodegenContext, ev: ExprCode): ExprCode = {
    nullSafeCodeGen(ctx, ev, (string, charset) => {
      val toCharset = ctx.freshName("toCharset")
      val sc = JavaCode.global(
        ctx.addReferenceObj("supportedCharsets", supportedCharsets),
        supportedCharsets.getClass)
      s"""
        String $toCharset = $charset.toString();
        try {
          if ($legacyCharsets || $sc.contains($toCharset.toUpperCase(java.util.Locale.ROOT))) {
            ${ev.value} = $string.toString().getBytes($toCharset);
          } else {
            throw new java.io.UnsupportedEncodingException();
          }
        } catch (java.io.UnsupportedEncodingException e) {
          throw QueryExecutionErrors.invalidCharsetError("$prettyName", $toCharset);
        }"""
    })
  }

  override protected def withNewChildrenInternal(
    newLeft: Expression, newRight: Expression): Encode = copy(str = newLeft, charset = newRight)
}

object Encode {
  def apply(value: Expression, charset: Expression): Encode = new Encode(value, charset)
}

/**
 * Converts the input expression to a binary value based on the supplied format.
 */
@ExpressionDescription(
  usage = """
    _FUNC_(str[, fmt]) - Converts the input `str` to a binary value based on the supplied `fmt`.
      `fmt` can be a case-insensitive string literal of "hex", "utf-8", "utf8", or "base64".
      By default, the binary format for conversion is "hex" if `fmt` is omitted.
      The function returns NULL if at least one of the input parameters is NULL.
  """,
  examples = """
    Examples:
      > SELECT _FUNC_('abc', 'utf-8');
       abc
  """,
  since = "3.3.0",
  group = "string_funcs")
case class ToBinary(
    expr: Expression,
    format: Option[Expression],
    nullOnInvalidFormat: Boolean = false) extends RuntimeReplaceable
    with ImplicitCastInputTypes {

  @transient lazy val fmt: String = format.map { f =>
    val value = f.eval()
    if (value == null) {
      null
    } else {
      value.asInstanceOf[UTF8String].toString.toLowerCase(Locale.ROOT)
    }
  }.getOrElse("hex")

  override lazy val replacement: Expression = if (fmt == null) {
    Literal(null, BinaryType)
  } else {
    fmt match {
      case "hex" => Unhex(expr, failOnError = true)
      case "utf-8" | "utf8" => Encode(expr, Literal("UTF-8"))
      case "base64" => UnBase64(expr, failOnError = true)
      case _ => Literal(null, BinaryType)
    }
  }

  def this(expr: Expression) = this(expr, None, false)

  def this(expr: Expression, format: Expression) =
    this(expr, Some(format), false)

  override def prettyName: String = "to_binary"

  override def children: Seq[Expression] = expr +: format.toSeq

  override def inputTypes: Seq[AbstractDataType] = children.map(_ => StringTypeAnyCollation)

  override def checkInputDataTypes(): TypeCheckResult = {
    def isValidFormat: Boolean = {
      fmt == null || Set("hex", "utf-8", "utf8", "base64").contains(fmt)
    }
    format match {
      case Some(f) =>
        if (f.foldable && (f.dataType.isInstanceOf[StringType] || f.dataType == NullType)) {
          if (isValidFormat || nullOnInvalidFormat) {
            super.checkInputDataTypes()
          } else {
            DataTypeMismatch(
              errorSubClass = "INVALID_ARG_VALUE",
              messageParameters = Map(
                "inputName" -> "fmt",
                "requireType" -> s"case-insensitive ${toSQLType(StringTypeAnyCollation)}",
                "validValues" -> "'hex', 'utf-8', 'utf8', or 'base64'",
                "inputValue" -> toSQLValue(fmt, f.dataType)
              )
            )
          }
        } else if (!f.foldable) {
          DataTypeMismatch(
            errorSubClass = "NON_FOLDABLE_INPUT",
            messageParameters = Map(
              "inputName" -> toSQLId("fmt"),
              "inputType" -> toSQLType(StringTypeAnyCollation),
              "inputExpr" -> toSQLExpr(f)
            )
          )
        } else {
          DataTypeMismatch(
            errorSubClass = "INVALID_ARG_VALUE",
            messageParameters = Map(
              "inputName" -> "fmt",
              "requireType" -> s"case-insensitive ${toSQLType(StringTypeAnyCollation)}",
              "validValues" -> "'hex', 'utf-8', 'utf8', or 'base64'",
              "inputValue" -> toSQLValue(f.eval(), f.dataType)
            )
          )
        }
      case _ => super.checkInputDataTypes()
    }
  }

  override protected def withNewChildrenInternal(
      newChildren: IndexedSeq[Expression]): Expression = {
      if (format.isDefined) {
        copy(expr = newChildren.head, format = Some(newChildren.last))
      } else {
        copy(expr = newChildren.head)
      }
  }
}

/**
 * Formats the number X to a format like '#,###,###.##', rounded to D decimal places,
 * and returns the result as a string. If D is 0, the result has no decimal point or
 * fractional part.
 */
@ExpressionDescription(
  usage = """
    _FUNC_(expr1, expr2) - Formats the number `expr1` like '#,###,###.##', rounded to `expr2`
      decimal places. If `expr2` is 0, the result has no decimal point or fractional part.
      `expr2` also accept a user specified format.
      This is supposed to function like MySQL's FORMAT.
  """,
  examples = """
    Examples:
      > SELECT _FUNC_(12332.123456, 4);
       12,332.1235
      > SELECT _FUNC_(12332.123456, '##################.###');
       12332.123
  """,
  since = "1.5.0",
  group = "string_funcs")
case class FormatNumber(x: Expression, d: Expression)
  extends BinaryExpression with ExpectsInputTypes with NullIntolerant {

  override def left: Expression = x
  override def right: Expression = d
  override def dataType: DataType = SQLConf.get.defaultStringType
  override def nullable: Boolean = true
  override def inputTypes: Seq[AbstractDataType] =
    Seq(NumericType, TypeCollection(IntegerType, StringTypeAnyCollation))

  private val defaultFormat = "#,###,###,###,###,###,##0"

  // Associated with the pattern, for the last d value, and we will update the
  // pattern (DecimalFormat) once the new coming d value differ with the last one.
  // This is an Option to distinguish between 0 (numberFormat is valid) and uninitialized after
  // serialization (numberFormat has not been updated for dValue = 0).
  @transient
  private var lastDIntValue: Option[Int] = None

  @transient
  private var lastDStringValue: Option[String] = None

  // A cached DecimalFormat, for performance concern, we will change it
  // only if the d value changed.
  @transient
  private lazy val pattern: StringBuffer = new StringBuffer()

  // SPARK-13515: US Locale configures the DecimalFormat object to use a dot ('.')
  // as a decimal separator.
  @transient
  private lazy val numberFormat = new DecimalFormat("", new DecimalFormatSymbols(Locale.US))

  override protected def nullSafeEval(xObject: Any, dObject: Any): Any = {
    right.dataType match {
      case IntegerType =>
        val dValue = dObject.asInstanceOf[Int]
        if (dValue < 0) {
          return null
        }

        lastDIntValue match {
          case Some(last) if last == dValue =>
          // use the current pattern
          case _ =>
            // construct a new DecimalFormat only if a new dValue
            pattern.delete(0, pattern.length)
            pattern.append(defaultFormat)

            // decimal place
            if (dValue > 0) {
              pattern.append(".")

              var i = 0
              while (i < dValue) {
                i += 1
                pattern.append("0")
              }
            }

            lastDIntValue = Some(dValue)

            numberFormat.applyLocalizedPattern(pattern.toString)
        }
      case _: StringType =>
        val dValue = dObject.asInstanceOf[UTF8String].toString
        lastDStringValue match {
          case Some(last) if last == dValue =>
          case _ =>
            pattern.delete(0, pattern.length)
            lastDStringValue = Some(dValue)
            if (dValue.isEmpty) {
              numberFormat.applyLocalizedPattern(defaultFormat)
            } else {
              numberFormat.applyLocalizedPattern(dValue)
            }
        }
    }

    x.dataType match {
      case ByteType => UTF8String.fromString(numberFormat.format(xObject.asInstanceOf[Byte]))
      case ShortType => UTF8String.fromString(numberFormat.format(xObject.asInstanceOf[Short]))
      case FloatType => UTF8String.fromString(numberFormat.format(xObject.asInstanceOf[Float]))
      case IntegerType => UTF8String.fromString(numberFormat.format(xObject.asInstanceOf[Int]))
      case LongType => UTF8String.fromString(numberFormat.format(xObject.asInstanceOf[Long]))
      case DoubleType => UTF8String.fromString(numberFormat.format(xObject.asInstanceOf[Double]))
      case _: DecimalType =>
        UTF8String.fromString(numberFormat.format(xObject.asInstanceOf[Decimal].toJavaBigDecimal))
    }
  }

  override def doGenCode(ctx: CodegenContext, ev: ExprCode): ExprCode = {
    nullSafeCodeGen(ctx, ev, (num, d) => {

      def typeHelper(p: String): String = {
        x.dataType match {
          case _ : DecimalType => s"""$p.toJavaBigDecimal()"""
          case _ => s"$p"
        }
      }

      val sb = classOf[StringBuffer].getName
      val df = classOf[DecimalFormat].getName
      val dfs = classOf[DecimalFormatSymbols].getName
      val l = classOf[Locale].getName
      // SPARK-13515: US Locale configures the DecimalFormat object to use a dot ('.')
      // as a decimal separator.
      val usLocale = "US"
      val numberFormat = ctx.addMutableState(df, "numberFormat",
        v => s"""$v = new $df("", new $dfs($l.$usLocale));""")

      right.dataType match {
        case IntegerType =>
          val pattern = ctx.addMutableState(sb, "pattern", v => s"$v = new $sb();")
          val i = ctx.freshName("i")
          val lastDValue =
            ctx.addMutableState(CodeGenerator.JAVA_INT, "lastDValue", v => s"$v = -100;")
          s"""
            if ($d >= 0) {
              $pattern.delete(0, $pattern.length());
              if ($d != $lastDValue) {
                $pattern.append("$defaultFormat");

                if ($d > 0) {
                  $pattern.append(".");
                  for (int $i = 0; $i < $d; $i++) {
                    $pattern.append("0");
                  }
                }
                $lastDValue = $d;
                $numberFormat.applyLocalizedPattern($pattern.toString());
              }
              ${ev.value} = UTF8String.fromString($numberFormat.format(${typeHelper(num)}));
            } else {
              ${ev.value} = null;
              ${ev.isNull} = true;
            }
           """
        case _: StringType =>
          val lastDValue = ctx.addMutableState("String", "lastDValue", v => s"""$v = null;""")
          val dValue = ctx.freshName("dValue")
          s"""
            String $dValue = $d.toString();
            if (!$dValue.equals($lastDValue)) {
              $lastDValue = $dValue;
              if ($dValue.isEmpty()) {
                $numberFormat.applyLocalizedPattern("$defaultFormat");
              } else {
                $numberFormat.applyLocalizedPattern($dValue);
              }
            }
            ${ev.value} = UTF8String.fromString($numberFormat.format(${typeHelper(num)}));
           """
      }
    })
  }

  override def prettyName: String = "format_number"

  override protected def withNewChildrenInternal(
    newLeft: Expression, newRight: Expression): FormatNumber = copy(x = newLeft, d = newRight)
}

/**
 * Splits a string into arrays of sentences, where each sentence is an array of words.
 * The 'lang' and 'country' arguments are optional, and if omitted, the default locale is used.
 */
@ExpressionDescription(
  usage = "_FUNC_(str[, lang, country]) - Splits `str` into an array of array of words.",
  examples = """
    Examples:
      > SELECT _FUNC_('Hi there! Good morning.');
       [["Hi","there"],["Good","morning"]]
  """,
  since = "2.0.0",
  group = "string_funcs")
case class Sentences(
    str: Expression,
    language: Expression = Literal(""),
    country: Expression = Literal(""))
  extends TernaryExpression with ImplicitCastInputTypes with CodegenFallback {

  def this(str: Expression) = this(str, Literal(""), Literal(""))
  def this(str: Expression, language: Expression) = this(str, language, Literal(""))

  override def nullable: Boolean = true
  override def dataType: DataType =
    ArrayType(ArrayType(str.dataType, containsNull = false), containsNull = false)
  override def inputTypes: Seq[AbstractDataType] =
    Seq(StringTypeAnyCollation, StringTypeAnyCollation, StringTypeAnyCollation)
  override def first: Expression = str
  override def second: Expression = language
  override def third: Expression = country

  override def eval(input: InternalRow): Any = {
    val string = str.eval(input)
    if (string == null) {
      null
    } else {
      val languageStr = language.eval(input).asInstanceOf[UTF8String]
      val countryStr = country.eval(input).asInstanceOf[UTF8String]
      val locale = if (languageStr != null && countryStr != null) {
        new Locale(languageStr.toString, countryStr.toString)
      } else {
        Locale.US
      }
      getSentences(string.asInstanceOf[UTF8String].toString, locale)
    }
  }

  private def getSentences(sentences: String, locale: Locale) = {
    val bi = BreakIterator.getSentenceInstance(locale)
    bi.setText(sentences)
    var idx = 0
    val result = new ArrayBuffer[GenericArrayData]
    while (bi.next != BreakIterator.DONE) {
      val sentence = sentences.substring(idx, bi.current)
      idx = bi.current

      val wi = BreakIterator.getWordInstance(locale)
      var widx = 0
      wi.setText(sentence)
      val words = new ArrayBuffer[UTF8String]
      while (wi.next != BreakIterator.DONE) {
        val word = sentence.substring(widx, wi.current)
        widx = wi.current
        if (Character.isLetterOrDigit(word.charAt(0))) words += UTF8String.fromString(word)
      }
      result += new GenericArrayData(words)
    }
    new GenericArrayData(result)
  }

  override protected def withNewChildrenInternal(
      newFirst: Expression, newSecond: Expression, newThird: Expression): Sentences =
    copy(str = newFirst, language = newSecond, country = newThird)

}

/**
 * Splits a given string by a specified delimiter and return splits into a
 * GenericArrayData. This expression is different from `split` function as
 * `split` takes regex expression as the pattern to split strings while this
 * expression take delimiter (a string without carrying special meaning on its
 * characters, thus is not treated as regex) to split strings.
 */
case class StringSplitSQL(
    str: Expression,
    delimiter: Expression) extends BinaryExpression with NullIntolerant {
  override def dataType: DataType = ArrayType(StringType, containsNull = false)
  override def left: Expression = str
  override def right: Expression = delimiter

  override def nullSafeEval(string: Any, delimiter: Any): Any = {
    val strings = string.asInstanceOf[UTF8String].splitSQL(
      delimiter.asInstanceOf[UTF8String], -1);
    new GenericArrayData(strings.asInstanceOf[Array[Any]])
  }

  override def doGenCode(ctx: CodegenContext, ev: ExprCode): ExprCode = {
    val arrayClass = classOf[GenericArrayData].getName
    nullSafeCodeGen(ctx, ev, (str, delimiter) => {
      // Array in java is covariant, so we don't need to cast UTF8String[] to Object[].
      s"${ev.value} = new $arrayClass($str.splitSQL($delimiter,-1));"
    })
  }

  override def withNewChildrenInternal(
      newFirst: Expression, newSecond: Expression): StringSplitSQL =
    copy(str = newFirst, delimiter = newSecond)
}

/**
 * Splits a given string by a specified delimiter and returns the requested part.
 * If any input is null, returns null.
 * If index is out of range of split parts, return empty string.
 * If index is 0, throws an ArrayIndexOutOfBoundsException.
 */
@ExpressionDescription(
  usage =
    """
    _FUNC_(str, delimiter, partNum) - Splits `str` by delimiter and return
      requested part of the split (1-based). If any input is null, returns null.
      if `partNum` is out of range of split parts, returns empty string. If `partNum` is 0,
      throws an error. If `partNum` is negative, the parts are counted backward from the
      end of the string. If the `delimiter` is an empty string, the `str` is not split.
  """,
  examples =
    """
    Examples:
      > SELECT _FUNC_('11.12.13', '.', 3);
       13
  """,
  since = "3.3.0",
  group = "string_funcs")
case class SplitPart (
    str: Expression,
    delimiter: Expression,
    partNum: Expression)
  extends RuntimeReplaceable with ImplicitCastInputTypes {
  override lazy val replacement: Expression =
    ElementAt(StringSplitSQL(str, delimiter), partNum, Some(Literal.create("", StringType)),
      false)
  override def nodeName: String = "split_part"
  override def inputTypes: Seq[DataType] = Seq(StringType, StringType, IntegerType)
  def children: Seq[Expression] = Seq(str, delimiter, partNum)
  protected def withNewChildrenInternal(newChildren: IndexedSeq[Expression]): Expression = {
    copy(str = newChildren.apply(0), delimiter = newChildren.apply(1),
      partNum = newChildren.apply(2))
  }
}

/**
 * A internal function that converts the empty string to null for partition values.
 * This function should be only used in V1Writes.
 */
case class Empty2Null(child: Expression) extends UnaryExpression with String2StringExpression {
  override def convert(v: UTF8String): UTF8String = if (v.numBytes() == 0) null else v

  override def nullable: Boolean = true

  override def doGenCode(ctx: CodegenContext, ev: ExprCode): ExprCode = {
    nullSafeCodeGen(ctx, ev, c => {
      s"""if ($c.numBytes() == 0) {
         |  ${ev.isNull} = true;
         |  ${ev.value} = null;
         |} else {
         |  ${ev.value} = $c;
         |}""".stripMargin
    })
  }

  override protected def withNewChildInternal(newChild: Expression): Empty2Null =
    copy(child = newChild)
}

/**
 * Function to check if a given number string is a valid Luhn number. Returns true, if the number
 * string is a valid Luhn number, false otherwise.
 */
@ExpressionDescription(
  usage = """
    _FUNC_(str ) - Checks that a string of digits is valid according to the Luhn algorithm.
    This checksum function is widely applied on credit card numbers and government identification
    numbers to distinguish valid numbers from mistyped, incorrect numbers.
  """,
  examples = """
    Examples:
      > SELECT _FUNC_('8112189876');
       true
      > SELECT _FUNC_('79927398713');
       true
      > SELECT _FUNC_('79927398714');
       false
  """,
  since = "3.5.0",
  group = "string_funcs")
case class Luhncheck(input: Expression) extends RuntimeReplaceable with ImplicitCastInputTypes {

  override lazy val replacement: Expression = StaticInvoke(
    classOf[ExpressionImplUtils],
    BooleanType,
    "isLuhnNumber",
    Seq(input),
    inputTypes)

  override def inputTypes: Seq[AbstractDataType] = Seq(StringTypeAnyCollation)

  override def prettyName: String = "luhn_check"

  override def children: Seq[Expression] = Seq(input)

  override protected def withNewChildrenInternal(
      newChildren: IndexedSeq[Expression]): Expression = copy(newChildren(0))
}<|MERGE_RESOLUTION|>--- conflicted
+++ resolved
@@ -84,11 +84,7 @@
     StringTypeAnyCollation +: Seq.fill(children.size - 1)(arrayOrStr)
   }
 
-<<<<<<< HEAD
-  override def dataType: DataType = SQLConf.get.defaultStringType
-=======
   override def dataType: DataType = children.head.dataType
->>>>>>> 06b12fc3
 
   override def nullable: Boolean = children.head.nullable
   override def foldable: Boolean = children.forall(_.foldable)
@@ -1703,11 +1699,7 @@
 
   override def foldable: Boolean = children.forall(_.foldable)
   override def nullable: Boolean = children(0).nullable
-<<<<<<< HEAD
-  override def dataType: DataType = SQLConf.get.defaultStringType
-=======
   override def dataType: DataType = children(0).dataType
->>>>>>> 06b12fc3
 
   override def inputTypes: Seq[AbstractDataType] =
     StringTypeAnyCollation :: List.fill(children.size - 1)(AnyDataType)
@@ -1822,13 +1814,8 @@
 case class InitCap(child: Expression)
   extends UnaryExpression with ImplicitCastInputTypes with NullIntolerant {
 
-<<<<<<< HEAD
-  override def inputTypes: Seq[DataType] = Seq(StringType)
-  override def dataType: DataType = SQLConf.get.defaultStringType
-=======
   override def inputTypes: Seq[AbstractDataType] = Seq(StringTypeAnyCollation)
   override def dataType: DataType = child.dataType
->>>>>>> 06b12fc3
 
   override def nullSafeEval(string: Any): Any = {
     // scalastyle:off caselocale
@@ -2690,11 +2677,7 @@
   override def left: Expression = bin
   override def right: Expression = charset
   override def dataType: DataType = SQLConf.get.defaultStringType
-<<<<<<< HEAD
-  override def inputTypes: Seq[DataType] = Seq(BinaryType, StringType)
-=======
   override def inputTypes: Seq[AbstractDataType] = Seq(BinaryType, StringTypeAnyCollation)
->>>>>>> 06b12fc3
 
   private val supportedCharsets = Set(
     "US-ASCII", "ISO-8859-1", "UTF-8", "UTF-16BE", "UTF-16LE", "UTF-16")
