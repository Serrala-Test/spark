--- conflicted
+++ resolved
@@ -20,11 +20,10 @@
 import java.time._
 import java.time.chrono.IsoChronology
 import java.time.format.{DateTimeFormatter, DateTimeFormatterBuilder, DateTimeParseException, ResolverStyle}
-import java.time.temporal.{ChronoField, TemporalAccessor, TemporalQueries}
+import java.time.temporal.{ChronoField, TemporalAccessor, TemporalQueries, WeekFields}
 import java.util.Locale
 
 import com.google.common.cache.CacheBuilder
-
 import org.apache.spark.SparkUpgradeException
 import org.apache.spark.sql.catalyst.util.DateTimeFormatterHelper._
 import org.apache.spark.sql.internal.SQLConf
@@ -93,8 +92,8 @@
     new DateTimeFormatterBuilder().parseCaseInsensitive()
   }
 
-<<<<<<< HEAD
   def setDefaulting(builder: DateTimeFormatterBuilder,
+                    locale: Locale,
                      isWeekBased: Boolean = false): DateTimeFormatterBuilder = {
 
     val defaults = Seq(
@@ -104,7 +103,8 @@
     )
 
     val weekDayBased = if (isWeekBased) {
-      Seq((ChronoField.DAY_OF_WEEK, 1))
+      Seq((ChronoField.DAY_OF_WEEK,
+        WeekFields.of(locale).getFirstDayOfWeek.getValue))
     } else {
       Seq(
         (ChronoField.MONTH_OF_YEAR, 1),
@@ -120,15 +120,7 @@
   def toFormatter(builder: DateTimeFormatterBuilder,
                   locale: Locale,
                   isWeekBased: Boolean = false): DateTimeFormatter = {
-    setDefaulting(builder, isWeekBased)
-=======
-  def toFormatter(builder: DateTimeFormatterBuilder, locale: Locale): DateTimeFormatter = {
-    builder
-      .parseDefaulting(ChronoField.MONTH_OF_YEAR, 1)
-      .parseDefaulting(ChronoField.DAY_OF_MONTH, 1)
-      .parseDefaulting(ChronoField.MINUTE_OF_HOUR, 0)
-      .parseDefaulting(ChronoField.SECOND_OF_MINUTE, 0)
->>>>>>> 21c02ee5
+    setDefaulting(builder, locale, isWeekBased)
       .toFormatter(locale)
       .withChronology(IsoChronology.INSTANCE)
       .withResolverStyle(ResolverStyle.STRICT)
