--- conflicted
+++ resolved
@@ -1568,7 +1568,14 @@
     .booleanConf
     .createWithDefault(false)
 
-<<<<<<< HEAD
+  val LEGACY_HAVING_WITHOUT_GROUP_BY_AS_WHERE =
+    buildConf("spark.sql.legacy.parser.havingWithoutGroupByAsWhere")
+      .internal()
+      .doc("If it is set to true, the parser will treat HAVING without GROUP BY as a normal " +
+        "WHERE, which does not follow SQL standard.")
+      .booleanConf
+      .createWithDefault(false)
+
   val MAX_TO_STRING_FIELDS = buildConf("spark.sql.debug.maxToStringFields")
     .internal()
     .doc("Maximum number of fields of a tree node that can be converted to strings " +
@@ -1576,15 +1583,6 @@
       """ "... N more fields" placeholder.""")
     .intConf
     .createWithDefault(25)
-=======
-  val LEGACY_HAVING_WITHOUT_GROUP_BY_AS_WHERE =
-    buildConf("spark.sql.legacy.parser.havingWithoutGroupByAsWhere")
-      .internal()
-      .doc("If it is set to true, the parser will treat HAVING without GROUP BY as a normal " +
-        "WHERE, which does not follow SQL standard.")
-      .booleanConf
-      .createWithDefault(false)
->>>>>>> 78e13314
 }
 
 /**
