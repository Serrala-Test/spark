/*
 * Licensed to the Apache Software Foundation (ASF) under one or more
 * contributor license agreements.  See the NOTICE file distributed with
 * this work for additional information regarding copyright ownership.
 * The ASF licenses this file to You under the Apache License, Version 2.0
 * (the "License"); you may not use this file except in compliance with
 * the License.  You may obtain a copy of the License at
 *
 *    http://www.apache.org/licenses/LICENSE-2.0
 *
 * Unless required by applicable law or agreed to in writing, software
 * distributed under the License is distributed on an "AS IS" BASIS,
 * WITHOUT WARRANTIES OR CONDITIONS OF ANY KIND, either express or implied.
 * See the License for the specific language governing permissions and
 * limitations under the License.
 */

package org.apache.spark.sql.internal

import java.util.{Locale, NoSuchElementException, Properties, TimeZone}
import java.util.concurrent.TimeUnit
import java.util.concurrent.atomic.AtomicReference
import java.util.zip.Deflater

import scala.collection.JavaConverters._
import scala.collection.immutable
import scala.util.matching.Regex

import org.apache.hadoop.fs.Path

import org.apache.spark.{SparkContext, TaskContext}
import org.apache.spark.internal.Logging
import org.apache.spark.internal.config._
import org.apache.spark.internal.config.{IGNORE_MISSING_FILES => SPARK_IGNORE_MISSING_FILES}
import org.apache.spark.network.util.ByteUnit
import org.apache.spark.sql.catalyst.analysis.{HintErrorLogger, Resolver}
import org.apache.spark.sql.catalyst.expressions.CodegenObjectFactoryMode
import org.apache.spark.sql.catalyst.expressions.codegen.CodeGenerator
import org.apache.spark.sql.catalyst.plans.logical.HintErrorHandler
import org.apache.spark.sql.connector.catalog.CatalogManager.SESSION_CATALOG_NAME
import org.apache.spark.unsafe.array.ByteArrayMethods
import org.apache.spark.util.Utils

////////////////////////////////////////////////////////////////////////////////////////////////////
// This file defines the configuration options for Spark SQL.
////////////////////////////////////////////////////////////////////////////////////////////////////


object SQLConf {

  private[sql] val sqlConfEntries = java.util.Collections.synchronizedMap(
    new java.util.HashMap[String, ConfigEntry[_]]())

  val staticConfKeys: java.util.Set[String] =
    java.util.Collections.synchronizedSet(new java.util.HashSet[String]())

  private def register(entry: ConfigEntry[_]): Unit = sqlConfEntries.synchronized {
    require(!sqlConfEntries.containsKey(entry.key),
      s"Duplicate SQLConfigEntry. ${entry.key} has been registered")
    sqlConfEntries.put(entry.key, entry)
  }

  // For testing only
  private[sql] def unregister(entry: ConfigEntry[_]): Unit = sqlConfEntries.synchronized {
    sqlConfEntries.remove(entry.key)
  }

  def buildConf(key: String): ConfigBuilder = ConfigBuilder(key).onCreate(register)

  def buildStaticConf(key: String): ConfigBuilder = {
    ConfigBuilder(key).onCreate { entry =>
      staticConfKeys.add(entry.key)
      SQLConf.register(entry)
    }
  }

  /**
   * Default config. Only used when there is no active SparkSession for the thread.
   * See [[get]] for more information.
   */
  private lazy val fallbackConf = new ThreadLocal[SQLConf] {
    override def initialValue: SQLConf = new SQLConf
  }

  /** See [[get]] for more information. */
  def getFallbackConf: SQLConf = fallbackConf.get()

  private lazy val existingConf = new ThreadLocal[SQLConf] {
    override def initialValue: SQLConf = null
  }

  def withExistingConf[T](conf: SQLConf)(f: => T): T = {
    val old = existingConf.get()
    existingConf.set(conf)
    try {
      f
    } finally {
      if (old != null) {
        existingConf.set(old)
      } else {
        existingConf.remove()
      }
    }
  }

  /**
   * Defines a getter that returns the SQLConf within scope.
   * See [[get]] for more information.
   */
  private val confGetter = new AtomicReference[() => SQLConf](() => fallbackConf.get())

  /**
   * Sets the active config object within the current scope.
   * See [[get]] for more information.
   */
  def setSQLConfGetter(getter: () => SQLConf): Unit = {
    confGetter.set(getter)
  }

  /**
   * Returns the active config object within the current scope. If there is an active SparkSession,
   * the proper SQLConf associated with the thread's active session is used. If it's called from
   * tasks in the executor side, a SQLConf will be created from job local properties, which are set
   * and propagated from the driver side, unless a `SQLConf` has been set in the scope by
   * `withExistingConf` as done for propagating SQLConf for operations performed on RDDs created
   * from DataFrames.
   *
   * The way this works is a little bit convoluted, due to the fact that config was added initially
   * only for physical plans (and as a result not in sql/catalyst module).
   *
   * The first time a SparkSession is instantiated, we set the [[confGetter]] to return the
   * active SparkSession's config. If there is no active SparkSession, it returns using the thread
   * local [[fallbackConf]]. The reason [[fallbackConf]] is a thread local (rather than just a conf)
   * is to support setting different config options for different threads so we can potentially
   * run tests in parallel. At the time this feature was implemented, this was a no-op since we
   * run unit tests (that does not involve SparkSession) in serial order.
   */
  def get: SQLConf = {
    if (TaskContext.get != null) {
      val conf = existingConf.get()
      if (conf != null) {
        conf
      } else {
        new ReadOnlySQLConf(TaskContext.get())
      }
    } else {
      val isSchedulerEventLoopThread = SparkContext.getActive
        .flatMap { sc => Option(sc.dagScheduler) }
        .map(_.eventProcessLoop.eventThread)
        .exists(_.getId == Thread.currentThread().getId)
      if (isSchedulerEventLoopThread) {
        // DAGScheduler event loop thread does not have an active SparkSession, the `confGetter`
        // will return `fallbackConf` which is unexpected. Here we require the caller to get the
        // conf within `withExistingConf`, otherwise fail the query.
        val conf = existingConf.get()
        if (conf != null) {
          conf
        } else if (Utils.isTesting) {
          throw new RuntimeException("Cannot get SQLConf inside scheduler event loop thread.")
        } else {
          confGetter.get()()
        }
      } else {
        val conf = existingConf.get()
        if (conf != null) {
          conf
        } else {
          confGetter.get()()
        }
      }
    }
  }

  /**
   * Holds information about keys that have been removed.
   *
   * @param key The removed config key.
   * @param version Version of Spark where key was removed.
   * @param defaultValue The default config value. It can be used to notice
   *                     users that they set non-default value to an already removed config.
   * @param comment Additional info regarding to the removed config.
   */
  case class RemovedConfig(key: String, version: String, defaultValue: String, comment: String)

  /**
   * The map contains info about removed SQL configs. Keys are SQL config names,
   * map values contain extra information like the version in which the config was removed,
   * config's default value and a comment.
   */
  val removedSQLConfigs: Map[String, RemovedConfig] = {
    val configs = Seq(
      RemovedConfig("spark.sql.fromJsonForceNullableSchema", "3.0.0", "true",
        "It was removed to prevent errors like SPARK-23173 for non-default value."),
      RemovedConfig(
        "spark.sql.legacy.allowCreatingManagedTableUsingNonemptyLocation", "3.0.0", "false",
        "It was removed to prevent loosing of users data for non-default value."),
      RemovedConfig("spark.sql.legacy.compareDateTimestampInTimestamp", "3.0.0", "true",
        "It was removed to prevent errors like SPARK-23549 for non-default value.")
    )

    Map(configs.map { cfg => cfg.key -> cfg } : _*)
  }

  val ANALYZER_MAX_ITERATIONS = buildConf("spark.sql.analyzer.maxIterations")
    .internal()
    .doc("The max number of iterations the analyzer runs.")
    .intConf
    .createWithDefault(100)

  val OPTIMIZER_EXCLUDED_RULES = buildConf("spark.sql.optimizer.excludedRules")
    .doc("Configures a list of rules to be disabled in the optimizer, in which the rules are " +
      "specified by their rule names and separated by comma. It is not guaranteed that all the " +
      "rules in this configuration will eventually be excluded, as some rules are necessary " +
      "for correctness. The optimizer will log the rules that have indeed been excluded.")
    .stringConf
    .createOptional

  val OPTIMIZER_MAX_ITERATIONS = buildConf("spark.sql.optimizer.maxIterations")
    .internal()
    .doc("The max number of iterations the optimizer runs.")
    .intConf
    .createWithDefault(100)

  val OPTIMIZER_INSET_CONVERSION_THRESHOLD =
    buildConf("spark.sql.optimizer.inSetConversionThreshold")
      .internal()
      .doc("The threshold of set size for InSet conversion.")
      .intConf
      .createWithDefault(10)

  val OPTIMIZER_INSET_SWITCH_THRESHOLD =
    buildConf("spark.sql.optimizer.inSetSwitchThreshold")
      .internal()
      .doc("Configures the max set size in InSet for which Spark will generate code with " +
        "switch statements. This is applicable only to bytes, shorts, ints, dates.")
      .intConf
      .checkValue(threshold => threshold >= 0 && threshold <= 600, "The max set size " +
        "for using switch statements in InSet must be non-negative and less than or equal to 600")
      .createWithDefault(400)

  val OPTIMIZER_PLAN_CHANGE_LOG_LEVEL = buildConf("spark.sql.optimizer.planChangeLog.level")
    .internal()
    .doc("Configures the log level for logging the change from the original plan to the new " +
      "plan after a rule or batch is applied. The value can be 'trace', 'debug', 'info', " +
      "'warn', or 'error'. The default log level is 'trace'.")
    .stringConf
    .transform(_.toUpperCase(Locale.ROOT))
    .checkValue(logLevel => Set("TRACE", "DEBUG", "INFO", "WARN", "ERROR").contains(logLevel),
      "Invalid value for 'spark.sql.optimizer.planChangeLog.level'. Valid values are " +
        "'trace', 'debug', 'info', 'warn' and 'error'.")
    .createWithDefault("trace")

  val OPTIMIZER_PLAN_CHANGE_LOG_RULES = buildConf("spark.sql.optimizer.planChangeLog.rules")
    .internal()
    .doc("Configures a list of rules to be logged in the optimizer, in which the rules are " +
      "specified by their rule names and separated by comma.")
    .stringConf
    .createOptional

  val OPTIMIZER_PLAN_CHANGE_LOG_BATCHES = buildConf("spark.sql.optimizer.planChangeLog.batches")
    .internal()
    .doc("Configures a list of batches to be logged in the optimizer, in which the batches " +
      "are specified by their batch names and separated by comma.")
    .stringConf
    .createOptional

  val OPTIMIZER_REASSIGN_LAMBDA_VARIABLE_ID =
    buildConf("spark.sql.optimizer.reassignLambdaVariableID.enabled")
      .doc("When true, Spark optimizer reassigns per-query unique IDs to LambdaVariable, so that " +
        "it's more likely to hit codegen cache.")
    .booleanConf
    .createWithDefault(true)

  val DYNAMIC_PARTITION_PRUNING_ENABLED =
    buildConf("spark.sql.optimizer.dynamicPartitionPruning.enabled")
      .doc("When true, we will generate predicate for partition column when it's used as join key")
      .booleanConf
      .createWithDefault(true)

  val DYNAMIC_PARTITION_PRUNING_USE_STATS =
    buildConf("spark.sql.optimizer.dynamicPartitionPruning.useStats")
      .internal()
      .doc("When true, distinct count statistics will be used for computing the data size of the " +
        "partitioned table after dynamic partition pruning, in order to evaluate if it is worth " +
        "adding an extra subquery as the pruning filter if broadcast reuse is not applicable.")
      .booleanConf
      .createWithDefault(true)

  val DYNAMIC_PARTITION_PRUNING_FALLBACK_FILTER_RATIO = buildConf(
    "spark.sql.optimizer.dynamicPartitionPruning.fallbackFilterRatio")
    .internal()
    .doc("When statistics are not available or configured not to be used, this config will be " +
      "used as the fallback filter ratio for computing the data size of the partitioned table " +
      "after dynamic partition pruning, in order to evaluate if it is worth adding an extra " +
      "subquery as the pruning filter if broadcast reuse is not applicable.")
    .doubleConf
    .createWithDefault(0.5)

  val DYNAMIC_PARTITION_PRUNING_REUSE_BROADCAST =
    buildConf("spark.sql.optimizer.dynamicPartitionPruning.reuseBroadcast")
      .internal()
      .doc("When true, dynamic partition pruning will seek to reuse the broadcast results from " +
        "a broadcast hash join operation.")
      .booleanConf
      .createWithDefault(true)

  val COMPRESS_CACHED = buildConf("spark.sql.inMemoryColumnarStorage.compressed")
    .doc("When set to true Spark SQL will automatically select a compression codec for each " +
      "column based on statistics of the data.")
    .booleanConf
    .createWithDefault(true)

  val COLUMN_BATCH_SIZE = buildConf("spark.sql.inMemoryColumnarStorage.batchSize")
    .doc("Controls the size of batches for columnar caching.  Larger batch sizes can improve " +
      "memory utilization and compression, but risk OOMs when caching data.")
    .intConf
    .createWithDefault(10000)

  val IN_MEMORY_PARTITION_PRUNING =
    buildConf("spark.sql.inMemoryColumnarStorage.partitionPruning")
      .internal()
      .doc("When true, enable partition pruning for in-memory columnar tables.")
      .booleanConf
      .createWithDefault(true)

  val IN_MEMORY_TABLE_SCAN_STATISTICS_ENABLED =
    buildConf("spark.sql.inMemoryTableScanStatistics.enable")
      .internal()
      .doc("When true, enable in-memory table scan accumulators.")
      .booleanConf
      .createWithDefault(false)

  val CACHE_VECTORIZED_READER_ENABLED =
    buildConf("spark.sql.inMemoryColumnarStorage.enableVectorizedReader")
      .doc("Enables vectorized reader for columnar caching.")
      .booleanConf
      .createWithDefault(true)

  val COLUMN_VECTOR_OFFHEAP_ENABLED =
    buildConf("spark.sql.columnVector.offheap.enabled")
      .internal()
      .doc("When true, use OffHeapColumnVector in ColumnarBatch.")
      .booleanConf
      .createWithDefault(false)

  val PREFER_SORTMERGEJOIN = buildConf("spark.sql.join.preferSortMergeJoin")
    .internal()
    .doc("When true, prefer sort merge join over shuffle hash join.")
    .booleanConf
    .createWithDefault(true)

  val RADIX_SORT_ENABLED = buildConf("spark.sql.sort.enableRadixSort")
    .internal()
    .doc("When true, enable use of radix sort when possible. Radix sort is much faster but " +
      "requires additional memory to be reserved up-front. The memory overhead may be " +
      "significant when sorting very small rows (up to 50% more in this case).")
    .booleanConf
    .createWithDefault(true)

  val AUTO_BROADCASTJOIN_THRESHOLD = buildConf("spark.sql.autoBroadcastJoinThreshold")
    .doc("Configures the maximum size in bytes for a table that will be broadcast to all worker " +
      "nodes when performing a join.  By setting this value to -1 broadcasting can be disabled. " +
      "Note that currently statistics are only supported for Hive Metastore tables where the " +
      "command <code>ANALYZE TABLE &lt;tableName&gt; COMPUTE STATISTICS noscan</code> has been " +
      "run, and file-based data source tables where the statistics are computed directly on " +
      "the files of data.")
    .bytesConf(ByteUnit.BYTE)
    .createWithDefault(10L * 1024 * 1024)

  val LIMIT_SCALE_UP_FACTOR = buildConf("spark.sql.limit.scaleUpFactor")
    .internal()
    .doc("Minimal increase rate in number of partitions between attempts when executing a take " +
      "on a query. Higher values lead to more partitions read. Lower values might lead to " +
      "longer execution times as more jobs will be run")
    .intConf
    .createWithDefault(4)

  val ADVANCED_PARTITION_PREDICATE_PUSHDOWN =
    buildConf("spark.sql.hive.advancedPartitionPredicatePushdown.enabled")
      .internal()
      .doc("When true, advanced partition predicate pushdown into Hive metastore is enabled.")
      .booleanConf
      .createWithDefault(true)

  val SHUFFLE_PARTITIONS = buildConf("spark.sql.shuffle.partitions")
    .doc("The default number of partitions to use when shuffling data for joins or aggregations. " +
      "Note: For structured streaming, this configuration cannot be changed between query " +
      "restarts from the same checkpoint location.")
    .intConf
    .checkValue(_ > 0, "The value of spark.sql.shuffle.partitions must be positive")
    .createWithDefault(200)

  val ADAPTIVE_EXECUTION_ENABLED = buildConf("spark.sql.adaptive.enabled")
    .doc("When true, enable adaptive query execution.")
    .booleanConf
    .createWithDefault(false)

  val REDUCE_POST_SHUFFLE_PARTITIONS_ENABLED =
    buildConf("spark.sql.adaptive.shuffle.reducePostShufflePartitions.enabled")
      .doc(s"When true and '${ADAPTIVE_EXECUTION_ENABLED.key}' is enabled, this enables reducing " +
        "the number of post-shuffle partitions based on map output statistics.")
      .booleanConf
      .createWithDefault(true)

  val FETCH_SHUFFLE_BLOCKS_IN_BATCH_ENABLED =
    buildConf("spark.sql.adaptive.shuffle.fetchShuffleBlocksInBatch.enabled")
      .doc("Whether to fetch the continuous shuffle blocks in batch. Instead of fetching blocks " +
        "one by one, fetching continuous shuffle blocks for the same map task in batch can " +
        "reduce IO and improve performance. Note, multiple continuous blocks exist in single " +
        s"fetch request only happen when '${ADAPTIVE_EXECUTION_ENABLED.key}' and " +
        s"'${REDUCE_POST_SHUFFLE_PARTITIONS_ENABLED.key}' is enabled, this feature also depends " +
        "on a relocatable serializer, the concatenation support codec in use and the new version " +
        "shuffle fetch protocol.")
      .booleanConf
      .createWithDefault(true)

  val SHUFFLE_MIN_NUM_POSTSHUFFLE_PARTITIONS =
    buildConf("spark.sql.adaptive.shuffle.minNumPostShufflePartitions")
      .doc("The advisory minimum number of post-shuffle partitions used when " +
        s"'${ADAPTIVE_EXECUTION_ENABLED.key}' and " +
        s"'${REDUCE_POST_SHUFFLE_PARTITIONS_ENABLED.key}' is enabled.")
      .intConf
      .checkValue(_ > 0, "The minimum shuffle partition number " +
        "must be a positive integer.")
      .createWithDefault(1)

  val SHUFFLE_TARGET_POSTSHUFFLE_INPUT_SIZE =
    buildConf("spark.sql.adaptive.shuffle.targetPostShuffleInputSize")
      .doc("The target post-shuffle input size in bytes of a task. This configuration only has " +
        s"an effect when '${ADAPTIVE_EXECUTION_ENABLED.key}' and " +
        s"'${REDUCE_POST_SHUFFLE_PARTITIONS_ENABLED.key}' is enabled.")
      .bytesConf(ByteUnit.BYTE)
      .createWithDefault(64 * 1024 * 1024)

  val SHUFFLE_MAX_NUM_POSTSHUFFLE_PARTITIONS =
    buildConf("spark.sql.adaptive.shuffle.maxNumPostShufflePartitions")
      .doc("The advisory maximum number of post-shuffle partitions used in adaptive execution. " +
        "This is used as the initial number of pre-shuffle partitions. By default it equals to " +
        "spark.sql.shuffle.partitions. This configuration only has an effect when " +
        s"'${ADAPTIVE_EXECUTION_ENABLED.key}' and " +
        s"'${REDUCE_POST_SHUFFLE_PARTITIONS_ENABLED.key}' is enabled.")
      .intConf
      .checkValue(_ > 0, "The maximum shuffle partition number " +
        "must be a positive integer.")
      .createOptional

  val LOCAL_SHUFFLE_READER_ENABLED =
    buildConf("spark.sql.adaptive.shuffle.localShuffleReader.enabled")
    .doc(s"When true and '${ADAPTIVE_EXECUTION_ENABLED.key}' is enabled, this enables the " +
      "optimization of converting the shuffle reader to local shuffle reader for the shuffle " +
      "exchange of the broadcast hash join in probe side.")
    .booleanConf
    .createWithDefault(true)

  val NON_EMPTY_PARTITION_RATIO_FOR_BROADCAST_JOIN =
    buildConf("spark.sql.adaptive.nonEmptyPartitionRatioForBroadcastJoin")
      .doc("The relation with a non-empty partition ratio lower than this config will not be " +
        "considered as the build side of a broadcast-hash join in adaptive execution regardless " +
        "of its size.This configuration only has an effect when " +
        s"'${ADAPTIVE_EXECUTION_ENABLED.key}' is enabled.")
      .doubleConf
      .checkValue(_ >= 0, "The non-empty partition ratio must be positive number.")
      .createWithDefault(0.2)

  val SUBEXPRESSION_ELIMINATION_ENABLED =
    buildConf("spark.sql.subexpressionElimination.enabled")
      .internal()
      .doc("When true, common subexpressions will be eliminated.")
      .booleanConf
      .createWithDefault(true)

  val CASE_SENSITIVE = buildConf("spark.sql.caseSensitive")
    .internal()
    .doc("Whether the query analyzer should be case sensitive or not. " +
      "Default to case insensitive. It is highly discouraged to turn on case sensitive mode.")
    .booleanConf
    .createWithDefault(false)

  val CONSTRAINT_PROPAGATION_ENABLED = buildConf("spark.sql.constraintPropagation.enabled")
    .internal()
    .doc("When true, the query optimizer will infer and propagate data constraints in the query " +
      "plan to optimize them. Constraint propagation can sometimes be computationally expensive " +
      "for certain kinds of query plans (such as those with a large number of predicates and " +
      "aliases) which might negatively impact overall runtime.")
    .booleanConf
    .createWithDefault(true)

  val ESCAPED_STRING_LITERALS = buildConf("spark.sql.parser.escapedStringLiterals")
    .internal()
    .doc("When true, string literals (including regex patterns) remain escaped in our SQL " +
      "parser. The default is false since Spark 2.0. Setting it to true can restore the behavior " +
      "prior to Spark 2.0.")
    .booleanConf
    .createWithDefault(false)

  val FILE_COMPRESSION_FACTOR = buildConf("spark.sql.sources.fileCompressionFactor")
    .internal()
    .doc("When estimating the output data size of a table scan, multiply the file size with this " +
      "factor as the estimated data size, in case the data is compressed in the file and lead to" +
      " a heavily underestimated result.")
    .doubleConf
    .checkValue(_ > 0, "the value of fileDataSizeFactor must be greater than 0")
    .createWithDefault(1.0)

  val PARQUET_SCHEMA_MERGING_ENABLED = buildConf("spark.sql.parquet.mergeSchema")
    .doc("When true, the Parquet data source merges schemas collected from all data files, " +
         "otherwise the schema is picked from the summary file or a random data file " +
         "if no summary file is available.")
    .booleanConf
    .createWithDefault(false)

  val PARQUET_SCHEMA_RESPECT_SUMMARIES = buildConf("spark.sql.parquet.respectSummaryFiles")
    .doc("When true, we make assumption that all part-files of Parquet are consistent with " +
         "summary files and we will ignore them when merging schema. Otherwise, if this is " +
         "false, which is the default, we will merge all part-files. This should be considered " +
         "as expert-only option, and shouldn't be enabled before knowing what it means exactly.")
    .booleanConf
    .createWithDefault(false)

  val PARQUET_BINARY_AS_STRING = buildConf("spark.sql.parquet.binaryAsString")
    .doc("Some other Parquet-producing systems, in particular Impala and older versions of " +
      "Spark SQL, do not differentiate between binary data and strings when writing out the " +
      "Parquet schema. This flag tells Spark SQL to interpret binary data as a string to provide " +
      "compatibility with these systems.")
    .booleanConf
    .createWithDefault(false)

  val PARQUET_INT96_AS_TIMESTAMP = buildConf("spark.sql.parquet.int96AsTimestamp")
    .doc("Some Parquet-producing systems, in particular Impala, store Timestamp into INT96. " +
      "Spark would also store Timestamp as INT96 because we need to avoid precision lost of the " +
      "nanoseconds field. This flag tells Spark SQL to interpret INT96 data as a timestamp to " +
      "provide compatibility with these systems.")
    .booleanConf
    .createWithDefault(true)

  val PARQUET_INT96_TIMESTAMP_CONVERSION = buildConf("spark.sql.parquet.int96TimestampConversion")
    .doc("This controls whether timestamp adjustments should be applied to INT96 data when " +
      "converting to timestamps, for data written by Impala.  This is necessary because Impala " +
      "stores INT96 data with a different timezone offset than Hive & Spark.")
    .booleanConf
    .createWithDefault(false)

  object ParquetOutputTimestampType extends Enumeration {
    val INT96, TIMESTAMP_MICROS, TIMESTAMP_MILLIS = Value
  }

  val PARQUET_OUTPUT_TIMESTAMP_TYPE = buildConf("spark.sql.parquet.outputTimestampType")
    .doc("Sets which Parquet timestamp type to use when Spark writes data to Parquet files. " +
      "INT96 is a non-standard but commonly used timestamp type in Parquet. TIMESTAMP_MICROS " +
      "is a standard timestamp type in Parquet, which stores number of microseconds from the " +
      "Unix epoch. TIMESTAMP_MILLIS is also standard, but with millisecond precision, which " +
      "means Spark has to truncate the microsecond portion of its timestamp value.")
    .stringConf
    .transform(_.toUpperCase(Locale.ROOT))
    .checkValues(ParquetOutputTimestampType.values.map(_.toString))
    .createWithDefault(ParquetOutputTimestampType.TIMESTAMP_MICROS.toString)

  val PARQUET_INT64_AS_TIMESTAMP_MILLIS = buildConf("spark.sql.parquet.int64AsTimestampMillis")
    .doc(s"(Deprecated since Spark 2.3, please set ${PARQUET_OUTPUT_TIMESTAMP_TYPE.key}.) " +
      "When true, timestamp values will be stored as INT64 with TIMESTAMP_MILLIS as the " +
      "extended type. In this mode, the microsecond portion of the timestamp value will be " +
      "truncated.")
    .booleanConf
    .createWithDefault(false)

  val PARQUET_COMPRESSION = buildConf("spark.sql.parquet.compression.codec")
    .doc("Sets the compression codec used when writing Parquet files. If either `compression` or " +
      "`parquet.compression` is specified in the table-specific options/properties, the " +
      "precedence would be `compression`, `parquet.compression`, " +
      "`spark.sql.parquet.compression.codec`. Acceptable values include: none, uncompressed, " +
      "snappy, gzip, lzo, brotli, lz4, zstd.")
    .stringConf
    .transform(_.toLowerCase(Locale.ROOT))
    .checkValues(Set("none", "uncompressed", "snappy", "gzip", "lzo", "lz4", "brotli", "zstd"))
    .createWithDefault("snappy")

  val PARQUET_FILTER_PUSHDOWN_ENABLED = buildConf("spark.sql.parquet.filterPushdown")
    .doc("Enables Parquet filter push-down optimization when set to true.")
    .booleanConf
    .createWithDefault(true)

  val PARQUET_FILTER_PUSHDOWN_DATE_ENABLED = buildConf("spark.sql.parquet.filterPushdown.date")
    .doc("If true, enables Parquet filter push-down optimization for Date. " +
      s"This configuration only has an effect when '${PARQUET_FILTER_PUSHDOWN_ENABLED.key}' is " +
      "enabled.")
    .internal()
    .booleanConf
    .createWithDefault(true)

  val PARQUET_FILTER_PUSHDOWN_TIMESTAMP_ENABLED =
    buildConf("spark.sql.parquet.filterPushdown.timestamp")
      .doc("If true, enables Parquet filter push-down optimization for Timestamp. " +
        s"This configuration only has an effect when '${PARQUET_FILTER_PUSHDOWN_ENABLED.key}' is " +
        "enabled and Timestamp stored as TIMESTAMP_MICROS or TIMESTAMP_MILLIS type.")
    .internal()
    .booleanConf
    .createWithDefault(true)

  val PARQUET_FILTER_PUSHDOWN_DECIMAL_ENABLED =
    buildConf("spark.sql.parquet.filterPushdown.decimal")
      .doc("If true, enables Parquet filter push-down optimization for Decimal. " +
        s"This configuration only has an effect when '${PARQUET_FILTER_PUSHDOWN_ENABLED.key}' is " +
        "enabled.")
      .internal()
      .booleanConf
      .createWithDefault(true)

  val PARQUET_FILTER_PUSHDOWN_STRING_STARTSWITH_ENABLED =
    buildConf("spark.sql.parquet.filterPushdown.string.startsWith")
    .doc("If true, enables Parquet filter push-down optimization for string startsWith function. " +
      s"This configuration only has an effect when '${PARQUET_FILTER_PUSHDOWN_ENABLED.key}' is " +
      "enabled.")
    .internal()
    .booleanConf
    .createWithDefault(true)

  val PARQUET_FILTER_PUSHDOWN_INFILTERTHRESHOLD =
    buildConf("spark.sql.parquet.pushdown.inFilterThreshold")
      .doc("The maximum number of values to filter push-down optimization for IN predicate. " +
        "Large threshold won't necessarily provide much better performance. " +
        "The experiment argued that 300 is the limit threshold. " +
        "By setting this value to 0 this feature can be disabled. " +
        s"This configuration only has an effect when '${PARQUET_FILTER_PUSHDOWN_ENABLED.key}' is " +
        "enabled.")
      .internal()
      .intConf
      .checkValue(threshold => threshold >= 0, "The threshold must not be negative.")
      .createWithDefault(10)

  val PARQUET_WRITE_LEGACY_FORMAT = buildConf("spark.sql.parquet.writeLegacyFormat")
    .doc("If true, data will be written in a way of Spark 1.4 and earlier. For example, decimal " +
      "values will be written in Apache Parquet's fixed-length byte array format, which other " +
      "systems such as Apache Hive and Apache Impala use. If false, the newer format in Parquet " +
      "will be used. For example, decimals will be written in int-based format. If Parquet " +
      "output is intended for use with systems that do not support this newer format, set to true.")
    .booleanConf
    .createWithDefault(false)

  val PARQUET_OUTPUT_COMMITTER_CLASS = buildConf("spark.sql.parquet.output.committer.class")
    .doc("The output committer class used by Parquet. The specified class needs to be a " +
      "subclass of org.apache.hadoop.mapreduce.OutputCommitter. Typically, it's also a subclass " +
      "of org.apache.parquet.hadoop.ParquetOutputCommitter. If it is not, then metadata " +
      "summaries will never be created, irrespective of the value of " +
      "parquet.summary.metadata.level")
    .internal()
    .stringConf
    .createWithDefault("org.apache.parquet.hadoop.ParquetOutputCommitter")

  val PARQUET_VECTORIZED_READER_ENABLED =
    buildConf("spark.sql.parquet.enableVectorizedReader")
      .doc("Enables vectorized parquet decoding.")
      .booleanConf
      .createWithDefault(true)

  val PARQUET_RECORD_FILTER_ENABLED = buildConf("spark.sql.parquet.recordLevelFilter.enabled")
    .doc("If true, enables Parquet's native record-level filtering using the pushed down " +
      "filters. " +
      s"This configuration only has an effect when '${PARQUET_FILTER_PUSHDOWN_ENABLED.key}' " +
      "is enabled and the vectorized reader is not used. You can ensure the vectorized reader " +
      s"is not used by setting '${PARQUET_VECTORIZED_READER_ENABLED.key}' to false.")
    .booleanConf
    .createWithDefault(false)

  val PARQUET_VECTORIZED_READER_BATCH_SIZE = buildConf("spark.sql.parquet.columnarReaderBatchSize")
    .doc("The number of rows to include in a parquet vectorized reader batch. The number should " +
      "be carefully chosen to minimize overhead and avoid OOMs in reading data.")
    .intConf
    .createWithDefault(4096)

  val ORC_COMPRESSION = buildConf("spark.sql.orc.compression.codec")
    .doc("Sets the compression codec used when writing ORC files. If either `compression` or " +
      "`orc.compress` is specified in the table-specific options/properties, the precedence " +
      "would be `compression`, `orc.compress`, `spark.sql.orc.compression.codec`." +
      "Acceptable values include: none, uncompressed, snappy, zlib, lzo.")
    .stringConf
    .transform(_.toLowerCase(Locale.ROOT))
    .checkValues(Set("none", "uncompressed", "snappy", "zlib", "lzo"))
    .createWithDefault("snappy")

  val ORC_IMPLEMENTATION = buildConf("spark.sql.orc.impl")
    .doc("When native, use the native version of ORC support instead of the ORC library in Hive. " +
      "It is 'hive' by default prior to Spark 2.4.")
    .internal()
    .stringConf
    .checkValues(Set("hive", "native"))
    .createWithDefault("native")

  val ORC_VECTORIZED_READER_ENABLED = buildConf("spark.sql.orc.enableVectorizedReader")
    .doc("Enables vectorized orc decoding.")
    .booleanConf
    .createWithDefault(true)

  val ORC_VECTORIZED_READER_BATCH_SIZE = buildConf("spark.sql.orc.columnarReaderBatchSize")
    .doc("The number of rows to include in a orc vectorized reader batch. The number should " +
      "be carefully chosen to minimize overhead and avoid OOMs in reading data.")
    .intConf
    .createWithDefault(4096)

  val ORC_FILTER_PUSHDOWN_ENABLED = buildConf("spark.sql.orc.filterPushdown")
    .doc("When true, enable filter pushdown for ORC files.")
    .booleanConf
    .createWithDefault(true)

  val ORC_SCHEMA_MERGING_ENABLED = buildConf("spark.sql.orc.mergeSchema")
    .doc("When true, the Orc data source merges schemas collected from all data files, " +
      "otherwise the schema is picked from a random data file.")
    .booleanConf
    .createWithDefault(false)

  val HIVE_VERIFY_PARTITION_PATH = buildConf("spark.sql.hive.verifyPartitionPath")
    .doc("When true, check all the partition paths under the table\'s root directory " +
         "when reading data stored in HDFS. This configuration will be deprecated in the future " +
         s"releases and replaced by ${SPARK_IGNORE_MISSING_FILES.key}.")
    .booleanConf
    .createWithDefault(false)

  val HIVE_METASTORE_PARTITION_PRUNING =
    buildConf("spark.sql.hive.metastorePartitionPruning")
      .doc("When true, some predicates will be pushed down into the Hive metastore so that " +
           "unmatching partitions can be eliminated earlier. This only affects Hive tables " +
           "not converted to filesource relations (see HiveUtils.CONVERT_METASTORE_PARQUET and " +
           "HiveUtils.CONVERT_METASTORE_ORC for more information).")
      .booleanConf
      .createWithDefault(true)

  val HIVE_MANAGE_FILESOURCE_PARTITIONS =
    buildConf("spark.sql.hive.manageFilesourcePartitions")
      .doc("When true, enable metastore partition management for file source tables as well. " +
           "This includes both datasource and converted Hive tables. When partition management " +
           "is enabled, datasource tables store partition in the Hive metastore, and use the " +
           "metastore to prune partitions during query planning.")
      .booleanConf
      .createWithDefault(true)

  val HIVE_FILESOURCE_PARTITION_FILE_CACHE_SIZE =
    buildConf("spark.sql.hive.filesourcePartitionFileCacheSize")
      .doc("When nonzero, enable caching of partition file metadata in memory. All tables share " +
           "a cache that can use up to specified num bytes for file metadata. This conf only " +
           "has an effect when hive filesource partition management is enabled.")
      .longConf
      .createWithDefault(250 * 1024 * 1024)

  object HiveCaseSensitiveInferenceMode extends Enumeration {
    val INFER_AND_SAVE, INFER_ONLY, NEVER_INFER = Value
  }

  val HIVE_CASE_SENSITIVE_INFERENCE = buildConf("spark.sql.hive.caseSensitiveInferenceMode")
    .internal()
    .doc("Sets the action to take when a case-sensitive schema cannot be read from a Hive Serde " +
      "table's properties when reading the table with Spark native data sources. Valid options " +
      "include INFER_AND_SAVE (infer the case-sensitive schema from the underlying data files " +
      "and write it back to the table properties), INFER_ONLY (infer the schema but don't " +
      "attempt to write it to the table properties) and NEVER_INFER (the default mode-- fallback " +
      "to using the case-insensitive metastore schema instead of inferring).")
    .stringConf
    .transform(_.toUpperCase(Locale.ROOT))
    .checkValues(HiveCaseSensitiveInferenceMode.values.map(_.toString))
    .createWithDefault(HiveCaseSensitiveInferenceMode.NEVER_INFER.toString)

  val OPTIMIZER_METADATA_ONLY = buildConf("spark.sql.optimizer.metadataOnly")
    .internal()
    .doc("When true, enable the metadata-only query optimization that use the table's metadata " +
      "to produce the partition columns instead of table scans. It applies when all the columns " +
      "scanned are partition columns and the query has an aggregate operator that satisfies " +
      "distinct semantics. By default the optimization is disabled, since it may return " +
      "incorrect results when the files are empty.")
    .booleanConf
    .createWithDefault(false)

  val COLUMN_NAME_OF_CORRUPT_RECORD = buildConf("spark.sql.columnNameOfCorruptRecord")
    .doc("The name of internal column for storing raw/un-parsed JSON and CSV records that fail " +
      "to parse.")
    .stringConf
    .createWithDefault("_corrupt_record")

  val BROADCAST_TIMEOUT = buildConf("spark.sql.broadcastTimeout")
    .doc("Timeout in seconds for the broadcast wait time in broadcast joins.")
    .timeConf(TimeUnit.SECONDS)
    .createWithDefault(5 * 60)

  // This is only used for the thriftserver
  val THRIFTSERVER_POOL = buildConf("spark.sql.thriftserver.scheduler.pool")
    .doc("Set a Fair Scheduler pool for a JDBC client session.")
    .stringConf
    .createOptional

  val THRIFTSERVER_INCREMENTAL_COLLECT =
    buildConf("spark.sql.thriftServer.incrementalCollect")
      .internal()
      .doc("When true, enable incremental collection for execution in Thrift Server.")
      .booleanConf
      .createWithDefault(false)

  val THRIFTSERVER_UI_STATEMENT_LIMIT =
    buildConf("spark.sql.thriftserver.ui.retainedStatements")
      .doc("The number of SQL statements kept in the JDBC/ODBC web UI history.")
      .intConf
      .createWithDefault(200)

  val THRIFTSERVER_UI_SESSION_LIMIT = buildConf("spark.sql.thriftserver.ui.retainedSessions")
    .doc("The number of SQL client sessions kept in the JDBC/ODBC web UI history.")
    .intConf
    .createWithDefault(200)

  // This is used to set the default data source
  val DEFAULT_DATA_SOURCE_NAME = buildConf("spark.sql.sources.default")
    .doc("The default data source to use in input/output.")
    .stringConf
    .createWithDefault("parquet")

  val CONVERT_CTAS = buildConf("spark.sql.hive.convertCTAS")
    .internal()
    .doc("When true, a table created by a Hive CTAS statement (no USING clause) " +
      "without specifying any storage property will be converted to a data source table, " +
      s"using the data source set by ${DEFAULT_DATA_SOURCE_NAME.key}.")
    .booleanConf
    .createWithDefault(false)

  val GATHER_FASTSTAT = buildConf("spark.sql.hive.gatherFastStats")
      .internal()
      .doc("When true, fast stats (number of files and total size of all files) will be gathered" +
        " in parallel while repairing table partitions to avoid the sequential listing in Hive" +
        " metastore.")
      .booleanConf
      .createWithDefault(true)

  val PARTITION_COLUMN_TYPE_INFERENCE =
    buildConf("spark.sql.sources.partitionColumnTypeInference.enabled")
      .doc("When true, automatically infer the data types for partitioned columns.")
      .booleanConf
      .createWithDefault(true)

  val BUCKETING_ENABLED = buildConf("spark.sql.sources.bucketing.enabled")
    .doc("When false, we will treat bucketed table as normal table")
    .booleanConf
    .createWithDefault(true)

  val BUCKETING_MAX_BUCKETS = buildConf("spark.sql.sources.bucketing.maxBuckets")
    .doc("The maximum number of buckets allowed. Defaults to 100000")
    .intConf
    .checkValue(_ > 0, "the value of spark.sql.sources.bucketing.maxBuckets must be greater than 0")
    .createWithDefault(100000)

  val CROSS_JOINS_ENABLED = buildConf("spark.sql.crossJoin.enabled")
    .internal()
    .doc("When false, we will throw an error if a query contains a cartesian product without " +
        "explicit CROSS JOIN syntax.")
    .booleanConf
    .createWithDefault(true)

  val ORDER_BY_ORDINAL = buildConf("spark.sql.orderByOrdinal")
    .doc("When true, the ordinal numbers are treated as the position in the select list. " +
         "When false, the ordinal numbers in order/sort by clause are ignored.")
    .booleanConf
    .createWithDefault(true)

  val GROUP_BY_ORDINAL = buildConf("spark.sql.groupByOrdinal")
    .doc("When true, the ordinal numbers in group by clauses are treated as the position " +
      "in the select list. When false, the ordinal numbers are ignored.")
    .booleanConf
    .createWithDefault(true)

  val GROUP_BY_ALIASES = buildConf("spark.sql.groupByAliases")
    .doc("When true, aliases in a select list can be used in group by clauses. When false, " +
      "an analysis exception is thrown in the case.")
    .booleanConf
    .createWithDefault(true)

  // The output committer class used by data sources. The specified class needs to be a
  // subclass of org.apache.hadoop.mapreduce.OutputCommitter.
  val OUTPUT_COMMITTER_CLASS = buildConf("spark.sql.sources.outputCommitterClass")
    .internal()
    .stringConf
    .createOptional

  val FILE_COMMIT_PROTOCOL_CLASS =
    buildConf("spark.sql.sources.commitProtocolClass")
      .internal()
      .stringConf
      .createWithDefault(
        "org.apache.spark.sql.execution.datasources.SQLHadoopMapReduceCommitProtocol")

  val PARALLEL_PARTITION_DISCOVERY_THRESHOLD =
    buildConf("spark.sql.sources.parallelPartitionDiscovery.threshold")
      .doc("The maximum number of paths allowed for listing files at driver side. If the number " +
        "of detected paths exceeds this value during partition discovery, it tries to list the " +
        "files with another Spark distributed job. This applies to Parquet, ORC, CSV, JSON and " +
        "LibSVM data sources.")
      .intConf
      .checkValue(parallel => parallel >= 0, "The maximum number of paths allowed for listing " +
        "files at driver side must not be negative")
      .createWithDefault(32)

  val PARALLEL_PARTITION_DISCOVERY_PARALLELISM =
    buildConf("spark.sql.sources.parallelPartitionDiscovery.parallelism")
      .doc("The number of parallelism to list a collection of path recursively, Set the " +
        "number to prevent file listing from generating too many tasks.")
      .internal()
      .intConf
      .createWithDefault(10000)

  val IGNORE_DATA_LOCALITY =
    buildConf("spark.sql.sources.ignoreDataLocality.enabled")
      .doc("If true, Spark will not fetch the block locations for each file on " +
        "listing files. This speeds up file listing, but the scheduler cannot " +
        "schedule tasks to take advantage of data locality. It can be particularly " +
        "useful if data is read from a remote cluster so the scheduler could never " +
        "take advantage of locality anyway.")
      .internal()
      .booleanConf
      .createWithDefault(false)

  // Whether to automatically resolve ambiguity in join conditions for self-joins.
  // See SPARK-6231.
  val DATAFRAME_SELF_JOIN_AUTO_RESOLVE_AMBIGUITY =
    buildConf("spark.sql.selfJoinAutoResolveAmbiguity")
      .internal()
      .booleanConf
      .createWithDefault(true)

  val FAIL_AMBIGUOUS_SELF_JOIN_ENABLED =
    buildConf("spark.sql.analyzer.failAmbiguousSelfJoin.enabled")
      .doc("When true, fail the Dataset query if it contains ambiguous self-join.")
      .internal()
      .booleanConf
      .createWithDefault(true)

  // Whether to retain group by columns or not in GroupedData.agg.
  val DATAFRAME_RETAIN_GROUP_COLUMNS = buildConf("spark.sql.retainGroupColumns")
    .internal()
    .booleanConf
    .createWithDefault(true)

  val DATAFRAME_PIVOT_MAX_VALUES = buildConf("spark.sql.pivotMaxValues")
    .doc("When doing a pivot without specifying values for the pivot column this is the maximum " +
      "number of (distinct) values that will be collected without error.")
    .intConf
    .createWithDefault(10000)

  val RUN_SQL_ON_FILES = buildConf("spark.sql.runSQLOnFiles")
    .internal()
    .doc("When true, we could use `datasource`.`path` as table in SQL query.")
    .booleanConf
    .createWithDefault(true)

  val WHOLESTAGE_CODEGEN_ENABLED = buildConf("spark.sql.codegen.wholeStage")
    .internal()
    .doc("When true, the whole stage (of multiple operators) will be compiled into single java" +
      " method.")
    .booleanConf
    .createWithDefault(true)

  val WHOLESTAGE_CODEGEN_USE_ID_IN_CLASS_NAME =
    buildConf("spark.sql.codegen.useIdInClassName")
    .internal()
    .doc("When true, embed the (whole-stage) codegen stage ID into " +
      "the class name of the generated class as a suffix")
    .booleanConf
    .createWithDefault(true)

  val WHOLESTAGE_MAX_NUM_FIELDS = buildConf("spark.sql.codegen.maxFields")
    .internal()
    .doc("The maximum number of fields (including nested fields) that will be supported before" +
      " deactivating whole-stage codegen.")
    .intConf
    .createWithDefault(100)

  val CODEGEN_FACTORY_MODE = buildConf("spark.sql.codegen.factoryMode")
    .doc("This config determines the fallback behavior of several codegen generators " +
      "during tests. `FALLBACK` means trying codegen first and then fallbacking to " +
      "interpreted if any compile error happens. Disabling fallback if `CODEGEN_ONLY`. " +
      "`NO_CODEGEN` skips codegen and goes interpreted path always. Note that " +
      "this config works only for tests.")
    .internal()
    .stringConf
    .checkValues(CodegenObjectFactoryMode.values.map(_.toString))
    .createWithDefault(CodegenObjectFactoryMode.FALLBACK.toString)

  val CODEGEN_FALLBACK = buildConf("spark.sql.codegen.fallback")
    .internal()
    .doc("When true, (whole stage) codegen could be temporary disabled for the part of query that" +
      " fail to compile generated code")
    .booleanConf
    .createWithDefault(true)

  val CODEGEN_LOGGING_MAX_LINES = buildConf("spark.sql.codegen.logging.maxLines")
    .internal()
    .doc("The maximum number of codegen lines to log when errors occur. Use -1 for unlimited.")
    .intConf
    .checkValue(maxLines => maxLines >= -1, "The maximum must be a positive integer, 0 to " +
      "disable logging or -1 to apply no limit.")
    .createWithDefault(1000)

  val WHOLESTAGE_HUGE_METHOD_LIMIT = buildConf("spark.sql.codegen.hugeMethodLimit")
    .internal()
    .doc("The maximum bytecode size of a single compiled Java function generated by whole-stage " +
      "codegen. When the compiled function exceeds this threshold, the whole-stage codegen is " +
      "deactivated for this subtree of the current query plan. The default value is 65535, which " +
      "is the largest bytecode size possible for a valid Java method. When running on HotSpot, " +
      s"it may be preferable to set the value to ${CodeGenerator.DEFAULT_JVM_HUGE_METHOD_LIMIT} " +
      "to match HotSpot's implementation.")
    .intConf
    .createWithDefault(65535)

  val CODEGEN_METHOD_SPLIT_THRESHOLD = buildConf("spark.sql.codegen.methodSplitThreshold")
    .internal()
    .doc("The threshold of source-code splitting in the codegen. When the number of characters " +
      "in a single Java function (without comment) exceeds the threshold, the function will be " +
      "automatically split to multiple smaller ones. We cannot know how many bytecode will be " +
      "generated, so use the code length as metric. When running on HotSpot, a function's " +
      "bytecode should not go beyond 8KB, otherwise it will not be JITted; it also should not " +
      "be too small, otherwise there will be many function calls.")
    .intConf
    .checkValue(threshold => threshold > 0, "The threshold must be a positive integer.")
    .createWithDefault(1024)

  val WHOLESTAGE_SPLIT_CONSUME_FUNC_BY_OPERATOR =
    buildConf("spark.sql.codegen.splitConsumeFuncByOperator")
      .internal()
      .doc("When true, whole stage codegen would put the logic of consuming rows of each " +
        "physical operator into individual methods, instead of a single big method. This can be " +
        "used to avoid oversized function that can miss the opportunity of JIT optimization.")
      .booleanConf
      .createWithDefault(true)

  val FILES_MAX_PARTITION_BYTES = buildConf("spark.sql.files.maxPartitionBytes")
    .doc("The maximum number of bytes to pack into a single partition when reading files. " +
      "This configuration is effective only when using file-based sources such as Parquet, JSON " +
      "and ORC.")
    .bytesConf(ByteUnit.BYTE)
    .createWithDefault(128 * 1024 * 1024) // parquet.block.size

  val FILES_OPEN_COST_IN_BYTES = buildConf("spark.sql.files.openCostInBytes")
    .internal()
    .doc("The estimated cost to open a file, measured by the number of bytes could be scanned in" +
      " the same time. This is used when putting multiple files into a partition. It's better to" +
      " over estimated, then the partitions with small files will be faster than partitions with" +
      " bigger files (which is scheduled first). This configuration is effective only when using" +
      " file-based sources such as Parquet, JSON and ORC.")
    .longConf
    .createWithDefault(4 * 1024 * 1024)

  val IGNORE_CORRUPT_FILES = buildConf("spark.sql.files.ignoreCorruptFiles")
    .doc("Whether to ignore corrupt files. If true, the Spark jobs will continue to run when " +
      "encountering corrupted files and the contents that have been read will still be returned. " +
      "This configuration is effective only when using file-based sources such as Parquet, JSON " +
      "and ORC.")
    .booleanConf
    .createWithDefault(false)

  val IGNORE_MISSING_FILES = buildConf("spark.sql.files.ignoreMissingFiles")
    .doc("Whether to ignore missing files. If true, the Spark jobs will continue to run when " +
      "encountering missing files and the contents that have been read will still be returned. " +
      "This configuration is effective only when using file-based sources such as Parquet, JSON " +
      "and ORC.")
    .booleanConf
    .createWithDefault(false)

  val MAX_RECORDS_PER_FILE = buildConf("spark.sql.files.maxRecordsPerFile")
    .doc("Maximum number of records to write out to a single file. " +
      "If this value is zero or negative, there is no limit.")
    .longConf
    .createWithDefault(0)

  val EXCHANGE_REUSE_ENABLED = buildConf("spark.sql.exchange.reuse")
    .internal()
    .doc("When true, the planner will try to find out duplicated exchanges and re-use them.")
    .booleanConf
    .createWithDefault(true)

  val SUBQUERY_REUSE_ENABLED = buildConf("spark.sql.subquery.reuse")
    .internal()
    .doc("When true, the planner will try to find out duplicated subqueries and re-use them.")
    .booleanConf
    .createWithDefault(true)

  val STATE_STORE_PROVIDER_CLASS =
    buildConf("spark.sql.streaming.stateStore.providerClass")
      .internal()
      .doc(
        "The class used to manage state data in stateful streaming queries. This class must " +
          "be a subclass of StateStoreProvider, and must have a zero-arg constructor. " +
          "Note: For structured streaming, this configuration cannot be changed between query " +
          "restarts from the same checkpoint location.")
      .stringConf
      .createWithDefault(
        "org.apache.spark.sql.execution.streaming.state.HDFSBackedStateStoreProvider")

  val STATE_STORE_MIN_DELTAS_FOR_SNAPSHOT =
    buildConf("spark.sql.streaming.stateStore.minDeltasForSnapshot")
      .internal()
      .doc("Minimum number of state store delta files that needs to be generated before they " +
        "consolidated into snapshots.")
      .intConf
      .createWithDefault(10)

  val FLATMAPGROUPSWITHSTATE_STATE_FORMAT_VERSION =
    buildConf("spark.sql.streaming.flatMapGroupsWithState.stateFormatVersion")
      .internal()
      .doc("State format version used by flatMapGroupsWithState operation in a streaming query")
      .intConf
      .checkValue(v => Set(1, 2).contains(v), "Valid versions are 1 and 2")
      .createWithDefault(2)

  val CHECKPOINT_LOCATION = buildConf("spark.sql.streaming.checkpointLocation")
    .doc("The default location for storing checkpoint data for streaming queries.")
    .stringConf
    .createOptional

  val FORCE_DELETE_TEMP_CHECKPOINT_LOCATION =
    buildConf("spark.sql.streaming.forceDeleteTempCheckpointLocation.enabled")
      .doc("When true, enable temporary checkpoint locations force delete.")
      .booleanConf
      .createWithDefault(false)

  val MIN_BATCHES_TO_RETAIN = buildConf("spark.sql.streaming.minBatchesToRetain")
    .internal()
    .doc("The minimum number of batches that must be retained and made recoverable.")
    .intConf
    .createWithDefault(100)

  val MAX_BATCHES_TO_RETAIN_IN_MEMORY = buildConf("spark.sql.streaming.maxBatchesToRetainInMemory")
    .internal()
    .doc("The maximum number of batches which will be retained in memory to avoid " +
      "loading from files. The value adjusts a trade-off between memory usage vs cache miss: " +
      "'2' covers both success and direct failure cases, '1' covers only success case, " +
      "and '0' covers extreme case - disable cache to maximize memory size of executors.")
    .intConf
    .createWithDefault(2)

  val STREAMING_AGGREGATION_STATE_FORMAT_VERSION =
    buildConf("spark.sql.streaming.aggregation.stateFormatVersion")
      .internal()
      .doc("State format version used by streaming aggregation operations in a streaming query. " +
        "State between versions are tend to be incompatible, so state format version shouldn't " +
        "be modified after running.")
      .intConf
      .checkValue(v => Set(1, 2).contains(v), "Valid versions are 1 and 2")
      .createWithDefault(2)

  val STREAMING_STOP_ACTIVE_RUN_ON_RESTART =
    buildConf("spark.sql.streaming.stopActiveRunOnRestart")
    .doc("Running multiple runs of the same streaming query concurrently is not supported. " +
      "If we find a concurrent active run for a streaming query (in the same or different " +
      "SparkSessions on the same cluster) and this flag is true, we will stop the old streaming " +
      "query run to start the new one.")
    .booleanConf
    .createWithDefault(true)

  val STREAMING_JOIN_STATE_FORMAT_VERSION =
    buildConf("spark.sql.streaming.join.stateFormatVersion")
      .internal()
      .doc("State format version used by streaming join operations in a streaming query. " +
        "State between versions are tend to be incompatible, so state format version shouldn't " +
        "be modified after running.")
      .intConf
      .checkValue(v => Set(1, 2).contains(v), "Valid versions are 1 and 2")
      .createWithDefault(2)

  val UNSUPPORTED_OPERATION_CHECK_ENABLED =
    buildConf("spark.sql.streaming.unsupportedOperationCheck")
      .internal()
      .doc("When true, the logical plan for streaming query will be checked for unsupported" +
        " operations.")
      .booleanConf
      .createWithDefault(true)

  val VARIABLE_SUBSTITUTE_ENABLED =
    buildConf("spark.sql.variable.substitute")
      .doc("This enables substitution using syntax like ${var} ${system:var} and ${env:var}.")
      .booleanConf
      .createWithDefault(true)

  val VARIABLE_SUBSTITUTE_DEPTH =
    buildConf("spark.sql.variable.substitute.depth")
      .internal()
      .doc("Deprecated: The maximum replacements the substitution engine will do.")
      .intConf
      .createWithDefault(40)

  val ENABLE_TWOLEVEL_AGG_MAP =
    buildConf("spark.sql.codegen.aggregate.map.twolevel.enabled")
      .internal()
      .doc("Enable two-level aggregate hash map. When enabled, records will first be " +
        "inserted/looked-up at a 1st-level, small, fast map, and then fallback to a " +
        "2nd-level, larger, slower map when 1st level is full or keys cannot be found. " +
        "When disabled, records go directly to the 2nd level. Defaults to true.")
      .booleanConf
      .createWithDefault(true)

  val ENABLE_VECTORIZED_HASH_MAP =
    buildConf("spark.sql.codegen.aggregate.map.vectorized.enable")
      .internal()
      .doc("Enable vectorized aggregate hash map. This is for testing/benchmarking only.")
      .booleanConf
      .createWithDefault(false)

  val CODEGEN_SPLIT_AGGREGATE_FUNC =
    buildConf("spark.sql.codegen.aggregate.splitAggregateFunc.enabled")
      .internal()
      .doc("When true, the code generator would split aggregate code into individual methods " +
        "instead of a single big method. This can be used to avoid oversized function that " +
        "can miss the opportunity of JIT optimization.")
      .booleanConf
      .createWithDefault(true)

  val MAX_NESTED_VIEW_DEPTH =
    buildConf("spark.sql.view.maxNestedViewDepth")
      .internal()
      .doc("The maximum depth of a view reference in a nested view. A nested view may reference " +
        "other nested views, the dependencies are organized in a directed acyclic graph (DAG). " +
        "However the DAG depth may become too large and cause unexpected behavior. This " +
        "configuration puts a limit on this: when the depth of a view exceeds this value during " +
        "analysis, we terminate the resolution to avoid potential errors.")
      .intConf
      .checkValue(depth => depth > 0, "The maximum depth of a view reference in a nested view " +
        "must be positive.")
      .createWithDefault(100)

  val STREAMING_FILE_COMMIT_PROTOCOL_CLASS =
    buildConf("spark.sql.streaming.commitProtocolClass")
      .internal()
      .stringConf
      .createWithDefault("org.apache.spark.sql.execution.streaming.ManifestFileCommitProtocol")

  val STREAMING_MULTIPLE_WATERMARK_POLICY =
    buildConf("spark.sql.streaming.multipleWatermarkPolicy")
      .doc("Policy to calculate the global watermark value when there are multiple watermark " +
        "operators in a streaming query. The default value is 'min' which chooses " +
        "the minimum watermark reported across multiple operators. Other alternative value is " +
        "'max' which chooses the maximum across multiple operators. " +
        "Note: This configuration cannot be changed between query restarts from the same " +
        "checkpoint location.")
      .stringConf
      .transform(_.toLowerCase(Locale.ROOT))
      .checkValue(
        str => Set("min", "max").contains(str),
        "Invalid value for 'spark.sql.streaming.multipleWatermarkPolicy'. " +
          "Valid values are 'min' and 'max'")
      .createWithDefault("min") // must be same as MultipleWatermarkPolicy.DEFAULT_POLICY_NAME

  val OBJECT_AGG_SORT_BASED_FALLBACK_THRESHOLD =
    buildConf("spark.sql.objectHashAggregate.sortBased.fallbackThreshold")
      .internal()
      .doc("In the case of ObjectHashAggregateExec, when the size of the in-memory hash map " +
        "grows too large, we will fall back to sort-based aggregation. This option sets a row " +
        "count threshold for the size of the hash map.")
      .intConf
      // We are trying to be conservative and use a relatively small default count threshold here
      // since the state object of some TypedImperativeAggregate function can be quite large (e.g.
      // percentile_approx).
      .createWithDefault(128)

  val USE_OBJECT_HASH_AGG = buildConf("spark.sql.execution.useObjectHashAggregateExec")
    .internal()
    .doc("Decides if we use ObjectHashAggregateExec")
    .booleanConf
    .createWithDefault(true)

  val JSON_GENERATOR_IGNORE_NULL_FIELDS =
    buildConf("spark.sql.jsonGenerator.ignoreNullFields")
      .doc("Whether to ignore null fields when generating JSON objects in JSON data source and " +
        "JSON functions such as to_json. " +
        "If false, it generates null for null fields in JSON objects.")
      .booleanConf
      .createWithDefault(true)

  val FILE_SINK_LOG_DELETION = buildConf("spark.sql.streaming.fileSink.log.deletion")
    .internal()
    .doc("Whether to delete the expired log files in file stream sink.")
    .booleanConf
    .createWithDefault(true)

  val FILE_SINK_LOG_COMPACT_INTERVAL =
    buildConf("spark.sql.streaming.fileSink.log.compactInterval")
      .internal()
      .doc("Number of log files after which all the previous files " +
        "are compacted into the next log file.")
      .intConf
      .createWithDefault(10)

  val FILE_SINK_LOG_CLEANUP_DELAY =
    buildConf("spark.sql.streaming.fileSink.log.cleanupDelay")
      .internal()
      .doc("How long that a file is guaranteed to be visible for all readers.")
      .timeConf(TimeUnit.MILLISECONDS)
      .createWithDefault(TimeUnit.MINUTES.toMillis(10)) // 10 minutes

  val FILE_SOURCE_LOG_DELETION = buildConf("spark.sql.streaming.fileSource.log.deletion")
    .internal()
    .doc("Whether to delete the expired log files in file stream source.")
    .booleanConf
    .createWithDefault(true)

  val FILE_SOURCE_LOG_COMPACT_INTERVAL =
    buildConf("spark.sql.streaming.fileSource.log.compactInterval")
      .internal()
      .doc("Number of log files after which all the previous files " +
        "are compacted into the next log file.")
      .intConf
      .createWithDefault(10)

  val FILE_SOURCE_LOG_CLEANUP_DELAY =
    buildConf("spark.sql.streaming.fileSource.log.cleanupDelay")
      .internal()
      .doc("How long in milliseconds a file is guaranteed to be visible for all readers.")
      .timeConf(TimeUnit.MILLISECONDS)
      .createWithDefault(TimeUnit.MINUTES.toMillis(10)) // 10 minutes

  val FILE_SOURCE_SCHEMA_FORCE_NULLABLE =
    buildConf("spark.sql.streaming.fileSource.schema.forceNullable")
      .internal()
      .doc("When true, force the schema of streaming file source to be nullable (including all " +
        "the fields). Otherwise, the schema might not be compatible with actual data, which " +
        "leads to corruptions.")
      .booleanConf
      .createWithDefault(true)

  val STREAMING_SCHEMA_INFERENCE =
    buildConf("spark.sql.streaming.schemaInference")
      .internal()
      .doc("Whether file-based streaming sources will infer its own schema")
      .booleanConf
      .createWithDefault(false)

  val STREAMING_POLLING_DELAY =
    buildConf("spark.sql.streaming.pollingDelay")
      .internal()
      .doc("How long to delay polling new data when no data is available")
      .timeConf(TimeUnit.MILLISECONDS)
      .createWithDefault(10L)

  val STREAMING_STOP_TIMEOUT =
    buildConf("spark.sql.streaming.stopTimeout")
      .doc("How long to wait for the streaming execution thread to stop when calling the " +
        "streaming query's stop() method in milliseconds. 0 or negative values wait indefinitely.")
      .timeConf(TimeUnit.MILLISECONDS)
      .createWithDefault(0L)

  val STREAMING_NO_DATA_PROGRESS_EVENT_INTERVAL =
    buildConf("spark.sql.streaming.noDataProgressEventInterval")
      .internal()
      .doc("How long to wait between two progress events when there is no data")
      .timeConf(TimeUnit.MILLISECONDS)
      .createWithDefault(10000L)

  val STREAMING_NO_DATA_MICRO_BATCHES_ENABLED =
    buildConf("spark.sql.streaming.noDataMicroBatches.enabled")
      .doc(
        "Whether streaming micro-batch engine will execute batches without data " +
          "for eager state management for stateful streaming queries.")
      .booleanConf
      .createWithDefault(true)

  val STREAMING_METRICS_ENABLED =
    buildConf("spark.sql.streaming.metricsEnabled")
      .doc("Whether Dropwizard/Codahale metrics will be reported for active streaming queries.")
      .booleanConf
      .createWithDefault(false)

  val STREAMING_PROGRESS_RETENTION =
    buildConf("spark.sql.streaming.numRecentProgressUpdates")
      .doc("The number of progress updates to retain for a streaming query")
      .intConf
      .createWithDefault(100)

  val STREAMING_CHECKPOINT_FILE_MANAGER_CLASS =
    buildConf("spark.sql.streaming.checkpointFileManagerClass")
      .doc("The class used to write checkpoint files atomically. This class must be a subclass " +
        "of the interface CheckpointFileManager.")
      .internal()
      .stringConf

  val STREAMING_CHECKPOINT_ESCAPED_PATH_CHECK_ENABLED =
    buildConf("spark.sql.streaming.checkpoint.escapedPathCheck.enabled")
      .doc("Whether to detect a streaming query may pick up an incorrect checkpoint path due " +
        "to SPARK-26824.")
      .internal()
      .booleanConf
      .createWithDefault(true)

  val PARALLEL_FILE_LISTING_IN_STATS_COMPUTATION =
    buildConf("spark.sql.statistics.parallelFileListingInStatsComputation.enabled")
      .internal()
      .doc("When true, SQL commands use parallel file listing, " +
        "as opposed to single thread listing. " +
        "This usually speeds up commands that need to list many directories.")
      .booleanConf
      .createWithDefault(true)

  val DEFAULT_SIZE_IN_BYTES = buildConf("spark.sql.defaultSizeInBytes")
    .internal()
    .doc("The default table size used in query planning. By default, it is set to Long.MaxValue " +
      s"which is larger than `${AUTO_BROADCASTJOIN_THRESHOLD.key}` to be more conservative. " +
      "That is to say by default the optimizer will not choose to broadcast a table unless it " +
      "knows for sure its size is small enough.")
    .bytesConf(ByteUnit.BYTE)
    .createWithDefault(Long.MaxValue)

  val ENABLE_FALL_BACK_TO_HDFS_FOR_STATS = buildConf("spark.sql.statistics.fallBackToHdfs")
    .doc("When true, it will fall back to HDFS if the table statistics are not available from " +
      "table metadata. This is useful in determining if a table is small enough to use " +
      "broadcast joins. This flag is effective only for non-partitioned Hive tables. " +
      "For non-partitioned data source tables, it will be automatically recalculated if table " +
      "statistics are not available. For partitioned data source and partitioned Hive tables, " +
      s"It is '${DEFAULT_SIZE_IN_BYTES.key}' if table statistics are not available.")
    .booleanConf
    .createWithDefault(false)

  val NDV_MAX_ERROR =
    buildConf("spark.sql.statistics.ndv.maxError")
      .internal()
      .doc("The maximum estimation error allowed in HyperLogLog++ algorithm when generating " +
        "column level statistics.")
      .doubleConf
      .createWithDefault(0.05)

  val HISTOGRAM_ENABLED =
    buildConf("spark.sql.statistics.histogram.enabled")
      .doc("Generates histograms when computing column statistics if enabled. Histograms can " +
        "provide better estimation accuracy. Currently, Spark only supports equi-height " +
        "histogram. Note that collecting histograms takes extra cost. For example, collecting " +
        "column statistics usually takes only one table scan, but generating equi-height " +
        "histogram will cause an extra table scan.")
      .booleanConf
      .createWithDefault(false)

  val HISTOGRAM_NUM_BINS =
    buildConf("spark.sql.statistics.histogram.numBins")
      .internal()
      .doc("The number of bins when generating histograms.")
      .intConf
      .checkValue(num => num > 1, "The number of bins must be greater than 1.")
      .createWithDefault(254)

  val PERCENTILE_ACCURACY =
    buildConf("spark.sql.statistics.percentile.accuracy")
      .internal()
      .doc("Accuracy of percentile approximation when generating equi-height histograms. " +
        "Larger value means better accuracy. The relative error can be deduced by " +
        "1.0 / PERCENTILE_ACCURACY.")
      .intConf
      .createWithDefault(10000)

  val AUTO_SIZE_UPDATE_ENABLED =
    buildConf("spark.sql.statistics.size.autoUpdate.enabled")
      .doc("Enables automatic update for table size once table's data is changed. Note that if " +
        "the total number of files of the table is very large, this can be expensive and slow " +
        "down data change commands.")
      .booleanConf
      .createWithDefault(false)

  val CBO_ENABLED =
    buildConf("spark.sql.cbo.enabled")
      .doc("Enables CBO for estimation of plan statistics when set true.")
      .booleanConf
      .createWithDefault(false)

  val PLAN_STATS_ENABLED =
    buildConf("spark.sql.cbo.planStats.enabled")
      .doc("When true, the logical plan will fetch row counts and column statistics from catalog.")
      .booleanConf
      .createWithDefault(false)

  val JOIN_REORDER_ENABLED =
    buildConf("spark.sql.cbo.joinReorder.enabled")
      .doc("Enables join reorder in CBO.")
      .booleanConf
      .createWithDefault(false)

  val JOIN_REORDER_DP_THRESHOLD =
    buildConf("spark.sql.cbo.joinReorder.dp.threshold")
      .doc("The maximum number of joined nodes allowed in the dynamic programming algorithm.")
      .intConf
      .checkValue(number => number > 0, "The maximum number must be a positive integer.")
      .createWithDefault(12)

  val JOIN_REORDER_CARD_WEIGHT =
    buildConf("spark.sql.cbo.joinReorder.card.weight")
      .internal()
      .doc("The weight of cardinality (number of rows) for plan cost comparison in join reorder: " +
        "rows * weight + size * (1 - weight).")
      .doubleConf
      .checkValue(weight => weight >= 0 && weight <= 1, "The weight value must be in [0, 1].")
      .createWithDefault(0.7)

  val JOIN_REORDER_DP_STAR_FILTER =
    buildConf("spark.sql.cbo.joinReorder.dp.star.filter")
      .doc("Applies star-join filter heuristics to cost based join enumeration.")
      .booleanConf
      .createWithDefault(false)

  val STARSCHEMA_DETECTION = buildConf("spark.sql.cbo.starSchemaDetection")
    .doc("When true, it enables join reordering based on star schema detection. ")
    .booleanConf
    .createWithDefault(false)

  val STARSCHEMA_FACT_TABLE_RATIO = buildConf("spark.sql.cbo.starJoinFTRatio")
    .internal()
    .doc("Specifies the upper limit of the ratio between the largest fact tables" +
      " for a star join to be considered. ")
    .doubleConf
    .createWithDefault(0.9)

  val SESSION_LOCAL_TIMEZONE =
    buildConf("spark.sql.session.timeZone")
      .doc("""The ID of session local timezone, e.g. "GMT", "America/Los_Angeles", etc.""")
      .stringConf
      .createWithDefaultFunction(() => TimeZone.getDefault.getID)

  val WINDOW_EXEC_BUFFER_IN_MEMORY_THRESHOLD =
    buildConf("spark.sql.windowExec.buffer.in.memory.threshold")
      .internal()
      .doc("Threshold for number of rows guaranteed to be held in memory by the window operator")
      .intConf
      .createWithDefault(4096)

  val WINDOW_EXEC_BUFFER_SPILL_THRESHOLD =
    buildConf("spark.sql.windowExec.buffer.spill.threshold")
      .internal()
      .doc("Threshold for number of rows to be spilled by window operator")
      .intConf
      .createWithDefault(SHUFFLE_SPILL_NUM_ELEMENTS_FORCE_SPILL_THRESHOLD.defaultValue.get)

  val SORT_MERGE_JOIN_EXEC_BUFFER_IN_MEMORY_THRESHOLD =
    buildConf("spark.sql.sortMergeJoinExec.buffer.in.memory.threshold")
      .internal()
      .doc("Threshold for number of rows guaranteed to be held in memory by the sort merge " +
        "join operator")
      .intConf
      .createWithDefault(ByteArrayMethods.MAX_ROUNDED_ARRAY_LENGTH)

  val SORT_MERGE_JOIN_EXEC_BUFFER_SPILL_THRESHOLD =
    buildConf("spark.sql.sortMergeJoinExec.buffer.spill.threshold")
      .internal()
      .doc("Threshold for number of rows to be spilled by sort merge join operator")
      .intConf
      .createWithDefault(SHUFFLE_SPILL_NUM_ELEMENTS_FORCE_SPILL_THRESHOLD.defaultValue.get)

  val CARTESIAN_PRODUCT_EXEC_BUFFER_IN_MEMORY_THRESHOLD =
    buildConf("spark.sql.cartesianProductExec.buffer.in.memory.threshold")
      .internal()
      .doc("Threshold for number of rows guaranteed to be held in memory by the cartesian " +
        "product operator")
      .intConf
      .createWithDefault(4096)

  val CARTESIAN_PRODUCT_EXEC_BUFFER_SPILL_THRESHOLD =
    buildConf("spark.sql.cartesianProductExec.buffer.spill.threshold")
      .internal()
      .doc("Threshold for number of rows to be spilled by cartesian product operator")
      .intConf
      .createWithDefault(SHUFFLE_SPILL_NUM_ELEMENTS_FORCE_SPILL_THRESHOLD.defaultValue.get)

  val SUPPORT_QUOTED_REGEX_COLUMN_NAME = buildConf("spark.sql.parser.quotedRegexColumnNames")
    .doc("When true, quoted Identifiers (using backticks) in SELECT statement are interpreted" +
      " as regular expressions.")
    .booleanConf
    .createWithDefault(false)

  val RANGE_EXCHANGE_SAMPLE_SIZE_PER_PARTITION =
    buildConf("spark.sql.execution.rangeExchange.sampleSizePerPartition")
      .internal()
      .doc("Number of points to sample per partition in order to determine the range boundaries" +
          " for range partitioning, typically used in global sorting (without limit).")
      .intConf
      .createWithDefault(100)

  val ARROW_EXECUTION_ENABLED =
    buildConf("spark.sql.execution.arrow.enabled")
      .doc("(Deprecated since Spark 3.0, please set 'spark.sql.execution.arrow.pyspark.enabled'.)")
      .booleanConf
      .createWithDefault(false)

  val ARROW_PYSPARK_EXECUTION_ENABLED =
    buildConf("spark.sql.execution.arrow.pyspark.enabled")
      .doc("When true, make use of Apache Arrow for columnar data transfers in PySpark. " +
        "This optimization applies to: " +
        "1. pyspark.sql.DataFrame.toPandas " +
        "2. pyspark.sql.SparkSession.createDataFrame when its input is a Pandas DataFrame " +
        "The following data types are unsupported: " +
        "BinaryType, MapType, ArrayType of TimestampType, and nested StructType.")
      .fallbackConf(ARROW_EXECUTION_ENABLED)

  val ARROW_SPARKR_EXECUTION_ENABLED =
    buildConf("spark.sql.execution.arrow.sparkr.enabled")
      .doc("When true, make use of Apache Arrow for columnar data transfers in SparkR. " +
        "This optimization applies to: " +
        "1. createDataFrame when its input is an R DataFrame " +
        "2. collect " +
        "3. dapply " +
        "4. gapply " +
        "The following data types are unsupported: " +
        "FloatType, BinaryType, ArrayType, StructType and MapType.")
      .booleanConf
      .createWithDefault(false)

  val ARROW_FALLBACK_ENABLED =
    buildConf("spark.sql.execution.arrow.fallback.enabled")
      .doc("(Deprecated since Spark 3.0, please set " +
        "'spark.sql.execution.arrow.pyspark.fallback.enabled'.)")
      .booleanConf
      .createWithDefault(true)

  val ARROW_PYSPARK_FALLBACK_ENABLED =
    buildConf("spark.sql.execution.arrow.pyspark.fallback.enabled")
      .doc(s"When true, optimizations enabled by '${ARROW_PYSPARK_EXECUTION_ENABLED.key}' will " +
        "fallback automatically to non-optimized implementations if an error occurs.")
      .fallbackConf(ARROW_FALLBACK_ENABLED)

  val ARROW_EXECUTION_MAX_RECORDS_PER_BATCH =
    buildConf("spark.sql.execution.arrow.maxRecordsPerBatch")
      .doc("When using Apache Arrow, limit the maximum number of records that can be written " +
        "to a single ArrowRecordBatch in memory. If set to zero or negative there is no limit.")
      .intConf
      .createWithDefault(10000)

  val PANDAS_UDF_BUFFER_SIZE =
    buildConf("spark.sql.pandas.udf.buffer.size")
      .doc(
        s"Same as ${BUFFER_SIZE} but only applies to Pandas UDF executions. If it is not set, " +
        s"the fallback is ${BUFFER_SIZE}. Note that Pandas execution requires more than 4 bytes. " +
        "Lowering this value could make small Pandas UDF batch iterated and pipelined; however, " +
        "it might degrade performance. See SPARK-27870.")
      .fallbackConf(BUFFER_SIZE)

  val PANDAS_RESPECT_SESSION_LOCAL_TIMEZONE =
    buildConf("spark.sql.execution.pandas.respectSessionTimeZone")
      .internal()
      .doc("When true, make Pandas DataFrame with timestamp type respecting session local " +
        "timezone when converting to/from Pandas DataFrame. This configuration will be " +
        "deprecated in the future releases.")
      .booleanConf
      .createWithDefault(true)

  val PANDAS_GROUPED_MAP_ASSIGN_COLUMNS_BY_NAME =
    buildConf("spark.sql.legacy.execution.pandas.groupedMap.assignColumnsByName")
      .internal()
      .doc("When true, columns will be looked up by name if labeled with a string and fallback " +
        "to use position if not. When false, a grouped map Pandas UDF will assign columns from " +
        "the returned Pandas DataFrame based on position, regardless of column label type. " +
        "This configuration will be deprecated in future releases.")
      .booleanConf
      .createWithDefault(true)

  val PANDAS_ARROW_SAFE_TYPE_CONVERSION =
    buildConf("spark.sql.execution.pandas.arrowSafeTypeConversion")
      .internal()
      .doc("When true, Arrow will perform safe type conversion when converting " +
        "Pandas.Series to Arrow array during serialization. Arrow will raise errors " +
        "when detecting unsafe type conversion like overflow. When false, disabling Arrow's type " +
        "check and do type conversions anyway. This config only works for Arrow 0.11.0+.")
      .booleanConf
      .createWithDefault(false)

  val REPLACE_EXCEPT_WITH_FILTER = buildConf("spark.sql.optimizer.replaceExceptWithFilter")
    .internal()
    .doc("When true, the apply function of the rule verifies whether the right node of the" +
      " except operation is of type Filter or Project followed by Filter. If yes, the rule" +
      " further verifies 1) Excluding the filter operations from the right (as well as the" +
      " left node, if any) on the top, whether both the nodes evaluates to a same result." +
      " 2) The left and right nodes don't contain any SubqueryExpressions. 3) The output" +
      " column names of the left node are distinct. If all the conditions are met, the" +
      " rule will replace the except operation with a Filter by flipping the filter" +
      " condition(s) of the right node.")
    .booleanConf
    .createWithDefault(true)

  val DECIMAL_OPERATIONS_ALLOW_PREC_LOSS =
    buildConf("spark.sql.decimalOperations.allowPrecisionLoss")
      .internal()
      .doc("When true (default), establishing the result type of an arithmetic operation " +
        "happens according to Hive behavior and SQL ANSI 2011 specification, ie. rounding the " +
        "decimal part of the result if an exact representation is not possible. Otherwise, NULL " +
        "is returned in those cases, as previously.")
      .booleanConf
      .createWithDefault(true)

  val LITERAL_PICK_MINIMUM_PRECISION =
    buildConf("spark.sql.legacy.literal.pickMinimumPrecision")
      .internal()
      .doc("When integral literal is used in decimal operations, pick a minimum precision " +
        "required by the literal if this config is true, to make the resulting precision and/or " +
        "scale smaller. This can reduce the possibility of precision lose and/or overflow.")
      .booleanConf
      .createWithDefault(true)

  val SQL_OPTIONS_REDACTION_PATTERN =
    buildConf("spark.sql.redaction.options.regex")
      .doc("Regex to decide which keys in a Spark SQL command's options map contain sensitive " +
        "information. The values of options whose names that match this regex will be redacted " +
        "in the explain output. This redaction is applied on top of the global redaction " +
        s"configuration defined by ${SECRET_REDACTION_PATTERN.key}.")
    .regexConf
    .createWithDefault("(?i)url".r)

  val SQL_STRING_REDACTION_PATTERN =
    buildConf("spark.sql.redaction.string.regex")
      .doc("Regex to decide which parts of strings produced by Spark contain sensitive " +
        "information. When this regex matches a string part, that string part is replaced by a " +
        "dummy value. This is currently used to redact the output of SQL explain commands. " +
        "When this conf is not set, the value from `spark.redaction.string.regex` is used.")
      .fallbackConf(org.apache.spark.internal.config.STRING_REDACTION_PATTERN)

  val CONCAT_BINARY_AS_STRING = buildConf("spark.sql.function.concatBinaryAsString")
    .doc("When this option is set to false and all inputs are binary, `functions.concat` returns " +
      "an output as binary. Otherwise, it returns as a string.")
    .booleanConf
    .createWithDefault(false)

  val ELT_OUTPUT_AS_STRING = buildConf("spark.sql.function.eltOutputAsString")
    .doc("When this option is set to false and all inputs are binary, `elt` returns " +
      "an output as binary. Otherwise, it returns as a string.")
    .booleanConf
    .createWithDefault(false)

  val VALIDATE_PARTITION_COLUMNS =
    buildConf("spark.sql.sources.validatePartitionColumns")
      .internal()
      .doc("When this option is set to true, partition column values will be validated with " +
        "user-specified schema. If the validation fails, a runtime exception is thrown. " +
        "When this option is set to false, the partition column value will be converted to null " +
        "if it can not be casted to corresponding user-specified schema.")
      .booleanConf
      .createWithDefault(true)

  val CONTINUOUS_STREAMING_EPOCH_BACKLOG_QUEUE_SIZE =
    buildConf("spark.sql.streaming.continuous.epochBacklogQueueSize")
      .doc("The max number of entries to be stored in queue to wait for late epochs. " +
        "If this parameter is exceeded by the size of the queue, stream will stop with an error.")
      .intConf
      .createWithDefault(10000)

  val CONTINUOUS_STREAMING_EXECUTOR_QUEUE_SIZE =
    buildConf("spark.sql.streaming.continuous.executorQueueSize")
    .internal()
    .doc("The size (measured in number of rows) of the queue used in continuous execution to" +
      " buffer the results of a ContinuousDataReader.")
    .intConf
    .createWithDefault(1024)

  val CONTINUOUS_STREAMING_EXECUTOR_POLL_INTERVAL_MS =
    buildConf("spark.sql.streaming.continuous.executorPollIntervalMs")
      .internal()
      .doc("The interval at which continuous execution readers will poll to check whether" +
        " the epoch has advanced on the driver.")
      .timeConf(TimeUnit.MILLISECONDS)
      .createWithDefault(100)

  val USE_V1_SOURCE_LIST = buildConf("spark.sql.sources.useV1SourceList")
    .internal()
    .doc("A comma-separated list of data source short names or fully qualified data source " +
      "implementation class names for which Data Source V2 code path is disabled. These data " +
      "sources will fallback to Data Source V1 code path.")
    .stringConf
    .createWithDefault("kafka")

  val DISABLED_V2_STREAMING_WRITERS = buildConf("spark.sql.streaming.disabledV2Writers")
    .doc("A comma-separated list of fully qualified data source register class names for which" +
      " StreamWriteSupport is disabled. Writes to these sources will fall back to the V1 Sinks.")
    .stringConf
    .createWithDefault("")

  val DISABLED_V2_STREAMING_MICROBATCH_READERS =
    buildConf("spark.sql.streaming.disabledV2MicroBatchReaders")
      .internal()
      .doc(
        "A comma-separated list of fully qualified data source register class names for which " +
          "MicroBatchReadSupport is disabled. Reads from these sources will fall back to the " +
          "V1 Sources.")
      .stringConf
      .createWithDefault("")

  object PartitionOverwriteMode extends Enumeration {
    val STATIC, DYNAMIC = Value
  }

  val PARTITION_OVERWRITE_MODE =
    buildConf("spark.sql.sources.partitionOverwriteMode")
      .doc("When INSERT OVERWRITE a partitioned data source table, we currently support 2 modes: " +
        "static and dynamic. In static mode, Spark deletes all the partitions that match the " +
        "partition specification(e.g. PARTITION(a=1,b)) in the INSERT statement, before " +
        "overwriting. In dynamic mode, Spark doesn't delete partitions ahead, and only overwrite " +
        "those partitions that have data written into it at runtime. By default we use static " +
        "mode to keep the same behavior of Spark prior to 2.3. Note that this config doesn't " +
        "affect Hive serde tables, as they are always overwritten with dynamic mode. This can " +
        "also be set as an output option for a data source using key partitionOverwriteMode " +
        "(which takes precedence over this setting), e.g. " +
        "dataframe.write.option(\"partitionOverwriteMode\", \"dynamic\").save(path)."
      )
      .stringConf
      .transform(_.toUpperCase(Locale.ROOT))
      .checkValues(PartitionOverwriteMode.values.map(_.toString))
      .createWithDefault(PartitionOverwriteMode.STATIC.toString)

  object StoreAssignmentPolicy extends Enumeration {
    val ANSI, LEGACY, STRICT = Value
  }

  val STORE_ASSIGNMENT_POLICY =
    buildConf("spark.sql.storeAssignmentPolicy")
      .doc("When inserting a value into a column with different data type, Spark will perform " +
        "type coercion. Currently, we support 3 policies for the type coercion rules: ANSI, " +
        "legacy and strict. With ANSI policy, Spark performs the type coercion as per ANSI SQL. " +
        "In practice, the behavior is mostly the same as PostgreSQL. " +
        "It disallows certain unreasonable type conversions such as converting " +
        "`string` to `int` or `double` to `boolean`. " +
        "With legacy policy, Spark allows the type coercion as long as it is a valid `Cast`, " +
        "which is very loose. e.g. converting `string` to `int` or `double` to `boolean` is " +
        "allowed. It is also the only behavior in Spark 2.x and it is compatible with Hive. " +
        "With strict policy, Spark doesn't allow any possible precision loss or data truncation " +
        "in type coercion, e.g. converting `double` to `int` or `decimal` to `double` is " +
        "not allowed."
      )
      .stringConf
      .transform(_.toUpperCase(Locale.ROOT))
      .checkValues(StoreAssignmentPolicy.values.map(_.toString))
      .createWithDefault(StoreAssignmentPolicy.ANSI.toString)

  object IntervalStyle extends Enumeration {
    type IntervalStyle = Value
    val SQL_STANDARD, ISO_8601, MULTI_UNITS = Value
  }

  val INTERVAL_STYLE = buildConf("spark.sql.intervalOutputStyle")
    .doc("When converting interval values to strings (i.e. for display), this config decides the" +
      " interval string format. The value SQL_STANDARD will produce output matching SQL standard" +
      " interval literals (i.e. '+3-2 +10 -00:00:01'). The value ISO_8601 will produce output" +
      " matching the ISO 8601 standard (i.e. 'P3Y2M10DT-1S'). The value MULTI_UNITS (which is the" +
      " default) will produce output in form of value unit pairs, (i.e. '3 year 2 months 10 days" +
      " -1 seconds'")
    .stringConf
    .transform(_.toUpperCase(Locale.ROOT))
    .checkValues(IntervalStyle.values.map(_.toString))
    .createWithDefault(IntervalStyle.MULTI_UNITS.toString)

  val ANSI_ENABLED = buildConf("spark.sql.ansi.enabled")
    .doc("When true, Spark tries to conform to the ANSI SQL specification: 1. Spark will " +
      "throw a runtime exception if an overflow occurs in any operation on integral/decimal " +
      "field. 2. Spark will forbid using the reserved keywords of ANSI SQL as identifiers in " +
      "the SQL parser.")
    .booleanConf
    .createWithDefault(false)

  val SORT_BEFORE_REPARTITION =
    buildConf("spark.sql.execution.sortBeforeRepartition")
      .internal()
      .doc("When perform a repartition following a shuffle, the output row ordering would be " +
        "nondeterministic. If some downstream stages fail and some tasks of the repartition " +
        "stage retry, these tasks may generate different data, and that can lead to correctness " +
        "issues. Turn on this config to insert a local sort before actually doing repartition " +
        "to generate consistent repartition results. The performance of repartition() may go " +
        "down since we insert extra local sort before it.")
        .booleanConf
        .createWithDefault(true)

  val NESTED_SCHEMA_PRUNING_ENABLED =
    buildConf("spark.sql.optimizer.nestedSchemaPruning.enabled")
      .internal()
      .doc("Prune nested fields from a logical relation's output which are unnecessary in " +
        "satisfying a query. This optimization allows columnar file format readers to avoid " +
        "reading unnecessary nested column data. Currently Parquet and ORC are the " +
        "data sources that implement this optimization.")
      .booleanConf
      .createWithDefault(true)

  val SERIALIZER_NESTED_SCHEMA_PRUNING_ENABLED =
    buildConf("spark.sql.optimizer.serializer.nestedSchemaPruning.enabled")
      .internal()
      .doc("Prune nested fields from object serialization operator which are unnecessary in " +
        "satisfying a query. This optimization allows object serializers to avoid " +
        "executing unnecessary nested expressions.")
      .booleanConf
      .createWithDefault(true)

  val NESTED_PRUNING_ON_EXPRESSIONS =
    buildConf("spark.sql.optimizer.expression.nestedPruning.enabled")
      .internal()
      .doc("Prune nested fields from expressions in an operator which are unnecessary in " +
        "satisfying a query. Note that this optimization doesn't prune nested fields from " +
        "physical data source scanning. For pruning nested fields from scanning, please use " +
        "`spark.sql.optimizer.nestedSchemaPruning.enabled` config.")
      .booleanConf
      .createWithDefault(true)

  val TOP_K_SORT_FALLBACK_THRESHOLD =
    buildConf("spark.sql.execution.topKSortFallbackThreshold")
      .internal()
      .doc("In SQL queries with a SORT followed by a LIMIT like " +
          "'SELECT x FROM t ORDER BY y LIMIT m', if m is under this threshold, do a top-K sort" +
          " in memory, otherwise do a global sort which spills to disk if necessary.")
      .intConf
      .createWithDefault(ByteArrayMethods.MAX_ROUNDED_ARRAY_LENGTH)

  object Deprecated {
    val MAPRED_REDUCE_TASKS = "mapred.reduce.tasks"
  }

  object Replaced {
    val MAPREDUCE_JOB_REDUCES = "mapreduce.job.reduces"
  }

  val CSV_PARSER_COLUMN_PRUNING = buildConf("spark.sql.csv.parser.columnPruning.enabled")
    .internal()
    .doc("If it is set to true, column names of the requested schema are passed to CSV parser. " +
      "Other column values can be ignored during parsing even if they are malformed.")
    .booleanConf
    .createWithDefault(true)

  val REPL_EAGER_EVAL_ENABLED = buildConf("spark.sql.repl.eagerEval.enabled")
    .doc("Enables eager evaluation or not. When true, the top K rows of Dataset will be " +
      "displayed if and only if the REPL supports the eager evaluation. Currently, the " +
      "eager evaluation is supported in PySpark and SparkR. In PySpark, for the notebooks like " +
      "Jupyter, the HTML table (generated by _repr_html_) will be returned. For plain Python " +
      "REPL, the returned outputs are formatted like dataframe.show(). In SparkR, the returned " +
      "outputs are showed similar to R data.frame would.")
    .booleanConf
    .createWithDefault(false)

  val REPL_EAGER_EVAL_MAX_NUM_ROWS = buildConf("spark.sql.repl.eagerEval.maxNumRows")
    .doc("The max number of rows that are returned by eager evaluation. This only takes " +
      s"effect when ${REPL_EAGER_EVAL_ENABLED.key} is set to true. The valid range of this " +
      "config is from 0 to (Int.MaxValue - 1), so the invalid config like negative and " +
      "greater than (Int.MaxValue - 1) will be normalized to 0 and (Int.MaxValue - 1).")
    .intConf
    .createWithDefault(20)

  val REPL_EAGER_EVAL_TRUNCATE = buildConf("spark.sql.repl.eagerEval.truncate")
    .doc("The max number of characters for each cell that is returned by eager evaluation. " +
      s"This only takes effect when ${REPL_EAGER_EVAL_ENABLED.key} is set to true.")
    .intConf
    .createWithDefault(20)

  val FAST_HASH_AGGREGATE_MAX_ROWS_CAPACITY_BIT =
    buildConf("spark.sql.codegen.aggregate.fastHashMap.capacityBit")
      .internal()
      .doc("Capacity for the max number of rows to be held in memory " +
        "by the fast hash aggregate product operator. The bit is not for actual value, " +
        "but the actual numBuckets is determined by loadFactor " +
        "(e.g: default bit value 16 , the actual numBuckets is ((1 << 16) / 0.5).")
      .intConf
      .checkValue(bit => bit >= 10 && bit <= 30, "The bit value must be in [10, 30].")
      .createWithDefault(16)

  val AVRO_COMPRESSION_CODEC = buildConf("spark.sql.avro.compression.codec")
    .doc("Compression codec used in writing of AVRO files. Supported codecs: " +
      "uncompressed, deflate, snappy, bzip2 and xz. Default codec is snappy.")
    .stringConf
    .checkValues(Set("uncompressed", "deflate", "snappy", "bzip2", "xz"))
    .createWithDefault("snappy")

  val AVRO_DEFLATE_LEVEL = buildConf("spark.sql.avro.deflate.level")
    .doc("Compression level for the deflate codec used in writing of AVRO files. " +
      "Valid value must be in the range of from 1 to 9 inclusive or -1. " +
      "The default value is -1 which corresponds to 6 level in the current implementation.")
    .intConf
    .checkValues((1 to 9).toSet + Deflater.DEFAULT_COMPRESSION)
    .createWithDefault(Deflater.DEFAULT_COMPRESSION)

  val LEGACY_SIZE_OF_NULL = buildConf("spark.sql.legacy.sizeOfNull")
    .doc("If it is set to true, size of null returns -1. This behavior was inherited from Hive. " +
      "The size function returns null for null input if the flag is disabled.")
    .booleanConf
    .createWithDefault(false)

  val LEGACY_REPLACE_DATABRICKS_SPARK_AVRO_ENABLED =
    buildConf("spark.sql.legacy.replaceDatabricksSparkAvro.enabled")
      .doc("If it is set to true, the data source provider com.databricks.spark.avro is mapped " +
        "to the built-in but external Avro data source module for backward compatibility.")
      .booleanConf
      .createWithDefault(true)

  val LEGACY_SETOPS_PRECEDENCE_ENABLED =
    buildConf("spark.sql.legacy.setopsPrecedence.enabled")
      .internal()
      .doc("When set to true and the order of evaluation is not specified by parentheses, the " +
        "set operations are performed from left to right as they appear in the query. When set " +
        "to false and order of evaluation is not specified by parentheses, INTERSECT operations " +
        "are performed before any UNION, EXCEPT and MINUS operations.")
      .booleanConf
      .createWithDefault(false)

  val LEGACY_EXPONENT_LITERAL_AS_DECIMAL_ENABLED =
    buildConf("spark.sql.legacy.exponentLiteralAsDecimal.enabled")
      .internal()
      .doc("When set to true, a literal with an exponent (e.g. 1E-30) would be parsed " +
        "as Decimal rather than Double.")
      .booleanConf
      .createWithDefault(false)

  val LEGACY_CREATE_HIVE_TABLE_BY_DEFAULT_ENABLED =
    buildConf("spark.sql.legacy.createHiveTableByDefault.enabled")
      .internal()
      .doc("When set to true, CREATE TABLE syntax without a provider will use hive " +
        s"instead of the value of ${DEFAULT_DATA_SOURCE_NAME.key}.")
      .booleanConf
      .createWithDefault(false)


  val LEGACY_INTEGRALDIVIDE_RETURN_LONG = buildConf("spark.sql.legacy.integralDivide.returnBigint")
    .doc("If it is set to true, the div operator returns always a bigint. This behavior was " +
      "inherited from Hive. Otherwise, the return type is the data type of the operands.")
    .internal()
    .booleanConf
    .createWithDefault(false)

  val LEGACY_BUCKETED_TABLE_SCAN_OUTPUT_ORDERING =
    buildConf("spark.sql.legacy.bucketedTableScan.outputOrdering")
      .internal()
      .doc("When true, the bucketed table scan will list files during planning to figure out the " +
        "output ordering, which is expensive and may make the planning quite slow.")
    .booleanConf
    .createWithDefault(false)

  val LEGACY_HAVING_WITHOUT_GROUP_BY_AS_WHERE =
    buildConf("spark.sql.legacy.parser.havingWithoutGroupByAsWhere")
      .internal()
      .doc("If it is set to true, the parser will treat HAVING without GROUP BY as a normal " +
        "WHERE, which does not follow SQL standard.")
      .booleanConf
      .createWithDefault(false)

  val TRUNCATE_TABLE_IGNORE_PERMISSION_ACL =
    buildConf("spark.sql.truncateTable.ignorePermissionAcl")
      .internal()
      .doc("When set to true, TRUNCATE TABLE command will not try to set back original " +
        "permission and ACLs when re-creating the table/partition paths.")
      .booleanConf
      .createWithDefault(false)

  val NAME_NON_STRUCT_GROUPING_KEY_AS_VALUE =
    buildConf("spark.sql.legacy.dataset.nameNonStructGroupingKeyAsValue")
      .internal()
      .doc("When set to true, the key attribute resulted from running `Dataset.groupByKey` " +
        "for non-struct key type, will be named as `value`, following the behavior of Spark " +
        "version 2.4 and earlier.")
      .booleanConf
      .createWithDefault(false)

  val MAX_TO_STRING_FIELDS = buildConf("spark.sql.debug.maxToStringFields")
    .doc("Maximum number of fields of sequence-like entries can be converted to strings " +
      "in debug output. Any elements beyond the limit will be dropped and replaced by a" +
      """ "... N more fields" placeholder.""")
    .intConf
    .createWithDefault(25)

  val MAX_PLAN_STRING_LENGTH = buildConf("spark.sql.maxPlanStringLength")
    .doc("Maximum number of characters to output for a plan string.  If the plan is " +
      "longer, further output will be truncated.  The default setting always generates a full " +
      "plan.  Set this to a lower value such as 8k if plan strings are taking up too much " +
      "memory or are causing OutOfMemory errors in the driver or UI processes.")
    .bytesConf(ByteUnit.BYTE)
    .checkValue(i => i >= 0 && i <= ByteArrayMethods.MAX_ROUNDED_ARRAY_LENGTH, "Invalid " +
      "value for 'spark.sql.maxPlanStringLength'.  Length must be a valid string length " +
      "(nonnegative and shorter than the maximum size).")
    .createWithDefault(ByteArrayMethods.MAX_ROUNDED_ARRAY_LENGTH)

  val SET_COMMAND_REJECTS_SPARK_CORE_CONFS =
    buildConf("spark.sql.legacy.setCommandRejectsSparkCoreConfs")
      .internal()
      .doc("If it is set to true, SET command will fail when the key is registered as " +
        "a SparkConf entry.")
      .booleanConf
      .createWithDefault(true)

  val DATETIME_JAVA8API_ENABLED = buildConf("spark.sql.datetime.java8API.enabled")
    .doc("If the configuration property is set to true, java.time.Instant and " +
      "java.time.LocalDate classes of Java 8 API are used as external types for " +
      "Catalyst's TimestampType and DateType. If it is set to false, java.sql.Timestamp " +
      "and java.sql.Date are used for the same purpose.")
    .booleanConf
    .createWithDefault(false)

  val UTC_TIMESTAMP_FUNC_ENABLED = buildConf("spark.sql.legacy.utcTimestampFunc.enabled")
    .doc("The configuration property enables the to_utc_timestamp() " +
         "and from_utc_timestamp() functions.")
    .booleanConf
    .createWithDefault(false)

  val SOURCES_BINARY_FILE_MAX_LENGTH = buildConf("spark.sql.sources.binaryFile.maxLength")
    .doc("The max length of a file that can be read by the binary file data source. " +
      "Spark will fail fast and not attempt to read the file if its length exceeds this value. " +
      "The theoretical max is Int.MaxValue, though VMs might implement a smaller max.")
    .internal()
    .intConf
    .createWithDefault(Int.MaxValue)

  val LEGACY_CAST_DATETIME_TO_STRING =
    buildConf("spark.sql.legacy.typeCoercion.datetimeToString.enabled")
      .doc("If it is set to true, date/timestamp will cast to string in binary comparisons " +
        "with String")
    .booleanConf
    .createWithDefault(false)

  val DEFAULT_CATALOG = buildConf("spark.sql.defaultCatalog")
    .doc("Name of the default catalog. This will be the current catalog if users have not " +
      "explicitly set the current catalog yet.")
    .stringConf
    .createWithDefault(SESSION_CATALOG_NAME)

  val V2_SESSION_CATALOG_IMPLEMENTATION =
    buildConf(s"spark.sql.catalog.$SESSION_CATALOG_NAME")
      .doc("A catalog implementation that will be used as the v2 interface to Spark's built-in " +
        s"v1 catalog: $SESSION_CATALOG_NAME. This catalog shares its identifier namespace with " +
        s"the $SESSION_CATALOG_NAME and must be consistent with it; for example, if a table can " +
        s"be loaded by the $SESSION_CATALOG_NAME, this catalog must also return the table " +
        s"metadata. To delegate operations to the $SESSION_CATALOG_NAME, implementations can " +
        "extend 'CatalogExtension'.")
      .stringConf
      .createOptional

  val LEGACY_LOOSE_UPCAST = buildConf("spark.sql.legacy.looseUpcast")
    .doc("When true, the upcast will be loose and allows string to atomic types.")
    .booleanConf
    .createWithDefault(false)

  val LEGACY_CTE_PRECEDENCE_ENABLED = buildConf("spark.sql.legacy.ctePrecedence.enabled")
    .internal()
    .doc("When true, outer CTE definitions takes precedence over inner definitions.")
    .booleanConf
    .createWithDefault(false)

  val LEGACY_ARRAY_EXISTS_FOLLOWS_THREE_VALUED_LOGIC =
    buildConf("spark.sql.legacy.arrayExistsFollowsThreeValuedLogic")
      .doc("When true, the ArrayExists will follow the three-valued boolean logic.")
      .booleanConf
      .createWithDefault(true)

  val ADDITIONAL_REMOTE_REPOSITORIES =
    buildConf("spark.sql.additionalRemoteRepositories")
      .doc("A comma-delimited string config of the optional additional remote Maven mirror " +
        "repositories. This is only used for downloading Hive jars in IsolatedClientLoader " +
        "if the default Maven Central repo is unreachable.")
      .stringConf
      .createWithDefault(
        "https://maven-central.storage-download.googleapis.com/repos/central/data/")

  val LEGACY_FROM_DAYTIME_STRING =
    buildConf("spark.sql.legacy.fromDayTimeString.enabled")
      .internal()
      .doc("When true, the `from` bound is not taken into account in conversion of " +
        "a day-time string to an interval, and the `to` bound is used to skip " +
        "all interval units out of the specified range. If it is set to `false`, " +
        "`ParseException` is thrown if the input does not match to the pattern " +
        "defined by `from` and `to`.")
      .booleanConf
      .createWithDefault(false)

  val LEGACY_PROPERTY_NON_RESERVED =
    buildConf("spark.sql.legacy.property.nonReserved")
      .internal()
      .doc("When true, all database and table properties are not reserved and available for " +
        "create/alter syntaxes. But please be aware that the reserved properties will be " +
        "silently removed.")
      .booleanConf
      .createWithDefault(false)

<<<<<<< HEAD
  val LEGACY_USE_CALENDAR_INTERVAL_TYPE =
    buildConf("spark.sql.legacy.useLegacyIntervalType")
      .internal()
      .doc("When true, interval literals can mix use year-month and day-time units together, " +
        "e.g. `interval 1 year 2 month 3 day` is a CalendarIntervalType interval, otherwise " +
        "it's illegal.")
      .booleanConf
      .createWithDefault(false)
=======
  val LEGACY_ADD_DIRECTORY_USING_RECURSIVE = buildConf("spark.sql.legacy.addDirectory.recursive")
    .doc("When true, users can add directory by passing path of a directory to ADD FILE " +
      "command of SQL. If false, then only a single file can be added.")
    .booleanConf
    .createWithDefault(true)

  /**
   * Holds information about keys that have been deprecated.
   *
   * @param key The deprecated key.
   * @param version Version of Spark where key was deprecated.
   * @param comment Additional info regarding to the removed config. For example,
   *                reasons of config deprecation, what users should use instead of it.
   */
  case class DeprecatedConfig(key: String, version: String, comment: String)

  /**
   * Maps deprecated SQL config keys to information about the deprecation.
   *
   * The extra information is logged as a warning when the SQL config is present
   * in the user's configuration.
   */
  val deprecatedSQLConfigs: Map[String, DeprecatedConfig] = {
    val configs = Seq(
      DeprecatedConfig(VARIABLE_SUBSTITUTE_DEPTH.key, "2.1",
        "The SQL config is not used by Spark anymore."),
      DeprecatedConfig(PANDAS_RESPECT_SESSION_LOCAL_TIMEZONE.key, "2.3",
        "Behavior for `false` config value is considered as a bug, and " +
          "it will be prohibited in the future releases."),
      DeprecatedConfig(PARQUET_INT64_AS_TIMESTAMP_MILLIS.key, "2.3",
        s"Use '${PARQUET_OUTPUT_TIMESTAMP_TYPE.key}' instead of it."),
      DeprecatedConfig(
        PANDAS_GROUPED_MAP_ASSIGN_COLUMNS_BY_NAME.key, "2.4",
        "The config allows to switch to the behaviour before Spark 2.4 " +
          "and will be removed in the future releases."),
      DeprecatedConfig(HIVE_VERIFY_PARTITION_PATH.key, "3.0",
        s"This config is replaced by '${SPARK_IGNORE_MISSING_FILES.key}'."),
      DeprecatedConfig(ARROW_EXECUTION_ENABLED.key, "3.0",
        s"Use '${ARROW_PYSPARK_EXECUTION_ENABLED.key}' instead of it."),
      DeprecatedConfig(ARROW_FALLBACK_ENABLED.key, "3.0",
        s"Use '${ARROW_PYSPARK_FALLBACK_ENABLED.key}' instead of it.")
    )

    Map(configs.map { cfg => cfg.key -> cfg } : _*)
  }
>>>>>>> 582509b7
}

/**
 * A class that enables the setting and getting of mutable config parameters/hints.
 *
 * In the presence of a SQLContext, these can be set and queried by passing SET commands
 * into Spark SQL's query functions (i.e. sql()). Otherwise, users of this class can
 * modify the hints by programmatically calling the setters and getters of this class.
 *
 * SQLConf is thread-safe (internally synchronized, so safe to be used in multiple threads).
 */
class SQLConf extends Serializable with Logging {
  import SQLConf._

  /** Only low degree of contention is expected for conf, thus NOT using ConcurrentHashMap. */
  @transient protected[spark] val settings = java.util.Collections.synchronizedMap(
    new java.util.HashMap[String, String]())

  @transient protected val reader = new ConfigReader(settings)

  /** ************************ Spark SQL Params/Hints ******************* */

  def analyzerMaxIterations: Int = getConf(ANALYZER_MAX_ITERATIONS)

  def optimizerExcludedRules: Option[String] = getConf(OPTIMIZER_EXCLUDED_RULES)

  def optimizerMaxIterations: Int = getConf(OPTIMIZER_MAX_ITERATIONS)

  def optimizerInSetConversionThreshold: Int = getConf(OPTIMIZER_INSET_CONVERSION_THRESHOLD)

  def optimizerInSetSwitchThreshold: Int = getConf(OPTIMIZER_INSET_SWITCH_THRESHOLD)

  def optimizerPlanChangeLogLevel: String = getConf(OPTIMIZER_PLAN_CHANGE_LOG_LEVEL)

  def optimizerPlanChangeRules: Option[String] = getConf(OPTIMIZER_PLAN_CHANGE_LOG_RULES)

  def optimizerPlanChangeBatches: Option[String] = getConf(OPTIMIZER_PLAN_CHANGE_LOG_BATCHES)

  def dynamicPartitionPruningEnabled: Boolean = getConf(DYNAMIC_PARTITION_PRUNING_ENABLED)

  def dynamicPartitionPruningUseStats: Boolean = getConf(DYNAMIC_PARTITION_PRUNING_USE_STATS)

  def dynamicPartitionPruningFallbackFilterRatio: Double =
    getConf(DYNAMIC_PARTITION_PRUNING_FALLBACK_FILTER_RATIO)

  def dynamicPartitionPruningReuseBroadcast: Boolean =
    getConf(DYNAMIC_PARTITION_PRUNING_REUSE_BROADCAST)

  def stateStoreProviderClass: String = getConf(STATE_STORE_PROVIDER_CLASS)

  def stateStoreMinDeltasForSnapshot: Int = getConf(STATE_STORE_MIN_DELTAS_FOR_SNAPSHOT)

  def checkpointLocation: Option[String] = getConf(CHECKPOINT_LOCATION)

  def isUnsupportedOperationCheckEnabled: Boolean = getConf(UNSUPPORTED_OPERATION_CHECK_ENABLED)

  def streamingFileCommitProtocolClass: String = getConf(STREAMING_FILE_COMMIT_PROTOCOL_CLASS)

  def fileSinkLogDeletion: Boolean = getConf(FILE_SINK_LOG_DELETION)

  def fileSinkLogCompactInterval: Int = getConf(FILE_SINK_LOG_COMPACT_INTERVAL)

  def fileSinkLogCleanupDelay: Long = getConf(FILE_SINK_LOG_CLEANUP_DELAY)

  def fileSourceLogDeletion: Boolean = getConf(FILE_SOURCE_LOG_DELETION)

  def fileSourceLogCompactInterval: Int = getConf(FILE_SOURCE_LOG_COMPACT_INTERVAL)

  def fileSourceLogCleanupDelay: Long = getConf(FILE_SOURCE_LOG_CLEANUP_DELAY)

  def streamingSchemaInference: Boolean = getConf(STREAMING_SCHEMA_INFERENCE)

  def streamingPollingDelay: Long = getConf(STREAMING_POLLING_DELAY)

  def streamingNoDataProgressEventInterval: Long =
    getConf(STREAMING_NO_DATA_PROGRESS_EVENT_INTERVAL)

  def streamingNoDataMicroBatchesEnabled: Boolean =
    getConf(STREAMING_NO_DATA_MICRO_BATCHES_ENABLED)

  def streamingMetricsEnabled: Boolean = getConf(STREAMING_METRICS_ENABLED)

  def streamingProgressRetention: Int = getConf(STREAMING_PROGRESS_RETENTION)

  def filesMaxPartitionBytes: Long = getConf(FILES_MAX_PARTITION_BYTES)

  def filesOpenCostInBytes: Long = getConf(FILES_OPEN_COST_IN_BYTES)

  def ignoreCorruptFiles: Boolean = getConf(IGNORE_CORRUPT_FILES)

  def ignoreMissingFiles: Boolean = getConf(IGNORE_MISSING_FILES)

  def maxRecordsPerFile: Long = getConf(MAX_RECORDS_PER_FILE)

  def useCompression: Boolean = getConf(COMPRESS_CACHED)

  def orcCompressionCodec: String = getConf(ORC_COMPRESSION)

  def orcVectorizedReaderEnabled: Boolean = getConf(ORC_VECTORIZED_READER_ENABLED)

  def orcVectorizedReaderBatchSize: Int = getConf(ORC_VECTORIZED_READER_BATCH_SIZE)

  def parquetCompressionCodec: String = getConf(PARQUET_COMPRESSION)

  def parquetVectorizedReaderEnabled: Boolean = getConf(PARQUET_VECTORIZED_READER_ENABLED)

  def parquetVectorizedReaderBatchSize: Int = getConf(PARQUET_VECTORIZED_READER_BATCH_SIZE)

  def columnBatchSize: Int = getConf(COLUMN_BATCH_SIZE)

  def cacheVectorizedReaderEnabled: Boolean = getConf(CACHE_VECTORIZED_READER_ENABLED)

  def numShufflePartitions: Int = getConf(SHUFFLE_PARTITIONS)

  def adaptiveExecutionEnabled: Boolean = getConf(ADAPTIVE_EXECUTION_ENABLED)

  def targetPostShuffleInputSize: Long = getConf(SHUFFLE_TARGET_POSTSHUFFLE_INPUT_SIZE)

  def fetchShuffleBlocksInBatchEnabled: Boolean = getConf(FETCH_SHUFFLE_BLOCKS_IN_BATCH_ENABLED)

  def nonEmptyPartitionRatioForBroadcastJoin: Double =
    getConf(NON_EMPTY_PARTITION_RATIO_FOR_BROADCAST_JOIN)

  def reducePostShufflePartitionsEnabled: Boolean = getConf(REDUCE_POST_SHUFFLE_PARTITIONS_ENABLED)

  def minNumPostShufflePartitions: Int = getConf(SHUFFLE_MIN_NUM_POSTSHUFFLE_PARTITIONS)

  def maxNumPostShufflePartitions: Int =
    getConf(SHUFFLE_MAX_NUM_POSTSHUFFLE_PARTITIONS).getOrElse(numShufflePartitions)

  def minBatchesToRetain: Int = getConf(MIN_BATCHES_TO_RETAIN)

  def maxBatchesToRetainInMemory: Int = getConf(MAX_BATCHES_TO_RETAIN_IN_MEMORY)

  def parquetFilterPushDown: Boolean = getConf(PARQUET_FILTER_PUSHDOWN_ENABLED)

  def parquetFilterPushDownDate: Boolean = getConf(PARQUET_FILTER_PUSHDOWN_DATE_ENABLED)

  def parquetFilterPushDownTimestamp: Boolean = getConf(PARQUET_FILTER_PUSHDOWN_TIMESTAMP_ENABLED)

  def parquetFilterPushDownDecimal: Boolean = getConf(PARQUET_FILTER_PUSHDOWN_DECIMAL_ENABLED)

  def parquetFilterPushDownStringStartWith: Boolean =
    getConf(PARQUET_FILTER_PUSHDOWN_STRING_STARTSWITH_ENABLED)

  def parquetFilterPushDownInFilterThreshold: Int =
    getConf(PARQUET_FILTER_PUSHDOWN_INFILTERTHRESHOLD)

  def orcFilterPushDown: Boolean = getConf(ORC_FILTER_PUSHDOWN_ENABLED)

  def isOrcSchemaMergingEnabled: Boolean = getConf(ORC_SCHEMA_MERGING_ENABLED)

  def verifyPartitionPath: Boolean = getConf(HIVE_VERIFY_PARTITION_PATH)

  def metastorePartitionPruning: Boolean = getConf(HIVE_METASTORE_PARTITION_PRUNING)

  def manageFilesourcePartitions: Boolean = getConf(HIVE_MANAGE_FILESOURCE_PARTITIONS)

  def filesourcePartitionFileCacheSize: Long = getConf(HIVE_FILESOURCE_PARTITION_FILE_CACHE_SIZE)

  def caseSensitiveInferenceMode: HiveCaseSensitiveInferenceMode.Value =
    HiveCaseSensitiveInferenceMode.withName(getConf(HIVE_CASE_SENSITIVE_INFERENCE))

  def gatherFastStats: Boolean = getConf(GATHER_FASTSTAT)

  def optimizerMetadataOnly: Boolean = getConf(OPTIMIZER_METADATA_ONLY)

  def wholeStageEnabled: Boolean = getConf(WHOLESTAGE_CODEGEN_ENABLED)

  def wholeStageUseIdInClassName: Boolean = getConf(WHOLESTAGE_CODEGEN_USE_ID_IN_CLASS_NAME)

  def wholeStageMaxNumFields: Int = getConf(WHOLESTAGE_MAX_NUM_FIELDS)

  def codegenFallback: Boolean = getConf(CODEGEN_FALLBACK)

  def codegenComments: Boolean = getConf(StaticSQLConf.CODEGEN_COMMENTS)

  def loggingMaxLinesForCodegen: Int = getConf(CODEGEN_LOGGING_MAX_LINES)

  def hugeMethodLimit: Int = getConf(WHOLESTAGE_HUGE_METHOD_LIMIT)

  def methodSplitThreshold: Int = getConf(CODEGEN_METHOD_SPLIT_THRESHOLD)

  def wholeStageSplitConsumeFuncByOperator: Boolean =
    getConf(WHOLESTAGE_SPLIT_CONSUME_FUNC_BY_OPERATOR)

  def tableRelationCacheSize: Int =
    getConf(StaticSQLConf.FILESOURCE_TABLE_RELATION_CACHE_SIZE)

  def codegenCacheMaxEntries: Int = getConf(StaticSQLConf.CODEGEN_CACHE_MAX_ENTRIES)

  def exchangeReuseEnabled: Boolean = getConf(EXCHANGE_REUSE_ENABLED)

  def subqueryReuseEnabled: Boolean = getConf(SUBQUERY_REUSE_ENABLED)

  def caseSensitiveAnalysis: Boolean = getConf(SQLConf.CASE_SENSITIVE)

  def constraintPropagationEnabled: Boolean = getConf(CONSTRAINT_PROPAGATION_ENABLED)

  def escapedStringLiterals: Boolean = getConf(ESCAPED_STRING_LITERALS)

  def fileCompressionFactor: Double = getConf(FILE_COMPRESSION_FACTOR)

  def stringRedactionPattern: Option[Regex] = getConf(SQL_STRING_REDACTION_PATTERN)

  def sortBeforeRepartition: Boolean = getConf(SORT_BEFORE_REPARTITION)

  def topKSortFallbackThreshold: Int = getConf(TOP_K_SORT_FALLBACK_THRESHOLD)

  def fastHashAggregateRowMaxCapacityBit: Int = getConf(FAST_HASH_AGGREGATE_MAX_ROWS_CAPACITY_BIT)

  def datetimeJava8ApiEnabled: Boolean = getConf(DATETIME_JAVA8API_ENABLED)

  def utcTimestampFuncEnabled: Boolean = getConf(UTC_TIMESTAMP_FUNC_ENABLED)

  def addDirectoryRecursiveEnabled: Boolean = getConf(LEGACY_ADD_DIRECTORY_USING_RECURSIVE)

  /**
   * Returns the [[Resolver]] for the current configuration, which can be used to determine if two
   * identifiers are equal.
   */
  def resolver: Resolver = {
    if (caseSensitiveAnalysis) {
      org.apache.spark.sql.catalyst.analysis.caseSensitiveResolution
    } else {
      org.apache.spark.sql.catalyst.analysis.caseInsensitiveResolution
    }
  }

  /**
   * Returns the error handler for handling hint errors.
   */
  def hintErrorHandler: HintErrorHandler = HintErrorLogger

  def subexpressionEliminationEnabled: Boolean =
    getConf(SUBEXPRESSION_ELIMINATION_ENABLED)

  def autoBroadcastJoinThreshold: Long = getConf(AUTO_BROADCASTJOIN_THRESHOLD)

  def limitScaleUpFactor: Int = getConf(LIMIT_SCALE_UP_FACTOR)

  def advancedPartitionPredicatePushdownEnabled: Boolean =
    getConf(ADVANCED_PARTITION_PREDICATE_PUSHDOWN)

  def preferSortMergeJoin: Boolean = getConf(PREFER_SORTMERGEJOIN)

  def enableRadixSort: Boolean = getConf(RADIX_SORT_ENABLED)

  def isParquetSchemaMergingEnabled: Boolean = getConf(PARQUET_SCHEMA_MERGING_ENABLED)

  def isParquetSchemaRespectSummaries: Boolean = getConf(PARQUET_SCHEMA_RESPECT_SUMMARIES)

  def parquetOutputCommitterClass: String = getConf(PARQUET_OUTPUT_COMMITTER_CLASS)

  def isParquetBinaryAsString: Boolean = getConf(PARQUET_BINARY_AS_STRING)

  def isParquetINT96AsTimestamp: Boolean = getConf(PARQUET_INT96_AS_TIMESTAMP)

  def isParquetINT96TimestampConversion: Boolean = getConf(PARQUET_INT96_TIMESTAMP_CONVERSION)

  def isParquetINT64AsTimestampMillis: Boolean = getConf(PARQUET_INT64_AS_TIMESTAMP_MILLIS)

  def parquetOutputTimestampType: ParquetOutputTimestampType.Value = {
    val isOutputTimestampTypeSet = settings.containsKey(PARQUET_OUTPUT_TIMESTAMP_TYPE.key)
    if (!isOutputTimestampTypeSet && isParquetINT64AsTimestampMillis) {
      // If PARQUET_OUTPUT_TIMESTAMP_TYPE is not set and PARQUET_INT64_AS_TIMESTAMP_MILLIS is set,
      // respect PARQUET_INT64_AS_TIMESTAMP_MILLIS and use TIMESTAMP_MILLIS. Otherwise,
      // PARQUET_OUTPUT_TIMESTAMP_TYPE has higher priority.
      ParquetOutputTimestampType.TIMESTAMP_MILLIS
    } else {
      ParquetOutputTimestampType.withName(getConf(PARQUET_OUTPUT_TIMESTAMP_TYPE))
    }
  }

  def writeLegacyParquetFormat: Boolean = getConf(PARQUET_WRITE_LEGACY_FORMAT)

  def parquetRecordFilterEnabled: Boolean = getConf(PARQUET_RECORD_FILTER_ENABLED)

  def inMemoryPartitionPruning: Boolean = getConf(IN_MEMORY_PARTITION_PRUNING)

  def inMemoryTableScanStatisticsEnabled: Boolean = getConf(IN_MEMORY_TABLE_SCAN_STATISTICS_ENABLED)

  def offHeapColumnVectorEnabled: Boolean = getConf(COLUMN_VECTOR_OFFHEAP_ENABLED)

  def columnNameOfCorruptRecord: String = getConf(COLUMN_NAME_OF_CORRUPT_RECORD)

  def broadcastTimeout: Long = {
    val timeoutValue = getConf(BROADCAST_TIMEOUT)
    if (timeoutValue < 0) Long.MaxValue else timeoutValue
  }

  def defaultDataSourceName: String = getConf(DEFAULT_DATA_SOURCE_NAME)

  def convertCTAS: Boolean = getConf(CONVERT_CTAS)

  def partitionColumnTypeInferenceEnabled: Boolean =
    getConf(SQLConf.PARTITION_COLUMN_TYPE_INFERENCE)

  def fileCommitProtocolClass: String = getConf(SQLConf.FILE_COMMIT_PROTOCOL_CLASS)

  def parallelPartitionDiscoveryThreshold: Int =
    getConf(SQLConf.PARALLEL_PARTITION_DISCOVERY_THRESHOLD)

  def parallelPartitionDiscoveryParallelism: Int =
    getConf(SQLConf.PARALLEL_PARTITION_DISCOVERY_PARALLELISM)

  def bucketingEnabled: Boolean = getConf(SQLConf.BUCKETING_ENABLED)

  def bucketingMaxBuckets: Int = getConf(SQLConf.BUCKETING_MAX_BUCKETS)

  def dataFrameSelfJoinAutoResolveAmbiguity: Boolean =
    getConf(DATAFRAME_SELF_JOIN_AUTO_RESOLVE_AMBIGUITY)

  def dataFrameRetainGroupColumns: Boolean = getConf(DATAFRAME_RETAIN_GROUP_COLUMNS)

  def dataFramePivotMaxValues: Int = getConf(DATAFRAME_PIVOT_MAX_VALUES)

  def runSQLonFile: Boolean = getConf(RUN_SQL_ON_FILES)

  def enableTwoLevelAggMap: Boolean = getConf(ENABLE_TWOLEVEL_AGG_MAP)

  def enableVectorizedHashMap: Boolean = getConf(ENABLE_VECTORIZED_HASH_MAP)

  def useObjectHashAggregation: Boolean = getConf(USE_OBJECT_HASH_AGG)

  def objectAggSortBasedFallbackThreshold: Int = getConf(OBJECT_AGG_SORT_BASED_FALLBACK_THRESHOLD)

  def variableSubstituteEnabled: Boolean = getConf(VARIABLE_SUBSTITUTE_ENABLED)

  def variableSubstituteDepth: Int = getConf(VARIABLE_SUBSTITUTE_DEPTH)

  def warehousePath: String = new Path(getConf(StaticSQLConf.WAREHOUSE_PATH)).toString

  def hiveThriftServerSingleSession: Boolean =
    getConf(StaticSQLConf.HIVE_THRIFT_SERVER_SINGLESESSION)

  def orderByOrdinal: Boolean = getConf(ORDER_BY_ORDINAL)

  def groupByOrdinal: Boolean = getConf(GROUP_BY_ORDINAL)

  def groupByAliases: Boolean = getConf(GROUP_BY_ALIASES)

  def crossJoinEnabled: Boolean = getConf(SQLConf.CROSS_JOINS_ENABLED)

  def sessionLocalTimeZone: String = getConf(SQLConf.SESSION_LOCAL_TIMEZONE)

  def jsonGeneratorIgnoreNullFields: Boolean = getConf(SQLConf.JSON_GENERATOR_IGNORE_NULL_FIELDS)

  def parallelFileListingInStatsComputation: Boolean =
    getConf(SQLConf.PARALLEL_FILE_LISTING_IN_STATS_COMPUTATION)

  def fallBackToHdfsForStatsEnabled: Boolean = getConf(ENABLE_FALL_BACK_TO_HDFS_FOR_STATS)

  def defaultSizeInBytes: Long = getConf(DEFAULT_SIZE_IN_BYTES)

  def ndvMaxError: Double = getConf(NDV_MAX_ERROR)

  def histogramEnabled: Boolean = getConf(HISTOGRAM_ENABLED)

  def histogramNumBins: Int = getConf(HISTOGRAM_NUM_BINS)

  def percentileAccuracy: Int = getConf(PERCENTILE_ACCURACY)

  def cboEnabled: Boolean = getConf(SQLConf.CBO_ENABLED)

  def planStatsEnabled: Boolean = getConf(SQLConf.PLAN_STATS_ENABLED)

  def autoSizeUpdateEnabled: Boolean = getConf(SQLConf.AUTO_SIZE_UPDATE_ENABLED)

  def joinReorderEnabled: Boolean = getConf(SQLConf.JOIN_REORDER_ENABLED)

  def joinReorderDPThreshold: Int = getConf(SQLConf.JOIN_REORDER_DP_THRESHOLD)

  def joinReorderCardWeight: Double = getConf(SQLConf.JOIN_REORDER_CARD_WEIGHT)

  def joinReorderDPStarFilter: Boolean = getConf(SQLConf.JOIN_REORDER_DP_STAR_FILTER)

  def windowExecBufferInMemoryThreshold: Int = getConf(WINDOW_EXEC_BUFFER_IN_MEMORY_THRESHOLD)

  def windowExecBufferSpillThreshold: Int = getConf(WINDOW_EXEC_BUFFER_SPILL_THRESHOLD)

  def sortMergeJoinExecBufferInMemoryThreshold: Int =
    getConf(SORT_MERGE_JOIN_EXEC_BUFFER_IN_MEMORY_THRESHOLD)

  def sortMergeJoinExecBufferSpillThreshold: Int =
    getConf(SORT_MERGE_JOIN_EXEC_BUFFER_SPILL_THRESHOLD)

  def cartesianProductExecBufferInMemoryThreshold: Int =
    getConf(CARTESIAN_PRODUCT_EXEC_BUFFER_IN_MEMORY_THRESHOLD)

  def cartesianProductExecBufferSpillThreshold: Int =
    getConf(CARTESIAN_PRODUCT_EXEC_BUFFER_SPILL_THRESHOLD)

  def codegenSplitAggregateFunc: Boolean = getConf(SQLConf.CODEGEN_SPLIT_AGGREGATE_FUNC)

  def maxNestedViewDepth: Int = getConf(SQLConf.MAX_NESTED_VIEW_DEPTH)

  def starSchemaDetection: Boolean = getConf(STARSCHEMA_DETECTION)

  def starSchemaFTRatio: Double = getConf(STARSCHEMA_FACT_TABLE_RATIO)

  def supportQuotedRegexColumnName: Boolean = getConf(SUPPORT_QUOTED_REGEX_COLUMN_NAME)

  def rangeExchangeSampleSizePerPartition: Int = getConf(RANGE_EXCHANGE_SAMPLE_SIZE_PER_PARTITION)

  def arrowPySparkEnabled: Boolean = getConf(ARROW_PYSPARK_EXECUTION_ENABLED)

  def arrowSparkREnabled: Boolean = getConf(ARROW_SPARKR_EXECUTION_ENABLED)

  def arrowPySparkFallbackEnabled: Boolean = getConf(ARROW_PYSPARK_FALLBACK_ENABLED)

  def arrowMaxRecordsPerBatch: Int = getConf(ARROW_EXECUTION_MAX_RECORDS_PER_BATCH)

  def pandasUDFBufferSize: Int = getConf(PANDAS_UDF_BUFFER_SIZE)

  def pandasRespectSessionTimeZone: Boolean = getConf(PANDAS_RESPECT_SESSION_LOCAL_TIMEZONE)

  def pandasGroupedMapAssignColumnsByName: Boolean =
    getConf(SQLConf.PANDAS_GROUPED_MAP_ASSIGN_COLUMNS_BY_NAME)

  def arrowSafeTypeConversion: Boolean = getConf(SQLConf.PANDAS_ARROW_SAFE_TYPE_CONVERSION)

  def replaceExceptWithFilter: Boolean = getConf(REPLACE_EXCEPT_WITH_FILTER)

  def decimalOperationsAllowPrecisionLoss: Boolean = getConf(DECIMAL_OPERATIONS_ALLOW_PREC_LOSS)

  def literalPickMinimumPrecision: Boolean = getConf(LITERAL_PICK_MINIMUM_PRECISION)

  def continuousStreamingEpochBacklogQueueSize: Int =
    getConf(CONTINUOUS_STREAMING_EPOCH_BACKLOG_QUEUE_SIZE)

  def continuousStreamingExecutorQueueSize: Int = getConf(CONTINUOUS_STREAMING_EXECUTOR_QUEUE_SIZE)

  def continuousStreamingExecutorPollIntervalMs: Long =
    getConf(CONTINUOUS_STREAMING_EXECUTOR_POLL_INTERVAL_MS)

  def disabledV2StreamingWriters: String = getConf(DISABLED_V2_STREAMING_WRITERS)

  def disabledV2StreamingMicroBatchReaders: String =
    getConf(DISABLED_V2_STREAMING_MICROBATCH_READERS)

  def concatBinaryAsString: Boolean = getConf(CONCAT_BINARY_AS_STRING)

  def eltOutputAsString: Boolean = getConf(ELT_OUTPUT_AS_STRING)

  def validatePartitionColumns: Boolean = getConf(VALIDATE_PARTITION_COLUMNS)

  def partitionOverwriteMode: PartitionOverwriteMode.Value =
    PartitionOverwriteMode.withName(getConf(PARTITION_OVERWRITE_MODE))

  def storeAssignmentPolicy: StoreAssignmentPolicy.Value =
    StoreAssignmentPolicy.withName(getConf(STORE_ASSIGNMENT_POLICY))

  def intervalOutputStyle: IntervalStyle.Value = IntervalStyle.withName(getConf(INTERVAL_STYLE))

  def ansiEnabled: Boolean = getConf(ANSI_ENABLED)

  def nestedSchemaPruningEnabled: Boolean = getConf(NESTED_SCHEMA_PRUNING_ENABLED)

  def serializerNestedSchemaPruningEnabled: Boolean =
    getConf(SERIALIZER_NESTED_SCHEMA_PRUNING_ENABLED)

  def nestedPruningOnExpressions: Boolean = getConf(NESTED_PRUNING_ON_EXPRESSIONS)

  def csvColumnPruning: Boolean = getConf(SQLConf.CSV_PARSER_COLUMN_PRUNING)

  def legacySizeOfNull: Boolean = getConf(SQLConf.LEGACY_SIZE_OF_NULL)

  def isReplEagerEvalEnabled: Boolean = getConf(SQLConf.REPL_EAGER_EVAL_ENABLED)

  def replEagerEvalMaxNumRows: Int = getConf(SQLConf.REPL_EAGER_EVAL_MAX_NUM_ROWS)

  def replEagerEvalTruncate: Int = getConf(SQLConf.REPL_EAGER_EVAL_TRUNCATE)

  def avroCompressionCodec: String = getConf(SQLConf.AVRO_COMPRESSION_CODEC)

  def avroDeflateLevel: Int = getConf(SQLConf.AVRO_DEFLATE_LEVEL)

  def replaceDatabricksSparkAvroEnabled: Boolean =
    getConf(SQLConf.LEGACY_REPLACE_DATABRICKS_SPARK_AVRO_ENABLED)

  def setOpsPrecedenceEnforced: Boolean = getConf(SQLConf.LEGACY_SETOPS_PRECEDENCE_ENABLED)

  def exponentLiteralAsDecimalEnabled: Boolean =
    getConf(SQLConf.LEGACY_EXPONENT_LITERAL_AS_DECIMAL_ENABLED)

  def createHiveTableByDefaultEnabled: Boolean =
    getConf(SQLConf.LEGACY_CREATE_HIVE_TABLE_BY_DEFAULT_ENABLED)

  def integralDivideReturnLong: Boolean = getConf(SQLConf.LEGACY_INTEGRALDIVIDE_RETURN_LONG)

  def truncateTableIgnorePermissionAcl: Boolean =
    getConf(SQLConf.TRUNCATE_TABLE_IGNORE_PERMISSION_ACL)

  def nameNonStructGroupingKeyAsValue: Boolean =
    getConf(SQLConf.NAME_NON_STRUCT_GROUPING_KEY_AS_VALUE)

  def maxToStringFields: Int = getConf(SQLConf.MAX_TO_STRING_FIELDS)

  def maxPlanStringLength: Int = getConf(SQLConf.MAX_PLAN_STRING_LENGTH).toInt

  def setCommandRejectsSparkCoreConfs: Boolean =
    getConf(SQLConf.SET_COMMAND_REJECTS_SPARK_CORE_CONFS)

  def castDatetimeToString: Boolean = getConf(SQLConf.LEGACY_CAST_DATETIME_TO_STRING)

  def ignoreDataLocality: Boolean = getConf(SQLConf.IGNORE_DATA_LOCALITY)

  def useLegacyIntervalType: Boolean = getConf(SQLConf.LEGACY_USE_CALENDAR_INTERVAL_TYPE)

  /** ********************** SQLConf functionality methods ************ */

  /** Set Spark SQL configuration properties. */
  def setConf(props: Properties): Unit = settings.synchronized {
    props.asScala.foreach { case (k, v) => setConfString(k, v) }
  }

  /** Set the given Spark SQL configuration property using a `string` value. */
  def setConfString(key: String, value: String): Unit = {
    require(key != null, "key cannot be null")
    require(value != null, s"value cannot be null for key: $key")
    val entry = sqlConfEntries.get(key)
    if (entry != null) {
      // Only verify configs in the SQLConf object
      entry.valueConverter(value)
    }
    setConfWithCheck(key, value)
  }

  /** Set the given Spark SQL configuration property. */
  def setConf[T](entry: ConfigEntry[T], value: T): Unit = {
    require(entry != null, "entry cannot be null")
    require(value != null, s"value cannot be null for key: ${entry.key}")
    require(sqlConfEntries.get(entry.key) == entry, s"$entry is not registered")
    setConfWithCheck(entry.key, entry.stringConverter(value))
  }

  /** Return the value of Spark SQL configuration property for the given key. */
  @throws[NoSuchElementException]("if key is not set")
  def getConfString(key: String): String = {
    Option(settings.get(key)).
      orElse {
        // Try to use the default value
        Option(sqlConfEntries.get(key)).map { e => e.stringConverter(e.readFrom(reader)) }
      }.
      getOrElse(throw new NoSuchElementException(key))
  }

  /**
   * Return the value of Spark SQL configuration property for the given key. If the key is not set
   * yet, return `defaultValue`. This is useful when `defaultValue` in ConfigEntry is not the
   * desired one.
   */
  def getConf[T](entry: ConfigEntry[T], defaultValue: T): T = {
    require(sqlConfEntries.get(entry.key) == entry, s"$entry is not registered")
    Option(settings.get(entry.key)).map(entry.valueConverter).getOrElse(defaultValue)
  }

  /**
   * Return the value of Spark SQL configuration property for the given key. If the key is not set
   * yet, return `defaultValue` in [[ConfigEntry]].
   */
  def getConf[T](entry: ConfigEntry[T]): T = {
    require(sqlConfEntries.get(entry.key) == entry, s"$entry is not registered")
    entry.readFrom(reader)
  }

  /**
   * Return the value of an optional Spark SQL configuration property for the given key. If the key
   * is not set yet, returns None.
   */
  def getConf[T](entry: OptionalConfigEntry[T]): Option[T] = {
    require(sqlConfEntries.get(entry.key) == entry, s"$entry is not registered")
    entry.readFrom(reader)
  }

  /**
   * Return the `string` value of Spark SQL configuration property for the given key. If the key is
   * not set yet, return `defaultValue`.
   */
  def getConfString(key: String, defaultValue: String): String = {
    if (defaultValue != null && defaultValue != ConfigEntry.UNDEFINED) {
      val entry = sqlConfEntries.get(key)
      if (entry != null) {
        // Only verify configs in the SQLConf object
        entry.valueConverter(defaultValue)
      }
    }
    Option(settings.get(key)).getOrElse {
      // If the key is not set, need to check whether the config entry is registered and is
      // a fallback conf, so that we can check its parent.
      sqlConfEntries.get(key) match {
        case e: FallbackConfigEntry[_] => getConfString(e.fallback.key, defaultValue)
        case _ => defaultValue
      }
    }
  }

  /**
   * Return all the configuration properties that have been set (i.e. not the default).
   * This creates a new copy of the config properties in the form of a Map.
   */
  def getAllConfs: immutable.Map[String, String] =
    settings.synchronized { settings.asScala.toMap }

  /**
   * Return all the configuration definitions that have been defined in [[SQLConf]]. Each
   * definition contains key, defaultValue and doc.
   */
  def getAllDefinedConfs: Seq[(String, String, String)] = sqlConfEntries.synchronized {
    sqlConfEntries.values.asScala.filter(_.isPublic).map { entry =>
      val displayValue = Option(getConfString(entry.key, null)).getOrElse(entry.defaultValueString)
      (entry.key, displayValue, entry.doc)
    }.toSeq
  }

  /**
   * Redacts the given option map according to the description of SQL_OPTIONS_REDACTION_PATTERN.
   */
  def redactOptions[K, V](options: Map[K, V]): Map[K, V] = {
    val regexes = Seq(
      getConf(SQL_OPTIONS_REDACTION_PATTERN),
      SECRET_REDACTION_PATTERN.readFrom(reader))

    regexes.foldLeft(options.toSeq) { case (opts, r) => Utils.redact(Some(r), opts) }.toMap
  }

  /**
   * Return whether a given key is set in this [[SQLConf]].
   */
  def contains(key: String): Boolean = {
    settings.containsKey(key)
  }

  protected def setConfWithCheck(key: String, value: String): Unit = {
    settings.put(key, value)
  }

  def unsetConf(key: String): Unit = {
    settings.remove(key)
  }

  def unsetConf(entry: ConfigEntry[_]): Unit = {
    settings.remove(entry.key)
  }

  def clear(): Unit = {
    settings.clear()
  }

  override def clone(): SQLConf = {
    val result = new SQLConf
    getAllConfs.foreach {
      case(k, v) => if (v ne null) result.setConfString(k, v)
    }
    result
  }

  // For test only
  def copy(entries: (ConfigEntry[_], Any)*): SQLConf = {
    val cloned = clone()
    entries.foreach {
      case (entry, value) => cloned.setConfString(entry.key, value.toString)
    }
    cloned
  }

  def isModifiable(key: String): Boolean = {
    sqlConfEntries.containsKey(key) && !staticConfKeys.contains(key)
  }
}<|MERGE_RESOLUTION|>--- conflicted
+++ resolved
@@ -2155,7 +2155,6 @@
       .booleanConf
       .createWithDefault(false)
 
-<<<<<<< HEAD
   val LEGACY_USE_CALENDAR_INTERVAL_TYPE =
     buildConf("spark.sql.legacy.useLegacyIntervalType")
       .internal()
@@ -2164,7 +2163,7 @@
         "it's illegal.")
       .booleanConf
       .createWithDefault(false)
-=======
+
   val LEGACY_ADD_DIRECTORY_USING_RECURSIVE = buildConf("spark.sql.legacy.addDirectory.recursive")
     .doc("When true, users can add directory by passing path of a directory to ADD FILE " +
       "command of SQL. If false, then only a single file can be added.")
@@ -2210,7 +2209,6 @@
 
     Map(configs.map { cfg => cfg.key -> cfg } : _*)
   }
->>>>>>> 582509b7
 }
 
 /**
