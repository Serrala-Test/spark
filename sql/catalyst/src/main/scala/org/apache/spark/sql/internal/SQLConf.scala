/*
 * Licensed to the Apache Software Foundation (ASF) under one or more
 * contributor license agreements.  See the NOTICE file distributed with
 * this work for additional information regarding copyright ownership.
 * The ASF licenses this file to You under the Apache License, Version 2.0
 * (the "License"); you may not use this file except in compliance with
 * the License.  You may obtain a copy of the License at
 *
 *    http://www.apache.org/licenses/LICENSE-2.0
 *
 * Unless required by applicable law or agreed to in writing, software
 * distributed under the License is distributed on an "AS IS" BASIS,
 * WITHOUT WARRANTIES OR CONDITIONS OF ANY KIND, either express or implied.
 * See the License for the specific language governing permissions and
 * limitations under the License.
 */

package org.apache.spark.sql.internal

import java.util.{Locale, NoSuchElementException, Properties, TimeZone}
import java.util.concurrent.TimeUnit
import java.util.concurrent.atomic.AtomicReference
import java.util.zip.Deflater

import scala.collection.JavaConverters._
import scala.collection.immutable
import scala.util.matching.Regex

import org.apache.hadoop.fs.Path
import org.tukaani.xz.LZMA2Options

import org.apache.spark.{SparkContext, TaskContext}
import org.apache.spark.internal.Logging
import org.apache.spark.internal.config._
import org.apache.spark.network.util.ByteUnit
import org.apache.spark.sql.catalyst.analysis.Resolver
import org.apache.spark.sql.catalyst.expressions.CodegenObjectFactoryMode
import org.apache.spark.sql.catalyst.expressions.codegen.CodeGenerator
import org.apache.spark.util.Utils

////////////////////////////////////////////////////////////////////////////////////////////////////
// This file defines the configuration options for Spark SQL.
////////////////////////////////////////////////////////////////////////////////////////////////////


object SQLConf {

  private val sqlConfEntries = java.util.Collections.synchronizedMap(
    new java.util.HashMap[String, ConfigEntry[_]]())

  val staticConfKeys: java.util.Set[String] =
    java.util.Collections.synchronizedSet(new java.util.HashSet[String]())

  private def register(entry: ConfigEntry[_]): Unit = sqlConfEntries.synchronized {
    require(!sqlConfEntries.containsKey(entry.key),
      s"Duplicate SQLConfigEntry. ${entry.key} has been registered")
    sqlConfEntries.put(entry.key, entry)
  }

  // For testing only
  private[sql] def unregister(entry: ConfigEntry[_]): Unit = sqlConfEntries.synchronized {
    sqlConfEntries.remove(entry.key)
  }

  def buildConf(key: String): ConfigBuilder = ConfigBuilder(key).onCreate(register)

  def buildStaticConf(key: String): ConfigBuilder = {
    ConfigBuilder(key).onCreate { entry =>
      staticConfKeys.add(entry.key)
      SQLConf.register(entry)
    }
  }

  /**
   * Default config. Only used when there is no active SparkSession for the thread.
   * See [[get]] for more information.
   */
  private lazy val fallbackConf = new ThreadLocal[SQLConf] {
    override def initialValue: SQLConf = new SQLConf
  }

  /** See [[get]] for more information. */
  def getFallbackConf: SQLConf = fallbackConf.get()

  private lazy val existingConf = new ThreadLocal[SQLConf] {
    override def initialValue: SQLConf = null
  }

  def withExistingConf[T](conf: SQLConf)(f: => T): T = {
    existingConf.set(conf)
    try {
      f
    } finally {
      existingConf.remove()
    }
  }

  /**
   * Defines a getter that returns the SQLConf within scope.
   * See [[get]] for more information.
   */
  private val confGetter = new AtomicReference[() => SQLConf](() => fallbackConf.get())

  /**
   * Sets the active config object within the current scope.
   * See [[get]] for more information.
   */
  def setSQLConfGetter(getter: () => SQLConf): Unit = {
    confGetter.set(getter)
  }

  /**
   * Returns the active config object within the current scope. If there is an active SparkSession,
   * the proper SQLConf associated with the thread's active session is used. If it's called from
   * tasks in the executor side, a SQLConf will be created from job local properties, which are set
   * and propagated from the driver side.
   *
   * The way this works is a little bit convoluted, due to the fact that config was added initially
   * only for physical plans (and as a result not in sql/catalyst module).
   *
   * The first time a SparkSession is instantiated, we set the [[confGetter]] to return the
   * active SparkSession's config. If there is no active SparkSession, it returns using the thread
   * local [[fallbackConf]]. The reason [[fallbackConf]] is a thread local (rather than just a conf)
   * is to support setting different config options for different threads so we can potentially
   * run tests in parallel. At the time this feature was implemented, this was a no-op since we
   * run unit tests (that does not involve SparkSession) in serial order.
   */
  def get: SQLConf = {
    if (TaskContext.get != null) {
      new ReadOnlySQLConf(TaskContext.get())
    } else {
      val isSchedulerEventLoopThread = SparkContext.getActive
        .map(_.dagScheduler.eventProcessLoop.eventThread)
        .exists(_.getId == Thread.currentThread().getId)
      if (isSchedulerEventLoopThread) {
        // DAGScheduler event loop thread does not have an active SparkSession, the `confGetter`
        // will return `fallbackConf` which is unexpected. Here we require the caller to get the
        // conf within `withExistingConf`, otherwise fail the query.
        val conf = existingConf.get()
        if (conf != null) {
          conf
        } else if (Utils.isTesting) {
          throw new RuntimeException("Cannot get SQLConf inside scheduler event loop thread.")
        } else {
          confGetter.get()()
        }
      } else {
        confGetter.get()()
      }
    }
  }

  val OPTIMIZER_EXCLUDED_RULES = buildConf("spark.sql.optimizer.excludedRules")
    .doc("Configures a list of rules to be disabled in the optimizer, in which the rules are " +
      "specified by their rule names and separated by comma. It is not guaranteed that all the " +
      "rules in this configuration will eventually be excluded, as some rules are necessary " +
      "for correctness. The optimizer will log the rules that have indeed been excluded.")
    .stringConf
    .createOptional

  val OPTIMIZER_MAX_ITERATIONS = buildConf("spark.sql.optimizer.maxIterations")
    .internal()
    .doc("The max number of iterations the optimizer and analyzer runs.")
    .intConf
    .createWithDefault(100)

  val OPTIMIZER_INSET_CONVERSION_THRESHOLD =
    buildConf("spark.sql.optimizer.inSetConversionThreshold")
      .internal()
      .doc("The threshold of set size for InSet conversion.")
      .intConf
      .createWithDefault(10)

  val OPTIMIZER_PLAN_CHANGE_LOG_LEVEL = buildConf("spark.sql.optimizer.planChangeLog.level")
    .internal()
    .doc("Configures the log level for logging the change from the original plan to the new " +
      "plan after a rule is applied. The value can be 'trace', 'debug', 'info', 'warn', or " +
      "'error'. The default log level is 'trace'.")
    .stringConf
    .checkValue(
      str => Set("TRACE", "DEBUG", "INFO", "WARN", "ERROR").contains(str.toUpperCase),
      "Invalid value for 'spark.sql.optimizer.planChangeLog.level'. Valid values are " +
        "'trace', 'debug', 'info', 'warn' and 'error'.")
    .createWithDefault("trace")

  val OPTIMIZER_PLAN_CHANGE_LOG_RULES = buildConf("spark.sql.optimizer.planChangeLog.rules")
    .internal()
    .doc("If this configuration is set, the optimizer will only log plan changes caused by " +
      "applying the rules specified in this configuration. The value can be a list of rule " +
      "names separated by comma.")
    .stringConf
    .createOptional

  val COMPRESS_CACHED = buildConf("spark.sql.inMemoryColumnarStorage.compressed")
    .doc("When set to true Spark SQL will automatically select a compression codec for each " +
      "column based on statistics of the data.")
    .booleanConf
    .createWithDefault(true)

  val COLUMN_BATCH_SIZE = buildConf("spark.sql.inMemoryColumnarStorage.batchSize")
    .doc("Controls the size of batches for columnar caching.  Larger batch sizes can improve " +
      "memory utilization and compression, but risk OOMs when caching data.")
    .intConf
    .createWithDefault(10000)

  val IN_MEMORY_PARTITION_PRUNING =
    buildConf("spark.sql.inMemoryColumnarStorage.partitionPruning")
      .internal()
      .doc("When true, enable partition pruning for in-memory columnar tables.")
      .booleanConf
      .createWithDefault(true)

  val CACHE_VECTORIZED_READER_ENABLED =
    buildConf("spark.sql.inMemoryColumnarStorage.enableVectorizedReader")
      .doc("Enables vectorized reader for columnar caching.")
      .booleanConf
      .createWithDefault(true)

  val COLUMN_VECTOR_OFFHEAP_ENABLED =
    buildConf("spark.sql.columnVector.offheap.enabled")
      .internal()
      .doc("When true, use OffHeapColumnVector in ColumnarBatch.")
      .booleanConf
      .createWithDefault(false)

  val PREFER_SORTMERGEJOIN = buildConf("spark.sql.join.preferSortMergeJoin")
    .internal()
    .doc("When true, prefer sort merge join over shuffle hash join.")
    .booleanConf
    .createWithDefault(true)

  val RADIX_SORT_ENABLED = buildConf("spark.sql.sort.enableRadixSort")
    .internal()
    .doc("When true, enable use of radix sort when possible. Radix sort is much faster but " +
      "requires additional memory to be reserved up-front. The memory overhead may be " +
      "significant when sorting very small rows (up to 50% more in this case).")
    .booleanConf
    .createWithDefault(true)

  val AUTO_BROADCASTJOIN_THRESHOLD = buildConf("spark.sql.autoBroadcastJoinThreshold")
    .doc("Configures the maximum size in bytes for a table that will be broadcast to all worker " +
      "nodes when performing a join.  By setting this value to -1 broadcasting can be disabled. " +
      "Note that currently statistics are only supported for Hive Metastore tables where the " +
      "command <code>ANALYZE TABLE &lt;tableName&gt; COMPUTE STATISTICS noscan</code> has been " +
      "run, and file-based data source tables where the statistics are computed directly on " +
      "the files of data.")
    .longConf
    .createWithDefault(10L * 1024 * 1024)

  val LIMIT_SCALE_UP_FACTOR = buildConf("spark.sql.limit.scaleUpFactor")
    .internal()
    .doc("Minimal increase rate in number of partitions between attempts when executing a take " +
      "on a query. Higher values lead to more partitions read. Lower values might lead to " +
      "longer execution times as more jobs will be run")
    .intConf
    .createWithDefault(4)

  val ADVANCED_PARTITION_PREDICATE_PUSHDOWN =
    buildConf("spark.sql.hive.advancedPartitionPredicatePushdown.enabled")
      .internal()
      .doc("When true, advanced partition predicate pushdown into Hive metastore is enabled.")
      .booleanConf
      .createWithDefault(true)

  val SHUFFLE_PARTITIONS = buildConf("spark.sql.shuffle.partitions")
    .doc("The default number of partitions to use when shuffling data for joins or aggregations.")
    .intConf
    .createWithDefault(200)

  val SHUFFLE_TARGET_POSTSHUFFLE_INPUT_SIZE =
    buildConf("spark.sql.adaptive.shuffle.targetPostShuffleInputSize")
      .doc("The target post-shuffle input size in bytes of a task.")
      .bytesConf(ByteUnit.BYTE)
      .createWithDefault(64 * 1024 * 1024)

  val ADAPTIVE_EXECUTION_ENABLED = buildConf("spark.sql.adaptive.enabled")
    .doc("When true, enable adaptive query execution.")
    .booleanConf
    .createWithDefault(false)

  val SHUFFLE_MIN_NUM_POSTSHUFFLE_PARTITIONS =
    buildConf("spark.sql.adaptive.minNumPostShufflePartitions")
      .internal()
      .doc("The advisory minimal number of post-shuffle partitions provided to " +
        "ExchangeCoordinator. This setting is used in our test to make sure we " +
        "have enough parallelism to expose issues that will not be exposed with a " +
        "single partition. When the value is a non-positive value, this setting will " +
        "not be provided to ExchangeCoordinator.")
      .intConf
      .createWithDefault(-1)

  val SUBEXPRESSION_ELIMINATION_ENABLED =
    buildConf("spark.sql.subexpressionElimination.enabled")
      .internal()
      .doc("When true, common subexpressions will be eliminated.")
      .booleanConf
      .createWithDefault(true)

  val CASE_SENSITIVE = buildConf("spark.sql.caseSensitive")
    .internal()
    .doc("Whether the query analyzer should be case sensitive or not. " +
      "Default to case insensitive. It is highly discouraged to turn on case sensitive mode.")
    .booleanConf
    .createWithDefault(false)

  val CONSTRAINT_PROPAGATION_ENABLED = buildConf("spark.sql.constraintPropagation.enabled")
    .internal()
    .doc("When true, the query optimizer will infer and propagate data constraints in the query " +
      "plan to optimize them. Constraint propagation can sometimes be computationally expensive " +
      "for certain kinds of query plans (such as those with a large number of predicates and " +
      "aliases) which might negatively impact overall runtime.")
    .booleanConf
    .createWithDefault(true)

  val ESCAPED_STRING_LITERALS = buildConf("spark.sql.parser.escapedStringLiterals")
    .internal()
    .doc("When true, string literals (including regex patterns) remain escaped in our SQL " +
      "parser. The default is false since Spark 2.0. Setting it to true can restore the behavior " +
      "prior to Spark 2.0.")
    .booleanConf
    .createWithDefault(false)

  val FILE_COMRESSION_FACTOR = buildConf("spark.sql.sources.fileCompressionFactor")
    .internal()
    .doc("When estimating the output data size of a table scan, multiply the file size with this " +
      "factor as the estimated data size, in case the data is compressed in the file and lead to" +
      " a heavily underestimated result.")
    .doubleConf
    .checkValue(_ > 0, "the value of fileDataSizeFactor must be larger than 0")
    .createWithDefault(1.0)

  val PARQUET_SCHEMA_MERGING_ENABLED = buildConf("spark.sql.parquet.mergeSchema")
    .doc("When true, the Parquet data source merges schemas collected from all data files, " +
         "otherwise the schema is picked from the summary file or a random data file " +
         "if no summary file is available.")
    .booleanConf
    .createWithDefault(false)

  val PARQUET_SCHEMA_RESPECT_SUMMARIES = buildConf("spark.sql.parquet.respectSummaryFiles")
    .doc("When true, we make assumption that all part-files of Parquet are consistent with " +
         "summary files and we will ignore them when merging schema. Otherwise, if this is " +
         "false, which is the default, we will merge all part-files. This should be considered " +
         "as expert-only option, and shouldn't be enabled before knowing what it means exactly.")
    .booleanConf
    .createWithDefault(false)

  val PARQUET_BINARY_AS_STRING = buildConf("spark.sql.parquet.binaryAsString")
    .doc("Some other Parquet-producing systems, in particular Impala and older versions of " +
      "Spark SQL, do not differentiate between binary data and strings when writing out the " +
      "Parquet schema. This flag tells Spark SQL to interpret binary data as a string to provide " +
      "compatibility with these systems.")
    .booleanConf
    .createWithDefault(false)

  val PARQUET_INT96_AS_TIMESTAMP = buildConf("spark.sql.parquet.int96AsTimestamp")
    .doc("Some Parquet-producing systems, in particular Impala, store Timestamp into INT96. " +
      "Spark would also store Timestamp as INT96 because we need to avoid precision lost of the " +
      "nanoseconds field. This flag tells Spark SQL to interpret INT96 data as a timestamp to " +
      "provide compatibility with these systems.")
    .booleanConf
    .createWithDefault(true)

  val PARQUET_INT96_TIMESTAMP_CONVERSION = buildConf("spark.sql.parquet.int96TimestampConversion")
    .doc("This controls whether timestamp adjustments should be applied to INT96 data when " +
      "converting to timestamps, for data written by Impala.  This is necessary because Impala " +
      "stores INT96 data with a different timezone offset than Hive & Spark.")
    .booleanConf
    .createWithDefault(false)

  object ParquetOutputTimestampType extends Enumeration {
    val INT96, TIMESTAMP_MICROS, TIMESTAMP_MILLIS = Value
  }

  val PARQUET_OUTPUT_TIMESTAMP_TYPE = buildConf("spark.sql.parquet.outputTimestampType")
    .doc("Sets which Parquet timestamp type to use when Spark writes data to Parquet files. " +
      "INT96 is a non-standard but commonly used timestamp type in Parquet. TIMESTAMP_MICROS " +
      "is a standard timestamp type in Parquet, which stores number of microseconds from the " +
      "Unix epoch. TIMESTAMP_MILLIS is also standard, but with millisecond precision, which " +
      "means Spark has to truncate the microsecond portion of its timestamp value.")
    .stringConf
    .transform(_.toUpperCase(Locale.ROOT))
    .checkValues(ParquetOutputTimestampType.values.map(_.toString))
    .createWithDefault(ParquetOutputTimestampType.INT96.toString)

  val PARQUET_INT64_AS_TIMESTAMP_MILLIS = buildConf("spark.sql.parquet.int64AsTimestampMillis")
    .doc(s"(Deprecated since Spark 2.3, please set ${PARQUET_OUTPUT_TIMESTAMP_TYPE.key}.) " +
      "When true, timestamp values will be stored as INT64 with TIMESTAMP_MILLIS as the " +
      "extended type. In this mode, the microsecond portion of the timestamp value will be" +
      "truncated.")
    .booleanConf
    .createWithDefault(false)

  val PARQUET_COMPRESSION = buildConf("spark.sql.parquet.compression.codec")
    .doc("Sets the compression codec used when writing Parquet files. If either `compression` or " +
      "`parquet.compression` is specified in the table-specific options/properties, the " +
      "precedence would be `compression`, `parquet.compression`, " +
      "`spark.sql.parquet.compression.codec`. Acceptable values include: none, uncompressed, " +
      "snappy, gzip, lzo, brotli, lz4, zstd.")
    .stringConf
    .transform(_.toLowerCase(Locale.ROOT))
    .checkValues(Set("none", "uncompressed", "snappy", "gzip", "lzo", "lz4", "brotli", "zstd"))
    .createWithDefault("snappy")

  val PARQUET_FILTER_PUSHDOWN_ENABLED = buildConf("spark.sql.parquet.filterPushdown")
    .doc("Enables Parquet filter push-down optimization when set to true.")
    .booleanConf
    .createWithDefault(true)

  val PARQUET_FILTER_PUSHDOWN_DATE_ENABLED = buildConf("spark.sql.parquet.filterPushdown.date")
    .doc("If true, enables Parquet filter push-down optimization for Date. " +
      "This configuration only has an effect when 'spark.sql.parquet.filterPushdown' is enabled.")
    .internal()
    .booleanConf
    .createWithDefault(true)

  val PARQUET_FILTER_PUSHDOWN_TIMESTAMP_ENABLED =
    buildConf("spark.sql.parquet.filterPushdown.timestamp")
      .doc("If true, enables Parquet filter push-down optimization for Timestamp. " +
        "This configuration only has an effect when 'spark.sql.parquet.filterPushdown' is " +
        "enabled and Timestamp stored as TIMESTAMP_MICROS or TIMESTAMP_MILLIS type.")
    .internal()
    .booleanConf
    .createWithDefault(true)

  val PARQUET_FILTER_PUSHDOWN_DECIMAL_ENABLED =
    buildConf("spark.sql.parquet.filterPushdown.decimal")
      .doc("If true, enables Parquet filter push-down optimization for Decimal. " +
        "This configuration only has an effect when 'spark.sql.parquet.filterPushdown' is enabled.")
      .internal()
      .booleanConf
      .createWithDefault(true)

  val PARQUET_FILTER_PUSHDOWN_STRING_STARTSWITH_ENABLED =
    buildConf("spark.sql.parquet.filterPushdown.string.startsWith")
    .doc("If true, enables Parquet filter push-down optimization for string startsWith function. " +
      "This configuration only has an effect when 'spark.sql.parquet.filterPushdown' is enabled.")
    .internal()
    .booleanConf
    .createWithDefault(true)

  val PARQUET_FILTER_PUSHDOWN_INFILTERTHRESHOLD =
    buildConf("spark.sql.parquet.pushdown.inFilterThreshold")
      .doc("The maximum number of values to filter push-down optimization for IN predicate. " +
        "Large threshold won't necessarily provide much better performance. " +
        "The experiment argued that 300 is the limit threshold. " +
        "By setting this value to 0 this feature can be disabled. " +
        "This configuration only has an effect when 'spark.sql.parquet.filterPushdown' is enabled.")
      .internal()
      .intConf
      .checkValue(threshold => threshold >= 0, "The threshold must not be negative.")
      .createWithDefault(10)

  val PARQUET_WRITE_LEGACY_FORMAT = buildConf("spark.sql.parquet.writeLegacyFormat")
    .doc("Whether to be compatible with the legacy Parquet format adopted by Spark 1.4 and prior " +
      "versions, when converting Parquet schema to Spark SQL schema and vice versa.")
    .booleanConf
    .createWithDefault(false)

  val PARQUET_RECORD_FILTER_ENABLED = buildConf("spark.sql.parquet.recordLevelFilter.enabled")
    .doc("If true, enables Parquet's native record-level filtering using the pushed down " +
      "filters. This configuration only has an effect when 'spark.sql.parquet.filterPushdown' " +
      "is enabled.")
    .booleanConf
    .createWithDefault(false)

  val PARQUET_OUTPUT_COMMITTER_CLASS = buildConf("spark.sql.parquet.output.committer.class")
    .doc("The output committer class used by Parquet. The specified class needs to be a " +
      "subclass of org.apache.hadoop.mapreduce.OutputCommitter. Typically, it's also a subclass " +
      "of org.apache.parquet.hadoop.ParquetOutputCommitter. If it is not, then metadata summaries" +
      "will never be created, irrespective of the value of parquet.summary.metadata.level")
    .internal()
    .stringConf
    .createWithDefault("org.apache.parquet.hadoop.ParquetOutputCommitter")

  val PARQUET_VECTORIZED_READER_ENABLED =
    buildConf("spark.sql.parquet.enableVectorizedReader")
      .doc("Enables vectorized parquet decoding.")
      .booleanConf
      .createWithDefault(true)

  val PARQUET_VECTORIZED_READER_BATCH_SIZE = buildConf("spark.sql.parquet.columnarReaderBatchSize")
    .doc("The number of rows to include in a parquet vectorized reader batch. The number should " +
      "be carefully chosen to minimize overhead and avoid OOMs in reading data.")
    .intConf
    .createWithDefault(4096)

  val ORC_COMPRESSION = buildConf("spark.sql.orc.compression.codec")
    .doc("Sets the compression codec used when writing ORC files. If either `compression` or " +
      "`orc.compress` is specified in the table-specific options/properties, the precedence " +
      "would be `compression`, `orc.compress`, `spark.sql.orc.compression.codec`." +
      "Acceptable values include: none, uncompressed, snappy, zlib, lzo.")
    .stringConf
    .transform(_.toLowerCase(Locale.ROOT))
    .checkValues(Set("none", "uncompressed", "snappy", "zlib", "lzo"))
    .createWithDefault("snappy")

  val ORC_IMPLEMENTATION = buildConf("spark.sql.orc.impl")
    .doc("When native, use the native version of ORC support instead of the ORC library in Hive " +
      "1.2.1. It is 'hive' by default prior to Spark 2.4.")
    .internal()
    .stringConf
    .checkValues(Set("hive", "native"))
    .createWithDefault("native")

  val ORC_VECTORIZED_READER_ENABLED = buildConf("spark.sql.orc.enableVectorizedReader")
    .doc("Enables vectorized orc decoding.")
    .booleanConf
    .createWithDefault(true)

  val ORC_VECTORIZED_READER_BATCH_SIZE = buildConf("spark.sql.orc.columnarReaderBatchSize")
    .doc("The number of rows to include in a orc vectorized reader batch. The number should " +
      "be carefully chosen to minimize overhead and avoid OOMs in reading data.")
    .intConf
    .createWithDefault(4096)

  val ORC_COPY_BATCH_TO_SPARK = buildConf("spark.sql.orc.copyBatchToSpark")
    .doc("Whether or not to copy the ORC columnar batch to Spark columnar batch in the " +
      "vectorized ORC reader.")
    .internal()
    .booleanConf
    .createWithDefault(false)

  val ORC_FILTER_PUSHDOWN_ENABLED = buildConf("spark.sql.orc.filterPushdown")
    .doc("When true, enable filter pushdown for ORC files.")
    .booleanConf
    .createWithDefault(true)

  val HIVE_VERIFY_PARTITION_PATH = buildConf("spark.sql.hive.verifyPartitionPath")
    .doc("When true, check all the partition paths under the table\'s root directory " +
         "when reading data stored in HDFS. This configuration will be deprecated in the future " +
         "releases and replaced by spark.files.ignoreMissingFiles.")
    .booleanConf
    .createWithDefault(false)

  val HIVE_METASTORE_PARTITION_PRUNING =
    buildConf("spark.sql.hive.metastorePartitionPruning")
      .doc("When true, some predicates will be pushed down into the Hive metastore so that " +
           "unmatching partitions can be eliminated earlier. This only affects Hive tables " +
           "not converted to filesource relations (see HiveUtils.CONVERT_METASTORE_PARQUET and " +
           "HiveUtils.CONVERT_METASTORE_ORC for more information).")
      .booleanConf
      .createWithDefault(true)

  val HIVE_MANAGE_FILESOURCE_PARTITIONS =
    buildConf("spark.sql.hive.manageFilesourcePartitions")
      .doc("When true, enable metastore partition management for file source tables as well. " +
           "This includes both datasource and converted Hive tables. When partition management " +
           "is enabled, datasource tables store partition in the Hive metastore, and use the " +
           "metastore to prune partitions during query planning.")
      .booleanConf
      .createWithDefault(true)

  val HIVE_FILESOURCE_PARTITION_FILE_CACHE_SIZE =
    buildConf("spark.sql.hive.filesourcePartitionFileCacheSize")
      .doc("When nonzero, enable caching of partition file metadata in memory. All tables share " +
           "a cache that can use up to specified num bytes for file metadata. This conf only " +
           "has an effect when hive filesource partition management is enabled.")
      .longConf
      .createWithDefault(250 * 1024 * 1024)

  object HiveCaseSensitiveInferenceMode extends Enumeration {
    val INFER_AND_SAVE, INFER_ONLY, NEVER_INFER = Value
  }

  val HIVE_CASE_SENSITIVE_INFERENCE = buildConf("spark.sql.hive.caseSensitiveInferenceMode")
    .doc("Sets the action to take when a case-sensitive schema cannot be read from a Hive " +
      "table's properties. Although Spark SQL itself is not case-sensitive, Hive compatible file " +
      "formats such as Parquet are. Spark SQL must use a case-preserving schema when querying " +
      "any table backed by files containing case-sensitive field names or queries may not return " +
      "accurate results. Valid options include INFER_AND_SAVE (the default mode-- infer the " +
      "case-sensitive schema from the underlying data files and write it back to the table " +
      "properties), INFER_ONLY (infer the schema but don't attempt to write it to the table " +
      "properties) and NEVER_INFER (fallback to using the case-insensitive metastore schema " +
      "instead of inferring).")
    .stringConf
    .transform(_.toUpperCase(Locale.ROOT))
    .checkValues(HiveCaseSensitiveInferenceMode.values.map(_.toString))
    .createWithDefault(HiveCaseSensitiveInferenceMode.INFER_AND_SAVE.toString)

  val OPTIMIZER_METADATA_ONLY = buildConf("spark.sql.optimizer.metadataOnly")
    .doc("When true, enable the metadata-only query optimization that use the table's metadata " +
      "to produce the partition columns instead of table scans. It applies when all the columns " +
      "scanned are partition columns and the query has an aggregate operator that satisfies " +
      "distinct semantics.")
    .booleanConf
    .createWithDefault(true)

  val COLUMN_NAME_OF_CORRUPT_RECORD = buildConf("spark.sql.columnNameOfCorruptRecord")
    .doc("The name of internal column for storing raw/un-parsed JSON and CSV records that fail " +
      "to parse.")
    .stringConf
    .createWithDefault("_corrupt_record")

<<<<<<< HEAD
=======
  val FROM_JSON_FORCE_NULLABLE_SCHEMA = buildConf("spark.sql.fromJsonForceNullableSchema")
    .internal()
    .doc("When true, force the output schema of the from_json() function to be nullable " +
      "(including all the fields). Otherwise, the schema might not be compatible with" +
      "actual data, which leads to corruptions. This config will be removed in Spark 3.0.")
    .booleanConf
    .createWithDefault(true)

>>>>>>> 40edab20
  val BROADCAST_TIMEOUT = buildConf("spark.sql.broadcastTimeout")
    .doc("Timeout in seconds for the broadcast wait time in broadcast joins.")
    .timeConf(TimeUnit.SECONDS)
    .createWithDefault(5 * 60)

  // This is only used for the thriftserver
  val THRIFTSERVER_POOL = buildConf("spark.sql.thriftserver.scheduler.pool")
    .doc("Set a Fair Scheduler pool for a JDBC client session.")
    .stringConf
    .createOptional

  val THRIFTSERVER_INCREMENTAL_COLLECT =
    buildConf("spark.sql.thriftServer.incrementalCollect")
      .internal()
      .doc("When true, enable incremental collection for execution in Thrift Server.")
      .booleanConf
      .createWithDefault(false)

  val THRIFTSERVER_UI_STATEMENT_LIMIT =
    buildConf("spark.sql.thriftserver.ui.retainedStatements")
      .doc("The number of SQL statements kept in the JDBC/ODBC web UI history.")
      .intConf
      .createWithDefault(200)

  val THRIFTSERVER_UI_SESSION_LIMIT = buildConf("spark.sql.thriftserver.ui.retainedSessions")
    .doc("The number of SQL client sessions kept in the JDBC/ODBC web UI history.")
    .intConf
    .createWithDefault(200)

  // This is used to set the default data source
  val DEFAULT_DATA_SOURCE_NAME = buildConf("spark.sql.sources.default")
    .doc("The default data source to use in input/output.")
    .stringConf
    .createWithDefault("parquet")

  val CONVERT_CTAS = buildConf("spark.sql.hive.convertCTAS")
    .internal()
    .doc("When true, a table created by a Hive CTAS statement (no USING clause) " +
      "without specifying any storage property will be converted to a data source table, " +
      "using the data source set by spark.sql.sources.default.")
    .booleanConf
    .createWithDefault(false)

  val GATHER_FASTSTAT = buildConf("spark.sql.hive.gatherFastStats")
      .internal()
      .doc("When true, fast stats (number of files and total size of all files) will be gathered" +
        " in parallel while repairing table partitions to avoid the sequential listing in Hive" +
        " metastore.")
      .booleanConf
      .createWithDefault(true)

  val PARTITION_COLUMN_TYPE_INFERENCE =
    buildConf("spark.sql.sources.partitionColumnTypeInference.enabled")
      .doc("When true, automatically infer the data types for partitioned columns.")
      .booleanConf
      .createWithDefault(true)

  val BUCKETING_ENABLED = buildConf("spark.sql.sources.bucketing.enabled")
    .doc("When false, we will treat bucketed table as normal table")
    .booleanConf
    .createWithDefault(true)

  val BUCKETING_MAX_BUCKETS = buildConf("spark.sql.sources.bucketing.maxBuckets")
    .doc("The maximum number of buckets allowed. Defaults to 100000")
    .intConf
    .checkValue(_ > 0, "the value of spark.sql.sources.bucketing.maxBuckets must be larger than 0")
    .createWithDefault(100000)

  val CROSS_JOINS_ENABLED = buildConf("spark.sql.crossJoin.enabled")
    .doc("When false, we will throw an error if a query contains a cartesian product without " +
        "explicit CROSS JOIN syntax.")
    .booleanConf
    .createWithDefault(false)

  val ORDER_BY_ORDINAL = buildConf("spark.sql.orderByOrdinal")
    .doc("When true, the ordinal numbers are treated as the position in the select list. " +
         "When false, the ordinal numbers in order/sort by clause are ignored.")
    .booleanConf
    .createWithDefault(true)

  val GROUP_BY_ORDINAL = buildConf("spark.sql.groupByOrdinal")
    .doc("When true, the ordinal numbers in group by clauses are treated as the position " +
      "in the select list. When false, the ordinal numbers are ignored.")
    .booleanConf
    .createWithDefault(true)

  val GROUP_BY_ALIASES = buildConf("spark.sql.groupByAliases")
    .doc("When true, aliases in a select list can be used in group by clauses. When false, " +
      "an analysis exception is thrown in the case.")
    .booleanConf
    .createWithDefault(true)

  // The output committer class used by data sources. The specified class needs to be a
  // subclass of org.apache.hadoop.mapreduce.OutputCommitter.
  val OUTPUT_COMMITTER_CLASS = buildConf("spark.sql.sources.outputCommitterClass")
    .internal()
    .stringConf
    .createOptional

  val FILE_COMMIT_PROTOCOL_CLASS =
    buildConf("spark.sql.sources.commitProtocolClass")
      .internal()
      .stringConf
      .createWithDefault(
        "org.apache.spark.sql.execution.datasources.SQLHadoopMapReduceCommitProtocol")

  val PARALLEL_PARTITION_DISCOVERY_THRESHOLD =
    buildConf("spark.sql.sources.parallelPartitionDiscovery.threshold")
      .doc("The maximum number of paths allowed for listing files at driver side. If the number " +
        "of detected paths exceeds this value during partition discovery, it tries to list the " +
        "files with another Spark distributed job. This applies to Parquet, ORC, CSV, JSON and " +
        "LibSVM data sources.")
      .intConf
      .checkValue(parallel => parallel >= 0, "The maximum number of paths allowed for listing " +
        "files at driver side must not be negative")
      .createWithDefault(32)

  val PARALLEL_PARTITION_DISCOVERY_PARALLELISM =
    buildConf("spark.sql.sources.parallelPartitionDiscovery.parallelism")
      .doc("The number of parallelism to list a collection of path recursively, Set the " +
        "number to prevent file listing from generating too many tasks.")
      .internal()
      .intConf
      .createWithDefault(10000)

  // Whether to automatically resolve ambiguity in join conditions for self-joins.
  // See SPARK-6231.
  val DATAFRAME_SELF_JOIN_AUTO_RESOLVE_AMBIGUITY =
    buildConf("spark.sql.selfJoinAutoResolveAmbiguity")
      .internal()
      .booleanConf
      .createWithDefault(true)

  // Whether to retain group by columns or not in GroupedData.agg.
  val DATAFRAME_RETAIN_GROUP_COLUMNS = buildConf("spark.sql.retainGroupColumns")
    .internal()
    .booleanConf
    .createWithDefault(true)

  val DATAFRAME_PIVOT_MAX_VALUES = buildConf("spark.sql.pivotMaxValues")
    .doc("When doing a pivot without specifying values for the pivot column this is the maximum " +
      "number of (distinct) values that will be collected without error.")
    .intConf
    .createWithDefault(10000)

  val RUN_SQL_ON_FILES = buildConf("spark.sql.runSQLOnFiles")
    .internal()
    .doc("When true, we could use `datasource`.`path` as table in SQL query.")
    .booleanConf
    .createWithDefault(true)

  val WHOLESTAGE_CODEGEN_ENABLED = buildConf("spark.sql.codegen.wholeStage")
    .internal()
    .doc("When true, the whole stage (of multiple operators) will be compiled into single java" +
      " method.")
    .booleanConf
    .createWithDefault(true)

  val WHOLESTAGE_CODEGEN_USE_ID_IN_CLASS_NAME =
    buildConf("spark.sql.codegen.useIdInClassName")
    .internal()
    .doc("When true, embed the (whole-stage) codegen stage ID into " +
      "the class name of the generated class as a suffix")
    .booleanConf
    .createWithDefault(true)

  val WHOLESTAGE_MAX_NUM_FIELDS = buildConf("spark.sql.codegen.maxFields")
    .internal()
    .doc("The maximum number of fields (including nested fields) that will be supported before" +
      " deactivating whole-stage codegen.")
    .intConf
    .createWithDefault(100)

  val CODEGEN_FACTORY_MODE = buildConf("spark.sql.codegen.factoryMode")
    .doc("This config determines the fallback behavior of several codegen generators " +
      "during tests. `FALLBACK` means trying codegen first and then fallbacking to " +
      "interpreted if any compile error happens. Disabling fallback if `CODEGEN_ONLY`. " +
      "`NO_CODEGEN` skips codegen and goes interpreted path always. Note that " +
      "this config works only for tests.")
    .internal()
    .stringConf
    .checkValues(CodegenObjectFactoryMode.values.map(_.toString))
    .createWithDefault(CodegenObjectFactoryMode.FALLBACK.toString)

  val CODEGEN_FALLBACK = buildConf("spark.sql.codegen.fallback")
    .internal()
    .doc("When true, (whole stage) codegen could be temporary disabled for the part of query that" +
      " fail to compile generated code")
    .booleanConf
    .createWithDefault(true)

  val CODEGEN_LOGGING_MAX_LINES = buildConf("spark.sql.codegen.logging.maxLines")
    .internal()
    .doc("The maximum number of codegen lines to log when errors occur. Use -1 for unlimited.")
    .intConf
    .checkValue(maxLines => maxLines >= -1, "The maximum must be a positive integer, 0 to " +
      "disable logging or -1 to apply no limit.")
    .createWithDefault(1000)

  val WHOLESTAGE_HUGE_METHOD_LIMIT = buildConf("spark.sql.codegen.hugeMethodLimit")
    .internal()
    .doc("The maximum bytecode size of a single compiled Java function generated by whole-stage " +
      "codegen. When the compiled function exceeds this threshold, the whole-stage codegen is " +
      "deactivated for this subtree of the current query plan. The default value is 65535, which " +
      "is the largest bytecode size possible for a valid Java method. When running on HotSpot, " +
      s"it may be preferable to set the value to ${CodeGenerator.DEFAULT_JVM_HUGE_METHOD_LIMIT} " +
      "to match HotSpot's implementation.")
    .intConf
    .createWithDefault(65535)

  val WHOLESTAGE_SPLIT_CONSUME_FUNC_BY_OPERATOR =
    buildConf("spark.sql.codegen.splitConsumeFuncByOperator")
      .internal()
      .doc("When true, whole stage codegen would put the logic of consuming rows of each " +
        "physical operator into individual methods, instead of a single big method. This can be " +
        "used to avoid oversized function that can miss the opportunity of JIT optimization.")
      .booleanConf
      .createWithDefault(true)

  val FILES_MAX_PARTITION_BYTES = buildConf("spark.sql.files.maxPartitionBytes")
    .doc("The maximum number of bytes to pack into a single partition when reading files.")
    .longConf
    .createWithDefault(128 * 1024 * 1024) // parquet.block.size

  val FILES_OPEN_COST_IN_BYTES = buildConf("spark.sql.files.openCostInBytes")
    .internal()
    .doc("The estimated cost to open a file, measured by the number of bytes could be scanned in" +
      " the same time. This is used when putting multiple files into a partition. It's better to" +
      " over estimated, then the partitions with small files will be faster than partitions with" +
      " bigger files (which is scheduled first).")
    .longConf
    .createWithDefault(4 * 1024 * 1024)

  val IGNORE_CORRUPT_FILES = buildConf("spark.sql.files.ignoreCorruptFiles")
    .doc("Whether to ignore corrupt files. If true, the Spark jobs will continue to run when " +
      "encountering corrupted files and the contents that have been read will still be returned.")
    .booleanConf
    .createWithDefault(false)

  val IGNORE_MISSING_FILES = buildConf("spark.sql.files.ignoreMissingFiles")
    .doc("Whether to ignore missing files. If true, the Spark jobs will continue to run when " +
      "encountering missing files and the contents that have been read will still be returned.")
    .booleanConf
    .createWithDefault(false)

  val MAX_RECORDS_PER_FILE = buildConf("spark.sql.files.maxRecordsPerFile")
    .doc("Maximum number of records to write out to a single file. " +
      "If this value is zero or negative, there is no limit.")
    .longConf
    .createWithDefault(0)

  val EXCHANGE_REUSE_ENABLED = buildConf("spark.sql.exchange.reuse")
    .internal()
    .doc("When true, the planner will try to find out duplicated exchanges and re-use them.")
    .booleanConf
    .createWithDefault(true)

  val STATE_STORE_PROVIDER_CLASS =
    buildConf("spark.sql.streaming.stateStore.providerClass")
      .internal()
      .doc(
        "The class used to manage state data in stateful streaming queries. This class must " +
          "be a subclass of StateStoreProvider, and must have a zero-arg constructor.")
      .stringConf
      .createWithDefault(
        "org.apache.spark.sql.execution.streaming.state.HDFSBackedStateStoreProvider")

  val STATE_STORE_MIN_DELTAS_FOR_SNAPSHOT =
    buildConf("spark.sql.streaming.stateStore.minDeltasForSnapshot")
      .internal()
      .doc("Minimum number of state store delta files that needs to be generated before they " +
        "consolidated into snapshots.")
      .intConf
      .createWithDefault(10)

  val FLATMAPGROUPSWITHSTATE_STATE_FORMAT_VERSION =
    buildConf("spark.sql.streaming.flatMapGroupsWithState.stateFormatVersion")
      .internal()
      .doc("State format version used by flatMapGroupsWithState operation in a streaming query")
      .intConf
      .checkValue(v => Set(1, 2).contains(v), "Valid versions are 1 and 2")
      .createWithDefault(2)

  val CHECKPOINT_LOCATION = buildConf("spark.sql.streaming.checkpointLocation")
    .doc("The default location for storing checkpoint data for streaming queries.")
    .stringConf
    .createOptional

  val MIN_BATCHES_TO_RETAIN = buildConf("spark.sql.streaming.minBatchesToRetain")
    .internal()
    .doc("The minimum number of batches that must be retained and made recoverable.")
    .intConf
    .createWithDefault(100)

  val MAX_BATCHES_TO_RETAIN_IN_MEMORY = buildConf("spark.sql.streaming.maxBatchesToRetainInMemory")
    .internal()
    .doc("The maximum number of batches which will be retained in memory to avoid " +
      "loading from files. The value adjusts a trade-off between memory usage vs cache miss: " +
      "'2' covers both success and direct failure cases, '1' covers only success case, " +
      "and '0' covers extreme case - disable cache to maximize memory size of executors.")
    .intConf
    .createWithDefault(2)

  val STREAMING_AGGREGATION_STATE_FORMAT_VERSION =
    buildConf("spark.sql.streaming.aggregation.stateFormatVersion")
      .internal()
      .doc("State format version used by streaming aggregation operations in a streaming query. " +
        "State between versions are tend to be incompatible, so state format version shouldn't " +
        "be modified after running.")
      .intConf
      .checkValue(v => Set(1, 2).contains(v), "Valid versions are 1 and 2")
      .createWithDefault(2)

  val UNSUPPORTED_OPERATION_CHECK_ENABLED =
    buildConf("spark.sql.streaming.unsupportedOperationCheck")
      .internal()
      .doc("When true, the logical plan for streaming query will be checked for unsupported" +
        " operations.")
      .booleanConf
      .createWithDefault(true)

  val VARIABLE_SUBSTITUTE_ENABLED =
    buildConf("spark.sql.variable.substitute")
      .doc("This enables substitution using syntax like ${var} ${system:var} and ${env:var}.")
      .booleanConf
      .createWithDefault(true)

  val VARIABLE_SUBSTITUTE_DEPTH =
    buildConf("spark.sql.variable.substitute.depth")
      .internal()
      .doc("Deprecated: The maximum replacements the substitution engine will do.")
      .intConf
      .createWithDefault(40)

  val ENABLE_TWOLEVEL_AGG_MAP =
    buildConf("spark.sql.codegen.aggregate.map.twolevel.enabled")
      .internal()
      .doc("Enable two-level aggregate hash map. When enabled, records will first be " +
        "inserted/looked-up at a 1st-level, small, fast map, and then fallback to a " +
        "2nd-level, larger, slower map when 1st level is full or keys cannot be found. " +
        "When disabled, records go directly to the 2nd level. Defaults to true.")
      .booleanConf
      .createWithDefault(true)

  val MAX_NESTED_VIEW_DEPTH =
    buildConf("spark.sql.view.maxNestedViewDepth")
      .internal()
      .doc("The maximum depth of a view reference in a nested view. A nested view may reference " +
        "other nested views, the dependencies are organized in a directed acyclic graph (DAG). " +
        "However the DAG depth may become too large and cause unexpected behavior. This " +
        "configuration puts a limit on this: when the depth of a view exceeds this value during " +
        "analysis, we terminate the resolution to avoid potential errors.")
      .intConf
      .checkValue(depth => depth > 0, "The maximum depth of a view reference in a nested view " +
        "must be positive.")
      .createWithDefault(100)

  val STREAMING_FILE_COMMIT_PROTOCOL_CLASS =
    buildConf("spark.sql.streaming.commitProtocolClass")
      .internal()
      .stringConf
      .createWithDefault("org.apache.spark.sql.execution.streaming.ManifestFileCommitProtocol")

  val STREAMING_MULTIPLE_WATERMARK_POLICY =
    buildConf("spark.sql.streaming.multipleWatermarkPolicy")
      .doc("Policy to calculate the global watermark value when there are multiple watermark " +
        "operators in a streaming query. The default value is 'min' which chooses " +
        "the minimum watermark reported across multiple operators. Other alternative value is" +
        "'max' which chooses the maximum across multiple operators." +
        "Note: This configuration cannot be changed between query restarts from the same " +
        "checkpoint location.")
      .stringConf
      .checkValue(
        str => Set("min", "max").contains(str.toLowerCase),
        "Invalid value for 'spark.sql.streaming.multipleWatermarkPolicy'. " +
          "Valid values are 'min' and 'max'")
      .createWithDefault("min") // must be same as MultipleWatermarkPolicy.DEFAULT_POLICY_NAME

  val OBJECT_AGG_SORT_BASED_FALLBACK_THRESHOLD =
    buildConf("spark.sql.objectHashAggregate.sortBased.fallbackThreshold")
      .internal()
      .doc("In the case of ObjectHashAggregateExec, when the size of the in-memory hash map " +
        "grows too large, we will fall back to sort-based aggregation. This option sets a row " +
        "count threshold for the size of the hash map.")
      .intConf
      // We are trying to be conservative and use a relatively small default count threshold here
      // since the state object of some TypedImperativeAggregate function can be quite large (e.g.
      // percentile_approx).
      .createWithDefault(128)

  val USE_OBJECT_HASH_AGG = buildConf("spark.sql.execution.useObjectHashAggregateExec")
    .internal()
    .doc("Decides if we use ObjectHashAggregateExec")
    .booleanConf
    .createWithDefault(true)

  val FILE_SINK_LOG_DELETION = buildConf("spark.sql.streaming.fileSink.log.deletion")
    .internal()
    .doc("Whether to delete the expired log files in file stream sink.")
    .booleanConf
    .createWithDefault(true)

  val FILE_SINK_LOG_COMPACT_INTERVAL =
    buildConf("spark.sql.streaming.fileSink.log.compactInterval")
      .internal()
      .doc("Number of log files after which all the previous files " +
        "are compacted into the next log file.")
      .intConf
      .createWithDefault(10)

  val FILE_SINK_LOG_CLEANUP_DELAY =
    buildConf("spark.sql.streaming.fileSink.log.cleanupDelay")
      .internal()
      .doc("How long that a file is guaranteed to be visible for all readers.")
      .timeConf(TimeUnit.MILLISECONDS)
      .createWithDefault(TimeUnit.MINUTES.toMillis(10)) // 10 minutes

  val FILE_SOURCE_LOG_DELETION = buildConf("spark.sql.streaming.fileSource.log.deletion")
    .internal()
    .doc("Whether to delete the expired log files in file stream source.")
    .booleanConf
    .createWithDefault(true)

  val FILE_SOURCE_LOG_COMPACT_INTERVAL =
    buildConf("spark.sql.streaming.fileSource.log.compactInterval")
      .internal()
      .doc("Number of log files after which all the previous files " +
        "are compacted into the next log file.")
      .intConf
      .createWithDefault(10)

  val FILE_SOURCE_LOG_CLEANUP_DELAY =
    buildConf("spark.sql.streaming.fileSource.log.cleanupDelay")
      .internal()
      .doc("How long in milliseconds a file is guaranteed to be visible for all readers.")
      .timeConf(TimeUnit.MILLISECONDS)
      .createWithDefault(TimeUnit.MINUTES.toMillis(10)) // 10 minutes

  val STREAMING_SCHEMA_INFERENCE =
    buildConf("spark.sql.streaming.schemaInference")
      .internal()
      .doc("Whether file-based streaming sources will infer its own schema")
      .booleanConf
      .createWithDefault(false)

  val STREAMING_POLLING_DELAY =
    buildConf("spark.sql.streaming.pollingDelay")
      .internal()
      .doc("How long to delay polling new data when no data is available")
      .timeConf(TimeUnit.MILLISECONDS)
      .createWithDefault(10L)

  val STREAMING_NO_DATA_PROGRESS_EVENT_INTERVAL =
    buildConf("spark.sql.streaming.noDataProgressEventInterval")
      .internal()
      .doc("How long to wait between two progress events when there is no data")
      .timeConf(TimeUnit.MILLISECONDS)
      .createWithDefault(10000L)

  val STREAMING_NO_DATA_MICRO_BATCHES_ENABLED =
    buildConf("spark.sql.streaming.noDataMicroBatches.enabled")
      .doc(
        "Whether streaming micro-batch engine will execute batches without data " +
          "for eager state management for stateful streaming queries.")
      .booleanConf
      .createWithDefault(true)

  val STREAMING_METRICS_ENABLED =
    buildConf("spark.sql.streaming.metricsEnabled")
      .doc("Whether Dropwizard/Codahale metrics will be reported for active streaming queries.")
      .booleanConf
      .createWithDefault(false)

  val STREAMING_PROGRESS_RETENTION =
    buildConf("spark.sql.streaming.numRecentProgressUpdates")
      .doc("The number of progress updates to retain for a streaming query")
      .intConf
      .createWithDefault(100)

  val STREAMING_CHECKPOINT_FILE_MANAGER_CLASS =
    buildConf("spark.sql.streaming.checkpointFileManagerClass")
      .doc("The class used to write checkpoint files atomically. This class must be a subclass " +
        "of the interface CheckpointFileManager.")
      .internal()
      .stringConf

  val PARALLEL_FILE_LISTING_IN_STATS_COMPUTATION =
    buildConf("spark.sql.statistics.parallelFileListingInStatsComputation.enabled")
      .internal()
      .doc("When true, SQL commands use parallel file listing, " +
        "as opposed to single thread listing." +
        "This usually speeds up commands that need to list many directories.")
      .booleanConf
      .createWithDefault(true)

  val ENABLE_FALL_BACK_TO_HDFS_FOR_STATS = buildConf("spark.sql.statistics.fallBackToHdfs")
    .doc("If the table statistics are not available from table metadata enable fall back to hdfs." +
      " This is useful in determining if a table is small enough to use auto broadcast joins.")
    .booleanConf
    .createWithDefault(false)

  val DEFAULT_SIZE_IN_BYTES = buildConf("spark.sql.defaultSizeInBytes")
    .internal()
    .doc("The default table size used in query planning. By default, it is set to Long.MaxValue " +
      "which is larger than `spark.sql.autoBroadcastJoinThreshold` to be more conservative. " +
      "That is to say by default the optimizer will not choose to broadcast a table unless it " +
      "knows for sure its size is small enough.")
    .longConf
    .createWithDefault(Long.MaxValue)

  val NDV_MAX_ERROR =
    buildConf("spark.sql.statistics.ndv.maxError")
      .internal()
      .doc("The maximum estimation error allowed in HyperLogLog++ algorithm when generating " +
        "column level statistics.")
      .doubleConf
      .createWithDefault(0.05)

  val HISTOGRAM_ENABLED =
    buildConf("spark.sql.statistics.histogram.enabled")
      .doc("Generates histograms when computing column statistics if enabled. Histograms can " +
        "provide better estimation accuracy. Currently, Spark only supports equi-height " +
        "histogram. Note that collecting histograms takes extra cost. For example, collecting " +
        "column statistics usually takes only one table scan, but generating equi-height " +
        "histogram will cause an extra table scan.")
      .booleanConf
      .createWithDefault(false)

  val HISTOGRAM_NUM_BINS =
    buildConf("spark.sql.statistics.histogram.numBins")
      .internal()
      .doc("The number of bins when generating histograms.")
      .intConf
      .checkValue(num => num > 1, "The number of bins must be larger than 1.")
      .createWithDefault(254)

  val PERCENTILE_ACCURACY =
    buildConf("spark.sql.statistics.percentile.accuracy")
      .internal()
      .doc("Accuracy of percentile approximation when generating equi-height histograms. " +
        "Larger value means better accuracy. The relative error can be deduced by " +
        "1.0 / PERCENTILE_ACCURACY.")
      .intConf
      .createWithDefault(10000)

  val AUTO_SIZE_UPDATE_ENABLED =
    buildConf("spark.sql.statistics.size.autoUpdate.enabled")
      .doc("Enables automatic update for table size once table's data is changed. Note that if " +
        "the total number of files of the table is very large, this can be expensive and slow " +
        "down data change commands.")
      .booleanConf
      .createWithDefault(false)

  val CBO_ENABLED =
    buildConf("spark.sql.cbo.enabled")
      .doc("Enables CBO for estimation of plan statistics when set true.")
      .booleanConf
      .createWithDefault(false)

  val JOIN_REORDER_ENABLED =
    buildConf("spark.sql.cbo.joinReorder.enabled")
      .doc("Enables join reorder in CBO.")
      .booleanConf
      .createWithDefault(false)

  val JOIN_REORDER_DP_THRESHOLD =
    buildConf("spark.sql.cbo.joinReorder.dp.threshold")
      .doc("The maximum number of joined nodes allowed in the dynamic programming algorithm.")
      .intConf
      .checkValue(number => number > 0, "The maximum number must be a positive integer.")
      .createWithDefault(12)

  val JOIN_REORDER_CARD_WEIGHT =
    buildConf("spark.sql.cbo.joinReorder.card.weight")
      .internal()
      .doc("The weight of cardinality (number of rows) for plan cost comparison in join reorder: " +
        "rows * weight + size * (1 - weight).")
      .doubleConf
      .checkValue(weight => weight >= 0 && weight <= 1, "The weight value must be in [0, 1].")
      .createWithDefault(0.7)

  val JOIN_REORDER_DP_STAR_FILTER =
    buildConf("spark.sql.cbo.joinReorder.dp.star.filter")
      .doc("Applies star-join filter heuristics to cost based join enumeration.")
      .booleanConf
      .createWithDefault(false)

  val STARSCHEMA_DETECTION = buildConf("spark.sql.cbo.starSchemaDetection")
    .doc("When true, it enables join reordering based on star schema detection. ")
    .booleanConf
    .createWithDefault(false)

  val STARSCHEMA_FACT_TABLE_RATIO = buildConf("spark.sql.cbo.starJoinFTRatio")
    .internal()
    .doc("Specifies the upper limit of the ratio between the largest fact tables" +
      " for a star join to be considered. ")
    .doubleConf
    .createWithDefault(0.9)

  val SESSION_LOCAL_TIMEZONE =
    buildConf("spark.sql.session.timeZone")
      .doc("""The ID of session local timezone, e.g. "GMT", "America/Los_Angeles", etc.""")
      .stringConf
      .createWithDefaultFunction(() => TimeZone.getDefault.getID)

  val WINDOW_EXEC_BUFFER_IN_MEMORY_THRESHOLD =
    buildConf("spark.sql.windowExec.buffer.in.memory.threshold")
      .internal()
      .doc("Threshold for number of rows guaranteed to be held in memory by the window operator")
      .intConf
      .createWithDefault(4096)

  val WINDOW_EXEC_BUFFER_SPILL_THRESHOLD =
    buildConf("spark.sql.windowExec.buffer.spill.threshold")
      .internal()
      .doc("Threshold for number of rows to be spilled by window operator")
      .intConf
      .createWithDefault(SHUFFLE_SPILL_NUM_ELEMENTS_FORCE_SPILL_THRESHOLD.defaultValue.get)

  val SORT_MERGE_JOIN_EXEC_BUFFER_IN_MEMORY_THRESHOLD =
    buildConf("spark.sql.sortMergeJoinExec.buffer.in.memory.threshold")
      .internal()
      .doc("Threshold for number of rows guaranteed to be held in memory by the sort merge " +
        "join operator")
      .intConf
      .createWithDefault(Int.MaxValue)

  val SORT_MERGE_JOIN_EXEC_BUFFER_SPILL_THRESHOLD =
    buildConf("spark.sql.sortMergeJoinExec.buffer.spill.threshold")
      .internal()
      .doc("Threshold for number of rows to be spilled by sort merge join operator")
      .intConf
      .createWithDefault(SHUFFLE_SPILL_NUM_ELEMENTS_FORCE_SPILL_THRESHOLD.defaultValue.get)

  val CARTESIAN_PRODUCT_EXEC_BUFFER_IN_MEMORY_THRESHOLD =
    buildConf("spark.sql.cartesianProductExec.buffer.in.memory.threshold")
      .internal()
      .doc("Threshold for number of rows guaranteed to be held in memory by the cartesian " +
        "product operator")
      .intConf
      .createWithDefault(4096)

  val CARTESIAN_PRODUCT_EXEC_BUFFER_SPILL_THRESHOLD =
    buildConf("spark.sql.cartesianProductExec.buffer.spill.threshold")
      .internal()
      .doc("Threshold for number of rows to be spilled by cartesian product operator")
      .intConf
      .createWithDefault(SHUFFLE_SPILL_NUM_ELEMENTS_FORCE_SPILL_THRESHOLD.defaultValue.get)

  val SUPPORT_QUOTED_REGEX_COLUMN_NAME = buildConf("spark.sql.parser.quotedRegexColumnNames")
    .doc("When true, quoted Identifiers (using backticks) in SELECT statement are interpreted" +
      " as regular expressions.")
    .booleanConf
    .createWithDefault(false)

  val RANGE_EXCHANGE_SAMPLE_SIZE_PER_PARTITION =
    buildConf("spark.sql.execution.rangeExchange.sampleSizePerPartition")
      .internal()
      .doc("Number of points to sample per partition in order to determine the range boundaries" +
          " for range partitioning, typically used in global sorting (without limit).")
      .intConf
      .createWithDefault(100)

  val ARROW_EXECUTION_ENABLED =
    buildConf("spark.sql.execution.arrow.enabled")
      .doc("When true, make use of Apache Arrow for columnar data transfers. Currently available " +
        "for use with pyspark.sql.DataFrame.toPandas, and " +
        "pyspark.sql.SparkSession.createDataFrame when its input is a Pandas DataFrame. " +
        "The following data types are unsupported: " +
        "BinaryType, MapType, ArrayType of TimestampType, and nested StructType.")
      .booleanConf
      .createWithDefault(false)

  val ARROW_FALLBACK_ENABLED =
    buildConf("spark.sql.execution.arrow.fallback.enabled")
      .doc("When true, optimizations enabled by 'spark.sql.execution.arrow.enabled' will " +
        "fallback automatically to non-optimized implementations if an error occurs.")
      .booleanConf
      .createWithDefault(true)

  val ARROW_EXECUTION_MAX_RECORDS_PER_BATCH =
    buildConf("spark.sql.execution.arrow.maxRecordsPerBatch")
      .doc("When using Apache Arrow, limit the maximum number of records that can be written " +
        "to a single ArrowRecordBatch in memory. If set to zero or negative there is no limit.")
      .intConf
      .createWithDefault(10000)

  val PANDAS_RESPECT_SESSION_LOCAL_TIMEZONE =
    buildConf("spark.sql.execution.pandas.respectSessionTimeZone")
      .internal()
      .doc("When true, make Pandas DataFrame with timestamp type respecting session local " +
        "timezone when converting to/from Pandas DataFrame. This configuration will be " +
        "deprecated in the future releases.")
      .booleanConf
      .createWithDefault(true)

  val PANDAS_GROUPED_MAP_ASSIGN_COLUMNS_BY_POSITION =
    buildConf("spark.sql.execution.pandas.groupedMap.assignColumnsByPosition")
      .internal()
      .doc("When true, a grouped map Pandas UDF will assign columns from the returned " +
        "Pandas DataFrame based on position, regardless of column label type. When false, " +
        "columns will be looked up by name if labeled with a string and fallback to use " +
        "position if not. This configuration will be deprecated in future releases.")
      .booleanConf
      .createWithDefault(false)

  val REPLACE_EXCEPT_WITH_FILTER = buildConf("spark.sql.optimizer.replaceExceptWithFilter")
    .internal()
    .doc("When true, the apply function of the rule verifies whether the right node of the" +
      " except operation is of type Filter or Project followed by Filter. If yes, the rule" +
      " further verifies 1) Excluding the filter operations from the right (as well as the" +
      " left node, if any) on the top, whether both the nodes evaluates to a same result." +
      " 2) The left and right nodes don't contain any SubqueryExpressions. 3) The output" +
      " column names of the left node are distinct. If all the conditions are met, the" +
      " rule will replace the except operation with a Filter by flipping the filter" +
      " condition(s) of the right node.")
    .booleanConf
    .createWithDefault(true)

  val DECIMAL_OPERATIONS_ALLOW_PREC_LOSS =
    buildConf("spark.sql.decimalOperations.allowPrecisionLoss")
      .internal()
      .doc("When true (default), establishing the result type of an arithmetic operation " +
        "happens according to Hive behavior and SQL ANSI 2011 specification, ie. rounding the " +
        "decimal part of the result if an exact representation is not possible. Otherwise, NULL " +
        "is returned in those cases, as previously.")
      .booleanConf
      .createWithDefault(true)

  val SQL_OPTIONS_REDACTION_PATTERN =
    buildConf("spark.sql.redaction.options.regex")
      .doc("Regex to decide which keys in a Spark SQL command's options map contain sensitive " +
        "information. The values of options whose names that match this regex will be redacted " +
        "in the explain output. This redaction is applied on top of the global redaction " +
        s"configuration defined by ${SECRET_REDACTION_PATTERN.key}.")
    .regexConf
    .createWithDefault("(?i)url".r)

  val SQL_STRING_REDACTION_PATTERN =
    buildConf("spark.sql.redaction.string.regex")
      .doc("Regex to decide which parts of strings produced by Spark contain sensitive " +
        "information. When this regex matches a string part, that string part is replaced by a " +
        "dummy value. This is currently used to redact the output of SQL explain commands. " +
        "When this conf is not set, the value from `spark.redaction.string.regex` is used.")
      .fallbackConf(org.apache.spark.internal.config.STRING_REDACTION_PATTERN)

  val CONCAT_BINARY_AS_STRING = buildConf("spark.sql.function.concatBinaryAsString")
    .doc("When this option is set to false and all inputs are binary, `functions.concat` returns " +
      "an output as binary. Otherwise, it returns as a string. ")
    .booleanConf
    .createWithDefault(false)

  val ELT_OUTPUT_AS_STRING = buildConf("spark.sql.function.eltOutputAsString")
    .doc("When this option is set to false and all inputs are binary, `elt` returns " +
      "an output as binary. Otherwise, it returns as a string. ")
    .booleanConf
    .createWithDefault(false)

  val ALLOW_CREATING_MANAGED_TABLE_USING_NONEMPTY_LOCATION =
    buildConf("spark.sql.legacy.allowCreatingManagedTableUsingNonemptyLocation")
    .internal()
    .doc("When this option is set to true, creating managed tables with nonempty location " +
      "is allowed. Otherwise, an analysis exception is thrown. ")
    .booleanConf
    .createWithDefault(false)

  val CONTINUOUS_STREAMING_EXECUTOR_QUEUE_SIZE =
    buildConf("spark.sql.streaming.continuous.executorQueueSize")
    .internal()
    .doc("The size (measured in number of rows) of the queue used in continuous execution to" +
      " buffer the results of a ContinuousDataReader.")
    .intConf
    .createWithDefault(1024)

  val CONTINUOUS_STREAMING_EXECUTOR_POLL_INTERVAL_MS =
    buildConf("spark.sql.streaming.continuous.executorPollIntervalMs")
      .internal()
      .doc("The interval at which continuous execution readers will poll to check whether" +
        " the epoch has advanced on the driver.")
      .timeConf(TimeUnit.MILLISECONDS)
      .createWithDefault(100)

  val DISABLED_V2_STREAMING_WRITERS = buildConf("spark.sql.streaming.disabledV2Writers")
    .internal()
    .doc("A comma-separated list of fully qualified data source register class names for which" +
      " StreamWriteSupport is disabled. Writes to these sources will fall back to the V1 Sinks.")
    .stringConf
    .createWithDefault("")

  val DISABLED_V2_STREAMING_MICROBATCH_READERS =
    buildConf("spark.sql.streaming.disabledV2MicroBatchReaders")
      .internal()
      .doc(
        "A comma-separated list of fully qualified data source register class names for which " +
          "MicroBatchReadSupport is disabled. Reads from these sources will fall back to the " +
          "V1 Sources.")
      .stringConf
      .createWithDefault("")

  object PartitionOverwriteMode extends Enumeration {
    val STATIC, DYNAMIC = Value
  }

  val PARTITION_OVERWRITE_MODE =
    buildConf("spark.sql.sources.partitionOverwriteMode")
      .doc("When INSERT OVERWRITE a partitioned data source table, we currently support 2 modes: " +
        "static and dynamic. In static mode, Spark deletes all the partitions that match the " +
        "partition specification(e.g. PARTITION(a=1,b)) in the INSERT statement, before " +
        "overwriting. In dynamic mode, Spark doesn't delete partitions ahead, and only overwrite " +
        "those partitions that have data written into it at runtime. By default we use static " +
        "mode to keep the same behavior of Spark prior to 2.3. Note that this config doesn't " +
        "affect Hive serde tables, as they are always overwritten with dynamic mode. This can " +
        "also be set as an output option for a data source using key partitionOverwriteMode " +
        "(which takes precedence over this setting), e.g. " +
        "dataframe.write.option(\"partitionOverwriteMode\", \"dynamic\").save(path)."
      )
      .stringConf
      .transform(_.toUpperCase(Locale.ROOT))
      .checkValues(PartitionOverwriteMode.values.map(_.toString))
      .createWithDefault(PartitionOverwriteMode.STATIC.toString)

  val SORT_BEFORE_REPARTITION =
    buildConf("spark.sql.execution.sortBeforeRepartition")
      .internal()
      .doc("When perform a repartition following a shuffle, the output row ordering would be " +
        "nondeterministic. If some downstream stages fail and some tasks of the repartition " +
        "stage retry, these tasks may generate different data, and that can lead to correctness " +
        "issues. Turn on this config to insert a local sort before actually doing repartition " +
        "to generate consistent repartition results. The performance of repartition() may go " +
        "down since we insert extra local sort before it.")
        .booleanConf
        .createWithDefault(true)

  val NESTED_SCHEMA_PRUNING_ENABLED =
    buildConf("spark.sql.optimizer.nestedSchemaPruning.enabled")
      .internal()
      .doc("Prune nested fields from a logical relation's output which are unnecessary in " +
        "satisfying a query. This optimization allows columnar file format readers to avoid " +
        "reading unnecessary nested column data. Currently Parquet is the only data source that " +
        "implements this optimization.")
      .booleanConf
      .createWithDefault(false)

  val TOP_K_SORT_FALLBACK_THRESHOLD =
    buildConf("spark.sql.execution.topKSortFallbackThreshold")
      .internal()
      .doc("In SQL queries with a SORT followed by a LIMIT like " +
          "'SELECT x FROM t ORDER BY y LIMIT m', if m is under this threshold, do a top-K sort" +
          " in memory, otherwise do a global sort which spills to disk if necessary.")
      .intConf
      .createWithDefault(Int.MaxValue)

  object Deprecated {
    val MAPRED_REDUCE_TASKS = "mapred.reduce.tasks"
  }

  object Replaced {
    val MAPREDUCE_JOB_REDUCES = "mapreduce.job.reduces"
  }

  val CSV_PARSER_COLUMN_PRUNING = buildConf("spark.sql.csv.parser.columnPruning.enabled")
    .internal()
    .doc("If it is set to true, column names of the requested schema are passed to CSV parser. " +
      "Other column values can be ignored during parsing even if they are malformed.")
    .booleanConf
    .createWithDefault(true)

  val REPL_EAGER_EVAL_ENABLED = buildConf("spark.sql.repl.eagerEval.enabled")
    .doc("Enables eager evaluation or not. When true, the top K rows of Dataset will be " +
      "displayed if and only if the REPL supports the eager evaluation. Currently, the " +
      "eager evaluation is only supported in PySpark. For the notebooks like Jupyter, " +
      "the HTML table (generated by _repr_html_) will be returned. For plain Python REPL, " +
      "the returned outputs are formatted like dataframe.show().")
    .booleanConf
    .createWithDefault(false)

  val REPL_EAGER_EVAL_MAX_NUM_ROWS = buildConf("spark.sql.repl.eagerEval.maxNumRows")
    .doc("The max number of rows that are returned by eager evaluation. This only takes " +
      "effect when spark.sql.repl.eagerEval.enabled is set to true. The valid range of this " +
      "config is from 0 to (Int.MaxValue - 1), so the invalid config like negative and " +
      "greater than (Int.MaxValue - 1) will be normalized to 0 and (Int.MaxValue - 1).")
    .intConf
    .createWithDefault(20)

  val REPL_EAGER_EVAL_TRUNCATE = buildConf("spark.sql.repl.eagerEval.truncate")
    .doc("The max number of characters for each cell that is returned by eager evaluation. " +
      "This only takes effect when spark.sql.repl.eagerEval.enabled is set to true.")
    .intConf
    .createWithDefault(20)

  val FAST_HASH_AGGREGATE_MAX_ROWS_CAPACITY_BIT =
    buildConf("spark.sql.codegen.aggregate.fastHashMap.capacityBit")
      .internal()
      .doc("Capacity for the max number of rows to be held in memory " +
        "by the fast hash aggregate product operator. The bit is not for actual value, " +
        "but the actual numBuckets is determined by loadFactor " +
        "(e.g: default bit value 16 , the actual numBuckets is ((1 << 16) / 0.5).")
      .intConf
      .checkValue(bit => bit >= 10 && bit <= 30, "The bit value must be in [10, 30].")
      .createWithDefault(16)

  val AVRO_COMPRESSION_CODEC = buildConf("spark.sql.avro.compression.codec")
    .doc("Compression codec used in writing of AVRO files. Supported codecs: " +
      "uncompressed, deflate, snappy, bzip2 and xz. Default codec is snappy.")
    .stringConf
    .checkValues(Set("uncompressed", "deflate", "snappy", "bzip2", "xz"))
    .createWithDefault("snappy")

  val AVRO_DEFLATE_LEVEL = buildConf("spark.sql.avro.deflate.level")
    .doc("Compression level for the deflate codec used in writing of AVRO files. " +
      "Valid value must be in the range of from 1 to 9 inclusive or -1. " +
      "The default value is -1 which corresponds to 6 level in the current implementation.")
    .intConf
    .checkValues((1 to 9).toSet + Deflater.DEFAULT_COMPRESSION)
    .createWithDefault(Deflater.DEFAULT_COMPRESSION)

  val COMPARE_DATE_TIMESTAMP_IN_TIMESTAMP =
    buildConf("spark.sql.legacy.compareDateTimestampInTimestamp")
      .internal()
      .doc("When true (default), compare Date with Timestamp after converting both sides to " +
        "Timestamp. This behavior is compatible with Hive 2.2 or later. See HIVE-15236. " +
        "When false, restore the behavior prior to Spark 2.4. Compare Date with Timestamp after " +
        "converting both sides to string. This config will be removed in Spark 3.0.")
      .booleanConf
      .createWithDefault(true)

  val LEGACY_SIZE_OF_NULL = buildConf("spark.sql.legacy.sizeOfNull")
    .doc("If it is set to true, size of null returns -1. This behavior was inherited from Hive. " +
      "The size function returns null for null input if the flag is disabled.")
    .booleanConf
    .createWithDefault(true)

  val LEGACY_REPLACE_DATABRICKS_SPARK_AVRO_ENABLED =
    buildConf("spark.sql.legacy.replaceDatabricksSparkAvro.enabled")
      .doc("If it is set to true, the data source provider com.databricks.spark.avro is mapped " +
        "to the built-in but external Avro data source module for backward compatibility.")
      .booleanConf
      .createWithDefault(true)

  val LEGACY_SETOPS_PRECEDENCE_ENABLED =
    buildConf("spark.sql.legacy.setopsPrecedence.enabled")
      .internal()
      .doc("When set to true and the order of evaluation is not specified by parentheses, the " +
        "set operations are performed from left to right as they appear in the query. When set " +
        "to false and order of evaluation is not specified by parentheses, INTERSECT operations " +
        "are performed before any UNION, EXCEPT and MINUS operations.")
      .booleanConf
      .createWithDefault(false)

  val LEGACY_INTEGRALDIVIDE_RETURN_LONG = buildConf("spark.sql.legacy.integralDivide.returnBigint")
    .doc("If it is set to true, the div operator returns always a bigint. This behavior was " +
      "inherited from Hive. Otherwise, the return type is the data type of the operands.")
    .internal()
    .booleanConf
    .createWithDefault(false)
}

/**
 * A class that enables the setting and getting of mutable config parameters/hints.
 *
 * In the presence of a SQLContext, these can be set and queried by passing SET commands
 * into Spark SQL's query functions (i.e. sql()). Otherwise, users of this class can
 * modify the hints by programmatically calling the setters and getters of this class.
 *
 * SQLConf is thread-safe (internally synchronized, so safe to be used in multiple threads).
 */
class SQLConf extends Serializable with Logging {
  import SQLConf._

  /** Only low degree of contention is expected for conf, thus NOT using ConcurrentHashMap. */
  @transient protected[spark] val settings = java.util.Collections.synchronizedMap(
    new java.util.HashMap[String, String]())

  @transient protected val reader = new ConfigReader(settings)

  /** ************************ Spark SQL Params/Hints ******************* */

  def optimizerExcludedRules: Option[String] = getConf(OPTIMIZER_EXCLUDED_RULES)

  def optimizerMaxIterations: Int = getConf(OPTIMIZER_MAX_ITERATIONS)

  def optimizerInSetConversionThreshold: Int = getConf(OPTIMIZER_INSET_CONVERSION_THRESHOLD)

  def optimizerPlanChangeLogLevel: String = getConf(OPTIMIZER_PLAN_CHANGE_LOG_LEVEL)

  def optimizerPlanChangeRules: Option[String] = getConf(OPTIMIZER_PLAN_CHANGE_LOG_RULES)

  def stateStoreProviderClass: String = getConf(STATE_STORE_PROVIDER_CLASS)

  def stateStoreMinDeltasForSnapshot: Int = getConf(STATE_STORE_MIN_DELTAS_FOR_SNAPSHOT)

  def checkpointLocation: Option[String] = getConf(CHECKPOINT_LOCATION)

  def isUnsupportedOperationCheckEnabled: Boolean = getConf(UNSUPPORTED_OPERATION_CHECK_ENABLED)

  def streamingFileCommitProtocolClass: String = getConf(STREAMING_FILE_COMMIT_PROTOCOL_CLASS)

  def fileSinkLogDeletion: Boolean = getConf(FILE_SINK_LOG_DELETION)

  def fileSinkLogCompactInterval: Int = getConf(FILE_SINK_LOG_COMPACT_INTERVAL)

  def fileSinkLogCleanupDelay: Long = getConf(FILE_SINK_LOG_CLEANUP_DELAY)

  def fileSourceLogDeletion: Boolean = getConf(FILE_SOURCE_LOG_DELETION)

  def fileSourceLogCompactInterval: Int = getConf(FILE_SOURCE_LOG_COMPACT_INTERVAL)

  def fileSourceLogCleanupDelay: Long = getConf(FILE_SOURCE_LOG_CLEANUP_DELAY)

  def streamingSchemaInference: Boolean = getConf(STREAMING_SCHEMA_INFERENCE)

  def streamingPollingDelay: Long = getConf(STREAMING_POLLING_DELAY)

  def streamingNoDataProgressEventInterval: Long =
    getConf(STREAMING_NO_DATA_PROGRESS_EVENT_INTERVAL)

  def streamingNoDataMicroBatchesEnabled: Boolean =
    getConf(STREAMING_NO_DATA_MICRO_BATCHES_ENABLED)

  def streamingMetricsEnabled: Boolean = getConf(STREAMING_METRICS_ENABLED)

  def streamingProgressRetention: Int = getConf(STREAMING_PROGRESS_RETENTION)

  def filesMaxPartitionBytes: Long = getConf(FILES_MAX_PARTITION_BYTES)

  def filesOpenCostInBytes: Long = getConf(FILES_OPEN_COST_IN_BYTES)

  def ignoreCorruptFiles: Boolean = getConf(IGNORE_CORRUPT_FILES)

  def ignoreMissingFiles: Boolean = getConf(IGNORE_MISSING_FILES)

  def maxRecordsPerFile: Long = getConf(MAX_RECORDS_PER_FILE)

  def useCompression: Boolean = getConf(COMPRESS_CACHED)

  def orcCompressionCodec: String = getConf(ORC_COMPRESSION)

  def orcVectorizedReaderEnabled: Boolean = getConf(ORC_VECTORIZED_READER_ENABLED)

  def orcVectorizedReaderBatchSize: Int = getConf(ORC_VECTORIZED_READER_BATCH_SIZE)

  def parquetCompressionCodec: String = getConf(PARQUET_COMPRESSION)

  def parquetVectorizedReaderEnabled: Boolean = getConf(PARQUET_VECTORIZED_READER_ENABLED)

  def parquetVectorizedReaderBatchSize: Int = getConf(PARQUET_VECTORIZED_READER_BATCH_SIZE)

  def columnBatchSize: Int = getConf(COLUMN_BATCH_SIZE)

  def cacheVectorizedReaderEnabled: Boolean = getConf(CACHE_VECTORIZED_READER_ENABLED)

  def numShufflePartitions: Int = getConf(SHUFFLE_PARTITIONS)

  def targetPostShuffleInputSize: Long =
    getConf(SHUFFLE_TARGET_POSTSHUFFLE_INPUT_SIZE)

  def adaptiveExecutionEnabled: Boolean = getConf(ADAPTIVE_EXECUTION_ENABLED)

  def minNumPostShufflePartitions: Int =
    getConf(SHUFFLE_MIN_NUM_POSTSHUFFLE_PARTITIONS)

  def minBatchesToRetain: Int = getConf(MIN_BATCHES_TO_RETAIN)

  def maxBatchesToRetainInMemory: Int = getConf(MAX_BATCHES_TO_RETAIN_IN_MEMORY)

  def parquetFilterPushDown: Boolean = getConf(PARQUET_FILTER_PUSHDOWN_ENABLED)

  def parquetFilterPushDownDate: Boolean = getConf(PARQUET_FILTER_PUSHDOWN_DATE_ENABLED)

  def parquetFilterPushDownTimestamp: Boolean = getConf(PARQUET_FILTER_PUSHDOWN_TIMESTAMP_ENABLED)

  def parquetFilterPushDownDecimal: Boolean = getConf(PARQUET_FILTER_PUSHDOWN_DECIMAL_ENABLED)

  def parquetFilterPushDownStringStartWith: Boolean =
    getConf(PARQUET_FILTER_PUSHDOWN_STRING_STARTSWITH_ENABLED)

  def parquetFilterPushDownInFilterThreshold: Int =
    getConf(PARQUET_FILTER_PUSHDOWN_INFILTERTHRESHOLD)

  def orcFilterPushDown: Boolean = getConf(ORC_FILTER_PUSHDOWN_ENABLED)

  def verifyPartitionPath: Boolean = getConf(HIVE_VERIFY_PARTITION_PATH)

  def metastorePartitionPruning: Boolean = getConf(HIVE_METASTORE_PARTITION_PRUNING)

  def manageFilesourcePartitions: Boolean = getConf(HIVE_MANAGE_FILESOURCE_PARTITIONS)

  def filesourcePartitionFileCacheSize: Long = getConf(HIVE_FILESOURCE_PARTITION_FILE_CACHE_SIZE)

  def caseSensitiveInferenceMode: HiveCaseSensitiveInferenceMode.Value =
    HiveCaseSensitiveInferenceMode.withName(getConf(HIVE_CASE_SENSITIVE_INFERENCE))

  def compareDateTimestampInTimestamp : Boolean = getConf(COMPARE_DATE_TIMESTAMP_IN_TIMESTAMP)

  def gatherFastStats: Boolean = getConf(GATHER_FASTSTAT)

  def optimizerMetadataOnly: Boolean = getConf(OPTIMIZER_METADATA_ONLY)

  def wholeStageEnabled: Boolean = getConf(WHOLESTAGE_CODEGEN_ENABLED)

  def wholeStageUseIdInClassName: Boolean = getConf(WHOLESTAGE_CODEGEN_USE_ID_IN_CLASS_NAME)

  def wholeStageMaxNumFields: Int = getConf(WHOLESTAGE_MAX_NUM_FIELDS)

  def codegenFallback: Boolean = getConf(CODEGEN_FALLBACK)

  def codegenComments: Boolean = getConf(StaticSQLConf.CODEGEN_COMMENTS)

  def loggingMaxLinesForCodegen: Int = getConf(CODEGEN_LOGGING_MAX_LINES)

  def hugeMethodLimit: Int = getConf(WHOLESTAGE_HUGE_METHOD_LIMIT)

  def wholeStageSplitConsumeFuncByOperator: Boolean =
    getConf(WHOLESTAGE_SPLIT_CONSUME_FUNC_BY_OPERATOR)

  def tableRelationCacheSize: Int =
    getConf(StaticSQLConf.FILESOURCE_TABLE_RELATION_CACHE_SIZE)

  def codegenCacheMaxEntries: Int = getConf(StaticSQLConf.CODEGEN_CACHE_MAX_ENTRIES)

  def exchangeReuseEnabled: Boolean = getConf(EXCHANGE_REUSE_ENABLED)

  def caseSensitiveAnalysis: Boolean = getConf(SQLConf.CASE_SENSITIVE)

  def constraintPropagationEnabled: Boolean = getConf(CONSTRAINT_PROPAGATION_ENABLED)

  def escapedStringLiterals: Boolean = getConf(ESCAPED_STRING_LITERALS)

  def fileCompressionFactor: Double = getConf(FILE_COMRESSION_FACTOR)

  def stringRedactionPattern: Option[Regex] = getConf(SQL_STRING_REDACTION_PATTERN)

  def sortBeforeRepartition: Boolean = getConf(SORT_BEFORE_REPARTITION)

  def topKSortFallbackThreshold: Int = getConf(TOP_K_SORT_FALLBACK_THRESHOLD)

  def fastHashAggregateRowMaxCapacityBit: Int = getConf(FAST_HASH_AGGREGATE_MAX_ROWS_CAPACITY_BIT)

  /**
   * Returns the [[Resolver]] for the current configuration, which can be used to determine if two
   * identifiers are equal.
   */
  def resolver: Resolver = {
    if (caseSensitiveAnalysis) {
      org.apache.spark.sql.catalyst.analysis.caseSensitiveResolution
    } else {
      org.apache.spark.sql.catalyst.analysis.caseInsensitiveResolution
    }
  }

  def subexpressionEliminationEnabled: Boolean =
    getConf(SUBEXPRESSION_ELIMINATION_ENABLED)

  def autoBroadcastJoinThreshold: Long = getConf(AUTO_BROADCASTJOIN_THRESHOLD)

  def limitScaleUpFactor: Int = getConf(LIMIT_SCALE_UP_FACTOR)

  def advancedPartitionPredicatePushdownEnabled: Boolean =
    getConf(ADVANCED_PARTITION_PREDICATE_PUSHDOWN)

  def preferSortMergeJoin: Boolean = getConf(PREFER_SORTMERGEJOIN)

  def enableRadixSort: Boolean = getConf(RADIX_SORT_ENABLED)

  def isParquetSchemaMergingEnabled: Boolean = getConf(PARQUET_SCHEMA_MERGING_ENABLED)

  def isParquetSchemaRespectSummaries: Boolean = getConf(PARQUET_SCHEMA_RESPECT_SUMMARIES)

  def parquetOutputCommitterClass: String = getConf(PARQUET_OUTPUT_COMMITTER_CLASS)

  def isParquetBinaryAsString: Boolean = getConf(PARQUET_BINARY_AS_STRING)

  def isParquetINT96AsTimestamp: Boolean = getConf(PARQUET_INT96_AS_TIMESTAMP)

  def isParquetINT96TimestampConversion: Boolean = getConf(PARQUET_INT96_TIMESTAMP_CONVERSION)

  def isParquetINT64AsTimestampMillis: Boolean = getConf(PARQUET_INT64_AS_TIMESTAMP_MILLIS)

  def parquetOutputTimestampType: ParquetOutputTimestampType.Value = {
    val isOutputTimestampTypeSet = settings.containsKey(PARQUET_OUTPUT_TIMESTAMP_TYPE.key)
    if (!isOutputTimestampTypeSet && isParquetINT64AsTimestampMillis) {
      // If PARQUET_OUTPUT_TIMESTAMP_TYPE is not set and PARQUET_INT64_AS_TIMESTAMP_MILLIS is set,
      // respect PARQUET_INT64_AS_TIMESTAMP_MILLIS and use TIMESTAMP_MILLIS. Otherwise,
      // PARQUET_OUTPUT_TIMESTAMP_TYPE has higher priority.
      ParquetOutputTimestampType.TIMESTAMP_MILLIS
    } else {
      ParquetOutputTimestampType.withName(getConf(PARQUET_OUTPUT_TIMESTAMP_TYPE))
    }
  }

  def writeLegacyParquetFormat: Boolean = getConf(PARQUET_WRITE_LEGACY_FORMAT)

  def parquetRecordFilterEnabled: Boolean = getConf(PARQUET_RECORD_FILTER_ENABLED)

  def inMemoryPartitionPruning: Boolean = getConf(IN_MEMORY_PARTITION_PRUNING)

  def offHeapColumnVectorEnabled: Boolean = getConf(COLUMN_VECTOR_OFFHEAP_ENABLED)

  def columnNameOfCorruptRecord: String = getConf(COLUMN_NAME_OF_CORRUPT_RECORD)

  def broadcastTimeout: Long = getConf(BROADCAST_TIMEOUT)

  def defaultDataSourceName: String = getConf(DEFAULT_DATA_SOURCE_NAME)

  def convertCTAS: Boolean = getConf(CONVERT_CTAS)

  def partitionColumnTypeInferenceEnabled: Boolean =
    getConf(SQLConf.PARTITION_COLUMN_TYPE_INFERENCE)

  def fileCommitProtocolClass: String = getConf(SQLConf.FILE_COMMIT_PROTOCOL_CLASS)

  def parallelPartitionDiscoveryThreshold: Int =
    getConf(SQLConf.PARALLEL_PARTITION_DISCOVERY_THRESHOLD)

  def parallelPartitionDiscoveryParallelism: Int =
    getConf(SQLConf.PARALLEL_PARTITION_DISCOVERY_PARALLELISM)

  def bucketingEnabled: Boolean = getConf(SQLConf.BUCKETING_ENABLED)

  def bucketingMaxBuckets: Int = getConf(SQLConf.BUCKETING_MAX_BUCKETS)

  def dataFrameSelfJoinAutoResolveAmbiguity: Boolean =
    getConf(DATAFRAME_SELF_JOIN_AUTO_RESOLVE_AMBIGUITY)

  def dataFrameRetainGroupColumns: Boolean = getConf(DATAFRAME_RETAIN_GROUP_COLUMNS)

  def dataFramePivotMaxValues: Int = getConf(DATAFRAME_PIVOT_MAX_VALUES)

  def runSQLonFile: Boolean = getConf(RUN_SQL_ON_FILES)

  def enableTwoLevelAggMap: Boolean = getConf(ENABLE_TWOLEVEL_AGG_MAP)

  def useObjectHashAggregation: Boolean = getConf(USE_OBJECT_HASH_AGG)

  def objectAggSortBasedFallbackThreshold: Int = getConf(OBJECT_AGG_SORT_BASED_FALLBACK_THRESHOLD)

  def variableSubstituteEnabled: Boolean = getConf(VARIABLE_SUBSTITUTE_ENABLED)

  def variableSubstituteDepth: Int = getConf(VARIABLE_SUBSTITUTE_DEPTH)

  def warehousePath: String = new Path(getConf(StaticSQLConf.WAREHOUSE_PATH)).toString

  def hiveThriftServerSingleSession: Boolean =
    getConf(StaticSQLConf.HIVE_THRIFT_SERVER_SINGLESESSION)

  def orderByOrdinal: Boolean = getConf(ORDER_BY_ORDINAL)

  def groupByOrdinal: Boolean = getConf(GROUP_BY_ORDINAL)

  def groupByAliases: Boolean = getConf(GROUP_BY_ALIASES)

  def crossJoinEnabled: Boolean = getConf(SQLConf.CROSS_JOINS_ENABLED)

  def sessionLocalTimeZone: String = getConf(SQLConf.SESSION_LOCAL_TIMEZONE)

  def parallelFileListingInStatsComputation: Boolean =
    getConf(SQLConf.PARALLEL_FILE_LISTING_IN_STATS_COMPUTATION)

  def fallBackToHdfsForStatsEnabled: Boolean = getConf(ENABLE_FALL_BACK_TO_HDFS_FOR_STATS)

  def defaultSizeInBytes: Long = getConf(DEFAULT_SIZE_IN_BYTES)

  def ndvMaxError: Double = getConf(NDV_MAX_ERROR)

  def histogramEnabled: Boolean = getConf(HISTOGRAM_ENABLED)

  def histogramNumBins: Int = getConf(HISTOGRAM_NUM_BINS)

  def percentileAccuracy: Int = getConf(PERCENTILE_ACCURACY)

  def cboEnabled: Boolean = getConf(SQLConf.CBO_ENABLED)

  def autoSizeUpdateEnabled: Boolean = getConf(SQLConf.AUTO_SIZE_UPDATE_ENABLED)

  def joinReorderEnabled: Boolean = getConf(SQLConf.JOIN_REORDER_ENABLED)

  def joinReorderDPThreshold: Int = getConf(SQLConf.JOIN_REORDER_DP_THRESHOLD)

  def joinReorderCardWeight: Double = getConf(SQLConf.JOIN_REORDER_CARD_WEIGHT)

  def joinReorderDPStarFilter: Boolean = getConf(SQLConf.JOIN_REORDER_DP_STAR_FILTER)

  def windowExecBufferInMemoryThreshold: Int = getConf(WINDOW_EXEC_BUFFER_IN_MEMORY_THRESHOLD)

  def windowExecBufferSpillThreshold: Int = getConf(WINDOW_EXEC_BUFFER_SPILL_THRESHOLD)

  def sortMergeJoinExecBufferInMemoryThreshold: Int =
    getConf(SORT_MERGE_JOIN_EXEC_BUFFER_IN_MEMORY_THRESHOLD)

  def sortMergeJoinExecBufferSpillThreshold: Int =
    getConf(SORT_MERGE_JOIN_EXEC_BUFFER_SPILL_THRESHOLD)

  def cartesianProductExecBufferInMemoryThreshold: Int =
    getConf(CARTESIAN_PRODUCT_EXEC_BUFFER_IN_MEMORY_THRESHOLD)

  def cartesianProductExecBufferSpillThreshold: Int =
    getConf(CARTESIAN_PRODUCT_EXEC_BUFFER_SPILL_THRESHOLD)

  def maxNestedViewDepth: Int = getConf(SQLConf.MAX_NESTED_VIEW_DEPTH)

  def starSchemaDetection: Boolean = getConf(STARSCHEMA_DETECTION)

  def starSchemaFTRatio: Double = getConf(STARSCHEMA_FACT_TABLE_RATIO)

  def supportQuotedRegexColumnName: Boolean = getConf(SUPPORT_QUOTED_REGEX_COLUMN_NAME)

  def rangeExchangeSampleSizePerPartition: Int = getConf(RANGE_EXCHANGE_SAMPLE_SIZE_PER_PARTITION)

  def arrowEnabled: Boolean = getConf(ARROW_EXECUTION_ENABLED)

  def arrowFallbackEnabled: Boolean = getConf(ARROW_FALLBACK_ENABLED)

  def arrowMaxRecordsPerBatch: Int = getConf(ARROW_EXECUTION_MAX_RECORDS_PER_BATCH)

  def pandasRespectSessionTimeZone: Boolean = getConf(PANDAS_RESPECT_SESSION_LOCAL_TIMEZONE)

  def pandasGroupedMapAssignColumnssByPosition: Boolean =
    getConf(SQLConf.PANDAS_GROUPED_MAP_ASSIGN_COLUMNS_BY_POSITION)

  def replaceExceptWithFilter: Boolean = getConf(REPLACE_EXCEPT_WITH_FILTER)

  def decimalOperationsAllowPrecisionLoss: Boolean = getConf(DECIMAL_OPERATIONS_ALLOW_PREC_LOSS)

  def continuousStreamingExecutorQueueSize: Int = getConf(CONTINUOUS_STREAMING_EXECUTOR_QUEUE_SIZE)

  def continuousStreamingExecutorPollIntervalMs: Long =
    getConf(CONTINUOUS_STREAMING_EXECUTOR_POLL_INTERVAL_MS)

  def disabledV2StreamingWriters: String = getConf(DISABLED_V2_STREAMING_WRITERS)

  def disabledV2StreamingMicroBatchReaders: String =
    getConf(DISABLED_V2_STREAMING_MICROBATCH_READERS)

  def concatBinaryAsString: Boolean = getConf(CONCAT_BINARY_AS_STRING)

  def eltOutputAsString: Boolean = getConf(ELT_OUTPUT_AS_STRING)

  def allowCreatingManagedTableUsingNonemptyLocation: Boolean =
    getConf(ALLOW_CREATING_MANAGED_TABLE_USING_NONEMPTY_LOCATION)

  def partitionOverwriteMode: PartitionOverwriteMode.Value =
    PartitionOverwriteMode.withName(getConf(PARTITION_OVERWRITE_MODE))

  def nestedSchemaPruningEnabled: Boolean = getConf(NESTED_SCHEMA_PRUNING_ENABLED)

  def csvColumnPruning: Boolean = getConf(SQLConf.CSV_PARSER_COLUMN_PRUNING)

  def legacySizeOfNull: Boolean = getConf(SQLConf.LEGACY_SIZE_OF_NULL)

  def isReplEagerEvalEnabled: Boolean = getConf(SQLConf.REPL_EAGER_EVAL_ENABLED)

  def replEagerEvalMaxNumRows: Int = getConf(SQLConf.REPL_EAGER_EVAL_MAX_NUM_ROWS)

  def replEagerEvalTruncate: Int = getConf(SQLConf.REPL_EAGER_EVAL_TRUNCATE)

  def avroCompressionCodec: String = getConf(SQLConf.AVRO_COMPRESSION_CODEC)

  def avroDeflateLevel: Int = getConf(SQLConf.AVRO_DEFLATE_LEVEL)

  def replaceDatabricksSparkAvroEnabled: Boolean =
    getConf(SQLConf.LEGACY_REPLACE_DATABRICKS_SPARK_AVRO_ENABLED)

  def setOpsPrecedenceEnforced: Boolean = getConf(SQLConf.LEGACY_SETOPS_PRECEDENCE_ENABLED)

  def integralDivideReturnLong: Boolean = getConf(SQLConf.LEGACY_INTEGRALDIVIDE_RETURN_LONG)

  /** ********************** SQLConf functionality methods ************ */

  /** Set Spark SQL configuration properties. */
  def setConf(props: Properties): Unit = settings.synchronized {
    props.asScala.foreach { case (k, v) => setConfString(k, v) }
  }

  /** Set the given Spark SQL configuration property using a `string` value. */
  def setConfString(key: String, value: String): Unit = {
    require(key != null, "key cannot be null")
    require(value != null, s"value cannot be null for key: $key")
    val entry = sqlConfEntries.get(key)
    if (entry != null) {
      // Only verify configs in the SQLConf object
      entry.valueConverter(value)
    }
    setConfWithCheck(key, value)
  }

  /** Set the given Spark SQL configuration property. */
  def setConf[T](entry: ConfigEntry[T], value: T): Unit = {
    require(entry != null, "entry cannot be null")
    require(value != null, s"value cannot be null for key: ${entry.key}")
    require(sqlConfEntries.get(entry.key) == entry, s"$entry is not registered")
    setConfWithCheck(entry.key, entry.stringConverter(value))
  }

  /** Return the value of Spark SQL configuration property for the given key. */
  @throws[NoSuchElementException]("if key is not set")
  def getConfString(key: String): String = {
    Option(settings.get(key)).
      orElse {
        // Try to use the default value
        Option(sqlConfEntries.get(key)).map { e => e.stringConverter(e.readFrom(reader)) }
      }.
      getOrElse(throw new NoSuchElementException(key))
  }

  /**
   * Return the value of Spark SQL configuration property for the given key. If the key is not set
   * yet, return `defaultValue`. This is useful when `defaultValue` in ConfigEntry is not the
   * desired one.
   */
  def getConf[T](entry: ConfigEntry[T], defaultValue: T): T = {
    require(sqlConfEntries.get(entry.key) == entry, s"$entry is not registered")
    Option(settings.get(entry.key)).map(entry.valueConverter).getOrElse(defaultValue)
  }

  /**
   * Return the value of Spark SQL configuration property for the given key. If the key is not set
   * yet, return `defaultValue` in [[ConfigEntry]].
   */
  def getConf[T](entry: ConfigEntry[T]): T = {
    require(sqlConfEntries.get(entry.key) == entry, s"$entry is not registered")
    entry.readFrom(reader)
  }

  /**
   * Return the value of an optional Spark SQL configuration property for the given key. If the key
   * is not set yet, returns None.
   */
  def getConf[T](entry: OptionalConfigEntry[T]): Option[T] = {
    require(sqlConfEntries.get(entry.key) == entry, s"$entry is not registered")
    entry.readFrom(reader)
  }

  /**
   * Return the `string` value of Spark SQL configuration property for the given key. If the key is
   * not set yet, return `defaultValue`.
   */
  def getConfString(key: String, defaultValue: String): String = {
    if (defaultValue != null && defaultValue != ConfigEntry.UNDEFINED) {
      val entry = sqlConfEntries.get(key)
      if (entry != null) {
        // Only verify configs in the SQLConf object
        entry.valueConverter(defaultValue)
      }
    }
    Option(settings.get(key)).getOrElse {
      // If the key is not set, need to check whether the config entry is registered and is
      // a fallback conf, so that we can check its parent.
      sqlConfEntries.get(key) match {
        case e: FallbackConfigEntry[_] => getConfString(e.fallback.key, defaultValue)
        case _ => defaultValue
      }
    }
  }

  /**
   * Return all the configuration properties that have been set (i.e. not the default).
   * This creates a new copy of the config properties in the form of a Map.
   */
  def getAllConfs: immutable.Map[String, String] =
    settings.synchronized { settings.asScala.toMap }

  /**
   * Return all the configuration definitions that have been defined in [[SQLConf]]. Each
   * definition contains key, defaultValue and doc.
   */
  def getAllDefinedConfs: Seq[(String, String, String)] = sqlConfEntries.synchronized {
    sqlConfEntries.values.asScala.filter(_.isPublic).map { entry =>
      val displayValue = Option(getConfString(entry.key, null)).getOrElse(entry.defaultValueString)
      (entry.key, displayValue, entry.doc)
    }.toSeq
  }

  /**
   * Redacts the given option map according to the description of SQL_OPTIONS_REDACTION_PATTERN.
   */
  def redactOptions(options: Map[String, String]): Map[String, String] = {
    val regexes = Seq(
      getConf(SQL_OPTIONS_REDACTION_PATTERN),
      SECRET_REDACTION_PATTERN.readFrom(reader))

    regexes.foldLeft(options.toSeq) { case (opts, r) => Utils.redact(Some(r), opts) }.toMap
  }

  /**
   * Return whether a given key is set in this [[SQLConf]].
   */
  def contains(key: String): Boolean = {
    settings.containsKey(key)
  }

  protected def setConfWithCheck(key: String, value: String): Unit = {
    settings.put(key, value)
  }

  def unsetConf(key: String): Unit = {
    settings.remove(key)
  }

  def unsetConf(entry: ConfigEntry[_]): Unit = {
    settings.remove(entry.key)
  }

  def clear(): Unit = {
    settings.clear()
  }

  override def clone(): SQLConf = {
    val result = new SQLConf
    getAllConfs.foreach {
      case(k, v) => if (v ne null) result.setConfString(k, v)
    }
    result
  }

  // For test only
  def copy(entries: (ConfigEntry[_], Any)*): SQLConf = {
    val cloned = clone()
    entries.foreach {
      case (entry, value) => cloned.setConfString(entry.key, value.toString)
    }
    cloned
  }

  def isModifiable(key: String): Boolean = {
    sqlConfEntries.containsKey(key) && !staticConfKeys.contains(key)
  }
}<|MERGE_RESOLUTION|>--- conflicted
+++ resolved
@@ -591,8 +591,6 @@
     .stringConf
     .createWithDefault("_corrupt_record")
 
-<<<<<<< HEAD
-=======
   val FROM_JSON_FORCE_NULLABLE_SCHEMA = buildConf("spark.sql.fromJsonForceNullableSchema")
     .internal()
     .doc("When true, force the output schema of the from_json() function to be nullable " +
@@ -601,7 +599,6 @@
     .booleanConf
     .createWithDefault(true)
 
->>>>>>> 40edab20
   val BROADCAST_TIMEOUT = buildConf("spark.sql.broadcastTimeout")
     .doc("Timeout in seconds for the broadcast wait time in broadcast joins.")
     .timeConf(TimeUnit.SECONDS)
