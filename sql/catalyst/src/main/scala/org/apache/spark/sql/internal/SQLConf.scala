--- conflicted
+++ resolved
@@ -716,13 +716,12 @@
       .stringConf
       .createWithDefault(TimeZone.getDefault().getID())
 
-<<<<<<< HEAD
   val PARQUET_TABLE_INCLUDE_TIMEZONE =
     buildConf("spark.sql.session.parquet.timeZone")
       .doc("""Enables inclusion of parquet timezone property in newly created parquet tables""")
       .booleanConf
       .createWithDefault(false)
-=======
+
   val WINDOW_EXEC_BUFFER_SPILL_THRESHOLD =
     buildConf("spark.sql.windowExec.buffer.spill.threshold")
       .internal()
@@ -743,7 +742,6 @@
       .doc("Threshold for number of rows buffered in cartesian product operator")
       .intConf
       .createWithDefault(UnsafeExternalSorter.DEFAULT_NUM_ELEMENTS_FOR_SPILL_THRESHOLD.toInt)
->>>>>>> 2ea214dd
 
   object Deprecated {
     val MAPRED_REDUCE_TASKS = "mapred.reduce.tasks"
