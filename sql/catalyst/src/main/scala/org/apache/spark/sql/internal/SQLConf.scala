--- conflicted
+++ resolved
@@ -678,13 +678,12 @@
       .booleanConf
       .createWithDefault(true)
 
-<<<<<<< HEAD
   val ADAPTIVE_FORCE_ENABLE_SKEW_JOIN = buildConf("spark.sql.adaptive.forceEnableSkewJoin")
     .doc("When true, force enable OptimizeSkewJoin even if it introduces extra shuffle.")
     .version("3.2.0")
     .booleanConf
     .createWithDefault(false)
-=======
+
   val ADAPTIVE_CUSTOM_COST_EVALUATOR_CLASS =
     buildConf("spark.sql.adaptive.customCostEvaluatorClass")
       .doc("The custom cost evaluator class to be used for adaptive execution. If not being set," +
@@ -692,7 +691,6 @@
       .version("3.2.0")
       .stringConf
       .createOptional
->>>>>>> c3c5af88
 
   val SUBEXPRESSION_ELIMINATION_ENABLED =
     buildConf("spark.sql.subexpressionElimination.enabled")
