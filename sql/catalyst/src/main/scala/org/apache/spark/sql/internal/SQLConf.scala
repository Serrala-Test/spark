--- conflicted
+++ resolved
@@ -405,7 +405,6 @@
     .booleanConf
     .createWithDefault(false)
 
-<<<<<<< HEAD
   val ADAPTIVE_EXECUTION_LOG_LEVEL = buildConf("spark.sql.adaptive.logLevel")
     .internal()
     .doc("Configures the log level for adaptive execution logging of plan changes. The value " +
@@ -416,17 +415,11 @@
     .checkValues(Set("TRACE", "DEBUG", "INFO", "WARN", "ERROR"))
     .createWithDefault("debug")
 
-  val REDUCE_POST_SHUFFLE_PARTITIONS_ENABLED =
-    buildConf("spark.sql.adaptive.shuffle.reducePostShufflePartitions")
-      .doc(s"When true and '${ADAPTIVE_EXECUTION_ENABLED.key}' is enabled, this enables reducing " +
-        "the number of post-shuffle partitions based on map output statistics.")
-=======
   val ADVISORY_PARTITION_SIZE_IN_BYTES =
     buildConf("spark.sql.adaptive.advisoryPartitionSizeInBytes")
       .doc("The advisory size in bytes of the shuffle partition during adaptive optimization " +
         s"(when ${ADAPTIVE_EXECUTION_ENABLED.key} is true). It takes effect when Spark " +
         "coalesces small shuffle partitions or splits skewed shuffle partition.")
->>>>>>> 8d5ef2f7
       .version("3.0.0")
       .fallbackConf(SHUFFLE_TARGET_POSTSHUFFLE_INPUT_SIZE)
 
@@ -2693,15 +2686,9 @@
 
   def adaptiveExecutionEnabled: Boolean = getConf(ADAPTIVE_EXECUTION_ENABLED)
 
-<<<<<<< HEAD
   def adaptiveExecutionLogLevel: String = getConf(ADAPTIVE_EXECUTION_LOG_LEVEL)
 
-  def targetPostShuffleInputSize: Long = getConf(SHUFFLE_TARGET_POSTSHUFFLE_INPUT_SIZE)
-
-  def fetchShuffleBlocksInBatchEnabled: Boolean = getConf(FETCH_SHUFFLE_BLOCKS_IN_BATCH_ENABLED)
-=======
   def fetchShuffleBlocksInBatch: Boolean = getConf(FETCH_SHUFFLE_BLOCKS_IN_BATCH)
->>>>>>> 8d5ef2f7
 
   def nonEmptyPartitionRatioForBroadcastJoin: Double =
     getConf(NON_EMPTY_PARTITION_RATIO_FOR_BROADCAST_JOIN)
