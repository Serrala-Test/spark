--- conflicted
+++ resolved
@@ -1620,15 +1620,9 @@
       .createWithDefault(true)
 
   val LEGACY_TIME_PARSER_ENABLED = buildConf("spark.sql.legacy.timeParser.enabled")
-<<<<<<< HEAD
-    .doc("When set to true, java.text.SimpleDateFormat is using for formatting and parsing " +
-      " dates/timestamps in a locale-sensitive manner. When set to false, classes from " +
-      "java.time.* packages are using for the same purpose.")
-=======
     .doc("When set to true, java.text.SimpleDateFormat is used for formatting and parsing " +
       " dates/timestamps in a locale-sensitive manner. When set to false, classes from " +
       "java.time.* packages are used for the same purpose.")
->>>>>>> 35f9163a
     .booleanConf
     .createWithDefault(false)
 }
