/*
 * Licensed to the Apache Software Foundation (ASF) under one or more
 * contributor license agreements.  See the NOTICE file distributed with
 * this work for additional information regarding copyright ownership.
 * The ASF licenses this file to You under the Apache License, Version 2.0
 * (the "License"); you may not use this file except in compliance with
 * the License.  You may obtain a copy of the License at
 *
 *    http://www.apache.org/licenses/LICENSE-2.0
 *
 * Unless required by applicable law or agreed to in writing, software
 * distributed under the License is distributed on an "AS IS" BASIS,
 * WITHOUT WARRANTIES OR CONDITIONS OF ANY KIND, either express or implied.
 * See the License for the specific language governing permissions and
 * limitations under the License.
 */

package org.apache.spark.sql.catalyst.expressions.objects

import java.lang.reflect.Modifier

import scala.language.existentials
import scala.reflect.ClassTag

import org.apache.spark.{SparkConf, SparkEnv}
import org.apache.spark.serializer._
import org.apache.spark.sql.Row
import org.apache.spark.sql.catalyst.InternalRow
import org.apache.spark.sql.catalyst.encoders.RowEncoder
import org.apache.spark.sql.catalyst.expressions._
import org.apache.spark.sql.catalyst.expressions.codegen.{CodegenContext, ExprCode}
import org.apache.spark.sql.catalyst.util.{ArrayBasedMapData, GenericArrayData}
import org.apache.spark.sql.types._

/**
 * Invokes a static function, returning the result.  By default, any of the arguments being null
 * will result in returning null instead of calling the function.
 *
 * @param staticObject The target of the static call.  This can either be the object itself
 *                     (methods defined on scala objects), or the class object
 *                     (static methods defined in java).
 * @param dataType The expected return type of the function call
 * @param functionName The name of the method to call.
 * @param arguments An optional list of expressions to pass as arguments to the function.
 * @param propagateNull When true, and any of the arguments is null, null will be returned instead
 *                      of calling the function.
 */
case class StaticInvoke(
    staticObject: Class[_],
    dataType: DataType,
    functionName: String,
    arguments: Seq[Expression] = Nil,
    propagateNull: Boolean = true) extends Expression with NonSQLExpression {

  val objectName = staticObject.getName.stripSuffix("$")

  override def nullable: Boolean = true
  override def children: Seq[Expression] = arguments

  override def eval(input: InternalRow): Any =
    throw new UnsupportedOperationException("Only code-generated evaluation is supported.")

  override def doGenCode(ctx: CodegenContext, ev: ExprCode): ExprCode = {
    val javaType = ctx.javaType(dataType)
    val argGen = arguments.map(_.genCode(ctx))
    val argString = argGen.map(_.value).mkString(", ")

    val callFunc = s"$objectName.$functionName($argString)"

    val setIsNull = if (propagateNull && arguments.nonEmpty) {
      s"boolean ${ev.isNull} = ${argGen.map(_.isNull).mkString(" || ")};"
    } else {
      s"boolean ${ev.isNull} = false;"
    }

    // If the function can return null, we do an extra check to make sure our null bit is still set
    // correctly.
    val postNullCheck = if (ctx.defaultValue(dataType) == "null") {
      s"${ev.isNull} = ${ev.value} == null;"
    } else {
      ""
    }

    val code = s"""
      ${argGen.map(_.code).mkString("\n")}
      $setIsNull
      final $javaType ${ev.value} = ${ev.isNull} ? ${ctx.defaultValue(dataType)} : $callFunc;
      $postNullCheck
     """
    ev.copy(code = code)
  }
}

/**
 * Calls the specified function on an object, optionally passing arguments.  If the `targetObject`
 * expression evaluates to null then null will be returned.
 *
 * In some cases, due to erasure, the schema may expect a primitive type when in fact the method
 * is returning java.lang.Object.  In this case, we will generate code that attempts to unbox the
 * value automatically.
 *
 * @param targetObject An expression that will return the object to call the method on.
 * @param functionName The name of the method to call.
 * @param dataType The expected return type of the function.
 * @param arguments An optional list of expressions, whos evaluation will be passed to the function.
 */
case class Invoke(
    targetObject: Expression,
    functionName: String,
    dataType: DataType,
    arguments: Seq[Expression] = Nil,
    propagateNull: Boolean = true) extends Expression with NonSQLExpression {

  override def nullable: Boolean = true
  override def children: Seq[Expression] = targetObject +: arguments

  override def eval(input: InternalRow): Any =
    throw new UnsupportedOperationException("Only code-generated evaluation is supported.")

  @transient lazy val method = targetObject.dataType match {
    case ObjectType(cls) =>
      val m = cls.getMethods.find(_.getName == functionName)
      if (m.isEmpty) {
        sys.error(s"Couldn't find $functionName on $cls")
      } else {
        m
      }
    case _ => None
  }

  override def doGenCode(ctx: CodegenContext, ev: ExprCode): ExprCode = {
    val javaType = ctx.javaType(dataType)
    val obj = targetObject.genCode(ctx)
    val argGen = arguments.map(_.genCode(ctx))
    val argString = argGen.map(_.value).mkString(", ")

    val returnPrimitive = method.isDefined && method.get.getReturnType.isPrimitive
    val needTryCatch = method.isDefined && method.get.getExceptionTypes.nonEmpty

    def getFuncResult(resultVal: String, funcCall: String): String = if (needTryCatch) {
      s"""
        try {
          $resultVal = $funcCall;
        } catch (Exception e) {
          org.apache.spark.unsafe.Platform.throwException(e);
        }
      """
    } else {
      s"$resultVal = $funcCall;"
    }

    val evaluate = if (returnPrimitive) {
      getFuncResult(ev.value, s"${obj.value}.$functionName($argString)")
    } else {
      val funcResult = ctx.freshName("funcResult")
      s"""
        Object $funcResult = null;
        ${getFuncResult(funcResult, s"${obj.value}.$functionName($argString)")}
        if ($funcResult == null) {
          ${ev.isNull} = true;
        } else {
          ${ev.value} = (${ctx.boxedType(javaType)}) $funcResult;
        }
      """
    }

    val setIsNull = if (propagateNull && arguments.nonEmpty) {
      s"boolean ${ev.isNull} = ${obj.isNull} || ${argGen.map(_.isNull).mkString(" || ")};"
    } else {
      s"boolean ${ev.isNull} = ${obj.isNull};"
    }

    // If the function can return null, we do an extra check to make sure our null bit is still set
    // correctly.
    val postNullCheck = if (ctx.defaultValue(dataType) == "null") {
      s"${ev.isNull} = ${ev.value} == null;"
    } else {
      ""
    }
    val code = s"""
      ${obj.code}
      ${argGen.map(_.code).mkString("\n")}
      $setIsNull
      $javaType ${ev.value} = ${ctx.defaultValue(dataType)};
      if (!${ev.isNull}) {
        $evaluate
      }
      $postNullCheck
     """
    ev.copy(code = code)
  }

  override def toString: String = s"$targetObject.$functionName"
}

object NewInstance {
  def apply(
      cls: Class[_],
      arguments: Seq[Expression],
      dataType: DataType,
      propagateNull: Boolean = true): NewInstance =
    new NewInstance(cls, arguments, propagateNull, dataType, None)
}

/**
 * Constructs a new instance of the given class, using the result of evaluating the specified
 * expressions as arguments.
 *
 * @param cls The class to construct.
 * @param arguments A list of expression to use as arguments to the constructor.
 * @param propagateNull When true, if any of the arguments is null, then null will be returned
 *                      instead of trying to construct the object.
 * @param dataType The type of object being constructed, as a Spark SQL datatype.  This allows you
 *                 to manually specify the type when the object in question is a valid internal
 *                 representation (i.e. ArrayData) instead of an object.
 * @param outerPointer If the object being constructed is an inner class, the outerPointer for the
 *                     containing class must be specified. This parameter is defined as an optional
 *                     function, which allows us to get the outer pointer lazily,and it's useful if
 *                     the inner class is defined in REPL.
 */
case class NewInstance(
    cls: Class[_],
    arguments: Seq[Expression],
    propagateNull: Boolean,
    dataType: DataType,
    outerPointer: Option[() => AnyRef]) extends Expression with NonSQLExpression {
  private val className = cls.getName

  override def nullable: Boolean = propagateNull && arguments.exists(_.nullable)

  override def children: Seq[Expression] = arguments

  override lazy val resolved: Boolean = {
    // If the class to construct is an inner class, we need to get its outer pointer, or this
    // expression should be regarded as unresolved.
    // Note that static inner classes (e.g., inner classes within Scala objects) don't need
    // outer pointer registration.
    val needOuterPointer =
      outerPointer.isEmpty && cls.isMemberClass && !Modifier.isStatic(cls.getModifiers)
    childrenResolved && !needOuterPointer
  }

  override def eval(input: InternalRow): Any =
    throw new UnsupportedOperationException("Only code-generated evaluation is supported.")

  override def doGenCode(ctx: CodegenContext, ev: ExprCode): ExprCode = {
    val javaType = ctx.javaType(dataType)
    val argIsNulls = ctx.freshName("argIsNulls")
    ctx.addMutableState("boolean[]", argIsNulls,
      s"$argIsNulls = new boolean[${arguments.size}];")
    val argValues = arguments.zipWithIndex.map { case (e, i) =>
      val argValue = ctx.freshName("argValue")
      ctx.addMutableState(ctx.javaType(e.dataType), argValue, "")
      argValue
    }

    val argCodes = arguments.zipWithIndex.map { case (e, i) =>
      val expr = e.genCode(ctx)
      expr.code + s"""
       $argIsNulls[$i] = ${expr.isNull};
       ${argValues(i)} = ${expr.value};
     """
    }
    val argCode = ctx.splitExpressions(ctx.INPUT_ROW, argCodes)

    val outer = outerPointer.map(func => Literal.fromObject(func()).genCode(ctx))

    var isNull = ev.isNull
<<<<<<< HEAD
    val setIsNull = if (nullable) {
      s"final boolean $isNull = ${argGen.map(_.isNull).mkString(" || ")};"
=======
    val setIsNull = if (propagateNull && arguments.nonEmpty) {
      s"""
       boolean $isNull = false;
       for (int idx = 0; idx < ${arguments.length}; idx++) {
         if ($argIsNulls[idx]) { $isNull = true; break; }
       }
     """
>>>>>>> e6bef7d5
    } else {
      isNull = "false"
      ""
    }

    val constructorCall = outer.map { gen =>
      s"""${gen.value}.new ${cls.getSimpleName}(${argValues.mkString(", ")})"""
    }.getOrElse {
      s"new $className(${argValues.mkString(", ")})"
    }

    val code = s"""
      $argCode
      ${outer.map(_.code).getOrElse("")}
      $setIsNull
      final $javaType ${ev.value} = $isNull ? ${ctx.defaultValue(javaType)} : $constructorCall;
     """
    ev.copy(code = code, isNull = isNull)
  }

  override def toString: String = s"newInstance($cls)"
}

/**
 * Given an expression that returns on object of type `Option[_]`, this expression unwraps the
 * option into the specified Spark SQL datatype.  In the case of `None`, the nullbit is set instead.
 *
 * @param dataType The expected unwrapped option type.
 * @param child An expression that returns an `Option`
 */
case class UnwrapOption(
    dataType: DataType,
    child: Expression) extends UnaryExpression with NonSQLExpression with ExpectsInputTypes {

  override def nullable: Boolean = true

  override def inputTypes: Seq[AbstractDataType] = ObjectType :: Nil

  override def eval(input: InternalRow): Any =
    throw new UnsupportedOperationException("Only code-generated evaluation is supported")

  override def doGenCode(ctx: CodegenContext, ev: ExprCode): ExprCode = {
    val javaType = ctx.javaType(dataType)
    val inputObject = child.genCode(ctx)

    val code = s"""
      ${inputObject.code}

      final boolean ${ev.isNull} = ${inputObject.isNull} || ${inputObject.value}.isEmpty();
      $javaType ${ev.value} = ${ev.isNull} ?
        ${ctx.defaultValue(javaType)} : (${ctx.boxedType(javaType)}) ${inputObject.value}.get();
    """
    ev.copy(code = code)
  }
}

/**
 * Converts the result of evaluating `child` into an option, checking both the isNull bit and
 * (in the case of reference types) equality with null.
 *
 * @param child The expression to evaluate and wrap.
 * @param optType The type of this option.
 */
case class WrapOption(child: Expression, optType: DataType)
  extends UnaryExpression with NonSQLExpression with ExpectsInputTypes {

  override def dataType: DataType = ObjectType(classOf[Option[_]])

  override def nullable: Boolean = true

  override def inputTypes: Seq[AbstractDataType] = optType :: Nil

  override def eval(input: InternalRow): Any =
    throw new UnsupportedOperationException("Only code-generated evaluation is supported")

  override def doGenCode(ctx: CodegenContext, ev: ExprCode): ExprCode = {
    val inputObject = child.genCode(ctx)

    val code = s"""
      ${inputObject.code}

      scala.Option ${ev.value} =
        ${inputObject.isNull} ?
        scala.Option$$.MODULE$$.apply(null) : new scala.Some(${inputObject.value});
    """
    ev.copy(code = code, isNull = "false")
  }
}

/**
 * A place holder for the loop variable used in [[MapObjects]].  This should never be constructed
 * manually, but will instead be passed into the provided lambda function.
 */
case class LambdaVariable(value: String, isNull: String, dataType: DataType) extends LeafExpression
  with Unevaluable with NonSQLExpression {

  override def nullable: Boolean = true

  override def genCode(ctx: CodegenContext): ExprCode = {
    ExprCode(code = "", value = value, isNull = isNull)
  }
}

object MapObjects {
  private val curId = new java.util.concurrent.atomic.AtomicInteger()

  /**
   * Construct an instance of MapObjects case class.
   *
   * @param function The function applied on the collection elements.
   * @param inputData An expression that when evaluated returns a collection object.
   * @param elementType The data type of elements in the collection.
   */
  def apply(
      function: Expression => Expression,
      inputData: Expression,
      elementType: DataType): MapObjects = {
    val loopValue = "MapObjects_loopValue" + curId.getAndIncrement()
    val loopIsNull = "MapObjects_loopIsNull" + curId.getAndIncrement()
    val loopVar = LambdaVariable(loopValue, loopIsNull, elementType)
    MapObjects(loopValue, loopIsNull, elementType, function(loopVar), inputData)
  }
}

/**
 * Applies the given expression to every element of a collection of items, returning the result
 * as an ArrayType.  This is similar to a typical map operation, but where the lambda function
 * is expressed using catalyst expressions.
 *
 * The following collection ObjectTypes are currently supported:
 *   Seq, Array, ArrayData, java.util.List
 *
 * @param loopValue the name of the loop variable that used when iterate the collection, and used
 *                  as input for the `lambdaFunction`
 * @param loopIsNull the nullity of the loop variable that used when iterate the collection, and
 *                   used as input for the `lambdaFunction`
 * @param loopVarDataType the data type of the loop variable that used when iterate the collection,
 *                        and used as input for the `lambdaFunction`
 * @param lambdaFunction A function that take the `loopVar` as input, and used as lambda function
 *                       to handle collection elements.
 * @param inputData An expression that when evaluated returns a collection object.
 */
case class MapObjects private(
    loopValue: String,
    loopIsNull: String,
    loopVarDataType: DataType,
    lambdaFunction: Expression,
    inputData: Expression) extends Expression with NonSQLExpression {

  override def nullable: Boolean = inputData.nullable

  override def children: Seq[Expression] = lambdaFunction :: inputData :: Nil

  override def eval(input: InternalRow): Any =
    throw new UnsupportedOperationException("Only code-generated evaluation is supported")

  override def dataType: DataType =
    ArrayType(lambdaFunction.dataType, containsNull = lambdaFunction.nullable)

  override def doGenCode(ctx: CodegenContext, ev: ExprCode): ExprCode = {
    val elementJavaType = ctx.javaType(loopVarDataType)
    ctx.addMutableState("boolean", loopIsNull, "")
    ctx.addMutableState(elementJavaType, loopValue, "")
    val genInputData = inputData.genCode(ctx)
    val genFunction = lambdaFunction.genCode(ctx)
    val dataLength = ctx.freshName("dataLength")
    val convertedArray = ctx.freshName("convertedArray")
    val loopIndex = ctx.freshName("loopIndex")

    val convertedType = ctx.boxedType(lambdaFunction.dataType)

    // Because of the way Java defines nested arrays, we have to handle the syntax specially.
    // Specifically, we have to insert the [$dataLength] in between the type and any extra nested
    // array declarations (i.e. new String[1][]).
    val arrayConstructor = if (convertedType contains "[]") {
      val rawType = convertedType.takeWhile(_ != '[')
      val arrayPart = convertedType.reverse.takeWhile(c => c == '[' || c == ']').reverse
      s"new $rawType[$dataLength]$arrayPart"
    } else {
      s"new $convertedType[$dataLength]"
    }

    // In RowEncoder, we use `Object` to represent Array or Seq, so we need to determine the type
    // of input collection at runtime for this case.
    val seq = ctx.freshName("seq")
    val array = ctx.freshName("array")
    val determineCollectionType = inputData.dataType match {
      case ObjectType(cls) if cls == classOf[Object] =>
        val seqClass = classOf[Seq[_]].getName
        s"""
          $seqClass $seq = null;
          $elementJavaType[] $array = null;
          if (${genInputData.value}.getClass().isArray()) {
            $array = ($elementJavaType[]) ${genInputData.value};
          } else {
            $seq = ($seqClass) ${genInputData.value};
          }
         """
      case _ => ""
    }

    // The data with PythonUserDefinedType are actually stored with the data type of its sqlType.
    // When we want to apply MapObjects on it, we have to use it.
    val inputDataType = inputData.dataType match {
      case p: PythonUserDefinedType => p.sqlType
      case _ => inputData.dataType
    }

    val (getLength, getLoopVar) = inputDataType match {
      case ObjectType(cls) if classOf[Seq[_]].isAssignableFrom(cls) =>
        s"${genInputData.value}.size()" -> s"${genInputData.value}.apply($loopIndex)"
      case ObjectType(cls) if cls.isArray =>
        s"${genInputData.value}.length" -> s"${genInputData.value}[$loopIndex]"
      case ObjectType(cls) if classOf[java.util.List[_]].isAssignableFrom(cls) =>
        s"${genInputData.value}.size()" -> s"${genInputData.value}.get($loopIndex)"
      case ArrayType(et, _) =>
        s"${genInputData.value}.numElements()" -> ctx.getValue(genInputData.value, et, loopIndex)
      case ObjectType(cls) if cls == classOf[Object] =>
        s"$seq == null ? $array.length : $seq.size()" ->
          s"$seq == null ? $array[$loopIndex] : $seq.apply($loopIndex)"
    }

    val loopNullCheck = inputDataType match {
      case _: ArrayType => s"$loopIsNull = ${genInputData.value}.isNullAt($loopIndex);"
      // The element of primitive array will never be null.
      case ObjectType(cls) if cls.isArray && cls.getComponentType.isPrimitive =>
        s"$loopIsNull = false"
      case _ => s"$loopIsNull = $loopValue == null;"
    }

    val setValue = if (lambdaFunction.nullable) {
      s"""
        if (${genFunction.isNull}) {
          $convertedArray[$loopIndex] = null;
        } else {
          $convertedArray[$loopIndex] = ${genFunction.value};
        }
      """
    } else {
      s"$convertedArray[$loopIndex] = ${genFunction.value};"
    }

    val code = s"""
      ${genInputData.code}
      ${ctx.javaType(dataType)} ${ev.value} = ${ctx.defaultValue(dataType)};

      if (!${genInputData.isNull}) {
        $determineCollectionType
        $convertedType[] $convertedArray = null;
        int $dataLength = $getLength;
        $convertedArray = $arrayConstructor;

        int $loopIndex = 0;
        while ($loopIndex < $dataLength) {
          $loopValue = ($elementJavaType) ($getLoopVar);
          $loopNullCheck

          ${genFunction.code}
          $setValue

          $loopIndex += 1;
        }

        ${ev.value} = new ${classOf[GenericArrayData].getName}($convertedArray);
      }
    """
    ev.copy(code = code, isNull = genInputData.isNull)
  }
}

object ExternalMapToCatalyst {
  private val curId = new java.util.concurrent.atomic.AtomicInteger()

  def apply(
      inputMap: Expression,
      keyType: DataType,
      keyConverter: Expression => Expression,
      valueType: DataType,
      valueConverter: Expression => Expression): ExternalMapToCatalyst = {
    val id = curId.getAndIncrement()
    val keyName = "ExternalMapToCatalyst_key" + id
    val valueName = "ExternalMapToCatalyst_value" + id
    val valueIsNull = "ExternalMapToCatalyst_value_isNull" + id

    ExternalMapToCatalyst(
      keyName,
      keyType,
      keyConverter(LambdaVariable(keyName, "false", keyType)),
      valueName,
      valueIsNull,
      valueType,
      valueConverter(LambdaVariable(valueName, valueIsNull, valueType)),
      inputMap
    )
  }
}

/**
 * Converts a Scala/Java map object into catalyst format, by applying the key/value converter when
 * iterate the map.
 *
 * @param key the name of the map key variable that used when iterate the map, and used as input for
 *            the `keyConverter`
 * @param keyType the data type of the map key variable that used when iterate the map, and used as
 *                input for the `keyConverter`
 * @param keyConverter A function that take the `key` as input, and converts it to catalyst format.
 * @param value the name of the map value variable that used when iterate the map, and used as input
 *              for the `valueConverter`
 * @param valueIsNull the nullability of the map value variable that used when iterate the map, and
 *                    used as input for the `valueConverter`
 * @param valueType the data type of the map value variable that used when iterate the map, and
 *                  used as input for the `valueConverter`
 * @param valueConverter A function that take the `value` as input, and converts it to catalyst
 *                       format.
 * @param child An expression that when evaluated returns the input map object.
 */
case class ExternalMapToCatalyst private(
    key: String,
    keyType: DataType,
    keyConverter: Expression,
    value: String,
    valueIsNull: String,
    valueType: DataType,
    valueConverter: Expression,
    child: Expression)
  extends UnaryExpression with NonSQLExpression {

  override def foldable: Boolean = false

  override def dataType: MapType = MapType(keyConverter.dataType, valueConverter.dataType)

  override def eval(input: InternalRow): Any =
    throw new UnsupportedOperationException("Only code-generated evaluation is supported")

  override protected def doGenCode(ctx: CodegenContext, ev: ExprCode): ExprCode = {
    val inputMap = child.genCode(ctx)
    val genKeyConverter = keyConverter.genCode(ctx)
    val genValueConverter = valueConverter.genCode(ctx)
    val length = ctx.freshName("length")
    val index = ctx.freshName("index")
    val convertedKeys = ctx.freshName("convertedKeys")
    val convertedValues = ctx.freshName("convertedValues")
    val entry = ctx.freshName("entry")
    val entries = ctx.freshName("entries")

    val (defineEntries, defineKeyValue) = child.dataType match {
      case ObjectType(cls) if classOf[java.util.Map[_, _]].isAssignableFrom(cls) =>
        val javaIteratorCls = classOf[java.util.Iterator[_]].getName
        val javaMapEntryCls = classOf[java.util.Map.Entry[_, _]].getName

        val defineEntries =
          s"final $javaIteratorCls $entries = ${inputMap.value}.entrySet().iterator();"

        val defineKeyValue =
          s"""
            final $javaMapEntryCls $entry = ($javaMapEntryCls) $entries.next();
            ${ctx.javaType(keyType)} $key = (${ctx.boxedType(keyType)}) $entry.getKey();
            ${ctx.javaType(valueType)} $value = (${ctx.boxedType(valueType)}) $entry.getValue();
          """

        defineEntries -> defineKeyValue

      case ObjectType(cls) if classOf[scala.collection.Map[_, _]].isAssignableFrom(cls) =>
        val scalaIteratorCls = classOf[Iterator[_]].getName
        val scalaMapEntryCls = classOf[Tuple2[_, _]].getName

        val defineEntries = s"final $scalaIteratorCls $entries = ${inputMap.value}.iterator();"

        val defineKeyValue =
          s"""
            final $scalaMapEntryCls $entry = ($scalaMapEntryCls) $entries.next();
            ${ctx.javaType(keyType)} $key = (${ctx.boxedType(keyType)}) $entry._1();
            ${ctx.javaType(valueType)} $value = (${ctx.boxedType(valueType)}) $entry._2();
          """

        defineEntries -> defineKeyValue
    }

    val valueNullCheck = if (ctx.isPrimitiveType(valueType)) {
      s"boolean $valueIsNull = false;"
    } else {
      s"boolean $valueIsNull = $value == null;"
    }

    val arrayCls = classOf[GenericArrayData].getName
    val mapCls = classOf[ArrayBasedMapData].getName
    val convertedKeyType = ctx.boxedType(keyConverter.dataType)
    val convertedValueType = ctx.boxedType(valueConverter.dataType)
    val code =
      s"""
        ${inputMap.code}
        ${ctx.javaType(dataType)} ${ev.value} = ${ctx.defaultValue(dataType)};
        if (!${inputMap.isNull}) {
          final int $length = ${inputMap.value}.size();
          final Object[] $convertedKeys = new Object[$length];
          final Object[] $convertedValues = new Object[$length];
          int $index = 0;
          $defineEntries
          while($entries.hasNext()) {
            $defineKeyValue
            $valueNullCheck

            ${genKeyConverter.code}
            if (${genKeyConverter.isNull}) {
              throw new RuntimeException("Cannot use null as map key!");
            } else {
              $convertedKeys[$index] = ($convertedKeyType) ${genKeyConverter.value};
            }

            ${genValueConverter.code}
            if (${genValueConverter.isNull}) {
              $convertedValues[$index] = null;
            } else {
              $convertedValues[$index] = ($convertedValueType) ${genValueConverter.value};
            }

            $index++;
          }

          ${ev.value} = new $mapCls(new $arrayCls($convertedKeys), new $arrayCls($convertedValues));
        }
      """
    ev.copy(code = code, isNull = inputMap.isNull)
  }
}

/**
 * Constructs a new external row, using the result of evaluating the specified expressions
 * as content.
 *
 * @param children A list of expression to use as content of the external row.
 */
case class CreateExternalRow(children: Seq[Expression], schema: StructType)
  extends Expression with NonSQLExpression {

  override def dataType: DataType = ObjectType(classOf[Row])

  override def nullable: Boolean = false

  override def eval(input: InternalRow): Any =
    throw new UnsupportedOperationException("Only code-generated evaluation is supported")

  override def doGenCode(ctx: CodegenContext, ev: ExprCode): ExprCode = {
    val rowClass = classOf[GenericRowWithSchema].getName
    val values = ctx.freshName("values")
    ctx.addMutableState("Object[]", values, "")

    val childrenCodes = children.zipWithIndex.map { case (e, i) =>
      val eval = e.genCode(ctx)
      eval.code + s"""
          if (${eval.isNull}) {
            $values[$i] = null;
          } else {
            $values[$i] = ${eval.value};
          }
         """
    }

    val childrenCode = ctx.splitExpressions(ctx.INPUT_ROW, childrenCodes)
    val schemaField = ctx.addReferenceObj("schema", schema)

    val code = s"""
      $values = new Object[${children.size}];
      $childrenCode
      final ${classOf[Row].getName} ${ev.value} = new $rowClass($values, $schemaField);
      """
    ev.copy(code = code, isNull = "false")
  }
}

/**
 * Serializes an input object using a generic serializer (Kryo or Java).
 *
 * @param kryo if true, use Kryo. Otherwise, use Java.
 */
case class EncodeUsingSerializer(child: Expression, kryo: Boolean)
  extends UnaryExpression with NonSQLExpression {

  override def eval(input: InternalRow): Any =
    throw new UnsupportedOperationException("Only code-generated evaluation is supported")

  override protected def doGenCode(ctx: CodegenContext, ev: ExprCode): ExprCode = {
    // Code to initialize the serializer.
    val serializer = ctx.freshName("serializer")
    val (serializerClass, serializerInstanceClass) = {
      if (kryo) {
        (classOf[KryoSerializer].getName, classOf[KryoSerializerInstance].getName)
      } else {
        (classOf[JavaSerializer].getName, classOf[JavaSerializerInstance].getName)
      }
    }
    // try conf from env, otherwise create a new one
    val env = s"${classOf[SparkEnv].getName}.get()"
    val sparkConf = s"new ${classOf[SparkConf].getName}()"
    val serializerInit = s"""
      if ($env == null) {
        $serializer = ($serializerInstanceClass) new $serializerClass($sparkConf).newInstance();
       } else {
         $serializer = ($serializerInstanceClass) new $serializerClass($env.conf()).newInstance();
       }
     """
    ctx.addMutableState(serializerInstanceClass, serializer, serializerInit)

    // Code to serialize.
    val input = child.genCode(ctx)
    val javaType = ctx.javaType(dataType)
    val serialize = s"$serializer.serialize(${input.value}, null).array()"

    val code = s"""
      ${input.code}
      final $javaType ${ev.value} = ${input.isNull} ? ${ctx.defaultValue(javaType)} : $serialize;
     """
    ev.copy(code = code, isNull = input.isNull)
  }

  override def dataType: DataType = BinaryType
}

/**
 * Serializes an input object using a generic serializer (Kryo or Java).  Note that the ClassTag
 * is not an implicit parameter because TreeNode cannot copy implicit parameters.
 *
 * @param kryo if true, use Kryo. Otherwise, use Java.
 */
case class DecodeUsingSerializer[T](child: Expression, tag: ClassTag[T], kryo: Boolean)
  extends UnaryExpression with NonSQLExpression {

  override protected def doGenCode(ctx: CodegenContext, ev: ExprCode): ExprCode = {
    // Code to initialize the serializer.
    val serializer = ctx.freshName("serializer")
    val (serializerClass, serializerInstanceClass) = {
      if (kryo) {
        (classOf[KryoSerializer].getName, classOf[KryoSerializerInstance].getName)
      } else {
        (classOf[JavaSerializer].getName, classOf[JavaSerializerInstance].getName)
      }
    }
    // try conf from env, otherwise create a new one
    val env = s"${classOf[SparkEnv].getName}.get()"
    val sparkConf = s"new ${classOf[SparkConf].getName}()"
    val serializerInit = s"""
      if ($env == null) {
        $serializer = ($serializerInstanceClass) new $serializerClass($sparkConf).newInstance();
       } else {
         $serializer = ($serializerInstanceClass) new $serializerClass($env.conf()).newInstance();
       }
     """
    ctx.addMutableState(serializerInstanceClass, serializer, serializerInit)

    // Code to deserialize.
    val input = child.genCode(ctx)
    val javaType = ctx.javaType(dataType)
    val deserialize =
      s"($javaType) $serializer.deserialize(java.nio.ByteBuffer.wrap(${input.value}), null)"

    val code = s"""
      ${input.code}
      final $javaType ${ev.value} = ${input.isNull} ? ${ctx.defaultValue(javaType)} : $deserialize;
     """
    ev.copy(code = code, isNull = input.isNull)
  }

  override def dataType: DataType = ObjectType(tag.runtimeClass)
}

/**
 * Initialize a Java Bean instance by setting its field values via setters.
 */
case class InitializeJavaBean(beanInstance: Expression, setters: Map[String, Expression])
  extends Expression with NonSQLExpression {

  override def nullable: Boolean = beanInstance.nullable
  override def children: Seq[Expression] = beanInstance +: setters.values.toSeq
  override def dataType: DataType = beanInstance.dataType

  override def eval(input: InternalRow): Any =
    throw new UnsupportedOperationException("Only code-generated evaluation is supported.")

  override def doGenCode(ctx: CodegenContext, ev: ExprCode): ExprCode = {
    val instanceGen = beanInstance.genCode(ctx)

    val initialize = setters.map {
      case (setterMethod, fieldValue) =>
        val fieldGen = fieldValue.genCode(ctx)
        s"""
           ${fieldGen.code}
           ${instanceGen.value}.$setterMethod(${fieldGen.value});
         """
    }

    val code = s"""
      ${instanceGen.code}
      if (!${instanceGen.isNull}) {
        ${initialize.mkString("\n")}
      }
     """
    ev.copy(code = code, isNull = instanceGen.isNull, value = instanceGen.value)
  }
}

/**
 * Asserts that input values of a non-nullable child expression are not null.
 *
 * Note that there are cases where `child.nullable == true`, while we still needs to add this
 * assertion.  Consider a nullable column `s` whose data type is a struct containing a non-nullable
 * `Int` field named `i`.  Expression `s.i` is nullable because `s` can be null.  However, for all
 * non-null `s`, `s.i` can't be null.
 */
case class AssertNotNull(child: Expression, walkedTypePath: Seq[String])
  extends UnaryExpression with NonSQLExpression {

  override def dataType: DataType = child.dataType
  override def foldable: Boolean = false
  override def nullable: Boolean = false

  private val errMsg = "Null value appeared in non-nullable field:" +
    walkedTypePath.mkString("\n", "\n", "\n") +
    "If the schema is inferred from a Scala tuple/case class, or a Java bean, " +
    "please try to use scala.Option[_] or other nullable types " +
    "(e.g. java.lang.Integer instead of int/scala.Int)."

  override def eval(input: InternalRow): Any = {
    val result = child.eval(input)
    if (result == null) {
      throw new RuntimeException(errMsg);
    }
    result
  }

  override protected def doGenCode(ctx: CodegenContext, ev: ExprCode): ExprCode = {
    val childGen = child.genCode(ctx)

    val errMsgField = ctx.addReferenceObj("errMsg", errMsg)

    val code = s"""
      ${childGen.code}

      if (${childGen.isNull}) {
        throw new RuntimeException($errMsgField);
      }
     """
    ev.copy(code = code, isNull = "false", value = childGen.value)
  }
}

/**
 * Returns the value of field at index `index` from the external row `child`.
 * This class can be viewed as [[GetStructField]] for [[Row]]s instead of [[InternalRow]]s.
 *
 * Note that the input row and the field we try to get are both guaranteed to be not null, if they
 * are null, a runtime exception will be thrown.
 */
case class GetExternalRowField(
    child: Expression,
    index: Int,
    fieldName: String) extends UnaryExpression with NonSQLExpression {

  override def nullable: Boolean = false

  override def dataType: DataType = ObjectType(classOf[Object])

  override def eval(input: InternalRow): Any =
    throw new UnsupportedOperationException("Only code-generated evaluation is supported")

  override def doGenCode(ctx: CodegenContext, ev: ExprCode): ExprCode = {
    val row = child.genCode(ctx)
    val code = s"""
      ${row.code}

      if (${row.isNull}) {
        throw new RuntimeException("The input external row cannot be null.");
      }

      if (${row.value}.isNullAt($index)) {
        throw new RuntimeException("The ${index}th field '$fieldName' of input row " +
          "cannot be null.");
      }

      final Object ${ev.value} = ${row.value}.get($index);
     """
    ev.copy(code = code, isNull = "false")
  }
}

/**
 * Validates the actual data type of input expression at runtime.  If it doesn't match the
 * expectation, throw an exception.
 */
case class ValidateExternalType(child: Expression, expected: DataType)
  extends UnaryExpression with NonSQLExpression with ExpectsInputTypes {

  override def inputTypes: Seq[AbstractDataType] = Seq(ObjectType(classOf[Object]))

  override def nullable: Boolean = child.nullable

  override def dataType: DataType = RowEncoder.externalDataTypeForInput(expected)

  override def eval(input: InternalRow): Any =
    throw new UnsupportedOperationException("Only code-generated evaluation is supported")

  override def doGenCode(ctx: CodegenContext, ev: ExprCode): ExprCode = {
    val input = child.genCode(ctx)
    val obj = input.value

    val typeCheck = expected match {
      case _: DecimalType =>
        Seq(classOf[java.math.BigDecimal], classOf[scala.math.BigDecimal], classOf[Decimal])
          .map(cls => s"$obj instanceof ${cls.getName}").mkString(" || ")
      case _: ArrayType =>
        s"$obj instanceof ${classOf[Seq[_]].getName} || $obj.getClass().isArray()"
      case _ =>
        s"$obj instanceof ${ctx.boxedType(dataType)}"
    }

    val code = s"""
      ${input.code}
      ${ctx.javaType(dataType)} ${ev.value} = ${ctx.defaultValue(dataType)};
      if (!${input.isNull}) {
        if ($typeCheck) {
          ${ev.value} = (${ctx.boxedType(dataType)}) $obj;
        } else {
          throw new RuntimeException($obj.getClass().getName() + " is not a valid " +
            "external type for schema of ${expected.simpleString}");
        }
      }

    """
    ev.copy(code = code, isNull = input.isNull)
  }
}<|MERGE_RESOLUTION|>--- conflicted
+++ resolved
@@ -266,18 +266,13 @@
     val outer = outerPointer.map(func => Literal.fromObject(func()).genCode(ctx))
 
     var isNull = ev.isNull
-<<<<<<< HEAD
     val setIsNull = if (nullable) {
-      s"final boolean $isNull = ${argGen.map(_.isNull).mkString(" || ")};"
-=======
-    val setIsNull = if (propagateNull && arguments.nonEmpty) {
       s"""
        boolean $isNull = false;
        for (int idx = 0; idx < ${arguments.length}; idx++) {
          if ($argIsNulls[idx]) { $isNull = true; break; }
        }
      """
->>>>>>> e6bef7d5
     } else {
       isNull = "false"
       ""
