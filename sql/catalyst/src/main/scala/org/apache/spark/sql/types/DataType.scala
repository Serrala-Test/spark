--- conflicted
+++ resolved
@@ -33,12 +33,7 @@
 import org.apache.spark.sql.catalyst.parser.CatalystSqlParser
 import org.apache.spark.sql.catalyst.types.DataTypeUtils
 import org.apache.spark.sql.catalyst.util.DataTypeJsonUtils.{DataTypeJsonDeserializer, DataTypeJsonSerializer}
-<<<<<<< HEAD
-import org.apache.spark.sql.catalyst.util.StringUtils.StringConcat
-import org.apache.spark.sql.catalyst.util.TypeUtils.toSQLId
-=======
 import org.apache.spark.sql.catalyst.util.StringConcat
->>>>>>> c9734008
 import org.apache.spark.sql.errors.QueryCompilationErrors
 import org.apache.spark.sql.types.DayTimeIntervalType._
 import org.apache.spark.sql.types.YearMonthIntervalType._
@@ -395,147 +390,4 @@
       case _ => true
     }
   }
-<<<<<<< HEAD
-
-  private val SparkGeneratedName = """col\d+""".r
-  private def isSparkGeneratedName(name: String): Boolean = name match {
-    case SparkGeneratedName(_*) => true
-    case _ => false
-  }
-
-  /**
-   * Returns true if the write data type can be read using the read data type.
-   *
-   * The write type is compatible with the read type if:
-   * - Both types are arrays, the array element types are compatible, and element nullability is
-   *   compatible (read allows nulls or write does not contain nulls).
-   * - Both types are maps and the map key and value types are compatible, and value nullability
-   *   is compatible  (read allows nulls or write does not contain nulls).
-   * - Both types are structs and have the same number of fields. The type and nullability of each
-   *   field from read/write is compatible. If byName is true, the name of each field from
-   *   read/write needs to be the same.
-   * - Both types are atomic and the write type can be safely cast to the read type.
-   *
-   * Extra fields in write-side structs are not allowed to avoid accidentally writing data that
-   * the read schema will not read, and to ensure map key equality is not changed when data is read.
-   *
-   * @param write a write-side data type to validate against the read type
-   * @param read a read-side data type
-   * @return true if data written with the write type can be read using the read type
-   */
-  def canWrite(
-      tableName: String,
-      write: DataType,
-      read: DataType,
-      byName: Boolean,
-      resolver: Resolver,
-      context: String,
-      storeAssignmentPolicy: StoreAssignmentPolicy.Value,
-      addError: String => Unit): Boolean = {
-    (write, read) match {
-      case (wArr: ArrayType, rArr: ArrayType) =>
-        // run compatibility check first to produce all error messages
-        val typesCompatible = canWrite(
-          tableName, wArr.elementType, rArr.elementType, byName, resolver, context + ".element",
-          storeAssignmentPolicy, addError)
-
-        if (wArr.containsNull && !rArr.containsNull) {
-          throw QueryCompilationErrors.incompatibleDataToTableNullableArrayElementsError(
-            tableName, context
-          )
-        } else {
-          typesCompatible
-        }
-
-      case (wMap: MapType, rMap: MapType) =>
-        // map keys cannot include data fields not in the read schema without changing equality when
-        // read. map keys can be missing fields as long as they are nullable in the read schema.
-
-        // run compatibility check first to produce all error messages
-        val keyCompatible = canWrite(
-          tableName, wMap.keyType, rMap.keyType, byName, resolver, context + ".key",
-          storeAssignmentPolicy, addError)
-        val valueCompatible = canWrite(
-          tableName, wMap.valueType, rMap.valueType, byName, resolver, context + ".value",
-          storeAssignmentPolicy, addError)
-
-        if (wMap.valueContainsNull && !rMap.valueContainsNull) {
-          throw QueryCompilationErrors.incompatibleDataToTableNullableMapValuesError(
-            tableName, context
-          )
-        } else {
-          keyCompatible && valueCompatible
-        }
-
-      case (StructType(writeFields), StructType(readFields)) =>
-        var fieldCompatible = true
-        readFields.zip(writeFields).zipWithIndex.foreach {
-          case ((rField, wField), i) =>
-            val nameMatch = resolver(wField.name, rField.name) || isSparkGeneratedName(wField.name)
-            val fieldContext = s"$context.${rField.name}"
-            val typesCompatible = canWrite(
-              tableName, wField.dataType, rField.dataType, byName, resolver, fieldContext,
-              storeAssignmentPolicy, addError)
-
-            if (byName && !nameMatch) {
-              throw QueryCompilationErrors.incompatibleDataToTableUnexpectedColumnNameError(
-                tableName, context, i, rField.name, wField.name)
-            } else if (!rField.nullable && wField.nullable) {
-              throw QueryCompilationErrors.incompatibleDataToTableNullableColumnError(
-                tableName, fieldContext)
-            } else if (!typesCompatible) {
-              // errors are added in the recursive call to canWrite above
-              fieldCompatible = false
-            }
-        }
-
-        if (readFields.size > writeFields.size) {
-          val missingFieldsStr = readFields.takeRight(readFields.size - writeFields.size)
-            .map(f => s"${toSQLId(f.name)}").mkString(", ")
-          if (missingFieldsStr.nonEmpty) {
-            throw QueryCompilationErrors.incompatibleDataToTableStructMissingFieldsError(
-              tableName, context, missingFieldsStr)
-          }
-
-        } else if (writeFields.size > readFields.size) {
-          val extraFieldsStr = writeFields.takeRight(writeFields.size - readFields.size)
-            .map(f => s"${toSQLId(f.name)}").mkString(", ")
-          throw QueryCompilationErrors.incompatibleDataToTableExtraStructFieldsError(
-            tableName, context, extraFieldsStr
-          )
-        }
-
-        fieldCompatible
-
-      case (w: AtomicType, r: AtomicType) if storeAssignmentPolicy == STRICT =>
-        if (!Cast.canUpCast(w, r)) {
-          throw QueryCompilationErrors.incompatibleDataToTableCannotSafelyCastError(
-            tableName, context, w.catalogString, r.catalogString
-          )
-        } else {
-          true
-        }
-
-      case (_: NullType, _) if storeAssignmentPolicy == ANSI => true
-
-      case (w: AtomicType, r: AtomicType) if storeAssignmentPolicy == ANSI =>
-        if (!Cast.canANSIStoreAssign(w, r)) {
-          throw QueryCompilationErrors.incompatibleDataToTableCannotSafelyCastError(
-             tableName, context, w.catalogString, r.catalogString
-          )
-        } else {
-          true
-        }
-
-      case (w, r) if DataTypeUtils.sameType(w, r) && !w.isInstanceOf[NullType] =>
-        true
-
-      case (w, r) =>
-        throw QueryCompilationErrors.incompatibleDataToTableCannotSafelyCastError(
-          tableName, context, w.catalogString, r.catalogString
-        )
-    }
-  }
-=======
->>>>>>> c9734008
 }