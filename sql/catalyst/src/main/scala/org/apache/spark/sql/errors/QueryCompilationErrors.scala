/*
 * Licensed to the Apache Software Foundation (ASF) under one or more
 * contributor license agreements.  See the NOTICE file distributed with
 * this work for additional information regarding copyright ownership.
 * The ASF licenses this file to You under the Apache License, Version 2.0
 * (the "License"); you may not use this file except in compliance with
 * the License.  You may obtain a copy of the License at
 *
 *    http://www.apache.org/licenses/LICENSE-2.0
 *
 * Unless required by applicable law or agreed to in writing, software
 * distributed under the License is distributed on an "AS IS" BASIS,
 * WITHOUT WARRANTIES OR CONDITIONS OF ANY KIND, either express or implied.
 * See the License for the specific language governing permissions and
 * limitations under the License.
 */

package org.apache.spark.sql.errors

import scala.collection.mutable

import org.apache.hadoop.fs.Path

import org.apache.spark.sql.AnalysisException
import org.apache.spark.sql.catalyst.{FunctionIdentifier, QualifiedTableName, TableIdentifier}
import org.apache.spark.sql.catalyst.analysis.{CannotReplaceMissingTableException, NamespaceAlreadyExistsException, NoSuchFunctionException, NoSuchNamespaceException, NoSuchPartitionException, NoSuchTableException, ResolvedTable, ResolvedView, Star, TableAlreadyExistsException, UnresolvedRegex}
import org.apache.spark.sql.catalyst.catalog.{CatalogTable, InvalidUDFClassException}
import org.apache.spark.sql.catalyst.catalog.CatalogTypes.TablePartitionSpec
import org.apache.spark.sql.catalyst.expressions.{Alias, Attribute, AttributeReference, AttributeSet, CreateMap, Expression, GroupingID, NamedExpression, SpecifiedWindowFrame, WindowFrame, WindowFunction, WindowSpecDefinition}
import org.apache.spark.sql.catalyst.plans.JoinType
import org.apache.spark.sql.catalyst.plans.logical.{InsertIntoStatement, Join, LogicalPlan, SerdeInfo, Window}
import org.apache.spark.sql.catalyst.trees.{Origin, TreeNode}
import org.apache.spark.sql.catalyst.util.{toPrettySQL, FailFastMode, ParseMode, PermissiveMode}
import org.apache.spark.sql.connector.catalog._
import org.apache.spark.sql.connector.catalog.CatalogV2Implicits._
import org.apache.spark.sql.connector.catalog.functions.{BoundFunction, UnboundFunction}
import org.apache.spark.sql.connector.expressions.NamedReference
import org.apache.spark.sql.internal.SQLConf
import org.apache.spark.sql.internal.SQLConf.{LEGACY_ALLOW_NEGATIVE_SCALE_OF_DECIMAL_ENABLED, LEGACY_CTE_PRECEDENCE_POLICY}
import org.apache.spark.sql.sources.Filter
import org.apache.spark.sql.streaming.OutputMode
import org.apache.spark.sql.types._

/**
 * Object for grouping error messages from exceptions thrown during query compilation.
 * As commands are executed eagerly, this also includes errors thrown during the execution of
 * commands, which users can see immediately.
 */
object QueryCompilationErrors extends QueryErrorsBase {

  def groupingIDMismatchError(groupingID: GroupingID, groupByExprs: Seq[Expression]): Throwable = {
    new AnalysisException(
      errorClass = "GROUPING_ID_COLUMN_MISMATCH",
      messageParameters = Array(groupingID.groupByExprs.mkString(","), groupByExprs.mkString(",")))
  }

  def groupingColInvalidError(groupingCol: Expression, groupByExprs: Seq[Expression]): Throwable = {
    new AnalysisException(
      errorClass = "GROUPING_COLUMN_MISMATCH",
      messageParameters = Array(groupingCol.toString, groupByExprs.mkString(",")))
  }

  def groupingSizeTooLargeError(sizeLimit: Int): Throwable = {
    new AnalysisException(
      errorClass = "GROUPING_SIZE_LIMIT_EXCEEDED",
      messageParameters = Array(sizeLimit.toString))
  }

  def zeroArgumentIndexError(): Throwable = {
    new AnalysisException(
      errorClass = "INVALID_PARAMETER_VALUE",
      messageParameters = Array(
        "strfmt", toSQLId("format_string"), "expects %1$, %2$ and so on, but got %0$."))
  }

  def unorderablePivotColError(pivotCol: Expression): Throwable = {
    new AnalysisException(
      errorClass = "INCOMPARABLE_PIVOT_COLUMN",
      messageParameters = Array(toSQLId(pivotCol.sql)))
  }

  def nonLiteralPivotValError(pivotVal: Expression): Throwable = {
    new AnalysisException(
      errorClass = "NON_LITERAL_PIVOT_VALUES",
      messageParameters = Array(pivotVal.toString))
  }

  def pivotValDataTypeMismatchError(pivotVal: Expression, pivotCol: Expression): Throwable = {
    new AnalysisException(
      errorClass = "PIVOT_VALUE_DATA_TYPE_MISMATCH",
      messageParameters = Array(
        pivotVal.toString, pivotVal.dataType.simpleString, pivotCol.dataType.catalogString))
  }

  def unsupportedIfNotExistsError(tableName: String): Throwable = {
    new AnalysisException(
      errorClass = "UNSUPPORTED_FEATURE",
      messageParameters = Array("INSERT_PARTITION_SPEC_IF_NOT_EXISTS",
        toSQLId(tableName)))
  }

  def nonPartitionColError(partitionName: String): Throwable = {
    new AnalysisException(
      errorClass = "NON_PARTITION_COLUMN",
      messageParameters = Array(toSQLId(partitionName)))
  }

  def missingStaticPartitionColumn(staticName: String): Throwable = {
    new AnalysisException(
      errorClass = "MISSING_STATIC_PARTITION_COLUMN",
      messageParameters = Array(staticName))
  }

  def nestedGeneratorError(trimmedNestedGenerator: Expression): Throwable = {
    new AnalysisException(
      "Generators are not supported when it's nested in " +
        "expressions, but got: " + toPrettySQL(trimmedNestedGenerator))
  }

  def moreThanOneGeneratorError(generators: Seq[Expression], clause: String): Throwable = {
    new AnalysisException(
      s"Only one generator allowed per $clause clause but found " +
        generators.size + ": " + generators.map(toPrettySQL).mkString(", "))
  }

  def generatorOutsideSelectError(plan: LogicalPlan): Throwable = {
    new AnalysisException(
      "Generators are not supported outside the SELECT clause, but " +
        "got: " + plan.simpleString(SQLConf.get.maxToStringFields))
  }

  def legacyStoreAssignmentPolicyError(): Throwable = {
    val configKey = SQLConf.STORE_ASSIGNMENT_POLICY.key
    new AnalysisException(
      "LEGACY store assignment policy is disallowed in Spark data source V2. " +
        s"Please set the configuration $configKey to other values.")
  }

  def unresolvedUsingColForJoinError(
      colName: String, plan: LogicalPlan, side: String): Throwable = {
    new AnalysisException(
      s"USING column `$colName` cannot be resolved on the $side " +
        s"side of the join. The $side-side columns: [${plan.output.map(_.name).mkString(", ")}]")
  }

  def dataTypeMismatchForDeserializerError(
      dataType: DataType, desiredType: String): Throwable = {
    val quantifier = if (desiredType.equals("array")) "an" else "a"
    new AnalysisException(
      errorClass = "UNSUPPORTED_DESERIALIZER",
      messageParameters =
        Array("DATA_TYPE_MISMATCH", quantifier, toSQLType(desiredType), toSQLType(dataType)))
  }

  def fieldNumberMismatchForDeserializerError(
      schema: StructType, maxOrdinal: Int): Throwable = {
    new AnalysisException(
      errorClass = "UNSUPPORTED_DESERIALIZER",
      messageParameters =
        Array("FIELD_NUMBER_MISMATCH", toSQLType(schema), (maxOrdinal + 1).toString))
  }

  def upCastFailureError(
      fromStr: String, from: Expression, to: DataType, walkedTypePath: Seq[String]): Throwable = {
    new AnalysisException(
      errorClass = "CANNOT_UP_CAST_DATATYPE",
      messageParameters = Array(
        fromStr,
        toSQLType(from.dataType),
        toSQLType(to),
        s"The type path of the target object is:\n" + walkedTypePath.mkString("", "\n", "\n") +
          "You can either add an explicit cast to the input data or choose a higher precision " +
          "type of the field in the target object"
      )
    )
  }

  def outerScopeFailureForNewInstanceError(className: String): Throwable = {
    new AnalysisException(
      s"Unable to generate an encoder for inner class `$className` without " +
        "access to the scope that this class was defined in.\n" +
        "Try moving this class out of its parent class.")
  }

  def referenceColNotFoundForAlterTableChangesError(
      after: TableChange.After, parentName: String): Throwable = {
    new AnalysisException(
      s"Couldn't find the reference column for $after at $parentName")
  }

  def windowSpecificationNotDefinedError(windowName: String): Throwable = {
    new AnalysisException(s"Window specification $windowName is not defined in the WINDOW clause.")
  }

  def selectExprNotInGroupByError(expr: Expression, groupByAliases: Seq[Alias]): Throwable = {
    new AnalysisException(s"$expr doesn't show up in the GROUP BY list $groupByAliases")
  }

  def groupingMustWithGroupingSetsOrCubeOrRollupError(): Throwable = {
    new AnalysisException(
      errorClass = "UNSUPPORTED_GROUPING_EXPRESSION",
      messageParameters = Array.empty)
  }

  def pandasUDFAggregateNotSupportedInPivotError(): Throwable = {
    new AnalysisException(
      errorClass = "UNSUPPORTED_FEATURE",
      messageParameters = Array("PANDAS_UDAF_IN_PIVOT"))
  }

  def aggregateExpressionRequiredForPivotError(sql: String): Throwable = {
    new AnalysisException(s"Aggregate expression required for pivot, but '$sql' " +
      "did not appear in any aggregate function.")
  }

  def writeIntoTempViewNotAllowedError(quoted: String): Throwable = {
    new AnalysisException("Cannot write into temp view " +
      s"$quoted as it's not a data source v2 relation.")
  }

  def expectTableOrPermanentViewNotTempViewError(
      quoted: String, cmd: String, t: TreeNode[_]): Throwable = {
    new AnalysisException(s"$quoted is a temp view. '$cmd' expects a table or permanent view.",
      t.origin.line, t.origin.startPosition)
  }

  def readNonStreamingTempViewError(quoted: String): Throwable = {
    new AnalysisException(s"$quoted is not a temp view of streaming " +
      "logical plan, please use batch API such as `DataFrameReader.table` to read it.")
  }

  def viewDepthExceedsMaxResolutionDepthError(
      identifier: TableIdentifier, maxNestedViewDepth: Int, t: TreeNode[_]): Throwable = {
    new AnalysisException(s"The depth of view $identifier exceeds the maximum " +
      s"view resolution depth ($maxNestedViewDepth). Analysis is aborted to " +
      s"avoid errors. Increase the value of ${SQLConf.MAX_NESTED_VIEW_DEPTH.key} to work " +
      "around this.", t.origin.line, t.origin.startPosition)
  }

  def insertIntoViewNotAllowedError(identifier: TableIdentifier, t: TreeNode[_]): Throwable = {
    new AnalysisException(s"Inserting into a view is not allowed. View: $identifier.",
      t.origin.line, t.origin.startPosition)
  }

  def writeIntoViewNotAllowedError(identifier: TableIdentifier, t: TreeNode[_]): Throwable = {
    new AnalysisException(s"Writing into a view is not allowed. View: $identifier.",
      t.origin.line, t.origin.startPosition)
  }

  def writeIntoV1TableNotAllowedError(identifier: TableIdentifier, t: TreeNode[_]): Throwable = {
    new AnalysisException(s"Cannot write into v1 table: $identifier.",
      t.origin.line, t.origin.startPosition)
  }

  def expectTableNotViewError(
      v: ResolvedView, cmd: String, mismatchHint: Option[String], t: TreeNode[_]): Throwable = {
    val viewStr = if (v.isTemp) "temp view" else "view"
    val hintStr = mismatchHint.map(" " + _).getOrElse("")
    new AnalysisException(s"${v.identifier.quoted} is a $viewStr. '$cmd' expects a table.$hintStr",
      t.origin.line, t.origin.startPosition)
  }

  def expectViewNotTableError(
      v: ResolvedTable, cmd: String, mismatchHint: Option[String], t: TreeNode[_]): Throwable = {
    val hintStr = mismatchHint.map(" " + _).getOrElse("")
    new AnalysisException(s"${v.identifier.quoted} is a table. '$cmd' expects a view.$hintStr",
      t.origin.line, t.origin.startPosition)
  }

  def expectPersistentFuncError(
      name: String, cmd: String, mismatchHint: Option[String], t: TreeNode[_]): Throwable = {
    val hintStr = mismatchHint.map(" " + _).getOrElse("")
    new AnalysisException(
      s"$name is a built-in/temporary function. '$cmd' expects a persistent function.$hintStr",
      t.origin.line, t.origin.startPosition)
  }

  def permanentViewNotSupportedByStreamingReadingAPIError(quoted: String): Throwable = {
    new AnalysisException(s"$quoted is a permanent view, which is not supported by " +
      "streaming reading API such as `DataStreamReader.table` yet.")
  }

  def starNotAllowedWhenGroupByOrdinalPositionUsedError(): Throwable = {
    new AnalysisException(
      "Star (*) is not allowed in select list when GROUP BY ordinal position is used")
  }

  def invalidStarUsageError(prettyName: String, stars: Seq[Star]): Throwable = {
    val regExpr = stars.collect{ case UnresolvedRegex(pattern, _, _) => s"'$pattern'" }
    val resExprMsg = Option(regExpr.distinct).filter(_.nonEmpty).map {
      case Seq(p) => s"regular expression $p"
      case patterns => s"regular expressions ${patterns.mkString(", ")}"
    }
    val starMsg = if (stars.length - regExpr.length > 0) {
      Some("'*'")
    } else {
      None
    }
    val elem = Seq(starMsg, resExprMsg).flatten.mkString(" and ")
    new AnalysisException(s"Invalid usage of $elem in $prettyName")
  }

  def singleTableStarInCountNotAllowedError(targetString: String): Throwable = {
    new AnalysisException(s"count($targetString.*) is not allowed. " +
      "Please use count(*) or expand the columns manually, e.g. count(col1, col2)")
  }

  def orderByPositionRangeError(index: Int, size: Int, t: TreeNode[_]): Throwable = {
    new AnalysisException(s"ORDER BY position $index is not in select list " +
      s"(valid range is [1, $size])", t.origin.line, t.origin.startPosition)
  }

  def groupByPositionRefersToAggregateFunctionError(
      index: Int,
      expr: Expression): Throwable = {
    new AnalysisException(s"GROUP BY $index refers to an expression that is or contains " +
      "an aggregate function. Aggregate functions are not allowed in GROUP BY, " +
      s"but got ${expr.sql}")
  }

  def groupByPositionRangeError(index: Int, size: Int): Throwable = {
    new AnalysisException(s"GROUP BY position $index is not in select list " +
      s"(valid range is [1, $size])")
  }

  def generatorNotExpectedError(name: FunctionIdentifier, classCanonicalName: String): Throwable = {
    new AnalysisException(s"$name is expected to be a generator. However, " +
      s"its class is $classCanonicalName, which is not a generator.")
  }

  def functionWithUnsupportedSyntaxError(prettyName: String, syntax: String): Throwable = {
    new AnalysisException(s"Function $prettyName does not support $syntax")
  }

  def nonDeterministicFilterInAggregateError(): Throwable = {
    new AnalysisException("FILTER expression is non-deterministic, " +
      "it cannot be used in aggregate functions")
  }

  def nonBooleanFilterInAggregateError(): Throwable = {
    new AnalysisException("FILTER expression is not of type boolean. " +
      "It cannot be used in an aggregate function")
  }

  def aggregateInAggregateFilterError(): Throwable = {
    new AnalysisException("FILTER expression contains aggregate. " +
      "It cannot be used in an aggregate function")
  }

  def windowFunctionInAggregateFilterError(): Throwable = {
    new AnalysisException("FILTER expression contains window function. " +
      "It cannot be used in an aggregate function")
  }

  def aliasNumberNotMatchColumnNumberError(
      columnSize: Int, outputSize: Int, t: TreeNode[_]): Throwable = {
    new AnalysisException("Number of column aliases does not match number of columns. " +
      s"Number of column aliases: $columnSize; " +
      s"number of columns: $outputSize.", t.origin.line, t.origin.startPosition)
  }

  def aliasesNumberNotMatchUDTFOutputError(
      aliasesSize: Int, aliasesNames: String): Throwable = {
    new AnalysisException("The number of aliases supplied in the AS clause does not " +
      s"match the number of columns output by the UDTF expected $aliasesSize " +
      s"aliases but got $aliasesNames ")
  }

  def windowAggregateFunctionWithFilterNotSupportedError(): Throwable = {
    new AnalysisException("window aggregate function with filter predicate is not supported yet.")
  }

  def windowFunctionInsideAggregateFunctionNotAllowedError(): Throwable = {
    new AnalysisException("It is not allowed to use a window function inside an aggregate " +
      "function. Please use the inner window function in a sub-query.")
  }

  def expressionWithoutWindowExpressionError(expr: NamedExpression): Throwable = {
    new AnalysisException(s"$expr does not have any WindowExpression.")
  }

  def expressionWithMultiWindowExpressionsError(
      expr: NamedExpression, distinctWindowSpec: Seq[WindowSpecDefinition]): Throwable = {
    new AnalysisException(s"$expr has multiple Window Specifications ($distinctWindowSpec)." +
      "Please file a bug report with this error message, stack trace, and the query.")
  }

  def windowFunctionNotAllowedError(clauseName: String): Throwable = {
    new AnalysisException(s"It is not allowed to use window functions inside $clauseName clause")
  }

  def cannotSpecifyWindowFrameError(prettyName: String): Throwable = {
    new AnalysisException(s"Cannot specify window frame for $prettyName function")
  }

  def windowFrameNotMatchRequiredFrameError(
      f: SpecifiedWindowFrame, required: WindowFrame): Throwable = {
    new AnalysisException(s"Window Frame $f must match the required frame $required")
  }

  def windowFunctionWithWindowFrameNotOrderedError(wf: WindowFunction): Throwable = {
    new AnalysisException(s"Window function $wf requires window to be ordered, please add " +
      s"ORDER BY clause. For example SELECT $wf(value_expr) OVER (PARTITION BY window_partition " +
      "ORDER BY window_ordering) from table")
  }

  def cannotResolveUserSpecifiedColumnsError(col: String, t: TreeNode[_]): Throwable = {
    new AnalysisException(s"Cannot resolve column name $col", t.origin.line, t.origin.startPosition)
  }

  def writeTableWithMismatchedColumnsError(
      columnSize: Int, outputSize: Int, t: TreeNode[_]): Throwable = {
    new AnalysisException("Cannot write to table due to mismatched user specified column " +
      s"size($columnSize) and data column size($outputSize)", t.origin.line, t.origin.startPosition)
  }

  def multiTimeWindowExpressionsNotSupportedError(t: TreeNode[_]): Throwable = {
    new AnalysisException("Multiple time/session window expressions would result in a cartesian " +
      "product of rows, therefore they are currently not supported.", t.origin.line,
      t.origin.startPosition)
  }

  def sessionWindowGapDurationDataTypeError(dt: DataType): Throwable = {
    new AnalysisException("Gap duration expression used in session window must be " +
      s"CalendarIntervalType, but got ${dt}")
  }

  def viewOutputNumberMismatchQueryColumnNamesError(
      output: Seq[Attribute], queryColumnNames: Seq[String]): Throwable = {
    new AnalysisException(
      s"The view output ${output.mkString("[", ",", "]")} doesn't have the same" +
        "number of columns with the query column names " +
        s"${queryColumnNames.mkString("[", ",", "]")}")
  }

  def attributeNotFoundError(colName: String, child: LogicalPlan): Throwable = {
    new AnalysisException(
      s"Attribute with name '$colName' is not found in " +
        s"'${child.output.map(_.name).mkString("(", ",", ")")}'")
  }

  def functionUndefinedError(name: FunctionIdentifier): Throwable = {
    new AnalysisException(s"undefined function $name")
  }

  def invalidFunctionArgumentsError(
      name: String, expectedInfo: String, actualNumber: Int): Throwable = {
    new AnalysisException(s"Invalid number of arguments for function $name. " +
      s"Expected: $expectedInfo; Found: $actualNumber")
  }

  def invalidFunctionArgumentNumberError(
      validParametersCount: Seq[Int], name: String, actualNumber: Int): Throwable = {
    if (validParametersCount.length == 0) {
      new AnalysisException(s"Invalid arguments for function $name")
    } else {
      val expectedNumberOfParameters = if (validParametersCount.length == 1) {
        validParametersCount.head.toString
      } else {
        validParametersCount.init.mkString("one of ", ", ", " and ") +
          validParametersCount.last
      }
      invalidFunctionArgumentsError(name, expectedNumberOfParameters, actualNumber)
    }
  }

  def functionAcceptsOnlyOneArgumentError(name: String): Throwable = {
    new AnalysisException(s"Function $name accepts only one argument")
  }

  def alterV2TableSetLocationWithPartitionNotSupportedError(): Throwable = {
    new AnalysisException("ALTER TABLE SET LOCATION does not support partition for v2 tables.")
  }

  def joinStrategyHintParameterNotSupportedError(unsupported: Any): Throwable = {
    new AnalysisException("Join strategy hint parameter " +
      s"should be an identifier or string but was $unsupported (${unsupported.getClass}")
  }

  def invalidHintParameterError(
      hintName: String, invalidParams: Seq[Any]): Throwable = {
    new AnalysisException(s"$hintName Hint parameter should include columns, but " +
      s"${invalidParams.mkString(", ")} found")
  }

  def invalidCoalesceHintParameterError(hintName: String): Throwable = {
    new AnalysisException(s"$hintName Hint expects a partition number as a parameter")
  }

  def attributeNameSyntaxError(name: String): Throwable = {
    new AnalysisException(s"syntax error in attribute name: $name")
  }

  def starExpandDataTypeNotSupportedError(attributes: Seq[String]): Throwable = {
    new AnalysisException(s"Can only star expand struct data types. Attribute: `$attributes`")
  }

  def cannotResolveStarExpandGivenInputColumnsError(
      targetString: String, columns: String): Throwable = {
    new AnalysisException(s"cannot resolve '$targetString.*' given input columns '$columns'")
  }

  def addColumnWithV1TableCannotSpecifyNotNullError(): Throwable = {
    new AnalysisException("ADD COLUMN with v1 tables cannot specify NOT NULL.")
  }

  def operationOnlySupportedWithV2TableError(operation: String): Throwable = {
    new AnalysisException(s"$operation is only supported with v2 tables.")
  }

  def alterColumnWithV1TableCannotSpecifyNotNullError(): Throwable = {
    new AnalysisException("ALTER COLUMN with v1 tables cannot specify NOT NULL.")
  }

  def alterColumnCannotFindColumnInV1TableError(colName: String, v1Table: V1Table): Throwable = {
    new AnalysisException(
      s"ALTER COLUMN cannot find column $colName in v1 table. " +
        s"Available: ${v1Table.schema.fieldNames.mkString(", ")}")
  }

  def invalidDatabaseNameError(quoted: String): Throwable = {
    new AnalysisException(s"The database name is not valid: $quoted")
  }

  def cannotDropViewWithDropTableError(): Throwable = {
    new AnalysisException("Cannot drop a view with DROP TABLE. Please use DROP VIEW instead")
  }

  def showColumnsWithConflictDatabasesError(
      db: Seq[String], v1TableName: TableIdentifier): Throwable = {
    new AnalysisException("SHOW COLUMNS with conflicting databases: " +
        s"'${db.head}' != '${v1TableName.database.get}'")
  }

  def sqlOnlySupportedWithV1TablesError(sql: String): Throwable = {
    new AnalysisException(s"$sql is only supported with v1 tables.")
  }

  def cannotCreateTableWithBothProviderAndSerdeError(
      provider: Option[String], maybeSerdeInfo: Option[SerdeInfo]): Throwable = {
    new AnalysisException(
      s"Cannot create table with both USING $provider and ${maybeSerdeInfo.get.describe}")
  }

  def invalidFileFormatForStoredAsError(serdeInfo: SerdeInfo): Throwable = {
    new AnalysisException(
      s"STORED AS with file format '${serdeInfo.storedAs.get}' is invalid.")
  }

  def commandNotSupportNestedColumnError(command: String, quoted: String): Throwable = {
    new AnalysisException(s"$command does not support nested column: $quoted")
  }

  def columnDoesNotExistError(colName: String): Throwable = {
    new AnalysisException(s"Column $colName does not exist")
  }

  def renameTempViewToExistingViewError(oldName: String, newName: String): Throwable = {
    new AnalysisException(
      s"rename temporary view from '$oldName' to '$newName': destination view already exists")
  }

  def cannotDropNonemptyDatabaseError(db: String): Throwable = {
    new AnalysisException(s"Cannot drop a non-empty database: $db. " +
      "Use CASCADE option to drop a non-empty database.")
  }

  def cannotDropNonemptyNamespaceError(namespace: Seq[String]): Throwable = {
    new AnalysisException(s"Cannot drop a non-empty namespace: ${namespace.quoted}. " +
      "Use CASCADE option to drop a non-empty namespace.")
  }

  def invalidNameForTableOrDatabaseError(name: String): Throwable = {
    new AnalysisException(s"`$name` is not a valid name for tables/databases. " +
      "Valid names only contain alphabet characters, numbers and _.")
  }

  def cannotCreateDatabaseWithSameNameAsPreservedDatabaseError(database: String): Throwable = {
    new AnalysisException(s"$database is a system preserved database, " +
      "you cannot create a database with this name.")
  }

  def cannotDropDefaultDatabaseError(): Throwable = {
    new AnalysisException("Can not drop default database")
  }

  def cannotUsePreservedDatabaseAsCurrentDatabaseError(database: String): Throwable = {
    new AnalysisException(s"$database is a system preserved database, you cannot use it as " +
      "current database. To access global temporary views, you should use qualified name with " +
      s"the GLOBAL_TEMP_DATABASE, e.g. SELECT * FROM $database.viewName.")
  }

  def createExternalTableWithoutLocationError(): Throwable = {
    new AnalysisException("CREATE EXTERNAL TABLE must be accompanied by LOCATION")
  }

  def cannotOperateManagedTableWithExistingLocationError(
      methodName: String, tableIdentifier: TableIdentifier, tableLocation: Path): Throwable = {
    new AnalysisException(s"Can not $methodName the managed table('$tableIdentifier')" +
      s". The associated location('${tableLocation.toString}') already exists.")
  }

  def dropNonExistentColumnsNotSupportedError(
      nonExistentColumnNames: Seq[String]): Throwable = {
    new AnalysisException(
      s"""
         |Some existing schema fields (${nonExistentColumnNames.mkString("[", ",", "]")}) are
         |not present in the new schema. We don't support dropping columns yet.
         """.stripMargin)
  }

  def cannotRetrieveTableOrViewNotInSameDatabaseError(
      qualifiedTableNames: Seq[QualifiedTableName]): Throwable = {
    new AnalysisException("Only the tables/views belong to the same database can be retrieved. " +
      s"Querying tables/views are $qualifiedTableNames")
  }

  def renameTableSourceAndDestinationMismatchError(db: String, newDb: String): Throwable = {
    new AnalysisException(
      s"RENAME TABLE source and destination databases do not match: '$db' != '$newDb'")
  }

  def cannotRenameTempViewWithDatabaseSpecifiedError(
      oldName: TableIdentifier, newName: TableIdentifier): Throwable = {
    new AnalysisException(s"RENAME TEMPORARY VIEW from '$oldName' to '$newName': cannot " +
      s"specify database name '${newName.database.get}' in the destination table")
  }

  def cannotRenameTempViewToExistingTableError(
      oldName: TableIdentifier, newName: TableIdentifier): Throwable = {
    new AnalysisException(s"RENAME TEMPORARY VIEW from '$oldName' to '$newName': " +
      "destination table already exists")
  }

  def invalidPartitionSpecError(details: String): Throwable = {
    new AnalysisException(s"Partition spec is invalid. $details")
  }

  def functionAlreadyExistsError(func: FunctionIdentifier): Throwable = {
    new AnalysisException(s"Function $func already exists")
  }

  def cannotLoadClassWhenRegisteringFunctionError(
      className: String, func: FunctionIdentifier): Throwable = {
    new AnalysisException(s"Can not load class '$className' when registering " +
      s"the function '$func', please make sure it is on the classpath")
  }

  def resourceTypeNotSupportedError(resourceType: String): Throwable = {
    new AnalysisException(s"Resource Type '$resourceType' is not supported.")
  }

  def tableNotSpecifyDatabaseError(identifier: TableIdentifier): Throwable = {
    new AnalysisException(s"table $identifier did not specify database")
  }

  def tableNotSpecifyLocationUriError(identifier: TableIdentifier): Throwable = {
    new AnalysisException(s"table $identifier did not specify locationUri")
  }

  def partitionNotSpecifyLocationUriError(specString: String): Throwable = {
    new AnalysisException(s"Partition [$specString] did not specify locationUri")
  }

  def invalidBucketNumberError(bucketingMaxBuckets: Int, numBuckets: Int): Throwable = {
    new AnalysisException(
      s"Number of buckets should be greater than 0 but less than or equal to " +
        s"bucketing.maxBuckets (`$bucketingMaxBuckets`). Got `$numBuckets`")
  }

  def corruptedTableNameContextInCatalogError(numParts: Int, index: Int): Throwable = {
    new AnalysisException("Corrupted table name context in catalog: " +
      s"$numParts parts expected, but part $index is missing.")
  }

  def corruptedViewSQLConfigsInCatalogError(e: Exception): Throwable = {
    new AnalysisException("Corrupted view SQL configs in catalog", cause = Some(e))
  }

  def corruptedViewQueryOutputColumnsInCatalogError(numCols: String, index: Int): Throwable = {
    new AnalysisException("Corrupted view query output column names in catalog: " +
      s"$numCols parts expected, but part $index is missing.")
  }

  def corruptedViewReferredTempViewInCatalogError(e: Exception): Throwable = {
    new AnalysisException("corrupted view referred temp view names in catalog", cause = Some(e))
  }

  def corruptedViewReferredTempFunctionsInCatalogError(e: Exception): Throwable = {
    new AnalysisException(
      "corrupted view referred temp functions names in catalog", cause = Some(e))
  }

  def columnStatisticsDeserializationNotSupportedError(
      name: String, dataType: DataType): Throwable = {
    new AnalysisException("Column statistics deserialization is not supported for " +
      s"column $name of data type: $dataType.")
  }

  def columnStatisticsSerializationNotSupportedError(
      colName: String, dataType: DataType): Throwable = {
    new AnalysisException("Column statistics serialization is not supported for " +
      s"column $colName of data type: $dataType.")
  }

  def cannotReadCorruptedTablePropertyError(key: String, details: String = ""): Throwable = {
    new AnalysisException(s"Cannot read table property '$key' as it's corrupted.$details")
  }

  def invalidSchemaStringError(exp: Expression): Throwable = {
    new AnalysisException(s"The expression '${exp.sql}' is not a valid schema string.")
  }

  def schemaNotFoldableError(exp: Expression): Throwable = {
    new AnalysisException(
      "Schema should be specified in DDL format as a string literal or output of " +
        s"the schema_of_json/schema_of_csv functions instead of ${exp.sql}")
  }

  def schemaIsNotStructTypeError(dataType: DataType): Throwable = {
    new AnalysisException(s"Schema should be struct type but got ${dataType.sql}.")
  }

  def keyValueInMapNotStringError(m: CreateMap): Throwable = {
    new AnalysisException(
      s"A type of keys and values in map() must be string, but got ${m.dataType.catalogString}")
  }

  def nonMapFunctionNotAllowedError(): Throwable = {
    new AnalysisException("Must use a map() function for options")
  }

  def invalidFieldTypeForCorruptRecordError(): Throwable = {
    new AnalysisException("The field for corrupt records must be string type and nullable")
  }

  def dataTypeUnsupportedByClassError(x: DataType, className: String): Throwable = {
    new AnalysisException(s"DataType '$x' is not supported by $className.")
  }

  def parseModeUnsupportedError(funcName: String, mode: ParseMode): Throwable = {
    new AnalysisException(s"$funcName() doesn't support the ${mode.name} mode. " +
      s"Acceptable modes are ${PermissiveMode.name} and ${FailFastMode.name}.")
  }

  def requireLiteralParameter(
      funcName: String, argName: String, requiredType: String): Throwable = {
    new AnalysisException(
      s"The '$argName' parameter of function '$funcName' needs to be a $requiredType literal.")
  }

  def invalidStringLiteralParameter(
      funcName: String,
      argName: String,
      invalidValue: String,
      allowedValues: Option[String] = None): Throwable = {
    val endingMsg = allowedValues.map(" " + _).getOrElse("")
    new AnalysisException(s"Invalid value for the '$argName' parameter of function '$funcName': " +
      s"$invalidValue.$endingMsg")
  }

  def literalTypeUnsupportedForSourceTypeError(field: String, source: Expression): Throwable = {
    new AnalysisException(s"Literals of type '$field' are currently not supported " +
      s"for the ${source.dataType.catalogString} type.")
  }

  def arrayComponentTypeUnsupportedError(clz: Class[_]): Throwable = {
    new AnalysisException(s"Unsupported component type $clz in arrays")
  }

  def secondArgumentNotDoubleLiteralError(): Throwable = {
    new AnalysisException("The second argument should be a double literal.")
  }

  def dataTypeUnsupportedByExtractValueError(
      dataType: DataType, extraction: Expression, child: Expression): Throwable = {
    val errorMsg = dataType match {
      case StructType(_) =>
        s"Field name should be String Literal, but it's $extraction"
      case other =>
        s"Can't extract value from $child: need struct type but got ${other.catalogString}"
    }
    new AnalysisException(errorMsg)
  }

  def noHandlerForUDAFError(name: String): Throwable = {
    new InvalidUDFClassException(
      errorClass = "NO_HANDLER_FOR_UDAF",
      messageParameters = Array(name))
  }

  def batchWriteCapabilityError(
      table: Table, v2WriteClassName: String, v1WriteClassName: String): Throwable = {
    new AnalysisException(
      s"Table ${table.name} declares ${TableCapability.V1_BATCH_WRITE} capability but " +
        s"$v2WriteClassName is not an instance of $v1WriteClassName")
  }

  def unsupportedDeleteByConditionWithSubqueryError(condition: Expression): Throwable = {
    new AnalysisException(
      s"Delete by condition with subquery is not supported: $condition")
  }

  def cannotTranslateExpressionToSourceFilterError(f: Expression): Throwable = {
    new AnalysisException("Exec update failed:" +
      s" cannot translate expression to source filter: $f")
  }

  def cannotDeleteTableWhereFiltersError(table: Table, filters: Array[Filter]): Throwable = {
    new AnalysisException(
      s"Cannot delete from table ${table.name} where ${filters.mkString("[", ", ", "]")}")
  }

  def deleteOnlySupportedWithV2TablesError(): Throwable = {
    new AnalysisException("DELETE is only supported with v2 tables.")
  }

  def describeDoesNotSupportPartitionForV2TablesError(): Throwable = {
    new AnalysisException("DESCRIBE does not support partition for v2 tables.")
  }

  def cannotReplaceMissingTableError(
      tableIdentifier: Identifier): Throwable = {
    new CannotReplaceMissingTableException(tableIdentifier)
  }

  def cannotReplaceMissingTableError(
      tableIdentifier: Identifier, cause: Option[Throwable]): Throwable = {
    new CannotReplaceMissingTableException(tableIdentifier, cause)
  }

  def unsupportedTableOperationError(table: Table, cmd: String): Throwable = {
    new AnalysisException(s"Table ${table.name} does not support $cmd.")
  }

  def unsupportedBatchReadError(table: Table): Throwable = {
    unsupportedTableOperationError(table, "batch scan")
  }

  def unsupportedMicroBatchOrContinuousScanError(table: Table): Throwable = {
    unsupportedTableOperationError(table, "either micro-batch or continuous scan")
  }

  def unsupportedAppendInBatchModeError(table: Table): Throwable = {
    unsupportedTableOperationError(table, "append in batch mode")
  }

  def unsupportedDynamicOverwriteInBatchModeError(table: Table): Throwable = {
    unsupportedTableOperationError(table, "dynamic overwrite in batch mode")
  }

  def unsupportedTruncateInBatchModeError(table: Table): Throwable = {
    unsupportedTableOperationError(table, "truncate in batch mode")
  }

  def unsupportedOverwriteByFilterInBatchModeError(table: Table): Throwable = {
    unsupportedTableOperationError(table, "overwrite by filter in batch mode")
  }

  def streamingSourcesDoNotSupportCommonExecutionModeError(
      microBatchSources: Seq[String],
      continuousSources: Seq[String]): Throwable = {
    new AnalysisException(
      "The streaming sources in a query do not have a common supported execution mode.\n" +
        "Sources support micro-batch: " + microBatchSources.mkString(", ") + "\n" +
        "Sources support continuous: " + continuousSources.mkString(", "))
  }

  def noSuchTableError(ident: Identifier): Throwable = {
    new NoSuchTableException(ident)
  }

  def noSuchNamespaceError(namespace: Array[String]): Throwable = {
    new NoSuchNamespaceException(namespace)
  }

  def tableAlreadyExistsError(ident: Identifier): Throwable = {
    new TableAlreadyExistsException(ident)
  }

  def requiresSinglePartNamespaceError(ns: Seq[String]): Throwable = {
    new AnalysisException(CatalogManager.SESSION_CATALOG_NAME +
      " requires a single-part namespace, but got " + ns.mkString("[", ", ", "]"))
  }

  def namespaceAlreadyExistsError(namespace: Array[String]): Throwable = {
    new NamespaceAlreadyExistsException(namespace)
  }

  private def notSupportedInJDBCCatalog(cmd: String): Throwable = {
    new AnalysisException(s"$cmd is not supported in JDBC catalog.")
  }

  def cannotCreateJDBCTableUsingProviderError(): Throwable = {
    notSupportedInJDBCCatalog("CREATE TABLE ... USING ...")
  }

  def cannotCreateJDBCTableUsingLocationError(): Throwable = {
    notSupportedInJDBCCatalog("CREATE TABLE ... LOCATION ...")
  }

  def cannotCreateJDBCNamespaceUsingProviderError(): Throwable = {
    notSupportedInJDBCCatalog("CREATE NAMESPACE ... LOCATION ...")
  }

  def cannotCreateJDBCNamespaceWithPropertyError(k: String): Throwable = {
    notSupportedInJDBCCatalog(s"CREATE NAMESPACE with property $k")
  }

  def cannotSetJDBCNamespaceWithPropertyError(k: String): Throwable = {
    notSupportedInJDBCCatalog(s"SET NAMESPACE with property $k")
  }

  def cannotUnsetJDBCNamespaceWithPropertyError(k: String): Throwable = {
    notSupportedInJDBCCatalog(s"Remove NAMESPACE property $k")
  }

  def unsupportedJDBCNamespaceChangeInCatalogError(changes: Seq[NamespaceChange]): Throwable = {
    new AnalysisException(s"Unsupported NamespaceChange $changes in JDBC catalog.")
  }

  private def tableDoesNotSupportError(cmd: String, table: Table): Throwable = {
    new AnalysisException(s"Table does not support $cmd: ${table.name}")
  }

  def tableDoesNotSupportReadsError(table: Table): Throwable = {
    tableDoesNotSupportError("reads", table)
  }

  def tableDoesNotSupportWritesError(table: Table): Throwable = {
    tableDoesNotSupportError("writes", table)
  }

  def tableDoesNotSupportDeletesError(table: Table): Throwable = {
    tableDoesNotSupportError("deletes", table)
  }

  def tableDoesNotSupportTruncatesError(table: Table): Throwable = {
    tableDoesNotSupportError("truncates", table)
  }

  def tableDoesNotSupportPartitionManagementError(table: Table): Throwable = {
    tableDoesNotSupportError("partition management", table)
  }

  def tableDoesNotSupportAtomicPartitionManagementError(table: Table): Throwable = {
    tableDoesNotSupportError("atomic partition management", table)
  }

  def tableIsNotRowLevelOperationTableError(table: Table): Throwable = {
    throw new AnalysisException(s"Table ${table.name} is not a row-level operation table")
  }

  def cannotRenameTableWithAlterViewError(): Throwable = {
    new AnalysisException(
      "Cannot rename a table with ALTER VIEW. Please use ALTER TABLE instead.")
  }

  private def notSupportedForV2TablesError(cmd: String): Throwable = {
    new AnalysisException(s"$cmd is not supported for v2 tables.")
  }

  def analyzeTableNotSupportedForV2TablesError(): Throwable = {
    notSupportedForV2TablesError("ANALYZE TABLE")
  }

  def alterTableRecoverPartitionsNotSupportedForV2TablesError(): Throwable = {
    notSupportedForV2TablesError("ALTER TABLE ... RECOVER PARTITIONS")
  }

  def alterTableSerDePropertiesNotSupportedForV2TablesError(): Throwable = {
    notSupportedForV2TablesError("ALTER TABLE ... SET [SERDE|SERDEPROPERTIES]")
  }

  def loadDataNotSupportedForV2TablesError(): Throwable = {
    notSupportedForV2TablesError("LOAD DATA")
  }

  def showCreateTableAsSerdeNotSupportedForV2TablesError(): Throwable = {
    notSupportedForV2TablesError("SHOW CREATE TABLE AS SERDE")
  }

  def showColumnsNotSupportedForV2TablesError(): Throwable = {
    notSupportedForV2TablesError("SHOW COLUMNS")
  }

  def repairTableNotSupportedForV2TablesError(): Throwable = {
    notSupportedForV2TablesError("MSCK REPAIR TABLE")
  }

  def databaseFromV1SessionCatalogNotSpecifiedError(): Throwable = {
    new AnalysisException("Database from v1 session catalog is not specified")
  }

  def nestedDatabaseUnsupportedByV1SessionCatalogError(catalog: String): Throwable = {
    new AnalysisException(s"Nested databases are not supported by v1 session catalog: $catalog")
  }

  def invalidRepartitionExpressionsError(sortOrders: Seq[Any]): Throwable = {
    new AnalysisException(s"Invalid partitionExprs specified: $sortOrders For range " +
      "partitioning use REPARTITION_BY_RANGE instead.")
  }

  def partitionColumnNotSpecifiedError(format: String, partitionColumn: String): Throwable = {
    new AnalysisException(s"Failed to resolve the schema for $format for " +
      s"the partition column: $partitionColumn. It must be specified manually.")
  }

  def dataSchemaNotSpecifiedError(format: String): Throwable = {
    new AnalysisException(s"Unable to infer schema for $format. It must be specified manually.")
  }

  def dataPathNotExistError(path: String): Throwable = {
    new AnalysisException(s"Path does not exist: $path")
  }

  def dataSourceOutputModeUnsupportedError(
      className: String, outputMode: OutputMode): Throwable = {
    new AnalysisException(s"Data source $className does not support $outputMode output mode")
  }

  def schemaNotSpecifiedForSchemaRelationProviderError(className: String): Throwable = {
    new AnalysisException(s"A schema needs to be specified when using $className.")
  }

  def userSpecifiedSchemaMismatchActualSchemaError(
      schema: StructType, actualSchema: StructType): Throwable = {
    new AnalysisException(
      s"""
         |The user-specified schema doesn't match the actual schema:
         |user-specified: ${schema.toDDL}, actual: ${actualSchema.toDDL}. If you're using
         |DataFrameReader.schema API or creating a table, please do not specify the schema.
         |Or if you're scanning an existed table, please drop it and re-create it.
       """.stripMargin)
  }

  def dataSchemaNotSpecifiedError(format: String, fileCatalog: String): Throwable = {
    new AnalysisException(
      s"Unable to infer schema for $format at $fileCatalog. It must be specified manually")
  }

  def invalidDataSourceError(className: String): Throwable = {
    new AnalysisException(s"$className is not a valid Spark SQL Data Source.")
  }

  def cannotSaveIntervalIntoExternalStorageError(): Throwable = {
    new AnalysisException("Cannot save interval data type into external storage.")
  }

  def cannotResolveAttributeError(name: String, outputStr: String): Throwable = {
    new AnalysisException(
      s"Unable to resolve $name given [$outputStr]")
  }

  def orcNotUsedWithHiveEnabledError(): Throwable = {
    new AnalysisException(
      s"""
         |Hive built-in ORC data source must be used with Hive support enabled.
         |Please use the native ORC data source by setting 'spark.sql.orc.impl' to 'native'
       """.stripMargin)
  }

  def failedToFindAvroDataSourceError(provider: String): Throwable = {
    new AnalysisException(
      s"""
         |Failed to find data source: $provider. Avro is built-in but external data
         |source module since Spark 2.4. Please deploy the application as per
         |the deployment section of "Apache Avro Data Source Guide".
       """.stripMargin.replaceAll("\n", " "))
  }

  def failedToFindKafkaDataSourceError(provider: String): Throwable = {
    new AnalysisException(
      s"""
         |Failed to find data source: $provider. Please deploy the application as
         |per the deployment section of "Structured Streaming + Kafka Integration Guide".
       """.stripMargin.replaceAll("\n", " "))
  }

  def findMultipleDataSourceError(provider: String, sourceNames: Seq[String]): Throwable = {
    new AnalysisException(
      s"""
         |Multiple sources found for $provider (${sourceNames.mkString(", ")}),
         | please specify the fully qualified class name.
       """.stripMargin)
  }

  def writeEmptySchemasUnsupportedByDataSourceError(): Throwable = {
    new AnalysisException(
      s"""
         |Datasource does not support writing empty or nested empty schemas.
         |Please make sure the data schema has at least one or more column(s).
       """.stripMargin)
  }

  def insertMismatchedColumnNumberError(
      targetAttributes: Seq[Attribute],
      sourceAttributes: Seq[Attribute],
      staticPartitionsSize: Int): Throwable = {
    new AnalysisException(
      s"""
         |The data to be inserted needs to have the same number of columns as the
         |target table: target table has ${targetAttributes.size} column(s) but the
         |inserted data has ${sourceAttributes.size + staticPartitionsSize} column(s),
         |which contain $staticPartitionsSize partition column(s) having assigned
         |constant values.
       """.stripMargin)
  }

  def insertMismatchedPartitionNumberError(
      targetPartitionSchema: StructType,
      providedPartitionsSize: Int): Throwable = {
    new AnalysisException(
      s"""
         |The data to be inserted needs to have the same number of partition columns
         |as the target table: target table has ${targetPartitionSchema.fields.size}
         |partition column(s) but the inserted data has $providedPartitionsSize
         |partition columns specified.
       """.stripMargin.replaceAll("\n", " "))
  }

  def invalidPartitionColumnError(
      partKey: String, targetPartitionSchema: StructType): Throwable = {
    new AnalysisException(
      s"""
         |$partKey is not a partition column. Partition columns are
         |${targetPartitionSchema.fields.map(_.name).mkString("[", ",", "]")}
       """.stripMargin)
  }

  def multiplePartitionColumnValuesSpecifiedError(
      field: StructField, potentialSpecs: Map[String, String]): Throwable = {
    new AnalysisException(
      s"""
         |Partition column ${field.name} have multiple values specified,
         |${potentialSpecs.mkString("[", ", ", "]")}. Please only specify a single value.
       """.stripMargin)
  }

  def invalidOrderingForConstantValuePartitionColumnError(
      targetPartitionSchema: StructType): Throwable = {
    new AnalysisException(
      s"""
         |The ordering of partition columns is
         |${targetPartitionSchema.fields.map(_.name).mkString("[", ",", "]")}
         |All partition columns having constant values need to appear before other
         |partition columns that do not have an assigned constant value.
       """.stripMargin)
  }

  def cannotWriteDataToRelationsWithMultiplePathsError(): Throwable = {
    new AnalysisException("Can only write data to relations with a single path.")
  }

  def failedToRebuildExpressionError(filter: Filter): Throwable = {
    new AnalysisException(
      s"Fail to rebuild expression: missing key $filter in `translatedFilterToExpr`")
  }

  def dataTypeUnsupportedByDataSourceError(format: String, field: StructField): Throwable = {
    new AnalysisException(
      s"$format data source does not support ${field.dataType.catalogString} data type.")
  }

  def failToResolveDataSourceForTableError(table: CatalogTable, key: String): Throwable = {
    new AnalysisException(
      s"""
         |Fail to resolve data source for the table ${table.identifier} since the table
         |serde property has the duplicated key $key with extra options specified for this
         |scan operation. To fix this, you can rollback to the legacy behavior of ignoring
         |the extra options by setting the config
         |${SQLConf.LEGACY_EXTRA_OPTIONS_BEHAVIOR.key} to `false`, or address the
         |conflicts of the same config.
       """.stripMargin)
  }

  def outputPathAlreadyExistsError(outputPath: Path): Throwable = {
    new AnalysisException(s"path $outputPath already exists.")
  }

  def cannotUseDataTypeForPartitionColumnError(field: StructField): Throwable = {
    new AnalysisException(s"Cannot use ${field.dataType} for partition column")
  }

  def cannotUseAllColumnsForPartitionColumnsError(): Throwable = {
    new AnalysisException(s"Cannot use all columns for partition columns")
  }

  def partitionColumnNotFoundInSchemaError(col: String, schemaCatalog: String): Throwable = {
    new AnalysisException(s"Partition column `$col` not found in schema $schemaCatalog")
  }

  def columnNotFoundInSchemaError(
      col: StructField, tableSchema: Option[StructType]): Throwable = {
    new AnalysisException(s"""Column "${col.name}" not found in schema $tableSchema""")
  }

  def unsupportedDataSourceTypeForDirectQueryOnFilesError(className: String): Throwable = {
    new AnalysisException(s"Unsupported data source type for direct query on files: $className")
  }

  def saveDataIntoViewNotAllowedError(): Throwable = {
    new AnalysisException("Saving data into a view is not allowed.")
  }

  def mismatchedTableFormatError(
      tableName: String, existingProvider: Class[_], specifiedProvider: Class[_]): Throwable = {
    new AnalysisException(
      s"""
         |The format of the existing table $tableName is `${existingProvider.getSimpleName}`.
         |It doesn't match the specified format `${specifiedProvider.getSimpleName}`.
       """.stripMargin)
  }

  def mismatchedTableLocationError(
      identifier: TableIdentifier,
      existingTable: CatalogTable,
      tableDesc: CatalogTable): Throwable = {
    new AnalysisException(
      s"""
         |The location of the existing table ${identifier.quotedString} is
         |`${existingTable.location}`. It doesn't match the specified location
         |`${tableDesc.location}`.
       """.stripMargin)
  }

  def mismatchedTableColumnNumberError(
      tableName: String,
      existingTable: CatalogTable,
      query: LogicalPlan): Throwable = {
    new AnalysisException(
      s"""
         |The column number of the existing table $tableName
         |(${existingTable.schema.catalogString}) doesn't match the data schema
         |(${query.schema.catalogString})
       """.stripMargin)
  }

  def cannotResolveColumnGivenInputColumnsError(col: String, inputColumns: String): Throwable = {
    new AnalysisException(s"cannot resolve '$col' given input columns: [$inputColumns]")
  }

  def mismatchedTablePartitionColumnError(
      tableName: String,
      specifiedPartCols: Seq[String],
      existingPartCols: String): Throwable = {
    new AnalysisException(
      s"""
         |Specified partitioning does not match that of the existing table $tableName.
         |Specified partition columns: [${specifiedPartCols.mkString(", ")}]
         |Existing partition columns: [$existingPartCols]
       """.stripMargin)
  }

  def mismatchedTableBucketingError(
      tableName: String,
      specifiedBucketString: String,
      existingBucketString: String): Throwable = {
    new AnalysisException(
      s"""
         |Specified bucketing does not match that of the existing table $tableName.
         |Specified bucketing: $specifiedBucketString
         |Existing bucketing: $existingBucketString
       """.stripMargin)
  }

  def specifyPartitionNotAllowedWhenTableSchemaNotDefinedError(): Throwable = {
    new AnalysisException("It is not allowed to specify partitioning when the " +
      "table schema is not defined.")
  }

  def bucketingColumnCannotBePartOfPartitionColumnsError(
      bucketCol: String, normalizedPartCols: Seq[String]): Throwable = {
    new AnalysisException(s"bucketing column '$bucketCol' should not be part of " +
      s"partition columns '${normalizedPartCols.mkString(", ")}'")
  }

  def bucketSortingColumnCannotBePartOfPartitionColumnsError(
    sortCol: String, normalizedPartCols: Seq[String]): Throwable = {
    new AnalysisException(s"bucket sorting column '$sortCol' should not be part of " +
      s"partition columns '${normalizedPartCols.mkString(", ")}'")
  }

  def mismatchedInsertedDataColumnNumberError(
      tableName: String, insert: InsertIntoStatement, staticPartCols: Set[String]): Throwable = {
    new AnalysisException(
      s"$tableName requires that the data to be inserted have the same number of columns as " +
        s"the target table: target table has ${insert.table.output.size} column(s) but the " +
        s"inserted data has ${insert.query.output.length + staticPartCols.size} column(s), " +
        s"including ${staticPartCols.size} partition column(s) having constant value(s).")
  }

  def requestedPartitionsMismatchTablePartitionsError(
      tableName: String,
      normalizedPartSpec: Map[String, Option[String]],
      partColNames: StructType): Throwable = {
    new AnalysisException(
      s"""
         |Requested partitioning does not match the table $tableName:
         |Requested partitions: ${normalizedPartSpec.keys.mkString(",")}
         |Table partitions: ${partColNames.mkString(",")}
       """.stripMargin)
  }

  def ddlWithoutHiveSupportEnabledError(detail: String): Throwable = {
    new AnalysisException(s"Hive support is required to $detail")
  }

  def createTableColumnTypesOptionColumnNotFoundInSchemaError(
      col: String, schema: StructType): Throwable = {
    new AnalysisException(
      s"createTableColumnTypes option column $col not found in schema ${schema.catalogString}")
  }

  def parquetTypeUnsupportedYetError(parquetType: String): Throwable = {
    new AnalysisException(s"Parquet type not yet supported: $parquetType")
  }

  def illegalParquetTypeError(parquetType: String): Throwable = {
    new AnalysisException(s"Illegal Parquet type: $parquetType")
  }

  def unrecognizedParquetTypeError(field: String): Throwable = {
    new AnalysisException(s"Unrecognized Parquet type: $field")
  }

  def cannotConvertDataTypeToParquetTypeError(field: StructField): Throwable = {
    new AnalysisException(s"Unsupported data type ${field.dataType.catalogString}")
  }

  def incompatibleViewSchemaChange(
      viewName: String,
      colName: String,
      expectedNum: Int,
      actualCols: Seq[Attribute],
      viewDDL: Option[String]): Throwable = {
    new AnalysisException(s"The SQL query of view $viewName has an incompatible schema change " +
      s"and column $colName cannot be resolved. Expected $expectedNum columns named $colName but " +
      s"got ${actualCols.map(_.name).mkString("[", ",", "]")}" +
      viewDDL.map(s => s"\nPlease try to re-create the view by running: $s").getOrElse(""))
  }

  def numberOfPartitionsNotAllowedWithUnspecifiedDistributionError(): Throwable = {
    throw new AnalysisException("The number of partitions can't be specified with unspecified" +
      " distribution. Invalid writer requirements detected.")
  }

  def cannotApplyTableValuedFunctionError(
      name: String, arguments: String, usage: String, details: String = ""): Throwable = {
    new AnalysisException(s"Table-valued function $name with alternatives: $usage\n" +
      s"cannot be applied to ($arguments): $details")
  }

  def incompatibleRangeInputDataTypeError(
      expression: Expression, dataType: DataType): Throwable = {
    new AnalysisException(s"Incompatible input data type. " +
      s"Expected: ${dataType.typeName}; Found: ${expression.dataType.typeName}")
  }

  def streamJoinStreamWithoutEqualityPredicateUnsupportedError(plan: LogicalPlan): Throwable = {
    new AnalysisException(
      "Stream-stream join without equality predicate is not supported", plan = Some(plan))
  }

  def invalidPandasUDFPlacementError(
      groupAggPandasUDFNames: Seq[String]): Throwable = {
    new AnalysisException(
      errorClass = "INVALID_PANDAS_UDF_PLACEMENT",
      messageParameters = Array(groupAggPandasUDFNames.map(toSQLId).mkString(", ")))
  }

  def ambiguousAttributesInSelfJoinError(
      ambiguousAttrs: Seq[AttributeReference]): Throwable = {
    new AnalysisException(
      s"""
         |Column ${ambiguousAttrs.mkString(", ")} are ambiguous. It's probably because
         |you joined several Datasets together, and some of these Datasets are the same.
         |This column points to one of the Datasets but Spark is unable to figure out
         |which one. Please alias the Datasets with different names via `Dataset.as`
         |before joining them, and specify the column using qualified name, e.g.
         |`df.as("a").join(df.as("b"), $$"a.id" > $$"b.id")`. You can also set
         |${SQLConf.FAIL_AMBIGUOUS_SELF_JOIN_ENABLED.key} to false to disable this check.
       """.stripMargin.replaceAll("\n", " "))
  }

  def ambiguousFieldNameError(
      fieldName: Seq[String], numMatches: Int, context: Origin): Throwable = {
    new AnalysisException(
      errorClass = "AMBIGUOUS_FIELD_NAME",
      messageParameters = Array(fieldName.quoted, numMatches.toString),
      origin = context)
  }

  def cannotUseIntervalTypeInTableSchemaError(): Throwable = {
    new AnalysisException("Cannot use interval type in the table schema.")
  }

  def cannotPartitionByNestedColumnError(reference: NamedReference): Throwable = {
    new AnalysisException(s"Cannot partition by nested column: $reference")
  }

  def missingCatalogAbilityError(plugin: CatalogPlugin, ability: String): Throwable = {
    new AnalysisException(s"Catalog ${plugin.name} does not support $ability")
  }

  def identifierHavingMoreThanTwoNamePartsError(
      quoted: String, identifier: String): Throwable = {
    new AnalysisException(s"$quoted is not a valid $identifier as it has more than 2 name parts.")
  }

  def emptyMultipartIdentifierError(): Throwable = {
    new AnalysisException("multi-part identifier cannot be empty.")
  }

  def cannotOperateOnHiveDataSourceFilesError(operation: String): Throwable = {
    new AnalysisException("Hive data source can only be used with tables, you can not " +
      s"$operation files of Hive data source directly.")
  }

  def setPathOptionAndCallWithPathParameterError(method: String): Throwable = {
    new AnalysisException(
      s"""
         |There is a 'path' option set and $method() is called with a path
         |parameter. Either remove the path option, or call $method() without the parameter.
         |To ignore this check, set '${SQLConf.LEGACY_PATH_OPTION_BEHAVIOR.key}' to 'true'.
       """.stripMargin.replaceAll("\n", " "))
  }

  def userSpecifiedSchemaUnsupportedError(operation: String): Throwable = {
    new AnalysisException(s"User specified schema not supported with `$operation`")
  }

  def tempViewNotSupportStreamingWriteError(viewName: String): Throwable = {
    new AnalysisException(s"Temporary view $viewName doesn't support streaming write")
  }

  def streamingIntoViewNotSupportedError(viewName: String): Throwable = {
    new AnalysisException(s"Streaming into views $viewName is not supported.")
  }

  def inputSourceDiffersFromDataSourceProviderError(
      source: String, tableName: String, table: CatalogTable): Throwable = {
    new AnalysisException(s"The input source($source) is different from the table " +
      s"$tableName's data source provider(${table.provider.get}).")
  }

  def tableNotSupportStreamingWriteError(tableName: String, t: Table): Throwable = {
    new AnalysisException(s"Table $tableName doesn't support streaming write - $t")
  }

  def queryNameNotSpecifiedForMemorySinkError(): Throwable = {
    new AnalysisException("queryName must be specified for memory sink")
  }

  def sourceNotSupportedWithContinuousTriggerError(source: String): Throwable = {
    new AnalysisException(s"'$source' is not supported with continuous trigger")
  }

  def columnNotFoundInExistingColumnsError(
      columnType: String, columnName: String, validColumnNames: Seq[String]): Throwable = {
    new AnalysisException(s"$columnType column $columnName not found in " +
      s"existing columns (${validColumnNames.mkString(", ")})")
  }

  def operationNotSupportPartitioningError(operation: String): Throwable = {
    new AnalysisException(s"'$operation' does not support partitioning")
  }

  def mixedRefsInAggFunc(funcStr: String): Throwable = {
    val msg = "Found an aggregate function in a correlated predicate that has both " +
      "outer and local references, which is not supported: " + funcStr
    new AnalysisException(msg)
  }

  def lookupFunctionInNonFunctionCatalogError(
      ident: Identifier, catalog: CatalogPlugin): Throwable = {
    new AnalysisException(s"Trying to lookup function '$ident' in " +
      s"catalog '${catalog.name()}', but it is not a FunctionCatalog.")
  }

  def functionCannotProcessInputError(
      unbound: UnboundFunction,
      arguments: Seq[Expression],
      unsupported: UnsupportedOperationException): Throwable = {
    new AnalysisException(s"Function '${unbound.name}' cannot process " +
      s"input: (${arguments.map(_.dataType.simpleString).mkString(", ")}): " +
      unsupported.getMessage, cause = Some(unsupported))
  }

  def v2FunctionInvalidInputTypeLengthError(
      bound: BoundFunction,
      args: Seq[Expression]): Throwable = {
    new AnalysisException(s"Invalid bound function '${bound.name()}: there are ${args.length} " +
        s"arguments but ${bound.inputTypes().length} parameters returned from 'inputTypes()'")
  }

  def ambiguousRelationAliasNameInNestedCTEError(name: String): Throwable = {
    new AnalysisException(s"Name $name is ambiguous in nested CTE. " +
      s"Please set ${LEGACY_CTE_PRECEDENCE_POLICY.key} to CORRECTED so that name " +
      "defined in inner CTE takes precedence. If set it to LEGACY, outer CTE " +
      "definitions will take precedence. See more details in SPARK-28228.")
  }

  def commandUnsupportedInV2TableError(name: String): Throwable = {
    new AnalysisException(s"$name is not supported for v2 tables.")
  }

  def cannotResolveColumnNameAmongAttributesError(
      colName: String, fieldNames: String): Throwable = {
    new AnalysisException(s"""Cannot resolve column name "$colName" among ($fieldNames)""")
  }

  def cannotWriteTooManyColumnsToTableError(
      tableName: String, expected: Seq[Attribute], query: LogicalPlan): Throwable = {
    new AnalysisException(
      s"""
         |Cannot write to '$tableName', too many data columns:
         |Table columns: ${expected.map(c => s"'${c.name}'").mkString(", ")}
         |Data columns: ${query.output.map(c => s"'${c.name}'").mkString(", ")}
       """.stripMargin)
  }

  def cannotWriteNotEnoughColumnsToTableError(
      tableName: String, expected: Seq[Attribute], query: LogicalPlan): Throwable = {
    new AnalysisException(
      s"""Cannot write to '$tableName', not enough data columns:
         |Table columns: ${expected.map(c => s"'${c.name}'").mkString(", ")}
         |Data columns: ${query.output.map(c => s"'${c.name}'").mkString(", ")}"""
        .stripMargin)
  }

  def cannotWriteIncompatibleDataToTableError(tableName: String, errors: Seq[String]): Throwable = {
    new AnalysisException(
      s"Cannot write incompatible data to table '$tableName':\n- ${errors.mkString("\n- ")}")
  }

  def secondArgumentOfFunctionIsNotIntegerError(
      function: String, e: NumberFormatException): Throwable = {
    // The second argument of '{function}' function needs to be an integer
    new AnalysisException(
      errorClass = "SECOND_FUNCTION_ARGUMENT_NOT_INTEGER",
      messageParameters = Array(function),
      cause = Some(e))
  }

  def nonPartitionPruningPredicatesNotExpectedError(
      nonPartitionPruningPredicates: Seq[Expression]): Throwable = {
    new AnalysisException(
      s"Expected only partition pruning predicates: $nonPartitionPruningPredicates")
  }

  def columnNotDefinedInTableError(
      colType: String, colName: String, tableName: String, tableCols: Seq[String]): Throwable = {
    new AnalysisException(s"$colType column $colName is not defined in table $tableName, " +
      s"defined table columns are: ${tableCols.mkString(", ")}")
  }

  def invalidLiteralForWindowDurationError(): Throwable = {
    new AnalysisException("The duration and time inputs to window must be " +
      "an integer, long or string literal.")
  }

  def noSuchStructFieldInGivenFieldsError(
      fieldName: String, fields: Array[StructField]): Throwable = {
    new AnalysisException(
      s"No such struct field $fieldName in ${fields.map(_.name).mkString(", ")}")
  }

  def ambiguousReferenceToFieldsError(fields: String): Throwable = {
    new AnalysisException(s"Ambiguous reference to fields $fields")
  }

  def secondArgumentInFunctionIsNotBooleanLiteralError(funcName: String): Throwable = {
    new AnalysisException(s"The second argument in $funcName should be a boolean literal.")
  }

  def joinConditionMissingOrTrivialError(
      join: Join, left: LogicalPlan, right: LogicalPlan): Throwable = {
    new AnalysisException(
      s"""Detected implicit cartesian product for ${join.joinType.sql} join between logical plans
         |${left.treeString(false).trim}
         |and
         |${right.treeString(false).trim}
         |Join condition is missing or trivial.
         |Either: use the CROSS JOIN syntax to allow cartesian products between these
         |relations, or: enable implicit cartesian products by setting the configuration
         |variable spark.sql.crossJoin.enabled=true"""
        .stripMargin)
  }

  def usePythonUDFInJoinConditionUnsupportedError(joinType: JoinType): Throwable = {
    new AnalysisException(
      errorClass = "UNSUPPORTED_FEATURE",
      messageParameters = Array("PYTHON_UDF_IN_ON_CLAUSE", s"${toSQLStmt(joinType.sql)}"))
  }

  def conflictingAttributesInJoinConditionError(
      conflictingAttrs: AttributeSet, outerPlan: LogicalPlan, subplan: LogicalPlan): Throwable = {
    new AnalysisException("Found conflicting attributes " +
      s"${conflictingAttrs.mkString(",")} in the condition joining outer plan:\n  " +
      s"$outerPlan\nand subplan:\n  $subplan")
  }

  def emptyWindowExpressionError(expr: Window): Throwable = {
    new AnalysisException(s"Window expression is empty in $expr")
  }

  def foundDifferentWindowFunctionTypeError(windowExpressions: Seq[NamedExpression]): Throwable = {
    new AnalysisException(
      s"Found different window function type in $windowExpressions")
  }

  def charOrVarcharTypeAsStringUnsupportedError(): Throwable = {
    new AnalysisException("char/varchar type can only be used in the table schema. " +
      s"You can set ${SQLConf.LEGACY_CHAR_VARCHAR_AS_STRING.key} to true, so that Spark" +
      s" treat them as string type as same as Spark 3.0 and earlier")
  }

  def invalidPatternError(pattern: String, message: String): Throwable = {
    new AnalysisException(
      s"the pattern '$pattern' is invalid, $message")
  }

  def tableIdentifierExistsError(tableIdentifier: TableIdentifier): Throwable = {
    new AnalysisException(s"$tableIdentifier already exists.")
  }

  def tableIdentifierNotConvertedToHadoopFsRelationError(
      tableIdentifier: TableIdentifier): Throwable = {
    new AnalysisException(s"$tableIdentifier should be converted to HadoopFsRelation.")
  }

  def alterDatabaseLocationUnsupportedError(version: String): Throwable = {
    new AnalysisException(s"Hive $version does not support altering database location")
  }

  def hiveTableTypeUnsupportedError(tableType: String): Throwable = {
    new AnalysisException(s"Hive $tableType is not supported.")
  }

  def hiveCreatePermanentFunctionsUnsupportedError(): Throwable = {
    new AnalysisException("Hive 0.12 doesn't support creating permanent functions. " +
      "Please use Hive 0.13 or higher.")
  }

  def unknownHiveResourceTypeError(resourceType: String): Throwable = {
    new AnalysisException(s"Unknown resource type: $resourceType")
  }

  def invalidDayTimeField(field: Byte): Throwable = {
    val supportedIds = DayTimeIntervalType.dayTimeFields
      .map(i => s"$i (${DayTimeIntervalType.fieldToString(i)})")
    new AnalysisException(s"Invalid field id '$field' in day-time interval. " +
      s"Supported interval fields: ${supportedIds.mkString(", ")}.")
  }

  def invalidDayTimeIntervalType(startFieldName: String, endFieldName: String): Throwable = {
    new AnalysisException(s"'interval $startFieldName to $endFieldName' is invalid.")
  }

  def invalidYearMonthField(field: Byte): Throwable = {
    val supportedIds = YearMonthIntervalType.yearMonthFields
      .map(i => s"$i (${YearMonthIntervalType.fieldToString(i)})")
    new AnalysisException(s"Invalid field id '$field' in year-month interval. " +
      s"Supported interval fields: ${supportedIds.mkString(", ")}.")
  }

  def invalidYearMonthIntervalType(startFieldName: String, endFieldName: String): Throwable = {
    new AnalysisException(s"'interval $startFieldName to $endFieldName' is invalid.")
  }

  def configRemovedInVersionError(
      configName: String,
      version: String,
      comment: String): Throwable = {
    new AnalysisException(
      s"The SQL config '$configName' was removed in the version $version. $comment")
  }

  def failedFallbackParsingError(msg: String, e1: Throwable, e2: Throwable): Throwable = {
    new AnalysisException(s"$msg${e1.getMessage}\nFailed fallback parsing: ${e2.getMessage}",
      cause = Some(e1.getCause))
  }

  def decimalCannotGreaterThanPrecisionError(scale: Int, precision: Int): Throwable = {
    new AnalysisException(s"Decimal scale ($scale) cannot be greater than precision ($precision).")
  }

  def decimalOnlySupportPrecisionUptoError(decimalType: String, precision: Int): Throwable = {
    new AnalysisException(s"$decimalType can only support precision up to $precision")
  }

  def negativeScaleNotAllowedError(scale: Int): Throwable = {
    new AnalysisException(
      s"""|Negative scale is not allowed: $scale.
         |You can use ${LEGACY_ALLOW_NEGATIVE_SCALE_OF_DECIMAL_ENABLED.key}=true
         |to enable legacy mode to allow it.""".stripMargin.replaceAll("\n", " "))
  }

  def invalidPartitionColumnKeyInTableError(key: String, tblName: String): Throwable = {
    new AnalysisException(s"$key is not a valid partition column in table $tblName.")
  }

  def invalidPartitionSpecError(
      specKeys: String,
      partitionColumnNames: Seq[String],
      tableName: String): Throwable = {
    new AnalysisException(
      s"""|Partition spec is invalid. The spec ($specKeys) must match
        |the partition spec (${partitionColumnNames.mkString(", ")}) defined in
        |table '$tableName'""".stripMargin.replaceAll("\n", " "))
  }

  def foundDuplicateColumnError(colType: String, duplicateCol: Seq[String]): Throwable = {
    new AnalysisException(
      s"Found duplicate column(s) $colType: ${duplicateCol.sorted.mkString(", ")}")
  }

  def noSuchTableError(db: String, table: String): Throwable = {
    new NoSuchTableException(db = db, table = table)
  }

  def tempViewNotCachedForAnalyzingColumnsError(tableIdent: TableIdentifier): Throwable = {
    new AnalysisException(s"Temporary view $tableIdent is not cached for analyzing columns.")
  }

  def columnTypeNotSupportStatisticsCollectionError(
      name: String,
      tableIdent: TableIdentifier,
      dataType: DataType): Throwable = {
    new AnalysisException(s"Column $name in table $tableIdent is of type $dataType, " +
      "and Spark does not support statistics collection on this column type.")
  }

  def analyzeTableNotSupportedOnViewsError(): Throwable = {
    new AnalysisException("ANALYZE TABLE is not supported on views.")
  }

  def unexpectedPartitionColumnPrefixError(
      table: String,
      database: String,
      schemaColumns: String,
      specColumns: String): Throwable = {
    new AnalysisException(
      s"""
         |The list of partition columns with values
         |in partition specification for table '${table}'
         |in database '${database}' is not a prefix of the list of
         |partition columns defined in the table schema.
         |Expected a prefix of [${schemaColumns}], but got [${specColumns}].
       """.stripMargin.replaceAll("\n", " "))
  }

  def noSuchPartitionError(
      db: String,
      table: String,
      partition: TablePartitionSpec): Throwable = {
    new NoSuchPartitionException(db, table, partition)
  }

  def analyzingColumnStatisticsNotSupportedForColumnTypeError(
      name: String,
      dataType: DataType): Throwable = {
    new AnalysisException("Analyzing column statistics is not supported for column " +
      s"$name of data type: $dataType.")
  }

  def tableAlreadyExistsError(table: String, guide: String = ""): Throwable = {
    new AnalysisException(s"Table $table already exists." + guide)
  }

  def createTableAsSelectWithNonEmptyDirectoryError(tablePath: String): Throwable = {
    new AnalysisException(
      s"CREATE-TABLE-AS-SELECT cannot create table with location to a non-empty directory " +
        s"${tablePath} . To allow overwriting the existing non-empty directory, " +
        s"set '${SQLConf.ALLOW_NON_EMPTY_LOCATION_IN_CTAS.key}' to true.")
  }

  def tableOrViewNotFoundError(table: String): Throwable = {
    new AnalysisException(s"Table or view not found: $table")
  }

  def noSuchFunctionError(
      rawName: Seq[String],
      t: TreeNode[_],
      fullName: Option[Seq[String]] = None): Throwable = {
    if (rawName.length == 1 && fullName.isDefined) {
      new AnalysisException(s"Undefined function: ${rawName.head}. " +
        "This function is neither a built-in/temporary function, nor a persistent " +
        s"function that is qualified as ${fullName.get.quoted}.",
        t.origin.line, t.origin.startPosition)
    } else {
      new AnalysisException(s"Undefined function: ${rawName.quoted}",
        t.origin.line, t.origin.startPosition)
    }
  }

  def unsetNonExistentPropertyError(property: String, table: TableIdentifier): Throwable = {
    new AnalysisException(s"Attempted to unset non-existent property '$property' in table '$table'")
  }

  def alterTableChangeColumnNotSupportedForColumnTypeError(
      originColumn: StructField,
      newColumn: StructField): Throwable = {
    new AnalysisException("ALTER TABLE CHANGE COLUMN is not supported for changing column " +
      s"'${originColumn.name}' with type '${originColumn.dataType}' to " +
      s"'${newColumn.name}' with type '${newColumn.dataType}'")
  }

  def cannotFindColumnError(name: String, fieldNames: Array[String]): Throwable = {
    new AnalysisException(s"Can't find column `$name` given table data columns " +
      s"${fieldNames.mkString("[`", "`, `", "`]")}")
  }

  def alterTableSetSerdeForSpecificPartitionNotSupportedError(): Throwable = {
    new AnalysisException("Operation not allowed: ALTER TABLE SET " +
      "[SERDE | SERDEPROPERTIES] for a specific partition is not supported " +
      "for tables created with the datasource API")
  }

  def alterTableSetSerdeNotSupportedError(): Throwable = {
    new AnalysisException("Operation not allowed: ALTER TABLE SET SERDE is " +
      "not supported for tables created with the datasource API")
  }

  def cmdOnlyWorksOnPartitionedTablesError(cmd: String, tableIdentWithDB: String): Throwable = {
    new AnalysisException(
      s"Operation not allowed: $cmd only works on partitioned tables: $tableIdentWithDB")
  }

  def cmdOnlyWorksOnTableWithLocationError(cmd: String, tableIdentWithDB: String): Throwable = {
    new AnalysisException(s"Operation not allowed: $cmd only works on table with " +
      s"location provided: $tableIdentWithDB")
  }

  def actionNotAllowedOnTableWithFilesourcePartitionManagementDisabledError(
      action: String,
      tableName: String): Throwable = {
    new AnalysisException(
      s"$action is not allowed on $tableName since filesource partition management is " +
        "disabled (spark.sql.hive.manageFilesourcePartitions = false).")
  }

  def actionNotAllowedOnTableSincePartitionMetadataNotStoredError(
     action: String,
     tableName: String): Throwable = {
    new AnalysisException(
      s"$action is not allowed on $tableName since its partition metadata is not stored in " +
        "the Hive metastore. To import this information into the metastore, run " +
        s"`msck repair table $tableName`")
  }

  def cannotAlterViewWithAlterTableError(): Throwable = {
    new AnalysisException(
      "Cannot alter a view with ALTER TABLE. Please use ALTER VIEW instead")
  }

  def cannotAlterTableWithAlterViewError(): Throwable = {
    new AnalysisException(
      "Cannot alter a table with ALTER VIEW. Please use ALTER TABLE instead")
  }

  def cannotOverwritePathBeingReadFromError(): Throwable = {
    new AnalysisException("Cannot overwrite a path that is also being read from.")
  }

  def cannotDropBuiltinFuncError(functionName: String): Throwable = {
    new AnalysisException(s"Cannot drop built-in function '$functionName'")
  }

  def cannotRefreshBuiltInFuncError(functionName: String): Throwable = {
    new AnalysisException(s"Cannot refresh built-in function $functionName")
  }

  def cannotRefreshTempFuncError(functionName: String): Throwable = {
    new AnalysisException(s"Cannot refresh temporary function $functionName")
  }

  def noSuchFunctionError(identifier: FunctionIdentifier): Throwable = {
    new NoSuchFunctionException(identifier.database.get, identifier.funcName)
  }

  def alterAddColNotSupportViewError(table: TableIdentifier): Throwable = {
    new AnalysisException(
      s"""
         |ALTER ADD COLUMNS does not support views.
         |You must drop and re-create the views for adding the new columns. Views: $table
       """.stripMargin)
  }

  def alterAddColNotSupportDatasourceTableError(
      tableType: Any,
      table: TableIdentifier): Throwable = {
    new AnalysisException(
      s"""
         |ALTER ADD COLUMNS does not support datasource table with type $tableType.
         |You must drop and re-create the table for adding the new columns. Tables: $table
       """.stripMargin)
  }

  def loadDataNotSupportedForDatasourceTablesError(tableIdentWithDB: String): Throwable = {
    new AnalysisException(s"LOAD DATA is not supported for datasource tables: $tableIdentWithDB")
  }

  def loadDataWithoutPartitionSpecProvidedError(tableIdentWithDB: String): Throwable = {
    new AnalysisException(s"LOAD DATA target table $tableIdentWithDB is partitioned, " +
      s"but no partition spec is provided")
  }

  def loadDataPartitionSizeNotMatchNumPartitionColumnsError(
      tableIdentWithDB: String,
      partitionSize: Int,
      targetTableSize: Int): Throwable = {
    new AnalysisException(
      s"""
         |LOAD DATA target table $tableIdentWithDB is partitioned,
         |but number of columns in provided partition spec ($partitionSize)
         |do not match number of partitioned columns in table ($targetTableSize)
       """.stripMargin.replaceAll("\n", " "))
  }

  def loadDataTargetTableNotPartitionedButPartitionSpecWasProvidedError(
      tableIdentWithDB: String): Throwable = {
    new AnalysisException(s"LOAD DATA target table $tableIdentWithDB is not " +
      s"partitioned, but a partition spec was provided.")
  }

  def loadDataInputPathNotExistError(path: String): Throwable = {
    new AnalysisException(s"LOAD DATA input path does not exist: $path")
  }

  def truncateTableOnExternalTablesError(tableIdentWithDB: String): Throwable = {
    new AnalysisException(
      s"Operation not allowed: TRUNCATE TABLE on external tables: $tableIdentWithDB")
  }

  def truncateTablePartitionNotSupportedForNotPartitionedTablesError(
      tableIdentWithDB: String): Throwable = {
    new AnalysisException(s"Operation not allowed: TRUNCATE TABLE ... PARTITION is not supported" +
      s" for tables that are not partitioned: $tableIdentWithDB")
  }

  def failToTruncateTableWhenRemovingDataError(
      tableIdentWithDB: String,
      path: Path,
      e: Throwable): Throwable = {
    new AnalysisException(s"Failed to truncate table $tableIdentWithDB when " +
        s"removing data of the path: $path because of ${e.toString}", cause = Some(e))
  }

  def descPartitionNotAllowedOnTempView(table: String): Throwable = {
    new AnalysisException(
      errorClass = "FORBIDDEN_OPERATION",
      messageParameters =
        Array(toSQLStmt("DESC PARTITION"), "the temporary view", toSQLId(table)))
  }

  def descPartitionNotAllowedOnView(table: String): Throwable = {
    new AnalysisException(
      errorClass = "FORBIDDEN_OPERATION",
      messageParameters = Array(
        toSQLStmt("DESC PARTITION"), "the view", toSQLId(table)))
  }

  def showPartitionNotAllowedOnTableNotPartitionedError(tableIdentWithDB: String): Throwable = {
    new AnalysisException(
      s"SHOW PARTITIONS is not allowed on a table that is not partitioned: $tableIdentWithDB")
  }

  def showCreateTableNotSupportedOnTempView(table: String): Throwable = {
    new AnalysisException(s"SHOW CREATE TABLE is not supported on a temporary view: $table")
  }

  def showCreateTableFailToExecuteUnsupportedFeatureError(table: CatalogTable): Throwable = {
    new AnalysisException("Failed to execute SHOW CREATE TABLE against table " +
      s"${table.identifier}, which is created by Hive and uses the " +
      s"following unsupported feature(s)\n" +
      table.unsupportedFeatures.map(" - " + _).mkString("\n") + ". " +
      s"Please use `SHOW CREATE TABLE ${table.identifier} AS SERDE` to show Hive DDL instead.")
  }

  def showCreateTableNotSupportTransactionalHiveTableError(table: CatalogTable): Throwable = {
    new AnalysisException("SHOW CREATE TABLE doesn't support transactional Hive table. " +
      s"Please use `SHOW CREATE TABLE ${table.identifier} AS SERDE` " +
      "to show Hive DDL instead.")
  }

  def showCreateTableFailToExecuteUnsupportedConfError(
      table: TableIdentifier,
      builder: mutable.StringBuilder): Throwable = {
    new AnalysisException("Failed to execute SHOW CREATE TABLE against table " +
        s"${table.identifier}, which is created by Hive and uses the " +
        "following unsupported serde configuration\n" +
        builder.toString()
    )
  }

  def showCreateTableAsSerdeNotAllowedOnSparkDataSourceTableError(
      table: TableIdentifier): Throwable = {
    new AnalysisException(
      s"$table is a Spark data source table. Use `SHOW CREATE TABLE` without `AS SERDE` instead.")
  }

  def showCreateTableOrViewFailToExecuteUnsupportedFeatureError(
      table: CatalogTable,
      features: Seq[String]): Throwable = {
    new AnalysisException(
      s"Failed to execute SHOW CREATE TABLE against table/view ${table.identifier}, " +
        "which is created by Hive and uses the following unsupported feature(s)\n" +
        features.map(" - " + _).mkString("\n"))
  }

  def logicalPlanForViewNotAnalyzedError(): Throwable = {
    new AnalysisException("The logical plan that represents the view is not analyzed.")
  }

  def createViewNumColumnsMismatchUserSpecifiedColumnLengthError(
      analyzedPlanLength: Int,
      userSpecifiedColumnsLength: Int): Throwable = {
    new AnalysisException(s"The number of columns produced by the SELECT clause " +
      s"(num: `$analyzedPlanLength`) does not match the number of column names " +
      s"specified by CREATE VIEW (num: `$userSpecifiedColumnsLength`).")
  }

  def tableIsNotViewError(name: TableIdentifier): Throwable = {
    new AnalysisException(s"$name is not a view")
  }

  def viewAlreadyExistsError(name: TableIdentifier): Throwable = {
    new AnalysisException(
      s"View $name already exists. If you want to update the view definition, " +
        "please use ALTER VIEW AS or CREATE OR REPLACE VIEW AS")
  }

  def createPersistedViewFromDatasetAPINotAllowedError(): Throwable = {
    new AnalysisException("It is not allowed to create a persisted view from the Dataset API")
  }

  def recursiveViewDetectedError(
      viewIdent: TableIdentifier,
      newPath: Seq[TableIdentifier]): Throwable = {
    new AnalysisException(s"Recursive view $viewIdent detected " +
      s"(cycle: ${newPath.mkString(" -> ")})")
  }

  def notAllowedToCreatePermanentViewWithoutAssigningAliasForExpressionError(
      name: TableIdentifier,
      attrName: String): Throwable = {
    new AnalysisException(s"Not allowed to create a permanent view $name without " +
      s"explicitly assigning an alias for expression $attrName")
  }

  def notAllowedToCreatePermanentViewByReferencingTempViewError(
      name: TableIdentifier,
      nameParts: String): Throwable = {
    new AnalysisException(s"Not allowed to create a permanent view $name by " +
      s"referencing a temporary view $nameParts. " +
      "Please create a temp view instead by CREATE TEMP VIEW")
  }

  def notAllowedToCreatePermanentViewByReferencingTempFuncError(
      name: TableIdentifier,
      funcName: String): Throwable = {
    new AnalysisException(s"Not allowed to create a permanent view $name by " +
      s"referencing a temporary function `$funcName`")
  }

  def queryFromRawFilesIncludeCorruptRecordColumnError(): Throwable = {
    new AnalysisException(
      """
        |Since Spark 2.3, the queries from raw JSON/CSV files are disallowed when the
        |referenced columns only include the internal corrupt record column
        |(named _corrupt_record by default). For example:
        |spark.read.schema(schema).csv(file).filter($"_corrupt_record".isNotNull).count()
        |and spark.read.schema(schema).csv(file).select("_corrupt_record").show().
        |Instead, you can cache or save the parsed results and then send the same query.
        |For example, val df = spark.read.schema(schema).csv(file).cache() and then
        |df.filter($"_corrupt_record".isNotNull).count().
      """.stripMargin)
  }

  def userDefinedPartitionNotFoundInJDBCRelationError(
      columnName: String, schema: String): Throwable = {
    new AnalysisException(s"User-defined partition column $columnName not " +
      s"found in the JDBC relation: $schema")
  }

  def invalidPartitionColumnTypeError(column: StructField): Throwable = {
    new AnalysisException(
      s"""
         |Partition column type should be ${NumericType.simpleString},
         |${DateType.catalogString}, or ${TimestampType.catalogString}, but
         |${column.dataType.catalogString} found.
       """.stripMargin.replaceAll("\n", " "))
  }

  def tableOrViewAlreadyExistsError(name: String): Throwable = {
    new AnalysisException(
      s"Table or view '$name' already exists. SaveMode: ErrorIfExists.")
  }

  def columnNameContainsInvalidCharactersError(name: String): Throwable = {
    new AnalysisException(
      s"""
         |Column name "$name" contains invalid character(s).
         |Please use alias to rename it.
       """.stripMargin.replaceAll("\n", " "))
  }

  def textDataSourceWithMultiColumnsError(schema: StructType): Throwable = {
    new AnalysisException(
      s"Text data source supports only a single column, and you have ${schema.size} columns.")
  }

  def cannotFindPartitionColumnInPartitionSchemaError(
      readField: StructField, partitionSchema: StructType): Throwable = {
    new AnalysisException(s"Can't find required partition column ${readField.name} " +
      s"in partition schema $partitionSchema")
  }

  def cannotSpecifyDatabaseForTempViewError(tableIdent: TableIdentifier): Throwable = {
    new AnalysisException(
      s"Temporary view '$tableIdent' should not have specified a database")
  }

  def cannotCreateTempViewUsingHiveDataSourceError(): Throwable = {
    new AnalysisException("Hive data source can only be used with tables, " +
      "you can't use it with CREATE TEMP VIEW USING")
  }

  def invalidTimestampProvidedForStrategyError(
      strategy: String, timeString: String): Throwable = {
    new AnalysisException(
      s"The timestamp provided for the '$strategy' option is invalid. The expected format " +
        s"is 'YYYY-MM-DDTHH:mm:ss', but the provided timestamp: $timeString")
  }

  def hostOptionNotSetError(): Throwable = {
    new AnalysisException("Set a host to read from with option(\"host\", ...).")
  }

  def portOptionNotSetError(): Throwable = {
    new AnalysisException("Set a port to read from with option(\"port\", ...).")
  }

  def invalidIncludeTimestampValueError(): Throwable = {
    new AnalysisException("includeTimestamp must be set to either \"true\" or \"false\"")
  }

  def checkpointLocationNotSpecifiedError(): Throwable = {
    new AnalysisException(
      s"""
         |checkpointLocation must be specified either
         |through option("checkpointLocation", ...) or
         |SparkSession.conf.set("${SQLConf.CHECKPOINT_LOCATION.key}", ...)
       """.stripMargin.replaceAll("\n", " "))
  }

  def recoverQueryFromCheckpointUnsupportedError(checkpointPath: Path): Throwable = {
    new AnalysisException("This query does not support recovering from checkpoint location. " +
      s"Delete $checkpointPath to start over.")
  }

  def cannotFindColumnInRelationOutputError(
      colName: String, relation: LogicalPlan): Throwable = {
    new AnalysisException(s"Unable to find the column `$colName` " +
      s"given [${relation.output.map(_.name).mkString(", ")}]")
  }

  def invalidBoundaryStartError(start: Long): Throwable = {
    new AnalysisException(s"Boundary start is not a valid integer: $start")
  }

  def invalidBoundaryEndError(end: Long): Throwable = {
    new AnalysisException(s"Boundary end is not a valid integer: $end")
  }

  def databaseDoesNotExistError(dbName: String): Throwable = {
    new AnalysisException(s"Database '$dbName' does not exist.")
  }

  def tableDoesNotExistInDatabaseError(tableName: String, dbName: String): Throwable = {
    new AnalysisException(s"Table '$tableName' does not exist in database '$dbName'.")
  }

  def tableOrViewNotFoundInDatabaseError(tableName: String, dbName: String): Throwable = {
    new AnalysisException(s"Table or view '$tableName' not found in database '$dbName'")
  }

  def unexpectedTypeOfRelationError(relation: LogicalPlan, tableName: String): Throwable = {
    new AnalysisException(
      s"Unexpected type ${relation.getClass.getCanonicalName} of the relation $tableName")
  }

  def unsupportedTableChangeInJDBCCatalogError(change: TableChange): Throwable = {
    new AnalysisException(s"Unsupported TableChange $change in JDBC catalog.")
  }

  def pathOptionNotSetCorrectlyWhenReadingError(): Throwable = {
    new AnalysisException(
      s"""
         |There is a 'path' or 'paths' option set and load() is called
         |with path parameters. Either remove the path option if it's the same as the path
         |parameter, or add it to the load() parameter if you do want to read multiple paths.
         |To ignore this check, set '${SQLConf.LEGACY_PATH_OPTION_BEHAVIOR.key}' to 'true'.
       """.stripMargin.replaceAll("\n", " "))
  }

  def pathOptionNotSetCorrectlyWhenWritingError(): Throwable = {
    new AnalysisException(
      s"""
         |There is a 'path' option set and save() is called with a path
         |parameter. Either remove the path option, or call save() without the parameter.
         |To ignore this check, set '${SQLConf.LEGACY_PATH_OPTION_BEHAVIOR.key}' to 'true'.
       """.stripMargin.replaceAll("\n", " "))
  }

  def writeWithSaveModeUnsupportedBySourceError(source: String, createMode: String): Throwable = {
    new AnalysisException(s"TableProvider implementation $source cannot be " +
      s"written with $createMode mode, please use Append or Overwrite modes instead.")
  }

  def partitionByDoesNotAllowedWhenUsingInsertIntoError(): Throwable = {
    new AnalysisException(
      """
        |insertInto() can't be used together with partitionBy().
        |Partition columns have already been defined for the table.
        |It is not necessary to use partitionBy().
      """.stripMargin.replaceAll("\n", " "))
  }

  def cannotFindCatalogToHandleIdentifierError(quote: String): Throwable = {
    new AnalysisException(s"Couldn't find a catalog to handle the identifier $quote.")
  }

  def sortByNotUsedWithBucketByError(): Throwable = {
    new AnalysisException("sortBy must be used together with bucketBy")
  }

  def bucketByUnsupportedByOperationError(operation: String): Throwable = {
    new AnalysisException(s"'$operation' does not support bucketBy right now")
  }

  def bucketByAndSortByUnsupportedByOperationError(operation: String): Throwable = {
    new AnalysisException(s"'$operation' does not support bucketBy and sortBy right now")
  }

  def tableAlreadyExistsError(tableIdent: TableIdentifier): Throwable = {
    new AnalysisException(s"Table $tableIdent already exists.")
  }

  def cannotOverwriteTableThatIsBeingReadFromError(tableName: String): Throwable = {
    new AnalysisException(s"Cannot overwrite table $tableName that is also being read from")
  }

  def invalidPartitionTransformationError(expr: Expression): Throwable = {
    new AnalysisException(s"Invalid partition transformation: ${expr.sql}")
  }

  def cannotResolveColumnNameAmongFieldsError(
      colName: String, fieldsStr: String, extraMsg: String): AnalysisException = {
    new AnalysisException(
      s"""Cannot resolve column name "$colName" among (${fieldsStr})${extraMsg}""")
  }

  def cannotParseIntervalError(delayThreshold: String, e: Throwable): Throwable = {
    new AnalysisException(s"Unable to parse '$delayThreshold'", cause = Some(e))
  }

  def invalidJoinTypeInJoinWithError(joinType: JoinType): Throwable = {
    new AnalysisException(s"Invalid join type in joinWith: ${joinType.sql}")
  }

  def cannotPassTypedColumnInUntypedSelectError(typedCol: String): Throwable = {
    new AnalysisException(s"Typed column $typedCol that needs input type and schema " +
      "cannot be passed in untyped `select` API. Use the typed `Dataset.select` API instead.")
  }

  def invalidViewNameError(viewName: String): Throwable = {
    new AnalysisException(s"Invalid view name: $viewName")
  }

  def invalidBucketsNumberError(numBuckets: String, e: String): Throwable = {
    new AnalysisException(s"Invalid number of buckets: bucket($numBuckets, $e)")
  }

  def usingUntypedScalaUDFError(): Throwable = {
    new AnalysisException(
      errorClass = "UNTYPED_SCALA_UDF",
      messageParameters = Array.empty)
  }

  def aggregationFunctionAppliedOnNonNumericColumnError(colName: String): Throwable = {
    new AnalysisException(s""""$colName" is not a numeric column. """ +
      "Aggregation function can only be applied on a numeric column.")
  }

  def aggregationFunctionAppliedOnNonNumericColumnError(
      pivotColumn: String, maxValues: Int): Throwable = {
    new AnalysisException(
      s"""
         |The pivot column $pivotColumn has more than $maxValues distinct values,
         |this could indicate an error.
         |If this was intended, set ${SQLConf.DATAFRAME_PIVOT_MAX_VALUES.key}
         |to at least the number of distinct values of the pivot column.
       """.stripMargin.replaceAll("\n", " "))
  }

  def cannotModifyValueOfStaticConfigError(key: String): Throwable = {
    new AnalysisException(s"Cannot modify the value of a static config: $key")
  }

  def cannotModifyValueOfSparkConfigError(key: String): Throwable = {
    new AnalysisException(
      s"""
         |Cannot modify the value of a Spark config: $key.
         |See also 'https://spark.apache.org/docs/latest/sql-migration-guide.html#ddl-statements'
       """.stripMargin.replaceAll("\n", " "))
  }

  def commandExecutionInRunnerUnsupportedError(runner: String): Throwable = {
    new AnalysisException(s"Command execution is not supported in runner $runner")
  }

  def udfClassDoesNotImplementAnyUDFInterfaceError(className: String): Throwable = {
    new AnalysisException(
      errorClass = "NO_UDF_INTERFACE_ERROR",
      messageParameters = Array(className))
  }

  def udfClassImplementMultiUDFInterfacesError(className: String): Throwable = {
    new AnalysisException(
      errorClass = "MULTI_UDF_INTERFACE_ERROR",
      messageParameters = Array(className))
  }

  def udfClassWithTooManyTypeArgumentsError(n: Int): Throwable = {
    new AnalysisException(
      errorClass = "UNSUPPORTED_FEATURE",
      messageParameters = Array("TOO_MANY_TYPE_ARGUMENTS_FOR_UDF_CLASS", s"$n"))
  }

  def classWithoutPublicNonArgumentConstructorError(className: String): Throwable = {
    new AnalysisException(s"Can not instantiate class $className, please make sure" +
      " it has public non argument constructor")
  }

  def cannotLoadClassNotOnClassPathError(className: String): Throwable = {
    new AnalysisException(s"Can not load class $className, please make sure it is on the classpath")
  }

  def classDoesNotImplementUserDefinedAggregateFunctionError(className: String): Throwable = {
    new AnalysisException(
      s"class $className doesn't implement interface UserDefinedAggregateFunction")
  }

  def missingFieldError(
      fieldName: Seq[String], table: ResolvedTable, context: Origin): Throwable = {
    throw new AnalysisException(
      s"Missing field ${fieldName.quoted} in table ${table.name} with schema:\n" +
        table.schema.treeString,
      context.line,
      context.startPosition)
  }

  def invalidFieldName(fieldName: Seq[String], path: Seq[String], context: Origin): Throwable = {
    new AnalysisException(
      errorClass = "INVALID_FIELD_NAME",
      messageParameters = Array(fieldName.quoted, path.quoted),
      origin = context)
  }

  def invalidJsonSchema(schema: DataType): Throwable = {
    new AnalysisException(
      errorClass = "INVALID_JSON_SCHEMA_MAP_TYPE",
      messageParameters = Array(toSQLType(schema)))
  }

  def tableIndexNotSupportedError(errorMessage: String): Throwable = {
    new AnalysisException(errorMessage)
  }

  def invalidViewText(viewText: String, tableName: String): Throwable = {
    new AnalysisException(
      s"Invalid view text: $viewText. The view $tableName may have been tampered with")
  }

  def invalidTimeTravelSpecError(): Throwable = {
    new AnalysisException(
      "Cannot specify both version and timestamp when time travelling the table.")
  }

  def invalidTimestampExprForTimeTravel(expr: Expression): Throwable = {
    new AnalysisException(s"${expr.sql} is not a valid timestamp expression for time travel.")
  }

  def timeTravelUnsupportedError(target: String): Throwable = {
    new AnalysisException(s"Cannot time travel $target.")
  }

  def tableNotSupportTimeTravelError(tableName: Identifier): UnsupportedOperationException = {
    new UnsupportedOperationException(s"Table $tableName does not support time travel.")
  }

  def writeDistributionAndOrderingNotSupportedInContinuousExecution(): Throwable = {
    new AnalysisException(
      "Sinks cannot request distribution and ordering in continuous execution mode")
  }

  // Return a more descriptive error message if the user tries to nest a DEFAULT column reference
  // inside some other expression (such as DEFAULT + 1) in an INSERT INTO command's VALUES list;
  // this is not allowed.
  def defaultReferencesNotAllowedInComplexExpressionsInInsertValuesList(): Throwable = {
    new AnalysisException(
      "Failed to execute INSERT INTO command because the VALUES list contains a DEFAULT column " +
        "reference as part of another expression; this is not allowed")
  }

  // Return a descriptive error message in the presence of INSERT INTO commands with explicit
  // DEFAULT column references and explicit column lists, since this is not implemented yet.
  def defaultReferencesNotAllowedInComplexExpressionsInUpdateSetClause(): Throwable = {
    new AnalysisException(
      "Failed to execute UPDATE command because the SET list contains a DEFAULT column reference " +
        "as part of another expression; this is not allowed")
  }

  // Return a more descriptive error message if the user tries to use a DEFAULT column reference
  // inside an UPDATE command's WHERE clause; this is not allowed.
  def defaultReferencesNotAllowedInUpdateWhereClause(): Throwable = {
    new AnalysisException(
      "Failed to execute UPDATE command because the WHERE clause contains a DEFAULT column " +
        "reference; this is not allowed")
  }

<<<<<<< HEAD
=======
  // Return a more descriptive error message if the user tries to use a DEFAULT column reference
  // inside an UPDATE command's WHERE clause; this is not allowed.
  def defaultReferencesNotAllowedInMergeCondition(): Throwable = {
    new AnalysisException(
      "Failed to execute MERGE command because the WHERE clause contains a DEFAULT column " +
        "reference; this is not allowed")
  }

  def defaultReferencesNotAllowedInComplexExpressionsInMergeInsertsOrUpdates(): Throwable = {
    new AnalysisException(
      "Failed to execute MERGE INTO command because one of its INSERT or UPDATE assignments " +
        "contains a DEFAULT column reference as part of another expression; this is not allowed")
  }

>>>>>>> a4902c08
  def failedToParseExistenceDefaultAsLiteral(fieldName: String, defaultValue: String): Throwable = {
    throw new AnalysisException(
      s"Invalid DEFAULT value for column $fieldName: $defaultValue fails to parse as a valid " +
        "literal value")
  }
}<|MERGE_RESOLUTION|>--- conflicted
+++ resolved
@@ -2432,8 +2432,6 @@
         "reference; this is not allowed")
   }
 
-<<<<<<< HEAD
-=======
   // Return a more descriptive error message if the user tries to use a DEFAULT column reference
   // inside an UPDATE command's WHERE clause; this is not allowed.
   def defaultReferencesNotAllowedInMergeCondition(): Throwable = {
@@ -2448,7 +2446,6 @@
         "contains a DEFAULT column reference as part of another expression; this is not allowed")
   }
 
->>>>>>> a4902c08
   def failedToParseExistenceDefaultAsLiteral(fieldName: String, defaultValue: String): Throwable = {
     throw new AnalysisException(
       s"Invalid DEFAULT value for column $fieldName: $defaultValue fails to parse as a valid " +
