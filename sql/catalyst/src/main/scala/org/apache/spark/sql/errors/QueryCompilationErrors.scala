--- conflicted
+++ resolved
@@ -1299,7 +1299,18 @@
       " distribution. Invalid writer requirements detected.")
   }
 
-<<<<<<< HEAD
+  def cannotApplyTableValuedFunctionError(
+      name: String, arguments: String, usage: String, details: String = ""): Throwable = {
+    new AnalysisException(s"Table-valued function $name with alternatives: $usage\n" +
+      s"cannot be applied to ($arguments): $details")
+  }
+
+  def incompatibleRangeInputDataTypeError(
+      expression: Expression, dataType: DataType): Throwable = {
+    new AnalysisException(s"Incompatible input data type. " +
+      s"Expected: ${dataType.typeName}; Found: ${expression.dataType.typeName}")
+  }
+
   def groupAggPandasUDFUnsupportedByStreamingAggError(): Throwable = {
     new AnalysisException("Streaming aggregation doesn't support group aggregate pandas UDF")
   }
@@ -1336,17 +1347,5 @@
 
   def unexpectedUDFEvalTypeError(): Throwable = {
     new AnalysisException("Unexpected UDF evalType")
-=======
-  def cannotApplyTableValuedFunctionError(
-      name: String, arguments: String, usage: String, details: String = ""): Throwable = {
-    new AnalysisException(s"Table-valued function $name with alternatives: $usage\n" +
-      s"cannot be applied to ($arguments): $details")
-  }
-
-  def incompatibleRangeInputDataTypeError(
-      expression: Expression, dataType: DataType): Throwable = {
-    new AnalysisException(s"Incompatible input data type. " +
-      s"Expected: ${dataType.typeName}; Found: ${expression.dataType.typeName}")
->>>>>>> bfba7fad
   }
 }