/*
 * Licensed to the Apache Software Foundation (ASF) under one or more
 * contributor license agreements.  See the NOTICE file distributed with
 * this work for additional information regarding copyright ownership.
 * The ASF licenses this file to You under the Apache License, Version 2.0
 * (the "License"); you may not use this file except in compliance with
 * the License.  You may obtain a copy of the License at
 *
 *    http://www.apache.org/licenses/LICENSE-2.0
 *
 * Unless required by applicable law or agreed to in writing, software
 * distributed under the License is distributed on an "AS IS" BASIS,
 * WITHOUT WARRANTIES OR CONDITIONS OF ANY KIND, either express or implied.
 * See the License for the specific language governing permissions and
 * limitations under the License.
 */

package org.apache.spark.sql.errors

import scala.collection.mutable

import org.apache.hadoop.fs.Path

import org.apache.spark.{SparkException, SparkThrowable, SparkThrowableHelper}
import org.apache.spark.sql.AnalysisException
import org.apache.spark.sql.catalyst.{FunctionIdentifier, QualifiedTableName, TableIdentifier}
import org.apache.spark.sql.catalyst.analysis.{CannotReplaceMissingTableException, FunctionAlreadyExistsException, NamespaceAlreadyExistsException, NoSuchFunctionException, NoSuchNamespaceException, NoSuchPartitionException, NoSuchTableException, ResolvedTable, Star, TableAlreadyExistsException, UnresolvedRegex}
import org.apache.spark.sql.catalyst.catalog.{CatalogTable, InvalidUDFClassException}
import org.apache.spark.sql.catalyst.catalog.CatalogTypes.TablePartitionSpec
import org.apache.spark.sql.catalyst.expressions.{Alias, Attribute, AttributeReference, AttributeSet, CreateMap, CreateStruct, Expression, GroupingID, NamedExpression, SpecifiedWindowFrame, WindowFrame, WindowFunction, WindowSpecDefinition}
import org.apache.spark.sql.catalyst.expressions.aggregate.AnyValue
import org.apache.spark.sql.catalyst.plans.JoinType
import org.apache.spark.sql.catalyst.plans.logical.{InsertIntoStatement, Join, LogicalPlan, SerdeInfo, Window}
import org.apache.spark.sql.catalyst.trees.{Origin, TreeNode}
import org.apache.spark.sql.catalyst.util.{quoteIdentifier, FailFastMode, ParseMode, PermissiveMode}
import org.apache.spark.sql.connector.catalog._
import org.apache.spark.sql.connector.catalog.CatalogV2Implicits._
import org.apache.spark.sql.connector.catalog.functions.{BoundFunction, UnboundFunction}
import org.apache.spark.sql.connector.expressions.filter.Predicate
import org.apache.spark.sql.internal.SQLConf
import org.apache.spark.sql.internal.SQLConf.{LEGACY_ALLOW_NEGATIVE_SCALE_OF_DECIMAL_ENABLED, LEGACY_CTE_PRECEDENCE_POLICY}
import org.apache.spark.sql.sources.Filter
import org.apache.spark.sql.streaming.OutputMode
import org.apache.spark.sql.types._

/**
 * Object for grouping error messages from exceptions thrown during query compilation.
 * As commands are executed eagerly, this also includes errors thrown during the execution of
 * commands, which users can see immediately.
 */
private[sql] object QueryCompilationErrors extends QueryErrorsBase {

  def groupingIDMismatchError(groupingID: GroupingID, groupByExprs: Seq[Expression]): Throwable = {
    new AnalysisException(
      errorClass = "GROUPING_ID_COLUMN_MISMATCH",
      messageParameters = Map(
        "groupingIdColumn" -> groupingID.groupByExprs.mkString(","),
        "groupByColumns" -> groupByExprs.mkString(",")))
  }

  def groupingColInvalidError(groupingCol: Expression, groupByExprs: Seq[Expression]): Throwable = {
    new AnalysisException(
      errorClass = "GROUPING_COLUMN_MISMATCH",
      messageParameters = Map(
        "grouping" -> groupingCol.toString,
        "groupingColumns" -> groupByExprs.mkString(",")))
  }

  def groupingSizeTooLargeError(sizeLimit: Int): Throwable = {
    new AnalysisException(
      errorClass = "GROUPING_SIZE_LIMIT_EXCEEDED",
      messageParameters = Map("maxSize" -> sizeLimit.toString))
  }

  def zeroArgumentIndexError(): Throwable = {
    new AnalysisException(
      errorClass = "INVALID_PARAMETER_VALUE.ZERO_INDEX",
      messageParameters = Map(
        "parameter" -> toSQLId("strfmt"),
        "functionName" -> toSQLId("format_string")))
  }

  def unorderablePivotColError(pivotCol: Expression): Throwable = {
    new AnalysisException(
      errorClass = "INCOMPARABLE_PIVOT_COLUMN",
      messageParameters = Map("columnName" -> toSQLId(pivotCol.sql)))
  }

  def nonLiteralPivotValError(pivotVal: Expression): Throwable = {
    new AnalysisException(
      errorClass = "NON_LITERAL_PIVOT_VALUES",
      messageParameters = Map("expression" -> toSQLExpr(pivotVal)))
  }

  def pivotValDataTypeMismatchError(pivotVal: Expression, pivotCol: Expression): Throwable = {
    new AnalysisException(
      errorClass = "PIVOT_VALUE_DATA_TYPE_MISMATCH",
      messageParameters = Map(
        "value" -> pivotVal.toString,
        "valueType" -> pivotVal.dataType.simpleString,
        "pivotType" -> pivotCol.dataType.catalogString))
  }

  // Wrap `given` in backticks due to it will become a keyword in Scala 3.
  def unpivotRequiresAttributes(
      `given`: String,
      empty: String,
      expressions: Seq[NamedExpression]): Throwable = {
    val nonAttributes = expressions.filterNot(_.isInstanceOf[Attribute]).map(toSQLExpr)
    new AnalysisException(
      errorClass = "UNPIVOT_REQUIRES_ATTRIBUTES",
      messageParameters = Map(
        "given" -> `given`,
        "empty" -> empty,
        "expressions" -> nonAttributes.mkString(", ")))
  }

  def unpivotRequiresValueColumns(): Throwable = {
    new AnalysisException(
      errorClass = "UNPIVOT_REQUIRES_VALUE_COLUMNS",
      messageParameters = Map.empty)
  }

  def unpivotValueSizeMismatchError(names: Int): Throwable = {
    new AnalysisException(
      errorClass = "UNPIVOT_VALUE_SIZE_MISMATCH",
      messageParameters = Map("names" -> names.toString))
  }

  def unpivotValueDataTypeMismatchError(values: Seq[Seq[NamedExpression]]): Throwable = {
    val dataTypes = values.map {
      case Seq(value) => value
      // wrap multiple values into a struct to get a nice name for them
      case seq => Some(CreateStruct(seq)).map(e => Alias(e, e.sql)()).get
    }
      .groupBy(_.dataType)
      .mapValues(values => values.map(value => toSQLId(value.name)).sorted)
      .mapValues(values => if (values.length > 3) values.take(3) :+ "..." else values)
      .toList.sortBy(_._1.sql)
      .map { case (dataType, values) => s"${toSQLType(dataType)} (${values.mkString(", ")})" }

    new AnalysisException(
      errorClass = "UNPIVOT_VALUE_DATA_TYPE_MISMATCH",
      messageParameters = Map("types" -> dataTypes.mkString(", ")))
  }

  def unsupportedIfNotExistsError(tableName: String): Throwable = {
    new AnalysisException(
      errorClass = "UNSUPPORTED_FEATURE.INSERT_PARTITION_SPEC_IF_NOT_EXISTS",
      messageParameters = Map("tableName" -> toSQLId(tableName)))
  }

  def nonPartitionColError(partitionName: String): Throwable = {
    new AnalysisException(
      errorClass = "NON_PARTITION_COLUMN",
      messageParameters = Map("columnName" -> toSQLId(partitionName)))
  }

  def missingStaticPartitionColumn(staticName: String): Throwable = {
    new AnalysisException(
      errorClass = "MISSING_STATIC_PARTITION_COLUMN",
      messageParameters = Map("columnName" -> staticName))
  }

  def staticPartitionInUserSpecifiedColumnsError(staticName: String): Throwable = {
    new AnalysisException(
      errorClass = "STATIC_PARTITION_COLUMN_IN_INSERT_COLUMN_LIST",
      messageParameters = Map("staticName" -> staticName))
  }

  def nestedGeneratorError(trimmedNestedGenerator: Expression): Throwable = {
    new AnalysisException(errorClass = "UNSUPPORTED_GENERATOR.NESTED_IN_EXPRESSIONS",
      messageParameters = Map("expression" -> toSQLExpr(trimmedNestedGenerator)))
  }

  def moreThanOneGeneratorError(generators: Seq[Expression], clause: String): Throwable = {
    new AnalysisException(
      errorClass = "UNSUPPORTED_GENERATOR.MULTI_GENERATOR",
      messageParameters = Map(
        "clause" -> clause,
        "num" -> generators.size.toString,
        "generators" -> generators.map(toSQLExpr).mkString(", ")))
  }

  def generatorOutsideSelectError(plan: LogicalPlan): Throwable = {
    new AnalysisException(
      errorClass = "UNSUPPORTED_GENERATOR.OUTSIDE_SELECT",
      messageParameters = Map("plan" -> plan.simpleString(SQLConf.get.maxToStringFields)))
  }

  def legacyStoreAssignmentPolicyError(): Throwable = {
    val configKey = SQLConf.STORE_ASSIGNMENT_POLICY.key
    new AnalysisException(
      errorClass = "_LEGACY_ERROR_TEMP_1000",
      messageParameters = Map("configKey" -> configKey))
  }

  def unresolvedUsingColForJoinError(
      colName: String, plan: LogicalPlan, side: String): Throwable = {
    new AnalysisException(
      errorClass = "_LEGACY_ERROR_TEMP_1001",
      messageParameters = Map(
        "colName" -> colName,
        "side" -> side,
        "plan" -> plan.output.map(_.name).mkString(", ")))
  }

  def unresolvedAttributeError(
      errorClass: String,
      colName: String,
      candidates: Seq[String],
      origin: Origin): Throwable = {
    val commonParam = Map("objectName" -> toSQLId(colName))
    val proposalParam = if (candidates.isEmpty) {
        Map.empty[String, String]
      } else {
        Map("proposal" -> candidates.take(5).map(toSQLId).mkString(", "))
      }
    val errorSubClass = if (candidates.isEmpty) "WITHOUT_SUGGESTION" else "WITH_SUGGESTION"
    new AnalysisException(
      errorClass = s"$errorClass.$errorSubClass",
      messageParameters = commonParam ++ proposalParam,
      origin = origin
    )
  }

  def unresolvedColumnError(columnName: String, proposal: Seq[String]): Throwable = {
    val commonParam = Map("objectName" -> toSQLId(columnName))
    val proposalParam = if (proposal.isEmpty) {
      Map.empty[String, String]
    } else {
      Map("proposal" -> proposal.take(5).map(toSQLId).mkString(", "))
    }
    val errorSubClass = if (proposal.isEmpty) "WITHOUT_SUGGESTION" else "WITH_SUGGESTION"
    new AnalysisException(
      errorClass = s"UNRESOLVED_COLUMN.$errorSubClass",
      messageParameters = commonParam ++ proposalParam)
  }

  def unresolvedFieldError(
      fieldName: String,
      columnPath: Seq[String],
      proposal: Seq[String]): Throwable = {
    val commonParams = Map(
      "fieldName" -> toSQLId(fieldName),
      "columnPath" -> toSQLId(columnPath))
    val proposalParam = if (proposal.isEmpty) {
        Map.empty[String, String]
      } else {
        Map("proposal" -> proposal.map(toSQLId).mkString(", "))
      }
    val errorSubClass = if (proposal.isEmpty) "WITHOUT_SUGGESTION" else "WITH_SUGGESTION"
    new AnalysisException(
      errorClass = s"UNRESOLVED_FIELD.$errorSubClass",
      messageParameters = commonParams ++ proposalParam)
  }

  def dataTypeMismatchForDeserializerError(
      dataType: DataType, desiredType: String): Throwable = {
    new AnalysisException(
      errorClass = "UNSUPPORTED_DESERIALIZER.DATA_TYPE_MISMATCH",
      messageParameters = Map(
        "desiredType" -> toSQLType(desiredType),
        "dataType" -> toSQLType(dataType)))
  }

  def fieldNumberMismatchForDeserializerError(
      schema: StructType, maxOrdinal: Int): Throwable = {
    new AnalysisException(
      errorClass = "UNSUPPORTED_DESERIALIZER.FIELD_NUMBER_MISMATCH",
      messageParameters = Map(
        "schema" -> toSQLType(schema),
        "ordinal" -> (maxOrdinal + 1).toString))
  }

  def upCastFailureError(
      fromStr: String, from: Expression, to: DataType, walkedTypePath: Seq[String]): Throwable = {
    new AnalysisException(
      errorClass = "CANNOT_UP_CAST_DATATYPE",
      messageParameters = Map(
        "expression" -> fromStr,
        "sourceType" -> toSQLType(from.dataType),
        "targetType" ->  toSQLType(to),
        "details" -> (s"The type path of the target object is:\n" +
          walkedTypePath.mkString("", "\n", "\n") +
          "You can either add an explicit cast to the input data or choose a higher precision " +
          "type of the field in the target object"))
    )
  }

  def outerScopeFailureForNewInstanceError(className: String): Throwable = {
    new AnalysisException(
      errorClass = "_LEGACY_ERROR_TEMP_1002",
      messageParameters = Map("className" -> className))
  }

  def referenceColNotFoundForAlterTableChangesError(
      after: TableChange.After, parentName: String): Throwable = {
    new AnalysisException(
      errorClass = "_LEGACY_ERROR_TEMP_1003",
      messageParameters = Map("after" -> after.toString, "parentName" -> parentName))
  }

  def windowSpecificationNotDefinedError(windowName: String): Throwable = {
    new AnalysisException(
      errorClass = "_LEGACY_ERROR_TEMP_1004",
      messageParameters = Map("windowName" -> windowName))
  }

  def selectExprNotInGroupByError(expr: Expression, groupByAliases: Seq[Alias]): Throwable = {
    new AnalysisException(
      errorClass = "_LEGACY_ERROR_TEMP_1005",
      messageParameters = Map(
        "expr" -> expr.toString,
        "groupByAliases" -> groupByAliases.toString()))
  }

  def groupingMustWithGroupingSetsOrCubeOrRollupError(): Throwable = {
    new AnalysisException(
      errorClass = "UNSUPPORTED_GROUPING_EXPRESSION",
      messageParameters = Map.empty)
  }

  def pandasUDFAggregateNotSupportedInPivotError(): Throwable = {
    new AnalysisException(
      errorClass = "UNSUPPORTED_FEATURE.PANDAS_UDAF_IN_PIVOT",
      messageParameters = Map.empty)
  }

  def aggregateExpressionRequiredForPivotError(sql: String): Throwable = {
    new AnalysisException(
      errorClass = "_LEGACY_ERROR_TEMP_1006",
      messageParameters = Map("sql" -> sql))
  }

  def writeIntoTempViewNotAllowedError(quoted: String): Throwable = {
    new AnalysisException(
      errorClass = "_LEGACY_ERROR_TEMP_1007",
      messageParameters = Map("quoted" -> quoted))
  }

  def readNonStreamingTempViewError(quoted: String): Throwable = {
    new AnalysisException(
      errorClass = "_LEGACY_ERROR_TEMP_1008",
      messageParameters = Map("quoted" -> quoted))
  }

  def viewDepthExceedsMaxResolutionDepthError(
      identifier: TableIdentifier, maxNestedViewDepth: Int, t: TreeNode[_]): Throwable = {
    new AnalysisException(
      errorClass = "_LEGACY_ERROR_TEMP_1009",
      messageParameters = Map(
        "identifier" -> identifier.toString,
        "maxNestedViewDepth" -> maxNestedViewDepth.toString,
        "config" -> SQLConf.MAX_NESTED_VIEW_DEPTH.key),
      origin = t.origin)
  }

  def insertIntoViewNotAllowedError(identifier: TableIdentifier, t: TreeNode[_]): Throwable = {
    new AnalysisException(
      errorClass = "_LEGACY_ERROR_TEMP_1010",
      messageParameters = Map("identifier" -> identifier.toString),
      origin = t.origin)
  }

  def writeIntoViewNotAllowedError(identifier: TableIdentifier, t: TreeNode[_]): Throwable = {
    new AnalysisException(
      errorClass = "_LEGACY_ERROR_TEMP_1011",
      messageParameters = Map("identifier" -> identifier.toString),
      origin = t.origin)
  }

  def writeIntoV1TableNotAllowedError(identifier: TableIdentifier, t: TreeNode[_]): Throwable = {
    new AnalysisException(
      errorClass = "_LEGACY_ERROR_TEMP_1012",
      messageParameters = Map("identifier" -> identifier.toString),
      origin = t.origin)
  }

  def expectTableNotViewError(
      nameParts: Seq[String],
      isTemp: Boolean,
      cmd: String,
      mismatchHint: Option[String],
      t: TreeNode[_]): Throwable = {
    val viewStr = if (isTemp) "temp view" else "view"
    val hintStr = mismatchHint.map(" " + _).getOrElse("")
    new AnalysisException(
      errorClass = "_LEGACY_ERROR_TEMP_1013",
      messageParameters = Map(
        "nameParts" -> nameParts.quoted,
        "viewStr" -> viewStr,
        "cmd" -> cmd,
        "hintStr" -> hintStr),
      origin = t.origin)
  }

  def expectViewNotTempViewError(
      nameParts: Seq[String],
      cmd: String,
      t: TreeNode[_]): Throwable = {
    new AnalysisException(
      errorClass = "_LEGACY_ERROR_TEMP_1014",
      messageParameters = Map(
        "nameParts" -> nameParts.quoted,
        "cmd" -> cmd),
      origin = t.origin)
  }

  def expectViewNotTableError(
      v: ResolvedTable, cmd: String, mismatchHint: Option[String], t: TreeNode[_]): Throwable = {
    val hintStr = mismatchHint.map(" " + _).getOrElse("")
    new AnalysisException(
      errorClass = "_LEGACY_ERROR_TEMP_1015",
      messageParameters = Map(
        "identifier" -> v.identifier.quoted,
        "cmd" -> cmd,
        "hintStr" -> hintStr),
      origin = t.origin)
  }

  def expectTableOrPermanentViewNotTempViewError(
      nameParts: Seq[String], cmd: String, t: TreeNode[_]): Throwable = {
    new AnalysisException(
      errorClass = "_LEGACY_ERROR_TEMP_1016",
      messageParameters = Map(
        "nameParts" -> nameParts.quoted,
        "cmd" -> cmd),
      origin = t.origin)
  }

  def expectPersistentFuncError(
      name: String, cmd: String, mismatchHint: Option[String], t: TreeNode[_]): Throwable = {
    val hintStr = mismatchHint.map(" " + _).getOrElse("")
    new AnalysisException(
      errorClass = "_LEGACY_ERROR_TEMP_1017",
      messageParameters = Map(
        "name" -> name,
        "cmd" -> cmd,
        "hintStr" -> hintStr),
      origin = t.origin)
  }

  def permanentViewNotSupportedByStreamingReadingAPIError(quoted: String): Throwable = {
    new AnalysisException(
      errorClass = "_LEGACY_ERROR_TEMP_1018",
      messageParameters = Map("quoted" -> quoted))
  }

  def starNotAllowedWhenGroupByOrdinalPositionUsedError(): Throwable = {
    new AnalysisException(
      errorClass = "STAR_GROUP_BY_POS",
      messageParameters = Map.empty)
  }

  def invalidStarUsageError(prettyName: String, stars: Seq[Star]): Throwable = {
    val regExpr = stars.collect{ case UnresolvedRegex(pattern, _, _) => s"'$pattern'" }
    val resExprMsg = Option(regExpr.distinct).filter(_.nonEmpty).map {
      case Seq(p) => s"regular expression $p"
      case patterns => s"regular expressions ${patterns.mkString(", ")}"
    }
    val starMsg = if (stars.length - regExpr.length > 0) {
      Some("'*'")
    } else {
      None
    }
    val elem = Seq(starMsg, resExprMsg).flatten.mkString(" and ")
    new AnalysisException(
      errorClass = "_LEGACY_ERROR_TEMP_1020",
      messageParameters = Map("elem" -> elem, "prettyName" -> prettyName))
  }

  def singleTableStarInCountNotAllowedError(targetString: String): Throwable = {
    new AnalysisException(
      errorClass = "_LEGACY_ERROR_TEMP_1021",
      messageParameters = Map("targetString" -> targetString))
  }

  def orderByPositionRangeError(index: Int, size: Int, t: TreeNode[_]): Throwable = {
    new AnalysisException(
      errorClass = "ORDER_BY_POS_OUT_OF_RANGE",
      messageParameters = Map(
        "index" -> index.toString,
        "size" -> size.toString),
      origin = t.origin)
  }

  def groupByPositionRefersToAggregateFunctionError(
      index: Int,
      expr: Expression): Throwable = {
    new AnalysisException(
      errorClass = "GROUP_BY_POS_AGGREGATE",
      messageParameters = Map(
        "index" -> index.toString,
        "aggExpr" -> expr.sql))
  }

  def groupByPositionRangeError(index: Int, size: Int): Throwable = {
    new AnalysisException(
      errorClass = "GROUP_BY_POS_OUT_OF_RANGE",
      messageParameters = Map(
        "index" -> index.toString,
        "size" -> size.toString))
  }

  def generatorNotExpectedError(name: FunctionIdentifier, classCanonicalName: String): Throwable = {
    new AnalysisException(errorClass = "UNSUPPORTED_GENERATOR.NOT_GENERATOR",
      messageParameters = Map(
        "functionName" -> toSQLId(name.toString),
        "classCanonicalName" -> classCanonicalName))
  }

  def functionWithUnsupportedSyntaxError(prettyName: String, syntax: String): Throwable = {
    new AnalysisException(
      errorClass = "_LEGACY_ERROR_TEMP_1023",
      messageParameters = Map("prettyName" -> prettyName, "syntax" -> syntax))
  }

  def nonDeterministicFilterInAggregateError(): Throwable = {
    new AnalysisException(
      errorClass = "_LEGACY_ERROR_TEMP_1024",
      messageParameters = Map.empty)
  }

  def nonBooleanFilterInAggregateError(): Throwable = {
    new AnalysisException(
      errorClass = "_LEGACY_ERROR_TEMP_1025",
      messageParameters = Map.empty)
  }

  def aggregateInAggregateFilterError(): Throwable = {
    new AnalysisException(
      errorClass = "_LEGACY_ERROR_TEMP_1026",
      messageParameters = Map.empty)
  }

  def windowFunctionInAggregateFilterError(): Throwable = {
    new AnalysisException(
      errorClass = "_LEGACY_ERROR_TEMP_1027",
      messageParameters = Map.empty)
  }

  def aliasNumberNotMatchColumnNumberError(
      columnSize: Int, outputSize: Int, t: TreeNode[_]): Throwable = {
    new AnalysisException(
      errorClass = "_LEGACY_ERROR_TEMP_1028",
      messageParameters = Map(
        "columnSize" -> columnSize.toString,
        "outputSize" -> outputSize.toString),
      origin = t.origin)
  }

  def aliasesNumberNotMatchUDTFOutputError(
      aliasesSize: Int, aliasesNames: String): Throwable = {
    new AnalysisException(
      errorClass = "_LEGACY_ERROR_TEMP_1029",
      messageParameters = Map(
        "aliasesSize" -> aliasesSize.toString,
        "aliasesNames" -> aliasesNames))
  }

  def windowAggregateFunctionWithFilterNotSupportedError(): Throwable = {
    new AnalysisException(
      errorClass = "_LEGACY_ERROR_TEMP_1030",
      messageParameters = Map.empty)
  }

  def windowFunctionInsideAggregateFunctionNotAllowedError(): Throwable = {
    new AnalysisException(
      errorClass = "_LEGACY_ERROR_TEMP_1031",
      messageParameters = Map.empty)
  }

  def expressionWithoutWindowExpressionError(expr: NamedExpression): Throwable = {
    new AnalysisException(
      errorClass = "_LEGACY_ERROR_TEMP_1032",
      messageParameters = Map("expr" -> expr.toString))
  }

  def expressionWithMultiWindowExpressionsError(
      expr: NamedExpression, distinctWindowSpec: Seq[WindowSpecDefinition]): Throwable = {
    new AnalysisException(
      errorClass = "_LEGACY_ERROR_TEMP_1033",
      messageParameters = Map(
        "expr" -> expr.toString,
        "distinctWindowSpec" -> distinctWindowSpec.toString()))
  }

  def windowFunctionNotAllowedError(clauseName: String): Throwable = {
    new AnalysisException(
      errorClass = "_LEGACY_ERROR_TEMP_1034",
      messageParameters = Map("clauseName" -> clauseName))
  }

  def cannotSpecifyWindowFrameError(prettyName: String): Throwable = {
    new AnalysisException(
      errorClass = "_LEGACY_ERROR_TEMP_1035",
      messageParameters = Map("prettyName" -> prettyName))
  }

  def windowFrameNotMatchRequiredFrameError(
      f: SpecifiedWindowFrame, required: WindowFrame): Throwable = {
    new AnalysisException(
      errorClass = "_LEGACY_ERROR_TEMP_1036",
      messageParameters = Map(
        "wf" -> f.toString,
        "required" -> required.toString))
  }

  def windowFunctionWithWindowFrameNotOrderedError(wf: WindowFunction): Throwable = {
    new AnalysisException(
      errorClass = "_LEGACY_ERROR_TEMP_1037",
      messageParameters = Map("wf" -> wf.toString))
  }

  def writeTableWithMismatchedColumnsError(
      columnSize: Int, outputSize: Int, t: TreeNode[_]): Throwable = {
    new AnalysisException(
      errorClass = "_LEGACY_ERROR_TEMP_1038",
      messageParameters = Map(
        "columnSize" -> columnSize.toString,
        "outputSize" -> outputSize.toString),
      origin = t.origin)
  }

  def multiTimeWindowExpressionsNotSupportedError(t: TreeNode[_]): Throwable = {
    new AnalysisException(
      errorClass = "_LEGACY_ERROR_TEMP_1039",
      messageParameters = Map.empty,
      origin = t.origin)
  }

  def sessionWindowGapDurationDataTypeError(dt: DataType): Throwable = {
    new AnalysisException(
      errorClass = "_LEGACY_ERROR_TEMP_1040",
      messageParameters = Map("dt" -> dt.toString))
  }

  def unresolvedRoutineError(name: FunctionIdentifier, searchPath: Seq[String]): Throwable = {
    new AnalysisException(
      errorClass = "UNRESOLVED_ROUTINE",
      messageParameters = Map(
        "routineName" -> toSQLId(name.funcName),
        "searchPath" -> searchPath.map(toSQLId).mkString("[", ", ", "]")))
  }

  def unresolvedRoutineError(
      nameParts: Seq[String],
      searchPath: Seq[String],
      context: Origin): Throwable = {
    new AnalysisException(
      errorClass = "UNRESOLVED_ROUTINE",
      messageParameters = Map(
        "routineName" -> toSQLId(nameParts),
        "searchPath" -> searchPath.map(toSQLId).mkString("[", ", ", "]")
      ),
      origin = context)
  }

  def invalidFunctionArgumentsError(
      name: String, expectedNum: String, actualNum: Int): Throwable = {
    new AnalysisException(
      errorClass = "WRONG_NUM_ARGS.WITH_SUGGESTION",
      messageParameters = Map(
        "functionName" -> toSQLId(name),
        "expectedNum" -> expectedNum,
        "actualNum" -> actualNum.toString))
  }

  def invalidFunctionArgumentNumberError(
      validParametersCount: Seq[Int], name: String, actualNumber: Int): Throwable = {
    if (validParametersCount.isEmpty) {
      new AnalysisException(
        errorClass = "WRONG_NUM_ARGS.WITHOUT_SUGGESTION",
        messageParameters = Map("functionName" -> toSQLId(name)))
    } else {
      val expectedNumberOfParameters = if (validParametersCount.length == 1) {
        validParametersCount.head.toString
      } else {
        validParametersCount.mkString("[", ", ", "]")
      }
      invalidFunctionArgumentsError(name, expectedNumberOfParameters, actualNumber)
    }
  }

  def alterV2TableSetLocationWithPartitionNotSupportedError(): Throwable = {
    new AnalysisException(
      errorClass = "_LEGACY_ERROR_TEMP_1045",
      messageParameters = Map.empty)
  }

  def joinStrategyHintParameterNotSupportedError(unsupported: Any): Throwable = {
    new AnalysisException(
      errorClass = "_LEGACY_ERROR_TEMP_1046",
      messageParameters = Map(
        "unsupported" -> unsupported.toString,
        "class" -> unsupported.getClass.toString))
  }

  def invalidHintParameterError(
      hintName: String, invalidParams: Seq[Any]): Throwable = {
    new AnalysisException(
      errorClass = "_LEGACY_ERROR_TEMP_1047",
      messageParameters = Map(
        "hintName" -> hintName,
        "invalidParams" -> invalidParams.mkString(", ")))
  }

  def invalidCoalesceHintParameterError(hintName: String): Throwable = {
    new AnalysisException(
      errorClass = "_LEGACY_ERROR_TEMP_1048",
      messageParameters = Map("hintName" -> hintName))
  }

  def attributeNameSyntaxError(name: String): Throwable = {
    new AnalysisException(
      errorClass = "_LEGACY_ERROR_TEMP_1049",
      messageParameters = Map("name" -> name))
  }

  def starExpandDataTypeNotSupportedError(attributes: Seq[String]): Throwable = {
    new AnalysisException(
      errorClass = "_LEGACY_ERROR_TEMP_1050",
      messageParameters = Map("attributes" -> attributes.toString()))
  }

  def cannotResolveStarExpandGivenInputColumnsError(
      targetString: String, columns: String): Throwable = {
    new AnalysisException(
      errorClass = "_LEGACY_ERROR_TEMP_1051",
      messageParameters = Map(
        "targetString" -> targetString,
        "columns" -> columns))
  }

  def addColumnWithV1TableCannotSpecifyNotNullError(): Throwable = {
    new AnalysisException(
      errorClass = "_LEGACY_ERROR_TEMP_1052",
      messageParameters = Map.empty)
  }

  def operationOnlySupportedWithV2TableError(
      nameParts: Seq[String],
      operation: String): Throwable = {
    new AnalysisException(
      errorClass = "UNSUPPORTED_FEATURE.TABLE_OPERATION",
      messageParameters = Map(
        "tableName" -> toSQLId(nameParts),
        "operation" -> operation))
  }

  def catalogOperationNotSupported(catalog: CatalogPlugin, operation: String): Throwable = {
    new AnalysisException(
      errorClass = "UNSUPPORTED_FEATURE.CATALOG_OPERATION",
      messageParameters = Map(
        "catalogName" -> toSQLId(Seq(catalog.name())),
        "operation" -> operation))
  }

  def alterColumnWithV1TableCannotSpecifyNotNullError(): Throwable = {
    new AnalysisException(
      errorClass = "_LEGACY_ERROR_TEMP_1053",
      messageParameters = Map.empty)
  }

  def alterColumnCannotFindColumnInV1TableError(colName: String, v1Table: V1Table): Throwable = {
    new AnalysisException(
      errorClass = "_LEGACY_ERROR_TEMP_1054",
      messageParameters = Map(
        "colName" -> colName,
        "fieldNames" -> v1Table.schema.fieldNames.mkString(", ")))
  }

  def invalidDatabaseNameError(quoted: String): Throwable = {
    new AnalysisException(
      errorClass = "_LEGACY_ERROR_TEMP_1055",
      messageParameters = Map("database" -> quoted))
  }

  def cannotDropViewWithDropTableError(): Throwable = {
    new AnalysisException(
      errorClass = "_LEGACY_ERROR_TEMP_1056",
      messageParameters = Map.empty)
  }

  def showColumnsWithConflictDatabasesError(
      db: Seq[String], v1TableName: TableIdentifier): Throwable = {
    new AnalysisException(
      errorClass = "_LEGACY_ERROR_TEMP_1057",
      messageParameters = Map(
        "dbA" -> db.head,
        "dbB" -> v1TableName.database.get))
  }

  def cannotCreateTableWithBothProviderAndSerdeError(
      provider: Option[String], maybeSerdeInfo: Option[SerdeInfo]): Throwable = {
    new AnalysisException(
      errorClass = "_LEGACY_ERROR_TEMP_1058",
      messageParameters = Map(
        "provider" -> provider.toString,
        "serDeInfo" -> maybeSerdeInfo.get.describe))
  }

  def invalidFileFormatForStoredAsError(serdeInfo: SerdeInfo): Throwable = {
    new AnalysisException(
      errorClass = "_LEGACY_ERROR_TEMP_1059",
      messageParameters = Map("serdeInfo" -> serdeInfo.storedAs.get))
  }

  def commandNotSupportNestedColumnError(command: String, quoted: String): Throwable = {
    new AnalysisException(
      errorClass = "_LEGACY_ERROR_TEMP_1060",
      messageParameters = Map(
        "command" -> command,
        "column" -> quoted))
  }

  def renameTempViewToExistingViewError(newName: String): Throwable = {
    new TableAlreadyExistsException(newName)
  }

  def cannotDropNonemptyDatabaseError(db: String): Throwable = {
    new AnalysisException(errorClass = "SCHEMA_NOT_EMPTY",
      Map("schemaName" -> toSQLId(db)))
  }

  def cannotDropNonemptyNamespaceError(namespace: Seq[String]): Throwable = {
    new AnalysisException(errorClass = "SCHEMA_NOT_EMPTY",
      Map("schemaName" -> namespace.map(part => quoteIdentifier(part)).mkString(".")))
  }

  def invalidNameForTableOrDatabaseError(name: String): Throwable = {
    new AnalysisException(
      errorClass = "_LEGACY_ERROR_TEMP_1065",
      messageParameters = Map("name" -> name))
  }

  def cannotCreateDatabaseWithSameNameAsPreservedDatabaseError(database: String): Throwable = {
    new AnalysisException(
      errorClass = "_LEGACY_ERROR_TEMP_1066",
      messageParameters = Map("database" -> database))
  }

  def cannotDropDefaultDatabaseError(): Throwable = {
    new AnalysisException(
      errorClass = "_LEGACY_ERROR_TEMP_1067",
      messageParameters = Map.empty)
  }

  def cannotUsePreservedDatabaseAsCurrentDatabaseError(database: String): Throwable = {
    new AnalysisException(
      errorClass = "_LEGACY_ERROR_TEMP_1068",
      messageParameters = Map("database" -> database))
  }

  def createExternalTableWithoutLocationError(): Throwable = {
    new AnalysisException(
      errorClass = "_LEGACY_ERROR_TEMP_1069",
      messageParameters = Map.empty)
  }

  def dropNonExistentColumnsNotSupportedError(
      nonExistentColumnNames: Seq[String]): Throwable = {
    new AnalysisException(
      errorClass = "_LEGACY_ERROR_TEMP_1071",
      messageParameters = Map(
        "nonExistentColumnNames" -> nonExistentColumnNames.mkString("[", ",", "]")))
  }

  def cannotRetrieveTableOrViewNotInSameDatabaseError(
      qualifiedTableNames: Seq[QualifiedTableName]): Throwable = {
    new AnalysisException(
      errorClass = "_LEGACY_ERROR_TEMP_1072",
      messageParameters = Map("qualifiedTableNames" -> qualifiedTableNames.toString()))
  }

  def renameTableSourceAndDestinationMismatchError(db: String, newDb: String): Throwable = {
    new AnalysisException(
      errorClass = "_LEGACY_ERROR_TEMP_1073",
      messageParameters = Map("db" -> db, "newDb" -> newDb))
  }

  def cannotRenameTempViewWithDatabaseSpecifiedError(
      oldName: TableIdentifier, newName: TableIdentifier): Throwable = {
    new AnalysisException(
      errorClass = "_LEGACY_ERROR_TEMP_1074",
      messageParameters = Map(
        "oldName" -> oldName.toString,
        "newName" -> newName.toString,
        "db" -> newName.database.get))
  }

  def cannotRenameTempViewToExistingTableError(newName: TableIdentifier): Throwable = {
    new TableAlreadyExistsException(newName.nameParts)
  }

  def invalidPartitionSpecError(details: String): Throwable = {
    new AnalysisException(
      errorClass = "_LEGACY_ERROR_TEMP_1076",
      messageParameters = Map("details" -> details))
  }

  def functionAlreadyExistsError(func: FunctionIdentifier): Throwable = {
    new FunctionAlreadyExistsException(func.nameParts)
  }

  def cannotLoadClassWhenRegisteringFunctionError(
      className: String, func: FunctionIdentifier): Throwable = {
    new AnalysisException(
      errorClass = "CANNOT_LOAD_FUNCTION_CLASS",
      messageParameters = Map(
        "className" -> className,
        "functionName" -> toSQLId(func.toString)))
  }

  def resourceTypeNotSupportedError(resourceType: String): Throwable = {
    new AnalysisException(
      errorClass = "_LEGACY_ERROR_TEMP_1079",
      messageParameters = Map("resourceType" -> resourceType))
  }

  def tableNotSpecifyDatabaseError(identifier: TableIdentifier): Throwable = {
    new AnalysisException(
      errorClass = "_LEGACY_ERROR_TEMP_1080",
      messageParameters = Map("identifier" -> identifier.toString))
  }

  def tableNotSpecifyLocationUriError(identifier: TableIdentifier): Throwable = {
    new AnalysisException(
      errorClass = "_LEGACY_ERROR_TEMP_1081",
      messageParameters = Map("identifier" -> identifier.toString))
  }

  def partitionNotSpecifyLocationUriError(specString: String): Throwable = {
    new AnalysisException(
      errorClass = "_LEGACY_ERROR_TEMP_1082",
      messageParameters = Map("specString" -> specString))
  }

  def invalidBucketNumberError(bucketingMaxBuckets: Int, numBuckets: Int): Throwable = {
    new AnalysisException(
      errorClass = "_LEGACY_ERROR_TEMP_1083",
      messageParameters = Map(
        "bucketingMaxBuckets" -> bucketingMaxBuckets.toString,
        "numBuckets" -> numBuckets.toString))
  }

  def corruptedTableNameContextInCatalogError(numParts: Int, index: Int): Throwable = {
    new AnalysisException(
      errorClass = "_LEGACY_ERROR_TEMP_1084",
      messageParameters = Map(
        "numParts" -> numParts.toString,
        "index" -> index.toString))
  }

  def corruptedViewSQLConfigsInCatalogError(e: Exception): Throwable = {
    new AnalysisException(
      errorClass = "_LEGACY_ERROR_TEMP_1085",
      messageParameters = Map.empty,
      cause = Some(e))
  }

  def corruptedViewQueryOutputColumnsInCatalogError(numCols: String, index: Int): Throwable = {
    new AnalysisException(
      errorClass = "_LEGACY_ERROR_TEMP_1086",
      messageParameters = Map(
        "numCols" -> numCols,
        "index" -> index.toString))
  }

  def corruptedViewReferredTempViewInCatalogError(e: Exception): Throwable = {
    new AnalysisException(
      errorClass = "_LEGACY_ERROR_TEMP_1087",
      messageParameters = Map.empty,
      cause = Some(e))
  }

  def corruptedViewReferredTempFunctionsInCatalogError(e: Exception): Throwable = {
    new AnalysisException(
      errorClass = "_LEGACY_ERROR_TEMP_1088",
      messageParameters = Map.empty,
      cause = Some(e))
  }

  def columnStatisticsDeserializationNotSupportedError(
      name: String, dataType: DataType): Throwable = {
    new AnalysisException(
      errorClass = "_LEGACY_ERROR_TEMP_1089",
      messageParameters = Map("name" -> name, "dataType" -> dataType.toString))
  }

  def columnStatisticsSerializationNotSupportedError(
      colName: String, dataType: DataType): Throwable = {
    new AnalysisException(
      errorClass = "_LEGACY_ERROR_TEMP_1090",
      messageParameters = Map("colName" -> colName, "dataType" -> dataType.toString))
  }

  def cannotReadCorruptedTablePropertyError(key: String, details: String = ""): Throwable = {
    new AnalysisException(
      errorClass = "_LEGACY_ERROR_TEMP_1091",
      messageParameters = Map("key" -> key, "details" -> details))
  }

  def schemaFailToParseError(schema: String, e: Throwable): Throwable = {
    new AnalysisException(
      errorClass = "INVALID_SCHEMA.PARSE_ERROR",
      messageParameters = Map(
        "inputSchema" -> toSQLSchema(schema),
        "reason" -> e.getMessage
      ),
      cause = Some(e))
  }

  def unexpectedSchemaTypeError(exp: Expression): Throwable = {
    new AnalysisException(
      errorClass = "INVALID_SCHEMA.NON_STRING_LITERAL",
      messageParameters = Map("inputSchema" -> toSQLExpr(exp)))
  }

  def schemaIsNotStructTypeError(exp: Expression, dataType: DataType): Throwable = {
    new AnalysisException(
      errorClass = "INVALID_SCHEMA.NON_STRUCT_TYPE",
      messageParameters = Map(
        "inputSchema" -> toSQLExpr(exp),
        "dataType" -> toSQLType(dataType)
      ))
  }

  def keyValueInMapNotStringError(m: CreateMap): Throwable = {
    new AnalysisException(
      errorClass = "INVALID_OPTIONS.NON_STRING_TYPE",
      messageParameters = Map("mapType" -> toSQLType(m.dataType)))
  }

  def nonMapFunctionNotAllowedError(): Throwable = {
    new AnalysisException(
      errorClass = "INVALID_OPTIONS.NON_MAP_FUNCTION",
      messageParameters = Map.empty)
  }

  def invalidFieldTypeForCorruptRecordError(): Throwable = {
    new AnalysisException(
      errorClass = "_LEGACY_ERROR_TEMP_1097",
      messageParameters = Map.empty)
  }

  def dataTypeUnsupportedByClassError(x: DataType, className: String): Throwable = {
    new AnalysisException(
      errorClass = "_LEGACY_ERROR_TEMP_1098",
      messageParameters = Map("x" -> x.toString, "className" -> className))
  }

  def parseModeUnsupportedError(funcName: String, mode: ParseMode): Throwable = {
    new AnalysisException(
      errorClass = "_LEGACY_ERROR_TEMP_1099",
      messageParameters = Map(
        "funcName" -> funcName,
        "mode" -> mode.name,
        "permissiveMode" -> PermissiveMode.name,
        "failFastMode" -> FailFastMode.name))
  }

  def requireLiteralParameter(
      funcName: String, argName: String, requiredType: String): Throwable = {
    new AnalysisException(
      errorClass = "_LEGACY_ERROR_TEMP_1100",
      messageParameters = Map(
        "argName" -> argName,
        "funcName" -> funcName,
        "requiredType" -> requiredType))
  }

  def literalTypeUnsupportedForSourceTypeError(field: String, source: Expression): Throwable = {
    new AnalysisException(
      errorClass = "INVALID_EXTRACT_FIELD",
      messageParameters = Map(
        "field" -> toSQLId(field),
        "expr" -> toSQLExpr(source)))
  }

  def arrayComponentTypeUnsupportedError(clz: Class[_]): Throwable = {
    new AnalysisException(
      errorClass = "_LEGACY_ERROR_TEMP_1103",
      messageParameters = Map("clz" -> clz.toString))
  }

  def secondArgumentNotDoubleLiteralError(): Throwable = {
    new AnalysisException(
      errorClass = "_LEGACY_ERROR_TEMP_1104",
      messageParameters = Map.empty)
  }

  def dataTypeUnsupportedByExtractValueError(
      dataType: DataType, extraction: Expression, child: Expression): Throwable = {
    dataType match {
      case StructType(_) =>
        new AnalysisException(
          errorClass = "_LEGACY_ERROR_TEMP_1105",
          messageParameters = Map("extraction" -> extraction.toString))
      case other =>
        new AnalysisException(
          errorClass = "_LEGACY_ERROR_TEMP_1106",
          messageParameters = Map(
            "child" -> child.toString,
            "other" -> other.catalogString))
    }
  }

  def noHandlerForUDAFError(name: String): Throwable = {
    new InvalidUDFClassException(
      errorClass = "NO_HANDLER_FOR_UDAF",
      messageParameters = Map("functionName" -> name))
  }

  def batchWriteCapabilityError(
      table: Table, v2WriteClassName: String, v1WriteClassName: String): Throwable = {
    new AnalysisException(
      errorClass = "_LEGACY_ERROR_TEMP_1107",
      messageParameters = Map(
        "table" -> table.name,
        "batchWrite" -> TableCapability.V1_BATCH_WRITE.toString,
        "v2WriteClassName" -> v2WriteClassName,
        "v1WriteClassName" -> v1WriteClassName))
  }

  def unsupportedDeleteByConditionWithSubqueryError(condition: Expression): Throwable = {
    new AnalysisException(
      errorClass = "_LEGACY_ERROR_TEMP_1108",
      messageParameters = Map("condition" -> condition.toString))
  }

  def cannotTranslateExpressionToSourceFilterError(f: Expression): Throwable = {
    new AnalysisException(
      errorClass = "_LEGACY_ERROR_TEMP_1109",
      messageParameters = Map("f" -> f.toString))
  }

  def cannotDeleteTableWhereFiltersError(table: Table, filters: Array[Predicate]): Throwable = {
    new AnalysisException(
      errorClass = "_LEGACY_ERROR_TEMP_1110",
      messageParameters = Map(
        "table" -> table.name,
        "filters" -> filters.mkString("[", ", ", "]")))
  }

  def describeDoesNotSupportPartitionForV2TablesError(): Throwable = {
    new AnalysisException(
      errorClass = "_LEGACY_ERROR_TEMP_1111",
      messageParameters = Map.empty)
  }

  def cannotReplaceMissingTableError(
      tableIdentifier: Identifier): Throwable = {
    new CannotReplaceMissingTableException(tableIdentifier)
  }

  def cannotReplaceMissingTableError(
      tableIdentifier: Identifier, cause: Option[Throwable]): Throwable = {
    new CannotReplaceMissingTableException(tableIdentifier, cause)
  }

  private def unsupportedTableOperationError(table: Table, cmd: String): Throwable = {
    new AnalysisException(
      errorClass = "_LEGACY_ERROR_TEMP_1113",
      messageParameters = Map(
        "table" -> table.name,
        "cmd" -> cmd))
  }

  def unsupportedBatchReadError(table: Table): Throwable = {
    unsupportedTableOperationError(table, "batch scan")
  }

  def unsupportedMicroBatchOrContinuousScanError(table: Table): Throwable = {
    unsupportedTableOperationError(table, "either micro-batch or continuous scan")
  }

  def unsupportedAppendInBatchModeError(table: Table): Throwable = {
    unsupportedTableOperationError(table, "append in batch mode")
  }

  def unsupportedDynamicOverwriteInBatchModeError(table: Table): Throwable = {
    unsupportedTableOperationError(table, "dynamic overwrite in batch mode")
  }

  def unsupportedTruncateInBatchModeError(table: Table): Throwable = {
    unsupportedTableOperationError(table, "truncate in batch mode")
  }

  def unsupportedOverwriteByFilterInBatchModeError(table: Table): Throwable = {
    unsupportedTableOperationError(table, "overwrite by filter in batch mode")
  }

  def streamingSourcesDoNotSupportCommonExecutionModeError(
      microBatchSources: Seq[String],
      continuousSources: Seq[String]): Throwable = {
    new AnalysisException(
      errorClass = "_LEGACY_ERROR_TEMP_1114",
      messageParameters = Map(
        "microBatchSources" -> microBatchSources.mkString(", "),
        "continuousSources" -> continuousSources.mkString(", ")))
  }

  def noSuchTableError(ident: Identifier): NoSuchTableException = {
    new NoSuchTableException(ident.asMultipartIdentifier)
  }

  def noSuchTableError(nameParts: Seq[String]): Throwable = {
    new NoSuchTableException(nameParts)
  }

  def noSuchNamespaceError(namespace: Array[String]): Throwable = {
    new NoSuchNamespaceException(namespace)
  }

  def tableAlreadyExistsError(ident: Identifier): Throwable = {
    new TableAlreadyExistsException(ident.asMultipartIdentifier)
  }

  def requiresSinglePartNamespaceError(ns: Seq[String]): Throwable = {
    new AnalysisException(
      errorClass = "_LEGACY_ERROR_TEMP_1117",
      messageParameters = Map(
        "sessionCatalog" -> CatalogManager.SESSION_CATALOG_NAME,
        "ns" -> ns.mkString("[", ", ", "]")))
  }

  def namespaceAlreadyExistsError(namespace: Array[String]): Throwable = {
    new NamespaceAlreadyExistsException(namespace)
  }

  private def notSupportedInJDBCCatalog(cmd: String): Throwable = {
    new AnalysisException(
      errorClass = "_LEGACY_ERROR_TEMP_1119",
      messageParameters = Map("cmd" -> cmd))
  }

  def cannotCreateJDBCTableUsingProviderError(): Throwable = {
    notSupportedInJDBCCatalog("CREATE TABLE ... USING ...")
  }

  def cannotCreateJDBCTableUsingLocationError(): Throwable = {
    notSupportedInJDBCCatalog("CREATE TABLE ... LOCATION ...")
  }

  def cannotCreateJDBCNamespaceUsingProviderError(): Throwable = {
    notSupportedInJDBCCatalog("CREATE NAMESPACE ... LOCATION ...")
  }

  def cannotCreateJDBCNamespaceWithPropertyError(k: String): Throwable = {
    notSupportedInJDBCCatalog(s"CREATE NAMESPACE with property $k")
  }

  def cannotSetJDBCNamespaceWithPropertyError(k: String): Throwable = {
    notSupportedInJDBCCatalog(s"SET NAMESPACE with property $k")
  }

  def cannotUnsetJDBCNamespaceWithPropertyError(k: String): Throwable = {
    notSupportedInJDBCCatalog(s"Remove NAMESPACE property $k")
  }

  def unsupportedJDBCNamespaceChangeInCatalogError(changes: Seq[NamespaceChange]): Throwable = {
    new AnalysisException(
      errorClass = "_LEGACY_ERROR_TEMP_1120",
      messageParameters = Map("changes" -> changes.toString()))
  }

  private def tableDoesNotSupportError(cmd: String, table: Table): Throwable = {
    new AnalysisException(
      errorClass = "_LEGACY_ERROR_TEMP_1121",
      messageParameters = Map(
        "cmd" -> cmd,
        "table" -> table.name))
  }

  def tableDoesNotSupportReadsError(table: Table): Throwable = {
    tableDoesNotSupportError("reads", table)
  }

  def tableDoesNotSupportWritesError(table: Table): Throwable = {
    tableDoesNotSupportError("writes", table)
  }

  def tableDoesNotSupportDeletesError(table: Table): Throwable = {
    tableDoesNotSupportError("deletes", table)
  }

  def tableDoesNotSupportTruncatesError(table: Table): Throwable = {
    tableDoesNotSupportError("truncates", table)
  }

  def tableDoesNotSupportPartitionManagementError(table: Table): Throwable = {
    tableDoesNotSupportError("partition management", table)
  }

  def tableDoesNotSupportAtomicPartitionManagementError(table: Table): Throwable = {
    tableDoesNotSupportError("atomic partition management", table)
  }

  def tableIsNotRowLevelOperationTableError(table: Table): Throwable = {
    new AnalysisException(
      errorClass = "_LEGACY_ERROR_TEMP_1122",
      messageParameters = Map("table" -> table.name()))
  }

  def cannotRenameTableWithAlterViewError(): Throwable = {
    new AnalysisException(
      errorClass = "_LEGACY_ERROR_TEMP_1123",
      messageParameters = Map.empty)
  }

  private def notSupportedForV2TablesError(cmd: String): Throwable = {
    new AnalysisException(
      errorClass = "_LEGACY_ERROR_TEMP_1124",
      messageParameters = Map("cmd" -> cmd))
  }

  def analyzeTableNotSupportedForV2TablesError(): Throwable = {
    notSupportedForV2TablesError("ANALYZE TABLE")
  }

  def alterTableRecoverPartitionsNotSupportedForV2TablesError(): Throwable = {
    notSupportedForV2TablesError("ALTER TABLE ... RECOVER PARTITIONS")
  }

  def alterTableSerDePropertiesNotSupportedForV2TablesError(): Throwable = {
    notSupportedForV2TablesError("ALTER TABLE ... SET [SERDE|SERDEPROPERTIES]")
  }

  def loadDataNotSupportedForV2TablesError(): Throwable = {
    notSupportedForV2TablesError("LOAD DATA")
  }

  def showCreateTableAsSerdeNotSupportedForV2TablesError(): Throwable = {
    notSupportedForV2TablesError("SHOW CREATE TABLE AS SERDE")
  }

  def showColumnsNotSupportedForV2TablesError(): Throwable = {
    notSupportedForV2TablesError("SHOW COLUMNS")
  }

  def repairTableNotSupportedForV2TablesError(): Throwable = {
    notSupportedForV2TablesError("MSCK REPAIR TABLE")
  }

  def databaseFromV1SessionCatalogNotSpecifiedError(): Throwable = {
    new AnalysisException(
      errorClass = "_LEGACY_ERROR_TEMP_1125",
      messageParameters = Map.empty)
  }

  def nestedDatabaseUnsupportedByV1SessionCatalogError(catalog: String): Throwable = {
    new AnalysisException(
      errorClass = "_LEGACY_ERROR_TEMP_1126",
      messageParameters = Map("catalog" -> catalog))
  }

  def invalidRepartitionExpressionsError(sortOrders: Seq[Any]): Throwable = {
    new AnalysisException(
      errorClass = "_LEGACY_ERROR_TEMP_1127",
      messageParameters = Map("sortOrders" -> sortOrders.toString()))
  }

  def partitionColumnNotSpecifiedError(format: String, partitionColumn: String): Throwable = {
    new AnalysisException(
      errorClass = "_LEGACY_ERROR_TEMP_1128",
      messageParameters = Map(
        "format" -> format,
        "partitionColumn" -> partitionColumn))
  }

  def dataSchemaNotSpecifiedError(format: String): Throwable = {
    new AnalysisException(
      errorClass = "_LEGACY_ERROR_TEMP_1129",
      messageParameters = Map("format" -> format))
  }

  def dataPathNotExistError(path: String): Throwable = {
    new AnalysisException(
      errorClass = "PATH_NOT_FOUND",
      messageParameters = Map("path" -> path))
  }

  def dataSourceOutputModeUnsupportedError(
      className: String, outputMode: OutputMode): Throwable = {
    new AnalysisException(
      errorClass = "_LEGACY_ERROR_TEMP_1131",
      messageParameters = Map(
        "className" -> className,
        "outputMode" -> outputMode.toString))
  }

  def schemaNotSpecifiedForSchemaRelationProviderError(className: String): Throwable = {
    new AnalysisException(
      errorClass = "_LEGACY_ERROR_TEMP_1132",
      messageParameters = Map("className" -> className))
  }

  def userSpecifiedSchemaMismatchActualSchemaError(
      schema: StructType, actualSchema: StructType): Throwable = {
    new AnalysisException(
      errorClass = "_LEGACY_ERROR_TEMP_1133",
      messageParameters = Map(
        "schema" -> schema.toDDL,
        "actualSchema" -> actualSchema.toDDL))
  }

  def dataSchemaNotSpecifiedError(format: String, fileCatalog: String): Throwable = {
    new AnalysisException(
      errorClass = "_LEGACY_ERROR_TEMP_1134",
      messageParameters = Map(
        "format" -> format,
        "fileCatalog" -> fileCatalog))
  }

  def invalidDataSourceError(className: String): Throwable = {
    new AnalysisException(
      errorClass = "_LEGACY_ERROR_TEMP_1135",
      messageParameters = Map("className" -> className))
  }

  def cannotSaveIntervalIntoExternalStorageError(): Throwable = {
    new AnalysisException(
      errorClass = "_LEGACY_ERROR_TEMP_1136",
      messageParameters = Map.empty)
  }

  def cannotResolveAttributeError(name: String, outputStr: String): Throwable = {
    new AnalysisException(
      errorClass = "_LEGACY_ERROR_TEMP_1137",
      messageParameters = Map("name" -> name, "outputStr" -> outputStr))
  }

  def orcNotUsedWithHiveEnabledError(): Throwable = {
    new AnalysisException(
      errorClass = "_LEGACY_ERROR_TEMP_1138",
      messageParameters = Map.empty)
  }

  def failedToFindAvroDataSourceError(provider: String): Throwable = {
    new AnalysisException(
      errorClass = "_LEGACY_ERROR_TEMP_1139",
      messageParameters = Map("provider" -> provider))
  }

  def failedToFindKafkaDataSourceError(provider: String): Throwable = {
    new AnalysisException(
      errorClass = "_LEGACY_ERROR_TEMP_1140",
      messageParameters = Map("provider" -> provider))
  }

  def findMultipleDataSourceError(provider: String, sourceNames: Seq[String]): Throwable = {
    new AnalysisException(
      errorClass = "_LEGACY_ERROR_TEMP_1141",
      messageParameters = Map(
        "provider" -> provider,
        "sourceNames" -> sourceNames.mkString(", ")))
  }

  def writeEmptySchemasUnsupportedByDataSourceError(): Throwable = {
    new AnalysisException(
      errorClass = "_LEGACY_ERROR_TEMP_1142",
      messageParameters = Map.empty)
  }

  def insertMismatchedColumnNumberError(
      targetAttributes: Seq[Attribute],
      sourceAttributes: Seq[Attribute],
      staticPartitionsSize: Int): Throwable = {
    new AnalysisException(
      errorClass = "_LEGACY_ERROR_TEMP_1143",
      messageParameters = Map(
        "targetSize" -> targetAttributes.size.toString,
        "actualSize" -> (sourceAttributes.size + staticPartitionsSize).toString,
        "staticPartitionsSize" -> staticPartitionsSize.toString))
  }

  def insertMismatchedPartitionNumberError(
      targetPartitionSchema: StructType,
      providedPartitionsSize: Int): Throwable = {
    new AnalysisException(
      errorClass = "_LEGACY_ERROR_TEMP_1144",
      messageParameters = Map(
        "targetSize" -> targetPartitionSchema.fields.length.toString,
        "providedPartitionsSize" -> providedPartitionsSize.toString))
  }

  def invalidPartitionColumnError(
      partKey: String, targetPartitionSchema: StructType): Throwable = {
    new AnalysisException(
      errorClass = "_LEGACY_ERROR_TEMP_1145",
      messageParameters = Map(
        "partKey" -> partKey,
        "partitionColumns" -> targetPartitionSchema.fields.map(_.name).mkString("[", ",", "]")))
  }

  def multiplePartitionColumnValuesSpecifiedError(
      field: StructField, potentialSpecs: Map[String, String]): Throwable = {
    new AnalysisException(
      errorClass = "_LEGACY_ERROR_TEMP_1146",
      messageParameters = Map(
        "partColumn" -> field.name,
        "values" -> potentialSpecs.mkString("[", ", ", "]")))
  }

  def invalidOrderingForConstantValuePartitionColumnError(
      targetPartitionSchema: StructType): Throwable = {
    new AnalysisException(
      errorClass = "_LEGACY_ERROR_TEMP_1147",
      messageParameters = Map(
        "partColumns" -> targetPartitionSchema.fields.map(_.name).mkString("[", ",", "]")))
  }

  def cannotWriteDataToRelationsWithMultiplePathsError(): Throwable = {
    new AnalysisException(
      errorClass = "_LEGACY_ERROR_TEMP_1148",
      messageParameters = Map.empty)
  }

  def failedToRebuildExpressionError(filter: Filter): Throwable = {
    new AnalysisException(
      errorClass = "_LEGACY_ERROR_TEMP_1149",
      messageParameters = Map("filter" -> filter.toString))
  }

  def dataTypeUnsupportedByDataSourceError(format: String, field: StructField): Throwable = {
    new AnalysisException(
      errorClass = "_LEGACY_ERROR_TEMP_1150",
      messageParameters = Map(
        "field" -> field.name,
        "fieldType" -> field.dataType.catalogString,
        "format" -> format))
  }

  def failToResolveDataSourceForTableError(table: CatalogTable, key: String): Throwable = {
    new AnalysisException(
      errorClass = "_LEGACY_ERROR_TEMP_1151",
      messageParameters = Map(
        "table" -> table.identifier.toString,
        "key" -> key,
        "config" -> SQLConf.LEGACY_EXTRA_OPTIONS_BEHAVIOR.key))
  }

  def outputPathAlreadyExistsError(outputPath: Path): Throwable = {
    new AnalysisException(
      errorClass = "_LEGACY_ERROR_TEMP_1152",
      messageParameters = Map("outputPath" -> outputPath.toString))
  }

  def cannotUseDataTypeForPartitionColumnError(field: StructField): Throwable = {
    new AnalysisException(
      errorClass = "_LEGACY_ERROR_TEMP_1153",
      messageParameters = Map("field" -> field.dataType.toString))
  }

  def cannotUseAllColumnsForPartitionColumnsError(): Throwable = {
    new AnalysisException(
      errorClass = "_LEGACY_ERROR_TEMP_1154",
      messageParameters = Map.empty)
  }

  def partitionColumnNotFoundInSchemaError(col: String, schemaCatalog: String): Throwable = {
    new AnalysisException(
      errorClass = "_LEGACY_ERROR_TEMP_1155",
      messageParameters = Map("col" -> col, "schemaCatalog" -> schemaCatalog))
  }

  def columnNotFoundInSchemaError(
      col: StructField, tableSchema: Option[StructType]): Throwable = {
    new AnalysisException(
      errorClass = "_LEGACY_ERROR_TEMP_1156",
      messageParameters = Map(
        "colName" -> col.name,
        "tableSchema" -> tableSchema.toString))
  }

  def unsupportedDataSourceTypeForDirectQueryOnFilesError(className: String): Throwable = {
    new AnalysisException(
      errorClass = "_LEGACY_ERROR_TEMP_1157",
      messageParameters = Map("className" -> className))
  }

  def saveDataIntoViewNotAllowedError(): Throwable = {
    new AnalysisException(
      errorClass = "_LEGACY_ERROR_TEMP_1158",
      messageParameters = Map.empty)
  }

  def mismatchedTableFormatError(
      tableName: String, existingProvider: Class[_], specifiedProvider: Class[_]): Throwable = {
    new AnalysisException(
      errorClass = "_LEGACY_ERROR_TEMP_1159",
      messageParameters = Map(
        "tableName" -> tableName,
        "existingProvider" -> existingProvider.getSimpleName,
        "specifiedProvider" -> specifiedProvider.getSimpleName))
  }

  def mismatchedTableLocationError(
      identifier: TableIdentifier,
      existingTable: CatalogTable,
      tableDesc: CatalogTable): Throwable = {
    new AnalysisException(
      errorClass = "_LEGACY_ERROR_TEMP_1160",
      messageParameters = Map(
        "identifier" -> identifier.quotedString,
        "existingTableLoc" -> existingTable.location.toString,
        "tableDescLoc" -> tableDesc.location.toString))
  }

  def mismatchedTableColumnNumberError(
      tableName: String,
      existingTable: CatalogTable,
      query: LogicalPlan): Throwable = {
    new AnalysisException(
      errorClass = "_LEGACY_ERROR_TEMP_1161",
      messageParameters = Map(
        "tableName" -> tableName,
        "existingTableSchema" -> existingTable.schema.catalogString,
        "querySchema" -> query.schema.catalogString))
  }

  def cannotResolveColumnGivenInputColumnsError(col: String, inputColumns: String): Throwable = {
    new AnalysisException(
      errorClass = "_LEGACY_ERROR_TEMP_1162",
      messageParameters = Map(
        "col" -> col,
        "inputColumns" -> inputColumns))
  }

  def mismatchedTablePartitionColumnError(
      tableName: String,
      specifiedPartCols: Seq[String],
      existingPartCols: String): Throwable = {
    new AnalysisException(
      errorClass = "_LEGACY_ERROR_TEMP_1163",
      messageParameters = Map(
        "tableName" -> tableName,
        "specifiedPartCols" -> specifiedPartCols.mkString(", "),
        "existingPartCols" -> existingPartCols))
  }

  def mismatchedTableBucketingError(
      tableName: String,
      specifiedBucketString: String,
      existingBucketString: String): Throwable = {
    new AnalysisException(
      errorClass = "_LEGACY_ERROR_TEMP_1164",
      messageParameters = Map(
        "tableName" -> tableName,
        "specifiedBucketString" -> specifiedBucketString,
        "existingBucketString" -> existingBucketString))
  }

  def specifyPartitionNotAllowedWhenTableSchemaNotDefinedError(): Throwable = {
    new AnalysisException(
      errorClass = "_LEGACY_ERROR_TEMP_1165",
      messageParameters = Map.empty)
  }

  def bucketingColumnCannotBePartOfPartitionColumnsError(
      bucketCol: String, normalizedPartCols: Seq[String]): Throwable = {
    new AnalysisException(
      errorClass = "_LEGACY_ERROR_TEMP_1166",
      messageParameters = Map(
        "bucketCol" -> bucketCol,
        "normalizedPartCols" -> normalizedPartCols.mkString(", ")))
  }

  def bucketSortingColumnCannotBePartOfPartitionColumnsError(
    sortCol: String, normalizedPartCols: Seq[String]): Throwable = {
    new AnalysisException(
      errorClass = "_LEGACY_ERROR_TEMP_1167",
      messageParameters = Map(
        "sortCol" -> sortCol,
        "normalizedPartCols" -> normalizedPartCols.mkString(", ")))
  }

  def mismatchedInsertedDataColumnNumberError(
      tableName: String, insert: InsertIntoStatement, staticPartCols: Set[String]): Throwable = {
    new AnalysisException(
      errorClass = "_LEGACY_ERROR_TEMP_1168",
      messageParameters = Map(
        "tableName" -> tableName,
        "targetColumns" -> insert.table.output.size.toString,
        "insertedColumns" -> (insert.query.output.length + staticPartCols.size).toString,
        "staticPartCols" -> staticPartCols.size.toString))
  }

  def requestedPartitionsMismatchTablePartitionsError(
      tableName: String,
      normalizedPartSpec: Map[String, Option[String]],
      partColNames: StructType): Throwable = {
    new AnalysisException(
      errorClass = "_LEGACY_ERROR_TEMP_1169",
      messageParameters = Map(
        "tableName" -> tableName,
        "normalizedPartSpec" -> normalizedPartSpec.keys.mkString(","),
        "partColNames" -> partColNames.mkString(",")))
  }

  def ddlWithoutHiveSupportEnabledError(detail: String): Throwable = {
    new AnalysisException(
      errorClass = "_LEGACY_ERROR_TEMP_1170",
      messageParameters = Map("detail" -> detail))
  }

  def createTableColumnTypesOptionColumnNotFoundInSchemaError(
      col: String, schema: StructType): Throwable = {
    new AnalysisException(
      errorClass = "_LEGACY_ERROR_TEMP_1171",
      messageParameters = Map("col" -> col, "schema" -> schema.catalogString))
  }

  def parquetTypeUnsupportedYetError(parquetType: String): Throwable = {
    new AnalysisException(
      errorClass = "_LEGACY_ERROR_TEMP_1172",
      messageParameters = Map("parquetType" -> parquetType))
  }

  def illegalParquetTypeError(parquetType: String): Throwable = {
    new AnalysisException(
      errorClass = "_LEGACY_ERROR_TEMP_1173",
      messageParameters = Map("parquetType" -> parquetType))
  }

  def unrecognizedParquetTypeError(field: String): Throwable = {
    new AnalysisException(
      errorClass = "_LEGACY_ERROR_TEMP_1174",
      messageParameters = Map("field" -> field))
  }

  def cannotConvertDataTypeToParquetTypeError(field: StructField): Throwable = {
    new AnalysisException(
      errorClass = "_LEGACY_ERROR_TEMP_1175",
      messageParameters = Map("dataType" -> field.dataType.catalogString))
  }

  def incompatibleViewSchemaChange(
      viewName: String,
      colName: String,
      expectedNum: Int,
      actualCols: Seq[Attribute],
      viewDDL: Option[String]): Throwable = {
    viewDDL.map { v =>
      new AnalysisException(
        errorClass = "_LEGACY_ERROR_TEMP_1176",
        messageParameters = Map(
          "viewName" -> viewName,
          "colName" -> colName,
          "expectedNum" -> expectedNum.toString,
          "actualCols" -> actualCols.map(_.name).mkString("[", ",", "]"),
          "viewDDL" -> v))
    }.getOrElse {
      new AnalysisException(
        errorClass = "_LEGACY_ERROR_TEMP_1177",
        messageParameters = Map(
          "viewName" -> viewName,
          "colName" -> colName,
          "expectedNum" -> expectedNum.toString,
          "actualCols" -> actualCols.map(_.name).mkString("[", ",", "]")))
    }
  }

  def numberOfPartitionsNotAllowedWithUnspecifiedDistributionError(): Throwable = {
    new AnalysisException(
      errorClass = "_LEGACY_ERROR_TEMP_1178",
      messageParameters = Map.empty)
  }

  def unexpectedInputDataTypeError(
      functionName: String,
      paramIndex: Int,
      dataType: DataType,
      expression: Expression): Throwable = {
    new AnalysisException(
      errorClass = "UNEXPECTED_INPUT_TYPE",
      messageParameters = Map(
        "paramIndex" -> paramIndex.toString,
        "functionName" -> toSQLId(functionName),
        "requiredType" -> toSQLType(dataType),
        "inputSql" -> toSQLExpr(expression),
        "inputType" -> toSQLType(expression.dataType)))
  }

  def streamJoinStreamWithoutEqualityPredicateUnsupportedError(plan: LogicalPlan): Throwable = {
    val errorClass = "_LEGACY_ERROR_TEMP_1181"
    new AnalysisException(
      SparkThrowableHelper.getMessage(errorClass, Map.empty[String, String]),
      errorClass = Some(errorClass),
      messageParameters = Map.empty,
      plan = Some(plan))
  }

  def invalidPandasUDFPlacementError(
      groupAggPandasUDFNames: Seq[String]): Throwable = {
    new AnalysisException(
      errorClass = "INVALID_PANDAS_UDF_PLACEMENT",
      messageParameters = Map(
        "functionList" -> groupAggPandasUDFNames.map(toSQLId).mkString(", ")))
  }

  def ambiguousAttributesInSelfJoinError(
      ambiguousAttrs: Seq[AttributeReference]): Throwable = {
    new AnalysisException(
      errorClass = "_LEGACY_ERROR_TEMP_1182",
      messageParameters = Map(
        "ambiguousAttrs" -> ambiguousAttrs.mkString(", "),
        "config" -> SQLConf.FAIL_AMBIGUOUS_SELF_JOIN_ENABLED.key))
  }

  def ambiguousColumnOrFieldError(
      name: Seq[String], numMatches: Int, context: Origin): Throwable = {
    new AnalysisException(
      errorClass = "AMBIGUOUS_COLUMN_OR_FIELD",
      messageParameters = Map(
        "name" -> toSQLId(name),
        "n" -> numMatches.toString),
      origin = context)
  }

  def ambiguousColumnOrFieldError(
      name: Seq[String], numMatches: Int): Throwable = {
    new AnalysisException(
      errorClass = "AMBIGUOUS_COLUMN_OR_FIELD",
      messageParameters = Map(
        "name" -> toSQLId(name),
        "n" -> numMatches.toString))
  }

  def ambiguousReferenceError(name: String, ambiguousReferences: Seq[Attribute]): Throwable = {
    new AnalysisException(
      errorClass = "AMBIGUOUS_REFERENCE",
      messageParameters = Map(
        "name" -> toSQLId(name),
        "referenceNames" ->
          ambiguousReferences.map(ar => toSQLId(ar.qualifiedName)).sorted.mkString("[", ", ", "]")))
  }

  def cannotUseIntervalTypeInTableSchemaError(): Throwable = {
    new AnalysisException(
      errorClass = "_LEGACY_ERROR_TEMP_1183",
      messageParameters = Map.empty)
  }

  def missingCatalogAbilityError(plugin: CatalogPlugin, ability: String): Throwable = {
    new AnalysisException(
      errorClass = "_LEGACY_ERROR_TEMP_1184",
      messageParameters = Map(
        "plugin" -> plugin.name,
        "ability" -> ability))
  }

  def identifierHavingMoreThanTwoNamePartsError(
      quoted: String, identifier: String): Throwable = {
    new AnalysisException(
      errorClass = "_LEGACY_ERROR_TEMP_1185",
      messageParameters = Map(
        "quoted" -> quoted,
        "identifier" -> identifier))
  }

  def emptyMultipartIdentifierError(): Throwable = {
    new AnalysisException(
      errorClass = "_LEGACY_ERROR_TEMP_1186",
      messageParameters = Map.empty)
  }

  def cannotOperateOnHiveDataSourceFilesError(operation: String): Throwable = {
    new AnalysisException(
      errorClass = "_LEGACY_ERROR_TEMP_1187",
      messageParameters = Map("operation" -> operation))
  }

  def setPathOptionAndCallWithPathParameterError(method: String): Throwable = {
    new AnalysisException(
      errorClass = "_LEGACY_ERROR_TEMP_1188",
      messageParameters = Map(
        "method" -> method,
        "config" -> SQLConf.LEGACY_PATH_OPTION_BEHAVIOR.key))
  }

  def userSpecifiedSchemaUnsupportedError(operation: String): Throwable = {
    new AnalysisException(
      errorClass = "_LEGACY_ERROR_TEMP_1189",
      messageParameters = Map("operation" -> operation))
  }

  def tempViewNotSupportStreamingWriteError(viewName: String): Throwable = {
    new AnalysisException(
      errorClass = "_LEGACY_ERROR_TEMP_1190",
      messageParameters = Map("viewName" -> viewName))
  }

  def streamingIntoViewNotSupportedError(viewName: String): Throwable = {
    new AnalysisException(
      errorClass = "_LEGACY_ERROR_TEMP_1191",
      messageParameters = Map("viewName" -> viewName))
  }

  def inputSourceDiffersFromDataSourceProviderError(
      source: String, tableName: String, table: CatalogTable): Throwable = {
    new AnalysisException(
      errorClass = "_LEGACY_ERROR_TEMP_1192",
      messageParameters = Map(
        "source" -> source,
        "tableName" -> tableName,
        "provider" -> table.provider.get))
  }

  def tableNotSupportStreamingWriteError(tableName: String, t: Table): Throwable = {
    new AnalysisException(
      errorClass = "_LEGACY_ERROR_TEMP_1193",
      messageParameters = Map("tableName" -> tableName, "t" -> t.toString))
  }

  def queryNameNotSpecifiedForMemorySinkError(): Throwable = {
    new AnalysisException(
      errorClass = "_LEGACY_ERROR_TEMP_1194",
      messageParameters = Map.empty)
  }

  def sourceNotSupportedWithContinuousTriggerError(source: String): Throwable = {
    new AnalysisException(
      errorClass = "_LEGACY_ERROR_TEMP_1195",
      messageParameters = Map("source" -> source))
  }

  def columnNotFoundInExistingColumnsError(
      columnType: String, columnName: String, validColumnNames: Seq[String]): Throwable = {
    new AnalysisException(
      errorClass = "_LEGACY_ERROR_TEMP_1196",
      messageParameters = Map(
        "columnType" -> columnType,
        "columnName" -> columnName,
        "validColumnNames" -> validColumnNames.mkString(", ")))
  }

  def operationNotSupportPartitioningError(operation: String): Throwable = {
    new AnalysisException(
      errorClass = "_LEGACY_ERROR_TEMP_1197",
      messageParameters = Map("operation" -> operation))
  }

  def mixedRefsInAggFunc(funcStr: String, origin: Origin): Throwable = {
    new AnalysisException(
      errorClass =
        "UNSUPPORTED_SUBQUERY_EXPRESSION_CATEGORY.AGGREGATE_FUNCTION_MIXED_OUTER_LOCAL_REFERENCES",
      origin = origin,
      messageParameters = Map("function" -> funcStr))
  }

  def unsupportedCorrelatedReferenceDataTypeError(
      expr: Expression,
      dataType: DataType,
      origin: Origin): Throwable = {
    new AnalysisException(
      errorClass = "UNSUPPORTED_SUBQUERY_EXPRESSION_CATEGORY." +
        "UNSUPPORTED_CORRELATED_REFERENCE_DATA_TYPE",
      origin = origin,
      messageParameters = Map("expr" -> expr.sql, "dataType" -> dataType.typeName))
  }

  def functionCannotProcessInputError(
      unbound: UnboundFunction,
      arguments: Seq[Expression],
      unsupported: UnsupportedOperationException): Throwable = {
    new AnalysisException(
      errorClass = "_LEGACY_ERROR_TEMP_1198",
      messageParameters = Map(
        "unbound" -> unbound.name,
        "arguments" -> arguments.map(_.dataType.simpleString).mkString(", "),
        "unsupported" -> unsupported.getMessage),
      cause = Some(unsupported))
  }

  def v2FunctionInvalidInputTypeLengthError(
      bound: BoundFunction,
      args: Seq[Expression]): Throwable = {
    new AnalysisException(
      errorClass = "_LEGACY_ERROR_TEMP_1199",
      messageParameters = Map(
        "bound" -> bound.name(),
        "argsLen" -> args.length.toString,
        "inputTypesLen" -> bound.inputTypes().length.toString))
  }

  def ambiguousRelationAliasNameInNestedCTEError(name: String): Throwable = {
    new AnalysisException(
      errorClass = "_LEGACY_ERROR_TEMP_1200",
      messageParameters = Map(
        "name" -> name,
        "config" -> LEGACY_CTE_PRECEDENCE_POLICY.key))
  }

  def commandUnsupportedInV2TableError(name: String): Throwable = {
    new AnalysisException(
      errorClass = "_LEGACY_ERROR_TEMP_1200",
      messageParameters = Map("name" -> name))
  }

  def cannotResolveColumnNameAmongAttributesError(
      colName: String, fieldNames: String): Throwable = {
    new AnalysisException(
      errorClass = "_LEGACY_ERROR_TEMP_1201",
      messageParameters = Map(
        "colName" -> colName,
        "fieldNames" -> fieldNames))
  }

  def cannotWriteTooManyColumnsToTableError(
      tableName: String, expected: Seq[Attribute], query: LogicalPlan): Throwable = {
    new AnalysisException(
      errorClass = "_LEGACY_ERROR_TEMP_1202",
      messageParameters = Map(
        "tableName" -> tableName,
        "tableColumns" -> expected.map(c => s"'${c.name}'").mkString(", "),
        "dataColumns" -> query.output.map(c => s"'${c.name}'").mkString(", ")))
  }

  def cannotWriteNotEnoughColumnsToTableError(
      tableName: String, expected: Seq[Attribute], query: LogicalPlan): Throwable = {
    new AnalysisException(
      errorClass = "_LEGACY_ERROR_TEMP_1203",
      messageParameters = Map(
        "tableName" -> tableName,
        "tableColumns" -> expected.map(c => s"'${c.name}'").mkString(", "),
        "dataColumns" -> query.output.map(c => s"'${c.name}'").mkString(", ")))
  }

  def cannotWriteIncompatibleDataToTableError(tableName: String, errors: Seq[String]): Throwable = {
    new AnalysisException(
      errorClass = "_LEGACY_ERROR_TEMP_1204",
      messageParameters = Map(
        "tableName" -> tableName,
        "errors" -> errors.mkString("\n- ")))
  }

  def secondArgumentOfFunctionIsNotIntegerError(
      function: String, e: NumberFormatException): Throwable = {
    // The second argument of {function} function needs to be an integer
    new AnalysisException(
      errorClass = "SECOND_FUNCTION_ARGUMENT_NOT_INTEGER",
      messageParameters = Map("functionName" -> function),
      cause = Some(e))
  }

  def nonPartitionPruningPredicatesNotExpectedError(
      nonPartitionPruningPredicates: Seq[Expression]): Throwable = {
    new AnalysisException(
      errorClass = "_LEGACY_ERROR_TEMP_1205",
      messageParameters = Map(
        "nonPartitionPruningPredicates" -> nonPartitionPruningPredicates.toString()))
  }

  def columnNotDefinedInTableError(
      colType: String, colName: String, tableName: String, tableCols: Seq[String]): Throwable = {
    new AnalysisException(
      errorClass = "_LEGACY_ERROR_TEMP_1206",
      messageParameters = Map(
        "colType" -> colType,
        "colName" -> colName,
        "tableName" -> tableName,
        "tableCols" -> tableCols.mkString(", ")))
  }

  def invalidLiteralForWindowDurationError(): Throwable = {
    new AnalysisException(
      errorClass = "_LEGACY_ERROR_TEMP_1207",
      messageParameters = Map.empty)
  }

  def noSuchStructFieldInGivenFieldsError(
      fieldName: String, fields: Array[StructField]): Throwable = {
    new AnalysisException(
      errorClass = "FIELD_NOT_FOUND",
      messageParameters = Map(
        "fieldName" -> toSQLId(fieldName),
        "fields" -> fields.map(f => toSQLId(f.name)).mkString(", ")))
  }

  def ambiguousReferenceToFieldsError(fields: String): Throwable = {
    new AnalysisException(
      errorClass = "_LEGACY_ERROR_TEMP_1209",
      messageParameters = Map("fields" -> fields))
  }

  def secondArgumentInFunctionIsNotBooleanLiteralError(funcName: String): Throwable = {
    new AnalysisException(
      errorClass = "_LEGACY_ERROR_TEMP_1210",
      messageParameters = Map("funcName" -> funcName))
  }

  def joinConditionMissingOrTrivialError(
      join: Join, left: LogicalPlan, right: LogicalPlan): Throwable = {
    new AnalysisException(
      errorClass = "_LEGACY_ERROR_TEMP_1211",
      messageParameters = Map(
        "joinType" -> join.joinType.sql,
        "leftPlan" -> left.treeString(false).trim,
        "rightPlan" -> right.treeString(false).trim))
  }

  def usePythonUDFInJoinConditionUnsupportedError(joinType: JoinType): Throwable = {
    new AnalysisException(
      errorClass = "UNSUPPORTED_FEATURE.PYTHON_UDF_IN_ON_CLAUSE",
      messageParameters = Map("joinType" -> toSQLStmt(joinType.sql)))
  }

  def conflictingAttributesInJoinConditionError(
      conflictingAttrs: AttributeSet, outerPlan: LogicalPlan, subplan: LogicalPlan): Throwable = {
    new AnalysisException(
      errorClass = "_LEGACY_ERROR_TEMP_1212",
      messageParameters = Map(
        "conflictingAttrs" -> conflictingAttrs.mkString(","),
        "outerPlan" -> outerPlan.toString,
        "subplan" -> subplan.toString))
  }

  def emptyWindowExpressionError(expr: Window): Throwable = {
    new AnalysisException(
      errorClass = "_LEGACY_ERROR_TEMP_1213",
      messageParameters = Map("expr" -> expr.toString))
  }

  def foundDifferentWindowFunctionTypeError(windowExpressions: Seq[NamedExpression]): Throwable = {
    new AnalysisException(
      errorClass = "_LEGACY_ERROR_TEMP_1214",
      messageParameters = Map("windowExpressions" -> windowExpressions.toString()))
  }

  def charOrVarcharTypeAsStringUnsupportedError(): Throwable = {
    new AnalysisException(
      errorClass = "_LEGACY_ERROR_TEMP_1215",
      messageParameters = Map("config" -> SQLConf.LEGACY_CHAR_VARCHAR_AS_STRING.key))
  }

  def escapeCharacterInTheMiddleError(pattern: String, char: String): Throwable = {
    new AnalysisException(
      errorClass = "INVALID_FORMAT.ESC_IN_THE_MIDDLE",
      messageParameters = Map(
        "format" -> toSQLValue(pattern, StringType),
        "char" -> toSQLValue(char, StringType)))
  }

  def escapeCharacterAtTheEndError(pattern: String): Throwable = {
    new AnalysisException(
      errorClass = "INVALID_FORMAT.ESC_AT_THE_END",
      messageParameters = Map("format" -> toSQLValue(pattern, StringType)))
  }

  def tableIdentifierExistsError(tableIdentifier: TableIdentifier): Throwable = {
    new TableAlreadyExistsException(tableIdentifier.nameParts)
  }

  def tableIdentifierNotConvertedToHadoopFsRelationError(
      tableIdentifier: TableIdentifier): Throwable = {
    new AnalysisException(
      errorClass = "_LEGACY_ERROR_TEMP_1218",
      messageParameters = Map("tableIdentifier" -> tableIdentifier.toString))
  }

  def alterDatabaseLocationUnsupportedError(): Throwable = {
    new AnalysisException(
      errorClass = "_LEGACY_ERROR_TEMP_1219",
      messageParameters = Map.empty)
  }

  def hiveTableTypeUnsupportedError(tableType: String): Throwable = {
    new AnalysisException(
      errorClass = "_LEGACY_ERROR_TEMP_1220",
      messageParameters = Map("tableType" -> tableType))
  }

  def hiveCreatePermanentFunctionsUnsupportedError(): Throwable = {
    new AnalysisException(
      errorClass = "_LEGACY_ERROR_TEMP_1221",
      messageParameters = Map.empty)
  }

  def unknownHiveResourceTypeError(resourceType: String): Throwable = {
    new AnalysisException(
      errorClass = "_LEGACY_ERROR_TEMP_1222",
      messageParameters = Map("resourceType" -> resourceType))
  }

  def invalidDayTimeField(field: Byte): Throwable = {
    val supportedIds = DayTimeIntervalType.dayTimeFields
      .map(i => s"$i (${DayTimeIntervalType.fieldToString(i)})")
    new AnalysisException(
      errorClass = "_LEGACY_ERROR_TEMP_1223",
      messageParameters = Map(
        "field" -> field.toString,
        "supportedIds" -> supportedIds.mkString(", ")))
  }

  def invalidDayTimeIntervalType(startFieldName: String, endFieldName: String): Throwable = {
    new AnalysisException(
      errorClass = "_LEGACY_ERROR_TEMP_1224",
      messageParameters = Map(
        "startFieldName" -> startFieldName,
        "endFieldName" -> endFieldName))
  }

  def invalidYearMonthField(field: Byte): Throwable = {
    val supportedIds = YearMonthIntervalType.yearMonthFields
      .map(i => s"$i (${YearMonthIntervalType.fieldToString(i)})")
    new AnalysisException(
      errorClass = "_LEGACY_ERROR_TEMP_1225",
      messageParameters = Map(
        "field" -> field.toString,
        "supportedIds" -> supportedIds.mkString(", ")))
  }

  def configRemovedInVersionError(
      configName: String,
      version: String,
      comment: String): Throwable = {
    new AnalysisException(
      errorClass = "_LEGACY_ERROR_TEMP_1226",
      messageParameters = Map(
        "configName" -> configName,
        "version" -> version,
        "comment" -> comment))
  }

  def decimalCannotGreaterThanPrecisionError(scale: Int, precision: Int): Throwable = {
    new AnalysisException(
      errorClass = "_LEGACY_ERROR_TEMP_1228",
      messageParameters = Map(
        "scale" -> scale.toString,
        "precision" -> precision.toString))
  }

  def decimalOnlySupportPrecisionUptoError(decimalType: String, precision: Int): Throwable = {
    new AnalysisException(
      errorClass = "_LEGACY_ERROR_TEMP_1229",
      messageParameters = Map(
        "decimalType" -> decimalType,
        "precision" -> precision.toString))
  }

  def negativeScaleNotAllowedError(scale: Int): Throwable = {
    SparkException.internalError(s"Negative scale is not allowed: ${scale.toString}." +
      s" Set the config ${toSQLConf(LEGACY_ALLOW_NEGATIVE_SCALE_OF_DECIMAL_ENABLED.key)}" +
      " to \"true\" to allow it.")
  }

  def invalidPartitionColumnKeyInTableError(key: String, tblName: String): Throwable = {
    new AnalysisException(
      errorClass = "_LEGACY_ERROR_TEMP_1231",
      messageParameters = Map(
        "key" -> key,
        "tblName" -> tblName))
  }

  def invalidPartitionSpecError(
      specKeys: String,
      partitionColumnNames: Seq[String],
      tableName: String): Throwable = {
    new AnalysisException(
      errorClass = "_LEGACY_ERROR_TEMP_1232",
      messageParameters = Map(
        "specKeys" -> specKeys,
        "partitionColumnNames" -> partitionColumnNames.mkString(", "),
        "tableName" -> tableName))
  }

  def columnAlreadyExistsError(columnName: String): Throwable = {
    new AnalysisException(
      errorClass = "COLUMN_ALREADY_EXISTS",
      messageParameters = Map("columnName" -> toSQLId(columnName)))
  }

  def columnNotFoundError(colName: String): Throwable = {
    new AnalysisException(
      errorClass = "COLUMN_NOT_FOUND",
      messageParameters = Map(
        "colName" -> toSQLId(colName),
        "caseSensitiveConfig" -> toSQLConf(SQLConf.CASE_SENSITIVE.key)))
  }

  def noSuchTableError(db: String, table: String): Throwable = {
    new NoSuchTableException(db = db, table = table)
  }

  def tempViewNotCachedForAnalyzingColumnsError(tableIdent: TableIdentifier): Throwable = {
    new AnalysisException(
      errorClass = "UNSUPPORTED_FEATURE.ANALYZE_UNCACHED_TEMP_VIEW",
      messageParameters = Map("viewName" -> toSQLId(tableIdent.toString)))
  }

  def columnTypeNotSupportStatisticsCollectionError(
      name: String,
      tableIdent: TableIdentifier,
      dataType: DataType): Throwable = {
    new AnalysisException(
      errorClass = "UNSUPPORTED_FEATURE.ANALYZE_UNSUPPORTED_COLUMN_TYPE",
      messageParameters = Map(
        "columnType" -> toSQLType(dataType),
        "columnName" -> toSQLId(name),
        "tableName" -> toSQLId(tableIdent.toString)))
  }

  def analyzeTableNotSupportedOnViewsError(): Throwable = {
    new AnalysisException(
      errorClass = "UNSUPPORTED_FEATURE.ANALYZE_VIEW",
      messageParameters = Map.empty)
  }

  def unexpectedPartitionColumnPrefixError(
      table: String,
      database: String,
      schemaColumns: String,
      specColumns: String): Throwable = {
    new AnalysisException(
      errorClass = "_LEGACY_ERROR_TEMP_1237",
      messageParameters = Map(
        "table" -> table,
        "database" -> database,
        "schemaColumns" -> schemaColumns,
        "specColumns" -> specColumns))
  }

  def noSuchPartitionError(
      db: String,
      table: String,
      partition: TablePartitionSpec): Throwable = {
    new NoSuchPartitionException(db, table, partition)
  }

  def analyzingColumnStatisticsNotSupportedForColumnTypeError(
      name: String,
      dataType: DataType): Throwable = {
    new AnalysisException(
      errorClass = "_LEGACY_ERROR_TEMP_1239",
      messageParameters = Map(
        "name" -> name,
        "dataType" -> dataType.toString))
  }

  def tableAlreadyExistsError(table: String): Throwable = {
    new TableAlreadyExistsException(table)
  }

  def createTableAsSelectWithNonEmptyDirectoryError(tablePath: String): Throwable = {
    new AnalysisException(
      errorClass = "_LEGACY_ERROR_TEMP_1241",
      messageParameters = Map(
        "tablePath" -> tablePath,
        "config" -> SQLConf.ALLOW_NON_EMPTY_LOCATION_IN_CTAS.key))
  }

  def unsetNonExistentPropertyError(property: String, table: TableIdentifier): Throwable = {
    new AnalysisException(
      errorClass = "_LEGACY_ERROR_TEMP_1244",
      messageParameters = Map(
        "property" -> property,
        "table" -> table.toString))
  }

  def alterTableChangeColumnNotSupportedForColumnTypeError(
      originColumn: StructField,
      newColumn: StructField): Throwable = {
    new AnalysisException(
      errorClass = "_LEGACY_ERROR_TEMP_1245",
      messageParameters = Map(
        "originName" -> originColumn.name,
        "originType" -> originColumn.dataType.toString,
        "newName" -> newColumn.name,
        "newType"-> newColumn.dataType.toString))
  }

  def cannotFindColumnError(name: String, fieldNames: Array[String]): Throwable = {
    new AnalysisException(
      errorClass = "_LEGACY_ERROR_TEMP_1246",
      messageParameters = Map(
        "name" -> name,
        "fieldNames" -> fieldNames.mkString("[`", "`, `", "`]")))

  }

  def alterTableSetSerdeForSpecificPartitionNotSupportedError(): Throwable = {
    new AnalysisException(
      errorClass = "_LEGACY_ERROR_TEMP_1247",
      messageParameters = Map.empty)
  }

  def alterTableSetSerdeNotSupportedError(): Throwable = {
    new AnalysisException(
      errorClass = "_LEGACY_ERROR_TEMP_1248",
      messageParameters = Map.empty)
  }

  def cmdOnlyWorksOnPartitionedTablesError(cmd: String, tableIdentWithDB: String): Throwable = {
    new AnalysisException(
      errorClass = "_LEGACY_ERROR_TEMP_1249",
      messageParameters = Map(
        "cmd" -> cmd,
        "tableIdentWithDB" -> tableIdentWithDB))
  }

  def cmdOnlyWorksOnTableWithLocationError(cmd: String, tableIdentWithDB: String): Throwable = {
    new AnalysisException(
      errorClass = "_LEGACY_ERROR_TEMP_1249",
      messageParameters = Map(
        "cmd" -> cmd,
        "tableIdentWithDB" -> tableIdentWithDB))
    new AnalysisException(s"Operation not allowed: $cmd only works on table with " +
      s"location provided: $tableIdentWithDB")
  }

  def actionNotAllowedOnTableWithFilesourcePartitionManagementDisabledError(
      action: String,
      tableName: String): Throwable = {
    new AnalysisException(
      errorClass = "_LEGACY_ERROR_TEMP_1250",
      messageParameters = Map(
        "action" -> action,
        "tableName" -> tableName))
  }

  def actionNotAllowedOnTableSincePartitionMetadataNotStoredError(
     action: String,
     tableName: String): Throwable = {
    new AnalysisException(
      errorClass = "_LEGACY_ERROR_TEMP_1251",
      messageParameters = Map(
        "action" -> action,
        "tableName" -> tableName))
  }

  def cannotAlterViewWithAlterTableError(): Throwable = {
    new AnalysisException(
      errorClass = "_LEGACY_ERROR_TEMP_1252",
      messageParameters = Map.empty)
  }

  def cannotAlterTableWithAlterViewError(): Throwable = {
    new AnalysisException(
      errorClass = "_LEGACY_ERROR_TEMP_1253",
      messageParameters = Map.empty)
  }

  def cannotOverwritePathBeingReadFromError(): Throwable = {
    new AnalysisException(
      errorClass = "_LEGACY_ERROR_TEMP_1254",
      messageParameters = Map.empty)
  }

  def cannotDropBuiltinFuncError(functionName: String): Throwable = {
    new AnalysisException(
      errorClass = "_LEGACY_ERROR_TEMP_1255",
      messageParameters = Map("functionName" -> functionName))
  }

  def cannotRefreshBuiltInFuncError(functionName: String): Throwable = {
    new AnalysisException(
      errorClass = "_LEGACY_ERROR_TEMP_1256",
      messageParameters = Map("functionName" -> functionName))
  }

  def cannotRefreshTempFuncError(functionName: String): Throwable = {
    new AnalysisException(
      errorClass = "_LEGACY_ERROR_TEMP_1257",
      messageParameters = Map("functionName" -> functionName))
  }

  def noSuchFunctionError(identifier: FunctionIdentifier): Throwable = {
    new NoSuchFunctionException(identifier.database.get, identifier.funcName)
  }

  def alterAddColNotSupportViewError(table: TableIdentifier): Throwable = {
    new AnalysisException(
      errorClass = "_LEGACY_ERROR_TEMP_1259",
      messageParameters = Map("table" -> table.toString))
  }

  def alterAddColNotSupportDatasourceTableError(
      tableType: Any,
      table: TableIdentifier): Throwable = {
    new AnalysisException(
      errorClass = "_LEGACY_ERROR_TEMP_1260",
      messageParameters = Map(
        "tableType" -> tableType.toString,
        "table" -> table.toString))
  }

  def loadDataNotSupportedForDatasourceTablesError(tableIdentWithDB: String): Throwable = {
    new AnalysisException(
      errorClass = "_LEGACY_ERROR_TEMP_1261",
      messageParameters = Map("tableIdentWithDB" -> tableIdentWithDB))
  }

  def loadDataWithoutPartitionSpecProvidedError(tableIdentWithDB: String): Throwable = {
     new AnalysisException(
      errorClass = "_LEGACY_ERROR_TEMP_1262",
      messageParameters = Map("tableIdentWithDB" -> tableIdentWithDB))
  }

  def loadDataPartitionSizeNotMatchNumPartitionColumnsError(
      tableIdentWithDB: String,
      partitionSize: Int,
      targetTableSize: Int): Throwable = {
    new AnalysisException(
      errorClass = "_LEGACY_ERROR_TEMP_1263",
      messageParameters = Map(
        "partitionSize" -> partitionSize.toString,
        "targetTableSize" -> targetTableSize.toString,
        "tableIdentWithDB" -> tableIdentWithDB))
  }

  def loadDataTargetTableNotPartitionedButPartitionSpecWasProvidedError(
      tableIdentWithDB: String): Throwable = {
    new AnalysisException(
      errorClass = "_LEGACY_ERROR_TEMP_1264",
      messageParameters = Map("tableIdentWithDB" -> tableIdentWithDB))
  }

  def loadDataInputPathNotExistError(path: String): Throwable = {
    new AnalysisException(
      errorClass = "_LEGACY_ERROR_TEMP_1265",
      messageParameters = Map("path" -> path))
  }

  def truncateTableOnExternalTablesError(tableIdentWithDB: String): Throwable = {
    new AnalysisException(
      errorClass = "_LEGACY_ERROR_TEMP_1266",
      messageParameters = Map("tableIdentWithDB" -> tableIdentWithDB))
  }

  def truncateTablePartitionNotSupportedForNotPartitionedTablesError(
      tableIdentWithDB: String): Throwable = {
    new AnalysisException(
      errorClass = "_LEGACY_ERROR_TEMP_1267",
      messageParameters = Map("tableIdentWithDB" -> tableIdentWithDB))
  }

  def failToTruncateTableWhenRemovingDataError(
      tableIdentWithDB: String,
      path: Path,
      e: Throwable): Throwable = {
    new AnalysisException(
      errorClass = "_LEGACY_ERROR_TEMP_1268",
      messageParameters = Map(
        "tableIdentWithDB" -> tableIdentWithDB,
        "path" -> path.toString),
      cause = Some(e))
  }

  def descPartitionNotAllowedOnTempView(table: String): Throwable = {
    new AnalysisException(
      errorClass = "FORBIDDEN_OPERATION",
      messageParameters = Map(
        "statement" -> toSQLStmt("DESC PARTITION"),
        "objectType" -> "TEMPORARY VIEW",
        "objectName" -> toSQLId(table)))
  }

  def descPartitionNotAllowedOnView(table: String): Throwable = {
    new AnalysisException(
      errorClass = "FORBIDDEN_OPERATION",
      messageParameters = Map(
        "statement" -> toSQLStmt("DESC PARTITION"),
        "objectType" -> "VIEW",
        "objectName" -> toSQLId(table)))
  }

  def showPartitionNotAllowedOnTableNotPartitionedError(tableIdentWithDB: String): Throwable = {
    new AnalysisException(
      errorClass = "_LEGACY_ERROR_TEMP_1269",
      messageParameters = Map("tableIdentWithDB" -> tableIdentWithDB))
  }

  def showCreateTableNotSupportedOnTempView(table: String): Throwable = {
    new AnalysisException(
      errorClass = "_LEGACY_ERROR_TEMP_1270",
      messageParameters = Map("table" -> table))
  }

  def showCreateTableFailToExecuteUnsupportedFeatureError(table: CatalogTable): Throwable = {
    new AnalysisException(
      errorClass = "_LEGACY_ERROR_TEMP_1271",
      messageParameters = Map(
        "unsupportedFeatures" -> table.unsupportedFeatures.map(" - " + _).mkString("\n"),
        "table" -> table.identifier.toString))
  }

  def showCreateTableNotSupportTransactionalHiveTableError(table: CatalogTable): Throwable = {
    new AnalysisException(
      errorClass = "_LEGACY_ERROR_TEMP_1272",
      messageParameters = Map("table" -> table.identifier.toString))
  }

  def showCreateTableFailToExecuteUnsupportedConfError(
      table: TableIdentifier,
      builder: mutable.StringBuilder): Throwable = {
    new AnalysisException(
      errorClass = "_LEGACY_ERROR_TEMP_1273",
      messageParameters = Map(
        "table" -> table.identifier,
        "configs" -> builder.toString()))
  }

  def showCreateTableAsSerdeNotAllowedOnSparkDataSourceTableError(
      table: TableIdentifier): Throwable = {
    new AnalysisException(
      errorClass = "_LEGACY_ERROR_TEMP_1274",
      messageParameters = Map("table" -> table.toString))
  }

  def showCreateTableOrViewFailToExecuteUnsupportedFeatureError(
      table: CatalogTable,
      features: Seq[String]): Throwable = {
    new AnalysisException(
      errorClass = "_LEGACY_ERROR_TEMP_1275",
      messageParameters = Map(
        "table" -> table.identifier.toString,
        "features" -> features.map(" - " + _).mkString("\n")))
  }

  def logicalPlanForViewNotAnalyzedError(): Throwable = {
    new AnalysisException(
      errorClass = "_LEGACY_ERROR_TEMP_1276",
      messageParameters = Map.empty)
  }

  def createViewNumColumnsMismatchUserSpecifiedColumnLengthError(
      analyzedPlanLength: Int,
      userSpecifiedColumnsLength: Int): Throwable = {
    new AnalysisException(
      errorClass = "_LEGACY_ERROR_TEMP_1277",
      messageParameters = Map(
        "analyzedPlanLength" -> analyzedPlanLength.toString,
        "userSpecifiedColumnsLength" -> userSpecifiedColumnsLength.toString))
  }

  def tableIsNotViewError(name: TableIdentifier): Throwable = {
    new AnalysisException(
      errorClass = "_LEGACY_ERROR_TEMP_1278",
      messageParameters = Map("name" -> name.toString))
  }

  def viewAlreadyExistsError(name: TableIdentifier): Throwable = {
    new AnalysisException(
      errorClass = "TABLE_OR_VIEW_ALREADY_EXISTS",
      messageParameters = Map("relationName" -> name.toString))
  }

  def createPersistedViewFromDatasetAPINotAllowedError(): Throwable = {
    new AnalysisException(
      errorClass = "_LEGACY_ERROR_TEMP_1280",
      messageParameters = Map.empty)
  }

  def recursiveViewDetectedError(
      viewIdent: TableIdentifier,
      newPath: Seq[TableIdentifier]): Throwable = {
    new AnalysisException(
      errorClass = "_LEGACY_ERROR_TEMP_1281",
      messageParameters = Map(
        "viewIdent" -> viewIdent.toString,
        "newPath" -> newPath.mkString(" -> ")))
  }

  def notAllowedToCreatePermanentViewWithoutAssigningAliasForExpressionError(
      name: TableIdentifier,
      attrName: String): Throwable = {
    new AnalysisException(
      errorClass = "_LEGACY_ERROR_TEMP_1282",
      messageParameters = Map(
        "name" -> name.toString,
        "attrName" -> attrName))
  }

  def notAllowedToCreatePermanentViewByReferencingTempViewError(
      name: TableIdentifier,
      nameParts: String): Throwable = {
    new AnalysisException(
      errorClass = "_LEGACY_ERROR_TEMP_1283",
      messageParameters = Map(
        "name" -> name.toString,
        "nameParts" -> nameParts))
  }

  def notAllowedToCreatePermanentViewByReferencingTempFuncError(
      name: TableIdentifier,
      funcName: String): Throwable = {
     new AnalysisException(
      errorClass = "_LEGACY_ERROR_TEMP_1284",
      messageParameters = Map(
        "name" -> name.toString,
        "funcName" -> funcName))
  }

  def queryFromRawFilesIncludeCorruptRecordColumnError(): Throwable = {
    new AnalysisException(
      errorClass = "_LEGACY_ERROR_TEMP_1285",
      messageParameters = Map.empty)
  }

  def userDefinedPartitionNotFoundInJDBCRelationError(
      columnName: String, schema: String): Throwable = {
    new AnalysisException(
      errorClass = "_LEGACY_ERROR_TEMP_1286",
      messageParameters = Map(
        "columnName" -> columnName,
        "schema" -> schema))
  }

  def invalidPartitionColumnTypeError(column: StructField): Throwable = {
    new AnalysisException(
      errorClass = "_LEGACY_ERROR_TEMP_1287",
      messageParameters = Map(
        "numericType" -> NumericType.simpleString,
        "dateType" -> DateType.catalogString,
        "timestampType" -> TimestampType.catalogString,
        "dataType" -> column.dataType.catalogString))
  }

  def tableOrViewAlreadyExistsError(name: String): Throwable = {
    new AnalysisException(
      errorClass = "_LEGACY_ERROR_TEMP_1288",
      messageParameters = Map("name" -> name))
  }

  def columnNameContainsInvalidCharactersError(name: String): Throwable = {
    new AnalysisException(
      errorClass = "_LEGACY_ERROR_TEMP_1289",
      messageParameters = Map("name" -> name))
  }

  def textDataSourceWithMultiColumnsError(schema: StructType): Throwable = {
    new AnalysisException(
      errorClass = "_LEGACY_ERROR_TEMP_1290",
      messageParameters = Map("schemaSize" -> schema.size.toString))
  }

  def cannotFindPartitionColumnInPartitionSchemaError(
      readField: StructField, partitionSchema: StructType): Throwable = {
    new AnalysisException(
      errorClass = "_LEGACY_ERROR_TEMP_1291",
      messageParameters = Map(
        "readField" -> readField.name,
        "partitionSchema" -> partitionSchema.toString()))
  }

  def cannotSpecifyDatabaseForTempViewError(tableIdent: TableIdentifier): Throwable = {
    new AnalysisException(
      errorClass = "_LEGACY_ERROR_TEMP_1292",
      messageParameters = Map("tableIdent" -> tableIdent.toString))
  }

  def cannotCreateTempViewUsingHiveDataSourceError(): Throwable = {
    new AnalysisException(
      errorClass = "_LEGACY_ERROR_TEMP_1293",
      messageParameters = Map.empty)
  }

  def invalidTimestampProvidedForStrategyError(
      strategy: String, timeString: String): Throwable = {
    new AnalysisException(
      errorClass = "_LEGACY_ERROR_TEMP_1294",
      messageParameters = Map(
        "strategy" -> strategy,
        "timeString" -> timeString))
  }

  def hostOptionNotSetError(): Throwable = {
    new AnalysisException(
      errorClass = "_LEGACY_ERROR_TEMP_1295",
      messageParameters = Map.empty)
  }

  def portOptionNotSetError(): Throwable = {
    new AnalysisException(
      errorClass = "_LEGACY_ERROR_TEMP_1296",
      messageParameters = Map.empty)
  }

  def invalidIncludeTimestampValueError(): Throwable = {
    new AnalysisException(
      errorClass = "_LEGACY_ERROR_TEMP_1297",
      messageParameters = Map.empty)
  }

  def checkpointLocationNotSpecifiedError(): Throwable = {
    new AnalysisException(
      errorClass = "_LEGACY_ERROR_TEMP_1298",
      messageParameters = Map("config" -> SQLConf.CHECKPOINT_LOCATION.key))
  }

  def recoverQueryFromCheckpointUnsupportedError(checkpointPath: Path): Throwable = {
    new AnalysisException(
      errorClass = "_LEGACY_ERROR_TEMP_1299",
      messageParameters = Map("checkpointPath" -> checkpointPath.toString))
  }

  def cannotFindColumnInRelationOutputError(
      colName: String, relation: LogicalPlan): Throwable = {
    new AnalysisException(
      errorClass = "_LEGACY_ERROR_TEMP_1300",
      messageParameters = Map(
        "colName" -> colName,
        "actualColumns" -> relation.output.map(_.name).mkString(", ")))
  }

  def invalidBoundaryStartError(start: Long): Throwable = {
    new AnalysisException(
      errorClass = "_LEGACY_ERROR_TEMP_1301",
      messageParameters = Map("start" -> start.toString))
  }

  def invalidBoundaryEndError(end: Long): Throwable = {
    new AnalysisException(
      errorClass = "_LEGACY_ERROR_TEMP_1302",
      messageParameters = Map("end" -> end.toString))
  }

  def tableOrViewNotFound(ident: Seq[String]): Throwable = {
    new NoSuchTableException(ident)
  }

  def unsupportedTableChangeInJDBCCatalogError(change: TableChange): Throwable = {
    new AnalysisException(
      errorClass = "_LEGACY_ERROR_TEMP_1305",
      messageParameters = Map("change" -> change.toString))
  }

  def pathOptionNotSetCorrectlyWhenReadingError(): Throwable = {
    new AnalysisException(
      errorClass = "_LEGACY_ERROR_TEMP_1306",
      messageParameters = Map(
        "config" -> SQLConf.LEGACY_PATH_OPTION_BEHAVIOR.key))
  }

  def pathOptionNotSetCorrectlyWhenWritingError(): Throwable = {
    new AnalysisException(
      errorClass = "_LEGACY_ERROR_TEMP_1307",
      messageParameters = Map(
        "config" -> SQLConf.LEGACY_PATH_OPTION_BEHAVIOR.key))
  }

  def writeWithSaveModeUnsupportedBySourceError(source: String, createMode: String): Throwable = {
    new AnalysisException(
      errorClass = "_LEGACY_ERROR_TEMP_1308",
      messageParameters = Map(
        "source" -> source,
        "createMode" -> createMode))
  }

  def partitionByDoesNotAllowedWhenUsingInsertIntoError(): Throwable = {
    new AnalysisException(
      errorClass = "_LEGACY_ERROR_TEMP_1309",
      messageParameters = Map.empty)
  }

  def cannotFindCatalogToHandleIdentifierError(quote: String): Throwable = {
    new AnalysisException(
      errorClass = "_LEGACY_ERROR_TEMP_1310",
      messageParameters = Map("quote" -> quote))
  }

  def sortByNotUsedWithBucketByError(): Throwable = {
    new AnalysisException(
      errorClass = "_LEGACY_ERROR_TEMP_1311",
      messageParameters = Map.empty)
  }

  def bucketByUnsupportedByOperationError(operation: String): Throwable = {
    new AnalysisException(
      errorClass = "_LEGACY_ERROR_TEMP_1312",
      messageParameters = Map("operation" -> operation))
  }

  def bucketByAndSortByUnsupportedByOperationError(operation: String): Throwable = {
    new AnalysisException(
      errorClass = "_LEGACY_ERROR_TEMP_1313",
      messageParameters = Map("operation" -> operation))
  }

  def tableAlreadyExistsError(tableIdent: TableIdentifier): Throwable = {
    new TableAlreadyExistsException(tableIdent.nameParts)
  }

  def cannotOverwriteTableThatIsBeingReadFromError(tableName: String): Throwable = {
    new AnalysisException(
      errorClass = "_LEGACY_ERROR_TEMP_1315",
      messageParameters = Map("tableName" -> tableName))
  }

  def invalidPartitionTransformationError(expr: Expression): Throwable = {
    new AnalysisException(
      errorClass = "_LEGACY_ERROR_TEMP_1316",
      messageParameters = Map("expr" -> expr.sql))
  }

  def cannotResolveColumnNameAmongFieldsError(
      colName: String, fieldsStr: String, extraMsg: String): AnalysisException = {
    new AnalysisException(
      errorClass = "_LEGACY_ERROR_TEMP_1317",
      messageParameters = Map(
        "colName" -> colName,
        "fieldsStr" -> fieldsStr,
        "extraMsg" -> extraMsg))
  }

  def cannotParseIntervalError(delayThreshold: String, e: Throwable): Throwable = {
    val threshold = if (delayThreshold == null) "" else delayThreshold
    new AnalysisException(
      errorClass = "_LEGACY_ERROR_TEMP_1318",
      messageParameters = Map("delayThreshold" -> threshold),
      cause = Some(e))
  }

  def invalidJoinTypeInJoinWithError(joinType: JoinType): Throwable = {
    new AnalysisException(
      errorClass = "_LEGACY_ERROR_TEMP_1319",
      messageParameters = Map("joinType" -> joinType.sql))
  }

  def cannotPassTypedColumnInUntypedSelectError(typedCol: String): Throwable = {
    new AnalysisException(
      errorClass = "_LEGACY_ERROR_TEMP_1320",
      messageParameters = Map("typedCol" -> typedCol))
  }

  def invalidViewNameError(viewName: String): Throwable = {
    new AnalysisException(
      errorClass = "_LEGACY_ERROR_TEMP_1321",
      messageParameters = Map("viewName" -> viewName))
  }

  def invalidBucketsNumberError(numBuckets: String, e: String): Throwable = {
    new AnalysisException(
      errorClass = "_LEGACY_ERROR_TEMP_1322",
      messageParameters = Map("numBuckets" -> numBuckets, "e" -> e))
  }

  def usingUntypedScalaUDFError(): Throwable = {
    new AnalysisException(
      errorClass = "UNTYPED_SCALA_UDF",
      messageParameters = Map.empty)
  }

  def aggregationFunctionAppliedOnNonNumericColumnError(colName: String): Throwable = {
    new AnalysisException(
      errorClass = "_LEGACY_ERROR_TEMP_1323",
      messageParameters = Map("colName" -> colName))
  }

  def aggregationFunctionAppliedOnNonNumericColumnError(
      pivotColumn: String, maxValues: Int): Throwable = {
    new AnalysisException(
      errorClass = "_LEGACY_ERROR_TEMP_1324",
      messageParameters = Map(
        "pivotColumn" -> pivotColumn,
        "maxValues" -> maxValues.toString,
        "config" -> SQLConf.DATAFRAME_PIVOT_MAX_VALUES.key))
  }

  def cannotModifyValueOfStaticConfigError(key: String): Throwable = {
    new AnalysisException(
      errorClass = "_LEGACY_ERROR_TEMP_1325",
      messageParameters = Map("key" -> key))
  }

  def cannotModifyValueOfSparkConfigError(key: String): Throwable = {
    new AnalysisException(
      errorClass = "_LEGACY_ERROR_TEMP_1326",
      messageParameters = Map("key" -> key))
  }

  def commandExecutionInRunnerUnsupportedError(runner: String): Throwable = {
    new AnalysisException(
      errorClass = "_LEGACY_ERROR_TEMP_1327",
      messageParameters = Map("runner" -> runner))
  }

  def udfClassDoesNotImplementAnyUDFInterfaceError(className: String): Throwable = {
    new AnalysisException(
      errorClass = "NO_UDF_INTERFACE",
      messageParameters = Map("className" -> className))
  }

  def udfClassImplementMultiUDFInterfacesError(className: String): Throwable = {
    new AnalysisException(
      errorClass = "MULTI_UDF_INTERFACE_ERROR",
      messageParameters = Map("className" -> className))
  }

  def udfClassWithTooManyTypeArgumentsError(n: Int): Throwable = {
    new AnalysisException(
      errorClass = "UNSUPPORTED_FEATURE.TOO_MANY_TYPE_ARGUMENTS_FOR_UDF_CLASS",
      messageParameters = Map("num" -> s"$n"))
  }

  def classWithoutPublicNonArgumentConstructorError(className: String): Throwable = {
    new AnalysisException(
      errorClass = "_LEGACY_ERROR_TEMP_1328",
      messageParameters = Map("className" -> className))
  }

  def cannotLoadClassNotOnClassPathError(className: String): Throwable = {
    new AnalysisException(
      errorClass = "_LEGACY_ERROR_TEMP_1329",
      messageParameters = Map("className" -> className))
  }

  def classDoesNotImplementUserDefinedAggregateFunctionError(className: String): Throwable = {
    new AnalysisException(
      errorClass = "_LEGACY_ERROR_TEMP_1330",
      messageParameters = Map("className" -> className))
  }

  def missingFieldError(
      fieldName: Seq[String], table: ResolvedTable, context: Origin): Throwable = {
    new AnalysisException(
      errorClass = "_LEGACY_ERROR_TEMP_1331",
      messageParameters = Map(
        "fieldName" -> fieldName.quoted,
        "table" -> table.name,
        "schema" -> table.schema.treeString),
      origin = context)
  }

  def invalidFieldName(fieldName: Seq[String], path: Seq[String], context: Origin): Throwable = {
    new AnalysisException(
      errorClass = "INVALID_FIELD_NAME",
      messageParameters = Map(
        "fieldName" -> toSQLId(fieldName),
        "path" -> toSQLId(path)),
      origin = context)
  }

  def invalidJsonSchema(schema: DataType): Throwable = {
    new AnalysisException(
      errorClass = "INVALID_JSON_SCHEMA_MAP_TYPE",
      messageParameters = Map("jsonSchema" -> toSQLType(schema)))
  }

  def tableIndexNotSupportedError(errorMessage: String): Throwable = {
    new AnalysisException(
      errorClass = "_LEGACY_ERROR_TEMP_1332",
      messageParameters = Map("errorMessage" -> errorMessage))
  }

  def invalidViewText(viewText: String, tableName: String): Throwable = {
    new AnalysisException(
      errorClass = "_LEGACY_ERROR_TEMP_1333",
      messageParameters = Map(
        "viewText" -> viewText,
        "tableName" -> tableName))
  }

  def invalidTimeTravelSpecError(): Throwable = {
    new AnalysisException(
      errorClass = "_LEGACY_ERROR_TEMP_1334",
      messageParameters = Map.empty)
  }

  def invalidTimestampExprForTimeTravel(expr: Expression): Throwable = {
    new AnalysisException(
      errorClass = "_LEGACY_ERROR_TEMP_1335",
      messageParameters = Map("expr" -> expr.sql))
  }

  def timeTravelUnsupportedError(target: String): Throwable = {
    new AnalysisException(
      errorClass = "_LEGACY_ERROR_TEMP_1336",
      messageParameters = Map("target" -> target))
  }

  def tableNotSupportTimeTravelError(tableName: Identifier): Throwable = {
    new AnalysisException(
      errorClass = "_LEGACY_ERROR_TEMP_1337",
      messageParameters = Map("tableName" -> tableName.toString))
  }

  def writeDistributionAndOrderingNotSupportedInContinuousExecution(): Throwable = {
    new AnalysisException(
      errorClass = "_LEGACY_ERROR_TEMP_1338",
      messageParameters = Map.empty)
  }

  // Return a more descriptive error message if the user tries to nest a DEFAULT column reference
  // inside some other expression (such as DEFAULT + 1) in an INSERT INTO command's VALUES list;
  // this is not allowed.
  def defaultReferencesNotAllowedInComplexExpressionsInInsertValuesList(): Throwable = {
    new AnalysisException(
      errorClass = "_LEGACY_ERROR_TEMP_1339",
      messageParameters = Map.empty)
  }

  // Return a descriptive error message in the presence of INSERT INTO commands with explicit
  // DEFAULT column references and explicit column lists, since this is not implemented yet.
  def defaultReferencesNotAllowedInComplexExpressionsInUpdateSetClause(): Throwable = {
    new AnalysisException(
      errorClass = "_LEGACY_ERROR_TEMP_1340",
      messageParameters = Map.empty)
  }

  // Return a more descriptive error message if the user tries to use a DEFAULT column reference
  // inside an UPDATE command's WHERE clause; this is not allowed.
  def defaultReferencesNotAllowedInUpdateWhereClause(): Throwable = {
    new AnalysisException(
      errorClass = "_LEGACY_ERROR_TEMP_1341",
      messageParameters = Map.empty)
  }

  // Return a more descriptive error message if the user tries to use a DEFAULT column reference
  // inside an UPDATE command's WHERE clause; this is not allowed.
  def defaultReferencesNotAllowedInMergeCondition(): Throwable = {
    new AnalysisException(
      errorClass = "_LEGACY_ERROR_TEMP_1342",
      messageParameters = Map.empty)
  }

  def defaultReferencesNotAllowedInComplexExpressionsInMergeInsertsOrUpdates(): Throwable = {
    new AnalysisException(
      errorClass = "_LEGACY_ERROR_TEMP_1343",
      messageParameters = Map.empty)
  }

  def failedToParseExistenceDefaultAsLiteral(fieldName: String, defaultValue: String): Throwable = {
    new AnalysisException(
      errorClass = "_LEGACY_ERROR_TEMP_1344",
      messageParameters = Map(
        "fieldName" -> fieldName,
        "defaultValue" -> defaultValue))
  }

  def defaultReferencesNotAllowedInDataSource(
      statementType: String, dataSource: String): Throwable = {
    new AnalysisException(
      errorClass = "_LEGACY_ERROR_TEMP_1345",
      messageParameters = Map(
        "statementType" -> statementType,
        "dataSource" -> dataSource))
  }

  def addNewDefaultColumnToExistingTableNotAllowed(
      statementType: String, dataSource: String): Throwable = {
    new AnalysisException(
      errorClass = "_LEGACY_ERROR_TEMP_1346",
      messageParameters = Map(
        "statementType" -> statementType,
        "dataSource" -> dataSource))
  }

  def defaultValuesMayNotContainSubQueryExpressions(): Throwable = {
    new AnalysisException(
      errorClass = "_LEGACY_ERROR_TEMP_1347",
      messageParameters = Map.empty)
  }

  def nullableColumnOrFieldError(name: Seq[String]): Throwable = {
    new AnalysisException(
      errorClass = "NULLABLE_COLUMN_OR_FIELD",
      messageParameters = Map("name" -> toSQLId(name)))
  }

  def nullableArrayOrMapElementError(path: Seq[String]): Throwable = {
    new AnalysisException(
      errorClass = "NULLABLE_ARRAY_OR_MAP_ELEMENT",
      messageParameters = Map("columnPath" -> toSQLId(path)))
  }

  def invalidColumnOrFieldDataTypeError(
      name: Seq[String],
      dt: DataType,
      expected: DataType): Throwable = {
    new AnalysisException(
      errorClass = "INVALID_COLUMN_OR_FIELD_DATA_TYPE",
      messageParameters = Map(
        "name" -> toSQLId(name),
        "type" -> toSQLType(dt),
        "expectedType" -> toSQLType(expected)))
  }

  def columnNotInGroupByClauseError(expression: Expression): Throwable = {
    new AnalysisException(
      errorClass = "MISSING_AGGREGATION",
      messageParameters = Map(
        "expression" -> toSQLExpr(expression),
        "expressionAnyValue" -> toSQLExpr(new AnyValue(expression)))
    )
  }

  def cannotConvertProtobufTypeToSqlTypeError(
      protobufColumn: String,
      sqlColumn: Seq[String],
      protobufType: String,
      sqlType: DataType): Throwable = {
    new AnalysisException(
      errorClass = "CANNOT_CONVERT_PROTOBUF_FIELD_TYPE_TO_SQL_TYPE",
      messageParameters = Map(
        "protobufColumn" -> protobufColumn,
        "sqlColumn" -> toSQLId(sqlColumn),
        "protobufType" -> protobufType,
        "sqlType" -> toSQLType(sqlType)))
  }

  def cannotConvertCatalystTypeToProtobufTypeError(
      sqlColumn: Seq[String],
      protobufColumn: String,
      sqlType: DataType,
      protobufType: String): Throwable = {
    new AnalysisException(
      errorClass = "CANNOT_CONVERT_SQL_TYPE_TO_PROTOBUF_FIELD_TYPE",
      messageParameters = Map(
        "sqlColumn" -> toSQLId(sqlColumn),
        "protobufColumn" -> protobufColumn,
        "sqlType" -> toSQLType(sqlType),
        "protobufType" -> protobufType))
  }

  def cannotConvertCatalystTypeToProtobufEnumTypeError(
      sqlColumn: Seq[String],
      protobufColumn: String,
      data: String,
      enumString: String): Throwable = {
    new AnalysisException(
      errorClass = "CANNOT_CONVERT_SQL_TYPE_TO_PROTOBUF_ENUM_TYPE",
      messageParameters = Map(
        "sqlColumn" -> toSQLId(sqlColumn),
        "protobufColumn" -> protobufColumn,
        "data" -> data,
        "enumString" -> enumString))
  }

  def cannotConvertProtobufTypeToCatalystTypeError(
      protobufType: String,
      sqlType: DataType,
      cause: Throwable): Throwable = {
    new AnalysisException(
      errorClass = "CANNOT_CONVERT_PROTOBUF_MESSAGE_TYPE_TO_SQL_TYPE",
      messageParameters = Map(
        "protobufType" -> protobufType,
        "toType" -> toSQLType(sqlType)),
      cause = Option(cause.getCause))
  }

  def cannotConvertSqlTypeToProtobufError(
      protobufType: String,
      sqlType: DataType,
      cause: Throwable): Throwable = {
    new AnalysisException(
      errorClass = "UNABLE_TO_CONVERT_TO_PROTOBUF_MESSAGE_TYPE",
      messageParameters = Map(
        "protobufType" -> protobufType,
        "toType" -> toSQLType(sqlType)),
      cause = Option(cause.getCause))
  }

  def protobufTypeUnsupportedYetError(protobufType: String): Throwable = {
    new AnalysisException(
      errorClass = "PROTOBUF_TYPE_NOT_SUPPORT",
      messageParameters = Map("protobufType" -> protobufType))
  }

  def unknownProtobufMessageTypeError(
      descriptorName: String,
      containingType: String): Throwable = {
    new AnalysisException(
      errorClass = "UNKNOWN_PROTOBUF_MESSAGE_TYPE",
      messageParameters = Map(
        "descriptorName" -> descriptorName,
        "containingType" -> containingType))
  }

  def cannotFindCatalystTypeInProtobufSchemaError(catalystFieldPath: String): Throwable = {
    new AnalysisException(
      errorClass = "NO_SQL_TYPE_IN_PROTOBUF_SCHEMA",
      messageParameters = Map("catalystFieldPath" -> catalystFieldPath))
  }

  def cannotFindProtobufFieldInCatalystError(field: String): Throwable = {
    new AnalysisException(
      errorClass = "PROTOBUF_FIELD_MISSING_IN_SQL_SCHEMA",
      messageParameters = Map("field" -> field))
  }

  def protobufFieldMatchError(field: String,
      protobufSchema: String,
      matchSize: String,
      matches: String): Throwable = {
    new AnalysisException(
      errorClass = "PROTOBUF_FIELD_MISSING",
      messageParameters = Map(
        "field" -> field,
        "protobufSchema" -> protobufSchema,
        "matchSize" -> matchSize,
        "matches" -> matches))
  }

  def unableToLocateProtobufMessageError(messageName: String): Throwable = {
    new AnalysisException(
      errorClass = "PROTOBUF_MESSAGE_NOT_FOUND",
      messageParameters = Map("messageName" -> messageName))
  }

  def descrioptorParseError(descFilePath: String, cause: Throwable): Throwable = {
    new AnalysisException(
      errorClass = "CANNOT_PARSE_PROTOBUF_DESCRIPTOR",
      messageParameters = Map("descFilePath" -> descFilePath),
      cause = Option(cause.getCause))
  }

  def cannotFindDescriptorFileError(filePath: String, cause: Throwable): Throwable = {
    new AnalysisException(
      errorClass = "PROTOBUF_DESCRIPTOR_FILE_NOT_FOUND",
      messageParameters = Map("filePath" -> filePath),
      cause = Option(cause.getCause))
  }

  def failedParsingDescriptorError(descFilePath: String, cause: Throwable): Throwable = {
    new AnalysisException(
      errorClass = "CANNOT_CONSTRUCT_PROTOBUF_DESCRIPTOR",
      messageParameters = Map("descFilePath" -> descFilePath),
      cause = Option(cause.getCause))
  }

  def foundRecursionInProtobufSchema(fieldDescriptor: String): Throwable = {
    new AnalysisException(
      errorClass = "RECURSIVE_PROTOBUF_SCHEMA",
      messageParameters = Map("fieldDescriptor" -> fieldDescriptor))
  }

  def protobufFieldTypeMismatchError(field: String): Throwable = {
    new AnalysisException(
      errorClass = "PROTOBUF_FIELD_TYPE_MISMATCH",
      messageParameters = Map("field" -> field))
  }

  def protobufClassLoadError(
      protobufClassName: String,
      explanation: String,
      cause: Throwable = null): Throwable = {
    new AnalysisException(
      errorClass = "CANNOT_LOAD_PROTOBUF_CLASS",
      messageParameters = Map(
        "protobufClassName" -> protobufClassName,
        "explanation" -> explanation
      ),
      cause = Option(cause))
  }

  def protobufDescriptorDependencyError(dependencyName: String): Throwable = {
    new AnalysisException(
      errorClass = "PROTOBUF_DEPENDENCY_NOT_FOUND",
      messageParameters = Map("dependencyName" -> dependencyName))
  }

  def invalidByteStringFormatError(unsupported: Any): Throwable = {
    new AnalysisException(
      errorClass = "INVALID_BYTE_STRING",
      messageParameters = Map(
        "unsupported" -> unsupported.toString,
        "class" -> unsupported.getClass.toString))
  }

  def funcBuildError(funcName: String, cause: Exception): Throwable = {
    cause.getCause match {
      case st: SparkThrowable with Throwable => st
      case other =>
        new AnalysisException(
          errorClass = "FAILED_FUNCTION_CALL",
          messageParameters = Map("funcName" -> toSQLId(funcName)),
          cause = Option(other))
    }
  }

<<<<<<< HEAD
  def generatedColumnsUnsupported(nameParts: Seq[String]): AnalysisException = {
    new AnalysisException(
      errorClass = "UNSUPPORTED_FEATURE.TABLE_OPERATION",
      messageParameters = Map(
        "tableName" -> toSQLId(nameParts),
        "operation" ->
          s"creating generated columns with GENERATED ALWAYS AS expressions"
      )
    )
  }

  def ambiguousLateralColumnAlias(name: String, numOfMatches: Int): Throwable = {
=======
  def ambiguousLateralColumnAliasError(name: String, numOfMatches: Int): Throwable = {
>>>>>>> c0ac1941
    new AnalysisException(
      errorClass = "AMBIGUOUS_LATERAL_COLUMN_ALIAS",
      messageParameters = Map(
        "name" -> toSQLId(name),
        "n" -> numOfMatches.toString
      )
    )
  }
  def ambiguousLateralColumnAliasError(nameParts: Seq[String], numOfMatches: Int): Throwable = {
    new AnalysisException(
      errorClass = "AMBIGUOUS_LATERAL_COLUMN_ALIAS",
      messageParameters = Map(
        "name" -> toSQLId(nameParts),
        "n" -> numOfMatches.toString
      )
    )
  }

  def lateralColumnAliasInAggFuncUnsupportedError(
      lcaNameParts: Seq[String], aggExpr: Expression): Throwable = {
    new AnalysisException(
      errorClass = "UNSUPPORTED_FEATURE.LATERAL_COLUMN_ALIAS_IN_AGGREGATE_FUNC",
      messageParameters = Map(
        "lca" -> toSQLId(lcaNameParts),
        "aggFunc" -> toSQLExpr(aggExpr)
      )
    )
  }
}<|MERGE_RESOLUTION|>--- conflicted
+++ resolved
@@ -3372,7 +3372,6 @@
     }
   }
 
-<<<<<<< HEAD
   def generatedColumnsUnsupported(nameParts: Seq[String]): AnalysisException = {
     new AnalysisException(
       errorClass = "UNSUPPORTED_FEATURE.TABLE_OPERATION",
@@ -3384,10 +3383,7 @@
     )
   }
 
-  def ambiguousLateralColumnAlias(name: String, numOfMatches: Int): Throwable = {
-=======
   def ambiguousLateralColumnAliasError(name: String, numOfMatches: Int): Throwable = {
->>>>>>> c0ac1941
     new AnalysisException(
       errorClass = "AMBIGUOUS_LATERAL_COLUMN_ALIAS",
       messageParameters = Map(
