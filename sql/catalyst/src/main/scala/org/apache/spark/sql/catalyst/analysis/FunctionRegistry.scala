--- conflicted
+++ resolved
@@ -168,17 +168,12 @@
     expression[Substring]("substring"),
     expression[UnBase64]("unbase64"),
     expression[Upper]("ucase"),
-<<<<<<< HEAD
     expression[Unhex]("unhex"),
-    expression[Upper]("upper")
-=======
-    expression[UnHex]("unhex"),
     expression[Upper]("upper"),
 
     // datetime functions
     expression[CurrentDate]("current_date"),
     expression[CurrentTimestamp]("current_timestamp")
->>>>>>> c991ef5a
   )
 
   val builtin: FunctionRegistry = {
