--- conflicted
+++ resolved
@@ -409,11 +409,8 @@
     expression[MapValues]("map_values"),
     expression[Size]("size"),
     expression[SortArray]("sort_array"),
-<<<<<<< HEAD
     expression[ArrayMin]("array_min"),
-=======
     expression[ArrayMax]("array_max"),
->>>>>>> 69310220
     CreateStruct.registryEntry,
 
     // misc functions
