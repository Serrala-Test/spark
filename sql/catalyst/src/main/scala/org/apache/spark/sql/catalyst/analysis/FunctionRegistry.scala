/*
 * Licensed to the Apache Software Foundation (ASF) under one or more
 * contributor license agreements.  See the NOTICE file distributed with
 * this work for additional information regarding copyright ownership.
 * The ASF licenses this file to You under the Apache License, Version 2.0
 * (the "License"); you may not use this file except in compliance with
 * the License.  You may obtain a copy of the License at
 *
 *    http://www.apache.org/licenses/LICENSE-2.0
 *
 * Unless required by applicable law or agreed to in writing, software
 * distributed under the License is distributed on an "AS IS" BASIS,
 * WITHOUT WARRANTIES OR CONDITIONS OF ANY KIND, either express or implied.
 * See the License for the specific language governing permissions and
 * limitations under the License.
 */

package org.apache.spark.sql.catalyst.analysis

import java.util.Locale
import javax.annotation.concurrent.GuardedBy

import scala.collection.mutable
import scala.language.existentials
import scala.reflect.ClassTag
import scala.util.{Failure, Success, Try}

import org.apache.spark.sql.AnalysisException
import org.apache.spark.sql.catalyst.FunctionIdentifier
import org.apache.spark.sql.catalyst.analysis.FunctionRegistry.FunctionBuilder
import org.apache.spark.sql.catalyst.expressions._
import org.apache.spark.sql.catalyst.expressions.aggregate._
import org.apache.spark.sql.catalyst.expressions.xml._
import org.apache.spark.sql.types._


/**
 * A catalog for looking up user defined functions, used by an [[Analyzer]].
 *
 * Note:
 *   1) The implementation should be thread-safe to allow concurrent access.
 *   2) the database name is always case-sensitive here, callers are responsible to
 *      format the database name w.r.t. case-sensitive config.
 */
trait FunctionRegistry {

  final def registerFunction(name: FunctionIdentifier, builder: FunctionBuilder): Unit = {
    val info = new ExpressionInfo(
      builder.getClass.getCanonicalName, name.database.orNull, name.funcName)
    registerFunction(name, info, builder)
  }

  def registerFunction(
    name: FunctionIdentifier,
    info: ExpressionInfo,
    builder: FunctionBuilder): Unit

  /* Create or replace a temporary function. */
  final def createOrReplaceTempFunction(name: String, builder: FunctionBuilder): Unit = {
    registerFunction(
      FunctionIdentifier(name),
      builder)
  }

  @throws[AnalysisException]("If function does not exist")
  def lookupFunction(name: FunctionIdentifier, children: Seq[Expression]): Expression

  /* List all of the registered function names. */
  def listFunction(): Seq[FunctionIdentifier]

  /* Get the class of the registered function by specified name. */
  def lookupFunction(name: FunctionIdentifier): Option[ExpressionInfo]

  /* Get the builder of the registered function by specified name. */
  def lookupFunctionBuilder(name: FunctionIdentifier): Option[FunctionBuilder]

  /** Drop a function and return whether the function existed. */
  def dropFunction(name: FunctionIdentifier): Boolean

  /** Checks if a function with a given name exists. */
  def functionExists(name: FunctionIdentifier): Boolean = lookupFunction(name).isDefined

  /** Clear all registered functions. */
  def clear(): Unit

  /** Create a copy of this registry with identical functions as this registry. */
  override def clone(): FunctionRegistry = throw new CloneNotSupportedException()
}

class SimpleFunctionRegistry extends FunctionRegistry {

  @GuardedBy("this")
  private val functionBuilders =
    new mutable.HashMap[FunctionIdentifier, (ExpressionInfo, FunctionBuilder)]

  // Resolution of the function name is always case insensitive, but the database name
  // depends on the caller
  private def normalizeFuncName(name: FunctionIdentifier): FunctionIdentifier = {
    FunctionIdentifier(name.funcName.toLowerCase(Locale.ROOT), name.database)
  }

  override def registerFunction(
      name: FunctionIdentifier,
      info: ExpressionInfo,
      builder: FunctionBuilder): Unit = synchronized {
    functionBuilders.put(normalizeFuncName(name), (info, builder))
  }

  override def lookupFunction(name: FunctionIdentifier, children: Seq[Expression]): Expression = {
    val func = synchronized {
      functionBuilders.get(normalizeFuncName(name)).map(_._2).getOrElse {
        throw new AnalysisException(s"undefined function $name")
      }
    }
    func(children)
  }

  override def listFunction(): Seq[FunctionIdentifier] = synchronized {
    functionBuilders.iterator.map(_._1).toList
  }

  override def lookupFunction(name: FunctionIdentifier): Option[ExpressionInfo] = synchronized {
    functionBuilders.get(normalizeFuncName(name)).map(_._1)
  }

  override def lookupFunctionBuilder(
      name: FunctionIdentifier): Option[FunctionBuilder] = synchronized {
    functionBuilders.get(normalizeFuncName(name)).map(_._2)
  }

  override def dropFunction(name: FunctionIdentifier): Boolean = synchronized {
    functionBuilders.remove(normalizeFuncName(name)).isDefined
  }

  override def clear(): Unit = synchronized {
    functionBuilders.clear()
  }

  override def clone(): SimpleFunctionRegistry = synchronized {
    val registry = new SimpleFunctionRegistry
    functionBuilders.iterator.foreach { case (name, (info, builder)) =>
      registry.registerFunction(name, info, builder)
    }
    registry
  }
}

/**
 * A trivial catalog that returns an error when a function is requested. Used for testing when all
 * functions are already filled in and the analyzer needs only to resolve attribute references.
 */
object EmptyFunctionRegistry extends FunctionRegistry {
  override def registerFunction(
      name: FunctionIdentifier, info: ExpressionInfo, builder: FunctionBuilder): Unit = {
    throw new UnsupportedOperationException
  }

  override def lookupFunction(name: FunctionIdentifier, children: Seq[Expression]): Expression = {
    throw new UnsupportedOperationException
  }

  override def listFunction(): Seq[FunctionIdentifier] = {
    throw new UnsupportedOperationException
  }

  override def lookupFunction(name: FunctionIdentifier): Option[ExpressionInfo] = {
    throw new UnsupportedOperationException
  }

  override def lookupFunctionBuilder(name: FunctionIdentifier): Option[FunctionBuilder] = {
    throw new UnsupportedOperationException
  }

  override def dropFunction(name: FunctionIdentifier): Boolean = {
    throw new UnsupportedOperationException
  }

  override def clear(): Unit = {
    throw new UnsupportedOperationException
  }

  override def clone(): FunctionRegistry = this
}


object FunctionRegistry {

  type FunctionBuilder = Seq[Expression] => Expression

  // Note: Whenever we add a new entry here, make sure we also update ExpressionToSQLSuite
  val expressions: Map[String, (ExpressionInfo, FunctionBuilder)] = Map(
    // misc non-aggregate functions
    expression[Abs]("abs"),
    expression[Coalesce]("coalesce"),
    expression[Explode]("explode"),
    expressionGeneratorOuter[Explode]("explode_outer"),
    expression[Greatest]("greatest"),
    expression[If]("if"),
    expression[Inline]("inline"),
    expressionGeneratorOuter[Inline]("inline_outer"),
    expression[IsNaN]("isnan"),
    expression[IfNull]("ifnull"),
    expression[IsNull]("isnull"),
    expression[IsNotNull]("isnotnull"),
    expression[Least]("least"),
    expression[NaNvl]("nanvl"),
    expression[NullIf]("nullif"),
    expression[Nvl]("nvl"),
    expression[Nvl2]("nvl2"),
    expression[PosExplode]("posexplode"),
    expressionGeneratorOuter[PosExplode]("posexplode_outer"),
    expression[Rand]("rand"),
    expression[Randn]("randn"),
    expression[Stack]("stack"),
    expression[CaseWhen]("when"),

    // math functions
    expression[Acos]("acos"),
    expression[Asin]("asin"),
    expression[Atan]("atan"),
    expression[Atan2]("atan2"),
    expression[Bin]("bin"),
    expression[BRound]("bround"),
    expression[Cbrt]("cbrt"),
    expression[Ceil]("ceil"),
    expression[Ceil]("ceiling"),
    expression[Cos]("cos"),
    expression[Cosh]("cosh"),
    expression[Conv]("conv"),
    expression[ToDegrees]("degrees"),
    expression[EulerNumber]("e"),
    expression[Exp]("exp"),
    expression[Expm1]("expm1"),
    expression[Floor]("floor"),
    expression[Factorial]("factorial"),
    expression[Hex]("hex"),
    expression[Hypot]("hypot"),
    expression[Logarithm]("log"),
    expression[Log10]("log10"),
    expression[Log1p]("log1p"),
    expression[Log2]("log2"),
    expression[Log]("ln"),
    expression[Remainder]("mod"),
    expression[UnaryMinus]("negative"),
    expression[Pi]("pi"),
    expression[Pmod]("pmod"),
    expression[UnaryPositive]("positive"),
    expression[Pow]("pow"),
    expression[Pow]("power"),
    expression[ToRadians]("radians"),
    expression[Rint]("rint"),
    expression[Round]("round"),
    expression[ShiftLeft]("shiftleft"),
    expression[ShiftRight]("shiftright"),
    expression[ShiftRightUnsigned]("shiftrightunsigned"),
    expression[Signum]("sign"),
    expression[Signum]("signum"),
    expression[Sin]("sin"),
    expression[Sinh]("sinh"),
    expression[StringToMap]("str_to_map"),
    expression[Sqrt]("sqrt"),
    expression[Tan]("tan"),
    expression[Cot]("cot"),
    expression[Tanh]("tanh"),

    expression[Add]("+"),
    expression[Subtract]("-"),
    expression[Multiply]("*"),
    expression[Divide]("/"),
    expression[Remainder]("%"),

    // aggregate functions
    expression[HyperLogLogPlusPlus]("approx_count_distinct"),
    expression[Average]("avg"),
    expression[Corr]("corr"),
    expression[Count]("count"),
    expression[CovPopulation]("covar_pop"),
    expression[CovSample]("covar_samp"),
    expression[First]("first"),
    expression[First]("first_value"),
    expression[Kurtosis]("kurtosis"),
    expression[Last]("last"),
    expression[Last]("last_value"),
    expression[Max]("max"),
    expression[Average]("mean"),
    expression[Min]("min"),
    expression[Percentile]("percentile"),
    expression[Skewness]("skewness"),
    expression[ApproximatePercentile]("percentile_approx"),
    expression[ApproximatePercentile]("approx_percentile"),
    expression[StddevSamp]("std"),
    expression[StddevSamp]("stddev"),
    expression[StddevPop]("stddev_pop"),
    expression[StddevSamp]("stddev_samp"),
    expression[Sum]("sum"),
    expression[VarianceSamp]("variance"),
    expression[VariancePop]("var_pop"),
    expression[VarianceSamp]("var_samp"),
    expression[CollectList]("collect_list"),
    expression[CollectSet]("collect_set"),
    expression[CountMinSketchAgg]("count_min_sketch"),
    expression[RegrCount]("regr_count"),
    expression[RegrSXX]("regr_sxx"),
    expression[RegrSYY]("regr_syy"),
    expression[RegrAvgX]("regr_avgx"),
    expression[RegrAvgY]("regr_avgy"),
    expression[RegrSXY]("regr_sxy"),
    expression[RegrSlope]("regr_slope"),
    expression[RegrR2]("regr_r2"),
    expression[RegrIntercept]("regr_intercept"),

    // string functions
    expression[Ascii]("ascii"),
    expression[Chr]("char"),
    expression[Chr]("chr"),
    expression[Base64]("base64"),
    expression[BitLength]("bit_length"),
    expression[Length]("char_length"),
    expression[Length]("character_length"),
    expression[ConcatWs]("concat_ws"),
    expression[Decode]("decode"),
    expression[Elt]("elt"),
    expression[Encode]("encode"),
    expression[FindInSet]("find_in_set"),
    expression[FormatNumber]("format_number"),
    expression[FormatString]("format_string"),
    expression[GetJsonObject]("get_json_object"),
    expression[InitCap]("initcap"),
    expression[StringInstr]("instr"),
    expression[Lower]("lcase"),
    expression[Length]("length"),
    expression[Levenshtein]("levenshtein"),
    expression[Like]("like"),
    expression[Lower]("lower"),
    expression[OctetLength]("octet_length"),
    expression[StringLocate]("locate"),
    expression[StringLPad]("lpad"),
    expression[StringTrimLeft]("ltrim"),
    expression[JsonTuple]("json_tuple"),
    expression[ParseUrl]("parse_url"),
    expression[StringLocate]("position"),
    expression[FormatString]("printf"),
    expression[RegExpExtract]("regexp_extract"),
    expression[RegExpReplace]("regexp_replace"),
    expression[StringRepeat]("repeat"),
    expression[StringReplace]("replace"),
    expression[RLike]("rlike"),
    expression[StringRPad]("rpad"),
    expression[StringTrimRight]("rtrim"),
    expression[Sentences]("sentences"),
    expression[SoundEx]("soundex"),
    expression[StringSpace]("space"),
    expression[StringSplit]("split"),
    expression[Substring]("substr"),
    expression[Substring]("substring"),
    expression[Left]("left"),
    expression[Right]("right"),
    expression[SubstringIndex]("substring_index"),
    expression[StringTranslate]("translate"),
    expression[StringTrim]("trim"),
    expression[Upper]("ucase"),
    expression[UnBase64]("unbase64"),
    expression[Unhex]("unhex"),
    expression[Upper]("upper"),
    expression[XPathList]("xpath"),
    expression[XPathBoolean]("xpath_boolean"),
    expression[XPathDouble]("xpath_double"),
    expression[XPathDouble]("xpath_number"),
    expression[XPathFloat]("xpath_float"),
    expression[XPathInt]("xpath_int"),
    expression[XPathLong]("xpath_long"),
    expression[XPathShort]("xpath_short"),
    expression[XPathString]("xpath_string"),

    // datetime functions
    expression[AddMonths]("add_months"),
    expression[CurrentDate]("current_date"),
    expression[CurrentTimestamp]("current_timestamp"),
    expression[DateDiff]("datediff"),
    expression[DateAdd]("date_add"),
    expression[DateFormatClass]("date_format"),
    expression[DateSub]("date_sub"),
    expression[DayOfMonth]("day"),
    expression[DayOfYear]("dayofyear"),
    expression[DayOfMonth]("dayofmonth"),
    expression[FromUnixTime]("from_unixtime"),
    expression[FromUTCTimestamp]("from_utc_timestamp"),
    expression[Hour]("hour"),
    expression[LastDay]("last_day"),
    expression[Minute]("minute"),
    expression[Month]("month"),
    expression[MonthsBetween]("months_between"),
    expression[NextDay]("next_day"),
    expression[CurrentTimestamp]("now"),
    expression[Quarter]("quarter"),
    expression[Second]("second"),
    expression[ParseToTimestamp]("to_timestamp"),
    expression[ParseToDate]("to_date"),
    expression[ToUnixTimestamp]("to_unix_timestamp"),
    expression[ToUTCTimestamp]("to_utc_timestamp"),
    expression[TruncDate]("trunc"),
    expression[TruncTimestamp]("date_trunc"),
    expression[UnixTimestamp]("unix_timestamp"),
    expression[DayOfWeek]("dayofweek"),
    expression[WeekDay]("weekday"),
    expression[WeekOfYear]("weekofyear"),
    expression[Year]("year"),
    expression[TimeWindow]("window"),

    // collection functions
    expression[CreateArray]("array"),
    expression[ArrayContains]("array_contains"),
    expression[ArraysOverlap]("arrays_overlap"),
    expression[ArrayIntersect]("array_intersect"),
    expression[ArrayJoin]("array_join"),
    expression[ArrayPosition]("array_position"),
    expression[ArraySort]("array_sort"),
    expression[ArrayExcept]("array_except"),
    expression[ArrayUnion]("array_union"),
    expression[CreateMap]("map"),
    expression[CreateNamedStruct]("named_struct"),
    expression[ElementAt]("element_at"),
    expression[MapFromArrays]("map_from_arrays"),
    expression[MapKeys]("map_keys"),
    expression[MapValues]("map_values"),
    expression[MapEntries]("map_entries"),
    expression[MapFromEntries]("map_from_entries"),
    expression[MapConcat]("map_concat"),
    expression[Size]("size"),
    expression[Slice]("slice"),
    expression[Size]("cardinality"),
    expression[ArraysZip]("arrays_zip"),
    expression[SortArray]("sort_array"),
    expression[Shuffle]("shuffle"),
    expression[ArrayMin]("array_min"),
    expression[ArrayMax]("array_max"),
    expression[Reverse]("reverse"),
    expression[Concat]("concat"),
    expression[Flatten]("flatten"),
    expression[Sequence]("sequence"),
    expression[ArrayRepeat]("array_repeat"),
    expression[ArrayRemove]("array_remove"),
    expression[ArrayDistinct]("array_distinct"),
    expression[ArrayTransform]("transform"),
    expression[MapFilter]("map_filter"),
    expression[ArrayFilter]("filter"),
    expression[ArrayExists]("exists"),
    expression[ArrayAggregate]("aggregate"),
<<<<<<< HEAD
    expression[ArraysZipWith]("zip_with"),
=======
    expression[MapZipWith]("map_zip_with"),
>>>>>>> bfb74394
    CreateStruct.registryEntry,

    // misc functions
    expression[AssertTrue]("assert_true"),
    expression[Crc32]("crc32"),
    expression[Md5]("md5"),
    expression[Uuid]("uuid"),
    expression[Murmur3Hash]("hash"),
    expression[Sha1]("sha"),
    expression[Sha1]("sha1"),
    expression[Sha2]("sha2"),
    expression[SparkPartitionID]("spark_partition_id"),
    expression[InputFileName]("input_file_name"),
    expression[InputFileBlockStart]("input_file_block_start"),
    expression[InputFileBlockLength]("input_file_block_length"),
    expression[MonotonicallyIncreasingID]("monotonically_increasing_id"),
    expression[CurrentDatabase]("current_database"),
    expression[CallMethodViaReflection]("reflect"),
    expression[CallMethodViaReflection]("java_method"),

    // grouping sets
    expression[Cube]("cube"),
    expression[Rollup]("rollup"),
    expression[Grouping]("grouping"),
    expression[GroupingID]("grouping_id"),

    // window functions
    expression[Lead]("lead"),
    expression[Lag]("lag"),
    expression[RowNumber]("row_number"),
    expression[CumeDist]("cume_dist"),
    expression[NTile]("ntile"),
    expression[Rank]("rank"),
    expression[DenseRank]("dense_rank"),
    expression[PercentRank]("percent_rank"),

    // predicates
    expression[And]("and"),
    expression[In]("in"),
    expression[Not]("not"),
    expression[Or]("or"),

    // comparison operators
    expression[EqualNullSafe]("<=>"),
    expression[EqualTo]("="),
    expression[EqualTo]("=="),
    expression[GreaterThan](">"),
    expression[GreaterThanOrEqual](">="),
    expression[LessThan]("<"),
    expression[LessThanOrEqual]("<="),
    expression[Not]("!"),

    // bitwise
    expression[BitwiseAnd]("&"),
    expression[BitwiseNot]("~"),
    expression[BitwiseOr]("|"),
    expression[BitwiseXor]("^"),

    // json
    expression[StructsToJson]("to_json"),
    expression[JsonToStructs]("from_json"),
    expression[SchemaOfJson]("schema_of_json"),

    // cast
    expression[Cast]("cast"),
    // Cast aliases (SPARK-16730)
    castAlias("boolean", BooleanType),
    castAlias("tinyint", ByteType),
    castAlias("smallint", ShortType),
    castAlias("int", IntegerType),
    castAlias("bigint", LongType),
    castAlias("float", FloatType),
    castAlias("double", DoubleType),
    castAlias("decimal", DecimalType.USER_DEFAULT),
    castAlias("date", DateType),
    castAlias("timestamp", TimestampType),
    castAlias("binary", BinaryType),
    castAlias("string", StringType)
  )

  val builtin: SimpleFunctionRegistry = {
    val fr = new SimpleFunctionRegistry
    expressions.foreach {
      case (name, (info, builder)) => fr.registerFunction(FunctionIdentifier(name), info, builder)
    }
    fr
  }

  val functionSet: Set[FunctionIdentifier] = builtin.listFunction().toSet

  /** See usage above. */
  private def expression[T <: Expression](name: String)
      (implicit tag: ClassTag[T]): (String, (ExpressionInfo, FunctionBuilder)) = {

    // For `RuntimeReplaceable`, skip the constructor with most arguments, which is the main
    // constructor and contains non-parameter `child` and should not be used as function builder.
    val constructors = if (classOf[RuntimeReplaceable].isAssignableFrom(tag.runtimeClass)) {
      val all = tag.runtimeClass.getConstructors
      val maxNumArgs = all.map(_.getParameterCount).max
      all.filterNot(_.getParameterCount == maxNumArgs)
    } else {
      tag.runtimeClass.getConstructors
    }
    // See if we can find a constructor that accepts Seq[Expression]
    val varargCtor = constructors.find(_.getParameterTypes.toSeq == Seq(classOf[Seq[_]]))
    val builder = (expressions: Seq[Expression]) => {
      if (varargCtor.isDefined) {
        // If there is an apply method that accepts Seq[Expression], use that one.
        Try(varargCtor.get.newInstance(expressions).asInstanceOf[Expression]) match {
          case Success(e) => e
          case Failure(e) =>
            // the exception is an invocation exception. To get a meaningful message, we need the
            // cause.
            throw new AnalysisException(e.getCause.getMessage)
        }
      } else {
        // Otherwise, find a constructor method that matches the number of arguments, and use that.
        val params = Seq.fill(expressions.size)(classOf[Expression])
        val f = constructors.find(_.getParameterTypes.toSeq == params).getOrElse {
          val validParametersCount = constructors
            .filter(_.getParameterTypes.forall(_ == classOf[Expression]))
            .map(_.getParameterCount).distinct.sorted
          val expectedNumberOfParameters = if (validParametersCount.length == 1) {
            validParametersCount.head.toString
          } else {
            validParametersCount.init.mkString("one of ", ", ", " and ") +
              validParametersCount.last
          }
          throw new AnalysisException(s"Invalid number of arguments for function $name. " +
            s"Expected: $expectedNumberOfParameters; Found: ${params.length}")
        }
        Try(f.newInstance(expressions : _*).asInstanceOf[Expression]) match {
          case Success(e) => e
          case Failure(e) =>
            // the exception is an invocation exception. To get a meaningful message, we need the
            // cause.
            throw new AnalysisException(e.getCause.getMessage)
        }
      }
    }

    (name, (expressionInfo[T](name), builder))
  }

  /**
   * Creates a function registry lookup entry for cast aliases (SPARK-16730).
   * For example, if name is "int", and dataType is IntegerType, this means int(x) would become
   * an alias for cast(x as IntegerType).
   * See usage above.
   */
  private def castAlias(
      name: String,
      dataType: DataType): (String, (ExpressionInfo, FunctionBuilder)) = {
    val builder = (args: Seq[Expression]) => {
      if (args.size != 1) {
        throw new AnalysisException(s"Function $name accepts only one argument")
      }
      Cast(args.head, dataType)
    }
    val clazz = scala.reflect.classTag[Cast].runtimeClass
    val usage = "_FUNC_(expr) - Casts the value `expr` to the target data type `_FUNC_`."
    val expressionInfo =
      new ExpressionInfo(clazz.getCanonicalName, null, name, usage, "", "", "", "")
    (name, (expressionInfo, builder))
  }

  /**
   * Creates an [[ExpressionInfo]] for the function as defined by expression T using the given name.
   */
  private def expressionInfo[T <: Expression : ClassTag](name: String): ExpressionInfo = {
    val clazz = scala.reflect.classTag[T].runtimeClass
    val df = clazz.getAnnotation(classOf[ExpressionDescription])
    if (df != null) {
      if (df.extended().isEmpty) {
        new ExpressionInfo(
          clazz.getCanonicalName,
          null,
          name,
          df.usage(),
          df.arguments(),
          df.examples(),
          df.note(),
          df.since())
      } else {
        // This exists for the backward compatibility with old `ExpressionDescription`s defining
        // the extended description in `extended()`.
        new ExpressionInfo(clazz.getCanonicalName, null, name, df.usage(), df.extended())
      }
    } else {
      new ExpressionInfo(clazz.getCanonicalName, name)
    }
  }

  private def expressionGeneratorOuter[T <: Generator : ClassTag](name: String)
    : (String, (ExpressionInfo, FunctionBuilder)) = {
    val (_, (info, generatorBuilder)) = expression[T](name)
    val outerBuilder = (args: Seq[Expression]) => {
      GeneratorOuter(generatorBuilder(args).asInstanceOf[Generator])
    }
    (name, (info, outerBuilder))
  }
}<|MERGE_RESOLUTION|>--- conflicted
+++ resolved
@@ -446,11 +446,9 @@
     expression[ArrayFilter]("filter"),
     expression[ArrayExists]("exists"),
     expression[ArrayAggregate]("aggregate"),
-<<<<<<< HEAD
+    expression[MapZipWith]("map_zip_with"),
     expression[ArraysZipWith]("zip_with"),
-=======
-    expression[MapZipWith]("map_zip_with"),
->>>>>>> bfb74394
+
     CreateStruct.registryEntry,
 
     // misc functions
