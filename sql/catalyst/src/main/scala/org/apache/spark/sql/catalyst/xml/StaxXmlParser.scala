--- conflicted
+++ resolved
@@ -579,13 +579,8 @@
  */
 class XmlTokenizer(
   inputStream: InputStream,
-<<<<<<< HEAD
   options: XmlOptions) extends Logging {
-  private val reader = new InputStreamReader(inputStream, Charset.forName(options.charset))
-=======
-  options: XmlOptions) {
   private var reader = new InputStreamReader(inputStream, Charset.forName(options.charset))
->>>>>>> 7db85642
   private var currentStartTag: String = _
   private var buffer = new StringBuilder()
   private val startTag = s"<${options.rowTag}>"
@@ -602,21 +597,21 @@
   def next(): Option[String] = {
     try {
       if (readUntilStartElement()) {
-<<<<<<< HEAD
-        try {
-          buffer.append(currentStartTag)
-          // Don't check whether the end element was found. Even if not, return everything
-          // that was read, which will invariably cause a parse error later
-          readUntilEndElement(currentStartTag.endsWith(">"))
-          return Some(buffer.toString())
-        } finally {
-          buffer = new StringBuilder()
-        }
-      }
-      None
+        buffer.append(currentStartTag)
+        // Don't check whether the end element was found. Even if not, return everything
+        // that was read, which will invariably cause a parse error later
+        readUntilEndElement(currentStartTag.endsWith(">"))
+        val str = buffer.toString()
+        buffer = new StringBuilder()
+        return Some(str)
+      }
     } catch {
       case _: FileNotFoundException if options.ignoreMissingFiles =>
-        None
+        logWarning(
+          "Skipping the rest of" +
+          " the content in the missing file during schema inference",
+          e
+        )
       case NonFatal(e) =>
         ExceptionUtils.getRootCause(e) match {
           case _: RuntimeException | _: IOException if options.ignoreCorruptFiles =>
@@ -625,20 +620,11 @@
               " the content in the corrupted file during schema inference",
               e
             )
-            None
-          case o => throw o
-        }
-    }
-=======
-        buffer.append(currentStartTag)
-        // Don't check whether the end element was found. Even if not, return everything
-        // that was read, which will invariably cause a parse error later
-        readUntilEndElement(currentStartTag.endsWith(">"))
-        val str = buffer.toString()
-        buffer = new StringBuilder()
-        return Some(str)
-      }
-    } catch {
+          case o =>
+            reader.close()
+            reader = null
+            throw o
+        }
       case e: Throwable =>
         reader.close()
         reader = null
@@ -647,7 +633,6 @@
     reader.close()
     reader = null
     None
->>>>>>> 7db85642
   }
 
   private def readUntilStartElement(): Boolean = {
