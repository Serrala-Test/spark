/*
 * Licensed to the Apache Software Foundation (ASF) under one or more
 * contributor license agreements.  See the NOTICE file distributed with
 * this work for additional information regarding copyright ownership.
 * The ASF licenses this file to You under the Apache License, Version 2.0
 * (the "License"); you may not use this file except in compliance with
 * the License.  You may obtain a copy of the License at
 *
 *    http://www.apache.org/licenses/LICENSE-2.0
 *
 * Unless required by applicable law or agreed to in writing, software
 * distributed under the License is distributed on an "AS IS" BASIS,
 * WITHOUT WARRANTIES OR CONDITIONS OF ANY KIND, either express or implied.
 * See the License for the specific language governing permissions and
 * limitations under the License.
 */
package org.apache.spark.sql.catalyst.xml

import java.io.{CharConversionException, FileNotFoundException, InputStream, InputStreamReader, IOException, StringReader}
import java.nio.charset.{Charset, MalformedInputException}
import java.text.NumberFormat
import java.util.Locale
import javax.xml.stream.{XMLEventReader, XMLStreamException}
import javax.xml.stream.events._
import javax.xml.transform.stream.StreamSource
import javax.xml.validation.Schema

import scala.collection.mutable.ArrayBuffer
import scala.jdk.CollectionConverters._
import scala.util.Try
import scala.util.control.NonFatal
import scala.xml.SAXException

import org.apache.commons.lang3.exception.ExceptionUtils

import org.apache.spark.SparkUpgradeException
import org.apache.spark.internal.Logging
import org.apache.spark.sql.catalyst.InternalRow
import org.apache.spark.sql.catalyst.expressions.ExprUtils
import org.apache.spark.sql.catalyst.util.{ArrayBasedMapData, BadRecordException, CaseInsensitiveMap, DateFormatter, DropMalformedMode, FailureSafeParser, GenericArrayData, MapData, ParseMode, PartialMapDataResultException, PartialResultException, PartialValueException, PermissiveMode, TimestampFormatter}
import org.apache.spark.sql.catalyst.util.LegacyDateFormats.FAST_DATE_FORMAT
import org.apache.spark.sql.catalyst.xml.StaxXmlParser.convertStream
import org.apache.spark.sql.errors.QueryExecutionErrors
import org.apache.spark.sql.internal.SQLConf
import org.apache.spark.sql.types._
import org.apache.spark.unsafe.types.UTF8String

class StaxXmlParser(
    schema: StructType,
    val options: XmlOptions) extends Logging {

  private lazy val timestampFormatter = TimestampFormatter(
    options.timestampFormatInRead,
    options.zoneId,
    options.locale,
    legacyFormat = FAST_DATE_FORMAT,
    isParsing = true)

  private lazy val timestampNTZFormatter = TimestampFormatter(
    options.timestampNTZFormatInRead,
    options.zoneId,
    legacyFormat = FAST_DATE_FORMAT,
    isParsing = true,
    forTimestampNTZ = true)

  private lazy val dateFormatter = DateFormatter(
    options.dateFormatInRead,
    options.locale,
    legacyFormat = FAST_DATE_FORMAT,
    isParsing = true)

  private val decimalParser = ExprUtils.getDecimalParser(options.locale)

  private val caseSensitive = SQLConf.get.caseSensitiveAnalysis

  /**
   * Parses a single XML string and turns it into either one resulting row or no row (if the
   * the record is malformed).
   */
  val parse: String => Option[InternalRow] = {
    // This is intentionally a val to create a function once and reuse.
    if (schema.isEmpty) {
      (_: String) => Some(InternalRow.empty)
    } else {
      val xsdSchema = Option(options.rowValidationXSDPath).map(ValidatorUtil.getSchema)
      (input: String) => doParseColumn(input, options.parseMode, xsdSchema)
    }
  }

  private def getFieldNameToIndex(schema: StructType): Map[String, Int] = {
    if (caseSensitive) {
      schema.map(_.name).zipWithIndex.toMap
    } else {
      CaseInsensitiveMap(schema.map(_.name).zipWithIndex.toMap)
    }
  }

  def parseStream(
      inputStream: InputStream,
      schema: StructType): Iterator[InternalRow] = {
    val xsdSchema = Option(options.rowValidationXSDPath).map(ValidatorUtil.getSchema)
    val safeParser = new FailureSafeParser[String](
      input => doParseColumn(input, options.parseMode, xsdSchema),
      options.parseMode,
      schema,
      options.columnNameOfCorruptRecord)

    val xmlTokenizer = new XmlTokenizer(inputStream, options)
    convertStream(xmlTokenizer) { tokens =>
      safeParser.parse(tokens)
    }.flatten
  }

  def parseColumn(xml: String, schema: StructType): InternalRow = {
    // The user=specified schema from from_xml, etc will typically not include a
    // "corrupted record" column. In PERMISSIVE mode, which puts bad records in
    // such a column, this would cause an error. In this mode, if such a column
    // is not manually specified, then fall back to DROPMALFORMED, which will return
    // null column values where parsing fails.
    val parseMode =
    if (options.parseMode == PermissiveMode &&
      !schema.fields.exists(_.name == options.columnNameOfCorruptRecord)) {
      DropMalformedMode
    } else {
      options.parseMode
    }
    val xsdSchema = Option(options.rowValidationXSDPath).map(ValidatorUtil.getSchema)
    doParseColumn(xml, parseMode, xsdSchema).orNull
  }

  def doParseColumn(xml: String,
      parseMode: ParseMode,
      xsdSchema: Option[Schema]): Option[InternalRow] = {
    val xmlRecord = UTF8String.fromString(xml)
    try {
      xsdSchema.foreach { schema =>
        schema.newValidator().validate(new StreamSource(new StringReader(xml)))
      }
      val parser = StaxXmlParserUtils.filteredReader(xml)
      val rootAttributes = StaxXmlParserUtils.gatherRootAttributes(parser)
      val result = Some(convertObject(parser, schema, rootAttributes))
      parser.close()
      result
    } catch {
      case e: SparkUpgradeException => throw e
      case e@(_: RuntimeException | _: XMLStreamException | _: MalformedInputException
              | _: SAXException) =>
        // XML parser currently doesn't support partial results for corrupted records.
        // For such records, all fields other than the field configured by
        // `columnNameOfCorruptRecord` are set to `null`.
        throw BadRecordException(() => xmlRecord, () => Array.empty, e)
      case e: CharConversionException if options.charset.isEmpty =>
        val msg =
          """XML parser cannot handle a character in its input.
            |Specifying encoding as an input option explicitly might help to resolve the issue.
            |""".stripMargin + e.getMessage
        val wrappedCharException = new CharConversionException(msg)
        wrappedCharException.initCause(e)
        throw BadRecordException(() => xmlRecord, () => Array.empty,
          wrappedCharException)
      case PartialResultException(row, cause) =>
        throw BadRecordException(
          record = () => xmlRecord,
          partialResults = () => Array(row),
          cause)
      case PartialMapDataResultException(mapData, cause) =>
        throw BadRecordException(
          record = () => xmlRecord,
          partialResults = () => Array(InternalRow(mapData)),
          cause)
    }
  }

  /**
   * Parse the current token (and related children) according to a desired schema
   */
  private[xml] def convertField(
      parser: XMLEventReader,
      dataType: DataType,
      startElementName: String,
      attributes: Array[Attribute] = Array.empty): Any = {

    def convertComplicatedType(
        dt: DataType,
        startElementName: String,
        attributes: Array[Attribute]): Any = dt match {
      case st: StructType => convertObject(parser, st)
      case MapType(StringType, vt, _) => convertMap(parser, vt, attributes)
      case ArrayType(st, _) => convertField(parser, st, startElementName)
      case _: StringType =>
        convertTo(
          StaxXmlParserUtils.currentStructureAsString(
            parser, startElementName, options),
          StringType)
    }

    (parser.peek, dataType) match {
      case (_: StartElement, dt: DataType) =>
        convertComplicatedType(dt, startElementName, attributes)
      case (_: EndElement, _: StringType) =>
        StaxXmlParserUtils.skipNextEndElement(parser, startElementName, options)
        // Empty. It's null if "" is the null value
        if (options.nullValue == "") {
          null
        } else {
          UTF8String.fromString("")
        }
      case (_: EndElement, _: DataType) =>
        StaxXmlParserUtils.skipNextEndElement(parser, startElementName, options)
        null
      case (c: Characters, ArrayType(st, _)) =>
        // For `ArrayType`, it needs to return the type of element. The values are merged later.
        parser.next
        val value = convertTo(c.getData, st)
        StaxXmlParserUtils.skipNextEndElement(parser, startElementName, options)
        value
      case (_: Characters, st: StructType) =>
        convertObject(parser, st)
      case (_: Characters, _: StringType) =>
        convertTo(
          StaxXmlParserUtils.currentStructureAsString(
            parser, startElementName, options),
          StringType)
      case (c: Characters, _: DataType) if c.isWhiteSpace =>
        // When `Characters` is found, we need to look further to decide
        // if this is really data or space between other elements.
        parser.next
        convertField(parser, dataType, startElementName, attributes)
      case (c: Characters, dt: DataType) =>
        val value = convertTo(c.getData, dt)
        parser.next
        StaxXmlParserUtils.skipNextEndElement(parser, startElementName, options)
        value
      case (e: XMLEvent, dt: DataType) =>
        throw new IllegalArgumentException(
          s"Failed to parse a value for data type $dt with event ${e.toString}")
    }
  }

  /**
   * Parse an object as map.
   */
  private def convertMap(
      parser: XMLEventReader,
      valueType: DataType,
      attributes: Array[Attribute]): MapData = {
    val kvPairs = ArrayBuffer.empty[(UTF8String, Any)]
    var badRecordException: Option[Throwable] = None
    attributes.foreach { attr =>
      kvPairs += (UTF8String.fromString(options.attributePrefix + attr.getName.getLocalPart)
        -> convertTo(attr.getValue, valueType))
    }
    var shouldStop = false
    while (!shouldStop) {
      parser.nextEvent match {
        case e: StartElement =>
          val key = StaxXmlParserUtils.getName(e.asStartElement.getName, options)
          try {
            kvPairs +=
            (UTF8String.fromString(key) -> convertField(parser, valueType, key))
          } catch {
            case partialValueException: PartialValueException =>
              badRecordException = badRecordException.orElse(Some(partialValueException.cause))
              StaxXmlParserUtils.skipChildren(parser)
              kvPairs += UTF8String.fromString(key) -> partialValueException.partialResult
            case NonFatal(e) =>
              badRecordException = badRecordException.orElse(Some(e))
              StaxXmlParserUtils.skipChildren(parser)
          }
        case c: Characters if !c.isWhiteSpace =>
          // Create a value tag field for it
          val key = UTF8String.fromString(options.valueTag)
          // TODO: We don't support an array value tags in map yet.
          try {
            kvPairs += (key -> convertTo(c.getData, valueType))
          } catch {
            case NonFatal(e) =>
              // value tags are primitive types. they don't have children
              badRecordException = badRecordException.orElse(Some(e))
          }
        case _: EndElement | _: EndDocument =>
          shouldStop = true
        case _ => // do nothing
      }
    }
    val mapData = ArrayBasedMapData(kvPairs.toMap)
    if (badRecordException.isEmpty) {
      mapData
    } else {
      throw PartialMapDataResultException(mapData, badRecordException.get)
    }
  }

  /**
   * Convert XML attributes to a map with the given schema types.
   */
  private def convertAttributes(
      attributes: Array[Attribute],
      schema: StructType): Map[String, Any] = {
    val convertedValuesMap = collection.mutable.Map.empty[String, Any]
    val valuesMap = StaxXmlParserUtils.convertAttributesToValuesMap(attributes, options)
    valuesMap.foreach { case (f, v) =>
      val nameToIndex = getFieldNameToIndex(schema)
      nameToIndex.get(f).foreach { i =>
        convertedValuesMap(f) = convertTo(v, schema(i).dataType)
      }
    }
    convertedValuesMap.toMap
  }

  /**
   * [[convertObject()]] calls this in order to convert the nested object to a row.
   * [[convertObject()]] contains some logic to find out which events are the start
   * and end of a nested row and this function converts the events to a row.
   */
  private def convertObjectWithAttributes(
      parser: XMLEventReader,
      schema: StructType,
      startElementName: String,
      attributes: Array[Attribute] = Array.empty): InternalRow = {
    // TODO: This method might have to be removed. Some logics duplicate `convertObject()`
    val row = new Array[Any](schema.length)

    // Read attributes first.
    val attributesMap = convertAttributes(attributes, schema)

    // Then, we read elements here.
    val fieldsMap = convertField(parser, schema, startElementName) match {
      case internalRow: InternalRow =>
        Map(schema.map(_.name).zip(internalRow.toSeq(schema)): _*)
      case v if schema.fieldNames.contains(options.valueTag) =>
        // If this is the element having no children, then it wraps attributes
        // with a row So, we first need to find the field name that has the real
        // value and then push the value.
        val valuesMap = schema.fieldNames.map((_, null)).toMap
        valuesMap + (options.valueTag -> v)
      case _ => Map.empty
    }

    // Here we merge both to a row.
    val valuesMap = fieldsMap ++ attributesMap
    valuesMap.foreach { case (f, v) =>
      val nameToIndex = getFieldNameToIndex(schema)
      nameToIndex.get(f).foreach { row(_) = v }
    }

    if (valuesMap.isEmpty) {
      // Return an empty row with all nested elements by the schema set to null.
      InternalRow.fromSeq(Seq.fill(schema.fieldNames.length)(null))
    } else {
      InternalRow.fromSeq(row.toIndexedSeq)
    }
  }

  /**
   * Parse an object from the event stream into a new InternalRow representing the schema.
   * Fields in the xml that are not defined in the requested schema will be dropped.
   */
  private def convertObject(
      parser: XMLEventReader,
      schema: StructType,
      rootAttributes: Array[Attribute] = Array.empty): InternalRow = {
    val row = new Array[Any](schema.length)
    val nameToIndex = getFieldNameToIndex(schema)
    // If there are attributes, then we process them first.
    convertAttributes(rootAttributes, schema).toSeq.foreach {
      case (f, v) =>
        nameToIndex.get(f).foreach { row(_) = v }
    }

    val wildcardColName = options.wildcardColName
    val hasWildcard = schema.exists(_.name == wildcardColName)

    var badRecordException: Option[Throwable] = None

    var shouldStop = false
    while (!shouldStop) {
      parser.nextEvent match {
        case e: StartElement => try {
          val attributes = e.getAttributes.asScala.toArray
          val field = StaxXmlParserUtils.getName(e.asStartElement.getName, options)

<<<<<<< HEAD
          nameToIndex.get(field) match {
            case Some(index) =>
              try {
                schema(index).dataType match {
                  case st: StructType =>
                    row(index) = convertObjectWithAttributes(parser, st, field, attributes)

                  case ArrayType(dt: DataType, _) =>
                    val values = Option(row(index))
                      .map(_.asInstanceOf[ArrayBuffer[Any]])
                      .getOrElse(ArrayBuffer.empty[Any])
                    val newValue = dt match {
                      case st: StructType =>
                        convertObjectWithAttributes(parser, st, field, attributes)
                      case dt: DataType =>
                        convertField(parser, dt, field)
                    }
                    row(index) = values :+ newValue

                  case dt: DataType =>
                    row(index) = convertField(parser, dt, field, attributes)
=======
            nameToIndex.get(field) match {
              case Some(index) =>
                try {
                  schema(index).dataType match {
                    case st: StructType =>
                      row(index) = convertObjectWithAttributes(parser, st, attributes)

                    case ArrayType(dt: DataType, _) =>
                      val values = Option(row(index))
                        .map(_.asInstanceOf[ArrayBuffer[Any]])
                        .getOrElse(ArrayBuffer.empty[Any])
                      val newValue = dt match {
                        case st: StructType =>
                          convertObjectWithAttributes(parser, st, attributes)
                        case dt: DataType =>
                          convertField(parser, dt)
                      }
                      row(index) = values :+ newValue

                    case dt: DataType =>
                      row(index) = convertField(parser, dt, attributes)
                  }
                } catch {
                  case partialValueException: PartialValueException =>
                    badRecordException =
                      badRecordException.orElse(Some(partialResultException.cause))
                    row.update(index, partialResultException.partialResult)
>>>>>>> eb7dcb2f
                }
              } catch {
                  case partialValueException: PartialValueException =>
                    badRecordException =
                      badRecordException.orElse(Some(partialValueException.cause))
                    row.update(index, partialValueException.partialResult)
              }

            case None =>
              if (hasWildcard) {
                // Special case: there's an 'any' wildcard element that matches anything else
                // as a string (or array of strings, to parse multiple ones)
                val newValue = convertField(parser, StringType, field)
                // As the wildcard column field is of string type,
                // It won't throw partialValueException
                val anyIndex = schema.fieldIndex(wildcardColName)
                schema(wildcardColName).dataType match {
                  case StringType =>
                    row(anyIndex) = newValue
                  case ArrayType(StringType, _) =>
                    val values = Option(row(anyIndex))
                      .map(_.asInstanceOf[ArrayBuffer[String]])
                      .getOrElse(ArrayBuffer.empty[String])
                    row(anyIndex) = values :+ newValue
                }
              } else {
                StaxXmlParserUtils.skipChildren(parser)
                StaxXmlParserUtils.skipNextEndElement(parser, field, options)
              }
          }
        } catch {
          case e: SparkUpgradeException => throw e
          case NonFatal(e) =>
            badRecordException = badRecordException.orElse(Some(e))
            StaxXmlParserUtils.skipChildren(parser)
        }

        case c: Characters if !c.isWhiteSpace =>
          addOrUpdate(row, schema, options.valueTag, c.getData)

        case _: EndElement | _: EndDocument =>
          shouldStop = true

        case _ => // do nothing
      }
    }

    // TODO: find a more efficient way to convert ArrayBuffer to GenericArrayData
    val newRow = new Array[Any](schema.length)
    var i = 0
    while (i < schema.length) {
      if (row(i).isInstanceOf[ArrayBuffer[_]]) {
        newRow(i) = new GenericArrayData(row(i).asInstanceOf[ArrayBuffer[Any]])
      } else {
        newRow(i) = row(i)
      }
      i += 1;
    }

    if (badRecordException.isEmpty) {
      InternalRow.fromSeq(newRow.toIndexedSeq)
    } else {
      throw PartialResultException(InternalRow.fromSeq(newRow.toIndexedSeq),
        badRecordException.get)
    }
  }

  /**
   * Casts given string datum to specified type.
   *
   * For string types, this is simply the datum.
   * For other nullable types, returns null if it is null or equals to the value specified
   * in `nullValue` option.
   *
   * @param datum    string value
   * @param castType SparkSQL type
   */
  private def castTo(
      datum: String,
      castType: DataType): Any = {
    if (datum == options.nullValue || datum == null) {
      null
    } else {
      castType match {
        case _: ByteType => datum.toByte
        case _: ShortType => datum.toShort
        case _: IntegerType => datum.toInt
        case _: LongType => datum.toLong
        case _: FloatType => Try(datum.toFloat)
          .getOrElse(NumberFormat.getInstance(Locale.getDefault).parse(datum).floatValue())
        case _: DoubleType => Try(datum.toDouble)
          .getOrElse(NumberFormat.getInstance(Locale.getDefault).parse(datum).doubleValue())
        case _: BooleanType => parseXmlBoolean(datum)
        case dt: DecimalType =>
          Decimal(decimalParser(datum), dt.precision, dt.scale)
        case _: TimestampType => parseXmlTimestamp(datum, options)
        case _: TimestampNTZType => timestampNTZFormatter.parseWithoutTimeZone(datum, false)
        case _: DateType => parseXmlDate(datum, options)
        case _: StringType => UTF8String.fromString(datum)
        case _ => throw new IllegalArgumentException(s"Unsupported type: ${castType.typeName}")
      }
    }
  }

  private def parseXmlBoolean(s: String): Boolean = {
    s.toLowerCase(Locale.ROOT) match {
      case "true" | "1" => true
      case "false" | "0" => false
      case _ => throw new IllegalArgumentException(s"For input string: $s")
    }
  }

  private def parseXmlDate(value: String, options: XmlOptions): Int = {
    dateFormatter.parse(value)
  }

  private def parseXmlTimestamp(value: String, options: XmlOptions): Long = {
    timestampFormatter.parse(value)
  }

  // TODO: This function unnecessarily does type dispatch. Should merge it with `castTo`.
  private def convertTo(
      datum: String,
      dataType: DataType): Any = {
    val value = if (datum != null && options.ignoreSurroundingSpaces) {
      datum.trim()
    } else {
      datum
    }
    if (value == options.nullValue || value == null) {
      null
    } else {
      dataType match {
        case NullType => castTo(value, StringType)
        case LongType => signSafeToLong(value)
        case DoubleType => signSafeToDouble(value)
        case BooleanType => castTo(value, BooleanType)
        case StringType => castTo(value, StringType)
        case DateType => castTo(value, DateType)
        case TimestampType => castTo(value, TimestampType)
        case TimestampNTZType => castTo(value, TimestampNTZType)
        case FloatType => signSafeToFloat(value)
        case ByteType => castTo(value, ByteType)
        case ShortType => castTo(value, ShortType)
        case IntegerType => signSafeToInt(value)
        case dt: DecimalType => castTo(value, dt)
        case _ => throw new IllegalArgumentException(
          s"Failed to parse a value for data type $dataType.")
      }
    }
  }


  private def signSafeToLong(value: String): Long = {
    if (value.startsWith("+")) {
      val data = value.substring(1)
      castTo(data, LongType).asInstanceOf[Long]
    } else if (value.startsWith("-")) {
      val data = value.substring(1)
      -castTo(data, LongType).asInstanceOf[Long]
    } else {
      val data = value
      castTo(data, LongType).asInstanceOf[Long]
    }
  }

  private def signSafeToDouble(value: String): Double = {
    if (value.startsWith("+")) {
      val data = value.substring(1)
      castTo(data, DoubleType).asInstanceOf[Double]
    } else if (value.startsWith("-")) {
      val data = value.substring(1)
      -castTo(data, DoubleType).asInstanceOf[Double]
    } else {
      val data = value
      castTo(data, DoubleType).asInstanceOf[Double]
    }
  }

  private def signSafeToInt(value: String): Int = {
    if (value.startsWith("+")) {
      val data = value.substring(1)
      castTo(data, IntegerType).asInstanceOf[Int]
    } else if (value.startsWith("-")) {
      val data = value.substring(1)
      -castTo(data, IntegerType).asInstanceOf[Int]
    } else {
      val data = value
      castTo(data, IntegerType).asInstanceOf[Int]
    }
  }

  private def signSafeToFloat(value: String): Float = {
    if (value.startsWith("+")) {
      val data = value.substring(1)
      castTo(data, FloatType).asInstanceOf[Float]
    } else if (value.startsWith("-")) {
      val data = value.substring(1)
      -castTo(data, FloatType).asInstanceOf[Float]
    } else {
      val data = value
      castTo(data, FloatType).asInstanceOf[Float]
    }
  }

  private def addOrUpdate(
      row: Array[Any],
      schema: StructType,
      name: String,
      data: String,
      addToTail: Boolean = true): InternalRow = {
    schema.getFieldIndex(name) match {
      case Some(index) =>
        schema(index).dataType match {
          case ArrayType(elementType, _) =>
            val value = convertTo(data, elementType)
            val values = Option(row(index))
              .map(_.asInstanceOf[ArrayBuffer[Any]])
              .getOrElse(ArrayBuffer.empty[Any])
            row(index) = if (addToTail) {
                values :+ value
              } else {
                value +: values
              }
          case dataType =>
            row(index) = convertTo(data, dataType)
        }
      case None => // do nothing
    }
    InternalRow.fromSeq(row.toIndexedSeq)
  }
}

/**
 * XMLRecordReader class to read through a given xml document to output xml blocks as records
 * as specified by the start tag and end tag.
 *
 * This implementation is ultimately loosely based on LineRecordReader in Hadoop.
 */
class XmlTokenizer(
  inputStream: InputStream,
  options: XmlOptions) extends Logging {
  private var reader = new InputStreamReader(inputStream, Charset.forName(options.charset))
  private var currentStartTag: String = _
  private var buffer = new StringBuilder()
  private val startTag = s"<${options.rowTag}>"
  private val endTag = s"</${options.rowTag}>"

    /**
   * Finds the start of the next record.
   * It treats data from `startTag` and `endTag` as a record.
   *
   * @param key the current key that will be written
   * @param value  the object that will be written
   * @return whether it reads successfully
   */
    def next(): Option[String] = {
      var nextString: Option[String] = None
      try {
        if (readUntilStartElement()) {
          buffer.append(currentStartTag)
          // Don't check whether the end element was found. Even if not, return everything
          // that was read, which will invariably cause a parse error later
          readUntilEndElement(currentStartTag.endsWith(">"))
          nextString = Some(buffer.toString())
          buffer = new StringBuilder()
        }
      } catch {
        case e: FileNotFoundException if options.ignoreMissingFiles =>
          logWarning(
            "Skipping the rest of" +
              " the content in the missing file during schema inference",
            e)
        case NonFatal(e) =>
          ExceptionUtils.getRootCause(e) match {
            case _: RuntimeException | _: IOException if options.ignoreCorruptFiles =>
              logWarning(
                "Skipping the rest of" +
                  " the content in the corrupted file during schema inference",
                e)
            case e: Throwable =>
              reader.close()
              reader = null
              throw e
          }
      } finally {
        if (nextString.isEmpty && reader != null) {
          reader.close()
          reader = null
        }
      }
      nextString
    }

  private def readUntilStartElement(): Boolean = {
    currentStartTag = startTag
    var i = 0
    while (true) {
      val cOrEOF = reader.read()
      if (cOrEOF == -1) { // || (i == 0 && getFilePosition() > end)) {
        // End of file or end of split.
        return false
      }
      val c = cOrEOF.toChar
      if (c == startTag(i)) {
        if (i >= startTag.length - 1) {
          // Found start tag.
          return true
        }
        // else in start tag
        i += 1
      } else {
        // if doesn't match the closing angle bracket, check if followed by attributes
        if (i == (startTag.length - 1) && Character.isWhitespace(c)) {
          // Found start tag with attributes. Remember to write with following whitespace
          // char, not angle bracket
          currentStartTag = startTag.dropRight(1) + c
          return true
        }
        // else not in start tag
        i = 0
      }
    }
    // Unreachable.
    false
  }

  private def readUntilEndElement(startTagClosed: Boolean): Boolean = {
    // Index into the start or end tag that has matched so far
    var si = 0
    var ei = 0
    // How many other start tags enclose the one that's started already?
    var depth = 0
    // Previously read character
    var prevC = '\u0000'

    // The current start tag already found may or may not have terminated with
    // a '>' as it may have attributes we read here. If not, we search for
    // a self-close tag, but only until a non-self-closing end to the start
    // tag is found
    var canSelfClose = !startTagClosed

    while (true) {

      val cOrEOF = reader.read()
      if (cOrEOF == -1) {
        // End of file (ignore end of split).
        return false
      }

      val c = cOrEOF.toChar
      buffer.append(c)

      if (c == '>' && prevC != '/') {
        canSelfClose = false
      }

      // Still matching a start tag?
      if (c == startTag(si)) {
        // Still also matching an end tag?
        if (c == endTag(ei)) {
          // In start tag or end tag.
          si += 1
          ei += 1
        } else {
          if (si >= startTag.length - 1) {
            // Found start tag.
            si = 0
            ei = 0
            depth += 1
          } else {
            // In start tag.
            si += 1
            ei = 0
          }
        }
      } else if (c == endTag(ei)) {
        if (ei >= endTag.length - 1) {
          if (depth == 0) {
            // Found closing end tag.
            return true
          }
          // else found nested end tag.
          si = 0
          ei = 0
          depth -= 1
        } else {
          // In end tag.
          si = 0
          ei += 1
        }
      } else if (c == '>' && prevC == '/' && canSelfClose) {
        if (depth == 0) {
          // found a self-closing tag (end tag)
          return true
        }
        // else found self-closing nested tag (end tag)
        si = 0
        ei = 0
        depth -= 1
      } else if (si == (startTag.length - 1) && Character.isWhitespace(c)) {
        // found a start tag with attributes
        si = 0
        ei = 0
        depth += 1
      } else {
        // Not in start tag or end tag.
        si = 0
        ei = 0
      }
      prevC = c
    }
    // Unreachable.
    false
  }
}

object StaxXmlParser {
  /**
   * Parses a stream that contains CSV strings and turns it into an iterator of tokens.
   */
  def tokenizeStream(inputStream: InputStream, options: XmlOptions): Iterator[String] = {
    val xmlTokenizer = new XmlTokenizer(inputStream, options)
    convertStream(xmlTokenizer)(tokens => tokens)
  }

  private def convertStream[T](
    xmlTokenizer: XmlTokenizer)(
    convert: String => T) = new Iterator[T] {

    private var nextRecord = xmlTokenizer.next()

    override def hasNext: Boolean = nextRecord.nonEmpty

    override def next(): T = {
      if (!hasNext) {
        throw QueryExecutionErrors.endOfStreamError()
      }
      val curRecord = convert(nextRecord.get)
      nextRecord = xmlTokenizer.next()
      curRecord
    }
  }
}<|MERGE_RESOLUTION|>--- conflicted
+++ resolved
@@ -380,7 +380,6 @@
           val attributes = e.getAttributes.asScala.toArray
           val field = StaxXmlParserUtils.getName(e.asStartElement.getName, options)
 
-<<<<<<< HEAD
           nameToIndex.get(field) match {
             case Some(index) =>
               try {
@@ -399,46 +398,15 @@
                         convertField(parser, dt, field)
                     }
                     row(index) = values :+ newValue
-
                   case dt: DataType =>
                     row(index) = convertField(parser, dt, field, attributes)
-=======
-            nameToIndex.get(field) match {
-              case Some(index) =>
-                try {
-                  schema(index).dataType match {
-                    case st: StructType =>
-                      row(index) = convertObjectWithAttributes(parser, st, attributes)
-
-                    case ArrayType(dt: DataType, _) =>
-                      val values = Option(row(index))
-                        .map(_.asInstanceOf[ArrayBuffer[Any]])
-                        .getOrElse(ArrayBuffer.empty[Any])
-                      val newValue = dt match {
-                        case st: StructType =>
-                          convertObjectWithAttributes(parser, st, attributes)
-                        case dt: DataType =>
-                          convertField(parser, dt)
-                      }
-                      row(index) = values :+ newValue
-
-                    case dt: DataType =>
-                      row(index) = convertField(parser, dt, attributes)
                   }
-                } catch {
-                  case partialValueException: PartialValueException =>
-                    badRecordException =
-                      badRecordException.orElse(Some(partialResultException.cause))
-                    row.update(index, partialResultException.partialResult)
->>>>>>> eb7dcb2f
-                }
               } catch {
-                  case partialValueException: PartialValueException =>
-                    badRecordException =
-                      badRecordException.orElse(Some(partialValueException.cause))
-                    row.update(index, partialValueException.partialResult)
+                case partialValueException: PartialValueException =>
+                  badRecordException =
+                    badRecordException.orElse(Some(partialValueException.cause))
+                  row.update(index, partialValueException.partialResult)
               }
-
             case None =>
               if (hasWildcard) {
                 // Special case: there's an 'any' wildcard element that matches anything else
