--- conflicted
+++ resolved
@@ -375,33 +375,16 @@
           newInstance
         }
 
-<<<<<<< HEAD
-      case t if Utils.classIsLoadable(className) &&
-        Utils.classForName(className).isAnnotationPresent(classOf[SQLUserDefinedType]) =>
-        val udt = Utils.classForName(className)
-          .getAnnotation(classOf[SQLUserDefinedType]).udt().newInstance()
-        val annotation = udt.userClass.getAnnotation(classOf[SQLUserDefinedType])
-        val udtClass: Class[_] = if (annotation != null) {
-          annotation.udt()
-        } else {
-          UDTRegistration.getUDTFor(udt.userClass).getOrElse {
-            throw new SparkException(s"${udt.userClass.getName} is not annotated with " +
-              "SQLUserDefinedType nor registered with UDTRegistration.}")
-          }
-        }
-=======
       case t if t.typeSymbol.annotations.exists(_.tpe =:= typeOf[SQLUserDefinedType]) =>
         val udt = getClassFromType(t).getAnnotation(classOf[SQLUserDefinedType]).udt().newInstance()
->>>>>>> 14869ae6
         val obj = NewInstance(
-          udtClass,
+          udt.userClass.getAnnotation(classOf[SQLUserDefinedType]).udt(),
           Nil,
-          dataType = ObjectType(udtClass))
+          dataType = ObjectType(udt.userClass.getAnnotation(classOf[SQLUserDefinedType]).udt()))
         Invoke(obj, "deserialize", ObjectType(udt.userClass), getPath :: Nil)
 
-      case t if Utils.classIsLoadable(className) &&
-        UDTRegistration.exists(Utils.classForName(className)) =>
-        val udt = UDTRegistration.getUDTFor(Utils.classForName(className)).get.newInstance()
+      case t if UDTRegistration.exists(getClassFromType(t)) =>
+        val udt = UDTRegistration.getUDTFor(getClassFromType(t)).get.newInstance()
           .asInstanceOf[UserDefinedType[_]]
         val obj = NewInstance(
           udt.getClass,
@@ -457,6 +440,7 @@
     if (!inputObject.dataType.isInstanceOf[ObjectType]) {
       inputObject
     } else {
+      val className = getClassNameFromType(tpe)
       tpe match {
         case t if t <:< localTypeOf[Option[_]] =>
           val TypeRef(_, _, Seq(optType)) = t
@@ -616,24 +600,14 @@
         case t if t.typeSymbol.annotations.exists(_.tpe =:= typeOf[SQLUserDefinedType]) =>
           val udt = getClassFromType(t)
             .getAnnotation(classOf[SQLUserDefinedType]).udt().newInstance()
-          val annotation = udt.userClass.getAnnotation(classOf[SQLUserDefinedType])
-          val udtClass: Class[_] = if (annotation != null) {
-            annotation.udt()
-          } else {
-            UDTRegistration.getUDTFor(udt.userClass).getOrElse {
-              throw new SparkException(s"${udt.userClass.getName} is not annotated with " +
-                "SQLUserDefinedType nor registered with UDTRegistration.}")
-            }
-          }
           val obj = NewInstance(
-            udtClass,
+            udt.userClass.getAnnotation(classOf[SQLUserDefinedType]).udt(),
             Nil,
-            dataType = ObjectType(udtClass))
+            dataType = ObjectType(udt.userClass.getAnnotation(classOf[SQLUserDefinedType]).udt()))
           Invoke(obj, "serialize", udt.sqlType, inputObject :: Nil)
 
-        case t if Utils.classIsLoadable(className) &&
-          UDTRegistration.exists(Utils.classForName(className)) =>
-          val udt = UDTRegistration.getUDTFor(Utils.classForName(className)).get.newInstance()
+        case t if UDTRegistration.exists(getClassFromType(t)) =>
+          val udt = UDTRegistration.getUDTFor(getClassFromType(t)).get.newInstance()
             .asInstanceOf[UserDefinedType[_]]
           val obj = NewInstance(
             udt.getClass,
@@ -709,9 +683,8 @@
       case t if t.typeSymbol.annotations.exists(_.tpe =:= typeOf[SQLUserDefinedType]) =>
         val udt = getClassFromType(t).getAnnotation(classOf[SQLUserDefinedType]).udt().newInstance()
         Schema(udt, nullable = true)
-      case t if Utils.classIsLoadable(className) &&
-        UDTRegistration.exists(Utils.classForName(className)) =>
-        val udt = UDTRegistration.getUDTFor(Utils.classForName(className)).get.newInstance()
+      case t if UDTRegistration.exists(getClassFromType(t)) =>
+        val udt = UDTRegistration.getUDTFor(getClassFromType(t)).get.newInstance()
           .asInstanceOf[UserDefinedType[_]]
         Schema(udt, nullable = true)
       case t if t <:< localTypeOf[Option[_]] =>
