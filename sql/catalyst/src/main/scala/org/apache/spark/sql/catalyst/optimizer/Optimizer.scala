/*
 * Licensed to the Apache Software Foundation (ASF) under one or more
 * contributor license agreements.  See the NOTICE file distributed with
 * this work for additional information regarding copyright ownership.
 * The ASF licenses this file to You under the Apache License, Version 2.0
 * (the "License"); you may not use this file except in compliance with
 * the License.  You may obtain a copy of the License at
 *
 *    http://www.apache.org/licenses/LICENSE-2.0
 *
 * Unless required by applicable law or agreed to in writing, software
 * distributed under the License is distributed on an "AS IS" BASIS,
 * WITHOUT WARRANTIES OR CONDITIONS OF ANY KIND, either express or implied.
 * See the License for the specific language governing permissions and
 * limitations under the License.
 */

package org.apache.spark.sql.catalyst.optimizer

import scala.collection.immutable.HashSet

import org.apache.spark.sql.catalyst.analysis.{CleanupAliases, EliminateSubQueries}
import org.apache.spark.sql.catalyst.expressions._
import org.apache.spark.sql.catalyst.expressions.aggregate._
import org.apache.spark.sql.catalyst.planning.{Unions, ExtractFiltersAndInnerJoins}
import org.apache.spark.sql.catalyst.plans.{FullOuter, Inner, LeftOuter, LeftSemi, RightOuter}
import org.apache.spark.sql.catalyst.plans.logical._
import org.apache.spark.sql.catalyst.rules._
import org.apache.spark.sql.types._

/**
  * Abstract class all optimizers should inherit of, contains the standard batches (extending
  * Optimizers can override this.
  */
abstract class Optimizer extends RuleExecutor[LogicalPlan] {
  def batches: Seq[Batch] = {
    // SubQueries are only needed for analysis and can be removed before execution.
    Batch("Remove SubQueries", FixedPoint(100),
      EliminateSubQueries) ::
<<<<<<< HEAD
    Batch("Compute Current Time", Once,
      ComputeCurrentTime) ::
=======
    // - Do the first call of CombineUnions before starting the major Optimizer rules,
    //   since it can reduce the number of iteration and the other rules could add/move
    //   extra operators between two adjacent Union operators.
    // - Call CombineUnions again in Batch("Operator Optimizations"),
    //   since the other rules might make two separate Unions operators adjacent.
    Batch("Union", Once,
      CombineUnions) ::
>>>>>>> ab732c14
    Batch("Aggregate", FixedPoint(100),
      ReplaceDistinctWithAggregate,
      RemoveLiteralFromGroupExpressions) ::
    Batch("Operator Optimizations", FixedPoint(100),
      // Operator push down
      SetOperationPushDown,
      SamplePushDown,
      ReorderJoin,
      PushPredicateThroughJoin,
      PushPredicateThroughProject,
      PushPredicateThroughGenerate,
      PushPredicateThroughAggregate,
      ColumnPruning,
      // Operator combine
      ProjectCollapsing,
      CombineFilters,
      CombineLimits,
      CombineUnions,
      // Constant folding
      NullPropagation,
      OptimizeIn,
      ConstantFolding,
      LikeSimplification,
      BooleanSimplification,
      RemoveDispensableExpressions,
      SimplifyFilters,
      SimplifyCasts,
      SimplifyCaseConversionExpressions) ::
    Batch("Decimal Optimizations", FixedPoint(100),
      DecimalAggregates) ::
    Batch("LocalRelation", FixedPoint(100),
      ConvertToLocalRelation) :: Nil
  }
}

/**
  * Non-abstract representation of the standard Spark optimizing strategies
  *
  * To ensure extendability, we leave the standard rules in the abstract optimizer rules, while
  * specific rules go to the subclasses
  */
object DefaultOptimizer extends Optimizer

/**
 * Pushes operations down into a Sample.
 */
object SamplePushDown extends Rule[LogicalPlan] {

  def apply(plan: LogicalPlan): LogicalPlan = plan transform {
    // Push down projection into sample
    case Project(projectList, s @ Sample(lb, up, replace, seed, child)) =>
      Sample(lb, up, replace, seed,
        Project(projectList, child))
  }
}

/**
 * Pushes certain operations to both sides of a Union, Intersect or Except operator.
 * Operations that are safe to pushdown are listed as follows.
 * Union:
 * Right now, Union means UNION ALL, which does not de-duplicate rows. So, it is
 * safe to pushdown Filters and Projections through it. Once we add UNION DISTINCT,
 * we will not be able to pushdown Projections.
 *
 * Intersect:
 * It is not safe to pushdown Projections through it because we need to get the
 * intersect of rows by comparing the entire rows. It is fine to pushdown Filters
 * with deterministic condition.
 *
 * Except:
 * It is not safe to pushdown Projections through it because we need to get the
 * intersect of rows by comparing the entire rows. It is fine to pushdown Filters
 * with deterministic condition.
 */
object SetOperationPushDown extends Rule[LogicalPlan] with PredicateHelper {

  /**
   * Maps Attributes from the left side to the corresponding Attribute on the right side.
   */
  private def buildRewrites(left: LogicalPlan, right: LogicalPlan): AttributeMap[Attribute] = {
    assert(left.output.size == right.output.size)
    AttributeMap(left.output.zip(right.output))
  }

  /**
   * Rewrites an expression so that it can be pushed to the right side of a
   * Union, Intersect or Except operator. This method relies on the fact that the output attributes
   * of a union/intersect/except are always equal to the left child's output.
   */
  private def pushToRight[A <: Expression](e: A, rewrites: AttributeMap[Attribute]) = {
    val result = e transform {
      case a: Attribute => rewrites(a)
    }

    // We must promise the compiler that we did not discard the names in the case of project
    // expressions.  This is safe since the only transformation is from Attribute => Attribute.
    result.asInstanceOf[A]
  }

  /**
   * Splits the condition expression into small conditions by `And`, and partition them by
   * deterministic, and finally recombine them by `And`. It returns an expression containing
   * all deterministic expressions (the first field of the returned Tuple2) and an expression
   * containing all non-deterministic expressions (the second field of the returned Tuple2).
   */
  private def partitionByDeterministic(condition: Expression): (Expression, Expression) = {
    val andConditions = splitConjunctivePredicates(condition)
    andConditions.partition(_.deterministic) match {
      case (deterministic, nondeterministic) =>
        deterministic.reduceOption(And).getOrElse(Literal(true)) ->
        nondeterministic.reduceOption(And).getOrElse(Literal(true))
    }
  }

  def apply(plan: LogicalPlan): LogicalPlan = plan transform {

    // Push down deterministic projection through UNION ALL
    case p @ Project(projectList, Union(children)) =>
      assert(children.nonEmpty)
      if (projectList.forall(_.deterministic)) {
        val newFirstChild = Project(projectList, children.head)
        val newOtherChildren = children.tail.map ( child => {
          val rewrites = buildRewrites(children.head, child)
          Project(projectList.map(pushToRight(_, rewrites)), child)
        } )
        Union(newFirstChild +: newOtherChildren)
      } else {
        p
      }

    // Push down filter into union
    case Filter(condition, Union(children)) =>
      assert(children.nonEmpty)
      val (deterministic, nondeterministic) = partitionByDeterministic(condition)
      val newFirstChild = Filter(deterministic, children.head)
      val newOtherChildren = children.tail.map {
        child => {
          val rewrites = buildRewrites(children.head, child)
          Filter(pushToRight(deterministic, rewrites), child)
        }
      }
      Filter(nondeterministic, Union(newFirstChild +: newOtherChildren))

    // Push down filter through INTERSECT
    case Filter(condition, Intersect(left, right)) =>
      val (deterministic, nondeterministic) = partitionByDeterministic(condition)
      val rewrites = buildRewrites(left, right)
      Filter(nondeterministic,
        Intersect(
          Filter(deterministic, left),
          Filter(pushToRight(deterministic, rewrites), right)
        )
      )

    // Push down filter through EXCEPT
    case Filter(condition, Except(left, right)) =>
      val (deterministic, nondeterministic) = partitionByDeterministic(condition)
      val rewrites = buildRewrites(left, right)
      Filter(nondeterministic,
        Except(
          Filter(deterministic, left),
          Filter(pushToRight(deterministic, rewrites), right)
        )
      )
  }
}

/**
 * Attempts to eliminate the reading of unneeded columns from the query plan using the following
 * transformations:
 *
 *  - Inserting Projections beneath the following operators:
 *   - Aggregate
 *   - Generate
 *   - Project <- Join
 *   - LeftSemiJoin
 */
object ColumnPruning extends Rule[LogicalPlan] {
  def apply(plan: LogicalPlan): LogicalPlan = plan transform {
    case a @ Aggregate(_, _, e @ Expand(_, _, child))
      if (child.outputSet -- e.references -- a.references).nonEmpty =>
      a.copy(child = e.copy(child = prunedChild(child, e.references ++ a.references)))

    // Eliminate attributes that are not needed to calculate the specified aggregates.
    case a @ Aggregate(_, _, child) if (child.outputSet -- a.references).nonEmpty =>
      a.copy(child = Project(a.references.toSeq, child))

    // Eliminate attributes that are not needed to calculate the Generate.
    case g: Generate if !g.join && (g.child.outputSet -- g.references).nonEmpty =>
      g.copy(child = Project(g.references.toSeq, g.child))

    case p @ Project(_, g: Generate) if g.join && p.references.subsetOf(g.generatedSet) =>
      p.copy(child = g.copy(join = false))

    case p @ Project(projectList, g: Generate) if g.join =>
      val neededChildOutput = p.references -- g.generatorOutput ++ g.references
      if (neededChildOutput == g.child.outputSet) {
        p
      } else {
        Project(projectList, g.copy(child = Project(neededChildOutput.toSeq, g.child)))
      }

    case p @ Project(projectList, a @ Aggregate(groupingExpressions, aggregateExpressions, child))
        if (a.outputSet -- p.references).nonEmpty =>
      Project(
        projectList,
        Aggregate(
          groupingExpressions,
          aggregateExpressions.filter(e => p.references.contains(e)),
          child))

    // Eliminate unneeded attributes from either side of a Join.
    case Project(projectList, Join(left, right, joinType, condition)) =>
      // Collect the list of all references required either above or to evaluate the condition.
      val allReferences: AttributeSet =
        AttributeSet(
          projectList.flatMap(_.references.iterator)) ++
          condition.map(_.references).getOrElse(AttributeSet(Seq.empty))

      /** Applies a projection only when the child is producing unnecessary attributes */
      def pruneJoinChild(c: LogicalPlan): LogicalPlan = prunedChild(c, allReferences)

      Project(projectList, Join(pruneJoinChild(left), pruneJoinChild(right), joinType, condition))

    // Eliminate unneeded attributes from right side of a LeftSemiJoin.
    case Join(left, right, LeftSemi, condition) =>
      // Collect the list of all references required to evaluate the condition.
      val allReferences: AttributeSet =
        condition.map(_.references).getOrElse(AttributeSet(Seq.empty))

      Join(left, prunedChild(right, allReferences), LeftSemi, condition)

    // Push down project through limit, so that we may have chance to push it further.
    case Project(projectList, Limit(exp, child)) =>
      Limit(exp, Project(projectList, child))

    // Push down project if possible when the child is sort.
    case p @ Project(projectList, s @ Sort(_, _, grandChild)) =>
      if (s.references.subsetOf(p.outputSet)) {
        s.copy(child = Project(projectList, grandChild))
      } else {
        val neededReferences = s.references ++ p.references
        if (neededReferences == grandChild.outputSet) {
          // No column we can prune, return the original plan.
          p
        } else {
          // Do not use neededReferences.toSeq directly, should respect grandChild's output order.
          val newProjectList = grandChild.output.filter(neededReferences.contains)
          p.copy(child = s.copy(child = Project(newProjectList, grandChild)))
        }
      }

    // Eliminate no-op Projects
    case Project(projectList, child) if child.output == projectList => child
  }

  /** Applies a projection only when the child is producing unnecessary attributes */
  private def prunedChild(c: LogicalPlan, allReferences: AttributeSet) =
    if ((c.outputSet -- allReferences.filter(c.outputSet.contains)).nonEmpty) {
      Project(allReferences.filter(c.outputSet.contains).toSeq, c)
    } else {
      c
    }
}

/**
 * Combines two adjacent [[Project]] operators into one and perform alias substitution,
 * merging the expressions into one single expression.
 */
object ProjectCollapsing extends Rule[LogicalPlan] {

  def apply(plan: LogicalPlan): LogicalPlan = plan transformUp {
    case p @ Project(projectList1, Project(projectList2, child)) =>
      // Create a map of Aliases to their values from the child projection.
      // e.g., 'SELECT ... FROM (SELECT a + b AS c, d ...)' produces Map(c -> Alias(a + b, c)).
      val aliasMap = AttributeMap(projectList2.collect {
        case a: Alias => (a.toAttribute, a)
      })

      // We only collapse these two Projects if their overlapped expressions are all
      // deterministic.
      val hasNondeterministic = projectList1.exists(_.collect {
        case a: Attribute if aliasMap.contains(a) => aliasMap(a).child
      }.exists(!_.deterministic))

      if (hasNondeterministic) {
        p
      } else {
        // Substitute any attributes that are produced by the child projection, so that we safely
        // eliminate it.
        // e.g., 'SELECT c + 1 FROM (SELECT a + b AS C ...' produces 'SELECT a + b + 1 ...'
        // TODO: Fix TransformBase to avoid the cast below.
        val substitutedProjection = projectList1.map(_.transform {
          case a: Attribute => aliasMap.getOrElse(a, a)
        }).asInstanceOf[Seq[NamedExpression]]
        // collapse 2 projects may introduce unnecessary Aliases, trim them here.
        val cleanedProjection = substitutedProjection.map(p =>
          CleanupAliases.trimNonTopLevelAliases(p).asInstanceOf[NamedExpression]
        )
        Project(cleanedProjection, child)
      }

    // TODO Eliminate duplicate code
    // This clause is identical to the one above except that the inner operator is an `Aggregate`
    // rather than a `Project`.
    case p @ Project(projectList1, agg @ Aggregate(_, projectList2, child)) =>
      // Create a map of Aliases to their values from the child projection.
      // e.g., 'SELECT ... FROM (SELECT a + b AS c, d ...)' produces Map(c -> Alias(a + b, c)).
      val aliasMap = AttributeMap(projectList2.collect {
        case a: Alias => (a.toAttribute, a)
      })

      // We only collapse these two Projects if their overlapped expressions are all
      // deterministic.
      val hasNondeterministic = projectList1.exists(_.collect {
        case a: Attribute if aliasMap.contains(a) => aliasMap(a).child
      }.exists(!_.deterministic))

      if (hasNondeterministic) {
        p
      } else {
        // Substitute any attributes that are produced by the child projection, so that we safely
        // eliminate it.
        // e.g., 'SELECT c + 1 FROM (SELECT a + b AS C ...' produces 'SELECT a + b + 1 ...'
        // TODO: Fix TransformBase to avoid the cast below.
        val substitutedProjection = projectList1.map(_.transform {
          case a: Attribute => aliasMap.getOrElse(a, a)
        }).asInstanceOf[Seq[NamedExpression]]
        // collapse 2 projects may introduce unnecessary Aliases, trim them here.
        val cleanedProjection = substitutedProjection.map(p =>
          CleanupAliases.trimNonTopLevelAliases(p).asInstanceOf[NamedExpression]
        )
        agg.copy(aggregateExpressions = cleanedProjection)
      }
  }
}

/**
 * Simplifies LIKE expressions that do not need full regular expressions to evaluate the condition.
 * For example, when the expression is just checking to see if a string starts with a given
 * pattern.
 */
object LikeSimplification extends Rule[LogicalPlan] {
  // if guards below protect from escapes on trailing %.
  // Cases like "something\%" are not optimized, but this does not affect correctness.
  private val startsWith = "([^_%]+)%".r
  private val endsWith = "%([^_%]+)".r
  private val contains = "%([^_%]+)%".r
  private val equalTo = "([^_%]*)".r

  def apply(plan: LogicalPlan): LogicalPlan = plan transformAllExpressions {
    case Like(l, Literal(utf, StringType)) =>
      utf.toString match {
        case startsWith(pattern) if !pattern.endsWith("\\") =>
          StartsWith(l, Literal(pattern))
        case endsWith(pattern) =>
          EndsWith(l, Literal(pattern))
        case contains(pattern) if !pattern.endsWith("\\") =>
          Contains(l, Literal(pattern))
        case equalTo(pattern) =>
          EqualTo(l, Literal(pattern))
        case _ =>
          Like(l, Literal.create(utf, StringType))
      }
  }
}

/**
 * Replaces [[Expression Expressions]] that can be statically evaluated with
 * equivalent [[Literal]] values. This rule is more specific with
 * Null value propagation from bottom to top of the expression tree.
 */
object NullPropagation extends Rule[LogicalPlan] {
  def nonNullLiteral(e: Expression): Boolean = e match {
    case Literal(null, _) => false
    case _ => true
  }

  def apply(plan: LogicalPlan): LogicalPlan = plan transform {
    case q: LogicalPlan => q transformExpressionsUp {
      case e @ AggregateExpression(Count(exprs), _, _) if !exprs.exists(nonNullLiteral) =>
        Cast(Literal(0L), e.dataType)
      case e @ IsNull(c) if !c.nullable => Literal.create(false, BooleanType)
      case e @ IsNotNull(c) if !c.nullable => Literal.create(true, BooleanType)
      case e @ GetArrayItem(Literal(null, _), _) => Literal.create(null, e.dataType)
      case e @ GetArrayItem(_, Literal(null, _)) => Literal.create(null, e.dataType)
      case e @ GetMapValue(Literal(null, _), _) => Literal.create(null, e.dataType)
      case e @ GetMapValue(_, Literal(null, _)) => Literal.create(null, e.dataType)
      case e @ GetStructField(Literal(null, _), _, _) => Literal.create(null, e.dataType)
      case e @ GetArrayStructFields(Literal(null, _), _, _, _, _) =>
        Literal.create(null, e.dataType)
      case e @ EqualNullSafe(Literal(null, _), r) => IsNull(r)
      case e @ EqualNullSafe(l, Literal(null, _)) => IsNull(l)
      case e @ AggregateExpression(Count(exprs), mode, false) if !exprs.exists(_.nullable) =>
        // This rule should be only triggered when isDistinct field is false.
        AggregateExpression(Count(Literal(1)), mode, isDistinct = false)

      // For Coalesce, remove null literals.
      case e @ Coalesce(children) =>
        val newChildren = children.filter(nonNullLiteral)
        if (newChildren.length == 0) {
          Literal.create(null, e.dataType)
        } else if (newChildren.length == 1) {
          newChildren.head
        } else {
          Coalesce(newChildren)
        }

      case e @ Substring(Literal(null, _), _, _) => Literal.create(null, e.dataType)
      case e @ Substring(_, Literal(null, _), _) => Literal.create(null, e.dataType)
      case e @ Substring(_, _, Literal(null, _)) => Literal.create(null, e.dataType)

      // MaxOf and MinOf can't do null propagation
      case e: MaxOf => e
      case e: MinOf => e

      // Put exceptional cases above if any
      case e @ BinaryArithmetic(Literal(null, _), _) => Literal.create(null, e.dataType)
      case e @ BinaryArithmetic(_, Literal(null, _)) => Literal.create(null, e.dataType)

      case e @ BinaryComparison(Literal(null, _), _) => Literal.create(null, e.dataType)
      case e @ BinaryComparison(_, Literal(null, _)) => Literal.create(null, e.dataType)

      case e: StringRegexExpression => e.children match {
        case Literal(null, _) :: right :: Nil => Literal.create(null, e.dataType)
        case left :: Literal(null, _) :: Nil => Literal.create(null, e.dataType)
        case _ => e
      }

      case e: StringPredicate => e.children match {
        case Literal(null, _) :: right :: Nil => Literal.create(null, e.dataType)
        case left :: Literal(null, _) :: Nil => Literal.create(null, e.dataType)
        case _ => e
      }

      // If the value expression is NULL then transform the In expression to
      // Literal(null)
      case In(Literal(null, _), list) => Literal.create(null, BooleanType)

    }
  }
}

/**
 * Replaces [[Expression Expressions]] that can be statically evaluated with
 * equivalent [[Literal]] values.
 */
object ConstantFolding extends Rule[LogicalPlan] {
  def apply(plan: LogicalPlan): LogicalPlan = plan transform {
    case q: LogicalPlan => q transformExpressionsDown {
      // Skip redundant folding of literals. This rule is technically not necessary. Placing this
      // here avoids running the next rule for Literal values, which would create a new Literal
      // object and running eval unnecessarily.
      case l: Literal => l

      // Fold expressions that are foldable.
      case e if e.foldable => Literal.create(e.eval(EmptyRow), e.dataType)
    }
  }
}

/**
 * Replaces [[In (value, seq[Literal])]] with optimized version[[InSet (value, HashSet[Literal])]]
 * which is much faster
 */
object OptimizeIn extends Rule[LogicalPlan] {
  def apply(plan: LogicalPlan): LogicalPlan = plan transform {
    case q: LogicalPlan => q transformExpressionsDown {
      case In(v, list) if !list.exists(!_.isInstanceOf[Literal]) && list.size > 10 =>
        val hSet = list.map(e => e.eval(EmptyRow))
        InSet(v, HashSet() ++ hSet)
    }
  }
}

/**
 * Simplifies boolean expressions:
 * 1. Simplifies expressions whose answer can be determined without evaluating both sides.
 * 2. Eliminates / extracts common factors.
 * 3. Merge same expressions
 * 4. Removes `Not` operator.
 */
object BooleanSimplification extends Rule[LogicalPlan] with PredicateHelper {
  def apply(plan: LogicalPlan): LogicalPlan = plan transform {
    case q: LogicalPlan => q transformExpressionsUp {
      case and @ And(left, right) => (left, right) match {
        // true && r  =>  r
        case (Literal(true, BooleanType), r) => r
        // l && true  =>  l
        case (l, Literal(true, BooleanType)) => l
        // false && r  =>  false
        case (Literal(false, BooleanType), _) => Literal(false)
        // l && false  =>  false
        case (_, Literal(false, BooleanType)) => Literal(false)
        // a && a  =>  a
        case (l, r) if l fastEquals r => l
        // a && (not(a) || b) => a && b
        case (l, Or(l1, r)) if (Not(l) == l1) => And(l, r)
        case (l, Or(r, l1)) if (Not(l) == l1) => And(l, r)
        case (Or(l, l1), r) if (l1 == Not(r)) => And(l, r)
        case (Or(l1, l), r) if (l1 == Not(r)) => And(l, r)
        // (a || b) && (a || c)  =>  a || (b && c)
        case _ =>
          // 1. Split left and right to get the disjunctive predicates,
          //   i.e. lhs = (a, b), rhs = (a, c)
          // 2. Find the common predict between lhsSet and rhsSet, i.e. common = (a)
          // 3. Remove common predict from lhsSet and rhsSet, i.e. ldiff = (b), rdiff = (c)
          // 4. Apply the formula, get the optimized predicate: common || (ldiff && rdiff)
          val lhs = splitDisjunctivePredicates(left)
          val rhs = splitDisjunctivePredicates(right)
          val common = lhs.filter(e => rhs.exists(e.semanticEquals(_)))
          if (common.isEmpty) {
            // No common factors, return the original predicate
            and
          } else {
            val ldiff = lhs.filterNot(e => common.exists(e.semanticEquals(_)))
            val rdiff = rhs.filterNot(e => common.exists(e.semanticEquals(_)))
            if (ldiff.isEmpty || rdiff.isEmpty) {
              // (a || b || c || ...) && (a || b) => (a || b)
              common.reduce(Or)
            } else {
              // (a || b || c || ...) && (a || b || d || ...) =>
              // ((c || ...) && (d || ...)) || a || b
              (common :+ And(ldiff.reduce(Or), rdiff.reduce(Or))).reduce(Or)
            }
          }
      }  // end of And(left, right)

      case or @ Or(left, right) => (left, right) match {
        // true || r  =>  true
        case (Literal(true, BooleanType), _) => Literal(true)
        // r || true  =>  true
        case (_, Literal(true, BooleanType)) => Literal(true)
        // false || r  =>  r
        case (Literal(false, BooleanType), r) => r
        // l || false  =>  l
        case (l, Literal(false, BooleanType)) => l
        // a || a => a
        case (l, r) if l fastEquals r => l
        // (a && b) || (a && c)  =>  a && (b || c)
        case _ =>
           // 1. Split left and right to get the conjunctive predicates,
           //   i.e.  lhs = (a, b), rhs = (a, c)
           // 2. Find the common predict between lhsSet and rhsSet, i.e. common = (a)
           // 3. Remove common predict from lhsSet and rhsSet, i.e. ldiff = (b), rdiff = (c)
           // 4. Apply the formula, get the optimized predicate: common && (ldiff || rdiff)
          val lhs = splitConjunctivePredicates(left)
          val rhs = splitConjunctivePredicates(right)
          val common = lhs.filter(e => rhs.exists(e.semanticEquals(_)))
          if (common.isEmpty) {
            // No common factors, return the original predicate
            or
          } else {
            val ldiff = lhs.filterNot(e => common.exists(e.semanticEquals(_)))
            val rdiff = rhs.filterNot(e => common.exists(e.semanticEquals(_)))
            if (ldiff.isEmpty || rdiff.isEmpty) {
              // (a && b) || (a && b && c && ...) => a && b
              common.reduce(And)
            } else {
              // (a && b && c && ...) || (a && b && d && ...) =>
              // ((c && ...) || (d && ...)) && a && b
              (common :+ Or(ldiff.reduce(And), rdiff.reduce(And))).reduce(And)
            }
          }
      }  // end of Or(left, right)

      case not @ Not(exp) => exp match {
        // not(true)  =>  false
        case Literal(true, BooleanType) => Literal(false)
        // not(false)  =>  true
        case Literal(false, BooleanType) => Literal(true)
        // not(l > r)  =>  l <= r
        case GreaterThan(l, r) => LessThanOrEqual(l, r)
        // not(l >= r)  =>  l < r
        case GreaterThanOrEqual(l, r) => LessThan(l, r)
        // not(l < r)  =>  l >= r
        case LessThan(l, r) => GreaterThanOrEqual(l, r)
        // not(l <= r)  =>  l > r
        case LessThanOrEqual(l, r) => GreaterThan(l, r)
        // not(l || r) => not(l) && not(r)
        case Or(l, r) => And(Not(l), Not(r))
        // not(l && r) => not(l) or not(r)
        case And(l, r) => Or(Not(l), Not(r))
        // not(not(e))  =>  e
        case Not(e) => e
        case _ => not
      }  // end of Not(exp)

      // if (true) a else b  =>  a
      // if (false) a else b  =>  b
      case e @ If(Literal(v, _), trueValue, falseValue) => if (v == true) trueValue else falseValue
    }
  }
}

/**
 * Combines all adjacent [[Union]] operators into a single [[Union]].
 */
object CombineUnions extends Rule[LogicalPlan] {
  def apply(plan: LogicalPlan): LogicalPlan = plan transform {
    case Unions(children) => Union(children)
  }
}

/**
 * Combines two adjacent [[Filter]] operators into one, merging the
 * conditions into one conjunctive predicate.
 */
object CombineFilters extends Rule[LogicalPlan] {
  def apply(plan: LogicalPlan): LogicalPlan = plan transform {
    case ff @ Filter(fc, nf @ Filter(nc, grandChild)) => Filter(And(nc, fc), grandChild)
  }
}

/**
 * Removes filters that can be evaluated trivially.  This is done either by eliding the filter for
 * cases where it will always evaluate to `true`, or substituting a dummy empty relation when the
 * filter will always evaluate to `false`.
 */
object SimplifyFilters extends Rule[LogicalPlan] {
  def apply(plan: LogicalPlan): LogicalPlan = plan transform {
    // If the filter condition always evaluate to true, remove the filter.
    case Filter(Literal(true, BooleanType), child) => child
    // If the filter condition always evaluate to null or false,
    // replace the input with an empty relation.
    case Filter(Literal(null, _), child) => LocalRelation(child.output, data = Seq.empty)
    case Filter(Literal(false, BooleanType), child) => LocalRelation(child.output, data = Seq.empty)
  }
}

/**
 * Pushes [[Filter]] operators through [[Project]] operators, in-lining any [[Alias Aliases]]
 * that were defined in the projection.
 *
 * This heuristic is valid assuming the expression evaluation cost is minimal.
 */
object PushPredicateThroughProject extends Rule[LogicalPlan] with PredicateHelper {
  def apply(plan: LogicalPlan): LogicalPlan = plan transform {
    case filter @ Filter(condition, project @ Project(fields, grandChild)) =>
      // Create a map of Aliases to their values from the child projection.
      // e.g., 'SELECT a + b AS c, d ...' produces Map(c -> a + b).
      val aliasMap = AttributeMap(fields.collect {
        case a: Alias => (a.toAttribute, a.child)
      })

      // Split the condition into small conditions by `And`, so that we can push down part of this
      // condition without nondeterministic expressions.
      val andConditions = splitConjunctivePredicates(condition)

      val (deterministic, nondeterministic) = andConditions.partition(_.collect {
        case a: Attribute if aliasMap.contains(a) => aliasMap(a)
      }.forall(_.deterministic))

      // If there is no nondeterministic conditions, push down the whole condition.
      if (nondeterministic.isEmpty) {
        project.copy(child = Filter(replaceAlias(condition, aliasMap), grandChild))
      } else {
        // If they are all nondeterministic conditions, leave it un-changed.
        if (deterministic.isEmpty) {
          filter
        } else {
          // Push down the small conditions without nondeterministic expressions.
          val pushedCondition =
            deterministic.map(replaceAlias(_, aliasMap)).reduce(And)
          Filter(nondeterministic.reduce(And),
            project.copy(child = Filter(pushedCondition, grandChild)))
        }
      }
  }

}

/**
 * Push [[Filter]] operators through [[Generate]] operators. Parts of the predicate that reference
 * attributes generated in [[Generate]] will remain above, and the rest should be pushed beneath.
 */
object PushPredicateThroughGenerate extends Rule[LogicalPlan] with PredicateHelper {

  def apply(plan: LogicalPlan): LogicalPlan = plan transform {
    case filter @ Filter(condition, g: Generate) =>
      // Predicates that reference attributes produced by the `Generate` operator cannot
      // be pushed below the operator.
      val (pushDown, stayUp) = splitConjunctivePredicates(condition).partition { cond =>
        cond.references subsetOf g.child.outputSet
      }
      if (pushDown.nonEmpty) {
        val pushDownPredicate = pushDown.reduce(And)
        val newGenerate = Generate(g.generator, join = g.join, outer = g.outer,
          g.qualifier, g.generatorOutput, Filter(pushDownPredicate, g.child))
        if (stayUp.isEmpty) newGenerate else Filter(stayUp.reduce(And), newGenerate)
      } else {
        filter
      }
  }
}

/**
 * Push [[Filter]] operators through [[Aggregate]] operators, iff the filters reference only
 * non-aggregate attributes (typically literals or grouping expressions).
 */
object PushPredicateThroughAggregate extends Rule[LogicalPlan] with PredicateHelper {

  def apply(plan: LogicalPlan): LogicalPlan = plan transform {
    case filter @ Filter(condition, aggregate: Aggregate) =>
      // Find all the aliased expressions in the aggregate list that don't include any actual
      // AggregateExpression, and create a map from the alias to the expression
      val aliasMap = AttributeMap(aggregate.aggregateExpressions.collect {
        case a: Alias if a.child.find(_.isInstanceOf[AggregateExpression]).isEmpty =>
          (a.toAttribute, a.child)
      })

      // For each filter, expand the alias and check if the filter can be evaluated using
      // attributes produced by the aggregate operator's child operator.
      val (pushDown, stayUp) = splitConjunctivePredicates(condition).partition { cond =>
        val replaced = replaceAlias(cond, aliasMap)
        replaced.references.subsetOf(aggregate.child.outputSet) && replaced.deterministic
      }

      if (pushDown.nonEmpty) {
        val pushDownPredicate = pushDown.reduce(And)
        val replaced = replaceAlias(pushDownPredicate, aliasMap)
        val newAggregate = aggregate.copy(child = Filter(replaced, aggregate.child))
        // If there is no more filter to stay up, just eliminate the filter.
        // Otherwise, create "Filter(stayUp) <- Aggregate <- Filter(pushDownPredicate)".
        if (stayUp.isEmpty) newAggregate else Filter(stayUp.reduce(And), newAggregate)
      } else {
        filter
      }
  }
}

/**
  * Reorder the joins and push all the conditions into join, so that the bottom ones have at least
  * one condition.
  *
  * The order of joins will not be changed if all of them already have at least one condition.
  */
object ReorderJoin extends Rule[LogicalPlan] with PredicateHelper {

  /**
    * Join a list of plans together and push down the conditions into them.
    *
    * The joined plan are picked from left to right, prefer those has at least one join condition.
    *
    * @param input a list of LogicalPlans to join.
    * @param conditions a list of condition for join.
    */
  def createOrderedJoin(input: Seq[LogicalPlan], conditions: Seq[Expression]): LogicalPlan = {
    assert(input.size >= 2)
    if (input.size == 2) {
      Join(input(0), input(1), Inner, conditions.reduceLeftOption(And))
    } else {
      val left :: rest = input.toList
      // find out the first join that have at least one join condition
      val conditionalJoin = rest.find { plan =>
        val refs = left.outputSet ++ plan.outputSet
        conditions.filterNot(canEvaluate(_, left)).filterNot(canEvaluate(_, plan))
          .exists(_.references.subsetOf(refs))
      }
      // pick the next one if no condition left
      val right = conditionalJoin.getOrElse(rest.head)

      val joinedRefs = left.outputSet ++ right.outputSet
      val (joinConditions, others) = conditions.partition(_.references.subsetOf(joinedRefs))
      val joined = Join(left, right, Inner, joinConditions.reduceLeftOption(And))

      // should not have reference to same logical plan
      createOrderedJoin(Seq(joined) ++ rest.filterNot(_ eq right), others)
    }
  }

  def apply(plan: LogicalPlan): LogicalPlan = plan transform {
    case j @ ExtractFiltersAndInnerJoins(input, conditions)
        if input.size > 2 && conditions.nonEmpty =>
      createOrderedJoin(input, conditions)
  }
}

/**
 * Pushes down [[Filter]] operators where the `condition` can be
 * evaluated using only the attributes of the left or right side of a join.  Other
 * [[Filter]] conditions are moved into the `condition` of the [[Join]].
 *
 * And also pushes down the join filter, where the `condition` can be evaluated using only the
 * attributes of the left or right side of sub query when applicable.
 *
 * Check https://cwiki.apache.org/confluence/display/Hive/OuterJoinBehavior for more details
 */
object PushPredicateThroughJoin extends Rule[LogicalPlan] with PredicateHelper {
  /**
   * Splits join condition expressions into three categories based on the attributes required
   * to evaluate them.
   * @return (canEvaluateInLeft, canEvaluateInRight, haveToEvaluateInBoth)
   */
  private def split(condition: Seq[Expression], left: LogicalPlan, right: LogicalPlan) = {
    val (leftEvaluateCondition, rest) =
        condition.partition(_.references subsetOf left.outputSet)
    val (rightEvaluateCondition, commonCondition) =
        rest.partition(_.references subsetOf right.outputSet)

    (leftEvaluateCondition, rightEvaluateCondition, commonCondition)
  }

  def apply(plan: LogicalPlan): LogicalPlan = plan transform {
    // push the where condition down into join filter
    case f @ Filter(filterCondition, Join(left, right, joinType, joinCondition)) =>
      val (leftFilterConditions, rightFilterConditions, commonFilterCondition) =
        split(splitConjunctivePredicates(filterCondition), left, right)

      joinType match {
        case Inner =>
          // push down the single side `where` condition into respective sides
          val newLeft = leftFilterConditions.
            reduceLeftOption(And).map(Filter(_, left)).getOrElse(left)
          val newRight = rightFilterConditions.
            reduceLeftOption(And).map(Filter(_, right)).getOrElse(right)
          val newJoinCond = (commonFilterCondition ++ joinCondition).reduceLeftOption(And)

          Join(newLeft, newRight, Inner, newJoinCond)
        case RightOuter =>
          // push down the right side only `where` condition
          val newLeft = left
          val newRight = rightFilterConditions.
            reduceLeftOption(And).map(Filter(_, right)).getOrElse(right)
          val newJoinCond = joinCondition
          val newJoin = Join(newLeft, newRight, RightOuter, newJoinCond)

          (leftFilterConditions ++ commonFilterCondition).
            reduceLeftOption(And).map(Filter(_, newJoin)).getOrElse(newJoin)
        case _ @ (LeftOuter | LeftSemi) =>
          // push down the left side only `where` condition
          val newLeft = leftFilterConditions.
            reduceLeftOption(And).map(Filter(_, left)).getOrElse(left)
          val newRight = right
          val newJoinCond = joinCondition
          val newJoin = Join(newLeft, newRight, joinType, newJoinCond)

          (rightFilterConditions ++ commonFilterCondition).
            reduceLeftOption(And).map(Filter(_, newJoin)).getOrElse(newJoin)
        case FullOuter => f // DO Nothing for Full Outer Join
      }

    // push down the join filter into sub query scanning if applicable
    case f @ Join(left, right, joinType, joinCondition) =>
      val (leftJoinConditions, rightJoinConditions, commonJoinCondition) =
        split(joinCondition.map(splitConjunctivePredicates).getOrElse(Nil), left, right)

      joinType match {
        case _ @ (Inner | LeftSemi) =>
          // push down the single side only join filter for both sides sub queries
          val newLeft = leftJoinConditions.
            reduceLeftOption(And).map(Filter(_, left)).getOrElse(left)
          val newRight = rightJoinConditions.
            reduceLeftOption(And).map(Filter(_, right)).getOrElse(right)
          val newJoinCond = commonJoinCondition.reduceLeftOption(And)

          Join(newLeft, newRight, joinType, newJoinCond)
        case RightOuter =>
          // push down the left side only join filter for left side sub query
          val newLeft = leftJoinConditions.
            reduceLeftOption(And).map(Filter(_, left)).getOrElse(left)
          val newRight = right
          val newJoinCond = (rightJoinConditions ++ commonJoinCondition).reduceLeftOption(And)

          Join(newLeft, newRight, RightOuter, newJoinCond)
        case LeftOuter =>
          // push down the right side only join filter for right sub query
          val newLeft = left
          val newRight = rightJoinConditions.
            reduceLeftOption(And).map(Filter(_, right)).getOrElse(right)
          val newJoinCond = (leftJoinConditions ++ commonJoinCondition).reduceLeftOption(And)

          Join(newLeft, newRight, LeftOuter, newJoinCond)
        case FullOuter => f
      }
  }
}

/**
 * Removes [[Cast Casts]] that are unnecessary because the input is already the correct type.
 */
object SimplifyCasts extends Rule[LogicalPlan] {
  def apply(plan: LogicalPlan): LogicalPlan = plan transformAllExpressions {
    case Cast(e, dataType) if e.dataType == dataType => e
  }
}

/**
 * Removes nodes that are not necessary.
 */
object RemoveDispensableExpressions extends Rule[LogicalPlan] {
  def apply(plan: LogicalPlan): LogicalPlan = plan transformAllExpressions {
    case UnaryPositive(child) => child
    case PromotePrecision(child) => child
  }
}

/**
 * Combines two adjacent [[Limit]] operators into one, merging the
 * expressions into one single expression.
 */
object CombineLimits extends Rule[LogicalPlan] {
  def apply(plan: LogicalPlan): LogicalPlan = plan transform {
    case ll @ Limit(le, nl @ Limit(ne, grandChild)) =>
      Limit(If(LessThan(ne, le), ne, le), grandChild)
  }
}

/**
 * Removes the inner case conversion expressions that are unnecessary because
 * the inner conversion is overwritten by the outer one.
 */
object SimplifyCaseConversionExpressions extends Rule[LogicalPlan] {
  def apply(plan: LogicalPlan): LogicalPlan = plan transform {
    case q: LogicalPlan => q transformExpressionsUp {
      case Upper(Upper(child)) => Upper(child)
      case Upper(Lower(child)) => Upper(child)
      case Lower(Upper(child)) => Lower(child)
      case Lower(Lower(child)) => Lower(child)
    }
  }
}

/**
 * Speeds up aggregates on fixed-precision decimals by executing them on unscaled Long values.
 *
 * This uses the same rules for increasing the precision and scale of the output as
 * [[org.apache.spark.sql.catalyst.analysis.HiveTypeCoercion.DecimalPrecision]].
 */
object DecimalAggregates extends Rule[LogicalPlan] {
  import Decimal.MAX_LONG_DIGITS

  /** Maximum number of decimal digits representable precisely in a Double */
  private val MAX_DOUBLE_DIGITS = 15

  def apply(plan: LogicalPlan): LogicalPlan = plan transformAllExpressions {
    case AggregateExpression(Sum(e @ DecimalType.Expression(prec, scale)), mode, isDistinct)
      if prec + 10 <= MAX_LONG_DIGITS =>
      MakeDecimal(AggregateExpression(Sum(UnscaledValue(e)), mode, isDistinct), prec + 10, scale)

    case AggregateExpression(Average(e @ DecimalType.Expression(prec, scale)), mode, isDistinct)
      if prec + 4 <= MAX_DOUBLE_DIGITS =>
      val newAggExpr = AggregateExpression(Average(UnscaledValue(e)), mode, isDistinct)
      Cast(
        Divide(newAggExpr, Literal.create(math.pow(10.0, scale), DoubleType)),
        DecimalType(prec + 4, scale + 4))
  }
}

/**
 * Converts local operations (i.e. ones that don't require data exchange) on LocalRelation to
 * another LocalRelation.
 *
 * This is relatively simple as it currently handles only a single case: Project.
 */
object ConvertToLocalRelation extends Rule[LogicalPlan] {
  def apply(plan: LogicalPlan): LogicalPlan = plan transform {
    case Project(projectList, LocalRelation(output, data)) =>
      val projection = new InterpretedProjection(projectList, output)
      LocalRelation(projectList.map(_.toAttribute), data.map(projection))
  }
}

/**
 * Replaces logical [[Distinct]] operator with an [[Aggregate]] operator.
 * {{{
 *   SELECT DISTINCT f1, f2 FROM t  ==>  SELECT f1, f2 FROM t GROUP BY f1, f2
 * }}}
 */
object ReplaceDistinctWithAggregate extends Rule[LogicalPlan] {
  def apply(plan: LogicalPlan): LogicalPlan = plan transform {
    case Distinct(child) => Aggregate(child.output, child.output, child)
  }
}

/**
 * Removes literals from group expressions in [[Aggregate]], as they have no effect to the result
 * but only makes the grouping key bigger.
 */
object RemoveLiteralFromGroupExpressions extends Rule[LogicalPlan] {
  def apply(plan: LogicalPlan): LogicalPlan = plan transform {
    case a @ Aggregate(grouping, _, _) =>
      val newGrouping = grouping.filter(!_.foldable)
      a.copy(groupingExpressions = newGrouping)
  }
}

/**
 * Computes the current date and time to make sure we return the same result in a single query.
 */
object ComputeCurrentTime extends Rule[LogicalPlan] {
  def apply(plan: LogicalPlan): LogicalPlan = {
    val dateExpr = CurrentDate()
    val timeExpr = CurrentTimestamp()
    val currentDate = Literal.create(dateExpr.eval(EmptyRow), dateExpr.dataType)
    val currentTime = Literal.create(timeExpr.eval(EmptyRow), timeExpr.dataType)

    plan transformAllExpressions {
      case CurrentDate() => currentDate
      case CurrentTimestamp() => currentTime
    }
  }
}<|MERGE_RESOLUTION|>--- conflicted
+++ resolved
@@ -37,10 +37,8 @@
     // SubQueries are only needed for analysis and can be removed before execution.
     Batch("Remove SubQueries", FixedPoint(100),
       EliminateSubQueries) ::
-<<<<<<< HEAD
     Batch("Compute Current Time", Once,
       ComputeCurrentTime) ::
-=======
     // - Do the first call of CombineUnions before starting the major Optimizer rules,
     //   since it can reduce the number of iteration and the other rules could add/move
     //   extra operators between two adjacent Union operators.
@@ -48,7 +46,6 @@
     //   since the other rules might make two separate Unions operators adjacent.
     Batch("Union", Once,
       CombineUnions) ::
->>>>>>> ab732c14
     Batch("Aggregate", FixedPoint(100),
       ReplaceDistinctWithAggregate,
       RemoveLiteralFromGroupExpressions) ::
