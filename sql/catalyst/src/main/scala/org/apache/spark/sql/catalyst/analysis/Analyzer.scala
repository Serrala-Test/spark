--- conflicted
+++ resolved
@@ -74,8 +74,6 @@
   val extendedResolutionRules: Seq[Rule[LogicalPlan]] = Nil
 
   lazy val batches: Seq[Batch] = Seq(
-    Batch("CTESubqueryAnalysis", Once,
-      CTESubqueryAnalysis),
     Batch("Substitution", fixedPoint,
       CTESubstitution,
       WindowsSubstitution,
@@ -118,53 +116,7 @@
   )
 
   /**
-<<<<<<< HEAD
-   * Analyses subqueries in CTE.
-   * In order to de-duplicate common subqueries in CTE, the underlying plans in the common
-   * subqueries should have the same attributes (i.e., no differences of expression IDs). To
-   * achieve this, we have to analyse the subqueries' parsed logical plans in advance, instead
-   * of just interpolating the parsed logical plans and analysing them individually. Because
-   * that will generate different attributes.
-   */
-  object CTESubqueryAnalysis extends Rule[LogicalPlan] {
-    def substitutePreviousCTE(
-        plan: LogicalPlan,
-        ctes: Seq[(String, SubqueryAlias)]): LogicalPlan = {
-      plan transformDown {
-        case u: UnresolvedRelation =>
-          val substituted = ctes.find(x => resolver(x._1, u.tableIdentifier.table))
-            .map(_._2).map { relation =>
-              val withAlias = u.alias.map(SubqueryAlias(_, relation.child, None))
-              withAlias.getOrElse(relation)
-            }
-          substituted.getOrElse(u)
-        case other =>
-          // This cannot be done in ResolveSubquery because ResolveSubquery does not know the CTE.
-          other transformExpressions {
-            case e: SubqueryExpression =>
-              e.withNewPlan(substitutePreviousCTE(e.plan, ctes))
-          }
-      }
-    }
-
-    def apply(plan: LogicalPlan): LogicalPlan = plan resolveOperators {
-      case With(child, relations) =>
-        val analyzedRelations = relations.foldLeft(Seq.empty[(String, SubqueryAlias)]) {
-          case (analyzed, (name, relation)) =>
-            val newRelation = SubqueryAlias(relation.alias,
-              execute(substitutePreviousCTE(relation.child, analyzed)), relation.view)
-            analyzed :+ name -> newRelation
-        }
-        With(child, analyzedRelations)
-      case o => o
-    }
-  }
-
-  /**
-   * Substitute child plan with cte definitions
-=======
    * Analyze cte definitions and substitute child plan with analyzed cte definitions.
->>>>>>> a99743d0
    */
   object CTESubstitution extends Rule[LogicalPlan] {
     def apply(plan: LogicalPlan): LogicalPlan = plan resolveOperators  {
