/*
 * Licensed to the Apache Software Foundation (ASF) under one or more
 * contributor license agreements.  See the NOTICE file distributed with
 * this work for additional information regarding copyright ownership.
 * The ASF licenses this file to You under the Apache License, Version 2.0
 * (the "License"); you may not use this file except in compliance with
 * the License.  You may obtain a copy of the License at
 *
 *    http://www.apache.org/licenses/LICENSE-2.0
 *
 * Unless required by applicable law or agreed to in writing, software
 * distributed under the License is distributed on an "AS IS" BASIS,
 * WITHOUT WARRANTIES OR CONDITIONS OF ANY KIND, either express or implied.
 * See the License for the specific language governing permissions and
 * limitations under the License.
 */

package org.apache.spark.sql.catalyst.analysis

import java.util
import java.util.Locale

import scala.collection.mutable
import scala.collection.mutable.ArrayBuffer
import scala.util.Random

import org.apache.spark.sql.AnalysisException
import org.apache.spark.sql.catalyst._
import org.apache.spark.sql.catalyst.catalog._
import org.apache.spark.sql.catalyst.encoders.OuterScopes
import org.apache.spark.sql.catalyst.expressions._
import org.apache.spark.sql.catalyst.expressions.SubExprUtils._
import org.apache.spark.sql.catalyst.expressions.aggregate._
import org.apache.spark.sql.catalyst.expressions.objects._
import org.apache.spark.sql.catalyst.plans._
import org.apache.spark.sql.catalyst.plans.logical._
import org.apache.spark.sql.catalyst.rules._
import org.apache.spark.sql.catalyst.trees.TreeNodeRef
import org.apache.spark.sql.catalyst.util.toPrettySQL
import org.apache.spark.sql.connector.catalog.{CatalogManager, CatalogPlugin, CatalogV2Util, Identifier, LookupCatalog, Table, TableCatalog, TableChange, V1Table}
import org.apache.spark.sql.connector.expressions.{FieldReference, IdentityTransform, Transform}
import org.apache.spark.sql.execution.datasources.v2.DataSourceV2Relation
import org.apache.spark.sql.internal.SQLConf
import org.apache.spark.sql.internal.SQLConf.{PartitionOverwriteMode, StoreAssignmentPolicy}
import org.apache.spark.sql.types._
import org.apache.spark.sql.util.CaseInsensitiveStringMap

/**
 * A trivial [[Analyzer]] with a dummy [[SessionCatalog]] and [[EmptyFunctionRegistry]].
 * Used for testing when all relations are already filled in and the analyzer needs only
 * to resolve attribute references.
 */
object SimpleAnalyzer extends Analyzer(
  new CatalogManager(
    new SQLConf().copy(SQLConf.CASE_SENSITIVE -> true),
    FakeV2SessionCatalog,
    new SessionCatalog(
      new InMemoryCatalog,
      EmptyFunctionRegistry,
      new SQLConf().copy(SQLConf.CASE_SENSITIVE -> true)) {
      override def createDatabase(dbDefinition: CatalogDatabase, ignoreIfExists: Boolean): Unit = {}
    }),
  new SQLConf().copy(SQLConf.CASE_SENSITIVE -> true))

object FakeV2SessionCatalog extends TableCatalog {
  private def fail() = throw new UnsupportedOperationException
  override def listTables(namespace: Array[String]): Array[Identifier] = fail()
  override def loadTable(ident: Identifier): Table = {
    throw new NoSuchTableException(ident.toString)
  }
  override def createTable(
      ident: Identifier,
      schema: StructType,
      partitions: Array[Transform],
      properties: util.Map[String, String]): Table = fail()
  override def alterTable(ident: Identifier, changes: TableChange*): Table = fail()
  override def dropTable(ident: Identifier): Boolean = fail()
  override def renameTable(oldIdent: Identifier, newIdent: Identifier): Unit = fail()
  override def initialize(name: String, options: CaseInsensitiveStringMap): Unit = fail()
  override def name(): String = CatalogManager.SESSION_CATALOG_NAME
}

/**
 * Provides a way to keep state during the analysis, this enables us to decouple the concerns
 * of analysis environment from the catalog.
 * The state that is kept here is per-query.
 *
 * Note this is thread local.
 *
 * @param defaultDatabase The default database used in the view resolution, this overrules the
 *                        current catalog database.
 * @param nestedViewDepth The nested depth in the view resolution, this enables us to limit the
 *                        depth of nested views.
 */
case class AnalysisContext(
    defaultDatabase: Option[String] = None,
    nestedViewDepth: Int = 0)

object AnalysisContext {
  private val value = new ThreadLocal[AnalysisContext]() {
    override def initialValue: AnalysisContext = AnalysisContext()
  }

  def get: AnalysisContext = value.get()
  def reset(): Unit = value.remove()

  private def set(context: AnalysisContext): Unit = value.set(context)

  def withAnalysisContext[A](database: Option[String])(f: => A): A = {
    val originContext = value.get()
    val context = AnalysisContext(defaultDatabase = database,
      nestedViewDepth = originContext.nestedViewDepth + 1)
    set(context)
    try f finally { set(originContext) }
  }
}

/**
 * Provides a logical query plan analyzer, which translates [[UnresolvedAttribute]]s and
 * [[UnresolvedRelation]]s into fully typed objects using information in a [[SessionCatalog]].
 */
class Analyzer(
    override val catalogManager: CatalogManager,
    conf: SQLConf,
    maxIterations: Int)
  extends RuleExecutor[LogicalPlan] with CheckAnalysis with LookupCatalog {

  private val v1SessionCatalog: SessionCatalog = catalogManager.v1SessionCatalog

  override def isView(nameParts: Seq[String]): Boolean = v1SessionCatalog.isView(nameParts)

  // Only for tests.
  def this(catalog: SessionCatalog, conf: SQLConf) = {
    this(
      new CatalogManager(conf, FakeV2SessionCatalog, catalog),
      conf,
      conf.analyzerMaxIterations)
  }

  def this(catalogManager: CatalogManager, conf: SQLConf) = {
    this(catalogManager, conf, conf.analyzerMaxIterations)
  }

  def executeAndCheck(plan: LogicalPlan, tracker: QueryPlanningTracker): LogicalPlan = {
    AnalysisHelper.markInAnalyzer {
      val analyzed = executeAndTrack(plan, tracker)
      try {
        checkAnalysis(analyzed)
        analyzed
      } catch {
        case e: AnalysisException =>
          val ae = new AnalysisException(e.message, e.line, e.startPosition, Option(analyzed))
          ae.setStackTrace(e.getStackTrace)
          throw ae
      }
    }
  }

  override def execute(plan: LogicalPlan): LogicalPlan = {
    AnalysisContext.reset()
    try {
      executeSameContext(plan)
    } finally {
      AnalysisContext.reset()
    }
  }

  private def executeSameContext(plan: LogicalPlan): LogicalPlan = super.execute(plan)

  def resolver: Resolver = conf.resolver

  protected val fixedPoint = FixedPoint(maxIterations)

  /**
   * Override to provide additional rules for the "Resolution" batch.
   */
  val extendedResolutionRules: Seq[Rule[LogicalPlan]] = Nil

  /**
   * Override to provide rules to do post-hoc resolution. Note that these rules will be executed
   * in an individual batch. This batch is to run right after the normal resolution batch and
   * execute its rules in one pass.
   */
  val postHocResolutionRules: Seq[Rule[LogicalPlan]] = Nil

  lazy val batches: Seq[Batch] = Seq(
    Batch("Hints", fixedPoint,
      new ResolveHints.ResolveJoinStrategyHints(conf),
      new ResolveHints.ResolveCoalesceHints(conf)),
    Batch("Simple Sanity Check", Once,
      LookupFunctions),
    Batch("Substitution", fixedPoint,
      CTESubstitution,
      WindowsSubstitution,
      EliminateUnions,
      new SubstituteUnresolvedOrdinals(conf)),
    Batch("Resolution", fixedPoint,
      ResolveTableValuedFunctions ::
      new ResolveCatalogs(catalogManager) ::
      ResolveInsertInto ::
      ResolveRelations ::
      ResolveTables ::
      ResolveReferences ::
      ResolveCreateNamedStruct ::
      ResolveDeserializer ::
      ResolveNewInstance ::
      ResolveUpCast ::
      ResolveGroupingAnalytics ::
      ResolvePivot ::
      ResolveOrdinalInOrderByAndGroupBy ::
      ResolveAggAliasInGroupBy ::
      ResolveMissingReferences ::
      ExtractGenerator ::
      ResolveGenerate ::
      ResolveFunctions ::
      ResolveAliases ::
      ResolveSubquery ::
      ResolveSubqueryColumnAliases ::
      ResolveWindowOrder ::
      ResolveWindowFrame ::
      ResolveNaturalAndUsingJoin ::
      ResolveOutputRelation ::
      ExtractWindowExpressions ::
      GlobalAggregates ::
      ResolveAggregateFunctions ::
      TimeWindowing ::
      ResolveInlineTables(conf) ::
      ResolveHigherOrderFunctions(v1SessionCatalog) ::
      ResolveLambdaVariables(conf) ::
      ResolveTimeZone(conf) ::
      ResolveRandomSeed ::
      ResolveBinaryArithmetic(conf) ::
      TypeCoercion.typeCoercionRules(conf) ++
      extendedResolutionRules : _*),
    Batch("Post-Hoc Resolution", Once, postHocResolutionRules: _*),
    Batch("Remove Unresolved Hints", Once,
      new ResolveHints.RemoveAllHints(conf)),
    Batch("Nondeterministic", Once,
      PullOutNondeterministic),
    Batch("UDF", Once,
      HandleNullInputsForUDF),
    Batch("UpdateNullability", Once,
      UpdateAttributeNullability),
    Batch("Subquery", Once,
      UpdateOuterReferences),
    Batch("Cleanup", fixedPoint,
      CleanupAliases)
  )

  /**
   * For [[Add]]:
   * 1. if both side are interval, stays the same;
   * 2. else if one side is interval, turns it to [[TimeAdd]];
   * 3. else if one side is date, turns it to [[DateAdd]] ;
   * 4. else stays the same.
   *
   * For [[Subtract]]:
   * 1. if both side are interval, stays the same;
   * 2. else if the right side is an interval, turns it to [[TimeSub]];
   * 3. else if one side is timestamp, turns it to [[SubtractTimestamps]];
   * 4. else if the right side is date, turns it to [[DateDiff]]/[[SubtractDates]];
   * 5. else if the left side is date, turns it to [[DateSub]];
   * 6. else turns it to stays the same.
   *
   * For [[Multiply]]:
   * 1. If one side is interval, turns it to [[MultiplyInterval]];
   * 2. otherwise, stays the same.
   *
   * For [[Divide]]:
   * 1. If the left side is interval, turns it to [[DivideInterval]];
   * 2. otherwise, stays the same.
   */
  case class ResolveBinaryArithmetic(conf: SQLConf) extends Rule[LogicalPlan] {
    override def apply(plan: LogicalPlan): LogicalPlan = plan.resolveOperatorsUp {
      case p: LogicalPlan => p.transformExpressionsUp {
        case a @ Add(l, r) if a.childrenResolved => (l.dataType, r.dataType) match {
          case (CalendarIntervalType, CalendarIntervalType) => a
          case (_, CalendarIntervalType) => Cast(TimeAdd(l, r), l.dataType)
          case (CalendarIntervalType, _) => Cast(TimeAdd(r, l), r.dataType)
          case (DateType, _) => DateAdd(l, r)
          case (_, DateType) => DateAdd(r, l)
          case _ => a
        }
        case s @ Subtract(l, r) if s.childrenResolved => (l.dataType, r.dataType) match {
          case (CalendarIntervalType, CalendarIntervalType) => s
          case (_, CalendarIntervalType) => Cast(TimeSub(l, r), l.dataType)
          case (TimestampType, _) => SubtractTimestamps(l, r)
          case (_, TimestampType) => SubtractTimestamps(l, r)
          case (_, DateType) => SubtractDates(l, r)
          case (DateType, _) => DateSub(l, r)
          case _ => s
        }
        case m @ Multiply(l, r) if m.childrenResolved => (l.dataType, r.dataType) match {
          case (CalendarIntervalType, _) => MultiplyInterval(l, r)
          case (_, CalendarIntervalType) => MultiplyInterval(r, l)
          case _ => m
        }
        case d @ Divide(l, r) if d.childrenResolved => (l.dataType, r.dataType) match {
          case (CalendarIntervalType, _) => DivideInterval(l, r)
          case _ => d
        }
      }
    }
  }
  /**
   * Substitute child plan with WindowSpecDefinitions.
   */
  object WindowsSubstitution extends Rule[LogicalPlan] {
    def apply(plan: LogicalPlan): LogicalPlan = plan.resolveOperatorsUp {
      // Lookup WindowSpecDefinitions. This rule works with unresolved children.
      case WithWindowDefinition(windowDefinitions, child) => child.resolveExpressions {
        case UnresolvedWindowExpression(c, WindowSpecReference(windowName)) =>
          val errorMessage =
            s"Window specification $windowName is not defined in the WINDOW clause."
          val windowSpecDefinition =
            windowDefinitions.getOrElse(windowName, failAnalysis(errorMessage))
          WindowExpression(c, windowSpecDefinition)
      }
    }
  }

  /**
   * Replaces [[UnresolvedAlias]]s with concrete aliases.
   */
  object ResolveAliases extends Rule[LogicalPlan] {
    private def assignAliases(exprs: Seq[NamedExpression]) = {
      exprs.map(_.transformUp { case u @ UnresolvedAlias(child, optGenAliasFunc) =>
          child match {
            case ne: NamedExpression => ne
            case go @ GeneratorOuter(g: Generator) if g.resolved => MultiAlias(go, Nil)
            case e if !e.resolved => u
            case g: Generator => MultiAlias(g, Nil)
            case c @ Cast(ne: NamedExpression, _, _) => Alias(c, ne.name)()
            case e: ExtractValue => Alias(e, toPrettySQL(e))()
            case e if optGenAliasFunc.isDefined =>
              Alias(child, optGenAliasFunc.get.apply(e))()
            case e => Alias(e, toPrettySQL(e))()
          }
        }
      ).asInstanceOf[Seq[NamedExpression]]
    }

    private def hasUnresolvedAlias(exprs: Seq[NamedExpression]) =
      exprs.exists(_.find(_.isInstanceOf[UnresolvedAlias]).isDefined)

    def apply(plan: LogicalPlan): LogicalPlan = plan.resolveOperatorsUp {
      case Aggregate(groups, aggs, child) if child.resolved && hasUnresolvedAlias(aggs) =>
        Aggregate(groups, assignAliases(aggs), child)

      case g: GroupingSets if g.child.resolved && hasUnresolvedAlias(g.aggregations) =>
        g.copy(aggregations = assignAliases(g.aggregations))

      case Pivot(groupByOpt, pivotColumn, pivotValues, aggregates, child)
        if child.resolved && groupByOpt.isDefined && hasUnresolvedAlias(groupByOpt.get) =>
        Pivot(Some(assignAliases(groupByOpt.get)), pivotColumn, pivotValues, aggregates, child)

      case Project(projectList, child) if child.resolved && hasUnresolvedAlias(projectList) =>
        Project(assignAliases(projectList), child)
    }
  }

  object ResolveGroupingAnalytics extends Rule[LogicalPlan] {
    /*
     *  GROUP BY a, b, c WITH ROLLUP
     *  is equivalent to
     *  GROUP BY a, b, c GROUPING SETS ( (a, b, c), (a, b), (a), ( ) ).
     *  Group Count: N + 1 (N is the number of group expressions)
     *
     *  We need to get all of its subsets for the rule described above, the subset is
     *  represented as sequence of expressions.
     */
    def rollupExprs(exprs: Seq[Expression]): Seq[Seq[Expression]] = exprs.inits.toIndexedSeq

    /*
     *  GROUP BY a, b, c WITH CUBE
     *  is equivalent to
     *  GROUP BY a, b, c GROUPING SETS ( (a, b, c), (a, b), (b, c), (a, c), (a), (b), (c), ( ) ).
     *  Group Count: 2 ^ N (N is the number of group expressions)
     *
     *  We need to get all of its subsets for a given GROUPBY expression, the subsets are
     *  represented as sequence of expressions.
     */
    def cubeExprs(exprs: Seq[Expression]): Seq[Seq[Expression]] = {
      // `cubeExprs0` is recursive and returns a lazy Stream. Here we call `toIndexedSeq` to
      // materialize it and avoid serialization problems later on.
      cubeExprs0(exprs).toIndexedSeq
    }

    def cubeExprs0(exprs: Seq[Expression]): Seq[Seq[Expression]] = exprs.toList match {
      case x :: xs =>
        val initial = cubeExprs0(xs)
        initial.map(x +: _) ++ initial
      case Nil =>
        Seq(Seq.empty)
    }

    private[analysis] def hasGroupingFunction(e: Expression): Boolean = {
      e.collectFirst {
        case g: Grouping => g
        case g: GroupingID => g
      }.isDefined
    }

    private def replaceGroupingFunc(
        expr: Expression,
        groupByExprs: Seq[Expression],
        gid: Expression): Expression = {
      expr transform {
        case e: GroupingID =>
          if (e.groupByExprs.isEmpty ||
              e.groupByExprs.map(_.canonicalized) == groupByExprs.map(_.canonicalized)) {
            Alias(gid, toPrettySQL(e))()
          } else {
            throw new AnalysisException(
              s"Columns of grouping_id (${e.groupByExprs.mkString(",")}) does not match " +
                s"grouping columns (${groupByExprs.mkString(",")})")
          }
        case e @ Grouping(col: Expression) =>
          val idx = groupByExprs.indexWhere(_.semanticEquals(col))
          if (idx >= 0) {
            Alias(Cast(BitwiseAnd(ShiftRight(gid, Literal(groupByExprs.length - 1 - idx)),
              Literal(1)), ByteType), toPrettySQL(e))()
          } else {
            throw new AnalysisException(s"Column of grouping ($col) can't be found " +
              s"in grouping columns ${groupByExprs.mkString(",")}")
          }
      }
    }

    /*
     * Create new alias for all group by expressions for `Expand` operator.
     */
    private def constructGroupByAlias(groupByExprs: Seq[Expression]): Seq[Alias] = {
      groupByExprs.map {
        case e: NamedExpression => Alias(e, e.name)()
        case other => Alias(other, other.toString)()
      }
    }

    /*
     * Construct [[Expand]] operator with grouping sets.
     */
    private def constructExpand(
        selectedGroupByExprs: Seq[Seq[Expression]],
        child: LogicalPlan,
        groupByAliases: Seq[Alias],
        gid: Attribute): LogicalPlan = {
      // Change the nullability of group by aliases if necessary. For example, if we have
      // GROUPING SETS ((a,b), a), we do not need to change the nullability of a, but we
      // should change the nullabilty of b to be TRUE.
      // TODO: For Cube/Rollup just set nullability to be `true`.
      val expandedAttributes = groupByAliases.map { alias =>
        if (selectedGroupByExprs.exists(!_.contains(alias.child))) {
          alias.toAttribute.withNullability(true)
        } else {
          alias.toAttribute
        }
      }

      val groupingSetsAttributes = selectedGroupByExprs.map { groupingSetExprs =>
        groupingSetExprs.map { expr =>
          val alias = groupByAliases.find(_.child.semanticEquals(expr)).getOrElse(
            failAnalysis(s"$expr doesn't show up in the GROUP BY list $groupByAliases"))
          // Map alias to expanded attribute.
          expandedAttributes.find(_.semanticEquals(alias.toAttribute)).getOrElse(
            alias.toAttribute)
        }
      }

      Expand(groupingSetsAttributes, groupByAliases, expandedAttributes, gid, child)
    }

    /*
     * Construct new aggregate expressions by replacing grouping functions.
     */
    private def constructAggregateExprs(
        groupByExprs: Seq[Expression],
        aggregations: Seq[NamedExpression],
        groupByAliases: Seq[Alias],
        groupingAttrs: Seq[Expression],
        gid: Attribute): Seq[NamedExpression] = aggregations.map {
      // collect all the found AggregateExpression, so we can check an expression is part of
      // any AggregateExpression or not.
      val aggsBuffer = ArrayBuffer[Expression]()
      // Returns whether the expression belongs to any expressions in `aggsBuffer` or not.
      def isPartOfAggregation(e: Expression): Boolean = {
        aggsBuffer.exists(a => a.find(_ eq e).isDefined)
      }
      replaceGroupingFunc(_, groupByExprs, gid).transformDown {
        // AggregateExpression should be computed on the unmodified value of its argument
        // expressions, so we should not replace any references to grouping expression
        // inside it.
        case e: AggregateExpression =>
          aggsBuffer += e
          e
        case e if isPartOfAggregation(e) => e
        case e =>
          // Replace expression by expand output attribute.
          val index = groupByAliases.indexWhere(_.child.semanticEquals(e))
          if (index == -1) {
            e
          } else {
            groupingAttrs(index)
          }
      }.asInstanceOf[NamedExpression]
    }

    /*
     * Construct [[Aggregate]] operator from Cube/Rollup/GroupingSets.
     */
    private def constructAggregate(
        selectedGroupByExprs: Seq[Seq[Expression]],
        groupByExprs: Seq[Expression],
        aggregationExprs: Seq[NamedExpression],
        child: LogicalPlan): LogicalPlan = {
      val gid = AttributeReference(VirtualColumn.groupingIdName, IntegerType, false)()

      // In case of ANSI-SQL compliant syntax for GROUPING SETS, groupByExprs is optional and
      // can be null. In such case, we derive the groupByExprs from the user supplied values for
      // grouping sets.
      val finalGroupByExpressions = if (groupByExprs == Nil) {
        selectedGroupByExprs.flatten.foldLeft(Seq.empty[Expression]) { (result, currentExpr) =>
          // Only unique expressions are included in the group by expressions and is determined
          // based on their semantic equality. Example. grouping sets ((a * b), (b * a)) results
          // in grouping expression (a * b)
          if (result.find(_.semanticEquals(currentExpr)).isDefined) {
            result
          } else {
            result :+ currentExpr
          }
        }
      } else {
        groupByExprs
      }

      // Expand works by setting grouping expressions to null as determined by the
      // `selectedGroupByExprs`. To prevent these null values from being used in an aggregate
      // instead of the original value we need to create new aliases for all group by expressions
      // that will only be used for the intended purpose.
      val groupByAliases = constructGroupByAlias(finalGroupByExpressions)

      val expand = constructExpand(selectedGroupByExprs, child, groupByAliases, gid)
      val groupingAttrs = expand.output.drop(child.output.length)

      val aggregations = constructAggregateExprs(
        finalGroupByExpressions, aggregationExprs, groupByAliases, groupingAttrs, gid)

      Aggregate(groupingAttrs, aggregations, expand)
    }

    private def findGroupingExprs(plan: LogicalPlan): Seq[Expression] = {
      plan.collectFirst {
        case a: Aggregate =>
          // this Aggregate should have grouping id as the last grouping key.
          val gid = a.groupingExpressions.last
          if (!gid.isInstanceOf[AttributeReference]
            || gid.asInstanceOf[AttributeReference].name != VirtualColumn.groupingIdName) {
            failAnalysis(s"grouping()/grouping_id() can only be used with GroupingSets/Cube/Rollup")
          }
          a.groupingExpressions.take(a.groupingExpressions.length - 1)
      }.getOrElse {
        failAnalysis(s"grouping()/grouping_id() can only be used with GroupingSets/Cube/Rollup")
      }
    }

    // This require transformUp to replace grouping()/grouping_id() in resolved Filter/Sort
    def apply(plan: LogicalPlan): LogicalPlan = plan resolveOperatorsUp {
      case a if !a.childrenResolved => a // be sure all of the children are resolved.

      // Ensure group by expressions and aggregate expressions have been resolved.
      case Aggregate(Seq(c @ Cube(groupByExprs)), aggregateExpressions, child)
        if (groupByExprs ++ aggregateExpressions).forall(_.resolved) =>
        constructAggregate(cubeExprs(groupByExprs), groupByExprs, aggregateExpressions, child)
      case Aggregate(Seq(r @ Rollup(groupByExprs)), aggregateExpressions, child)
        if (groupByExprs ++ aggregateExpressions).forall(_.resolved) =>
        constructAggregate(rollupExprs(groupByExprs), groupByExprs, aggregateExpressions, child)
      // Ensure all the expressions have been resolved.
      case x: GroupingSets if x.expressions.forall(_.resolved) =>
        constructAggregate(x.selectedGroupByExprs, x.groupByExprs, x.aggregations, x.child)

      // We should make sure all expressions in condition have been resolved.
      case f @ Filter(cond, child) if hasGroupingFunction(cond) && cond.resolved =>
        val groupingExprs = findGroupingExprs(child)
        // The unresolved grouping id will be resolved by ResolveMissingReferences
        val newCond = replaceGroupingFunc(cond, groupingExprs, VirtualColumn.groupingIdAttribute)
        f.copy(condition = newCond)

      // We should make sure all [[SortOrder]]s have been resolved.
      case s @ Sort(order, _, child)
        if order.exists(hasGroupingFunction) && order.forall(_.resolved) =>
        val groupingExprs = findGroupingExprs(child)
        val gid = VirtualColumn.groupingIdAttribute
        // The unresolved grouping id will be resolved by ResolveMissingReferences
        val newOrder = order.map(replaceGroupingFunc(_, groupingExprs, gid).asInstanceOf[SortOrder])
        s.copy(order = newOrder)
    }
  }

  object ResolvePivot extends Rule[LogicalPlan] {
    def apply(plan: LogicalPlan): LogicalPlan = plan resolveOperators {
      case p: Pivot if !p.childrenResolved || !p.aggregates.forall(_.resolved)
        || (p.groupByExprsOpt.isDefined && !p.groupByExprsOpt.get.forall(_.resolved))
        || !p.pivotColumn.resolved || !p.pivotValues.forall(_.resolved) => p
      case Pivot(groupByExprsOpt, pivotColumn, pivotValues, aggregates, child) =>
        if (!RowOrdering.isOrderable(pivotColumn.dataType)) {
          throw new AnalysisException(
            s"Invalid pivot column '${pivotColumn}'. Pivot columns must be comparable.")
        }
        // Check all aggregate expressions.
        aggregates.foreach(checkValidAggregateExpression)
        // Check all pivot values are literal and match pivot column data type.
        val evalPivotValues = pivotValues.map { value =>
          val foldable = value match {
            case Alias(v, _) => v.foldable
            case _ => value.foldable
          }
          if (!foldable) {
            throw new AnalysisException(
              s"Literal expressions required for pivot values, found '$value'")
          }
          if (!Cast.canCast(value.dataType, pivotColumn.dataType)) {
            throw new AnalysisException(s"Invalid pivot value '$value': " +
              s"value data type ${value.dataType.simpleString} does not match " +
              s"pivot column data type ${pivotColumn.dataType.catalogString}")
          }
          Cast(value, pivotColumn.dataType, Some(conf.sessionLocalTimeZone)).eval(EmptyRow)
        }
        // Group-by expressions coming from SQL are implicit and need to be deduced.
        val groupByExprs = groupByExprsOpt.getOrElse {
          val pivotColAndAggRefs = pivotColumn.references ++ AttributeSet(aggregates)
          child.output.filterNot(pivotColAndAggRefs.contains)
        }
        val singleAgg = aggregates.size == 1
        def outputName(value: Expression, aggregate: Expression): String = {
          val stringValue = value match {
            case n: NamedExpression => n.name
            case _ =>
              val utf8Value =
                Cast(value, StringType, Some(conf.sessionLocalTimeZone)).eval(EmptyRow)
              Option(utf8Value).map(_.toString).getOrElse("null")
          }
          if (singleAgg) {
            stringValue
          } else {
            val suffix = aggregate match {
              case n: NamedExpression => n.name
              case _ => toPrettySQL(aggregate)
            }
            stringValue + "_" + suffix
          }
        }
        if (aggregates.forall(a => PivotFirst.supportsDataType(a.dataType))) {
          // Since evaluating |pivotValues| if statements for each input row can get slow this is an
          // alternate plan that instead uses two steps of aggregation.
          val namedAggExps: Seq[NamedExpression] = aggregates.map(a => Alias(a, a.sql)())
          val namedPivotCol = pivotColumn match {
            case n: NamedExpression => n
            case _ => Alias(pivotColumn, "__pivot_col")()
          }
          val bigGroup = groupByExprs :+ namedPivotCol
          val firstAgg = Aggregate(bigGroup, bigGroup ++ namedAggExps, child)
          val pivotAggs = namedAggExps.map { a =>
            Alias(PivotFirst(namedPivotCol.toAttribute, a.toAttribute, evalPivotValues)
              .toAggregateExpression()
            , "__pivot_" + a.sql)()
          }
          val groupByExprsAttr = groupByExprs.map(_.toAttribute)
          val secondAgg = Aggregate(groupByExprsAttr, groupByExprsAttr ++ pivotAggs, firstAgg)
          val pivotAggAttribute = pivotAggs.map(_.toAttribute)
          val pivotOutputs = pivotValues.zipWithIndex.flatMap { case (value, i) =>
            aggregates.zip(pivotAggAttribute).map { case (aggregate, pivotAtt) =>
              Alias(ExtractValue(pivotAtt, Literal(i), resolver), outputName(value, aggregate))()
            }
          }
          Project(groupByExprsAttr ++ pivotOutputs, secondAgg)
        } else {
          val pivotAggregates: Seq[NamedExpression] = pivotValues.flatMap { value =>
            def ifExpr(e: Expression) = {
              If(
                EqualNullSafe(
                  pivotColumn,
                  Cast(value, pivotColumn.dataType, Some(conf.sessionLocalTimeZone))),
                e, Literal(null))
            }
            aggregates.map { aggregate =>
              val filteredAggregate = aggregate.transformDown {
                // Assumption is the aggregate function ignores nulls. This is true for all current
                // AggregateFunction's with the exception of First and Last in their default mode
                // (which we handle) and possibly some Hive UDAF's.
                case First(expr, _) =>
                  First(ifExpr(expr), Literal(true))
                case Last(expr, _) =>
                  Last(ifExpr(expr), Literal(true))
                case a: AggregateFunction =>
                  a.withNewChildren(a.children.map(ifExpr))
              }.transform {
                // We are duplicating aggregates that are now computing a different value for each
                // pivot value.
                // TODO: Don't construct the physical container until after analysis.
                case ae: AggregateExpression => ae.copy(resultId = NamedExpression.newExprId)
              }
              Alias(filteredAggregate, outputName(value, aggregate))()
            }
          }
          Aggregate(groupByExprs, groupByExprs ++ pivotAggregates, child)
        }
    }

    // Support any aggregate expression that can appear in an Aggregate plan except Pandas UDF.
    // TODO: Support Pandas UDF.
    private def checkValidAggregateExpression(expr: Expression): Unit = expr match {
      case _: AggregateExpression => // OK and leave the argument check to CheckAnalysis.
      case expr: PythonUDF if PythonUDF.isGroupedAggPandasUDF(expr) =>
        failAnalysis("Pandas UDF aggregate expressions are currently not supported in pivot.")
      case e: Attribute =>
        failAnalysis(
          s"Aggregate expression required for pivot, but '${e.sql}' " +
          s"did not appear in any aggregate function.")
      case e => e.children.foreach(checkValidAggregateExpression)
    }
  }

  /**
   * Resolve relations to temp views. This is not an actual rule, and is called by
   * [[ResolveTables]] and [[ResolveRelations]].
   */
  object ResolveTempViews extends Rule[LogicalPlan] {
    def apply(plan: LogicalPlan): LogicalPlan = plan.resolveOperatorsUp {
      case u @ UnresolvedRelation(ident) =>
        lookupTempView(ident).getOrElse(u)
      case i @ InsertIntoStatement(UnresolvedRelation(ident), _, _, _, _) =>
        lookupTempView(ident)
          .map(view => i.copy(table = view))
          .getOrElse(i)
    }

    def lookupTempView(identifier: Seq[String]): Option[LogicalPlan] =
      identifier match {
        case Seq(part1) => v1SessionCatalog.lookupTempView(part1)
        case Seq(part1, part2) => v1SessionCatalog.lookupGlobalTempView(part1, part2)
        case _ => None
      }
  }

  /**
   * Resolve table relations with concrete relations from v2 catalog.
   *
   * [[ResolveRelations]] still resolves v1 tables.
   */
  object ResolveTables extends Rule[LogicalPlan] {
    def apply(plan: LogicalPlan): LogicalPlan = {
      var dataSourceV2Relations = Map.empty[UnresolvedRelation, Option[DataSourceV2Relation]]
      ResolveTempViews(plan).resolveOperatorsUp {
        case u: UnresolvedRelation =>
          if (dataSourceV2Relations.contains(u)) {
            dataSourceV2Relations(u).getOrElse(u)
          } else {
            val dataSourceV2Relation = lookupV2Relation(u.multipartIdentifier)
            dataSourceV2Relations += (u -> dataSourceV2Relation)
            dataSourceV2Relation.getOrElse(u)
          }

        case i @ InsertIntoStatement(u: UnresolvedRelation, _, _, _, _) if i.query.resolved =>
          lookupV2Relation(u.multipartIdentifier)
            .map(v2Relation => i.copy(table = v2Relation))
            .getOrElse(i)

        case desc @ DescribeTable(u: UnresolvedV2Relation, _) =>
          CatalogV2Util.loadRelation(u.catalog, u.tableName)
            .map(rel => desc.copy(table = rel))
            .getOrElse(desc)

        case alter @ AlterTable(_, _, u: UnresolvedV2Relation, _) =>
          CatalogV2Util.loadRelation(u.catalog, u.tableName)
            .map(rel => alter.copy(table = rel))
            .getOrElse(alter)

        case show @ ShowTableProperties(u: UnresolvedV2Relation, _) =>
          CatalogV2Util.loadRelation(u.catalog, u.tableName)
            .map(rel => show.copy(table = rel))
            .getOrElse(show)

        case u: UnresolvedV2Relation =>
          CatalogV2Util.loadRelation(u.catalog, u.tableName).getOrElse(u)
      }
    }

    /**
     * Performs the lookup of DataSourceV2 Tables from v2 catalog.
     */
    private def lookupV2Relation(identifier: Seq[String]): Option[DataSourceV2Relation] =
      identifier match {
        case NonSessionCatalogAndIdentifier(catalog, ident) =>
          CatalogV2Util.loadTable(catalog, ident) match {
            case Some(table) => Some(DataSourceV2Relation.create(table))
            case None => None
          }
        case _ => None
      }
  }

  /**
   * Replaces [[UnresolvedRelation]]s with concrete relations from the catalog.
   */
  object ResolveRelations extends Rule[LogicalPlan] {

    // If an unresolved relation is given, it is looked up from the session catalog and either v1
    // or v2 relation is returned. Otherwise, we look up the table from catalog
    // and change the default database name (in AnalysisContext) if it is a view.
    // We usually look up a table from the default database if the table identifier has an empty
    // database part, for a view the default database should be the currentDb when the view was
    // created. When the case comes to resolving a nested view, the view may have different default
    // database with that the referenced view has, so we need to use
    // `AnalysisContext.defaultDatabase` to track the current default database.
    // When the relation we resolve is a view, we fetch the view.desc(which is a CatalogTable), and
    // then set the value of `CatalogTable.viewDefaultDatabase` to
    // `AnalysisContext.defaultDatabase`, we look up the relations that the view references using
    // the default database.
    // For example:
    // |- view1 (defaultDatabase = db1)
    //   |- operator
    //     |- table2 (defaultDatabase = db1)
    //     |- view2 (defaultDatabase = db2)
    //        |- view3 (defaultDatabase = db3)
    //   |- view4 (defaultDatabase = db4)
    // In this case, the view `view1` is a nested view, it directly references `table2`, `view2`
    // and `view4`, the view `view2` references `view3`. On resolving the table, we look up the
    // relations `table2`, `view2`, `view4` using the default database `db1`, and look up the
    // relation `view3` using the default database `db2`.
    //
    // Note this is compatible with the views defined by older versions of Spark(before 2.2), which
    // have empty defaultDatabase and all the relations in viewText have database part defined.
    def resolveRelation(plan: LogicalPlan): LogicalPlan = plan match {
      case u @ UnresolvedRelation(SessionCatalogAndIdentifier(catalog, ident)) =>
        lookupRelation(catalog, ident, recurse = true).getOrElse(u)

      // The view's child should be a logical plan parsed from the `desc.viewText`, the variable
      // `viewText` should be defined, or else we throw an error on the generation of the View
      // operator.
      case view @ View(desc, _, child) if !child.resolved =>
        // Resolve all the UnresolvedRelations and Views in the child.
        val newChild = AnalysisContext.withAnalysisContext(desc.viewDefaultDatabase) {
          if (AnalysisContext.get.nestedViewDepth > conf.maxNestedViewDepth) {
            view.failAnalysis(s"The depth of view ${view.desc.identifier} exceeds the maximum " +
              s"view resolution depth (${conf.maxNestedViewDepth}). Analysis is aborted to " +
              s"avoid errors. Increase the value of ${SQLConf.MAX_NESTED_VIEW_DEPTH.key} to work " +
              "around this.")
          }
          executeSameContext(child)
        }
        view.copy(child = newChild)
      case p @ SubqueryAlias(_, view: View) =>
        val newChild = resolveRelation(view)
        p.copy(child = newChild)
      case _ => plan
    }

<<<<<<< HEAD
    def apply(plan: LogicalPlan): LogicalPlan = {
      var logicalPlans = Map.empty[UnresolvedRelation, LogicalPlan]
      ResolveTables(plan).resolveOperatorsUp {
        case i @ InsertIntoStatement(
            u @ UnresolvedRelation(AsTableIdentifier(ident)), _, child, _, _) if child.resolved =>
          EliminateSubqueryAliases(lookupTableFromCatalog(ident, u)) match {
            case v: View =>
              u.failAnalysis(s"Inserting into a view is not allowed. View: ${v.desc.identifier}.")
            case other => i.copy(table = other)
          }
        case u: UnresolvedRelation =>
          if (logicalPlans.contains(u)) {
            logicalPlans(u)
          } else {
            val relation = resolveRelation(u)
            logicalPlans += (u -> relation)
            relation
          }
      }
=======
    def apply(plan: LogicalPlan): LogicalPlan = ResolveTempViews(plan).resolveOperatorsUp {
      case i @ InsertIntoStatement(table, _, _, _, _) if i.query.resolved =>
        val relation = table match {
          case u @ UnresolvedRelation(SessionCatalogAndIdentifier(catalog, ident)) =>
            lookupRelation(catalog, ident, recurse = false).getOrElse(u)
          case other => other
        }

        EliminateSubqueryAliases(relation) match {
          case v: View =>
            table.failAnalysis(s"Inserting into a view is not allowed. View: ${v.desc.identifier}.")
          case other => i.copy(table = other)
        }

      case u: UnresolvedRelation => resolveRelation(u)
>>>>>>> a9fbd310
    }

    // Look up a relation from the given session catalog with the following logic:
    // 1) If a relation is not found in the catalog, return None.
    // 2) If a v1 table is found, create a v1 relation. Otherwise, create a v2 relation.
    // If recurse is set to true, it will call `resolveRelation` recursively to resolve
    // relations with the correct database scope.
    private def lookupRelation(
        catalog: CatalogPlugin,
        ident: Identifier,
        recurse: Boolean): Option[LogicalPlan] = {
      val newIdent = withNewNamespace(ident)
      assert(newIdent.namespace.size == 1)

      CatalogV2Util.loadTable(catalog, newIdent) match {
        case Some(v1Table: V1Table) =>
          val tableIdent = TableIdentifier(newIdent.name, newIdent.namespace.headOption)
          val relation = v1SessionCatalog.getRelation(v1Table.v1Table)
          if (recurse) {
            Some(resolveRelation(relation))
          } else {
            Some(relation)
          }
        case Some(table) =>
          Some(DataSourceV2Relation.create(table))
        case None => None
      }
    }

    // The namespace used for lookup is decided by the following precedence:
    // 1. Use the existing namespace if it is defined.
    // 2. Use defaultDatabase fom AnalysisContext, if it is defined. In this case, no temporary
    //    objects can be used, and the default database is only used to look up a view.
    // 3. Use the current namespace of the session catalog.
    private def withNewNamespace(ident: Identifier): Identifier = {
      if (ident.namespace.nonEmpty) {
        ident
      } else {
        val defaultNamespace = AnalysisContext.get.defaultDatabase match {
          case Some(db) => Array(db)
          case None => Array(v1SessionCatalog.getCurrentDatabase)
        }
        Identifier.of(defaultNamespace, ident.name)
      }
    }
  }

  object ResolveInsertInto extends Rule[LogicalPlan] {
    override def apply(plan: LogicalPlan): LogicalPlan = plan resolveOperators {
      case i @ InsertIntoStatement(r: DataSourceV2Relation, _, _, _, _) if i.query.resolved =>
        // ifPartitionNotExists is append with validation, but validation is not supported
        if (i.ifPartitionNotExists) {
          throw new AnalysisException(
            s"Cannot write, IF NOT EXISTS is not supported for table: ${r.table.name}")
        }

        val partCols = partitionColumnNames(r.table)
        validatePartitionSpec(partCols, i.partitionSpec)

        val staticPartitions = i.partitionSpec.filter(_._2.isDefined).mapValues(_.get)
        val query = addStaticPartitionColumns(r, i.query, staticPartitions)
        val dynamicPartitionOverwrite = partCols.size > staticPartitions.size &&
          conf.partitionOverwriteMode == PartitionOverwriteMode.DYNAMIC

        if (!i.overwrite) {
          AppendData.byPosition(r, query)
        } else if (dynamicPartitionOverwrite) {
          OverwritePartitionsDynamic.byPosition(r, query)
        } else {
          OverwriteByExpression.byPosition(r, query, staticDeleteExpression(r, staticPartitions))
        }
    }

    private def partitionColumnNames(table: Table): Seq[String] = {
      // get partition column names. in v2, partition columns are columns that are stored using an
      // identity partition transform because the partition values and the column values are
      // identical. otherwise, partition values are produced by transforming one or more source
      // columns and cannot be set directly in a query's PARTITION clause.
      table.partitioning.flatMap {
        case IdentityTransform(FieldReference(Seq(name))) => Some(name)
        case _ => None
      }
    }

    private def validatePartitionSpec(
        partitionColumnNames: Seq[String],
        partitionSpec: Map[String, Option[String]]): Unit = {
      // check that each partition name is a partition column. otherwise, it is not valid
      partitionSpec.keySet.foreach { partitionName =>
        partitionColumnNames.find(name => conf.resolver(name, partitionName)) match {
          case Some(_) =>
          case None =>
            throw new AnalysisException(
              s"PARTITION clause cannot contain a non-partition column name: $partitionName")
        }
      }
    }

    private def addStaticPartitionColumns(
        relation: DataSourceV2Relation,
        query: LogicalPlan,
        staticPartitions: Map[String, String]): LogicalPlan = {

      if (staticPartitions.isEmpty) {
        query

      } else {
        // add any static value as a literal column
        val withStaticPartitionValues = {
          // for each static name, find the column name it will replace and check for unknowns.
          val outputNameToStaticName = staticPartitions.keySet.map(staticName =>
            relation.output.find(col => conf.resolver(col.name, staticName)) match {
              case Some(attr) =>
                attr.name -> staticName
              case _ =>
                throw new AnalysisException(
                  s"Cannot add static value for unknown column: $staticName")
            }).toMap

          val queryColumns = query.output.iterator

          // for each output column, add the static value as a literal, or use the next input
          // column. this does not fail if input columns are exhausted and adds remaining columns
          // at the end. both cases will be caught by ResolveOutputRelation and will fail the
          // query with a helpful error message.
          relation.output.flatMap { col =>
            outputNameToStaticName.get(col.name).flatMap(staticPartitions.get) match {
              case Some(staticValue) =>
                Some(Alias(Cast(Literal(staticValue), col.dataType), col.name)())
              case _ if queryColumns.hasNext =>
                Some(queryColumns.next)
              case _ =>
                None
            }
          } ++ queryColumns
        }

        Project(withStaticPartitionValues, query)
      }
    }

    private def staticDeleteExpression(
        relation: DataSourceV2Relation,
        staticPartitions: Map[String, String]): Expression = {
      if (staticPartitions.isEmpty) {
        Literal(true)
      } else {
        staticPartitions.map { case (name, value) =>
          relation.output.find(col => conf.resolver(col.name, name)) match {
            case Some(attr) =>
              // the delete expression must reference the table's column names, but these attributes
              // are not available when CheckAnalysis runs because the relation is not a child of
              // the logical operation. instead, expressions are resolved after
              // ResolveOutputRelation runs, using the query's column names that will match the
              // table names at that point. because resolution happens after a future rule, create
              // an UnresolvedAttribute.
              EqualTo(UnresolvedAttribute(attr.name), Cast(Literal(value), attr.dataType))
            case None =>
              throw new AnalysisException(s"Unknown static partition column: $name")
          }
        }.reduce(And)
      }
    }
  }

  /**
   * Replaces [[UnresolvedAttribute]]s with concrete [[AttributeReference]]s from
   * a logical plan node's children.
   */
  object ResolveReferences extends Rule[LogicalPlan] {
    /**
     * Generate a new logical plan for the right child with different expression IDs
     * for all conflicting attributes.
     */
    private def dedupRight (left: LogicalPlan, right: LogicalPlan): LogicalPlan = {
      val conflictingAttributes = left.outputSet.intersect(right.outputSet)
      logDebug(s"Conflicting attributes ${conflictingAttributes.mkString(",")} " +
        s"between $left and $right")

      right.collect {
        // Handle base relations that might appear more than once.
        case oldVersion: MultiInstanceRelation
            if oldVersion.outputSet.intersect(conflictingAttributes).nonEmpty =>
          val newVersion = oldVersion.newInstance()
          (oldVersion, newVersion)

        case oldVersion: SerializeFromObject
            if oldVersion.outputSet.intersect(conflictingAttributes).nonEmpty =>
          (oldVersion, oldVersion.copy(serializer = oldVersion.serializer.map(_.newInstance())))

        // Handle projects that create conflicting aliases.
        case oldVersion @ Project(projectList, _)
            if findAliases(projectList).intersect(conflictingAttributes).nonEmpty =>
          (oldVersion, oldVersion.copy(projectList = newAliases(projectList)))

        case oldVersion @ Aggregate(_, aggregateExpressions, _)
            if findAliases(aggregateExpressions).intersect(conflictingAttributes).nonEmpty =>
          (oldVersion, oldVersion.copy(aggregateExpressions = newAliases(aggregateExpressions)))

        case oldVersion @ FlatMapGroupsInPandas(_, _, output, _)
            if oldVersion.outputSet.intersect(conflictingAttributes).nonEmpty =>
          (oldVersion, oldVersion.copy(output = output.map(_.newInstance())))

        case oldVersion: Generate
            if oldVersion.producedAttributes.intersect(conflictingAttributes).nonEmpty =>
          val newOutput = oldVersion.generatorOutput.map(_.newInstance())
          (oldVersion, oldVersion.copy(generatorOutput = newOutput))

        case oldVersion: Expand
            if oldVersion.producedAttributes.intersect(conflictingAttributes).nonEmpty =>
          val producedAttributes = oldVersion.producedAttributes
          val newOutput = oldVersion.output.map { attr =>
            if (producedAttributes.contains(attr)) {
              attr.newInstance()
            } else {
              attr
            }
          }
          (oldVersion, oldVersion.copy(output = newOutput))

        case oldVersion @ Window(windowExpressions, _, _, child)
            if AttributeSet(windowExpressions.map(_.toAttribute)).intersect(conflictingAttributes)
              .nonEmpty =>
          (oldVersion, oldVersion.copy(windowExpressions = newAliases(windowExpressions)))
      }
        // Only handle first case, others will be fixed on the next pass.
        .headOption match {
        case None =>
          /*
           * No result implies that there is a logical plan node that produces new references
           * that this rule cannot handle. When that is the case, there must be another rule
           * that resolves these conflicts. Otherwise, the analysis will fail.
           */
          right
        case Some((oldRelation, newRelation)) =>
          val attributeRewrites = AttributeMap(oldRelation.output.zip(newRelation.output))
          right transformUp {
            case r if r == oldRelation => newRelation
          } transformUp {
            case other => other transformExpressions {
              case a: Attribute =>
                dedupAttr(a, attributeRewrites)
              case s: SubqueryExpression =>
                s.withNewPlan(dedupOuterReferencesInSubquery(s.plan, attributeRewrites))
            }
          }
      }
    }

    private def dedupAttr(attr: Attribute, attrMap: AttributeMap[Attribute]): Attribute = {
      val exprId = attrMap.getOrElse(attr, attr).exprId
      attr.withExprId(exprId)
    }

    /**
     * The outer plan may have been de-duplicated and the function below updates the
     * outer references to refer to the de-duplicated attributes.
     *
     * For example (SQL):
     * {{{
     *   SELECT * FROM t1
     *   INTERSECT
     *   SELECT * FROM t1
     *   WHERE EXISTS (SELECT 1
     *                 FROM t2
     *                 WHERE t1.c1 = t2.c1)
     * }}}
     * Plan before resolveReference rule.
     *    'Intersect
     *    :- Project [c1#245, c2#246]
     *    :  +- SubqueryAlias t1
     *    :     +- Relation[c1#245,c2#246] parquet
     *    +- 'Project [*]
     *       +- Filter exists#257 [c1#245]
     *       :  +- Project [1 AS 1#258]
     *       :     +- Filter (outer(c1#245) = c1#251)
     *       :        +- SubqueryAlias t2
     *       :           +- Relation[c1#251,c2#252] parquet
     *       +- SubqueryAlias t1
     *          +- Relation[c1#245,c2#246] parquet
     * Plan after the resolveReference rule.
     *    Intersect
     *    :- Project [c1#245, c2#246]
     *    :  +- SubqueryAlias t1
     *    :     +- Relation[c1#245,c2#246] parquet
     *    +- Project [c1#259, c2#260]
     *       +- Filter exists#257 [c1#259]
     *       :  +- Project [1 AS 1#258]
     *       :     +- Filter (outer(c1#259) = c1#251) => Updated
     *       :        +- SubqueryAlias t2
     *       :           +- Relation[c1#251,c2#252] parquet
     *       +- SubqueryAlias t1
     *          +- Relation[c1#259,c2#260] parquet  => Outer plan's attributes are de-duplicated.
     */
    private def dedupOuterReferencesInSubquery(
        plan: LogicalPlan,
        attrMap: AttributeMap[Attribute]): LogicalPlan = {
      plan transformDown { case currentFragment =>
        currentFragment transformExpressions {
          case OuterReference(a: Attribute) =>
            OuterReference(dedupAttr(a, attrMap))
          case s: SubqueryExpression =>
            s.withNewPlan(dedupOuterReferencesInSubquery(s.plan, attrMap))
        }
      }
    }

    /**
     * Resolves the attribute and extract value expressions(s) by traversing the
     * input expression in top down manner. The traversal is done in top-down manner as
     * we need to skip over unbound lamda function expression. The lamda expressions are
     * resolved in a different rule [[ResolveLambdaVariables]]
     *
     * Example :
     * SELECT transform(array(1, 2, 3), (x, i) -> x + i)"
     *
     * In the case above, x and i are resolved as lamda variables in [[ResolveLambdaVariables]]
     *
     * Note : In this routine, the unresolved attributes are resolved from the input plan's
     * children attributes.
     */
    private def resolveExpressionTopDown(e: Expression, q: LogicalPlan): Expression = {
      if (e.resolved) return e
      e match {
        case f: LambdaFunction if !f.bound => f
        case u @ UnresolvedAttribute(nameParts) =>
          // Leave unchanged if resolution fails. Hopefully will be resolved next round.
          val result =
            withPosition(u) {
              q.resolveChildren(nameParts, resolver)
                .orElse(resolveLiteralFunction(nameParts, u, q))
                .getOrElse(u)
            }
          logDebug(s"Resolving $u to $result")
          result
        case UnresolvedExtractValue(child, fieldExpr) if child.resolved =>
          ExtractValue(child, fieldExpr, resolver)
        case _ => e.mapChildren(resolveExpressionTopDown(_, q))
      }
    }

    def apply(plan: LogicalPlan): LogicalPlan = plan.resolveOperatorsUp {
      case p: LogicalPlan if !p.childrenResolved => p

      // If the projection list contains Stars, expand it.
      case p: Project if containsStar(p.projectList) =>
        p.copy(projectList = buildExpandedProjectList(p.projectList, p.child))
      // If the aggregate function argument contains Stars, expand it.
      case a: Aggregate if containsStar(a.aggregateExpressions) =>
        if (a.groupingExpressions.exists(_.isInstanceOf[UnresolvedOrdinal])) {
          failAnalysis(
            "Star (*) is not allowed in select list when GROUP BY ordinal position is used")
        } else {
          a.copy(aggregateExpressions = buildExpandedProjectList(a.aggregateExpressions, a.child))
        }
      // If the script transformation input contains Stars, expand it.
      case t: ScriptTransformation if containsStar(t.input) =>
        t.copy(
          input = t.input.flatMap {
            case s: Star => s.expand(t.child, resolver)
            case o => o :: Nil
          }
        )
      case g: Generate if containsStar(g.generator.children) =>
        failAnalysis("Invalid usage of '*' in explode/json_tuple/UDTF")

      // To resolve duplicate expression IDs for Join and Intersect
      case j @ Join(left, right, _, _, _) if !j.duplicateResolved =>
        j.copy(right = dedupRight(left, right))
      case f @ FlatMapCoGroupsInPandas(leftAttributes, rightAttributes, _, _, left, right) =>
        val leftRes = leftAttributes
          .map(x => resolveExpressionBottomUp(x, left).asInstanceOf[Attribute])
        val rightRes = rightAttributes
          .map(x => resolveExpressionBottomUp(x, right).asInstanceOf[Attribute])
        f.copy(leftAttributes = leftRes, rightAttributes = rightRes)
      // intersect/except will be rewritten to join at the begininng of optimizer. Here we need to
      // deduplicate the right side plan, so that we won't produce an invalid self-join later.
      case i @ Intersect(left, right, _) if !i.duplicateResolved =>
        i.copy(right = dedupRight(left, right))
      case e @ Except(left, right, _) if !e.duplicateResolved =>
        e.copy(right = dedupRight(left, right))
      case u @ Union(children) if !u.duplicateResolved =>
        // Use projection-based de-duplication for Union to avoid breaking the checkpoint sharing
        // feature in streaming.
        val newChildren = children.foldRight(Seq.empty[LogicalPlan]) { (head, tail) =>
          head +: tail.map {
            case child if head.outputSet.intersect(child.outputSet).isEmpty =>
              child
            case child =>
              val projectList = child.output.map { attr =>
                Alias(attr, attr.name)()
              }
              Project(projectList, child)
          }
        }
        u.copy(children = newChildren)

      // When resolve `SortOrder`s in Sort based on child, don't report errors as
      // we still have chance to resolve it based on its descendants
      case s @ Sort(ordering, global, child) if child.resolved && !s.resolved =>
        val newOrdering =
          ordering.map(order => resolveExpressionBottomUp(order, child).asInstanceOf[SortOrder])
        Sort(newOrdering, global, child)

      // A special case for Generate, because the output of Generate should not be resolved by
      // ResolveReferences. Attributes in the output will be resolved by ResolveGenerate.
      case g @ Generate(generator, _, _, _, _, _) if generator.resolved => g

      case g @ Generate(generator, join, outer, qualifier, output, child) =>
        val newG = resolveExpressionBottomUp(generator, child, throws = true)
        if (newG.fastEquals(generator)) {
          g
        } else {
          Generate(newG.asInstanceOf[Generator], join, outer, qualifier, output, child)
        }

      // Skips plan which contains deserializer expressions, as they should be resolved by another
      // rule: ResolveDeserializer.
      case plan if containsDeserializer(plan.expressions) => plan

      // SPARK-25942: Resolves aggregate expressions with `AppendColumns`'s children, instead of
      // `AppendColumns`, because `AppendColumns`'s serializer might produce conflict attribute
      // names leading to ambiguous references exception.
      case a @ Aggregate(groupingExprs, aggExprs, appendColumns: AppendColumns) =>
        a.mapExpressions(resolveExpressionTopDown(_, appendColumns))

      case o: OverwriteByExpression if !o.outputResolved =>
        // do not resolve expression attributes until the query attributes are resolved against the
        // table by ResolveOutputRelation. that rule will alias the attributes to the table's names.
        o

      case m @ MergeIntoTable(targetTable, sourceTable, _, _, _)
        if !m.resolved && targetTable.resolved && sourceTable.resolved =>
        val newMatchedActions = m.matchedActions.map {
          case DeleteAction(deleteCondition) =>
            val resolvedDeleteCondition = deleteCondition.map(resolveExpressionTopDown(_, m))
            DeleteAction(resolvedDeleteCondition)
          case UpdateAction(updateCondition, assignments) =>
            val resolvedUpdateCondition = updateCondition.map(resolveExpressionTopDown(_, m))
            UpdateAction(resolvedUpdateCondition, resolveAssignments(assignments, m))
          case o => o
        }
        val newNotMatchedActions = m.notMatchedActions.map {
          case InsertAction(insertCondition, assignments) =>
            val resolvedInsertCondition = insertCondition.map(resolveExpressionTopDown(_, m))
            InsertAction(resolvedInsertCondition, resolveAssignments(assignments, m))
          case o => o
        }
        val resolvedMergeCondition = resolveExpressionTopDown(m.mergeCondition, m)
        m.copy(mergeCondition = resolvedMergeCondition,
          matchedActions = newMatchedActions,
          notMatchedActions = newNotMatchedActions)

      case q: LogicalPlan =>
        logTrace(s"Attempting to resolve ${q.simpleString(SQLConf.get.maxToStringFields)}")
        q.mapExpressions(resolveExpressionTopDown(_, q))
    }

    def resolveAssignments(
        assignments: Seq[Assignment],
        mergeInto: MergeIntoTable): Seq[Assignment] = {
      if (assignments.isEmpty) {
        val expandedColumns = mergeInto.targetTable.output
        val expandedValues = mergeInto.sourceTable.output
        expandedColumns.zip(expandedValues).map(kv => Assignment(kv._1, kv._2))
      } else {
        assignments.map { assign =>
          val resolvedKey = assign.key match {
            case c if !c.resolved => resolveExpressionTopDown(c, mergeInto.targetTable)
            case o => o
          }
          val resolvedValue = assign.value match {
            // The update values may contain target and/or source references.
            case c if !c.resolved => resolveExpressionTopDown(c, mergeInto)
            case o => o
          }
          Assignment(resolvedKey, resolvedValue)
        }
      }
    }

    def newAliases(expressions: Seq[NamedExpression]): Seq[NamedExpression] = {
      expressions.map {
        case a: Alias => Alias(a.child, a.name)()
        case other => other
      }
    }

    def findAliases(projectList: Seq[NamedExpression]): AttributeSet = {
      AttributeSet(projectList.collect { case a: Alias => a.toAttribute })
    }

    /**
     * Build a project list for Project/Aggregate and expand the star if possible
     */
    private def buildExpandedProjectList(
      exprs: Seq[NamedExpression],
      child: LogicalPlan): Seq[NamedExpression] = {
      exprs.flatMap {
        // Using Dataframe/Dataset API: testData2.groupBy($"a", $"b").agg($"*")
        case s: Star => s.expand(child, resolver)
        // Using SQL API without running ResolveAlias: SELECT * FROM testData2 group by a, b
        case UnresolvedAlias(s: Star, _) => s.expand(child, resolver)
        case o if containsStar(o :: Nil) => expandStarExpression(o, child) :: Nil
        case o => o :: Nil
      }.map(_.asInstanceOf[NamedExpression])
    }

    /**
     * Returns true if `exprs` contains a [[Star]].
     */
    def containsStar(exprs: Seq[Expression]): Boolean =
      exprs.exists(_.collect { case _: Star => true }.nonEmpty)

    /**
     * Expands the matching attribute.*'s in `child`'s output.
     */
    def expandStarExpression(expr: Expression, child: LogicalPlan): Expression = {
      expr.transformUp {
        case f1: UnresolvedFunction if containsStar(f1.children) =>
          f1.copy(children = f1.children.flatMap {
            case s: Star => s.expand(child, resolver)
            case o => o :: Nil
          })
        case c: CreateNamedStruct if containsStar(c.valExprs) =>
          val newChildren = c.children.grouped(2).flatMap {
            case Seq(k, s : Star) => CreateStruct(s.expand(child, resolver)).children
            case kv => kv
          }
          c.copy(children = newChildren.toList )
        case c: CreateArray if containsStar(c.children) =>
          c.copy(children = c.children.flatMap {
            case s: Star => s.expand(child, resolver)
            case o => o :: Nil
          })
        case p: Murmur3Hash if containsStar(p.children) =>
          p.copy(children = p.children.flatMap {
            case s: Star => s.expand(child, resolver)
            case o => o :: Nil
          })
        case p: XxHash64 if containsStar(p.children) =>
          p.copy(children = p.children.flatMap {
            case s: Star => s.expand(child, resolver)
            case o => o :: Nil
          })
        // count(*) has been replaced by count(1)
        case o if containsStar(o.children) =>
          failAnalysis(s"Invalid usage of '*' in expression '${o.prettyName}'")
      }
    }
  }

  private def containsDeserializer(exprs: Seq[Expression]): Boolean = {
    exprs.exists(_.find(_.isInstanceOf[UnresolvedDeserializer]).isDefined)
  }

  /**
   * Literal functions do not require the user to specify braces when calling them
   * When an attributes is not resolvable, we try to resolve it as a literal function.
   */
  private def resolveLiteralFunction(
      nameParts: Seq[String],
      attribute: UnresolvedAttribute,
      plan: LogicalPlan): Option[Expression] = {
    if (nameParts.length != 1) return None
    val isNamedExpression = plan match {
      case Aggregate(_, aggregateExpressions, _) => aggregateExpressions.contains(attribute)
      case Project(projectList, _) => projectList.contains(attribute)
      case Window(windowExpressions, _, _, _) => windowExpressions.contains(attribute)
      case _ => false
    }
    val wrapper: Expression => Expression =
      if (isNamedExpression) f => Alias(f, toPrettySQL(f))() else identity
    // support CURRENT_DATE and CURRENT_TIMESTAMP
    val literalFunctions = Seq(CurrentDate(), CurrentTimestamp())
    val name = nameParts.head
    val func = literalFunctions.find(e => caseInsensitiveResolution(e.prettyName, name))
    func.map(wrapper)
  }

  /**
   * Resolves the attribute, column value and extract value expressions(s) by traversing the
   * input expression in bottom-up manner. In order to resolve the nested complex type fields
   * correctly, this function makes use of `throws` parameter to control when to raise an
   * AnalysisException.
   *
   * Example :
   * SELECT a.b FROM t ORDER BY b[0].d
   *
   * In the above example, in b needs to be resolved before d can be resolved. Given we are
   * doing a bottom up traversal, it will first attempt to resolve d and fail as b has not
   * been resolved yet. If `throws` is false, this function will handle the exception by
   * returning the original attribute. In this case `d` will be resolved in subsequent passes
   * after `b` is resolved.
   */
  protected[sql] def resolveExpressionBottomUp(
      expr: Expression,
      plan: LogicalPlan,
      throws: Boolean = false): Expression = {
    if (expr.resolved) return expr
    // Resolve expression in one round.
    // If throws == false or the desired attribute doesn't exist
    // (like try to resolve `a.b` but `a` doesn't exist), fail and return the origin one.
    // Else, throw exception.
    try {
      expr transformUp {
        case GetColumnByOrdinal(ordinal, _) => plan.output(ordinal)
        case u @ UnresolvedAttribute(nameParts) =>
          val result =
            withPosition(u) {
              plan.resolve(nameParts, resolver)
                .orElse(resolveLiteralFunction(nameParts, u, plan))
                .getOrElse(u)
            }
          logDebug(s"Resolving $u to $result")
          result
        case UnresolvedExtractValue(child, fieldName) if child.resolved =>
          ExtractValue(child, fieldName, resolver)
      }
    } catch {
      case a: AnalysisException if !throws => expr
    }
  }

  /**
   * In many dialects of SQL it is valid to use ordinal positions in order/sort by and group by
   * clauses. This rule is to convert ordinal positions to the corresponding expressions in the
   * select list. This support is introduced in Spark 2.0.
   *
   * - When the sort references or group by expressions are not integer but foldable expressions,
   * just ignore them.
   * - When spark.sql.orderByOrdinal/spark.sql.groupByOrdinal is set to false, ignore the position
   * numbers too.
   *
   * Before the release of Spark 2.0, the literals in order/sort by and group by clauses
   * have no effect on the results.
   */
  object ResolveOrdinalInOrderByAndGroupBy extends Rule[LogicalPlan] {
    def apply(plan: LogicalPlan): LogicalPlan = plan.resolveOperatorsUp {
      case p if !p.childrenResolved => p
      // Replace the index with the related attribute for ORDER BY,
      // which is a 1-base position of the projection list.
      case Sort(orders, global, child)
        if orders.exists(_.child.isInstanceOf[UnresolvedOrdinal]) =>
        val newOrders = orders map {
          case s @ SortOrder(UnresolvedOrdinal(index), direction, nullOrdering, _) =>
            if (index > 0 && index <= child.output.size) {
              SortOrder(child.output(index - 1), direction, nullOrdering, Set.empty)
            } else {
              s.failAnalysis(
                s"ORDER BY position $index is not in select list " +
                  s"(valid range is [1, ${child.output.size}])")
            }
          case o => o
        }
        Sort(newOrders, global, child)

      // Replace the index with the corresponding expression in aggregateExpressions. The index is
      // a 1-base position of aggregateExpressions, which is output columns (select expression)
      case Aggregate(groups, aggs, child) if aggs.forall(_.resolved) &&
        groups.exists(_.isInstanceOf[UnresolvedOrdinal]) =>
        val newGroups = groups.map {
          case u @ UnresolvedOrdinal(index) if index > 0 && index <= aggs.size =>
            aggs(index - 1)
          case ordinal @ UnresolvedOrdinal(index) =>
            ordinal.failAnalysis(
              s"GROUP BY position $index is not in select list " +
                s"(valid range is [1, ${aggs.size}])")
          case o => o
        }
        Aggregate(newGroups, aggs, child)
    }
  }

  /**
   * Replace unresolved expressions in grouping keys with resolved ones in SELECT clauses.
   * This rule is expected to run after [[ResolveReferences]] applied.
   */
  object ResolveAggAliasInGroupBy extends Rule[LogicalPlan] {

    // This is a strict check though, we put this to apply the rule only if the expression is not
    // resolvable by child.
    private def notResolvableByChild(attrName: String, child: LogicalPlan): Boolean = {
      !child.output.exists(a => resolver(a.name, attrName))
    }

    private def mayResolveAttrByAggregateExprs(
        exprs: Seq[Expression], aggs: Seq[NamedExpression], child: LogicalPlan): Seq[Expression] = {
      exprs.map { _.transform {
        case u: UnresolvedAttribute if notResolvableByChild(u.name, child) =>
          aggs.find(ne => resolver(ne.name, u.name)).getOrElse(u)
      }}
    }

    override def apply(plan: LogicalPlan): LogicalPlan = plan.resolveOperatorsUp {
      case agg @ Aggregate(groups, aggs, child)
          if conf.groupByAliases && child.resolved && aggs.forall(_.resolved) &&
            groups.exists(!_.resolved) =>
        agg.copy(groupingExpressions = mayResolveAttrByAggregateExprs(groups, aggs, child))

      case gs @ GroupingSets(selectedGroups, groups, child, aggs)
          if conf.groupByAliases && child.resolved && aggs.forall(_.resolved) &&
            groups.exists(_.isInstanceOf[UnresolvedAttribute]) =>
        gs.copy(
          selectedGroupByExprs = selectedGroups.map(mayResolveAttrByAggregateExprs(_, aggs, child)),
          groupByExprs = mayResolveAttrByAggregateExprs(groups, aggs, child))
    }
  }

  /**
   * In many dialects of SQL it is valid to sort by attributes that are not present in the SELECT
   * clause.  This rule detects such queries and adds the required attributes to the original
   * projection, so that they will be available during sorting. Another projection is added to
   * remove these attributes after sorting.
   *
   * The HAVING clause could also used a grouping columns that is not presented in the SELECT.
   */
  object ResolveMissingReferences extends Rule[LogicalPlan] {
    def apply(plan: LogicalPlan): LogicalPlan = plan.resolveOperatorsUp {
      // Skip sort with aggregate. This will be handled in ResolveAggregateFunctions
      case sa @ Sort(_, _, child: Aggregate) => sa

      case s @ Sort(order, _, child)
          if (!s.resolved || s.missingInput.nonEmpty) && child.resolved =>
        val (newOrder, newChild) = resolveExprsAndAddMissingAttrs(order, child)
        val ordering = newOrder.map(_.asInstanceOf[SortOrder])
        if (child.output == newChild.output) {
          s.copy(order = ordering)
        } else {
          // Add missing attributes and then project them away.
          val newSort = s.copy(order = ordering, child = newChild)
          Project(child.output, newSort)
        }

      case f @ Filter(cond, child) if (!f.resolved || f.missingInput.nonEmpty) && child.resolved =>
        val (newCond, newChild) = resolveExprsAndAddMissingAttrs(Seq(cond), child)
        if (child.output == newChild.output) {
          f.copy(condition = newCond.head)
        } else {
          // Add missing attributes and then project them away.
          val newFilter = Filter(newCond.head, newChild)
          Project(child.output, newFilter)
        }
    }

    /**
     * This method tries to resolve expressions and find missing attributes recursively. Specially,
     * when the expressions used in `Sort` or `Filter` contain unresolved attributes or resolved
     * attributes which are missed from child output. This method tries to find the missing
     * attributes out and add into the projection.
     */
    private def resolveExprsAndAddMissingAttrs(
        exprs: Seq[Expression], plan: LogicalPlan): (Seq[Expression], LogicalPlan) = {
      // Missing attributes can be unresolved attributes or resolved attributes which are not in
      // the output attributes of the plan.
      if (exprs.forall(e => e.resolved && e.references.subsetOf(plan.outputSet))) {
        (exprs, plan)
      } else {
        plan match {
          case p: Project =>
            // Resolving expressions against current plan.
            val maybeResolvedExprs = exprs.map(resolveExpressionBottomUp(_, p))
            // Recursively resolving expressions on the child of current plan.
            val (newExprs, newChild) = resolveExprsAndAddMissingAttrs(maybeResolvedExprs, p.child)
            // If some attributes used by expressions are resolvable only on the rewritten child
            // plan, we need to add them into original projection.
            val missingAttrs = (AttributeSet(newExprs) -- p.outputSet).intersect(newChild.outputSet)
            (newExprs, Project(p.projectList ++ missingAttrs, newChild))

          case a @ Aggregate(groupExprs, aggExprs, child) =>
            val maybeResolvedExprs = exprs.map(resolveExpressionBottomUp(_, a))
            val (newExprs, newChild) = resolveExprsAndAddMissingAttrs(maybeResolvedExprs, child)
            val missingAttrs = (AttributeSet(newExprs) -- a.outputSet).intersect(newChild.outputSet)
            if (missingAttrs.forall(attr => groupExprs.exists(_.semanticEquals(attr)))) {
              // All the missing attributes are grouping expressions, valid case.
              (newExprs, a.copy(aggregateExpressions = aggExprs ++ missingAttrs, child = newChild))
            } else {
              // Need to add non-grouping attributes, invalid case.
              (exprs, a)
            }

          case g: Generate =>
            val maybeResolvedExprs = exprs.map(resolveExpressionBottomUp(_, g))
            val (newExprs, newChild) = resolveExprsAndAddMissingAttrs(maybeResolvedExprs, g.child)
            (newExprs, g.copy(unrequiredChildIndex = Nil, child = newChild))

          // For `Distinct` and `SubqueryAlias`, we can't recursively resolve and add attributes
          // via its children.
          case u: UnaryNode if !u.isInstanceOf[Distinct] && !u.isInstanceOf[SubqueryAlias] =>
            val maybeResolvedExprs = exprs.map(resolveExpressionBottomUp(_, u))
            val (newExprs, newChild) = resolveExprsAndAddMissingAttrs(maybeResolvedExprs, u.child)
            (newExprs, u.withNewChildren(Seq(newChild)))

          // For other operators, we can't recursively resolve and add attributes via its children.
          case other =>
            (exprs.map(resolveExpressionBottomUp(_, other)), other)
        }
      }
    }
  }

  /**
   * Checks whether a function identifier referenced by an [[UnresolvedFunction]] is defined in the
   * function registry. Note that this rule doesn't try to resolve the [[UnresolvedFunction]]. It
   * only performs simple existence check according to the function identifier to quickly identify
   * undefined functions without triggering relation resolution, which may incur potentially
   * expensive partition/schema discovery process in some cases.
   * In order to avoid duplicate external functions lookup, the external function identifier will
   * store in the local hash set externalFunctionNameSet.
   * @see [[ResolveFunctions]]
   * @see https://issues.apache.org/jira/browse/SPARK-19737
   */
  object LookupFunctions extends Rule[LogicalPlan] {
    override def apply(plan: LogicalPlan): LogicalPlan = {
      val externalFunctionNameSet = new mutable.HashSet[FunctionIdentifier]()
      plan.resolveExpressions {
        case f: UnresolvedFunction
          if externalFunctionNameSet.contains(normalizeFuncName(f.name)) => f
        case f: UnresolvedFunction if v1SessionCatalog.isRegisteredFunction(f.name) => f
        case f: UnresolvedFunction if v1SessionCatalog.isPersistentFunction(f.name) =>
          externalFunctionNameSet.add(normalizeFuncName(f.name))
          f
        case f: UnresolvedFunction =>
          withPosition(f) {
            throw new NoSuchFunctionException(
              f.name.database.getOrElse(v1SessionCatalog.getCurrentDatabase),
              f.name.funcName)
          }
      }
    }

    def normalizeFuncName(name: FunctionIdentifier): FunctionIdentifier = {
      val funcName = if (conf.caseSensitiveAnalysis) {
        name.funcName
      } else {
        name.funcName.toLowerCase(Locale.ROOT)
      }

      val databaseName = name.database match {
        case Some(a) => formatDatabaseName(a)
        case None => v1SessionCatalog.getCurrentDatabase
      }

      FunctionIdentifier(funcName, Some(databaseName))
    }

    protected def formatDatabaseName(name: String): String = {
      if (conf.caseSensitiveAnalysis) name else name.toLowerCase(Locale.ROOT)
    }
  }

  /**
   * Replaces [[UnresolvedFunction]]s with concrete [[Expression]]s.
   */
  object ResolveFunctions extends Rule[LogicalPlan] {
    def apply(plan: LogicalPlan): LogicalPlan = plan.resolveOperatorsUp {
      case q: LogicalPlan =>
        q transformExpressions {
          case u if !u.childrenResolved => u // Skip until children are resolved.
          case u: UnresolvedAttribute if resolver(u.name, VirtualColumn.hiveGroupingIdName) =>
            withPosition(u) {
              Alias(GroupingID(Nil), VirtualColumn.hiveGroupingIdName)()
            }
          case u @ UnresolvedGenerator(name, children) =>
            withPosition(u) {
              v1SessionCatalog.lookupFunction(name, children) match {
                case generator: Generator => generator
                case other =>
                  failAnalysis(s"$name is expected to be a generator. However, " +
                    s"its class is ${other.getClass.getCanonicalName}, which is not a generator.")
              }
            }
          case u @ UnresolvedFunction(funcId, children, isDistinct) =>
            withPosition(u) {
              v1SessionCatalog.lookupFunction(funcId, children) match {
                // AggregateWindowFunctions are AggregateFunctions that can only be evaluated within
                // the context of a Window clause. They do not need to be wrapped in an
                // AggregateExpression.
                case wf: AggregateWindowFunction =>
                  if (isDistinct) {
                    failAnalysis(
                      s"DISTINCT specified, but ${wf.prettyName} is not an aggregate function")
                  } else {
                    wf
                  }
                // We get an aggregate function, we need to wrap it in an AggregateExpression.
                case agg: AggregateFunction => AggregateExpression(agg, Complete, isDistinct)
                // This function is not an aggregate function, just return the resolved one.
                case other =>
                  if (isDistinct) {
                    failAnalysis(
                      s"DISTINCT specified, but ${other.prettyName} is not an aggregate function")
                  } else {
                    other
                  }
              }
            }
        }
    }
  }

  /**
   * This rule resolves and rewrites subqueries inside expressions.
   *
   * Note: CTEs are handled in CTESubstitution.
   */
  object ResolveSubquery extends Rule[LogicalPlan] with PredicateHelper {
    /**
     * Resolve the correlated expressions in a subquery by using the an outer plans' references. All
     * resolved outer references are wrapped in an [[OuterReference]]
     */
    private def resolveOuterReferences(plan: LogicalPlan, outer: LogicalPlan): LogicalPlan = {
      plan resolveOperatorsDown {
        case q: LogicalPlan if q.childrenResolved && !q.resolved =>
          q transformExpressions {
            case u @ UnresolvedAttribute(nameParts) =>
              withPosition(u) {
                try {
                  outer.resolve(nameParts, resolver) match {
                    case Some(outerAttr) => OuterReference(outerAttr)
                    case None => u
                  }
                } catch {
                  case _: AnalysisException => u
                }
              }
          }
      }
    }

    /**
     * Resolves the subquery plan that is referenced in a subquery expression. The normal
     * attribute references are resolved using regular analyzer and the outer references are
     * resolved from the outer plans using the resolveOuterReferences method.
     *
     * Outer references from the correlated predicates are updated as children of
     * Subquery expression.
     */
    private def resolveSubQuery(
        e: SubqueryExpression,
        plans: Seq[LogicalPlan])(
        f: (LogicalPlan, Seq[Expression]) => SubqueryExpression): SubqueryExpression = {
      // Step 1: Resolve the outer expressions.
      var previous: LogicalPlan = null
      var current = e.plan
      do {
        // Try to resolve the subquery plan using the regular analyzer.
        previous = current
        current = executeSameContext(current)

        // Use the outer references to resolve the subquery plan if it isn't resolved yet.
        val i = plans.iterator
        val afterResolve = current
        while (!current.resolved && current.fastEquals(afterResolve) && i.hasNext) {
          current = resolveOuterReferences(current, i.next())
        }
      } while (!current.resolved && !current.fastEquals(previous))

      // Step 2: If the subquery plan is fully resolved, pull the outer references and record
      // them as children of SubqueryExpression.
      if (current.resolved) {
        // Record the outer references as children of subquery expression.
        f(current, SubExprUtils.getOuterReferences(current))
      } else {
        e.withNewPlan(current)
      }
    }

    /**
     * Resolves the subquery. Apart of resolving the subquery and outer references (if any)
     * in the subquery plan, the children of subquery expression are updated to record the
     * outer references. This is needed to make sure
     * (1) The column(s) referred from the outer query are not pruned from the plan during
     *     optimization.
     * (2) Any aggregate expression(s) that reference outer attributes are pushed down to
     *     outer plan to get evaluated.
     */
    private def resolveSubQueries(plan: LogicalPlan, plans: Seq[LogicalPlan]): LogicalPlan = {
      plan transformExpressions {
        case s @ ScalarSubquery(sub, _, exprId) if !sub.resolved =>
          resolveSubQuery(s, plans)(ScalarSubquery(_, _, exprId))
        case e @ Exists(sub, _, exprId) if !sub.resolved =>
          resolveSubQuery(e, plans)(Exists(_, _, exprId))
        case InSubquery(values, l @ ListQuery(_, _, exprId, _))
            if values.forall(_.resolved) && !l.resolved =>
          val expr = resolveSubQuery(l, plans)((plan, exprs) => {
            ListQuery(plan, exprs, exprId, plan.output)
          })
          InSubquery(values, expr.asInstanceOf[ListQuery])
      }
    }

    /**
     * Resolve and rewrite all subqueries in an operator tree..
     */
    def apply(plan: LogicalPlan): LogicalPlan = plan.resolveOperatorsUp {
      // In case of HAVING (a filter after an aggregate) we use both the aggregate and
      // its child for resolution.
      case f @ Filter(_, a: Aggregate) if f.childrenResolved =>
        resolveSubQueries(f, Seq(a, a.child))
      // Only a few unary nodes (Project/Filter/Aggregate) can contain subqueries.
      case q: UnaryNode if q.childrenResolved =>
        resolveSubQueries(q, q.children)
      case j: Join if j.childrenResolved =>
        resolveSubQueries(j, Seq(j, j.left, j.right))
      case s: SupportsSubquery if s.childrenResolved =>
        resolveSubQueries(s, s.children)
    }
  }

  /**
   * Replaces unresolved column aliases for a subquery with projections.
   */
  object ResolveSubqueryColumnAliases extends Rule[LogicalPlan] {

     def apply(plan: LogicalPlan): LogicalPlan = plan.resolveOperatorsUp {
      case u @ UnresolvedSubqueryColumnAliases(columnNames, child) if child.resolved =>
        // Resolves output attributes if a query has alias names in its subquery:
        // e.g., SELECT * FROM (SELECT 1 AS a, 1 AS b) t(col1, col2)
        val outputAttrs = child.output
        // Checks if the number of the aliases equals to the number of output columns
        // in the subquery.
        if (columnNames.size != outputAttrs.size) {
          u.failAnalysis("Number of column aliases does not match number of columns. " +
            s"Number of column aliases: ${columnNames.size}; " +
            s"number of columns: ${outputAttrs.size}.")
        }
        val aliases = outputAttrs.zip(columnNames).map { case (attr, aliasName) =>
          Alias(attr, aliasName)()
        }
        Project(aliases, child)
    }
  }

  /**
   * Turns projections that contain aggregate expressions into aggregations.
   */
  object GlobalAggregates extends Rule[LogicalPlan] {
    def apply(plan: LogicalPlan): LogicalPlan = plan.resolveOperators {
      case Project(projectList, child) if containsAggregates(projectList) =>
        Aggregate(Nil, projectList, child)
    }

    def containsAggregates(exprs: Seq[Expression]): Boolean = {
      // Collect all Windowed Aggregate Expressions.
      val windowedAggExprs: Set[Expression] = exprs.flatMap { expr =>
        expr.collect {
          case WindowExpression(ae: AggregateExpression, _) => ae
          case WindowExpression(e: PythonUDF, _) if PythonUDF.isGroupedAggPandasUDF(e) => e
        }
      }.toSet

      // Find the first Aggregate Expression that is not Windowed.
      exprs.exists(_.collectFirst {
        case ae: AggregateExpression if !windowedAggExprs.contains(ae) => ae
        case e: PythonUDF if PythonUDF.isGroupedAggPandasUDF(e) &&
          !windowedAggExprs.contains(e) => e
      }.isDefined)
    }
  }

  /**
   * This rule finds aggregate expressions that are not in an aggregate operator.  For example,
   * those in a HAVING clause or ORDER BY clause.  These expressions are pushed down to the
   * underlying aggregate operator and then projected away after the original operator.
   */
  object ResolveAggregateFunctions extends Rule[LogicalPlan] {
    def apply(plan: LogicalPlan): LogicalPlan = plan.resolveOperatorsUp {
      case f @ Filter(cond, agg @ Aggregate(grouping, originalAggExprs, child)) if agg.resolved =>

        // Try resolving the condition of the filter as though it is in the aggregate clause
        try {
          val aggregatedCondition =
            Aggregate(
              grouping,
              Alias(cond, "havingCondition")() :: Nil,
              child)
          val resolvedOperator = executeSameContext(aggregatedCondition)
          def resolvedAggregateFilter =
            resolvedOperator
              .asInstanceOf[Aggregate]
              .aggregateExpressions.head

          // If resolution was successful and we see the filter has an aggregate in it, add it to
          // the original aggregate operator.
          if (resolvedOperator.resolved) {
            // Try to replace all aggregate expressions in the filter by an alias.
            val aggregateExpressions = ArrayBuffer.empty[NamedExpression]
            val transformedAggregateFilter = resolvedAggregateFilter.transform {
              case ae: AggregateExpression =>
                val alias = Alias(ae, ae.toString)()
                aggregateExpressions += alias
                alias.toAttribute
              // Grouping functions are handled in the rule [[ResolveGroupingAnalytics]].
              case e: Expression if grouping.exists(_.semanticEquals(e)) &&
                  !ResolveGroupingAnalytics.hasGroupingFunction(e) &&
                  !agg.output.exists(_.semanticEquals(e)) =>
                e match {
                  case ne: NamedExpression =>
                    aggregateExpressions += ne
                    ne.toAttribute
                  case _ =>
                    val alias = Alias(e, e.toString)()
                    aggregateExpressions += alias
                    alias.toAttribute
                }
            }

            // Push the aggregate expressions into the aggregate (if any).
            if (aggregateExpressions.nonEmpty) {
              Project(agg.output,
                Filter(transformedAggregateFilter,
                  agg.copy(aggregateExpressions = originalAggExprs ++ aggregateExpressions)))
            } else {
              f
            }
          } else {
            f
          }
        } catch {
          // Attempting to resolve in the aggregate can result in ambiguity.  When this happens,
          // just return the original plan.
          case ae: AnalysisException => f
        }

      case sort @ Sort(sortOrder, global, aggregate: Aggregate) if aggregate.resolved =>

        // Try resolving the ordering as though it is in the aggregate clause.
        try {
          // If a sort order is unresolved, containing references not in aggregate, or containing
          // `AggregateExpression`, we need to push down it to the underlying aggregate operator.
          val unresolvedSortOrders = sortOrder.filter { s =>
            !s.resolved || !s.references.subsetOf(aggregate.outputSet) || containsAggregate(s)
          }
          val aliasedOrdering =
            unresolvedSortOrders.map(o => Alias(o.child, "aggOrder")())
          val aggregatedOrdering = aggregate.copy(aggregateExpressions = aliasedOrdering)
          val resolvedAggregate: Aggregate =
            executeSameContext(aggregatedOrdering).asInstanceOf[Aggregate]
          val resolvedAliasedOrdering: Seq[Alias] =
            resolvedAggregate.aggregateExpressions.asInstanceOf[Seq[Alias]]

          // If we pass the analysis check, then the ordering expressions should only reference to
          // aggregate expressions or grouping expressions, and it's safe to push them down to
          // Aggregate.
          checkAnalysis(resolvedAggregate)

          val originalAggExprs = aggregate.aggregateExpressions.map(
            CleanupAliases.trimNonTopLevelAliases(_).asInstanceOf[NamedExpression])

          // If the ordering expression is same with original aggregate expression, we don't need
          // to push down this ordering expression and can reference the original aggregate
          // expression instead.
          val needsPushDown = ArrayBuffer.empty[NamedExpression]
          val evaluatedOrderings = resolvedAliasedOrdering.zip(unresolvedSortOrders).map {
            case (evaluated, order) =>
              val index = originalAggExprs.indexWhere {
                case Alias(child, _) => child semanticEquals evaluated.child
                case other => other semanticEquals evaluated.child
              }

              if (index == -1) {
                needsPushDown += evaluated
                order.copy(child = evaluated.toAttribute)
              } else {
                order.copy(child = originalAggExprs(index).toAttribute)
              }
          }

          val sortOrdersMap = unresolvedSortOrders
            .map(new TreeNodeRef(_))
            .zip(evaluatedOrderings)
            .toMap
          val finalSortOrders = sortOrder.map(s => sortOrdersMap.getOrElse(new TreeNodeRef(s), s))

          // Since we don't rely on sort.resolved as the stop condition for this rule,
          // we need to check this and prevent applying this rule multiple times
          if (sortOrder == finalSortOrders) {
            sort
          } else {
            Project(aggregate.output,
              Sort(finalSortOrders, global,
                aggregate.copy(aggregateExpressions = originalAggExprs ++ needsPushDown)))
          }
        } catch {
          // Attempting to resolve in the aggregate can result in ambiguity.  When this happens,
          // just return the original plan.
          case ae: AnalysisException => sort
        }
    }

    def containsAggregate(condition: Expression): Boolean = {
      condition.find(_.isInstanceOf[AggregateExpression]).isDefined
    }
  }

  /**
   * Extracts [[Generator]] from the projectList of a [[Project]] operator and creates [[Generate]]
   * operator under [[Project]].
   *
   * This rule will throw [[AnalysisException]] for following cases:
   * 1. [[Generator]] is nested in expressions, e.g. `SELECT explode(list) + 1 FROM tbl`
   * 2. more than one [[Generator]] is found in projectList,
   *    e.g. `SELECT explode(list), explode(list) FROM tbl`
   * 3. [[Generator]] is found in other operators that are not [[Project]] or [[Generate]],
   *    e.g. `SELECT * FROM tbl SORT BY explode(list)`
   */
  object ExtractGenerator extends Rule[LogicalPlan] {
    private def hasGenerator(expr: Expression): Boolean = {
      expr.find(_.isInstanceOf[Generator]).isDefined
    }

    private def hasNestedGenerator(expr: NamedExpression): Boolean = {
      CleanupAliases.trimNonTopLevelAliases(expr) match {
        case UnresolvedAlias(_: Generator, _) => false
        case Alias(_: Generator, _) => false
        case MultiAlias(_: Generator, _) => false
        case other => hasGenerator(other)
      }
    }

    private def trimAlias(expr: NamedExpression): Expression = expr match {
      case UnresolvedAlias(child, _) => child
      case Alias(child, _) => child
      case MultiAlias(child, _) => child
      case _ => expr
    }

    private object AliasedGenerator {
      /**
       * Extracts a [[Generator]] expression, any names assigned by aliases to the outputs
       * and the outer flag. The outer flag is used when joining the generator output.
       * @param e the [[Expression]]
       * @return (the [[Generator]], seq of output names, outer flag)
       */
      def unapply(e: Expression): Option[(Generator, Seq[String], Boolean)] = e match {
        case Alias(GeneratorOuter(g: Generator), name) if g.resolved => Some((g, name :: Nil, true))
        case MultiAlias(GeneratorOuter(g: Generator), names) if g.resolved => Some((g, names, true))
        case Alias(g: Generator, name) if g.resolved => Some((g, name :: Nil, false))
        case MultiAlias(g: Generator, names) if g.resolved => Some((g, names, false))
        case _ => None
      }
    }

    def apply(plan: LogicalPlan): LogicalPlan = plan.resolveOperatorsUp {
      case Project(projectList, _) if projectList.exists(hasNestedGenerator) =>
        val nestedGenerator = projectList.find(hasNestedGenerator).get
        throw new AnalysisException("Generators are not supported when it's nested in " +
          "expressions, but got: " + toPrettySQL(trimAlias(nestedGenerator)))

      case Project(projectList, _) if projectList.count(hasGenerator) > 1 =>
        val generators = projectList.filter(hasGenerator).map(trimAlias)
        throw new AnalysisException("Only one generator allowed per select clause but found " +
          generators.size + ": " + generators.map(toPrettySQL).mkString(", "))

      case Aggregate(_, aggList, _) if aggList.exists(hasNestedGenerator) =>
        val nestedGenerator = aggList.find(hasNestedGenerator).get
        throw new AnalysisException("Generators are not supported when it's nested in " +
          "expressions, but got: " + toPrettySQL(trimAlias(nestedGenerator)))

      case Aggregate(_, aggList, _) if aggList.count(hasGenerator) > 1 =>
        val generators = aggList.filter(hasGenerator).map(trimAlias)
        throw new AnalysisException("Only one generator allowed per aggregate clause but found " +
          generators.size + ": " + generators.map(toPrettySQL).mkString(", "))

      case agg @ Aggregate(groupList, aggList, child) if aggList.forall {
          case AliasedGenerator(_, _, _) => true
          case other => other.resolved
        } && aggList.exists(hasGenerator) =>
        // If generator in the aggregate list was visited, set the boolean flag true.
        var generatorVisited = false

        val projectExprs = Array.ofDim[NamedExpression](aggList.length)
        val newAggList = aggList
          .map(CleanupAliases.trimNonTopLevelAliases(_).asInstanceOf[NamedExpression])
          .zipWithIndex
          .flatMap {
            case (AliasedGenerator(generator, names, outer), idx) =>
              // It's a sanity check, this should not happen as the previous case will throw
              // exception earlier.
              assert(!generatorVisited, "More than one generator found in aggregate.")
              generatorVisited = true

              val newGenChildren: Seq[Expression] = generator.children.zipWithIndex.map {
                case (e, idx) => if (e.foldable) e else Alias(e, s"_gen_input_${idx}")()
              }
              val newGenerator = {
                val g = generator.withNewChildren(newGenChildren.map { e =>
                  if (e.foldable) e else e.asInstanceOf[Alias].toAttribute
                }).asInstanceOf[Generator]
                if (outer) GeneratorOuter(g) else g
              }
              val newAliasedGenerator = if (names.length == 1) {
                Alias(newGenerator, names(0))()
              } else {
                MultiAlias(newGenerator, names)
              }
              projectExprs(idx) = newAliasedGenerator
              newGenChildren.filter(!_.foldable).asInstanceOf[Seq[NamedExpression]]
            case (other, idx) =>
              projectExprs(idx) = other.toAttribute
              other :: Nil
          }

        val newAgg = Aggregate(groupList, newAggList, child)
        Project(projectExprs.toList, newAgg)

      case p @ Project(projectList, child) =>
        // Holds the resolved generator, if one exists in the project list.
        var resolvedGenerator: Generate = null

        val newProjectList = projectList
          .map(CleanupAliases.trimNonTopLevelAliases(_).asInstanceOf[NamedExpression])
          .flatMap {
            case AliasedGenerator(generator, names, outer) if generator.childrenResolved =>
              // It's a sanity check, this should not happen as the previous case will throw
              // exception earlier.
              assert(resolvedGenerator == null, "More than one generator found in SELECT.")

              resolvedGenerator =
                Generate(
                  generator,
                  unrequiredChildIndex = Nil,
                  outer = outer,
                  qualifier = None,
                  generatorOutput = ResolveGenerate.makeGeneratorOutput(generator, names),
                  child)

              resolvedGenerator.generatorOutput
            case other => other :: Nil
          }

        if (resolvedGenerator != null) {
          Project(newProjectList, resolvedGenerator)
        } else {
          p
        }

      case g: Generate => g

      case p if p.expressions.exists(hasGenerator) =>
        throw new AnalysisException("Generators are not supported outside the SELECT clause, but " +
          "got: " + p.simpleString(SQLConf.get.maxToStringFields))
    }
  }

  /**
   * Rewrites table generating expressions that either need one or more of the following in order
   * to be resolved:
   *  - concrete attribute references for their output.
   *  - to be relocated from a SELECT clause (i.e. from  a [[Project]]) into a [[Generate]]).
   *
   * Names for the output [[Attribute]]s are extracted from [[Alias]] or [[MultiAlias]] expressions
   * that wrap the [[Generator]].
   */
  object ResolveGenerate extends Rule[LogicalPlan] {
    def apply(plan: LogicalPlan): LogicalPlan = plan.resolveOperatorsUp {
      case g: Generate if !g.child.resolved || !g.generator.resolved => g
      case g: Generate if !g.resolved =>
        g.copy(generatorOutput = makeGeneratorOutput(g.generator, g.generatorOutput.map(_.name)))
    }

    /**
     * Construct the output attributes for a [[Generator]], given a list of names.  If the list of
     * names is empty names are assigned from field names in generator.
     */
    private[analysis] def makeGeneratorOutput(
        generator: Generator,
        names: Seq[String]): Seq[Attribute] = {
      val elementAttrs = generator.elementSchema.toAttributes

      if (names.length == elementAttrs.length) {
        names.zip(elementAttrs).map {
          case (name, attr) => attr.withName(name)
        }
      } else if (names.isEmpty) {
        elementAttrs
      } else {
        failAnalysis(
          "The number of aliases supplied in the AS clause does not match the number of columns " +
          s"output by the UDTF expected ${elementAttrs.size} aliases but got " +
          s"${names.mkString(",")} ")
      }
    }
  }

  /**
   * Extracts [[WindowExpression]]s from the projectList of a [[Project]] operator and
   * aggregateExpressions of an [[Aggregate]] operator and creates individual [[Window]]
   * operators for every distinct [[WindowSpecDefinition]].
   *
   * This rule handles three cases:
   *  - A [[Project]] having [[WindowExpression]]s in its projectList;
   *  - An [[Aggregate]] having [[WindowExpression]]s in its aggregateExpressions.
   *  - A [[Filter]]->[[Aggregate]] pattern representing GROUP BY with a HAVING
   *    clause and the [[Aggregate]] has [[WindowExpression]]s in its aggregateExpressions.
   * Note: If there is a GROUP BY clause in the query, aggregations and corresponding
   * filters (expressions in the HAVING clause) should be evaluated before any
   * [[WindowExpression]]. If a query has SELECT DISTINCT, the DISTINCT part should be
   * evaluated after all [[WindowExpression]]s.
   *
   * For every case, the transformation works as follows:
   * 1. For a list of [[Expression]]s (a projectList or an aggregateExpressions), partitions
   *    it two lists of [[Expression]]s, one for all [[WindowExpression]]s and another for
   *    all regular expressions.
   * 2. For all [[WindowExpression]]s, groups them based on their [[WindowSpecDefinition]]s
   *    and [[WindowFunctionType]]s.
   * 3. For every distinct [[WindowSpecDefinition]] and [[WindowFunctionType]], creates a
   *    [[Window]] operator and inserts it into the plan tree.
   */
  object ExtractWindowExpressions extends Rule[LogicalPlan] {
    private def hasWindowFunction(exprs: Seq[Expression]): Boolean =
      exprs.exists(hasWindowFunction)

    private def hasWindowFunction(expr: Expression): Boolean = {
      expr.find {
        case window: WindowExpression => true
        case _ => false
      }.isDefined
    }

    /**
     * From a Seq of [[NamedExpression]]s, extract expressions containing window expressions and
     * other regular expressions that do not contain any window expression. For example, for
     * `col1, Sum(col2 + col3) OVER (PARTITION BY col4 ORDER BY col5)`, we will extract
     * `col1`, `col2 + col3`, `col4`, and `col5` out and replace their appearances in
     * the window expression as attribute references. So, the first returned value will be
     * `[Sum(_w0) OVER (PARTITION BY _w1 ORDER BY _w2)]` and the second returned value will be
     * [col1, col2 + col3 as _w0, col4 as _w1, col5 as _w2].
     *
     * @return (seq of expressions containing at least one window expression,
     *          seq of non-window expressions)
     */
    private def extract(
        expressions: Seq[NamedExpression]): (Seq[NamedExpression], Seq[NamedExpression]) = {
      // First, we partition the input expressions to two part. For the first part,
      // every expression in it contain at least one WindowExpression.
      // Expressions in the second part do not have any WindowExpression.
      val (expressionsWithWindowFunctions, regularExpressions) =
        expressions.partition(hasWindowFunction)

      // Then, we need to extract those regular expressions used in the WindowExpression.
      // For example, when we have col1 - Sum(col2 + col3) OVER (PARTITION BY col4 ORDER BY col5),
      // we need to make sure that col1 to col5 are all projected from the child of the Window
      // operator.
      val extractedExprBuffer = new ArrayBuffer[NamedExpression]()
      def extractExpr(expr: Expression): Expression = expr match {
        case ne: NamedExpression =>
          // If a named expression is not in regularExpressions, add it to
          // extractedExprBuffer and replace it with an AttributeReference.
          val missingExpr =
            AttributeSet(Seq(expr)) -- (regularExpressions ++ extractedExprBuffer)
          if (missingExpr.nonEmpty) {
            extractedExprBuffer += ne
          }
          // alias will be cleaned in the rule CleanupAliases
          ne
        case e: Expression if e.foldable =>
          e // No need to create an attribute reference if it will be evaluated as a Literal.
        case e: Expression =>
          // For other expressions, we extract it and replace it with an AttributeReference (with
          // an internal column name, e.g. "_w0").
          val withName = Alias(e, s"_w${extractedExprBuffer.length}")()
          extractedExprBuffer += withName
          withName.toAttribute
      }

      // Now, we extract regular expressions from expressionsWithWindowFunctions
      // by using extractExpr.
      val seenWindowAggregates = new ArrayBuffer[AggregateExpression]
      val newExpressionsWithWindowFunctions = expressionsWithWindowFunctions.map {
        _.transform {
          // Extracts children expressions of a WindowFunction (input parameters of
          // a WindowFunction).
          case wf: WindowFunction =>
            val newChildren = wf.children.map(extractExpr)
            wf.withNewChildren(newChildren)

          // Extracts expressions from the partition spec and order spec.
          case wsc @ WindowSpecDefinition(partitionSpec, orderSpec, _) =>
            val newPartitionSpec = partitionSpec.map(extractExpr)
            val newOrderSpec = orderSpec.map { so =>
              val newChild = extractExpr(so.child)
              so.copy(child = newChild)
            }
            wsc.copy(partitionSpec = newPartitionSpec, orderSpec = newOrderSpec)

          // Extract Windowed AggregateExpression
          case we @ WindowExpression(
              ae @ AggregateExpression(function, _, _, _),
              spec: WindowSpecDefinition) =>
            val newChildren = function.children.map(extractExpr)
            val newFunction = function.withNewChildren(newChildren).asInstanceOf[AggregateFunction]
            val newAgg = ae.copy(aggregateFunction = newFunction)
            seenWindowAggregates += newAgg
            WindowExpression(newAgg, spec)

          case AggregateExpression(aggFunc, _, _, _) if hasWindowFunction(aggFunc.children) =>
            failAnalysis("It is not allowed to use a window function inside an aggregate " +
              "function. Please use the inner window function in a sub-query.")

          // Extracts AggregateExpression. For example, for SUM(x) - Sum(y) OVER (...),
          // we need to extract SUM(x).
          case agg: AggregateExpression if !seenWindowAggregates.contains(agg) =>
            val withName = Alias(agg, s"_w${extractedExprBuffer.length}")()
            extractedExprBuffer += withName
            withName.toAttribute

          // Extracts other attributes
          case attr: Attribute => extractExpr(attr)

        }.asInstanceOf[NamedExpression]
      }

      (newExpressionsWithWindowFunctions, regularExpressions ++ extractedExprBuffer)
    } // end of extract

    /**
     * Adds operators for Window Expressions. Every Window operator handles a single Window Spec.
     */
    private def addWindow(
        expressionsWithWindowFunctions: Seq[NamedExpression],
        child: LogicalPlan): LogicalPlan = {
      // First, we need to extract all WindowExpressions from expressionsWithWindowFunctions
      // and put those extracted WindowExpressions to extractedWindowExprBuffer.
      // This step is needed because it is possible that an expression contains multiple
      // WindowExpressions with different Window Specs.
      // After extracting WindowExpressions, we need to construct a project list to generate
      // expressionsWithWindowFunctions based on extractedWindowExprBuffer.
      // For example, for "sum(a) over (...) / sum(b) over (...)", we will first extract
      // "sum(a) over (...)" and "sum(b) over (...)" out, and assign "_we0" as the alias to
      // "sum(a) over (...)" and "_we1" as the alias to "sum(b) over (...)".
      // Then, the projectList will be [_we0/_we1].
      val extractedWindowExprBuffer = new ArrayBuffer[NamedExpression]()
      val newExpressionsWithWindowFunctions = expressionsWithWindowFunctions.map {
        // We need to use transformDown because we want to trigger
        // "case alias @ Alias(window: WindowExpression, _)" first.
        _.transformDown {
          case alias @ Alias(window: WindowExpression, _) =>
            // If a WindowExpression has an assigned alias, just use it.
            extractedWindowExprBuffer += alias
            alias.toAttribute
          case window: WindowExpression =>
            // If there is no alias assigned to the WindowExpressions. We create an
            // internal column.
            val withName = Alias(window, s"_we${extractedWindowExprBuffer.length}")()
            extractedWindowExprBuffer += withName
            withName.toAttribute
        }.asInstanceOf[NamedExpression]
      }

      // Second, we group extractedWindowExprBuffer based on their Partition and Order Specs.
      val groupedWindowExpressions = extractedWindowExprBuffer.groupBy { expr =>
        val distinctWindowSpec = expr.collect {
          case window: WindowExpression => window.windowSpec
        }.distinct

        // We do a final check and see if we only have a single Window Spec defined in an
        // expressions.
        if (distinctWindowSpec.isEmpty) {
          failAnalysis(s"$expr does not have any WindowExpression.")
        } else if (distinctWindowSpec.length > 1) {
          // newExpressionsWithWindowFunctions only have expressions with a single
          // WindowExpression. If we reach here, we have a bug.
          failAnalysis(s"$expr has multiple Window Specifications ($distinctWindowSpec)." +
            s"Please file a bug report with this error message, stack trace, and the query.")
        } else {
          val spec = distinctWindowSpec.head
          (spec.partitionSpec, spec.orderSpec, WindowFunctionType.functionType(expr))
        }
      }.toSeq

      // Third, we aggregate them by adding each Window operator for each Window Spec and then
      // setting this to the child of the next Window operator.
      val windowOps =
        groupedWindowExpressions.foldLeft(child) {
          case (last, ((partitionSpec, orderSpec, _), windowExpressions)) =>
            Window(windowExpressions, partitionSpec, orderSpec, last)
        }

      // Finally, we create a Project to output windowOps's output
      // newExpressionsWithWindowFunctions.
      Project(windowOps.output ++ newExpressionsWithWindowFunctions, windowOps)
    } // end of addWindow

    // We have to use transformDown at here to make sure the rule of
    // "Aggregate with Having clause" will be triggered.
    def apply(plan: LogicalPlan): LogicalPlan = plan resolveOperatorsDown {

      case Filter(condition, _) if hasWindowFunction(condition) =>
        failAnalysis("It is not allowed to use window functions inside WHERE and HAVING clauses")

      // Aggregate with Having clause. This rule works with an unresolved Aggregate because
      // a resolved Aggregate will not have Window Functions.
      case f @ Filter(condition, a @ Aggregate(groupingExprs, aggregateExprs, child))
        if child.resolved &&
           hasWindowFunction(aggregateExprs) &&
           a.expressions.forall(_.resolved) =>
        val (windowExpressions, aggregateExpressions) = extract(aggregateExprs)
        // Create an Aggregate operator to evaluate aggregation functions.
        val withAggregate = Aggregate(groupingExprs, aggregateExpressions, child)
        // Add a Filter operator for conditions in the Having clause.
        val withFilter = Filter(condition, withAggregate)
        val withWindow = addWindow(windowExpressions, withFilter)

        // Finally, generate output columns according to the original projectList.
        val finalProjectList = aggregateExprs.map(_.toAttribute)
        Project(finalProjectList, withWindow)

      case p: LogicalPlan if !p.childrenResolved => p

      // Aggregate without Having clause.
      case a @ Aggregate(groupingExprs, aggregateExprs, child)
        if hasWindowFunction(aggregateExprs) &&
           a.expressions.forall(_.resolved) =>
        val (windowExpressions, aggregateExpressions) = extract(aggregateExprs)
        // Create an Aggregate operator to evaluate aggregation functions.
        val withAggregate = Aggregate(groupingExprs, aggregateExpressions, child)
        // Add Window operators.
        val withWindow = addWindow(windowExpressions, withAggregate)

        // Finally, generate output columns according to the original projectList.
        val finalProjectList = aggregateExprs.map(_.toAttribute)
        Project(finalProjectList, withWindow)

      // We only extract Window Expressions after all expressions of the Project
      // have been resolved.
      case p @ Project(projectList, child)
        if hasWindowFunction(projectList) && !p.expressions.exists(!_.resolved) =>
        val (windowExpressions, regularExpressions) = extract(projectList)
        // We add a project to get all needed expressions for window expressions from the child
        // of the original Project operator.
        val withProject = Project(regularExpressions, child)
        // Add Window operators.
        val withWindow = addWindow(windowExpressions, withProject)

        // Finally, generate output columns according to the original projectList.
        val finalProjectList = projectList.map(_.toAttribute)
        Project(finalProjectList, withWindow)
    }
  }

  /**
   * Pulls out nondeterministic expressions from LogicalPlan which is not Project or Filter,
   * put them into an inner Project and finally project them away at the outer Project.
   */
  object PullOutNondeterministic extends Rule[LogicalPlan] {
    override def apply(plan: LogicalPlan): LogicalPlan = plan.resolveOperatorsUp {
      case p if !p.resolved => p // Skip unresolved nodes.
      case p: Project => p
      case f: Filter => f

      case a: Aggregate if a.groupingExpressions.exists(!_.deterministic) =>
        val nondeterToAttr = getNondeterToAttr(a.groupingExpressions)
        val newChild = Project(a.child.output ++ nondeterToAttr.values, a.child)
        a.transformExpressions { case e =>
          nondeterToAttr.get(e).map(_.toAttribute).getOrElse(e)
        }.copy(child = newChild)

      // Don't touch collect metrics. Top-level metrics are not supported (check analysis will fail)
      // and we want to retain them inside the aggregate functions.
      case m: CollectMetrics => m

      // todo: It's hard to write a general rule to pull out nondeterministic expressions
      // from LogicalPlan, currently we only do it for UnaryNode which has same output
      // schema with its child.
      case p: UnaryNode if p.output == p.child.output && p.expressions.exists(!_.deterministic) =>
        val nondeterToAttr = getNondeterToAttr(p.expressions)
        val newPlan = p.transformExpressions { case e =>
          nondeterToAttr.get(e).map(_.toAttribute).getOrElse(e)
        }
        val newChild = Project(p.child.output ++ nondeterToAttr.values, p.child)
        Project(p.output, newPlan.withNewChildren(newChild :: Nil))
    }

    private def getNondeterToAttr(exprs: Seq[Expression]): Map[Expression, NamedExpression] = {
      exprs.filterNot(_.deterministic).flatMap { expr =>
        val leafNondeterministic = expr.collect { case n: Nondeterministic => n }
        leafNondeterministic.distinct.map { e =>
          val ne = e match {
            case n: NamedExpression => n
            case _ => Alias(e, "_nondeterministic")()
          }
          e -> ne
        }
      }.toMap
    }
  }

  /**
   * Set the seed for random number generation.
   */
  object ResolveRandomSeed extends Rule[LogicalPlan] {
    private lazy val random = new Random()

    override def apply(plan: LogicalPlan): LogicalPlan = plan.resolveOperatorsUp {
      case p if p.resolved => p
      case p => p transformExpressionsUp {
        case Uuid(None) => Uuid(Some(random.nextLong()))
        case Shuffle(child, None) => Shuffle(child, Some(random.nextLong()))
      }
    }
  }

  /**
   * Correctly handle null primitive inputs for UDF by adding extra [[If]] expression to do the
   * null check.  When user defines a UDF with primitive parameters, there is no way to tell if the
   * primitive parameter is null or not, so here we assume the primitive input is null-propagatable
   * and we should return null if the input is null.
   */
  object HandleNullInputsForUDF extends Rule[LogicalPlan] {
    override def apply(plan: LogicalPlan): LogicalPlan = plan.resolveOperatorsUp {
      case p if !p.resolved => p // Skip unresolved nodes.

      case p => p transformExpressionsUp {

        case udf @ ScalaUDF(_, _, inputs, inputPrimitives, _, _, _, _)
            if inputPrimitives.contains(true) =>
          // Otherwise, add special handling of null for fields that can't accept null.
          // The result of operations like this, when passed null, is generally to return null.
          assert(inputPrimitives.length == inputs.length)

          val inputPrimitivesPair = inputPrimitives.zip(inputs)
          val inputNullCheck = inputPrimitivesPair.collect {
            case (isPrimitive, input) if isPrimitive && input.nullable =>
              IsNull(input)
          }.reduceLeftOption[Expression](Or)

          if (inputNullCheck.isDefined) {
            // Once we add an `If` check above the udf, it is safe to mark those checked inputs
            // as null-safe (i.e., wrap with `KnownNotNull`), because the null-returning
            // branch of `If` will be called if any of these checked inputs is null. Thus we can
            // prevent this rule from being applied repeatedly.
            val newInputs = inputPrimitivesPair.map {
              case (isPrimitive, input) =>
                if (isPrimitive && input.nullable) {
                  KnownNotNull(input)
                } else {
                  input
                }
            }
            val newUDF = udf.copy(children = newInputs)
            If(inputNullCheck.get, Literal.create(null, udf.dataType), newUDF)
          } else {
            udf
          }
      }
    }
  }

  /**
   * Check and add proper window frames for all window functions.
   */
  object ResolveWindowFrame extends Rule[LogicalPlan] {
    def apply(plan: LogicalPlan): LogicalPlan = plan resolveExpressions {
      case WindowExpression(wf: WindowFunction, WindowSpecDefinition(_, _, f: SpecifiedWindowFrame))
          if wf.frame != UnspecifiedFrame && wf.frame != f =>
        failAnalysis(s"Window Frame $f must match the required frame ${wf.frame}")
      case WindowExpression(wf: WindowFunction, s @ WindowSpecDefinition(_, _, UnspecifiedFrame))
          if wf.frame != UnspecifiedFrame =>
        WindowExpression(wf, s.copy(frameSpecification = wf.frame))
      case we @ WindowExpression(e, s @ WindowSpecDefinition(_, o, UnspecifiedFrame))
          if e.resolved =>
        val frame = if (o.nonEmpty) {
          SpecifiedWindowFrame(RangeFrame, UnboundedPreceding, CurrentRow)
        } else {
          SpecifiedWindowFrame(RowFrame, UnboundedPreceding, UnboundedFollowing)
        }
        we.copy(windowSpec = s.copy(frameSpecification = frame))
    }
  }

  /**
   * Check and add order to [[AggregateWindowFunction]]s.
   */
  object ResolveWindowOrder extends Rule[LogicalPlan] {
    def apply(plan: LogicalPlan): LogicalPlan = plan resolveExpressions {
      case WindowExpression(wf: WindowFunction, spec) if spec.orderSpec.isEmpty =>
        failAnalysis(s"Window function $wf requires window to be ordered, please add ORDER BY " +
          s"clause. For example SELECT $wf(value_expr) OVER (PARTITION BY window_partition " +
          s"ORDER BY window_ordering) from table")
      case WindowExpression(rank: RankLike, spec) if spec.resolved =>
        val order = spec.orderSpec.map(_.child)
        WindowExpression(rank.withOrder(order), spec)
    }
  }

  /**
   * Removes natural or using joins by calculating output columns based on output from two sides,
   * Then apply a Project on a normal Join to eliminate natural or using join.
   */
  object ResolveNaturalAndUsingJoin extends Rule[LogicalPlan] {
    override def apply(plan: LogicalPlan): LogicalPlan = plan.resolveOperatorsUp {
      case j @ Join(left, right, UsingJoin(joinType, usingCols), _, hint)
          if left.resolved && right.resolved && j.duplicateResolved =>
        commonNaturalJoinProcessing(left, right, joinType, usingCols, None, hint)
      case j @ Join(left, right, NaturalJoin(joinType), condition, hint)
          if j.resolvedExceptNatural =>
        // find common column names from both sides
        val joinNames = left.output.map(_.name).intersect(right.output.map(_.name))
        commonNaturalJoinProcessing(left, right, joinType, joinNames, condition, hint)
    }
  }

  /**
   * Resolves columns of an output table from the data in a logical plan. This rule will:
   *
   * - Reorder columns when the write is by name
   * - Insert casts when data types do not match
   * - Insert aliases when column names do not match
   * - Detect plans that are not compatible with the output table and throw AnalysisException
   */
  object ResolveOutputRelation extends Rule[LogicalPlan] {
    override def apply(plan: LogicalPlan): LogicalPlan = plan.resolveOperators {
      case append @ AppendData(table, query, _, isByName)
          if table.resolved && query.resolved && !append.outputResolved =>
        validateStoreAssignmentPolicy()
        val projection =
          TableOutputResolver.resolveOutputColumns(table.name, table.output, query, isByName, conf)

        if (projection != query) {
          append.copy(query = projection)
        } else {
          append
        }

      case overwrite @ OverwriteByExpression(table, _, query, _, isByName)
          if table.resolved && query.resolved && !overwrite.outputResolved =>
        validateStoreAssignmentPolicy()
        val projection =
          TableOutputResolver.resolveOutputColumns(table.name, table.output, query, isByName, conf)

        if (projection != query) {
          overwrite.copy(query = projection)
        } else {
          overwrite
        }

      case overwrite @ OverwritePartitionsDynamic(table, query, _, isByName)
          if table.resolved && query.resolved && !overwrite.outputResolved =>
        validateStoreAssignmentPolicy()
        val projection =
          TableOutputResolver.resolveOutputColumns(table.name, table.output, query, isByName, conf)

        if (projection != query) {
          overwrite.copy(query = projection)
        } else {
          overwrite
        }
    }
  }

  private def validateStoreAssignmentPolicy(): Unit = {
    // SPARK-28730: LEGACY store assignment policy is disallowed in data source v2.
    if (conf.storeAssignmentPolicy == StoreAssignmentPolicy.LEGACY) {
      val configKey = SQLConf.STORE_ASSIGNMENT_POLICY.key
      throw new AnalysisException(s"""
        |"LEGACY" store assignment policy is disallowed in Spark data source V2.
        |Please set the configuration $configKey to other values.""".stripMargin)
    }
  }

  private def commonNaturalJoinProcessing(
      left: LogicalPlan,
      right: LogicalPlan,
      joinType: JoinType,
      joinNames: Seq[String],
      condition: Option[Expression],
      hint: JoinHint) = {
    val leftKeys = joinNames.map { keyName =>
      left.output.find(attr => resolver(attr.name, keyName)).getOrElse {
        throw new AnalysisException(s"USING column `$keyName` cannot be resolved on the left " +
          s"side of the join. The left-side columns: [${left.output.map(_.name).mkString(", ")}]")
      }
    }
    val rightKeys = joinNames.map { keyName =>
      right.output.find(attr => resolver(attr.name, keyName)).getOrElse {
        throw new AnalysisException(s"USING column `$keyName` cannot be resolved on the right " +
          s"side of the join. The right-side columns: [${right.output.map(_.name).mkString(", ")}]")
      }
    }
    val joinPairs = leftKeys.zip(rightKeys)

    val newCondition = (condition ++ joinPairs.map(EqualTo.tupled)).reduceOption(And)

    // columns not in joinPairs
    val lUniqueOutput = left.output.filterNot(att => leftKeys.contains(att))
    val rUniqueOutput = right.output.filterNot(att => rightKeys.contains(att))

    // the output list looks like: join keys, columns from left, columns from right
    val projectList = joinType match {
      case LeftOuter =>
        leftKeys ++ lUniqueOutput ++ rUniqueOutput.map(_.withNullability(true))
      case LeftExistence(_) =>
        leftKeys ++ lUniqueOutput
      case RightOuter =>
        rightKeys ++ lUniqueOutput.map(_.withNullability(true)) ++ rUniqueOutput
      case FullOuter =>
        // in full outer join, joinCols should be non-null if there is.
        val joinedCols = joinPairs.map { case (l, r) => Alias(Coalesce(Seq(l, r)), l.name)() }
        joinedCols ++
          lUniqueOutput.map(_.withNullability(true)) ++
          rUniqueOutput.map(_.withNullability(true))
      case _ : InnerLike =>
        leftKeys ++ lUniqueOutput ++ rUniqueOutput
      case _ =>
        sys.error("Unsupported natural join type " + joinType)
    }
    // use Project to trim unnecessary fields
    Project(projectList, Join(left, right, joinType, newCondition, hint))
  }

  /**
   * Replaces [[UnresolvedDeserializer]] with the deserialization expression that has been resolved
   * to the given input attributes.
   */
  object ResolveDeserializer extends Rule[LogicalPlan] {
    def apply(plan: LogicalPlan): LogicalPlan = plan.resolveOperatorsUp {
      case p if !p.childrenResolved => p
      case p if p.resolved => p

      case p => p transformExpressions {
        case UnresolvedDeserializer(deserializer, inputAttributes) =>
          val inputs = if (inputAttributes.isEmpty) {
            p.children.flatMap(_.output)
          } else {
            inputAttributes
          }

          validateTopLevelTupleFields(deserializer, inputs)
          val resolved = resolveExpressionBottomUp(
            deserializer, LocalRelation(inputs), throws = true)
          val result = resolved transformDown {
            case UnresolvedMapObjects(func, inputData, cls) if inputData.resolved =>
              inputData.dataType match {
                case ArrayType(et, cn) =>
                  MapObjects(func, inputData, et, cn, cls) transformUp {
                    case UnresolvedExtractValue(child, fieldName) if child.resolved =>
                      ExtractValue(child, fieldName, resolver)
                  }
                case other =>
                  throw new AnalysisException("need an array field but got " + other.catalogString)
              }
            case u: UnresolvedCatalystToExternalMap if u.child.resolved =>
              u.child.dataType match {
                case _: MapType =>
                  CatalystToExternalMap(u) transformUp {
                    case UnresolvedExtractValue(child, fieldName) if child.resolved =>
                      ExtractValue(child, fieldName, resolver)
                  }
                case other =>
                  throw new AnalysisException("need a map field but got " + other.catalogString)
              }
          }
          validateNestedTupleFields(result)
          result
      }
    }

    private def fail(schema: StructType, maxOrdinal: Int): Unit = {
      throw new AnalysisException(s"Try to map ${schema.catalogString} to Tuple${maxOrdinal + 1}" +
        ", but failed as the number of fields does not line up.")
    }

    /**
     * For each top-level Tuple field, we use [[GetColumnByOrdinal]] to get its corresponding column
     * by position.  However, the actual number of columns may be different from the number of Tuple
     * fields.  This method is used to check the number of columns and fields, and throw an
     * exception if they do not match.
     */
    private def validateTopLevelTupleFields(
        deserializer: Expression, inputs: Seq[Attribute]): Unit = {
      val ordinals = deserializer.collect {
        case GetColumnByOrdinal(ordinal, _) => ordinal
      }.distinct.sorted

      if (ordinals.nonEmpty && ordinals != inputs.indices) {
        fail(inputs.toStructType, ordinals.last)
      }
    }

    /**
     * For each nested Tuple field, we use [[GetStructField]] to get its corresponding struct field
     * by position.  However, the actual number of struct fields may be different from the number
     * of nested Tuple fields.  This method is used to check the number of struct fields and nested
     * Tuple fields, and throw an exception if they do not match.
     */
    private def validateNestedTupleFields(deserializer: Expression): Unit = {
      val structChildToOrdinals = deserializer
        // There are 2 kinds of `GetStructField`:
        //   1. resolved from `UnresolvedExtractValue`, and it will have a `name` property.
        //   2. created when we build deserializer expression for nested tuple, no `name` property.
        // Here we want to validate the ordinals of nested tuple, so we should only catch
        // `GetStructField` without the name property.
        .collect { case g: GetStructField if g.name.isEmpty => g }
        .groupBy(_.child)
        .mapValues(_.map(_.ordinal).distinct.sorted)

      structChildToOrdinals.foreach { case (expr, ordinals) =>
        val schema = expr.dataType.asInstanceOf[StructType]
        if (ordinals != schema.indices) {
          fail(schema, ordinals.last)
        }
      }
    }
  }

  /**
   * Resolves [[NewInstance]] by finding and adding the outer scope to it if the object being
   * constructed is an inner class.
   */
  object ResolveNewInstance extends Rule[LogicalPlan] {
    def apply(plan: LogicalPlan): LogicalPlan = plan.resolveOperatorsUp {
      case p if !p.childrenResolved => p
      case p if p.resolved => p

      case p => p transformExpressions {
        case n: NewInstance if n.childrenResolved && !n.resolved =>
          val outer = OuterScopes.getOuterScope(n.cls)
          if (outer == null) {
            throw new AnalysisException(
              s"Unable to generate an encoder for inner class `${n.cls.getName}` without " +
                "access to the scope that this class was defined in.\n" +
                "Try moving this class out of its parent class.")
          }
          n.copy(outerPointer = Some(outer))
      }
    }
  }

  /**
   * Replace the [[UpCast]] expression by [[Cast]], and throw exceptions if the cast may truncate.
   */
  object ResolveUpCast extends Rule[LogicalPlan] {
    private def fail(from: Expression, to: DataType, walkedTypePath: Seq[String]) = {
      val fromStr = from match {
        case l: LambdaVariable => "array element"
        case e => e.sql
      }
      throw new AnalysisException(s"Cannot up cast $fromStr from " +
        s"${from.dataType.catalogString} to ${to.catalogString}.\n" +
        "The type path of the target object is:\n" + walkedTypePath.mkString("", "\n", "\n") +
        "You can either add an explicit cast to the input data or choose a higher precision " +
        "type of the field in the target object")
    }

    def apply(plan: LogicalPlan): LogicalPlan = plan.resolveOperatorsUp {
      case p if !p.childrenResolved => p
      case p if p.resolved => p

      case p => p transformExpressions {
        case u @ UpCast(child, _, _) if !child.resolved => u

        case UpCast(child, dt: AtomicType, _)
            if SQLConf.get.getConf(SQLConf.LEGACY_LOOSE_UPCAST) &&
              child.dataType == StringType =>
          Cast(child, dt.asNullable)

        case UpCast(child, dataType, walkedTypePath) if !Cast.canUpCast(child.dataType, dataType) =>
          fail(child, dataType, walkedTypePath)

        case UpCast(child, dataType, _) => Cast(child, dataType.asNullable)
      }
    }
  }
}

/**
 * Removes [[SubqueryAlias]] operators from the plan. Subqueries are only required to provide
 * scoping information for attributes and can be removed once analysis is complete.
 */
object EliminateSubqueryAliases extends Rule[LogicalPlan] {
  // This is also called in the beginning of the optimization phase, and as a result
  // is using transformUp rather than resolveOperators.
  def apply(plan: LogicalPlan): LogicalPlan = AnalysisHelper.allowInvokingTransformsInAnalyzer {
    plan transformUp {
      case SubqueryAlias(_, child) => child
    }
  }
}

/**
 * Removes [[Union]] operators from the plan if it just has one child.
 */
object EliminateUnions extends Rule[LogicalPlan] {
  def apply(plan: LogicalPlan): LogicalPlan = plan resolveOperators {
    case Union(children) if children.size == 1 => children.head
  }
}

/**
 * Cleans up unnecessary Aliases inside the plan. Basically we only need Alias as a top level
 * expression in Project(project list) or Aggregate(aggregate expressions) or
 * Window(window expressions). Notice that if an expression has other expression parameters which
 * are not in its `children`, e.g. `RuntimeReplaceable`, the transformation for Aliases in this
 * rule can't work for those parameters.
 */
object CleanupAliases extends Rule[LogicalPlan] {
  def trimAliases(e: Expression): Expression = {
    e.transformDown {
      case Alias(child, _) => child
      case MultiAlias(child, _) => child
    }
  }

  def trimNonTopLevelAliases(e: Expression): Expression = e match {
    case a: Alias =>
      a.copy(child = trimAliases(a.child))(
        exprId = a.exprId,
        qualifier = a.qualifier,
        explicitMetadata = Some(a.metadata))
    case a: MultiAlias =>
      a.copy(child = trimAliases(a.child))
    case other => trimAliases(other)
  }

  override def apply(plan: LogicalPlan): LogicalPlan = plan.resolveOperatorsUp {
    case Project(projectList, child) =>
      val cleanedProjectList =
        projectList.map(trimNonTopLevelAliases(_).asInstanceOf[NamedExpression])
      Project(cleanedProjectList, child)

    case Aggregate(grouping, aggs, child) =>
      val cleanedAggs = aggs.map(trimNonTopLevelAliases(_).asInstanceOf[NamedExpression])
      Aggregate(grouping.map(trimAliases), cleanedAggs, child)

    case Window(windowExprs, partitionSpec, orderSpec, child) =>
      val cleanedWindowExprs =
        windowExprs.map(e => trimNonTopLevelAliases(e).asInstanceOf[NamedExpression])
      Window(cleanedWindowExprs, partitionSpec.map(trimAliases),
        orderSpec.map(trimAliases(_).asInstanceOf[SortOrder]), child)

    case CollectMetrics(name, metrics, child) =>
      val cleanedMetrics = metrics.map {
        e => trimNonTopLevelAliases(e).asInstanceOf[NamedExpression]
      }
      CollectMetrics(name, cleanedMetrics, child)

    // Operators that operate on objects should only have expressions from encoders, which should
    // never have extra aliases.
    case o: ObjectConsumer => o
    case o: ObjectProducer => o
    case a: AppendColumns => a

    case other =>
      other transformExpressionsDown {
        case Alias(child, _) => child
      }
  }
}

/**
 * Ignore event time watermark in batch query, which is only supported in Structured Streaming.
 * TODO: add this rule into analyzer rule list.
 */
object EliminateEventTimeWatermark extends Rule[LogicalPlan] {
  override def apply(plan: LogicalPlan): LogicalPlan = plan resolveOperators {
    case EventTimeWatermark(_, _, child) if !child.isStreaming => child
  }
}

/**
 * Maps a time column to multiple time windows using the Expand operator. Since it's non-trivial to
 * figure out how many windows a time column can map to, we over-estimate the number of windows and
 * filter out the rows where the time column is not inside the time window.
 */
object TimeWindowing extends Rule[LogicalPlan] {
  import org.apache.spark.sql.catalyst.dsl.expressions._

  private final val WINDOW_COL_NAME = "window"
  private final val WINDOW_START = "start"
  private final val WINDOW_END = "end"

  /**
   * Generates the logical plan for generating window ranges on a timestamp column. Without
   * knowing what the timestamp value is, it's non-trivial to figure out deterministically how many
   * window ranges a timestamp will map to given all possible combinations of a window duration,
   * slide duration and start time (offset). Therefore, we express and over-estimate the number of
   * windows there may be, and filter the valid windows. We use last Project operator to group
   * the window columns into a struct so they can be accessed as `window.start` and `window.end`.
   *
   * The windows are calculated as below:
   * maxNumOverlapping <- ceil(windowDuration / slideDuration)
   * for (i <- 0 until maxNumOverlapping)
   *   windowId <- ceil((timestamp - startTime) / slideDuration)
   *   windowStart <- windowId * slideDuration + (i - maxNumOverlapping) * slideDuration + startTime
   *   windowEnd <- windowStart + windowDuration
   *   return windowStart, windowEnd
   *
   * This behaves as follows for the given parameters for the time: 12:05. The valid windows are
   * marked with a +, and invalid ones are marked with a x. The invalid ones are filtered using the
   * Filter operator.
   * window: 12m, slide: 5m, start: 0m :: window: 12m, slide: 5m, start: 2m
   *     11:55 - 12:07 +                      11:52 - 12:04 x
   *     12:00 - 12:12 +                      11:57 - 12:09 +
   *     12:05 - 12:17 +                      12:02 - 12:14 +
   *
   * @param plan The logical plan
   * @return the logical plan that will generate the time windows using the Expand operator, with
   *         the Filter operator for correctness and Project for usability.
   */
  def apply(plan: LogicalPlan): LogicalPlan = plan.resolveOperatorsUp {
    case p: LogicalPlan if p.children.size == 1 =>
      val child = p.children.head
      val windowExpressions =
        p.expressions.flatMap(_.collect { case t: TimeWindow => t }).toSet

      val numWindowExpr = windowExpressions.size
      // Only support a single window expression for now
      if (numWindowExpr == 1 &&
          windowExpressions.head.timeColumn.resolved &&
          windowExpressions.head.checkInputDataTypes().isSuccess) {

        val window = windowExpressions.head

        val metadata = window.timeColumn match {
          case a: Attribute => a.metadata
          case _ => Metadata.empty
        }

        def getWindow(i: Int, overlappingWindows: Int): Expression = {
          val division = (PreciseTimestampConversion(
            window.timeColumn, TimestampType, LongType) - window.startTime) / window.slideDuration
          val ceil = Ceil(division)
          // if the division is equal to the ceiling, our record is the start of a window
          val windowId = CaseWhen(Seq((ceil === division, ceil + 1)), Some(ceil))
          val windowStart = (windowId + i - overlappingWindows) *
            window.slideDuration + window.startTime
          val windowEnd = windowStart + window.windowDuration

          CreateNamedStruct(
            Literal(WINDOW_START) ::
              PreciseTimestampConversion(windowStart, LongType, TimestampType) ::
              Literal(WINDOW_END) ::
              PreciseTimestampConversion(windowEnd, LongType, TimestampType) ::
              Nil)
        }

        val windowAttr = AttributeReference(
          WINDOW_COL_NAME, window.dataType, metadata = metadata)()

        if (window.windowDuration == window.slideDuration) {
          val windowStruct = Alias(getWindow(0, 1), WINDOW_COL_NAME)(
            exprId = windowAttr.exprId, explicitMetadata = Some(metadata))

          val replacedPlan = p transformExpressions {
            case t: TimeWindow => windowAttr
          }

          // For backwards compatibility we add a filter to filter out nulls
          val filterExpr = IsNotNull(window.timeColumn)

          replacedPlan.withNewChildren(
            Filter(filterExpr,
              Project(windowStruct +: child.output, child)) :: Nil)
        } else {
          val overlappingWindows =
            math.ceil(window.windowDuration * 1.0 / window.slideDuration).toInt
          val windows =
            Seq.tabulate(overlappingWindows)(i => getWindow(i, overlappingWindows))

          val projections = windows.map(_ +: child.output)

          val filterExpr =
            window.timeColumn >= windowAttr.getField(WINDOW_START) &&
              window.timeColumn < windowAttr.getField(WINDOW_END)

          val substitutedPlan = Filter(filterExpr,
            Expand(projections, windowAttr +: child.output, child))

          val renamedPlan = p transformExpressions {
            case t: TimeWindow => windowAttr
          }

          renamedPlan.withNewChildren(substitutedPlan :: Nil)
        }
      } else if (numWindowExpr > 1) {
        p.failAnalysis("Multiple time window expressions would result in a cartesian product " +
          "of rows, therefore they are currently not supported.")
      } else {
        p // Return unchanged. Analyzer will throw exception later
      }
  }
}

/**
 * Resolve a [[CreateNamedStruct]] if it contains [[NamePlaceholder]]s.
 */
object ResolveCreateNamedStruct extends Rule[LogicalPlan] {
  override def apply(plan: LogicalPlan): LogicalPlan = plan.resolveExpressions {
    case e: CreateNamedStruct if !e.resolved =>
      val children = e.children.grouped(2).flatMap {
        case Seq(NamePlaceholder, e: NamedExpression) if e.resolved =>
          Seq(Literal(e.name), e)
        case kv =>
          kv
      }
      CreateNamedStruct(children.toList)
  }
}

/**
 * The aggregate expressions from subquery referencing outer query block are pushed
 * down to the outer query block for evaluation. This rule below updates such outer references
 * as AttributeReference referring attributes from the parent/outer query block.
 *
 * For example (SQL):
 * {{{
 *   SELECT l.a FROM l GROUP BY 1 HAVING EXISTS (SELECT 1 FROM r WHERE r.d < min(l.b))
 * }}}
 * Plan before the rule.
 *    Project [a#226]
 *    +- Filter exists#245 [min(b#227)#249]
 *       :  +- Project [1 AS 1#247]
 *       :     +- Filter (d#238 < min(outer(b#227)))       <-----
 *       :        +- SubqueryAlias r
 *       :           +- Project [_1#234 AS c#237, _2#235 AS d#238]
 *       :              +- LocalRelation [_1#234, _2#235]
 *       +- Aggregate [a#226], [a#226, min(b#227) AS min(b#227)#249]
 *          +- SubqueryAlias l
 *             +- Project [_1#223 AS a#226, _2#224 AS b#227]
 *                +- LocalRelation [_1#223, _2#224]
 * Plan after the rule.
 *    Project [a#226]
 *    +- Filter exists#245 [min(b#227)#249]
 *       :  +- Project [1 AS 1#247]
 *       :     +- Filter (d#238 < outer(min(b#227)#249))   <-----
 *       :        +- SubqueryAlias r
 *       :           +- Project [_1#234 AS c#237, _2#235 AS d#238]
 *       :              +- LocalRelation [_1#234, _2#235]
 *       +- Aggregate [a#226], [a#226, min(b#227) AS min(b#227)#249]
 *          +- SubqueryAlias l
 *             +- Project [_1#223 AS a#226, _2#224 AS b#227]
 *                +- LocalRelation [_1#223, _2#224]
 */
object UpdateOuterReferences extends Rule[LogicalPlan] {
  private def stripAlias(expr: Expression): Expression = expr match { case a: Alias => a.child }

  private def updateOuterReferenceInSubquery(
      plan: LogicalPlan,
      refExprs: Seq[Expression]): LogicalPlan = {
    plan resolveExpressions { case e =>
      val outerAlias =
        refExprs.find(stripAlias(_).semanticEquals(stripOuterReference(e)))
      outerAlias match {
        case Some(a: Alias) => OuterReference(a.toAttribute)
        case _ => e
      }
    }
  }

  def apply(plan: LogicalPlan): LogicalPlan = {
    plan resolveOperators {
      case f @ Filter(_, a: Aggregate) if f.resolved =>
        f transformExpressions {
          case s: SubqueryExpression if s.children.nonEmpty =>
            // Collect the aliases from output of aggregate.
            val outerAliases = a.aggregateExpressions collect { case a: Alias => a }
            // Update the subquery plan to record the OuterReference to point to outer query plan.
            s.withNewPlan(updateOuterReferenceInSubquery(s.plan, outerAliases))
      }
    }
  }
}<|MERGE_RESOLUTION|>--- conflicted
+++ resolved
@@ -748,41 +748,33 @@
    * [[ResolveRelations]] still resolves v1 tables.
    */
   object ResolveTables extends Rule[LogicalPlan] {
-    def apply(plan: LogicalPlan): LogicalPlan = {
-      var dataSourceV2Relations = Map.empty[UnresolvedRelation, Option[DataSourceV2Relation]]
-      ResolveTempViews(plan).resolveOperatorsUp {
-        case u: UnresolvedRelation =>
-          if (dataSourceV2Relations.contains(u)) {
-            dataSourceV2Relations(u).getOrElse(u)
-          } else {
-            val dataSourceV2Relation = lookupV2Relation(u.multipartIdentifier)
-            dataSourceV2Relations += (u -> dataSourceV2Relation)
-            dataSourceV2Relation.getOrElse(u)
-          }
-
-        case i @ InsertIntoStatement(u: UnresolvedRelation, _, _, _, _) if i.query.resolved =>
-          lookupV2Relation(u.multipartIdentifier)
-            .map(v2Relation => i.copy(table = v2Relation))
-            .getOrElse(i)
-
-        case desc @ DescribeTable(u: UnresolvedV2Relation, _) =>
-          CatalogV2Util.loadRelation(u.catalog, u.tableName)
+    def apply(plan: LogicalPlan): LogicalPlan = ResolveTempViews(plan).resolveOperatorsUp {
+      case u: UnresolvedRelation =>
+        lookupV2Relation(u.multipartIdentifier)
+          .getOrElse(u)
+
+      case i @ InsertIntoStatement(u: UnresolvedRelation, _, _, _, _) if i.query.resolved =>
+        lookupV2Relation(u.multipartIdentifier)
+          .map(v2Relation => i.copy(table = v2Relation))
+          .getOrElse(i)
+
+      case desc @ DescribeTable(u: UnresolvedV2Relation, _) =>
+        CatalogV2Util.loadRelation(u.catalog, u.tableName)
             .map(rel => desc.copy(table = rel))
             .getOrElse(desc)
 
-        case alter @ AlterTable(_, _, u: UnresolvedV2Relation, _) =>
-          CatalogV2Util.loadRelation(u.catalog, u.tableName)
+      case alter @ AlterTable(_, _, u: UnresolvedV2Relation, _) =>
+        CatalogV2Util.loadRelation(u.catalog, u.tableName)
             .map(rel => alter.copy(table = rel))
             .getOrElse(alter)
 
-        case show @ ShowTableProperties(u: UnresolvedV2Relation, _) =>
-          CatalogV2Util.loadRelation(u.catalog, u.tableName)
-            .map(rel => show.copy(table = rel))
-            .getOrElse(show)
-
-        case u: UnresolvedV2Relation =>
-          CatalogV2Util.loadRelation(u.catalog, u.tableName).getOrElse(u)
-      }
+      case show @ ShowTableProperties(u: UnresolvedV2Relation, _) =>
+        CatalogV2Util.loadRelation(u.catalog, u.tableName)
+          .map(rel => show.copy(table = rel))
+          .getOrElse(show)
+
+      case u: UnresolvedV2Relation =>
+        CatalogV2Util.loadRelation(u.catalog, u.tableName).getOrElse(u)
     }
 
     /**
@@ -855,17 +847,23 @@
       case _ => plan
     }
 
-<<<<<<< HEAD
     def apply(plan: LogicalPlan): LogicalPlan = {
       var logicalPlans = Map.empty[UnresolvedRelation, LogicalPlan]
-      ResolveTables(plan).resolveOperatorsUp {
-        case i @ InsertIntoStatement(
-            u @ UnresolvedRelation(AsTableIdentifier(ident)), _, child, _, _) if child.resolved =>
-          EliminateSubqueryAliases(lookupTableFromCatalog(ident, u)) match {
+      ResolveTempViews(plan).resolveOperatorsUp {
+        case i@InsertIntoStatement(table, _, _, _, _) if i.query.resolved =>
+          val relation = table match {
+            case u@UnresolvedRelation(SessionCatalogAndIdentifier(catalog, ident)) =>
+              lookupRelation(catalog, ident, recurse = false).getOrElse(u)
+            case other => other
+          }
+
+          EliminateSubqueryAliases(relation) match {
             case v: View =>
-              u.failAnalysis(s"Inserting into a view is not allowed. View: ${v.desc.identifier}.")
+              table.failAnalysis(
+                s"Inserting into a view is not allowed. View: ${v.desc.identifier}.")
             case other => i.copy(table = other)
           }
+
         case u: UnresolvedRelation =>
           if (logicalPlans.contains(u)) {
             logicalPlans(u)
@@ -875,23 +873,6 @@
             relation
           }
       }
-=======
-    def apply(plan: LogicalPlan): LogicalPlan = ResolveTempViews(plan).resolveOperatorsUp {
-      case i @ InsertIntoStatement(table, _, _, _, _) if i.query.resolved =>
-        val relation = table match {
-          case u @ UnresolvedRelation(SessionCatalogAndIdentifier(catalog, ident)) =>
-            lookupRelation(catalog, ident, recurse = false).getOrElse(u)
-          case other => other
-        }
-
-        EliminateSubqueryAliases(relation) match {
-          case v: View =>
-            table.failAnalysis(s"Inserting into a view is not allowed. View: ${v.desc.identifier}.")
-          case other => i.copy(table = other)
-        }
-
-      case u: UnresolvedRelation => resolveRelation(u)
->>>>>>> a9fbd310
     }
 
     // Look up a relation from the given session catalog with the following logic:
