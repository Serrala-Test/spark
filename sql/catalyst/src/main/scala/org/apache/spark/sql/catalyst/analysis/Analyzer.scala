--- conflicted
+++ resolved
@@ -1034,11 +1034,7 @@
           desc.viewCatalogAndNamespace, desc.viewReferredTempViewNames) {
             if (AnalysisContext.get.nestedViewDepth > conf.maxNestedViewDepth) {
               view.failAnalysis(QueryCompilationErrors.viewDepthExceedsMaxResolutionDepthError(
-<<<<<<< HEAD
-                desc.identifier, conf.maxNestedViewDepth, view))
-=======
               desc.identifier, conf.maxNestedViewDepth, view))
->>>>>>> f198e7f7
             }
             SQLConf.withExistingConf(View.effectiveSQLConf(desc.viewSQLConfigs, isTempView)) {
               executeSameContext(child)
