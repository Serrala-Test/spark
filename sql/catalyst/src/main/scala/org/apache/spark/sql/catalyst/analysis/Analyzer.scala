--- conflicted
+++ resolved
@@ -1607,47 +1607,6 @@
         case Alias(child, _) if !stop => child
       }
   }
-<<<<<<< HEAD
-=======
-}
-
-/**
- * Replace the `UpCast` expression by `Cast`, and throw exceptions if the cast may truncate.
- */
-object ResolveUpCast extends Rule[LogicalPlan] {
-  private def fail(from: Expression, to: DataType, walkedTypePath: Seq[String]) = {
-    throw new AnalysisException(s"Cannot up cast ${from.sql} from " +
-      s"${from.dataType.simpleString} to ${to.simpleString} as it may truncate\n" +
-      "The type path of the target object is:\n" + walkedTypePath.mkString("", "\n", "\n") +
-      "You can either add an explicit cast to the input data or choose a higher precision " +
-      "type of the field in the target object")
-  }
-
-  private def illegalNumericPrecedence(from: DataType, to: DataType): Boolean = {
-    val fromPrecedence = HiveTypeCoercion.numericPrecedence.indexOf(from)
-    val toPrecedence = HiveTypeCoercion.numericPrecedence.indexOf(to)
-    toPrecedence > 0 && fromPrecedence > toPrecedence
-  }
-
-  def apply(plan: LogicalPlan): LogicalPlan = {
-    plan transformAllExpressions {
-      case u @ UpCast(child, _, _) if !child.resolved => u
-
-      case UpCast(child, dataType, walkedTypePath) => (child.dataType, dataType) match {
-        case (from: NumericType, to: DecimalType) if !to.isWiderThan(from) =>
-          fail(child, to, walkedTypePath)
-        case (from: DecimalType, to: NumericType) if !from.isTighterThan(to) =>
-          fail(child, to, walkedTypePath)
-        case (from, to) if illegalNumericPrecedence(from, to) =>
-          fail(child, to, walkedTypePath)
-        case (TimestampType, DateType) =>
-          fail(child, DateType, walkedTypePath)
-        case (StringType, to: NumericType) =>
-          fail(child, to, walkedTypePath)
-        case _ => Cast(child, dataType.asNullable)
-      }
-    }
-  }
 }
 
 /**
@@ -1737,5 +1696,4 @@
         p // Return unchanged. Analyzer will throw exception later
       }
   }
->>>>>>> 67d75351
 }