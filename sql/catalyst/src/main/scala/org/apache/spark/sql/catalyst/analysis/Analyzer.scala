--- conflicted
+++ resolved
@@ -22,13 +22,8 @@
 import org.apache.spark.sql.catalyst.expressions._
 import org.apache.spark.sql.catalyst.plans.logical._
 import org.apache.spark.sql.catalyst.rules._
-<<<<<<< HEAD
-import org.apache.spark.sql.catalyst.types.StructType
-import org.apache.spark.sql.catalyst.types.IntegerType
-=======
 import org.apache.spark.sql.types.StructType
 import org.apache.spark.sql.types.IntegerType
->>>>>>> ae7c1396
 
 /**
  * A trivial [[Analyzer]] with an [[EmptyCatalog]] and [[EmptyFunctionRegistry]]. Used for testing
@@ -131,17 +126,10 @@
     }
 
     /*
-<<<<<<< HEAD
-     *  GROUP BY a, b, c, WITH ROLLUP
-     *  is equivalent to
-     *  GROUP BY a, b, c GROUPING SETS ( (a, b, c), (a, b), (a), ( )).
-     *  Group Count: N + 1 (N is the number of group expression)
-=======
      *  GROUP BY a, b, c WITH ROLLUP
      *  is equivalent to
      *  GROUP BY a, b, c GROUPING SETS ( (a, b, c), (a, b), (a), ( ) ).
      *  Group Count: N + 1 (N is the number of group expressions)
->>>>>>> ae7c1396
      *
      *  We need to get all of its subsets for the rule described above, the subset is
      *  represented as the bit masks.
@@ -151,21 +139,12 @@
     }
 
     /*
-<<<<<<< HEAD
-     *  GROUP BY a, b, c, WITH CUBE
-     *  is equivalent to
-     *  GROUP BY a, b, c GROUPING SETS ( (a, b, c), (a, b), (b, c), (a, c), (a), (b), (c), ( ) ).
-     *  Group Count: 2^N (N is the number of group expression)
-     *
-     *  We need to get all of its sub sets for a given GROUPBY expressions, the subset is
-=======
      *  GROUP BY a, b, c WITH CUBE
      *  is equivalent to
      *  GROUP BY a, b, c GROUPING SETS ( (a, b, c), (a, b), (b, c), (a, c), (a), (b), (c), ( ) ).
      *  Group Count: 2 ^ N (N is the number of group expressions)
      *
      *  We need to get all of its subsets for a given GROUPBY expression, the subsets are
->>>>>>> ae7c1396
      *  represented as the bit masks.
      */
     def bitmasks(c: Cube): Seq[Int] = {
@@ -267,11 +246,7 @@
       case p: LogicalPlan if !p.childrenResolved => p
 
       // If the projection list contains Stars, expand it.
-<<<<<<< HEAD
-      case p@Project(projectList, child) if containsStar(projectList) =>
-=======
       case p @ Project(projectList, child) if containsStar(projectList) =>
->>>>>>> ae7c1396
         Project(
           projectList.flatMap {
             case s: Star => s.expand(child.output, resolver)
