--- conflicted
+++ resolved
@@ -123,130 +123,6 @@
   }
 }
 
-<<<<<<< HEAD
-object Analyzer {
-
-  /**
-   * Rewrites a given `plan` recursively based on rewrite mappings from old plans to new ones.
-   * This method also updates all the related references in the `plan` accordingly.
-   *
-   * @param plan to rewrite
-   * @param rewritePlanMap has mappings from old plans to new ones for the given `plan`.
-   * @return a rewritten plan and updated references related to a root node of
-   *         the given `plan` for rewriting it.
-   */
-  def rewritePlan(plan: LogicalPlan, rewritePlanMap: Map[LogicalPlan, LogicalPlan])
-    : (LogicalPlan, Seq[(Attribute, Attribute)]) = {
-    if (plan.resolved) {
-      val attrMapping = new mutable.ArrayBuffer[(Attribute, Attribute)]()
-      val newChildren = plan.children.map { child =>
-        // If not, we'd rewrite child plan recursively until we find the
-        // conflict node or reach the leaf node.
-        val (newChild, childAttrMapping) = rewritePlan(child, rewritePlanMap)
-        attrMapping ++= childAttrMapping.filter { case (oldAttr, _) =>
-          // `attrMapping` is not only used to replace the attributes of the current `plan`,
-          // but also to be propagated to the parent plans of the current `plan`. Therefore,
-          // the `oldAttr` must be part of either `plan.references` (so that it can be used to
-          // replace attributes of the current `plan`) or `plan.outputSet` (so that it can be
-          // used by those parent plans).
-          (plan.outputSet ++ plan.references).contains(oldAttr)
-        }
-        newChild
-      }
-
-      val newPlan = if (rewritePlanMap.contains(plan)) {
-        rewritePlanMap(plan).withNewChildren(newChildren)
-      } else {
-        plan.withNewChildren(newChildren)
-      }
-
-      assert(!attrMapping.groupBy(_._1.exprId)
-        .exists(_._2.map(_._2.exprId).distinct.length > 1),
-        "Found duplicate rewrite attributes")
-
-      val attributeRewrites = AttributeMap(attrMapping.toSeq)
-      // Using attrMapping from the children plans to rewrite their parent node.
-      // Note that we shouldn't rewrite a node using attrMapping from its sibling nodes.
-      val p = newPlan.transformExpressions {
-        case a: Attribute =>
-          updateAttr(a, attributeRewrites)
-        case s: SubqueryExpression =>
-          s.withNewPlan(updateOuterReferencesInSubquery(s.plan, attributeRewrites))
-      }
-      attrMapping ++= plan.output.zip(p.output)
-        .filter { case (a1, a2) => a1.exprId != a2.exprId }
-      p -> attrMapping.toSeq
-    } else {
-      // Just passes through unresolved nodes
-      plan.mapChildren {
-        rewritePlan(_, rewritePlanMap)._1
-      } -> Nil
-    }
-  }
-
-  private def updateAttr(attr: Attribute, attrMap: AttributeMap[Attribute]): Attribute = {
-    val exprId = attrMap.getOrElse(attr, attr).exprId
-    attr.withExprId(exprId)
-  }
-
-  /**
-   * The outer plan may have old references and the function below updates the
-   * outer references to refer to the new attributes.
-   *
-   * For example (SQL):
-   * {{{
-   *   SELECT * FROM t1
-   *   INTERSECT
-   *   SELECT * FROM t1
-   *   WHERE EXISTS (SELECT 1
-   *                 FROM t2
-   *                 WHERE t1.c1 = t2.c1)
-   * }}}
-   * Plan before resolveReference rule.
-   *    'Intersect
-   *    :- Project [c1#245, c2#246]
-   *    :  +- SubqueryAlias t1
-   *    :     +- Relation[c1#245,c2#246] parquet
-   *    +- 'Project [*]
-   *       +- Filter exists#257 [c1#245]
-   *       :  +- Project [1 AS 1#258]
-   *       :     +- Filter (outer(c1#245) = c1#251)
-   *       :        +- SubqueryAlias t2
-   *       :           +- Relation[c1#251,c2#252] parquet
-   *       +- SubqueryAlias t1
-   *          +- Relation[c1#245,c2#246] parquet
-   * Plan after the resolveReference rule.
-   *    Intersect
-   *    :- Project [c1#245, c2#246]
-   *    :  +- SubqueryAlias t1
-   *    :     +- Relation[c1#245,c2#246] parquet
-   *    +- Project [c1#259, c2#260]
-   *       +- Filter exists#257 [c1#259]
-   *       :  +- Project [1 AS 1#258]
-   *       :     +- Filter (outer(c1#259) = c1#251) => Updated
-   *       :        +- SubqueryAlias t2
-   *       :           +- Relation[c1#251,c2#252] parquet
-   *       +- SubqueryAlias t1
-   *          +- Relation[c1#259,c2#260] parquet  => Outer plan's attributes are rewritten.
-   */
-  private def updateOuterReferencesInSubquery(
-      plan: LogicalPlan,
-      attrMap: AttributeMap[Attribute]): LogicalPlan = {
-    AnalysisHelper.allowInvokingTransformsInAnalyzer {
-      plan transformDown { case currentFragment =>
-        currentFragment transformExpressions {
-          case OuterReference(a: Attribute) =>
-            OuterReference(updateAttr(a, attrMap))
-          case s: SubqueryExpression =>
-            s.withNewPlan(updateOuterReferencesInSubquery(s.plan, attrMap))
-        }
-      }
-    }
-  }
-}
-
-=======
->>>>>>> 125cbe3a
 /**
  * Provides a logical query plan analyzer, which translates [[UnresolvedAttribute]]s and
  * [[UnresolvedRelation]]s into fully typed objects using information in a [[SessionCatalog]].
