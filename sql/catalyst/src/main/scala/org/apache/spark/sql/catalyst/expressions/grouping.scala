--- conflicted
+++ resolved
@@ -32,11 +32,6 @@
   def selectedGroupByExprs: Seq[Seq[Expression]]
 
   def groupByExprs: Seq[Expression] = {
-<<<<<<< HEAD
-=======
-    assert(children.forall(_.resolved),
-      "Cannot call BaseGroupingSets.groupByExprs before the children expressions are all resolved.")
->>>>>>> e5d972e8
     children.foldLeft(Seq.empty[Expression]) { (result, currentExpr) =>
       // Only unique expressions are included in the group by expressions and is determined
       // based on their semantic equality. Example. grouping sets ((a * b), (b * a)) results
