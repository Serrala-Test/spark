--- conflicted
+++ resolved
@@ -120,12 +120,8 @@
     case _ if clz == classOf[Date] => DateType
     case _ if clz == classOf[Instant] => TimestampType
     case _ if clz == classOf[Timestamp] => TimestampType
-<<<<<<< HEAD
+    case _ if clz == classOf[LocalDateTime] => TimestampWithoutTZType
     case _ if clz == classOf[Duration] => DayTimeIntervalType()
-=======
-    case _ if clz == classOf[LocalDateTime] => TimestampWithoutTZType
-    case _ if clz == classOf[Duration] => DayTimeIntervalType
->>>>>>> 74b3df86
     case _ if clz == classOf[Period] => YearMonthIntervalType
     case _ if clz == classOf[JavaBigDecimal] => DecimalType.SYSTEM_DEFAULT
     case _ if clz == classOf[Array[Byte]] => BinaryType
@@ -183,12 +179,8 @@
     case dt: DecimalType => Literal(Decimal(0, dt.precision, dt.scale))
     case DateType => create(0, DateType)
     case TimestampType => create(0L, TimestampType)
-<<<<<<< HEAD
+    case TimestampWithoutTZType => create(0L, TimestampWithoutTZType)
     case it: DayTimeIntervalType => create(0L, it)
-=======
-    case TimestampWithoutTZType => create(0L, TimestampWithoutTZType)
-    case DayTimeIntervalType => create(0L, DayTimeIntervalType)
->>>>>>> 74b3df86
     case YearMonthIntervalType => create(0, YearMonthIntervalType)
     case StringType => Literal("")
     case BinaryType => Literal("".getBytes(StandardCharsets.UTF_8))
@@ -209,12 +201,8 @@
       case ByteType => v.isInstanceOf[Byte]
       case ShortType => v.isInstanceOf[Short]
       case IntegerType | DateType | YearMonthIntervalType => v.isInstanceOf[Int]
-<<<<<<< HEAD
-      case LongType | TimestampType | _: DayTimeIntervalType => v.isInstanceOf[Long]
-=======
-      case LongType | TimestampType | TimestampWithoutTZType | DayTimeIntervalType =>
+      case LongType | TimestampType | TimestampWithoutTZType | _: DayTimeIntervalType =>
         v.isInstanceOf[Long]
->>>>>>> 74b3df86
       case FloatType => v.isInstanceOf[Float]
       case DoubleType => v.isInstanceOf[Double]
       case _: DecimalType => v.isInstanceOf[Decimal]
@@ -439,11 +427,7 @@
           }
         case ByteType | ShortType =>
           ExprCode.forNonNullValue(JavaCode.expression(s"($javaType)$value", dataType))
-<<<<<<< HEAD
-        case TimestampType | LongType | _: DayTimeIntervalType =>
-=======
-        case TimestampType | TimestampWithoutTZType | LongType | DayTimeIntervalType =>
->>>>>>> 74b3df86
+        case TimestampType | TimestampWithoutTZType | LongType | _: DayTimeIntervalType =>
           toExprCode(s"${value}L")
         case _ =>
           val constRef = ctx.addReferenceObj("literal", value, javaType)
