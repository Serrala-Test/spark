--- conflicted
+++ resolved
@@ -100,12 +100,7 @@
           ev.isNull = "false"
           ev.primitive = value.toString
           ""
-<<<<<<< HEAD
-
-        case FloatType =>  // This must go before NumericType
-=======
         case FloatType =>
->>>>>>> 7d669a56
           val v = value.asInstanceOf[Float]
           if (v.isNaN || v.isInfinite) {
             super.genCode(ctx, ev)
@@ -114,12 +109,7 @@
             ev.primitive = s"${value}f"
             ""
           }
-<<<<<<< HEAD
-
-        case DoubleType =>  // This must go before NumericType
-=======
         case DoubleType =>
->>>>>>> 7d669a56
           val v = value.asInstanceOf[Double]
           if (v.isNaN || v.isInfinite) {
             super.genCode(ctx, ev)
@@ -132,19 +122,6 @@
           ev.isNull = "false"
           ev.primitive = s"(${ctx.javaType(dataType)})$value"
           ""
-<<<<<<< HEAD
-
-        case LongType =>
-          ev.isNull = "false"
-          ev.primitive = s"${value}L"
-          ""
-
-        case dt: NumericType if !dt.isInstanceOf[DecimalType] =>
-          ev.isNull = "false"
-          ev.primitive = value.toString
-          ""
-
-=======
         case IntegerType | DateType =>
           ev.isNull = "false"
           ev.primitive = value.toString
@@ -153,7 +130,6 @@
           ev.isNull = "false"
           ev.primitive = s"${value}L"
           ""
->>>>>>> 7d669a56
         // eval() version may be faster for non-primitive types
         case other =>
           super.genCode(ctx, ev)
