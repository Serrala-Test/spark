/*
 * Licensed to the Apache Software Foundation (ASF) under one or more
 * contributor license agreements.  See the NOTICE file distributed with
 * this work for additional information regarding copyright ownership.
 * The ASF licenses this file to You under the Apache License, Version 2.0
 * (the "License"); you may not use this file except in compliance with
 * the License.  You may obtain a copy of the License at
 *
 *    http://www.apache.org/licenses/LICENSE-2.0
 *
 * Unless required by applicable law or agreed to in writing, software
 * distributed under the License is distributed on an "AS IS" BASIS,
 * WITHOUT WARRANTIES OR CONDITIONS OF ANY KIND, either express or implied.
 * See the License for the specific language governing permissions and
 * limitations under the License.
 */

package org.apache.spark.sql.catalyst.optimizer

import org.apache.spark.sql.Row
import org.apache.spark.sql.catalyst.dsl.expressions._
import org.apache.spark.sql.catalyst.dsl.plans._
import org.apache.spark.sql.catalyst.expressions.Attribute
import org.apache.spark.sql.catalyst.plans._
import org.apache.spark.sql.catalyst.plans.logical._
import org.apache.spark.sql.catalyst.rules._

class CombiningLimitsSuite extends PlanTest {

  object Optimize extends RuleExecutor[LogicalPlan] {
    val batches =
      Batch("Column Pruning", FixedPoint(100),
        ColumnPruning,
        RemoveNoopOperators) ::
      Batch("Eliminate Limit", FixedPoint(10),
        EliminateLimits) ::
      Batch("Constant Folding", FixedPoint(10),
        NullPropagation,
        ConstantFolding,
        BooleanSimplification,
        SimplifyConditionals) :: Nil
  }

  val testRelation = LocalRelation.fromExternalRows(
    Seq("a".attr.int, "b".attr.int, "c".attr.int),
    1.to(10).map(_ => Row(1, 2, 3))
  )
  val testRelation2 = LocalRelation.fromExternalRows(
    Seq("x".attr.int, "y".attr.int, "z".attr.int),
    Seq(Row(1, 2, 3), Row(2, 3, 4))
  )
  val testRelation3 = RelationWithoutMaxRows(Seq("i".attr.int))
  val testRelation4 = LongMaxRelation(Seq("j".attr.int))

  test("limits: combines two limits") {
    val originalQuery =
      testRelation
        .select('a)
        .limit(10)
        .limit(5)

    val optimized = Optimize.execute(originalQuery.analyze)
    val correctAnswer =
      testRelation
        .select('a)
        .limit(5).analyze

    comparePlans(optimized, correctAnswer)
  }

  test("limits: combines three limits") {
    val originalQuery =
      testRelation
        .select('a)
        .limit(2)
        .limit(7)
        .limit(5)

    val optimized = Optimize.execute(originalQuery.analyze)
    val correctAnswer =
      testRelation
        .select('a)
        .limit(2).analyze

    comparePlans(optimized, correctAnswer)
  }

  test("limits: combines two limits after ColumnPruning") {
    val originalQuery =
      testRelation
        .select('a)
        .limit(2)
        .select('a)
        .limit(5)

    val optimized = Optimize.execute(originalQuery.analyze)
    val correctAnswer =
      testRelation
        .select('a)
        .limit(2).analyze

    comparePlans(optimized, correctAnswer)
  }

  test("SPARK-33442: Change Combine Limit to Eliminate limit using max row") {
    // test child max row <= limit.
    val query1 = testRelation.select().groupBy()(count(1)).limit(1).analyze
    val optimized1 = Optimize.execute(query1)
    val expected1 = testRelation.select().groupBy()(count(1)).analyze
    comparePlans(optimized1, expected1)

    // test child max row > limit.
    val query2 = testRelation.select().groupBy()(count(1)).limit(0).analyze
    val optimized2 = Optimize.execute(query2)
    comparePlans(optimized2, query2)

    // test child max row is none
    val query3 = testRelation.select(Symbol("a")).limit(1).analyze
    val optimized3 = Optimize.execute(query3)
    comparePlans(optimized3, query3)

    // test sort after limit
    val query4 = testRelation.select().groupBy()(count(1))
      .orderBy(count(1).asc).limit(1).analyze
    val optimized4 = Optimize.execute(query4)
    // the top project has been removed, so we need optimize expected too
    val expected4 = Optimize.execute(
      testRelation.select().groupBy()(count(1)).orderBy(count(1).asc).analyze)
    comparePlans(optimized4, expected4)
  }

  test("SPARK-33497: Eliminate Limit if LocalRelation max rows not larger than Limit") {
    checkPlanAndMaxRow(
      testRelation.select().limit(10),
      testRelation.select(),
      10
    )
  }

  test("SPARK-33497: Eliminate Limit if Range max rows not larger than Limit") {
    checkPlanAndMaxRow(
      Range(0, 100, 1, None).select().limit(200),
      Range(0, 100, 1, None).select(),
      100
    )
    checkPlanAndMaxRow(
      Range(-1, Long.MaxValue, 1, None).select().limit(1),
      Range(-1, Long.MaxValue, 1, None).select().limit(1),
      1
    )
  }

  test("SPARK-33497: Eliminate Limit if Sample max rows not larger than Limit") {
    checkPlanAndMaxRow(
      testRelation.select().sample(0, 0.2, false, 1).limit(10),
      testRelation.select().sample(0, 0.2, false, 1),
      10
    )
  }

  test("SPARK-33497: Eliminate Limit if Deduplicate max rows not larger than Limit") {
    checkPlanAndMaxRow(
      testRelation.deduplicate("a".attr).limit(10),
      testRelation.deduplicate("a".attr),
      10
    )
  }

  test("SPARK-33497: Eliminate Limit if Repartition max rows not larger than Limit") {
    checkPlanAndMaxRow(
      testRelation.repartition(2).limit(10),
      testRelation.repartition(2),
      10
    )
    checkPlanAndMaxRow(
      testRelation.distribute("a".attr)(2).limit(10),
      testRelation.distribute("a".attr)(2),
      10
    )
  }

  test("SPARK-33497: Eliminate Limit if Join max rows not larger than Limit") {
    Seq(Inner, FullOuter, LeftOuter, RightOuter).foreach { joinType =>
      checkPlanAndMaxRow(
        testRelation.join(testRelation2, joinType).limit(20),
        testRelation.join(testRelation2, joinType),
        20
      )
      checkPlanAndMaxRow(
        testRelation.join(testRelation2, joinType).limit(10),
        testRelation.join(testRelation2, joinType).limit(10),
        10
      )
      // without maxRow
      checkPlanAndMaxRow(
        testRelation.join(testRelation3, joinType).limit(100),
        testRelation.join(testRelation3, joinType).limit(100),
        100
      )
      // maxRow is not valid long
      checkPlanAndMaxRow(
        testRelation.join(testRelation4, joinType).limit(100),
        testRelation.join(testRelation4, joinType).limit(100),
        100
      )
    }

    Seq(LeftSemi, LeftAnti).foreach { joinType =>
      checkPlanAndMaxRow(
        testRelation.join(testRelation2, joinType).limit(5),
        testRelation.join(testRelation2.select(), joinType).limit(5),
        5
      )
      checkPlanAndMaxRow(
        testRelation.join(testRelation2, joinType).limit(10),
        testRelation.join(testRelation2.select(), joinType),
        10
      )
    }
  }

  test("SPARK-33497: Eliminate Limit if Window max rows not larger than Limit") {
    checkPlanAndMaxRow(
      testRelation.window(
        Seq(count(1).as("c")), Seq("a".attr), Seq("b".attr.asc)).limit(20),
      testRelation.window(
        Seq(count(1).as("c")), Seq("a".attr), Seq("b".attr.asc)),
      10
    )
  }

<<<<<<< HEAD
  test("Remove GlobalLimit operator if it's child max row <= limit") {
=======
  test("SPARK-34628: Remove GlobalLimit operator if its child max rows <= limit") {
>>>>>>> 1f6089b1
    val query = GlobalLimit(100, testRelation)
    val optimized = Optimize.execute(query.analyze)
    comparePlans(optimized, testRelation)
  }

  private def checkPlanAndMaxRow(
      optimized: LogicalPlan, expected: LogicalPlan, expectedMaxRow: Long): Unit = {
    comparePlans(Optimize.execute(optimized.analyze), expected.analyze)
    assert(expected.maxRows.get == expectedMaxRow)
  }
}

case class RelationWithoutMaxRows(output: Seq[Attribute]) extends LeafNode {
  override def maxRows: Option[Long] = None
}

case class LongMaxRelation(output: Seq[Attribute]) extends LeafNode {
  override def maxRows: Option[Long] = Some(Long.MaxValue)
}<|MERGE_RESOLUTION|>--- conflicted
+++ resolved
@@ -229,11 +229,7 @@
     )
   }
 
-<<<<<<< HEAD
-  test("Remove GlobalLimit operator if it's child max row <= limit") {
-=======
   test("SPARK-34628: Remove GlobalLimit operator if its child max rows <= limit") {
->>>>>>> 1f6089b1
     val query = GlobalLimit(100, testRelation)
     val optimized = Optimize.execute(query.analyze)
     comparePlans(optimized, testRelation)
