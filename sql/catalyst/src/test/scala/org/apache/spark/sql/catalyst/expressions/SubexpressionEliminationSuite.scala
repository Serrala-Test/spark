--- conflicted
+++ resolved
@@ -392,7 +392,6 @@
       Seq(add2, add1, add2, add1, add2, add1, caseWhenExpr))
   }
 
-<<<<<<< HEAD
   test("SPARK-35829: SubExprEliminationState keeps children sub exprs") {
     val add1 = Add(Literal(1), Literal(2))
     val add2 = Add(add1, add1)
@@ -412,7 +411,8 @@
     subExprs.states.values.foreach { state =>
       assert(state.eval.code == EmptyBlock)
     }
-=======
+  }
+
   test("SPARK-35886: PromotePrecision should not overwrite genCode") {
     val p = PromotePrecision(Literal(Decimal("10.1")))
 
@@ -424,7 +424,6 @@
     // Decimal `Literal` will add the value by `addReferenceObj`.
     // So if `p` is replaced by subexpression, the literal will be reused.
     assert(code.value.toString == "((Decimal) references[0] /* literal */)")
->>>>>>> 9c157a49
   }
 }
 
