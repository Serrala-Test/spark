--- conflicted
+++ resolved
@@ -89,12 +89,7 @@
 
   test("SPARK-6785: java date conversion before and after epoch") {
     def format(d: Date): String = {
-<<<<<<< HEAD
-      TimestampFormatter("uuuu-MM-dd", ZoneId.systemDefault())
-        .format(d.getTime * MICROS_PER_MILLIS)
-=======
-      TimestampFormatter("uuuu-MM-dd", defaultTimeZone().toZoneId).format(fromMillis(d.getTime))
->>>>>>> c41ef398
+      TimestampFormatter("uuuu-MM-dd", ZoneId.systemDefault()).format(fromMillis(d.getTime))
     }
     def checkFromToJavaDate(d1: Date): Unit = {
       val d2 = toJavaDate(fromJavaDate(d1))
