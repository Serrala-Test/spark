--- conflicted
+++ resolved
@@ -39,12 +39,6 @@
         PushDownPredicate,
         BooleanSimplification,
         PushPredicateThroughJoin,
-<<<<<<< HEAD
-=======
-        PushPredicateThroughGenerate,
-        PushPredicateThroughAggregate,
-        PushPredicateThroughWindow,
->>>>>>> b0d7b3bd
         CollapseProject) :: Nil
   }
 
@@ -686,7 +680,6 @@
     comparePlans(optimized, correctAnswer)
   }
 
-<<<<<<< HEAD
   test("broadcast hint") {
     val originalQuery = BroadcastHint(testRelation)
       .where('a === 2L && 'b + Rand(10).as("rnd") === 3)
@@ -764,13 +757,15 @@
     val optimized = Optimize.execute(query)
     val correctedAnswer = agg.copy(child = agg.child.where(a > 1 && b > 2)).analyze
     comparePlans(optimized, correctedAnswer)
-=======
+  }
+
   test("Window: predicate push down -- basic") {
     val winExpr = windowExpr(count('b), windowSpec('a :: Nil, 'b.asc :: Nil, UnspecifiedFrame))
 
     val originalQuery = testRelation.select('a, 'b, 'c, winExpr.as('window)).where('a > 1)
-    val correctAnswer = testRelation.select('a, 'b, 'c)
-      .where('a > 1).window(winExpr.as('window) :: Nil, 'a :: Nil, 'b.asc :: Nil)
+    val correctAnswer = testRelation
+      .where('a > 1).select('a, 'b, 'c)
+      .window(winExpr.as('window) :: Nil, 'a :: Nil, 'b.asc :: Nil)
       .select('a, 'b, 'c, 'window).analyze
 
     comparePlans(Optimize.execute(originalQuery.analyze), correctAnswer)
@@ -781,8 +776,8 @@
       windowExpr(count('b), windowSpec('a.attr :: 'b.attr :: Nil, 'b.asc :: Nil, UnspecifiedFrame))
 
     val originalQuery = testRelation.select('a, 'b, 'c, winExpr.as('window)).where('a * 3 > 15)
-    val correctAnswer = testRelation.select('a, 'b, 'c)
-      .where('a * 3 > 15)
+    val correctAnswer = testRelation
+      .where('a * 3 > 15).select('a, 'b, 'c)
       .window(winExpr.as('window) :: Nil, 'a.attr :: 'b.attr :: Nil, 'b.asc :: Nil)
       .select('a, 'b, 'c, 'window).analyze
 
@@ -796,8 +791,8 @@
     val originalQuery = testRelation
       .select('a, 'b, 'c, winExpr1.as('window1), winExpr2.as('window2)).where('a > 1)
 
-    val correctAnswer = testRelation.select('a, 'b, 'c)
-      .where('a > 1)
+    val correctAnswer = testRelation
+      .where('a > 1).select('a, 'b, 'c)
       .window(winExpr1.as('window1) :: winExpr2.as('window2) :: Nil,
         'a.attr :: 'b.attr :: Nil, 'b.asc :: Nil)
       .select('a, 'b, 'c, 'window1, 'window2).analyze
@@ -814,14 +809,14 @@
     val originalQuery = testRelation
       .select('a, 'b, 'c, winExpr1.as('window1), winExpr2.as('window2)).where('a > 1)
 
-    val correctAnswer1 = testRelation.select('a, 'b, 'c)
-      .where('a > 1)
+    val correctAnswer1 = testRelation
+      .where('a > 1).select('a, 'b, 'c)
       .window(winExpr1.as('window1) :: Nil, 'a.attr :: 'b.attr :: Nil, 'b.asc :: Nil)
       .window(winExpr2.as('window2) :: Nil, 'a.attr :: 'b.attr :: Nil, 'a.asc :: Nil)
       .select('a, 'b, 'c, 'window1, 'window2).analyze
 
-    val correctAnswer2 = testRelation.select('a, 'b, 'c)
-      .where('a > 1)
+    val correctAnswer2 = testRelation
+      .where('a > 1).select('a, 'b, 'c)
       .window(winExpr2.as('window2) :: Nil, 'a.attr :: 'b.attr :: Nil, 'a.asc :: Nil)
       .window(winExpr1.as('window1) :: Nil, 'a.attr :: 'b.attr :: Nil, 'b.asc :: Nil)
       .select('a, 'b, 'c, 'window1, 'window2).analyze
@@ -899,6 +894,5 @@
       .where('a > 1).select('a, 'b, 'c, 'window).analyze
 
     comparePlans(Optimize.execute(originalQuery.analyze), correctAnswer)
->>>>>>> b0d7b3bd
   }
 }