--- conflicted
+++ resolved
@@ -185,7 +185,6 @@
     assert(encoder.serializer.head.nullable == false)
   }
 
-<<<<<<< HEAD
   test("RowEncoder should preserve nested column name") {
     val schema = new StructType().add(
       "struct",
@@ -206,7 +205,8 @@
         new StructType().add("int", IntegerType, nullable = false),
         nullable = false))
     assert(encoder.serializer.head.nullable == false)
-=======
+  }
+
   test("RowEncoder should support array as the external type for ArrayType") {
     val schema = new StructType()
       .add("array", ArrayType(IntegerType))
@@ -222,7 +222,6 @@
     assert(convertedBack.getSeq(0) == Seq(1, 2, null))
     assert(convertedBack.getSeq(1) == Seq(Seq("abc", null), null))
     assert(convertedBack.getSeq(2) == Seq(Seq(Seq(0L, null), null), null))
->>>>>>> 4134ff0c
   }
 
   private def encodeDecodeTest(schema: StructType): Unit = {
