--- conflicted
+++ resolved
@@ -191,7 +191,6 @@
       expression: Expression,
       expected: Any,
       inputRow: InternalRow = EmptyRow): Unit = {
-<<<<<<< HEAD
     checkEvaluationWithUnsafeProjection(expression, expected, inputRow, UnsafeProjection)
     checkEvaluationWithUnsafeProjection(expression, expected, inputRow, InterpretedUnsafeProjection)
   }
@@ -201,20 +200,7 @@
       expected: Any,
       inputRow: InternalRow,
       factory: UnsafeProjectionCreator): Unit = {
-    // SPARK-16489 Explicitly doing code generation twice so code gen will fail if
-    // some expression is reusing variable names across different instances.
-    // This behavior is tested in ExpressionEvalHelperSuite.
-    val plan = generateProject(
-      factory.create(
-        Alias(expression, s"Optimized($expression)1")() ::
-          Alias(expression, s"Optimized($expression)2")() :: Nil),
-      expression)
-    plan.initialize(0)
-
-    val unsafeRow = plan(inputRow)
-=======
-    val unsafeRow = evaluateWithUnsafeProjection(expression, inputRow)
->>>>>>> ac76eff6
+    val unsafeRow = evaluateWithUnsafeProjection(expression, inputRow, factory)
     val input = if (inputRow == EmptyRow) "" else s", input: $inputRow"
 
     if (expected == null) {
@@ -236,7 +222,8 @@
 
   private def evaluateWithUnsafeProjection(
       expression: Expression,
-      inputRow: InternalRow = EmptyRow): InternalRow = {
+      inputRow: InternalRow = EmptyRow,
+      factory: UnsafeProjectionCreator = UnsafeProjection): InternalRow = {
     // SPARK-16489 Explicitly doing code generation twice so code gen will fail if
     // some expression is reusing variable names across different instances.
     // This behavior is tested in ExpressionEvalHelperSuite.
