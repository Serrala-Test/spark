/*
 * Licensed to the Apache Software Foundation (ASF) under one or more
 * contributor license agreements.  See the NOTICE file distributed with
 * this work for additional information regarding copyright ownership.
 * The ASF licenses this file to You under the Apache License, Version 2.0
 * (the "License"); you may not use this file except in compliance with
 * the License.  You may obtain a copy of the License at
 *
 *    http://www.apache.org/licenses/LICENSE-2.0
 *
 * Unless required by applicable law or agreed to in writing, software
 * distributed under the License is distributed on an "AS IS" BASIS,
 * WITHOUT WARRANTIES OR CONDITIONS OF ANY KIND, either express or implied.
 * See the License for the specific language governing permissions and
 * limitations under the License.
 */

package org.apache.spark.sql.types

/**
 * Utility functions for working with DataTypes in tests.
 */
object DataTypeTestUtils {

  /**
   * Instances of all [[IntegralType]]s.
   */
  val integralType: Set[IntegralType] = Set(
    ByteType, ShortType, IntegerType, LongType
  )

  /**
   * Instances of all [[FractionalType]]s, including both fixed- and unlimited-precision
   * decimal types.
   */
  val fractionalTypes: Set[FractionalType] = Set(
    DecimalType.USER_DEFAULT,
    DecimalType(20, 5),
    DecimalType.SYSTEM_DEFAULT,
    DoubleType,
    FloatType
  )

  /**
   * Instances of all [[NumericType]]s.
   */
  val numericTypes: Set[NumericType] = integralType ++ fractionalTypes

  // TODO: remove this once we find out how to handle decimal properly in property check
  val numericTypeWithoutDecimal: Set[DataType] = integralType ++ Set(DoubleType, FloatType)

  /**
   * Instances of all [[NumericType]]s and [[CalendarIntervalType]]
   */
  val numericAndInterval: Set[DataType] = numericTypeWithoutDecimal ++ Set(
    CalendarIntervalType,
    YearMonthIntervalType) ++ DayTimeIntervalType.dayTimeIntervalTypes()

  /**
   * All the types that support ordering
   */
  val ordered: Set[DataType] = numericTypeWithoutDecimal ++ Set(
    BooleanType,
    TimestampType,
    TimestampWithoutTZType,
    DateType,
    StringType,
    BinaryType,
    YearMonthIntervalType) ++ DayTimeIntervalType.dayTimeIntervalTypes()

  /**
   * All the types that we can use in a property check
   */
  val propertyCheckSupported: Set[DataType] = ordered

  /**
   * Instances of all [[AtomicType]]s.
   */
  val atomicTypes: Set[DataType] = numericTypes ++ Set(
    BinaryType,
    BooleanType,
    DateType,
    StringType,
    TimestampType,
<<<<<<< HEAD
=======
    TimestampWithoutTZType,
    DayTimeIntervalType,
>>>>>>> 74b3df86
    YearMonthIntervalType
  ) ++ DayTimeIntervalType.dayTimeIntervalTypes()

  /**
   * Instances of [[ArrayType]] for all [[AtomicType]]s. Arrays of these types may contain null.
   */
  val atomicArrayTypes: Set[ArrayType] = atomicTypes.map(ArrayType(_, containsNull = true))
}<|MERGE_RESOLUTION|>--- conflicted
+++ resolved
@@ -82,11 +82,7 @@
     DateType,
     StringType,
     TimestampType,
-<<<<<<< HEAD
-=======
     TimestampWithoutTZType,
-    DayTimeIntervalType,
->>>>>>> 74b3df86
     YearMonthIntervalType
   ) ++ DayTimeIntervalType.dayTimeIntervalTypes()
 
