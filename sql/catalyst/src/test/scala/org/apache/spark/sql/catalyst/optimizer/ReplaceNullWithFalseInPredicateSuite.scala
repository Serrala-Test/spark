/*
 * Licensed to the Apache Software Foundation (ASF) under one or more
 * contributor license agreements.  See the NOTICE file distributed with
 * this work for additional information regarding copyright ownership.
 * The ASF licenses this file to You under the Apache License, Version 2.0
 * (the "License"); you may not use this file except in compliance with
 * the License.  You may obtain a copy of the License at
 *
 *    http://www.apache.org/licenses/LICENSE-2.0
 *
 * Unless required by applicable law or agreed to in writing, software
 * distributed under the License is distributed on an "AS IS" BASIS,
 * WITHOUT WARRANTIES OR CONDITIONS OF ANY KIND, either express or implied.
 * See the License for the specific language governing permissions and
 * limitations under the License.
 */

package org.apache.spark.sql.catalyst.optimizer

import org.apache.spark.sql.AnalysisException
import org.apache.spark.sql.catalyst.analysis.UnresolvedAttribute
import org.apache.spark.sql.catalyst.dsl.expressions._
import org.apache.spark.sql.catalyst.dsl.plans._
<<<<<<< HEAD
import org.apache.spark.sql.catalyst.expressions.{And, ArrayExists, ArrayFilter, ArrayTransform, CaseWhen, EqualTo, Expression, GreaterThan, If, LambdaFunction, Literal, MapFilter, NamedExpression, Or, UnresolvedNamedLambdaVariable}
=======
import org.apache.spark.sql.catalyst.expressions.{And, ArrayExists, ArrayFilter, ArrayTransform, CaseWhen, Expression, GreaterThan, If, LambdaFunction, LessThanOrEqual, Literal, MapFilter, NamedExpression, Or, UnresolvedNamedLambdaVariable}
>>>>>>> 69aa727f
import org.apache.spark.sql.catalyst.expressions.Literal.{FalseLiteral, TrueLiteral}
import org.apache.spark.sql.catalyst.plans.{Inner, PlanTest}
import org.apache.spark.sql.catalyst.plans.logical.{DeleteFromTable, LocalRelation, LogicalPlan, UpdateTable}
import org.apache.spark.sql.catalyst.rules.RuleExecutor
import org.apache.spark.sql.internal.SQLConf
import org.apache.spark.sql.types.{BooleanType, IntegerType}

class ReplaceNullWithFalseInPredicateSuite extends PlanTest {

  object Optimize extends RuleExecutor[LogicalPlan] {
    val batches =
      Batch("Replace null literals", FixedPoint(10),
        NullPropagation,
        ConstantFolding,
        BooleanSimplification,
        SimplifyConditionals,
        PushFoldableIntoBranches,
        ReplaceNullWithFalseInPredicate) :: Nil
  }

  private val testRelation =
    LocalRelation('i.int, 'b.boolean, 'a.array(IntegerType), 'm.map(IntegerType, IntegerType))
  private val anotherTestRelation = LocalRelation('d.int)

  test("replace null inside filter and join conditions") {
    testFilter(originalCond = Literal(null, BooleanType), expectedCond = FalseLiteral)
    testJoin(originalCond = Literal(null, BooleanType), expectedCond = FalseLiteral)
    testDelete(originalCond = Literal(null, BooleanType), expectedCond = FalseLiteral)
    testUpdate(originalCond = Literal(null, BooleanType), expectedCond = FalseLiteral)
  }

  test("Not expected type - replaceNullWithFalse") {
    val e = intercept[AnalysisException] {
      testFilter(originalCond = Literal(null, IntegerType), expectedCond = FalseLiteral)
    }.getMessage
    assert(e.contains("'CAST(NULL AS INT)' of type int is not a boolean"))
  }

  test("replace null in branches of If") {
    val originalCond = If(
      UnresolvedAttribute("i") > Literal(10),
      FalseLiteral,
      Literal(null, BooleanType))
    testFilter(originalCond, expectedCond = FalseLiteral)
    testJoin(originalCond, expectedCond = FalseLiteral)
    testDelete(originalCond, expectedCond = FalseLiteral)
    testUpdate(originalCond, expectedCond = FalseLiteral)
  }

  test("replace nulls in nested expressions in branches of If") {
    val originalCond = If(
      UnresolvedAttribute("i") > Literal(10),
      TrueLiteral && Literal(null, BooleanType),
      UnresolvedAttribute("b") && Literal(null, BooleanType))
    testFilter(originalCond, expectedCond = FalseLiteral)
    testJoin(originalCond, expectedCond = FalseLiteral)
    testDelete(originalCond, expectedCond = FalseLiteral)
    testUpdate(originalCond, expectedCond = FalseLiteral)
  }

  test("replace null in elseValue of CaseWhen") {
    val branches = Seq(
      (UnresolvedAttribute("i") < Literal(10)) -> TrueLiteral,
      (UnresolvedAttribute("i") > Literal(40)) -> FalseLiteral)
    val originalCond = CaseWhen(branches, Literal(null, BooleanType))
    val expectedCond = CaseWhen(branches, FalseLiteral)
    testFilter(originalCond, expectedCond)
    testJoin(originalCond, expectedCond)
    testDelete(originalCond, expectedCond)
    testUpdate(originalCond, expectedCond)
  }

  test("replace null in branch values of CaseWhen") {
    val branches = Seq(
      (UnresolvedAttribute("i") < Literal(10)) -> Literal(null, BooleanType),
      (UnresolvedAttribute("i") > Literal(40)) -> FalseLiteral)
    val originalCond = CaseWhen(branches, Literal(null))
    testFilter(originalCond, expectedCond = FalseLiteral)
    testJoin(originalCond, expectedCond = FalseLiteral)
    testDelete(originalCond, expectedCond = FalseLiteral)
    testUpdate(originalCond, expectedCond = FalseLiteral)
  }

  test("replace null in branches of If inside CaseWhen") {
    val originalBranches = Seq(
      (UnresolvedAttribute("i") < Literal(10)) ->
        If(UnresolvedAttribute("i") < Literal(20), Literal(null, BooleanType), FalseLiteral),
      (UnresolvedAttribute("i") > Literal(40)) -> TrueLiteral)
    val originalCond = CaseWhen(originalBranches)

    val expectedBranches = Seq(
      (UnresolvedAttribute("i") < Literal(10)) -> FalseLiteral,
      (UnresolvedAttribute("i") > Literal(40)) -> TrueLiteral)
    val expectedCond = CaseWhen(expectedBranches)

    testFilter(originalCond, expectedCond)
    testJoin(originalCond, expectedCond)
    testDelete(originalCond, expectedCond)
    testUpdate(originalCond, expectedCond)
  }

  test("replace null in complex CaseWhen expressions") {
    val originalBranches = Seq(
      (UnresolvedAttribute("i") < Literal(10)) -> TrueLiteral,
      (Literal(6) <= Literal(1)) -> FalseLiteral,
      (Literal(4) === Literal(5)) -> FalseLiteral,
      (UnresolvedAttribute("i") > Literal(10)) -> Literal(null, BooleanType),
      (Literal(4) === Literal(4)) -> TrueLiteral)
    val originalCond = CaseWhen(originalBranches)

    val expectedBranches = Seq(
      (UnresolvedAttribute("i") < Literal(10)) -> TrueLiteral,
      (UnresolvedAttribute("i") > Literal(10)) -> FalseLiteral,
      TrueLiteral -> TrueLiteral)
    val expectedCond = CaseWhen(expectedBranches)

    testFilter(originalCond, expectedCond)
    testJoin(originalCond, expectedCond)
    testDelete(originalCond, expectedCond)
    testUpdate(originalCond, expectedCond)
  }

  test("replace null in Or") {
    val originalCond = Or(UnresolvedAttribute("b"), Literal(null))
    val expectedCond = UnresolvedAttribute("b")
    testFilter(originalCond, expectedCond)
    testJoin(originalCond, expectedCond)
    testDelete(originalCond, expectedCond)
    testUpdate(originalCond, expectedCond)
  }

  test("replace null in And") {
    val originalCond = And(UnresolvedAttribute("b"), Literal(null))
    testFilter(originalCond, expectedCond = FalseLiteral)
    testJoin(originalCond, expectedCond = FalseLiteral)
    testDelete(originalCond, expectedCond = FalseLiteral)
    testUpdate(originalCond, expectedCond = FalseLiteral)
  }

  test("replace nulls in nested And/Or expressions") {
    val originalCond = And(
      And(UnresolvedAttribute("b"), Literal(null)),
      Or(Literal(null), And(Literal(null), And(UnresolvedAttribute("b"), Literal(null)))))
    testFilter(originalCond, expectedCond = FalseLiteral)
    testJoin(originalCond, expectedCond = FalseLiteral)
    testDelete(originalCond, expectedCond = FalseLiteral)
    testUpdate(originalCond, expectedCond = FalseLiteral)
  }

  test("replace null in And inside branches of If") {
    val originalCond = If(
      UnresolvedAttribute("i") > Literal(10),
      FalseLiteral,
      And(UnresolvedAttribute("b"), Literal(null, BooleanType)))
    testFilter(originalCond, expectedCond = FalseLiteral)
    testJoin(originalCond, expectedCond = FalseLiteral)
    testDelete(originalCond, expectedCond = FalseLiteral)
    testUpdate(originalCond, expectedCond = FalseLiteral)
  }

  test("replace null in branches of If inside And") {
    val originalCond = And(
      UnresolvedAttribute("b"),
      If(
        UnresolvedAttribute("i") > Literal(10),
        Literal(null),
        And(FalseLiteral, UnresolvedAttribute("b"))))
    testFilter(originalCond, expectedCond = FalseLiteral)
    testJoin(originalCond, expectedCond = FalseLiteral)
    testDelete(originalCond, expectedCond = FalseLiteral)
    testUpdate(originalCond, expectedCond = FalseLiteral)
  }

  test("replace null in branches of If inside another If") {
    val originalCond = If(
      If(UnresolvedAttribute("b"), Literal(null), FalseLiteral),
      TrueLiteral,
      Literal(null))
    testFilter(originalCond, expectedCond = FalseLiteral)
    testJoin(originalCond, expectedCond = FalseLiteral)
    testDelete(originalCond, expectedCond = FalseLiteral)
    testUpdate(originalCond, expectedCond = FalseLiteral)
  }

  test("replace null in CaseWhen inside another CaseWhen") {
    val nestedCaseWhen = CaseWhen(Seq(UnresolvedAttribute("b") -> FalseLiteral), Literal(null))
    val originalCond = CaseWhen(Seq(nestedCaseWhen -> TrueLiteral), Literal(null))
    testFilter(originalCond, expectedCond = FalseLiteral)
    testJoin(originalCond, expectedCond = FalseLiteral)
    testDelete(originalCond, expectedCond = FalseLiteral)
    testUpdate(originalCond, expectedCond = FalseLiteral)
  }

  test("inability to replace null in non-boolean branches of If") {
    val condition = If(
      UnresolvedAttribute("i") > Literal(10),
      Literal(5) > If(
        UnresolvedAttribute("i") === Literal(15),
        Literal(null, IntegerType),
        Literal(3)),
      FalseLiteral)
    val expectedCond = If(
      UnresolvedAttribute("i") > Literal(10),
      If(
        UnresolvedAttribute("i") === Literal(15),
        FalseLiteral,
        TrueLiteral),
      FalseLiteral)
    testFilter(originalCond = condition, expectedCond = expectedCond)
    testJoin(originalCond = condition, expectedCond = expectedCond)
    testDelete(originalCond = condition, expectedCond = expectedCond)
    testUpdate(originalCond = condition, expectedCond = expectedCond)
  }

  test("inability to replace null in non-boolean values of CaseWhen") {
    val nestedCaseWhen = CaseWhen(
      Seq((UnresolvedAttribute("i") > Literal(20)) -> Literal(2)),
      Literal(null, IntegerType))
    val branchValue = If(
      Literal(2) === nestedCaseWhen,
      TrueLiteral,
      FalseLiteral)
<<<<<<< HEAD
    val branches = Seq((UnresolvedAttribute("i") > Literal(10)) -> branchValue)
    val condition = CaseWhen(branches)

    val expectedCond = CaseWhen(Seq((UnresolvedAttribute("i") > Literal(10)) -> If(
      CaseWhen(
        Seq((UnresolvedAttribute("i") > Literal(20)) -> TrueLiteral),
        FalseLiteral),
      TrueLiteral,
      FalseLiteral)))

=======
    val condition = CaseWhen(Seq((UnresolvedAttribute("i") > Literal(10)) -> branchValue))
    val expectedCond =
      CaseWhen(Seq((UnresolvedAttribute("i") > Literal(10)) -> (Literal(2) === nestedCaseWhen)))
>>>>>>> 69aa727f
    testFilter(originalCond = condition, expectedCond = expectedCond)
    testJoin(originalCond = condition, expectedCond = expectedCond)
    testDelete(originalCond = condition, expectedCond = expectedCond)
    testUpdate(originalCond = condition, expectedCond = expectedCond)
  }

  test("inability to replace null in non-boolean branches of If inside another If") {
    val condition = If(
      Literal(5) > If(
        UnresolvedAttribute("i") === Literal(15),
        Literal(null, IntegerType),
        Literal(3)),
      TrueLiteral,
      FalseLiteral)
<<<<<<< HEAD
    val expectedCond = If(
      If(
        UnresolvedAttribute("i") === Literal(15),
        FalseLiteral,
        TrueLiteral),
      TrueLiteral,
      FalseLiteral)
=======
    val expectedCond = Literal(5) > If(
      UnresolvedAttribute("i") === Literal(15),
      Literal(null, IntegerType),
      Literal(3))
>>>>>>> 69aa727f
    testFilter(originalCond = condition, expectedCond = expectedCond)
    testJoin(originalCond = condition, expectedCond = expectedCond)
    testDelete(originalCond = condition, expectedCond = expectedCond)
    testUpdate(originalCond = condition, expectedCond = expectedCond)
  }

  test("replace null in If used as a join condition") {
    // this test is only for joins as the condition involves columns from different relations
    val originalCond = If(
      UnresolvedAttribute("d") > UnresolvedAttribute("i"),
      Literal(null),
      FalseLiteral)
    testJoin(originalCond, expectedCond = FalseLiteral)
  }

  test("replace null in CaseWhen used as a join condition") {
    // this test is only for joins as the condition involves columns from different relations
    val originalBranches = Seq(
      (UnresolvedAttribute("d") > UnresolvedAttribute("i")) -> Literal(null),
      (UnresolvedAttribute("d") === UnresolvedAttribute("i")) -> TrueLiteral)

    val expectedBranches = Seq(
      (UnresolvedAttribute("d") > UnresolvedAttribute("i")) -> FalseLiteral,
      (UnresolvedAttribute("d") === UnresolvedAttribute("i")) -> TrueLiteral)

    testJoin(
      originalCond = CaseWhen(originalBranches, FalseLiteral),
      expectedCond = CaseWhen(expectedBranches, FalseLiteral))
  }

  test("inability to replace null in CaseWhen inside EqualTo used as a join condition") {
    // this test is only for joins as the condition involves columns from different relations
    val branches = Seq(
      (UnresolvedAttribute("d") > UnresolvedAttribute("i")) -> Literal(null, BooleanType),
      (UnresolvedAttribute("d") === UnresolvedAttribute("i")) -> TrueLiteral)
    val condition = UnresolvedAttribute("b") === CaseWhen(branches, FalseLiteral)
    testJoin(originalCond = condition, expectedCond = condition)
  }

  test("replace null in predicates of If") {
    val predicate = And(GreaterThan(UnresolvedAttribute("i"), Literal(0.5)), Literal(null))
    testProjection(
      originalExpr = If(predicate, Literal(5), Literal(1)).as("out"),
      expectedExpr = Literal(1).as("out"))
  }

  test("replace null in predicates of If inside another If") {
    val predicate = If(
      And(GreaterThan(UnresolvedAttribute("i"), Literal(0.5)), Literal(null)),
      TrueLiteral,
      FalseLiteral)
    testProjection(
      originalExpr = If(predicate, Literal(5), Literal(1)).as("out"),
      expectedExpr = Literal(1).as("out"))
  }

  test("inability to replace null in non-boolean expressions inside If predicates") {
    val predicate = GreaterThan(
      UnresolvedAttribute("i"),
      If(UnresolvedAttribute("b"), Literal(null, IntegerType), Literal(4)))
    val column = If(predicate, Literal(5), Literal(1)).as("out")
    testProjection(originalExpr = column, expectedExpr = column)
  }

  test("replace null in conditions of CaseWhen") {
    val branches = Seq(
      And(GreaterThan(UnresolvedAttribute("i"), Literal(0.5)), Literal(null)) -> Literal(5))
    testProjection(
      originalExpr = CaseWhen(branches, Literal(2)).as("out"),
      expectedExpr = Literal(2).as("out"))
  }

  test("replace null in conditions of CaseWhen inside another CaseWhen") {
    val nestedCaseWhen = CaseWhen(
      Seq(And(UnresolvedAttribute("b"), Literal(null)) -> Literal(5)),
      Literal(2))
    val branches = Seq(GreaterThan(Literal(3), nestedCaseWhen) -> Literal(1))
    testProjection(
      originalExpr = CaseWhen(branches).as("out"),
      expectedExpr = Literal(1).as("out"))
  }

  test("inability to replace null in non-boolean exprs inside CaseWhen conditions") {
    val condition = GreaterThan(
      UnresolvedAttribute("i"),
      If(UnresolvedAttribute("b"), Literal(null, IntegerType), Literal(4)))
    val column = CaseWhen(Seq(condition -> Literal(5)), Literal(2)).as("out")
    testProjection(originalExpr = column, expectedExpr = column)
  }

  private def lv(s: Symbol) = UnresolvedNamedLambdaVariable(Seq(s.name))

  test("replace nulls in lambda function of ArrayFilter") {
    testHigherOrderFunc('a, ArrayFilter, Seq(lv('e)))
  }

  test("replace nulls in lambda function of ArrayExists") {
    withSQLConf(SQLConf.LEGACY_ARRAY_EXISTS_FOLLOWS_THREE_VALUED_LOGIC.key -> "true") {
      val lambdaArgs = Seq(lv('e))
      val cond = GreaterThan(lambdaArgs.last, Literal(0))
      val lambda = LambdaFunction(
        function = If(cond, Literal(null, BooleanType), TrueLiteral),
        arguments = lambdaArgs)
      val expr = ArrayExists('a, lambda)
      testProjection(originalExpr = expr, expectedExpr = expr)
    }
    withSQLConf(SQLConf.LEGACY_ARRAY_EXISTS_FOLLOWS_THREE_VALUED_LOGIC.key -> "false") {
      testHigherOrderFunc('a, ArrayExists.apply, Seq(lv('e)))
    }
  }

  test("replace nulls in lambda function of MapFilter") {
    testHigherOrderFunc('m, MapFilter, Seq(lv('k), lv('v)))
  }

  test("inability to replace nulls in arbitrary higher-order function") {
    val lambdaFunc = LambdaFunction(
      function = If(lv('e) > 0, Literal(null, BooleanType), TrueLiteral),
      arguments = Seq[NamedExpression](lv('e)))
    val column = ArrayTransform('a, lambdaFunc)
    testProjection(originalExpr = column, expectedExpr = column)
  }

  test("replace None of elseValue inside CaseWhen if all branches are FalseLiteral") {
    val allFalseBranches = Seq(
      (UnresolvedAttribute("i") < Literal(10)) -> FalseLiteral,
      (UnresolvedAttribute("i") > Literal(40)) -> FalseLiteral)
    val allFalseCond = CaseWhen(allFalseBranches)

    val nonAllFalseBranches = Seq(
      (UnresolvedAttribute("i") < Literal(10)) -> FalseLiteral,
      (UnresolvedAttribute("i") > Literal(40)) -> TrueLiteral)
    val nonAllFalseCond = CaseWhen(nonAllFalseBranches)

    testFilter(allFalseCond, FalseLiteral)
    testJoin(allFalseCond, FalseLiteral)
    testDelete(allFalseCond, FalseLiteral)
    testUpdate(allFalseCond, FalseLiteral)

    testFilter(nonAllFalseCond, nonAllFalseCond)
    testJoin(nonAllFalseCond, nonAllFalseCond)
    testDelete(nonAllFalseCond, nonAllFalseCond)
    testUpdate(nonAllFalseCond, nonAllFalseCond)
  }

  test("replace None of elseValue inside CaseWhen with PushFoldableIntoBranches") {
    val allFalseBranches = Seq(
      (UnresolvedAttribute("i") < Literal(10)) -> Literal("a"),
      (UnresolvedAttribute("i") > Literal(40)) -> Literal("b"))
    val allFalseCond = EqualTo(CaseWhen(allFalseBranches), "c")

    testFilter(allFalseCond, FalseLiteral)
    testJoin(allFalseCond, FalseLiteral)
    testDelete(allFalseCond, FalseLiteral)
    testUpdate(allFalseCond, FalseLiteral)
  }

  private def testFilter(originalCond: Expression, expectedCond: Expression): Unit = {
    test((rel, exp) => rel.where(exp), originalCond, expectedCond)
  }

  private def testJoin(originalCond: Expression, expectedCond: Expression): Unit = {
    test((rel, exp) => rel.join(anotherTestRelation, Inner, Some(exp)), originalCond, expectedCond)
  }

  private def testProjection(originalExpr: Expression, expectedExpr: Expression): Unit = {
    test((rel, exp) => rel.select(exp), originalExpr, expectedExpr)
  }

  private def testDelete(originalCond: Expression, expectedCond: Expression): Unit = {
    test((rel, expr) => DeleteFromTable(rel, Some(expr)), originalCond, expectedCond)
  }

  private def testUpdate(originalCond: Expression, expectedCond: Expression): Unit = {
    test((rel, expr) => UpdateTable(rel, Seq.empty, Some(expr)), originalCond, expectedCond)
  }

  private def testHigherOrderFunc(
      argument: Expression,
      createExpr: (Expression, Expression) => Expression,
      lambdaArgs: Seq[NamedExpression]): Unit = {
    val condArg = lambdaArgs.last
    // the lambda body is: if(arg > 0, null, true)
    val cond = GreaterThan(condArg, Literal(0))
    val lambda1 = LambdaFunction(
      function = If(cond, Literal(null, BooleanType), TrueLiteral),
      arguments = lambdaArgs)
    // the optimized lambda body is: if(arg > 0, false, true) => arg <= 0
    val lambda2 = LambdaFunction(
      function = LessThanOrEqual(condArg, Literal(0)),
      arguments = lambdaArgs)
    testProjection(
      originalExpr = createExpr(argument, lambda1) as 'x,
      expectedExpr = createExpr(argument, lambda2) as 'x)
  }

  private def test(
      func: (LogicalPlan, Expression) => LogicalPlan,
      originalExpr: Expression,
      expectedExpr: Expression): Unit = {

    val originalPlan = func(testRelation, originalExpr).analyze
    val optimizedPlan = Optimize.execute(originalPlan)
    val expectedPlan = func(testRelation, expectedExpr).analyze
    comparePlans(optimizedPlan, expectedPlan)
  }
}<|MERGE_RESOLUTION|>--- conflicted
+++ resolved
@@ -21,11 +21,7 @@
 import org.apache.spark.sql.catalyst.analysis.UnresolvedAttribute
 import org.apache.spark.sql.catalyst.dsl.expressions._
 import org.apache.spark.sql.catalyst.dsl.plans._
-<<<<<<< HEAD
-import org.apache.spark.sql.catalyst.expressions.{And, ArrayExists, ArrayFilter, ArrayTransform, CaseWhen, EqualTo, Expression, GreaterThan, If, LambdaFunction, Literal, MapFilter, NamedExpression, Or, UnresolvedNamedLambdaVariable}
-=======
-import org.apache.spark.sql.catalyst.expressions.{And, ArrayExists, ArrayFilter, ArrayTransform, CaseWhen, Expression, GreaterThan, If, LambdaFunction, LessThanOrEqual, Literal, MapFilter, NamedExpression, Or, UnresolvedNamedLambdaVariable}
->>>>>>> 69aa727f
+import org.apache.spark.sql.catalyst.expressions.{And, ArrayExists, ArrayFilter, ArrayTransform, CaseWhen, EqualTo, Expression, GreaterThan, If, LambdaFunction, LessThanOrEqual, Literal, MapFilter, NamedExpression, Or, UnresolvedNamedLambdaVariable}
 import org.apache.spark.sql.catalyst.expressions.Literal.{FalseLiteral, TrueLiteral}
 import org.apache.spark.sql.catalyst.plans.{Inner, PlanTest}
 import org.apache.spark.sql.catalyst.plans.logical.{DeleteFromTable, LocalRelation, LogicalPlan, UpdateTable}
@@ -248,7 +244,6 @@
       Literal(2) === nestedCaseWhen,
       TrueLiteral,
       FalseLiteral)
-<<<<<<< HEAD
     val branches = Seq((UnresolvedAttribute("i") > Literal(10)) -> branchValue)
     val condition = CaseWhen(branches)
 
@@ -259,11 +254,6 @@
       TrueLiteral,
       FalseLiteral)))
 
-=======
-    val condition = CaseWhen(Seq((UnresolvedAttribute("i") > Literal(10)) -> branchValue))
-    val expectedCond =
-      CaseWhen(Seq((UnresolvedAttribute("i") > Literal(10)) -> (Literal(2) === nestedCaseWhen)))
->>>>>>> 69aa727f
     testFilter(originalCond = condition, expectedCond = expectedCond)
     testJoin(originalCond = condition, expectedCond = expectedCond)
     testDelete(originalCond = condition, expectedCond = expectedCond)
@@ -278,7 +268,6 @@
         Literal(3)),
       TrueLiteral,
       FalseLiteral)
-<<<<<<< HEAD
     val expectedCond = If(
       If(
         UnresolvedAttribute("i") === Literal(15),
@@ -286,12 +275,6 @@
         TrueLiteral),
       TrueLiteral,
       FalseLiteral)
-=======
-    val expectedCond = Literal(5) > If(
-      UnresolvedAttribute("i") === Literal(15),
-      Literal(null, IntegerType),
-      Literal(3))
->>>>>>> 69aa727f
     testFilter(originalCond = condition, expectedCond = expectedCond)
     testJoin(originalCond = condition, expectedCond = expectedCond)
     testDelete(originalCond = condition, expectedCond = expectedCond)
