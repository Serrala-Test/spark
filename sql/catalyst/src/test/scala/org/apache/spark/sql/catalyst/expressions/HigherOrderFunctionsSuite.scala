/*
 * Licensed to the Apache Software Foundation (ASF) under one or more
 * contributor license agreements.  See the NOTICE file distributed with
 * this work for additional information regarding copyright ownership.
 * The ASF licenses this file to You under the Apache License, Version 2.0
 * (the "License"); you may not use this file except in compliance with
 * the License.  You may obtain a copy of the License at
 *
 *    http://www.apache.org/licenses/LICENSE-2.0
 *
 * Unless required by applicable law or agreed to in writing, software
 * distributed under the License is distributed on an "AS IS" BASIS,
 * WITHOUT WARRANTIES OR CONDITIONS OF ANY KIND, either express or implied.
 * See the License for the specific language governing permissions and
 * limitations under the License.
 */

package org.apache.spark.sql.catalyst.expressions

import org.apache.spark.SparkFunSuite
import org.apache.spark.sql.types._

class HigherOrderFunctionsSuite extends SparkFunSuite with ExpressionEvalHelper {
  import org.apache.spark.sql.catalyst.dsl.expressions._

  private def createLambda(
      dt: DataType,
      nullable: Boolean,
      f: Expression => Expression): Expression = {
    val lv = NamedLambdaVariable("arg", dt, nullable)
    val function = f(lv)
    LambdaFunction(function, Seq(lv))
  }

  private def createLambda(
      dt1: DataType,
      nullable1: Boolean,
      dt2: DataType,
      nullable2: Boolean,
      f: (Expression, Expression) => Expression): Expression = {
    val lv1 = NamedLambdaVariable("arg1", dt1, nullable1)
    val lv2 = NamedLambdaVariable("arg2", dt2, nullable2)
    val function = f(lv1, lv2)
    LambdaFunction(function, Seq(lv1, lv2))
  }

  private def createLambda(
      dt1: DataType,
      nullable1: Boolean,
      dt2: DataType,
      nullable2: Boolean,
      dt3: DataType,
      nullable3: Boolean,
      f: (Expression, Expression, Expression) => Expression): Expression = {
    val lv1 = NamedLambdaVariable("arg1", dt1, nullable1)
    val lv2 = NamedLambdaVariable("arg2", dt2, nullable2)
    val lv3 = NamedLambdaVariable("arg3", dt3, nullable3)
    val function = f(lv1, lv2, lv3)
    LambdaFunction(function, Seq(lv1, lv2, lv3))
  }

  def transform(expr: Expression, f: Expression => Expression): Expression = {
    val at = expr.dataType.asInstanceOf[ArrayType]
    ArrayTransform(expr, createLambda(at.elementType, at.containsNull, f))
  }

  def transform(expr: Expression, f: (Expression, Expression) => Expression): Expression = {
    val at = expr.dataType.asInstanceOf[ArrayType]
    ArrayTransform(expr, createLambda(at.elementType, at.containsNull, IntegerType, false, f))
  }

  def filter(expr: Expression, f: Expression => Expression): Expression = {
    val at = expr.dataType.asInstanceOf[ArrayType]
    ArrayFilter(expr, createLambda(at.elementType, at.containsNull, f))
  }

  def aggregate(
      expr: Expression,
      zero: Expression,
      merge: (Expression, Expression) => Expression,
      finish: Expression => Expression): Expression = {
    val at = expr.dataType.asInstanceOf[ArrayType]
    val zeroType = zero.dataType
    ArrayAggregate(
      expr,
      zero,
      createLambda(zeroType, true, at.elementType, at.containsNull, merge),
      createLambda(zeroType, true, finish))
  }

  def aggregate(
      expr: Expression,
      zero: Expression,
      merge: (Expression, Expression) => Expression): Expression = {
    aggregate(expr, zero, merge, identity)
  }

  def transformValues(expr: Expression, f: (Expression, Expression) => Expression): Expression = {
    val valueType = expr.dataType.asInstanceOf[MapType].valueType
    val keyType = expr.dataType.asInstanceOf[MapType].keyType
    TransformValues(expr, createLambda(keyType, false, valueType, true, f))
  }

  test("ArrayTransform") {
    val ai0 = Literal.create(Seq(1, 2, 3), ArrayType(IntegerType, containsNull = false))
    val ai1 = Literal.create(Seq[Integer](1, null, 3), ArrayType(IntegerType, containsNull = true))
    val ain = Literal.create(null, ArrayType(IntegerType, containsNull = false))

    val plusOne: Expression => Expression = x => x + 1
    val plusIndex: (Expression, Expression) => Expression = (x, i) => x + i

    checkEvaluation(transform(ai0, plusOne), Seq(2, 3, 4))
    checkEvaluation(transform(ai0, plusIndex), Seq(1, 3, 5))
    checkEvaluation(transform(transform(ai0, plusIndex), plusOne), Seq(2, 4, 6))
    checkEvaluation(transform(ai1, plusOne), Seq(2, null, 4))
    checkEvaluation(transform(ai1, plusIndex), Seq(1, null, 5))
    checkEvaluation(transform(transform(ai1, plusIndex), plusOne), Seq(2, null, 6))
    checkEvaluation(transform(ain, plusOne), null)

    val as0 = Literal.create(Seq("a", "b", "c"), ArrayType(StringType, containsNull = false))
    val as1 = Literal.create(Seq("a", null, "c"), ArrayType(StringType, containsNull = true))
    val asn = Literal.create(null, ArrayType(StringType, containsNull = false))

    val repeatTwice: Expression => Expression = x => Concat(Seq(x, x))
    val repeatIndexTimes: (Expression, Expression) => Expression = (x, i) => StringRepeat(x, i)

    checkEvaluation(transform(as0, repeatTwice), Seq("aa", "bb", "cc"))
    checkEvaluation(transform(as0, repeatIndexTimes), Seq("", "b", "cc"))
    checkEvaluation(transform(transform(as0, repeatIndexTimes), repeatTwice),
      Seq("", "bb", "cccc"))
    checkEvaluation(transform(as1, repeatTwice), Seq("aa", null, "cc"))
    checkEvaluation(transform(as1, repeatIndexTimes), Seq("", null, "cc"))
    checkEvaluation(transform(transform(as1, repeatIndexTimes), repeatTwice),
      Seq("", null, "cccc"))
    checkEvaluation(transform(asn, repeatTwice), null)

    val aai = Literal.create(Seq(Seq(1, 2, 3), null, Seq(4, 5)),
      ArrayType(ArrayType(IntegerType, containsNull = false), containsNull = true))
    checkEvaluation(transform(aai, array => Cast(transform(array, plusOne), StringType)),
      Seq("[2, 3, 4]", null, "[5, 6]"))
    checkEvaluation(transform(aai, array => Cast(transform(array, plusIndex), StringType)),
      Seq("[1, 3, 5]", null, "[4, 6]"))
  }

  test("MapFilter") {
    def mapFilter(expr: Expression, f: (Expression, Expression) => Expression): Expression = {
      val mt = expr.dataType.asInstanceOf[MapType]
      MapFilter(expr, createLambda(mt.keyType, false, mt.valueType, mt.valueContainsNull, f))
    }
    val mii0 = Literal.create(Map(1 -> 0, 2 -> 10, 3 -> -1),
      MapType(IntegerType, IntegerType, valueContainsNull = false))
    val mii1 = Literal.create(Map(1 -> null, 2 -> 10, 3 -> null),
      MapType(IntegerType, IntegerType, valueContainsNull = true))
    val miin = Literal.create(null, MapType(IntegerType, IntegerType, valueContainsNull = false))

    val kGreaterThanV: (Expression, Expression) => Expression = (k, v) => k > v

    checkEvaluation(mapFilter(mii0, kGreaterThanV), Map(1 -> 0, 3 -> -1))
    checkEvaluation(mapFilter(mii1, kGreaterThanV), Map())
    checkEvaluation(mapFilter(miin, kGreaterThanV), null)

    val valueIsNull: (Expression, Expression) => Expression = (_, v) => v.isNull

    checkEvaluation(mapFilter(mii0, valueIsNull), Map())
    checkEvaluation(mapFilter(mii1, valueIsNull), Map(1 -> null, 3 -> null))
    checkEvaluation(mapFilter(miin, valueIsNull), null)

    val msi0 = Literal.create(Map("abcdf" -> 5, "abc" -> 10, "" -> 0),
      MapType(StringType, IntegerType, valueContainsNull = false))
    val msi1 = Literal.create(Map("abcdf" -> 5, "abc" -> 10, "" -> null),
      MapType(StringType, IntegerType, valueContainsNull = true))
    val msin = Literal.create(null, MapType(StringType, IntegerType, valueContainsNull = false))

    val isLengthOfKey: (Expression, Expression) => Expression = (k, v) => Length(k) === v

    checkEvaluation(mapFilter(msi0, isLengthOfKey), Map("abcdf" -> 5, "" -> 0))
    checkEvaluation(mapFilter(msi1, isLengthOfKey), Map("abcdf" -> 5))
    checkEvaluation(mapFilter(msin, isLengthOfKey), null)

    val mia0 = Literal.create(Map(1 -> Seq(0, 1, 2), 2 -> Seq(10), -3 -> Seq(-1, 0, -2, 3)),
      MapType(IntegerType, ArrayType(IntegerType), valueContainsNull = false))
    val mia1 = Literal.create(Map(1 -> Seq(0, 1, 2), 2 -> null, -3 -> Seq(-1, 0, -2, 3)),
      MapType(IntegerType, ArrayType(IntegerType), valueContainsNull = true))
    val mian = Literal.create(
      null, MapType(IntegerType, ArrayType(IntegerType), valueContainsNull = false))

    val customFunc: (Expression, Expression) => Expression = (k, v) => Size(v) + k > 3

    checkEvaluation(mapFilter(mia0, customFunc), Map(1 -> Seq(0, 1, 2)))
    checkEvaluation(mapFilter(mia1, customFunc), Map(1 -> Seq(0, 1, 2)))
    checkEvaluation(mapFilter(mian, customFunc), null)
  }

  test("ArrayFilter") {
    val ai0 = Literal.create(Seq(1, 2, 3), ArrayType(IntegerType, containsNull = false))
    val ai1 = Literal.create(Seq[Integer](1, null, 3), ArrayType(IntegerType, containsNull = true))
    val ain = Literal.create(null, ArrayType(IntegerType, containsNull = false))

    val isEven: Expression => Expression = x => x % 2 === 0
    val isNullOrOdd: Expression => Expression = x => x.isNull || x % 2 === 1

    checkEvaluation(filter(ai0, isEven), Seq(2))
    checkEvaluation(filter(ai0, isNullOrOdd), Seq(1, 3))
    checkEvaluation(filter(ai1, isEven), Seq.empty)
    checkEvaluation(filter(ai1, isNullOrOdd), Seq(1, null, 3))
    checkEvaluation(filter(ain, isEven), null)
    checkEvaluation(filter(ain, isNullOrOdd), null)

    val as0 =
      Literal.create(Seq("a0", "b1", "a2", "c3"), ArrayType(StringType, containsNull = false))
    val as1 = Literal.create(Seq("a", null, "c"), ArrayType(StringType, containsNull = true))
    val asn = Literal.create(null, ArrayType(StringType, containsNull = false))

    val startsWithA: Expression => Expression = x => x.startsWith("a")

    checkEvaluation(filter(as0, startsWithA), Seq("a0", "a2"))
    checkEvaluation(filter(as1, startsWithA), Seq("a"))
    checkEvaluation(filter(asn, startsWithA), null)

    val aai = Literal.create(Seq(Seq(1, 2, 3), null, Seq(4, 5)),
      ArrayType(ArrayType(IntegerType, containsNull = false), containsNull = true))
    checkEvaluation(transform(aai, ix => filter(ix, isNullOrOdd)),
      Seq(Seq(1, 3), null, Seq(5)))
  }

  test("ArrayExists") {
    def exists(expr: Expression, f: Expression => Expression): Expression = {
      val at = expr.dataType.asInstanceOf[ArrayType]
      ArrayExists(expr, createLambda(at.elementType, at.containsNull, f))
    }

    val ai0 = Literal.create(Seq(1, 2, 3), ArrayType(IntegerType, containsNull = false))
    val ai1 = Literal.create(Seq[Integer](1, null, 3), ArrayType(IntegerType, containsNull = true))
    val ain = Literal.create(null, ArrayType(IntegerType, containsNull = false))

    val isEven: Expression => Expression = x => x % 2 === 0
    val isNullOrOdd: Expression => Expression = x => x.isNull || x % 2 === 1

    checkEvaluation(exists(ai0, isEven), true)
    checkEvaluation(exists(ai0, isNullOrOdd), true)
    checkEvaluation(exists(ai1, isEven), false)
    checkEvaluation(exists(ai1, isNullOrOdd), true)
    checkEvaluation(exists(ain, isEven), null)
    checkEvaluation(exists(ain, isNullOrOdd), null)

    val as0 =
      Literal.create(Seq("a0", "b1", "a2", "c3"), ArrayType(StringType, containsNull = false))
    val as1 = Literal.create(Seq(null, "b", "c"), ArrayType(StringType, containsNull = true))
    val asn = Literal.create(null, ArrayType(StringType, containsNull = false))

    val startsWithA: Expression => Expression = x => x.startsWith("a")

    checkEvaluation(exists(as0, startsWithA), true)
    checkEvaluation(exists(as1, startsWithA), false)
    checkEvaluation(exists(asn, startsWithA), null)

    val aai = Literal.create(Seq(Seq(1, 2, 3), null, Seq(4, 5)),
      ArrayType(ArrayType(IntegerType, containsNull = false), containsNull = true))
    checkEvaluation(transform(aai, ix => exists(ix, isNullOrOdd)),
      Seq(true, null, true))
  }

  test("ArrayAggregate") {
    val ai0 = Literal.create(Seq(1, 2, 3), ArrayType(IntegerType, containsNull = false))
    val ai1 = Literal.create(Seq[Integer](1, null, 3), ArrayType(IntegerType, containsNull = true))
    val ai2 = Literal.create(Seq.empty[Int], ArrayType(IntegerType, containsNull = false))
    val ain = Literal.create(null, ArrayType(IntegerType, containsNull = false))

    checkEvaluation(aggregate(ai0, 0, (acc, elem) => acc + elem, acc => acc * 10), 60)
    checkEvaluation(aggregate(ai1, 0, (acc, elem) => acc + coalesce(elem, 0), acc => acc * 10), 40)
    checkEvaluation(aggregate(ai2, 0, (acc, elem) => acc + elem, acc => acc * 10), 0)
    checkEvaluation(aggregate(ain, 0, (acc, elem) => acc + elem, acc => acc * 10), null)

    val as0 = Literal.create(Seq("a", "b", "c"), ArrayType(StringType, containsNull = false))
    val as1 = Literal.create(Seq("a", null, "c"), ArrayType(StringType, containsNull = true))
    val as2 = Literal.create(Seq.empty[String], ArrayType(StringType, containsNull = false))
    val asn = Literal.create(null, ArrayType(StringType, containsNull = false))

    checkEvaluation(aggregate(as0, "", (acc, elem) => Concat(Seq(acc, elem))), "abc")
    checkEvaluation(aggregate(as1, "", (acc, elem) => Concat(Seq(acc, coalesce(elem, "x")))), "axc")
    checkEvaluation(aggregate(as2, "", (acc, elem) => Concat(Seq(acc, elem))), "")
    checkEvaluation(aggregate(asn, "", (acc, elem) => Concat(Seq(acc, elem))), null)

    val aai = Literal.create(Seq[Seq[Integer]](Seq(1, 2, 3), null, Seq(4, 5)),
      ArrayType(ArrayType(IntegerType, containsNull = false), containsNull = true))
    checkEvaluation(
      aggregate(aai, 0,
        (acc, array) => coalesce(aggregate(array, acc, (acc, elem) => acc + elem), acc)),
      15)
  }

<<<<<<< HEAD
  test("TransformValues") {
    val ai0 = Literal.create(
      Map(1 -> 1, 2 -> 2, 3 -> 3),
      MapType(IntegerType, IntegerType))
    val ai1 = Literal.create(
      Map(1 -> 1, 2 -> null, 3 -> 3),
      MapType(IntegerType, IntegerType))
    val ain = Literal.create(
      Map.empty[Int, Int],
      MapType(IntegerType, IntegerType))

    val plusOne: (Expression, Expression) => Expression = (k, v) => v + 1
    val valueUpdate: (Expression, Expression) => Expression = (k, v) => k * k

    checkEvaluation(transformValues(ai0, plusOne), Map(1 -> 2, 2 -> 3, 3 -> 4))
    checkEvaluation(transformValues(ai0, valueUpdate), Map(1 -> 1, 2 -> 4, 3 -> 9))
    checkEvaluation(
      transformValues(transformValues(ai0, plusOne), valueUpdate), Map(1 -> 1, 2 -> 4, 3 -> 9))
    checkEvaluation(transformValues(ai1, plusOne), Map(1 -> 2, 2 -> null, 3 -> 4))
    checkEvaluation(transformValues(ai1, valueUpdate), Map(1 -> 1, 2 -> 4, 3 -> 9))
    checkEvaluation(
      transformValues(transformValues(ai1, plusOne), valueUpdate), Map(1 -> 1, 2 -> 4, 3 -> 9))
    checkEvaluation(transformValues(ain, plusOne), Map.empty[Int, Int])

    val as0 = Literal.create(
      Map("a" -> "xy", "bb" -> "yz", "ccc" -> "zx"), MapType(StringType, StringType))
    val as1 = Literal.create(
      Map("a" -> "xy", "bb" -> null, "ccc" -> "zx"), MapType(StringType, StringType))
    val asn = Literal.create(Map.empty[StringType, StringType], MapType(StringType, StringType))

    val concatValue: (Expression, Expression) => Expression = (k, v) => Concat(Seq(k, v))
    val valueTypeUpdate: (Expression, Expression) => Expression =
      (k, v) => Length(v) + 1

    checkEvaluation(
      transformValues(as0, concatValue), Map("a" -> "axy", "bb" -> "bbyz", "ccc" -> "ccczx"))
    checkEvaluation(transformValues(as0, valueTypeUpdate),
      Map("a" -> 3, "bb" -> 3, "ccc" -> 3))
    checkEvaluation(
      transformValues(transformValues(as0, concatValue), concatValue),
      Map("a" -> "aaxy", "bb" -> "bbbbyz", "ccc" -> "cccccczx"))
    checkEvaluation(transformValues(as1, concatValue),
      Map("a" -> "axy", "bb" -> null, "ccc" -> "ccczx"))
    checkEvaluation(transformValues(as1, valueTypeUpdate),
      Map("a" -> 3, "bb" -> null, "ccc" -> 3))
    checkEvaluation(
      transformValues(transformValues(as1, concatValue), concatValue),
      Map("a" -> "aaxy", "bb" -> null, "ccc" -> "cccccczx"))
    checkEvaluation(transformValues(asn, concatValue), Map.empty[String, String])
    checkEvaluation(transformValues(asn, valueTypeUpdate), Map.empty[String, Int])
    checkEvaluation(
      transformValues(transformValues(asn, concatValue), valueTypeUpdate),
      Map.empty[String, Int])
=======
  test("MapZipWith") {
    def map_zip_with(
        left: Expression,
        right: Expression,
        f: (Expression, Expression, Expression) => Expression): Expression = {
      val MapType(kt, vt1, vcn1) = left.dataType.asInstanceOf[MapType]
      val MapType(_, vt2, vcn2) = right.dataType.asInstanceOf[MapType]
      MapZipWith(left, right, createLambda(kt, false, vt1, vcn1, vt2, vcn2, f))
    }

    val mii0 = Literal.create(Map(1 -> 10, 2 -> 20, 3 -> 30),
      MapType(IntegerType, IntegerType, valueContainsNull = false))
    val mii1 = Literal.create(Map(1 -> -1, 2 -> -2, 4 -> -4),
      MapType(IntegerType, IntegerType, valueContainsNull = false))
    val mii2 = Literal.create(Map(1 -> null, 2 -> -2, 3 -> null),
      MapType(IntegerType, IntegerType, valueContainsNull = true))
    val mii3 = Literal.create(Map(), MapType(IntegerType, IntegerType, valueContainsNull = false))
    val mii4 = MapFromArrays(
      Literal.create(Seq(2, 2), ArrayType(IntegerType, false)),
      Literal.create(Seq(20, 200), ArrayType(IntegerType, false)))
    val miin = Literal.create(null, MapType(IntegerType, IntegerType, valueContainsNull = false))

    val multiplyKeyWithValues: (Expression, Expression, Expression) => Expression = {
      (k, v1, v2) => k * v1 * v2
    }

    checkEvaluation(
      map_zip_with(mii0, mii1, multiplyKeyWithValues),
      Map(1 -> -10, 2 -> -80, 3 -> null, 4 -> null))
    checkEvaluation(
      map_zip_with(mii0, mii2, multiplyKeyWithValues),
      Map(1 -> null, 2 -> -80, 3 -> null))
    checkEvaluation(
      map_zip_with(mii0, mii3, multiplyKeyWithValues),
      Map(1 -> null, 2 -> null, 3 -> null))
    checkEvaluation(
      map_zip_with(mii0, mii4, multiplyKeyWithValues),
      Map(1 -> null, 2 -> 800, 3 -> null))
    checkEvaluation(
      map_zip_with(mii4, mii0, multiplyKeyWithValues),
      Map(2 -> 800, 1 -> null, 3 -> null))
    checkEvaluation(
      map_zip_with(mii0, miin, multiplyKeyWithValues),
      null)

    val mss0 = Literal.create(Map("a" -> "x", "b" -> "y", "d" -> "z"),
      MapType(StringType, StringType, valueContainsNull = false))
    val mss1 = Literal.create(Map("d" -> "b", "b" -> "d"),
      MapType(StringType, StringType, valueContainsNull = false))
    val mss2 = Literal.create(Map("c" -> null, "b" -> "t", "a" -> null),
      MapType(StringType, StringType, valueContainsNull = true))
    val mss3 = Literal.create(Map(), MapType(StringType, StringType, valueContainsNull = false))
    val mss4 = MapFromArrays(
      Literal.create(Seq("a", "a"), ArrayType(StringType, false)),
      Literal.create(Seq("a", "n"), ArrayType(StringType, false)))
    val mssn = Literal.create(null, MapType(StringType, StringType, valueContainsNull = false))

    val concat: (Expression, Expression, Expression) => Expression = {
      (k, v1, v2) => Concat(Seq(k, v1, v2))
    }

    checkEvaluation(
      map_zip_with(mss0, mss1, concat),
      Map("a" -> null, "b" -> "byd", "d" -> "dzb"))
    checkEvaluation(
      map_zip_with(mss1, mss2, concat),
      Map("d" -> null, "b" -> "bdt", "c" -> null, "a" -> null))
    checkEvaluation(
      map_zip_with(mss0, mss3, concat),
      Map("a" -> null, "b" -> null, "d" -> null))
    checkEvaluation(
      map_zip_with(mss0, mss4, concat),
      Map("a" -> "axa", "b" -> null, "d" -> null))
    checkEvaluation(
      map_zip_with(mss4, mss0, concat),
      Map("a" -> "aax", "b" -> null, "d" -> null))
    checkEvaluation(
      map_zip_with(mss0, mssn, concat),
      null)

    def b(data: Byte*): Array[Byte] = Array[Byte](data: _*)

    val mbb0 = Literal.create(Map(b(1, 2) -> b(4), b(2, 1) -> b(5), b(1, 3) -> b(8)),
      MapType(BinaryType, BinaryType, valueContainsNull = false))
    val mbb1 = Literal.create(Map(b(2, 1) -> b(7), b(1, 2) -> b(3), b(1, 1) -> b(6)),
      MapType(BinaryType, BinaryType, valueContainsNull = false))
    val mbb2 = Literal.create(Map(b(1, 3) -> null, b(1, 2) -> b(2), b(2, 1) -> null),
      MapType(BinaryType, BinaryType, valueContainsNull = true))
    val mbb3 = Literal.create(Map(), MapType(BinaryType, BinaryType, valueContainsNull = false))
    val mbb4 = MapFromArrays(
      Literal.create(Seq(b(2, 1), b(2, 1)), ArrayType(BinaryType, false)),
      Literal.create(Seq(b(1), b(9)), ArrayType(BinaryType, false)))
    val mbbn = Literal.create(null, MapType(BinaryType, BinaryType, valueContainsNull = false))

    checkEvaluation(
      map_zip_with(mbb0, mbb1, concat),
      Map(b(1, 2) -> b(1, 2, 4, 3), b(2, 1) -> b(2, 1, 5, 7), b(1, 3) -> null, b(1, 1) -> null))
    checkEvaluation(
      map_zip_with(mbb1, mbb2, concat),
      Map(b(2, 1) -> null, b(1, 2) -> b(1, 2, 3, 2), b(1, 1) -> null, b(1, 3) -> null))
    checkEvaluation(
      map_zip_with(mbb0, mbb3, concat),
      Map(b(1, 2) -> null, b(2, 1) -> null, b(1, 3) -> null))
    checkEvaluation(
      map_zip_with(mbb0, mbb4, concat),
      Map(b(1, 2) -> null, b(2, 1) -> b(2, 1, 5, 1), b(1, 3) -> null))
    checkEvaluation(
      map_zip_with(mbb4, mbb0, concat),
      Map(b(2, 1) -> b(2, 1, 1, 5), b(1, 2) -> null, b(1, 3) -> null))
    checkEvaluation(
      map_zip_with(mbb0, mbbn, concat),
      null)
>>>>>>> 80784a1d
  }
}<|MERGE_RESOLUTION|>--- conflicted
+++ resolved
@@ -289,7 +289,6 @@
       15)
   }
 
-<<<<<<< HEAD
   test("TransformValues") {
     val ai0 = Literal.create(
       Map(1 -> 1, 2 -> 2, 3 -> 3),
@@ -343,7 +342,8 @@
     checkEvaluation(
       transformValues(transformValues(asn, concatValue), valueTypeUpdate),
       Map.empty[String, Int])
-=======
+    }
+  
   test("MapZipWith") {
     def map_zip_with(
         left: Expression,
@@ -456,6 +456,5 @@
     checkEvaluation(
       map_zip_with(mbb0, mbbn, concat),
       null)
->>>>>>> 80784a1d
   }
 }