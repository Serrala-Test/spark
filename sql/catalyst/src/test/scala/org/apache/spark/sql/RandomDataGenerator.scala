/*
 * Licensed to the Apache Software Foundation (ASF) under one or more
 * contributor license agreements.  See the NOTICE file distributed with
 * this work for additional information regarding copyright ownership.
 * The ASF licenses this file to You under the Apache License, Version 2.0
 * (the "License"); you may not use this file except in compliance with
 * the License.  You may obtain a copy of the License at
 *
 *    http://www.apache.org/licenses/LICENSE-2.0
 *
 * Unless required by applicable law or agreed to in writing, software
 * distributed under the License is distributed on an "AS IS" BASIS,
 * WITHOUT WARRANTIES OR CONDITIONS OF ANY KIND, either express or implied.
 * See the License for the specific language governing permissions and
 * limitations under the License.
 */

package org.apache.spark.sql

import java.lang.Double.longBitsToDouble
import java.lang.Float.intBitsToFloat
import java.math.MathContext

import scala.util.Random

import org.apache.spark.sql.catalyst.CatalystTypeConverters
import org.apache.spark.sql.catalyst.util.DateTimeUtils
import org.apache.spark.sql.types._
import org.apache.spark.sql.catalyst.util.DateTimeUtils
import org.apache.spark.unsafe.types.CalendarInterval

/**
 * Random data generators for Spark SQL DataTypes. These generators do not generate uniformly random
 * values; instead, they're biased to return "interesting" values (such as maximum / minimum values)
 * with higher probability.
 */
object RandomDataGenerator {

  /**
   * The conditional probability of a non-null value being drawn from a set of "interesting" values
   * instead of being chosen uniformly at random.
   */
  private val PROBABILITY_OF_INTERESTING_VALUE: Float = 0.5f

  /**
   * The probability of the generated value being null
   */
  private val PROBABILITY_OF_NULL: Float = 0.1f

  private val MAX_STR_LEN: Int = 1024
  private val MAX_ARR_SIZE: Int = 128
  private val MAX_MAP_SIZE: Int = 128

  /**
   * Helper function for constructing a biased random number generator which returns "interesting"
   * values with a higher probability.
   */
  private def randomNumeric[T](
      rand: Random,
      uniformRand: Random => T,
      interestingValues: Seq[T]): Some[() => T] = {
    val f = () => {
      if (rand.nextFloat() <= PROBABILITY_OF_INTERESTING_VALUE) {
        interestingValues(rand.nextInt(interestingValues.length))
      } else {
        uniformRand(rand)
      }
    }
    Some(f)
  }

  /**
   * Returns a randomly generated schema, based on the given accepted types.
   *
   * @param numFields the number of fields in this schema
   * @param acceptedTypes types to draw from.
   */
  def randomSchema(numFields: Int, acceptedTypes: Seq[DataType]): StructType = {
    StructType(Seq.tabulate(numFields) { i =>
      val dt = acceptedTypes(Random.nextInt(acceptedTypes.size))
      StructField("col_" + i, dt, nullable = true)
    })
  }

  /**
   * Returns a function which generates random values for the given [[DataType]], or `None` if no
   * random data generator is defined for that data type. The generated values will use an external
   * representation of the data type; for example, the random generator for [[DateType]] will return
   * instances of [[java.sql.Date]] and the generator for [[StructType]] will return a [[Row]].
   * For a [[UserDefinedType]] for a class X, an instance of class X is returned.
   *
   * @param dataType the type to generate values for
   * @param nullable whether null values should be generated
   * @param seed an optional seed for the random number generator
   * @return a function which can be called to generate random values.
   */
  def forType(
      dataType: DataType,
      nullable: Boolean = true,
      seed: Option[Long] = None): Option[() => Any] = {
    val rand = new Random()
    seed.foreach(rand.setSeed)

    val valueGenerator: Option[() => Any] = dataType match {
      case StringType => Some(() => rand.nextString(rand.nextInt(MAX_STR_LEN)))
      case BinaryType => Some(() => {
        val arr = new Array[Byte](rand.nextInt(MAX_STR_LEN))
        rand.nextBytes(arr)
        arr
      })
      case BooleanType => Some(() => rand.nextBoolean())
      case DateType => Some(() => new java.sql.Date(rand.nextInt()))
<<<<<<< HEAD
      case TimestampType => Some { () =>
        val range = DateTimeUtils.MAX_TIMESTAMP - DateTimeUtils.MIN_TIMESTAMP
        new java.sql.Timestamp((range * rand.nextDouble()).toLong + DateTimeUtils.MIN_TIMESTAMP)
      }
=======
      case TimestampType =>
        val generator =
          () => {
            var milliseconds = rand.nextLong() % 253402329599999L
            // -62135740800000L is the number of milliseconds before January 1, 1970, 00:00:00 GMT
            // for "0001-01-01 00:00:00.000000". We need to find a
            // number that is greater or equals to this number as a valid timestamp value.
            while (milliseconds < -62135740800000L) {
              // 253402329599999L is the the number of milliseconds since
              // January 1, 1970, 00:00:00 GMT for "9999-12-31 23:59:59.999999".
              milliseconds = rand.nextLong() % 253402329599999L
            }
            // DateTimeUtils.toJavaTimestamp takes microsecond.
            DateTimeUtils.toJavaTimestamp(milliseconds * 1000)
          }
        Some(generator)
>>>>>>> 52b24a60
      case CalendarIntervalType => Some(() => {
        val months = rand.nextInt(1000)
        val ns = rand.nextLong()
        new CalendarInterval(months, ns)
      })
      case DecimalType.Fixed(precision, scale) => Some(
        () => BigDecimal.apply(
          rand.nextLong() % math.pow(10, precision).toLong,
          scale,
          new MathContext(precision)))
      case DoubleType => randomNumeric[Double](
        rand, r => longBitsToDouble(r.nextLong()), Seq(Double.MinValue, Double.MinPositiveValue,
          Double.MaxValue, Double.PositiveInfinity, Double.NegativeInfinity, Double.NaN, 0.0))
      case FloatType => randomNumeric[Float](
        rand, r => intBitsToFloat(r.nextInt()), Seq(Float.MinValue, Float.MinPositiveValue,
          Float.MaxValue, Float.PositiveInfinity, Float.NegativeInfinity, Float.NaN, 0.0f))
      case ByteType => randomNumeric[Byte](
        rand, _.nextInt().toByte, Seq(Byte.MinValue, Byte.MaxValue, 0.toByte))
      case IntegerType => randomNumeric[Int](
        rand, _.nextInt(), Seq(Int.MinValue, Int.MaxValue, 0))
      case LongType => randomNumeric[Long](
        rand, _.nextLong(), Seq(Long.MinValue, Long.MaxValue, 0L))
      case ShortType => randomNumeric[Short](
        rand, _.nextInt().toShort, Seq(Short.MinValue, Short.MaxValue, 0.toShort))
      case NullType => Some(() => null)
      case ArrayType(elementType, containsNull) => {
        forType(elementType, nullable = containsNull, seed = Some(rand.nextLong())).map {
          elementGenerator => () => Array.fill(rand.nextInt(MAX_ARR_SIZE))(elementGenerator())
        }
      }
      case MapType(keyType, valueType, valueContainsNull) => {
        for (
          keyGenerator <- forType(keyType, nullable = false, seed = Some(rand.nextLong()));
          valueGenerator <-
            forType(valueType, nullable = valueContainsNull, seed = Some(rand.nextLong()))
        ) yield {
          () => {
            Seq.fill(rand.nextInt(MAX_MAP_SIZE))((keyGenerator(), valueGenerator())).toMap
          }
        }
      }
      case StructType(fields) => {
        val maybeFieldGenerators: Seq[Option[() => Any]] = fields.map { field =>
          forType(field.dataType, nullable = field.nullable, seed = Some(rand.nextLong()))
        }
        if (maybeFieldGenerators.forall(_.isDefined)) {
          val fieldGenerators: Seq[() => Any] = maybeFieldGenerators.map(_.get)
          Some(() => Row.fromSeq(fieldGenerators.map(_.apply())))
        } else {
          None
        }
      }
      case udt: UserDefinedType[_] => {
        val maybeSqlTypeGenerator = forType(udt.sqlType, nullable, seed)
        // Because random data generator at here returns scala value, we need to
        // convert it to catalyst value to call udt's deserialize.
        val toCatalystType = CatalystTypeConverters.createToCatalystConverter(udt.sqlType)

        if (maybeSqlTypeGenerator.isDefined) {
          val sqlTypeGenerator = maybeSqlTypeGenerator.get
          val generator = () => {
            val generatedScalaValue = sqlTypeGenerator.apply()
            if (generatedScalaValue == null) {
              null
            } else {
              udt.deserialize(toCatalystType(generatedScalaValue))
            }
          }
          Some(generator)
        } else {
          None
        }
      }
      case unsupportedType => None
    }
    // Handle nullability by wrapping the non-null value generator:
    valueGenerator.map { valueGenerator =>
      if (nullable) {
        () => {
          if (rand.nextFloat() <= PROBABILITY_OF_NULL) {
            null
          } else {
            valueGenerator()
          }
        }
      } else {
        valueGenerator
      }
    }
  }
}<|MERGE_RESOLUTION|>--- conflicted
+++ resolved
@@ -110,29 +110,11 @@
       })
       case BooleanType => Some(() => rand.nextBoolean())
       case DateType => Some(() => new java.sql.Date(rand.nextInt()))
-<<<<<<< HEAD
       case TimestampType => Some { () =>
         val range = DateTimeUtils.MAX_TIMESTAMP - DateTimeUtils.MIN_TIMESTAMP
-        new java.sql.Timestamp((range * rand.nextDouble()).toLong + DateTimeUtils.MIN_TIMESTAMP)
-      }
-=======
-      case TimestampType =>
-        val generator =
-          () => {
-            var milliseconds = rand.nextLong() % 253402329599999L
-            // -62135740800000L is the number of milliseconds before January 1, 1970, 00:00:00 GMT
-            // for "0001-01-01 00:00:00.000000". We need to find a
-            // number that is greater or equals to this number as a valid timestamp value.
-            while (milliseconds < -62135740800000L) {
-              // 253402329599999L is the the number of milliseconds since
-              // January 1, 1970, 00:00:00 GMT for "9999-12-31 23:59:59.999999".
-              milliseconds = rand.nextLong() % 253402329599999L
-            }
-            // DateTimeUtils.toJavaTimestamp takes microsecond.
-            DateTimeUtils.toJavaTimestamp(milliseconds * 1000)
-          }
-        Some(generator)
->>>>>>> 52b24a60
+        val milliseconds = (range * rand.nextDouble()).toLong + DateTimeUtils.MIN_TIMESTAMP
+        DateTimeUtils.toJavaTimestamp(milliseconds * 1000)
+      }
       case CalendarIntervalType => Some(() => {
         val months = rand.nextInt(1000)
         val ns = rand.nextLong()
