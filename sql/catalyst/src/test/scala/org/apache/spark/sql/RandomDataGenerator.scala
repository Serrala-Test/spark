/*
 * Licensed to the Apache Software Foundation (ASF) under one or more
 * contributor license agreements.  See the NOTICE file distributed with
 * this work for additional information regarding copyright ownership.
 * The ASF licenses this file to You under the Apache License, Version 2.0
 * (the "License"); you may not use this file except in compliance with
 * the License.  You may obtain a copy of the License at
 *
 *    http://www.apache.org/licenses/LICENSE-2.0
 *
 * Unless required by applicable law or agreed to in writing, software
 * distributed under the License is distributed on an "AS IS" BASIS,
 * WITHOUT WARRANTIES OR CONDITIONS OF ANY KIND, either express or implied.
 * See the License for the specific language governing permissions and
 * limitations under the License.
 */

package org.apache.spark.sql

import java.math.MathContext
import java.sql.{Date, Timestamp}
import java.time.{Instant, LocalDate, LocalDateTime, ZoneId}

import scala.collection.mutable
import scala.util.{Random, Try}

import org.apache.spark.sql.catalyst.CatalystTypeConverters
import org.apache.spark.sql.catalyst.util.DateTimeConstants.{MICROS_PER_MILLIS, MILLIS_PER_DAY}
import org.apache.spark.sql.catalyst.util.DateTimeUtils
import org.apache.spark.sql.internal.SQLConf
import org.apache.spark.sql.types._
import org.apache.spark.unsafe.types.CalendarInterval
/**
 * Random data generators for Spark SQL DataTypes. These generators do not generate uniformly random
 * values; instead, they're biased to return "interesting" values (such as maximum / minimum values)
 * with higher probability.
 */
object RandomDataGenerator {

  /**
   * The conditional probability of a non-null value being drawn from a set of "interesting" values
   * instead of being chosen uniformly at random.
   */
  private val PROBABILITY_OF_INTERESTING_VALUE: Float = 0.5f

  /**
   * The probability of the generated value being null
   */
  private val PROBABILITY_OF_NULL: Float = 0.1f

  final val MAX_STR_LEN: Int = 1024
  final val MAX_ARR_SIZE: Int = 128
  final val MAX_MAP_SIZE: Int = 128

  /**
   * Helper function for constructing a biased random number generator which returns "interesting"
   * values with a higher probability.
   */
  private def randomNumeric[T](
      rand: Random,
      uniformRand: Random => T,
      interestingValues: Seq[T]): Some[() => T] = {
    val f = () => {
      if (rand.nextFloat() <= PROBABILITY_OF_INTERESTING_VALUE) {
        interestingValues(rand.nextInt(interestingValues.length))
      } else {
        uniformRand(rand)
      }
    }
    Some(f)
  }

  /**
   * A wrapper of Float.intBitsToFloat to use a unique NaN value for all NaN values.
   * This prevents `checkEvaluationWithUnsafeProjection` from failing due to
   * the difference between `UnsafeRow` binary presentation for NaN.
   * This is visible for testing.
   */
  def intBitsToFloat(bits: Int): Float = {
    val value = java.lang.Float.intBitsToFloat(bits)
    if (value.isNaN) Float.NaN else value
  }

  /**
   * A wrapper of Double.longBitsToDouble to use a unique NaN value for all NaN values.
   * This prevents `checkEvaluationWithUnsafeProjection` from failing due to
   * the difference between `UnsafeRow` binary presentation for NaN.
   * This is visible for testing.
   */
  def longBitsToDouble(bits: Long): Double = {
    val value = java.lang.Double.longBitsToDouble(bits)
    if (value.isNaN) Double.NaN else value
  }

  /**
   * Returns a randomly generated schema, based on the given accepted types.
   *
   * @param numFields the number of fields in this schema
   * @param acceptedTypes types to draw from.
   */
  def randomSchema(rand: Random, numFields: Int, acceptedTypes: Seq[DataType]): StructType = {
    StructType(Seq.tabulate(numFields) { i =>
      val dt = acceptedTypes(rand.nextInt(acceptedTypes.size))
      StructField("col_" + i, dt, nullable = rand.nextBoolean())
    })
  }

  /**
   * Returns a random nested schema. This will randomly generate structs and arrays drawn from
   * acceptedTypes.
   */
  def randomNestedSchema(rand: Random, totalFields: Int, acceptedTypes: Seq[DataType]):
      StructType = {
    val fields = mutable.ArrayBuffer.empty[StructField]
    var i = 0
    var numFields = totalFields
    while (numFields > 0) {
      val v = rand.nextInt(3)
      if (v == 0) {
        // Simple type:
        val dt = acceptedTypes(rand.nextInt(acceptedTypes.size))
        fields += new StructField("col_" + i, dt, rand.nextBoolean())
        numFields -= 1
      } else if (v == 1) {
        // Array
        val dt = acceptedTypes(rand.nextInt(acceptedTypes.size))
        fields += new StructField("col_" + i, ArrayType(dt), rand.nextBoolean())
        numFields -= 1
      } else {
        // Struct
        // TODO: do empty structs make sense?
        val n = Math.max(rand.nextInt(numFields), 1)
        val nested = randomNestedSchema(rand, n, acceptedTypes)
        fields += new StructField("col_" + i, nested, rand.nextBoolean())
        numFields -= n
      }
      i += 1
    }
    StructType(fields)
  }

  /**
   * Returns a function which generates random values for the given `DataType`, or `None` if no
   * random data generator is defined for that data type. The generated values will use an external
   * representation of the data type; for example, the random generator for `DateType` will return
   * instances of [[java.sql.Date]] and the generator for `StructType` will return a [[Row]].
   * For a `UserDefinedType` for a class X, an instance of class X is returned.
   *
   * @param dataType the type to generate values for
   * @param nullable whether null values should be generated
   * @param rand an optional random number generator
   * @return a function which can be called to generate random values.
   */
  def forType(
      dataType: DataType,
      nullable: Boolean = true,
      rand: Random = new Random): Option[() => Any] = {
    val valueGenerator: Option[() => Any] = dataType match {
      case StringType => Some(() => rand.nextString(rand.nextInt(MAX_STR_LEN)))
      case BinaryType => Some(() => {
        val arr = new Array[Byte](rand.nextInt(MAX_STR_LEN))
        rand.nextBytes(arr)
        arr
      })
      case BooleanType => Some(() => rand.nextBoolean())
      case DateType =>
        def uniformDaysRand(rand: Random): Int = {
          var milliseconds = rand.nextLong() % 253402329599999L
          // -62135740800000L is the number of milliseconds before January 1, 1970, 00:00:00 GMT
          // for "0001-01-01 00:00:00.000000". We need to find a
          // number that is greater or equals to this number as a valid timestamp value.
          while (milliseconds < -62135740800000L) {
            // 253402329599999L is the number of milliseconds since
            // January 1, 1970, 00:00:00 GMT for "9999-12-31 23:59:59.999999".
            milliseconds = rand.nextLong() % 253402329599999L
          }
          (milliseconds / MILLIS_PER_DAY).toInt
        }
        val specialDates = Seq(
          "0001-01-01", // the fist day of Common Era
          "1582-10-15", // the cutover date from Julian to Gregorian calendar
          "1970-01-01", // the epoch date
          "9999-12-31" // the last supported date according to SQL standard
        )
        if (SQLConf.get.getConf(SQLConf.DATETIME_JAVA8API_ENABLED)) {
          randomNumeric[LocalDate](
            rand,
            (rand: Random) => LocalDate.ofEpochDay(uniformDaysRand(rand)),
            specialDates.map(LocalDate.parse))
        } else {
          randomNumeric[java.sql.Date](
            rand,
            (rand: Random) => {
              val date = DateTimeUtils.toJavaDate(uniformDaysRand(rand))
              // The generated `date` is based on the hybrid calendar Julian + Gregorian since
              // 1582-10-15 but it should be valid in Proleptic Gregorian calendar too which is used
              // by Spark SQL since version 3.0 (see SPARK-26651). We try to convert `date` to
              // a local date in Proleptic Gregorian calendar to satisfy this requirement. Some
              // years are leap years in Julian calendar but not in Proleptic Gregorian calendar.
              // As the consequence of that, 29 February of such years might not exist in Proleptic
              // Gregorian calendar. When this happens, we shift the date by one day.
              Try { date.toLocalDate; date }.getOrElse(new Date(date.getTime + MILLIS_PER_DAY))
            },
            specialDates.map(java.sql.Date.valueOf))
        }
      case TimestampType =>
        def uniformMicorsRand(rand: Random): Long = {
          var milliseconds = rand.nextLong() % 253402329599999L
          // -62135740800000L is the number of milliseconds before January 1, 1970, 00:00:00 GMT
          // for "0001-01-01 00:00:00.000000". We need to find a
          // number that is greater or equals to this number as a valid timestamp value.
          while (milliseconds < -62135740800000L) {
            // 253402329599999L is the number of milliseconds since
            // January 1, 1970, 00:00:00 GMT for "9999-12-31 23:59:59.999999".
            milliseconds = rand.nextLong() % 253402329599999L
          }
<<<<<<< HEAD
        Some(generator)
      case TimeType =>
        val generator =
          () => {
            var milliseconds = rand.nextLong() % 253402329599999L
            // -62135740800000L is the number of milliseconds before January 1, 1970, 00:00:00 GMT
            // for "0001-01-01 00:00:00.000000". We need to find a
            // number that is greater or equals to this number as a valid timestamp value.
            while (milliseconds < -62135740800000L) {
              // 253402329599999L is the number of milliseconds since
              // January 1, 1970, 00:00:00 GMT for "9999-12-31 23:59:59.999999".
              milliseconds = rand.nextLong() % 253402329599999L
            }
            // DateTimeUtils.toJavaTime takes microsecond.
            DateTimeUtils.toJavaTime(milliseconds)
          }
        Some(generator)
=======
          milliseconds * MICROS_PER_MILLIS
        }
        val specialTs = Seq(
          "0001-01-01 00:00:00", // the fist timestamp of Common Era
          "1582-10-15 23:59:59", // the cutover date from Julian to Gregorian calendar
          "1970-01-01 00:00:00", // the epoch timestamp
          "9999-12-31 23:59:59"  // the last supported timestamp according to SQL standard
        )
        if (SQLConf.get.getConf(SQLConf.DATETIME_JAVA8API_ENABLED)) {
          randomNumeric[Instant](
            rand,
            (rand: Random) => DateTimeUtils.microsToInstant(uniformMicorsRand(rand)),
            specialTs.map { s =>
              val ldt = LocalDateTime.parse(s.replace(" ", "T"))
              ldt.atZone(ZoneId.systemDefault()).toInstant
            })
        } else {
          randomNumeric[java.sql.Timestamp](
            rand,
            (rand: Random) => {
              // DateTimeUtils.toJavaTimestamp takes microsecond.
              val ts = DateTimeUtils.toJavaTimestamp(uniformMicorsRand(rand))
              // The generated `ts` is based on the hybrid calendar Julian + Gregorian since
              // 1582-10-15 but it should be valid in Proleptic Gregorian calendar too which is used
              // by Spark SQL since version 3.0 (see SPARK-26651). We try to convert `ts` to
              // a local timestamp in Proleptic Gregorian calendar to satisfy this requirement. Some
              // years are leap years in Julian calendar but not in Proleptic Gregorian calendar.
              // As the consequence of that, 29 February of such years might not exist in Proleptic
              // Gregorian calendar. When this happens, we shift the timestamp `ts` by one day.
              Try { ts.toLocalDateTime; ts }.getOrElse(new Timestamp(ts.getTime + MILLIS_PER_DAY))
            },
            specialTs.map(java.sql.Timestamp.valueOf))
        }
>>>>>>> 9b792518
      case CalendarIntervalType => Some(() => {
        val months = rand.nextInt(1000)
        val days = rand.nextInt(10000)
        val ns = rand.nextLong()
        new CalendarInterval(months, days, ns)
      })
      case DecimalType.Fixed(precision, scale) => Some(
        () => BigDecimal.apply(
          rand.nextLong() % math.pow(10, precision).toLong,
          scale,
          new MathContext(precision)).bigDecimal)
      case DoubleType => randomNumeric[Double](
        rand, r => longBitsToDouble(r.nextLong()), Seq(Double.MinValue, Double.MinPositiveValue,
          Double.MaxValue, Double.PositiveInfinity, Double.NegativeInfinity, Double.NaN, 0.0))
      case FloatType => randomNumeric[Float](
        rand, r => intBitsToFloat(r.nextInt()), Seq(Float.MinValue, Float.MinPositiveValue,
          Float.MaxValue, Float.PositiveInfinity, Float.NegativeInfinity, Float.NaN, 0.0f))
      case ByteType => randomNumeric[Byte](
        rand, _.nextInt().toByte, Seq(Byte.MinValue, Byte.MaxValue, 0.toByte))
      case IntegerType => randomNumeric[Int](
        rand, _.nextInt(), Seq(Int.MinValue, Int.MaxValue, 0))
      case LongType => randomNumeric[Long](
        rand, _.nextLong(), Seq(Long.MinValue, Long.MaxValue, 0L))
      case ShortType => randomNumeric[Short](
        rand, _.nextInt().toShort, Seq(Short.MinValue, Short.MaxValue, 0.toShort))
      case NullType => Some(() => null)
      case ArrayType(elementType, containsNull) =>
        forType(elementType, nullable = containsNull, rand).map {
          elementGenerator => () => Seq.fill(rand.nextInt(MAX_ARR_SIZE))(elementGenerator())
        }
      case MapType(keyType, valueType, valueContainsNull) =>
        for (
          keyGenerator <- forType(keyType, nullable = false, rand);
          valueGenerator <-
            forType(valueType, nullable = valueContainsNull, rand)
        ) yield {
          () => {
            val length = rand.nextInt(MAX_MAP_SIZE)
            val keys = scala.collection.mutable.HashSet(Seq.fill(length)(keyGenerator()): _*)
            // In case the number of different keys is not enough, set a max iteration to avoid
            // infinite loop.
            var count = 0
            while (keys.size < length && count < MAX_MAP_SIZE) {
              keys += keyGenerator()
              count += 1
            }
            val values = Seq.fill(keys.size)(valueGenerator())
            keys.zip(values).toMap
          }
        }
      case StructType(fields) =>
        val maybeFieldGenerators: Seq[Option[() => Any]] = fields.map { field =>
          forType(field.dataType, nullable = field.nullable, rand)
        }
        if (maybeFieldGenerators.forall(_.isDefined)) {
          val fieldGenerators: Seq[() => Any] = maybeFieldGenerators.map(_.get)
          Some(() => Row.fromSeq(fieldGenerators.map(_.apply())))
        } else {
          None
        }
      case udt: UserDefinedType[_] =>
        val maybeSqlTypeGenerator = forType(udt.sqlType, nullable, rand)
        // Because random data generator at here returns scala value, we need to
        // convert it to catalyst value to call udt's deserialize.
        val toCatalystType = CatalystTypeConverters.createToCatalystConverter(udt.sqlType)

        maybeSqlTypeGenerator.map { sqlTypeGenerator =>
          () => {
            val generatedScalaValue = sqlTypeGenerator.apply()
            if (generatedScalaValue == null) {
              null
            } else {
              udt.deserialize(toCatalystType(generatedScalaValue))
            }
          }
        }
      case unsupportedType => None
    }
    // Handle nullability by wrapping the non-null value generator:
    valueGenerator.map { valueGenerator =>
      if (nullable) {
        () => {
          if (rand.nextFloat() <= PROBABILITY_OF_NULL) {
            null
          } else {
            valueGenerator()
          }
        }
      } else {
        valueGenerator
      }
    }
  }

  // Generates a random row for `schema`.
  def randomRow(rand: Random, schema: StructType): Row = {
    val fields = mutable.ArrayBuffer.empty[Any]
    schema.fields.foreach { f =>
      f.dataType match {
        case ArrayType(childType, nullable) =>
          val data = if (f.nullable && rand.nextFloat() <= PROBABILITY_OF_NULL) {
            null
          } else {
            val arr = mutable.ArrayBuffer.empty[Any]
            val n = 1// rand.nextInt(10)
            var i = 0
            val generator = RandomDataGenerator.forType(childType, nullable, rand)
            assert(generator.isDefined, "Unsupported type")
            val gen = generator.get
            while (i < n) {
              arr += gen()
              i += 1
            }
            arr
          }
          fields += data
        case StructType(children) =>
          fields += randomRow(rand, StructType(children))
        case _ =>
          val generator = RandomDataGenerator.forType(f.dataType, f.nullable, rand)
          assert(generator.isDefined, "Unsupported type")
          val gen = generator.get
          fields += gen()
      }
    }
    Row.fromSeq(fields)
  }
}<|MERGE_RESOLUTION|>--- conflicted
+++ resolved
@@ -214,25 +214,6 @@
             // January 1, 1970, 00:00:00 GMT for "9999-12-31 23:59:59.999999".
             milliseconds = rand.nextLong() % 253402329599999L
           }
-<<<<<<< HEAD
-        Some(generator)
-      case TimeType =>
-        val generator =
-          () => {
-            var milliseconds = rand.nextLong() % 253402329599999L
-            // -62135740800000L is the number of milliseconds before January 1, 1970, 00:00:00 GMT
-            // for "0001-01-01 00:00:00.000000". We need to find a
-            // number that is greater or equals to this number as a valid timestamp value.
-            while (milliseconds < -62135740800000L) {
-              // 253402329599999L is the number of milliseconds since
-              // January 1, 1970, 00:00:00 GMT for "9999-12-31 23:59:59.999999".
-              milliseconds = rand.nextLong() % 253402329599999L
-            }
-            // DateTimeUtils.toJavaTime takes microsecond.
-            DateTimeUtils.toJavaTime(milliseconds)
-          }
-        Some(generator)
-=======
           milliseconds * MICROS_PER_MILLIS
         }
         val specialTs = Seq(
@@ -266,7 +247,6 @@
             },
             specialTs.map(java.sql.Timestamp.valueOf))
         }
->>>>>>> 9b792518
       case CalendarIntervalType => Some(() => {
         val months = rand.nextInt(1000)
         val days = rand.nextInt(10000)
