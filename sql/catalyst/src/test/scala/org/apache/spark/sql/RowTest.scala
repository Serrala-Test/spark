/*
 * Licensed to the Apache Software Foundation (ASF) under one or more
 * contributor license agreements.  See the NOTICE file distributed with
 * this work for additional information regarding copyright ownership.
 * The ASF licenses this file to You under the Apache License, Version 2.0
 * (the "License"); you may not use this file except in compliance with
 * the License.  You may obtain a copy of the License at
 *
 *    http://www.apache.org/licenses/LICENSE-2.0
 *
 * Unless required by applicable law or agreed to in writing, software
 * distributed under the License is distributed on an "AS IS" BASIS,
 * WITHOUT WARRANTIES OR CONDITIONS OF ANY KIND, either express or implied.
 * See the License for the specific language governing permissions and
 * limitations under the License.
 */

package org.apache.spark.sql

import org.scalatest.{FunSpec, Matchers}

import org.apache.spark.sql.catalyst.InternalRow
import org.apache.spark.sql.catalyst.expressions.{GenericRow, GenericRowWithSchema}
import org.apache.spark.sql.types._

class RowTest extends FunSpec with Matchers {

  val schema = StructType(
    StructField("col1", StringType) ::
    StructField("col2", DoubleType) ::
    StructField("col3", IntegerType) ::
    Nil)
  val values = Array("value1", 1.0, 1)
  val valuesWithoutCol3 = Array[Any]("value1", 1.0, null)

  val sampleRow: Row = new GenericRowWithSchema(values, schema)
  val sampleRowWithoutCol3: Row = new GenericRowWithSchema(valuesWithoutCol3, schema)
  val noSchemaRow: Row = new GenericRow(values)

  describe("Row (without schema)") {
    it("throws an exception when accessing by field name") {
      intercept[UnsupportedOperationException] {
        noSchemaRow.fieldIndex("col1")
      }
      intercept[UnsupportedOperationException] {
        noSchemaRow.getAs("col1")
      }
    }

    it("getOption[T]() can get values using indices.") {
      noSchemaRow.getOption[String](0) should be (Some("value1"))
      noSchemaRow.getOption[Double](1) should be (Some(1.0))
      noSchemaRow.getOption[Int](2) should be (Some(1))
    }

    it("getOption[T]() cannot get values using field names.") {
      noSchemaRow.getOption[String]("col1") should be (None)
      noSchemaRow.getOption[Double]("col2") should be (None)
      noSchemaRow.getOption[Int]("col3") should be (None)
    }

    it("getOption[T]() returns None for non-existing columns.") {
      noSchemaRow.getOption[String](3) should be (None)
      sampleRow.getOption[Double]("col4") should be (None)
    }
  }

  describe("Row (with schema)") {
    it("fieldIndex(name) returns field index") {
      sampleRow.fieldIndex("col1") shouldBe 0
      sampleRow.fieldIndex("col3") shouldBe 2
    }

    it("getAs[T] retrieves a value by field name") {
      sampleRow.getAs[String]("col1") shouldBe "value1"
      sampleRow.getAs[Int]("col3") shouldBe 1
    }

    it("getOption[T]() can get values using indices.") {
      sampleRow.getOption[String](0) should be (Some("value1"))
      sampleRow.getOption[Double](1) should be (Some(1.0))
      sampleRow.getOption[Int](2) should be (Some(1))
    }

    it("getOption[T]() can get values using field names.") {
      sampleRow.getOption[String]("col1") should be (Some("value1"))
      sampleRow.getOption[Double]("col2") should be (Some(1.0))
      sampleRow.getOption[Int]("col3") should be (Some(1))
    }

    it("getOption[T] retrieves an Optional value if the field name exists else returns None") {
      sampleRow.getOption[String]("col1") shouldBe Some("value1")
      sampleRow.getOption[Int]("col3") shouldBe Some(1)
      sampleRow.getOption[String]("col4") shouldBe None
    }

    it("getOption[T] retrieves an Optional value if class cast is successful else returns None") {
      sampleRow.getOption[String]("col1") shouldBe Some("value1")
      sampleRow.getOption[Int]("col2") shouldBe Some(1)
    }

    it("Accessing non existent field throws an exception") {
      intercept[IllegalArgumentException] {
        sampleRow.getAs[String]("non_existent")
      }
    }

    it("getValuesMap() retrieves values of multiple fields as a Map(field -> value)") {
      val expected = Map(
        "col1" -> "value1",
        "col2" -> 1.0,
        "col3" -> 1
      )
      sampleRow.getValuesMap(List("col1", "col2", "col3")) shouldBe expected
    }

    it("getValuesMap() retrieves null value on non AnyVal Type") {
      val expected = Map(
        "col1" -> "value1",
        "col2" -> 1.0,
        "col3" -> null
      )
      sampleRowWithoutCol3.getValuesMap[String](List("col1", "col2", "col3")) shouldBe expected
    }

    it("getAs() on type extending AnyVal throws an exception when accessing field that is null") {
      intercept[NullPointerException] {
        sampleRowWithoutCol3.getInt(sampleRowWithoutCol3.fieldIndex("col3"))
      }
    }

    it("getAs() on type extending AnyVal does not throw exception when value is null"){
      sampleRowWithoutCol3.getAs[String](sampleRowWithoutCol3.fieldIndex("col3")) shouldBe null
    }
  }

  describe("row equals") {
    val externalRow = Row(1, 2)
    val externalRow2 = Row(1, 2)
    val internalRow = InternalRow(1, 2)
    val internalRow2 = InternalRow(1, 2)

    it("equality check for external rows") {
      externalRow shouldEqual externalRow2
    }

    it("equality check for internal rows") {
      internalRow shouldEqual internalRow2
    }
  }
<<<<<<< HEAD

  describe("row immutability") {
    val values = Seq(1, 2, "3", "IV", 6L)
    val externalRow = Row.fromSeq(values)
    val internalRow = InternalRow.fromSeq(values)

    def modifyValues(values: Seq[Any]): Seq[Any] = {
      val array = values.toArray
      array(2) = "42"
      array
    }

    it("copy should return same ref for external rows") {
      externalRow should be theSameInstanceAs externalRow.copy()
    }

    it("copy should return same ref for interal rows") {
      internalRow should be theSameInstanceAs internalRow.copy()
    }

    it("toSeq should not expose internal state for external rows") {
      val modifiedValues = modifyValues(externalRow.toSeq)
      externalRow.toSeq should not equal modifiedValues
    }

    it("toSeq should not expose internal state for internal rows") {
      val modifiedValues = modifyValues(internalRow.toSeq(Seq.empty))
      internalRow.toSeq(Seq.empty) should not equal modifiedValues
    }
  }
}
=======
}
>>>>>>> a5e15621
<|MERGE_RESOLUTION|>--- conflicted
+++ resolved
@@ -148,7 +148,6 @@
       internalRow shouldEqual internalRow2
     }
   }
-<<<<<<< HEAD
 
   describe("row immutability") {
     val values = Seq(1, 2, "3", "IV", 6L)
@@ -180,6 +179,3 @@
     }
   }
 }
-=======
-}
->>>>>>> a5e15621
