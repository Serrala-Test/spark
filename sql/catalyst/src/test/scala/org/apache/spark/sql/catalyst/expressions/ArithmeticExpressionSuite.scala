--- conflicted
+++ resolved
@@ -405,7 +405,6 @@
     assert(ctx2.inlinedMutableStates.size == 1)
   }
 
-<<<<<<< HEAD
   test("SPARK-28322: IntegralDivide supports decimal type") {
     withSQLConf(SQLConf.LEGACY_INTEGRALDIVIDE_RETURN_LONG.key -> "false") {
       checkEvaluation(IntegralDivide(Literal(Decimal(1)), Literal(Decimal(2))), Decimal(0))
@@ -418,7 +417,9 @@
       checkEvaluation(IntegralDivide(Literal(Decimal(1.4)), Literal(Decimal(0.6))), 2L)
       checkEvaluation(IntegralDivide(Literal(Decimal(1.2)), Literal(Decimal(1.1))), 1L)
       checkEvaluation(IntegralDivide(Literal(Decimal(1.2)), Literal(Decimal(0.0))), null)
-=======
+    }
+  }
+
   test("SPARK-24598: overflow on long returns wrong result") {
     val maxLongLiteral = Literal(Long.MaxValue)
     val minLongLiteral = Literal(Long.MinValue)
@@ -512,7 +513,6 @@
       checkEvaluation(e4, 0.toByte)
       checkEvaluation(e5, 1.toByte)
       checkEvaluation(e6, 0.toByte)
->>>>>>> ef80c322
     }
   }
 }