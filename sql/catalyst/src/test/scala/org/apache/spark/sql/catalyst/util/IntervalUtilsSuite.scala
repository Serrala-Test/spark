--- conflicted
+++ resolved
@@ -20,15 +20,9 @@
 import java.util.concurrent.TimeUnit
 
 import org.apache.spark.SparkFunSuite
-<<<<<<< HEAD
-import org.apache.spark.sql.catalyst.util.IntervalUtils.{fromDayTimeString, fromString, fromYearMonthString, stringToInterval}
-import org.apache.spark.unsafe.types.{CalendarInterval, UTF8String}
-import org.apache.spark.unsafe.types.CalendarInterval._
-=======
 import org.apache.spark.sql.catalyst.util.DateTimeUtils.{MICROS_PER_MILLIS, MICROS_PER_SECOND}
 import org.apache.spark.sql.catalyst.util.IntervalUtils._
-import org.apache.spark.unsafe.types.CalendarInterval
->>>>>>> 6233958a
+import org.apache.spark.unsafe.types.{CalendarInterval, UTF8String}
 
 class IntervalUtilsSuite extends SparkFunSuite {
 
@@ -193,7 +187,45 @@
     assert(!isNegative("-1 year 380 days", 31))
   }
 
-<<<<<<< HEAD
+  test("multiply by num") {
+    var interval = new CalendarInterval(0, 0, 0)
+    assert(interval === multiply(interval, 0))
+    interval = new CalendarInterval(123, 456, 789)
+    assert(new CalendarInterval(123 * 42, 456 * 42, 789 * 42) === multiply(interval, 42))
+    interval = new CalendarInterval(-123, -456, -789)
+    assert(new CalendarInterval(-123 * 42, -456 * 42, -789 * 42) === multiply(interval, 42))
+    assert(new CalendarInterval(1, 22, 12 * MICROS_PER_HOUR) ===
+      multiply(new CalendarInterval(1, 5, 0), 1.5))
+    assert(new CalendarInterval(2, 14, 12 * MICROS_PER_HOUR) ===
+      multiply(new CalendarInterval(2, 2, 2 * MICROS_PER_HOUR), 1.2))
+    try {
+      multiply(new CalendarInterval(2, 0, 0), Integer.MAX_VALUE)
+      fail("Expected to throw an exception on months overflow")
+    } catch {
+      case e: ArithmeticException =>
+        assert(e.getMessage.contains("overflow"))
+    }
+  }
+
+  test("divide by num") {
+    var interval = new CalendarInterval(0, 0, 0)
+    assert(interval === divide(interval, 10))
+    interval = new CalendarInterval(1, 3, 30 * MICROS_PER_SECOND)
+    assert(new CalendarInterval(0, 16, 12 * MICROS_PER_HOUR + 15 * MICROS_PER_SECOND) ===
+      divide(interval, 2))
+    assert(new CalendarInterval(2, 6, MICROS_PER_MINUTE) === divide(interval, 0.5))
+    interval = new CalendarInterval(-1, 0, -30 * MICROS_PER_SECOND)
+    assert(new CalendarInterval(0, -15, -15 * MICROS_PER_SECOND) === divide(interval, 2))
+    assert(new CalendarInterval(-2, 0, -1 * MICROS_PER_MINUTE) === divide(interval, 0.5))
+    try {
+      divide(new CalendarInterval(123, 456, 789), 0)
+      fail("Expected to throw an exception on divide by zero")
+    } catch {
+      case e: ArithmeticException =>
+        assert(e.getMessage.contains("overflow"))
+    }
+  }
+
   test("string to interval") {
     Seq(
       "1 day",
@@ -205,44 +237,6 @@
       val interval = stringToInterval(utf8String)
       val expectedInterval = fromString(s)
       assert(interval === Some(expectedInterval))
-=======
-  test("multiply by num") {
-    var interval = new CalendarInterval(0, 0, 0)
-    assert(interval === multiply(interval, 0))
-    interval = new CalendarInterval(123, 456, 789)
-    assert(new CalendarInterval(123 * 42, 456 * 42, 789 * 42) === multiply(interval, 42))
-    interval = new CalendarInterval(-123, -456, -789)
-    assert(new CalendarInterval(-123 * 42, -456 * 42, -789 * 42) === multiply(interval, 42))
-    assert(new CalendarInterval(1, 22, 12 * MICROS_PER_HOUR) ===
-      multiply(new CalendarInterval(1, 5, 0), 1.5))
-    assert(new CalendarInterval(2, 14, 12 * MICROS_PER_HOUR) ===
-      multiply(new CalendarInterval(2, 2, 2 * MICROS_PER_HOUR), 1.2))
-    try {
-      multiply(new CalendarInterval(2, 0, 0), Integer.MAX_VALUE)
-      fail("Expected to throw an exception on months overflow")
-    } catch {
-      case e: ArithmeticException =>
-        assert(e.getMessage.contains("overflow"))
-    }
-  }
-
-  test("divide by num") {
-    var interval = new CalendarInterval(0, 0, 0)
-    assert(interval === divide(interval, 10))
-    interval = new CalendarInterval(1, 3, 30 * MICROS_PER_SECOND)
-    assert(new CalendarInterval(0, 16, 12 * MICROS_PER_HOUR + 15 * MICROS_PER_SECOND) ===
-      divide(interval, 2))
-    assert(new CalendarInterval(2, 6, MICROS_PER_MINUTE) === divide(interval, 0.5))
-    interval = new CalendarInterval(-1, 0, -30 * MICROS_PER_SECOND)
-    assert(new CalendarInterval(0, -15, -15 * MICROS_PER_SECOND) === divide(interval, 2))
-    assert(new CalendarInterval(-2, 0, -1 * MICROS_PER_MINUTE) === divide(interval, 0.5))
-    try {
-      divide(new CalendarInterval(123, 456, 789), 0)
-      fail("Expected to throw an exception on divide by zero")
-    } catch {
-      case e: ArithmeticException =>
-        assert(e.getMessage.contains("overflow"))
->>>>>>> 6233958a
     }
   }
 }