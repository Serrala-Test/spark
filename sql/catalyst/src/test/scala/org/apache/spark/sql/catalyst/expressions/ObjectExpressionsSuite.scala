/*
 * Licensed to the Apache Software Foundation (ASF) under one or more
 * contributor license agreements.  See the NOTICE file distributed with
 * this work for additional information regarding copyright ownership.
 * The ASF licenses this file to You under the Apache License, Version 2.0
 * (the "License"); you may not use this file except in compliance with
 * the License.  You may obtain a copy of the License at
 *
 *    http://www.apache.org/licenses/LICENSE-2.0
 *
 * Unless required by applicable law or agreed to in writing, software
 * distributed under the License is distributed on an "AS IS" BASIS,
 * WITHOUT WARRANTIES OR CONDITIONS OF ANY KIND, either express or implied.
 * See the License for the specific language governing permissions and
 * limitations under the License.
 */

package org.apache.spark.sql.catalyst.expressions

import org.apache.spark.SparkFunSuite
import org.apache.spark.sql.Row
import org.apache.spark.sql.catalyst.InternalRow
import org.apache.spark.sql.catalyst.encoders.ExpressionEncoder
import org.apache.spark.sql.catalyst.expressions.objects._
import org.apache.spark.sql.catalyst.util.{ArrayBasedMapData, GenericArrayData}
import org.apache.spark.sql.types._


class ObjectExpressionsSuite extends SparkFunSuite with ExpressionEvalHelper {

  test("SPARK-16622: The returned value of the called method in Invoke can be null") {
    val inputRow = InternalRow.fromSeq(Seq((false, null)))
    val cls = classOf[Tuple2[Boolean, java.lang.Integer]]
    val inputObject = BoundReference(0, ObjectType(cls), nullable = true)
    val invoke = Invoke(inputObject, "_2", IntegerType)
    checkEvaluationWithGeneratedMutableProjection(invoke, null, inputRow)
  }

  test("MapObjects should make copies of unsafe-backed data") {
    // test UnsafeRow-backed data
    val structEncoder = ExpressionEncoder[Array[Tuple2[java.lang.Integer, java.lang.Integer]]]
    val structInputRow = InternalRow.fromSeq(Seq(Array((1, 2), (3, 4))))
    val structExpected = new GenericArrayData(
      Array(InternalRow.fromSeq(Seq(1, 2)), InternalRow.fromSeq(Seq(3, 4))))
    checkEvalutionWithUnsafeProjection(
      structEncoder.serializer.head, structExpected, structInputRow)

    // test UnsafeArray-backed data
    val arrayEncoder = ExpressionEncoder[Array[Array[Int]]]
    val arrayInputRow = InternalRow.fromSeq(Seq(Array(Array(1, 2), Array(3, 4))))
    val arrayExpected = new GenericArrayData(
      Array(new GenericArrayData(Array(1, 2)), new GenericArrayData(Array(3, 4))))
    checkEvalutionWithUnsafeProjection(
      arrayEncoder.serializer.head, arrayExpected, arrayInputRow)

    // test UnsafeMap-backed data
    val mapEncoder = ExpressionEncoder[Array[Map[Int, Int]]]
    val mapInputRow = InternalRow.fromSeq(Seq(Array(
      Map(1 -> 100, 2 -> 200), Map(3 -> 300, 4 -> 400))))
    val mapExpected = new GenericArrayData(Seq(
      new ArrayBasedMapData(
        new GenericArrayData(Array(1, 2)),
        new GenericArrayData(Array(100, 200))),
      new ArrayBasedMapData(
        new GenericArrayData(Array(3, 4)),
        new GenericArrayData(Array(300, 400)))))
    checkEvalutionWithUnsafeProjection(
      mapEncoder.serializer.head, mapExpected, mapInputRow)
  }

  test("SPARK-23585: UnwrapOption should support interpreted execution") {
    val cls = classOf[Option[Int]]
    val inputObject = BoundReference(0, ObjectType(cls), nullable = true)
    val unwrapObject = UnwrapOption(IntegerType, inputObject)
    Seq((Some(1), 1), (None, null), (null, null)).foreach { case (input, expected) =>
      checkEvaluation(unwrapObject, expected, InternalRow.fromSeq(Seq(input)))
    }
  }

  test("SPARK-23586: WrapOption should support interpreted execution") {
    val cls = ObjectType(classOf[java.lang.Integer])
    val inputObject = BoundReference(0, cls, nullable = true)
    val wrapObject = WrapOption(inputObject, cls)
    Seq((1, Some(1)), (null, None)).foreach { case (input, expected) =>
      checkEvaluation(wrapObject, expected, InternalRow.fromSeq(Seq(input)))
    }
  }

<<<<<<< HEAD
  test("SPARK-23590: CreateExternalRow should support interpreted execution") {
    val schema = new StructType().add("a", IntegerType).add("b", StringType)
    val createExternalRow = CreateExternalRow(Seq(Literal(1), Literal("x")), schema)
    checkEvaluation(createExternalRow, Row.fromSeq(Seq(1, "x")), InternalRow.fromSeq(Seq()))
=======
  test("SPARK-23594 GetExternalRowField should support interpreted execution") {
    val inputObject = BoundReference(0, ObjectType(classOf[Row]), nullable = true)
    val getRowField = GetExternalRowField(inputObject, index = 0, fieldName = "c0")
    Seq((Row(1), 1), (Row(3), 3)).foreach { case (input, expected) =>
      checkEvaluation(getRowField, expected, InternalRow.fromSeq(Seq(input)))
    }

    // If an input row or a field are null, a runtime exception will be thrown
    val errMsg1 = intercept[RuntimeException] {
      evaluate(getRowField, InternalRow.fromSeq(Seq(null)))
    }.getMessage
    assert(errMsg1 === "The input external row cannot be null.")

    val errMsg2 = intercept[RuntimeException] {
      evaluate(getRowField, InternalRow.fromSeq(Seq(Row(null))))
    }.getMessage
    assert(errMsg2 === "The 0th field 'c0' of input row cannot be null.")
>>>>>>> e8a259d6
  }
}<|MERGE_RESOLUTION|>--- conflicted
+++ resolved
@@ -86,12 +86,12 @@
     }
   }
 
-<<<<<<< HEAD
   test("SPARK-23590: CreateExternalRow should support interpreted execution") {
     val schema = new StructType().add("a", IntegerType).add("b", StringType)
     val createExternalRow = CreateExternalRow(Seq(Literal(1), Literal("x")), schema)
     checkEvaluation(createExternalRow, Row.fromSeq(Seq(1, "x")), InternalRow.fromSeq(Seq()))
-=======
+  }
+
   test("SPARK-23594 GetExternalRowField should support interpreted execution") {
     val inputObject = BoundReference(0, ObjectType(classOf[Row]), nullable = true)
     val getRowField = GetExternalRowField(inputObject, index = 0, fieldName = "c0")
@@ -109,6 +109,5 @@
       evaluate(getRowField, InternalRow.fromSeq(Seq(Row(null))))
     }.getMessage
     assert(errMsg2 === "The 0th field 'c0' of input row cannot be null.")
->>>>>>> e8a259d6
   }
 }