--- conflicted
+++ resolved
@@ -68,7 +68,6 @@
       mapEncoder.serializer.head, mapExpected, mapInputRow)
   }
 
-<<<<<<< HEAD
   test("SPARK-23593: InitializeJavaBean should support interpreted execution") {
     val list = new java.util.LinkedList[Int]()
     list.add(1)
@@ -76,7 +75,8 @@
     val initializeBean = InitializeJavaBean(Literal.fromObject(new java.util.LinkedList[Int]),
       Map("add" -> Literal(1)))
     checkEvaluation(initializeBean, list, InternalRow.fromSeq(Seq()))
-=======
+  }
+
   test("SPARK-23585: UnwrapOption should support interpreted execution") {
     val cls = classOf[Option[Int]]
     val inputObject = BoundReference(0, ObjectType(cls), nullable = true)
@@ -118,6 +118,5 @@
       evaluate(getRowField, InternalRow.fromSeq(Seq(Row(null))))
     }.getMessage
     assert(errMsg2 === "The 0th field 'c0' of input row cannot be null.")
->>>>>>> 4c587eb4
   }
 }