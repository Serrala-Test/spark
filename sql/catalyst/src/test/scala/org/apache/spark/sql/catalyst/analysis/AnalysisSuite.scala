--- conflicted
+++ resolved
@@ -441,7 +441,6 @@
     checkAnalysis(SubqueryAlias("tbl", testRelation).as("tbl2"), testRelation)
   }
 
-<<<<<<< HEAD
   test("analysis barrier") {
     // [[AnalysisBarrier]] will be removed after analysis
     checkAnalysis(
@@ -454,7 +453,8 @@
     val barrier = AnalysisBarrier(Project(Seq(UnresolvedAttribute("tbl.b")),
       SubqueryAlias("tbl", testRelation)))
     assertAnalysisError(barrier, Seq("cannot resolve '`tbl.b`'"))
-=======
+  }
+
   test("SPARK-20311 range(N) as alias") {
     def rangeWithAliases(args: Seq[Int], outputNames: Seq[String]): LogicalPlan = {
       SubqueryAlias("t", UnresolvedTableValuedFunction("range", args.map(Literal(_)), outputNames))
@@ -466,6 +466,5 @@
     assertAnalysisError(
       rangeWithAliases(3 :: Nil, "a" :: "b" :: Nil),
       Seq("expected 1 columns but found 2 columns"))
->>>>>>> 69bb7715
   }
 }