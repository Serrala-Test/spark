/*
 * Licensed to the Apache Software Foundation (ASF) under one or more
 * contributor license agreements.  See the NOTICE file distributed with
 * this work for additional information regarding copyright ownership.
 * The ASF licenses this file to You under the Apache License, Version 2.0
 * (the "License"); you may not use this file except in compliance with
 * the License.  You may obtain a copy of the License at
 *
 *    http://www.apache.org/licenses/LICENSE-2.0
 *
 * Unless required by applicable law or agreed to in writing, software
 * distributed under the License is distributed on an "AS IS" BASIS,
 * WITHOUT WARRANTIES OR CONDITIONS OF ANY KIND, either express or implied.
 * See the License for the specific language governing permissions and
 * limitations under the License.
 */

package org.apache.spark.sql.catalyst.analysis

import org.scalatest.{BeforeAndAfter, FunSuite}

import org.apache.spark.sql.AnalysisException
import org.apache.spark.sql.catalyst.expressions._
import org.apache.spark.sql.catalyst.plans.logical._
import org.apache.spark.sql.types._
import org.apache.spark.sql.catalyst.CatalystConf
import org.apache.spark.sql.catalyst.test.SimpleConf
import org.apache.spark.sql.catalyst.dsl.expressions._
import org.apache.spark.sql.catalyst.dsl.plans._

class AnalysisSuite extends FunSuite with BeforeAndAfter {
<<<<<<< HEAD
  val caseSensitiveConf = new SimpleConf()
  caseSensitiveConf.setConf(CatalystConf.CASE_SENSITIVE, "true")
  val caseInsensitiveConf = new SimpleConf()
  caseInsensitiveConf.setConf(CatalystConf.CASE_SENSITIVE, "false")
  val caseSensitiveCatalog = new SimpleCatalog(caseSensitiveConf)
  val caseInsensitiveCatalog = new SimpleCatalog(caseInsensitiveConf)
  val caseSensitiveAnalyze =
    new Analyzer(caseSensitiveCatalog, EmptyFunctionRegistry, caseSensitiveConf)
  val caseInsensitiveAnalyze =
    new Analyzer(caseInsensitiveCatalog, EmptyFunctionRegistry, caseInsensitiveConf)
=======
  val caseSensitiveCatalog = new SimpleCatalog(true)
  val caseInsensitiveCatalog = new SimpleCatalog(false)

  val caseSensitiveAnalyzer =
    new Analyzer(caseSensitiveCatalog, EmptyFunctionRegistry, caseSensitive = true) {
      override val extendedResolutionRules = EliminateSubQueries :: Nil
    }
  val caseInsensitiveAnalyzer =
    new Analyzer(caseInsensitiveCatalog, EmptyFunctionRegistry, caseSensitive = false) {
      override val extendedResolutionRules = EliminateSubQueries :: Nil
    }


  def caseSensitiveAnalyze(plan: LogicalPlan): Unit =
    caseSensitiveAnalyzer.checkAnalysis(caseSensitiveAnalyzer.execute(plan))

  def caseInsensitiveAnalyze(plan: LogicalPlan): Unit =
    caseInsensitiveAnalyzer.checkAnalysis(caseInsensitiveAnalyzer.execute(plan))
>>>>>>> 254e0509

  val testRelation = LocalRelation(AttributeReference("a", IntegerType, nullable = true)())
  val testRelation2 = LocalRelation(
    AttributeReference("a", StringType)(),
    AttributeReference("b", StringType)(),
    AttributeReference("c", DoubleType)(),
    AttributeReference("d", DecimalType.Unlimited)(),
    AttributeReference("e", ShortType)())

  val nestedRelation = LocalRelation(
    AttributeReference("top", StructType(
      StructField("duplicateField", StringType) ::
      StructField("duplicateField", StringType) ::
      StructField("differentCase", StringType) ::
      StructField("differentcase", StringType) :: Nil
    ))())

  val nestedRelation2 = LocalRelation(
    AttributeReference("top", StructType(
      StructField("aField", StringType) ::
      StructField("bField", StringType) ::
      StructField("cField", StringType) :: Nil
    ))())

  before {
    caseSensitiveCatalog.registerTable(Seq("TaBlE"), testRelation)
    caseInsensitiveCatalog.registerTable(Seq("TaBlE"), testRelation)
  }

  test("union project *") {
    val plan = (1 to 100)
      .map(_ => testRelation)
      .fold[LogicalPlan](testRelation) { (a, b) =>
        a.select(UnresolvedStar(None)).select('a).unionAll(b.select(UnresolvedStar(None)))
      }

    assert(caseInsensitiveAnalyzer.execute(plan).resolved)
  }

  test("check project's resolved") {
    assert(Project(testRelation.output, testRelation).resolved)

    assert(!Project(Seq(UnresolvedAttribute("a")), testRelation).resolved)

    val explode = Explode(AttributeReference("a", IntegerType, nullable = true)())
    assert(!Project(Seq(Alias(explode, "explode")()), testRelation).resolved)

    assert(!Project(Seq(Alias(Count(Literal(1)), "count")()), testRelation).resolved)
  }

  test("analyze project") {
    assert(
      caseSensitiveAnalyzer.execute(Project(Seq(UnresolvedAttribute("a")), testRelation)) ===
        Project(testRelation.output, testRelation))

    assert(
      caseSensitiveAnalyzer.execute(
        Project(Seq(UnresolvedAttribute("TbL.a")),
          UnresolvedRelation(Seq("TaBlE"), Some("TbL")))) ===
        Project(testRelation.output, testRelation))

    val e = intercept[AnalysisException] {
      caseSensitiveAnalyze(
        Project(Seq(UnresolvedAttribute("tBl.a")),
          UnresolvedRelation(Seq("TaBlE"), Some("TbL"))))
    }
    assert(e.getMessage().toLowerCase.contains("cannot resolve"))

    assert(
      caseInsensitiveAnalyzer.execute(
        Project(Seq(UnresolvedAttribute("TbL.a")),
          UnresolvedRelation(Seq("TaBlE"), Some("TbL")))) ===
        Project(testRelation.output, testRelation))

    assert(
      caseInsensitiveAnalyzer.execute(
        Project(Seq(UnresolvedAttribute("tBl.a")),
          UnresolvedRelation(Seq("TaBlE"), Some("TbL")))) ===
        Project(testRelation.output, testRelation))
  }

  test("resolve relations") {
    val e = intercept[RuntimeException] {
      caseSensitiveAnalyze(UnresolvedRelation(Seq("tAbLe"), None))
    }
    assert(e.getMessage == "Table Not Found: tAbLe")

    assert(
      caseSensitiveAnalyzer.execute(UnresolvedRelation(Seq("TaBlE"), None)) === testRelation)

    assert(
      caseInsensitiveAnalyzer.execute(UnresolvedRelation(Seq("tAbLe"), None)) === testRelation)

    assert(
      caseInsensitiveAnalyzer.execute(UnresolvedRelation(Seq("TaBlE"), None)) === testRelation)
  }

  def errorTest(
      name: String,
      plan: LogicalPlan,
      errorMessages: Seq[String],
      caseSensitive: Boolean = true): Unit = {
    test(name) {
      val error = intercept[AnalysisException] {
        if(caseSensitive) {
          caseSensitiveAnalyze(plan)
        } else {
          caseInsensitiveAnalyze(plan)
        }
      }

      errorMessages.foreach(m => assert(error.getMessage contains m))
    }
  }

  errorTest(
    "unresolved attributes",
    testRelation.select('abcd),
    "cannot resolve" :: "abcd" :: Nil)

  errorTest(
    "bad casts",
    testRelation.select(Literal(1).cast(BinaryType).as('badCast)),
    "invalid cast" :: Literal(1).dataType.simpleString :: BinaryType.simpleString :: Nil)

  errorTest(
    "non-boolean filters",
    testRelation.where(Literal(1)),
    "filter" :: "'1'" :: "not a boolean" :: Literal(1).dataType.simpleString :: Nil)

  errorTest(
    "missing group by",
    testRelation2.groupBy('a)('b),
    "'b'" :: "group by" :: Nil
  )

  errorTest(
    "ambiguous field",
    nestedRelation.select($"top.duplicateField"),
    "Ambiguous reference to fields" :: "duplicateField" :: Nil,
    caseSensitive = false)

  errorTest(
    "ambiguous field due to case insensitivity",
    nestedRelation.select($"top.differentCase"),
    "Ambiguous reference to fields" :: "differentCase" :: "differentcase" :: Nil,
    caseSensitive = false)

  errorTest(
    "missing field",
    nestedRelation2.select($"top.c"),
    "No such struct field" :: "aField" :: "bField" :: "cField" :: Nil,
    caseSensitive = false)

  case class UnresolvedTestPlan() extends LeafNode {
    override lazy val resolved = false
    override def output: Seq[Attribute] = Nil
  }

  errorTest(
    "catch all unresolved plan",
    UnresolvedTestPlan(),
    "unresolved" :: Nil)


  test("divide should be casted into fractional types") {
    val testRelation2 = LocalRelation(
      AttributeReference("a", StringType)(),
      AttributeReference("b", StringType)(),
      AttributeReference("c", DoubleType)(),
      AttributeReference("d", DecimalType.Unlimited)(),
      AttributeReference("e", ShortType)())

    val plan = caseInsensitiveAnalyzer.execute(
      testRelation2.select(
        'a / Literal(2) as 'div1,
        'a / 'b as 'div2,
        'a / 'c as 'div3,
        'a / 'd as 'div4,
        'e / 'e as 'div5))
    val pl = plan.asInstanceOf[Project].projectList

    assert(pl(0).dataType == DoubleType)
    assert(pl(1).dataType == DoubleType)
    assert(pl(2).dataType == DoubleType)
    assert(pl(3).dataType == DecimalType.Unlimited)
    assert(pl(4).dataType == DoubleType)
  }

  test("SPARK-6452 regression test") {
    // CheckAnalysis should throw AnalysisException when Aggregate contains missing attribute(s)
    val plan =
      Aggregate(
        Nil,
        Alias(Sum(AttributeReference("a", StringType)(exprId = ExprId(1))), "b")() :: Nil,
        LocalRelation(
          AttributeReference("a", StringType)(exprId = ExprId(2))))

    assert(plan.resolved)

    val message = intercept[AnalysisException] {
      caseSensitiveAnalyze(plan)
    }.getMessage

    assert(message.contains("resolved attribute(s) a#1 missing from a#2"))
  }
}<|MERGE_RESOLUTION|>--- conflicted
+++ resolved
@@ -29,37 +29,22 @@
 import org.apache.spark.sql.catalyst.dsl.plans._
 
 class AnalysisSuite extends FunSuite with BeforeAndAfter {
-<<<<<<< HEAD
-  val caseSensitiveConf = new SimpleConf()
-  caseSensitiveConf.setConf(CatalystConf.CASE_SENSITIVE, "true")
-  val caseInsensitiveConf = new SimpleConf()
-  caseInsensitiveConf.setConf(CatalystConf.CASE_SENSITIVE, "false")
+  val caseSensitiveConf = new SimpleConf(true)
+  val caseInsensitiveConf = new SimpleConf(false)
+
   val caseSensitiveCatalog = new SimpleCatalog(caseSensitiveConf)
   val caseInsensitiveCatalog = new SimpleCatalog(caseInsensitiveConf)
-  val caseSensitiveAnalyze =
+
+  val caseSensitiveAnalyzer =
     new Analyzer(caseSensitiveCatalog, EmptyFunctionRegistry, caseSensitiveConf)
-  val caseInsensitiveAnalyze =
+  val caseInsensitiveAnalyzer =
     new Analyzer(caseInsensitiveCatalog, EmptyFunctionRegistry, caseInsensitiveConf)
-=======
-  val caseSensitiveCatalog = new SimpleCatalog(true)
-  val caseInsensitiveCatalog = new SimpleCatalog(false)
-
-  val caseSensitiveAnalyzer =
-    new Analyzer(caseSensitiveCatalog, EmptyFunctionRegistry, caseSensitive = true) {
-      override val extendedResolutionRules = EliminateSubQueries :: Nil
-    }
-  val caseInsensitiveAnalyzer =
-    new Analyzer(caseInsensitiveCatalog, EmptyFunctionRegistry, caseSensitive = false) {
-      override val extendedResolutionRules = EliminateSubQueries :: Nil
-    }
-
 
   def caseSensitiveAnalyze(plan: LogicalPlan): Unit =
     caseSensitiveAnalyzer.checkAnalysis(caseSensitiveAnalyzer.execute(plan))
 
   def caseInsensitiveAnalyze(plan: LogicalPlan): Unit =
     caseInsensitiveAnalyzer.checkAnalysis(caseInsensitiveAnalyzer.execute(plan))
->>>>>>> 254e0509
 
   val testRelation = LocalRelation(AttributeReference("a", IntegerType, nullable = true)())
   val testRelation2 = LocalRelation(
