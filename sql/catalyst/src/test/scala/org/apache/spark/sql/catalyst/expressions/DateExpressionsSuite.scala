/*
 * Licensed to the Apache Software Foundation (ASF) under one or more
 * contributor license agreements.  See the NOTICE file distributed with
 * this work for additional information regarding copyright ownership.
 * The ASF licenses this file to You under the Apache License, Version 2.0
 * (the "License"); you may not use this file except in compliance with
 * the License.  You may obtain a copy of the License at
 *
 *    http://www.apache.org/licenses/LICENSE-2.0
 *
 * Unless required by applicable law or agreed to in writing, software
 * distributed under the License is distributed on an "AS IS" BASIS,
 * WITHOUT WARRANTIES OR CONDITIONS OF ANY KIND, either express or implied.
 * See the License for the specific language governing permissions and
 * limitations under the License.
 */

package org.apache.spark.sql.catalyst.expressions

import java.sql.{Timestamp, Date}
import java.text.SimpleDateFormat
import java.util.Calendar

import org.apache.spark.SparkFunSuite
import org.apache.spark.sql.catalyst.InternalRow
import org.apache.spark.sql.catalyst.util.DateTimeUtils
<<<<<<< HEAD
import org.apache.spark.sql.types.{StringType, TimestampType, DateType}
import org.apache.spark.unsafe.types.CalendarInterval
=======
import org.apache.spark.sql.types._
>>>>>>> 6d94bf6a

class DateExpressionsSuite extends SparkFunSuite with ExpressionEvalHelper {

  val sdf = new SimpleDateFormat("yyyy-MM-dd HH:mm:ss")
  val sdfDate = new SimpleDateFormat("yyyy-MM-dd")
  val d = new Date(sdf.parse("2015-04-08 13:10:15").getTime)
  val ts = new Timestamp(sdf.parse("2013-11-08 13:10:15").getTime)

  test("datetime function current_date") {
    val d0 = DateTimeUtils.millisToDays(System.currentTimeMillis())
    val cd = CurrentDate().eval(EmptyRow).asInstanceOf[Int]
    val d1 = DateTimeUtils.millisToDays(System.currentTimeMillis())
    assert(d0 <= cd && cd <= d1 && d1 - d0 <= 1)
  }

  test("datetime function current_timestamp") {
    val ct = DateTimeUtils.toJavaTimestamp(CurrentTimestamp().eval(EmptyRow).asInstanceOf[Long])
    val t1 = System.currentTimeMillis()
    assert(math.abs(t1 - ct.getTime) < 5000)
  }

  test("DayOfYear") {
    val sdfDay = new SimpleDateFormat("D")
    (1998 to 2002).foreach { y =>
      (0 to 3).foreach { m =>
        (0 to 5).foreach { i =>
          val c = Calendar.getInstance()
          c.set(y, m, 28, 0, 0, 0)
          c.add(Calendar.DATE, i)
          checkEvaluation(DayOfYear(Literal(new Date(c.getTimeInMillis))),
            sdfDay.format(c.getTime).toInt)
        }
      }
    }
    checkEvaluation(DayOfYear(Literal.create(null, DateType)), null)
  }

  test("Year") {
    checkEvaluation(Year(Literal.create(null, DateType)), null)
    checkEvaluation(Year(Literal(d)), 2015)
    checkEvaluation(Year(Cast(Literal(sdfDate.format(d)), DateType)), 2015)
    checkEvaluation(Year(Cast(Literal(ts), DateType)), 2013)

    val c = Calendar.getInstance()
    (2000 to 2002).foreach { y =>
      (0 to 11 by 11).foreach { m =>
        c.set(y, m, 28)
        (0 to 5 * 24).foreach { i =>
          c.add(Calendar.HOUR_OF_DAY, 1)
          checkEvaluation(Year(Literal(new Date(c.getTimeInMillis))),
            c.get(Calendar.YEAR))
        }
      }
    }
  }

  test("Quarter") {
    checkEvaluation(Quarter(Literal.create(null, DateType)), null)
    checkEvaluation(Quarter(Literal(d)), 2)
    checkEvaluation(Quarter(Cast(Literal(sdfDate.format(d)), DateType)), 2)
    checkEvaluation(Quarter(Cast(Literal(ts), DateType)), 4)

    val c = Calendar.getInstance()
    (2003 to 2004).foreach { y =>
      (0 to 11 by 3).foreach { m =>
        c.set(y, m, 28, 0, 0, 0)
        (0 to 5 * 24).foreach { i =>
          c.add(Calendar.HOUR_OF_DAY, 1)
          checkEvaluation(Quarter(Literal(new Date(c.getTimeInMillis))),
            c.get(Calendar.MONTH) / 3 + 1)
        }
      }
    }
  }

  test("Month") {
    checkEvaluation(Month(Literal.create(null, DateType)), null)
    checkEvaluation(Month(Literal(d)), 4)
    checkEvaluation(Month(Cast(Literal(sdfDate.format(d)), DateType)), 4)
    checkEvaluation(Month(Cast(Literal(ts), DateType)), 11)

    (2003 to 2004).foreach { y =>
      (0 to 3).foreach { m =>
        (0 to 2 * 24).foreach { i =>
          val c = Calendar.getInstance()
          c.set(y, m, 28, 0, 0, 0)
          c.add(Calendar.HOUR_OF_DAY, i)
          checkEvaluation(Month(Literal(new Date(c.getTimeInMillis))),
            c.get(Calendar.MONTH) + 1)
        }
      }
    }
  }

  test("Day / DayOfMonth") {
    checkEvaluation(DayOfMonth(Cast(Literal("2000-02-29"), DateType)), 29)
    checkEvaluation(DayOfMonth(Literal.create(null, DateType)), null)
    checkEvaluation(DayOfMonth(Literal(d)), 8)
    checkEvaluation(DayOfMonth(Cast(Literal(sdfDate.format(d)), DateType)), 8)
    checkEvaluation(DayOfMonth(Cast(Literal(ts), DateType)), 8)

    (1999 to 2000).foreach { y =>
      val c = Calendar.getInstance()
      c.set(y, 0, 1, 0, 0, 0)
      (0 to 365).foreach { d =>
        c.add(Calendar.DATE, 1)
        checkEvaluation(DayOfMonth(Literal(new Date(c.getTimeInMillis))),
          c.get(Calendar.DAY_OF_MONTH))
      }
    }
  }

  test("Seconds") {
    checkEvaluation(Second(Literal.create(null, DateType)), null)
    checkEvaluation(Second(Cast(Literal(d), TimestampType)), 0)
    checkEvaluation(Second(Cast(Literal(sdf.format(d)), TimestampType)), 15)
    checkEvaluation(Second(Literal(ts)), 15)

    val c = Calendar.getInstance()
    (0 to 60 by 5).foreach { s =>
      c.set(2015, 18, 3, 3, 5, s)
      checkEvaluation(Second(Literal(new Timestamp(c.getTimeInMillis))),
        c.get(Calendar.SECOND))
    }
  }

  test("WeekOfYear") {
    checkEvaluation(WeekOfYear(Literal.create(null, DateType)), null)
    checkEvaluation(WeekOfYear(Literal(d)), 15)
    checkEvaluation(WeekOfYear(Cast(Literal(sdfDate.format(d)), DateType)), 15)
    checkEvaluation(WeekOfYear(Cast(Literal(ts), DateType)), 45)
    checkEvaluation(WeekOfYear(Cast(Literal("2011-05-06"), DateType)), 18)
  }

  test("DateFormat") {
    checkEvaluation(DateFormatClass(Literal.create(null, TimestampType), Literal("y")), null)
    checkEvaluation(DateFormatClass(Cast(Literal(d), TimestampType),
      Literal.create(null, StringType)), null)
    checkEvaluation(DateFormatClass(Cast(Literal(d), TimestampType),
      Literal("y")), "2015")
    checkEvaluation(DateFormatClass(Literal(ts), Literal("y")), "2013")
  }

  test("Hour") {
    checkEvaluation(Hour(Literal.create(null, DateType)), null)
    checkEvaluation(Hour(Cast(Literal(d), TimestampType)), 0)
    checkEvaluation(Hour(Cast(Literal(sdf.format(d)), TimestampType)), 13)
    checkEvaluation(Hour(Literal(ts)), 13)

    val c = Calendar.getInstance()
    (0 to 24).foreach { h =>
      (0 to 60 by 15).foreach { m =>
        (0 to 60 by 15).foreach { s =>
          c.set(2015, 18, 3, h, m, s)
          checkEvaluation(Hour(Literal(new Timestamp(c.getTimeInMillis))),
            c.get(Calendar.HOUR_OF_DAY))
        }
      }
    }
  }

  test("Minute") {
    checkEvaluation(Minute(Literal.create(null, DateType)), null)
    checkEvaluation(Minute(Cast(Literal(d), TimestampType)), 0)
    checkEvaluation(Minute(Cast(Literal(sdf.format(d)), TimestampType)), 10)
    checkEvaluation(Minute(Literal(ts)), 10)

    val c = Calendar.getInstance()
    (0 to 60 by 5).foreach { m =>
      (0 to 60 by 15).foreach { s =>
        c.set(2015, 18, 3, 3, m, s)
        checkEvaluation(Minute(Literal(new Timestamp(c.getTimeInMillis))),
          c.get(Calendar.MINUTE))
      }
    }
  }

  test("date_add") {
    checkEvaluation(
      DateAdd(Literal(Date.valueOf("2016-02-28")), Literal(1)),
      DateTimeUtils.fromJavaDate(Date.valueOf("2016-02-29")))
    checkEvaluation(
      DateAdd(Literal(Date.valueOf("2016-02-28")), Literal(-365)),
      DateTimeUtils.fromJavaDate(Date.valueOf("2015-02-28")))
  }

  test("date_sub") {
    checkEvaluation(
      DateSub(Literal(Date.valueOf("2015-01-01")), Literal(1)),
      DateTimeUtils.fromJavaDate(Date.valueOf("2014-12-31")))
    checkEvaluation(
      DateSub(Literal(Date.valueOf("2015-01-01")), Literal(-1)),
      DateTimeUtils.fromJavaDate(Date.valueOf("2015-01-02")))
  }

  test("time_add") {
    checkEvaluation(
      TimeAdd(Literal(Timestamp.valueOf("2016-01-29 10:00:00")),
        Literal(new CalendarInterval(1, 123000L))),
      DateTimeUtils.fromJavaTimestamp(Timestamp.valueOf("2016-02-29 10:00:00.123")))
  }

  test("time_sub") {
    checkEvaluation(
      TimeSub(Literal(Timestamp.valueOf("2016-03-31 10:00:00")),
        Literal(new CalendarInterval(1, 0))),
      DateTimeUtils.fromJavaTimestamp(Timestamp.valueOf("2016-02-29 10:00:00")))
    checkEvaluation(
      TimeSub(
        Literal(Timestamp.valueOf("2016-03-30 00:00:01")),
        Literal(new CalendarInterval(1, 2000000.toLong))),
      DateTimeUtils.fromJavaTimestamp(Timestamp.valueOf("2016-02-28 23:59:59")))
  }

  test("add_months") {
    checkEvaluation(AddMonths(Literal(Date.valueOf(
      "2015-01-30")), Literal(1)), DateTimeUtils.fromJavaDate(Date.valueOf("2015-02-28")))
    checkEvaluation(AddMonths(Literal(Date.valueOf(
      "2016-03-30")), Literal(-1)), DateTimeUtils.fromJavaDate(Date.valueOf("2016-02-29")))
  }

  test("months_between") {
    checkEvaluation(MonthsBetween(Literal(Timestamp.valueOf(
      "1997-02-28 10:30:00")), Literal(Timestamp.valueOf("1996-10-30 00:00:00"))), 3.94959677)
    checkEvaluation(MonthsBetween(Literal(Timestamp.valueOf(
      "2015-01-30 11:52:00")), Literal(Timestamp.valueOf("2015-01-30 11:50:00"))), 0.0)
    checkEvaluation(MonthsBetween(Literal(Timestamp.valueOf(
      "2015-01-31 00:00:00")), Literal(Timestamp.valueOf("2015-03-31 22:00:00"))), -2.0)
    checkEvaluation(MonthsBetween(Literal(Timestamp.valueOf(
      "2015-03-31 22:00:00")), Literal(Timestamp.valueOf("2015-02-28 00:00:00"))), 1.0)
  }

  test("last_day") {
    checkEvaluation(LastDay(Literal(Date.valueOf("2015-02-28"))), Date.valueOf("2015-02-28"))
    checkEvaluation(LastDay(Literal(Date.valueOf("2015-03-27"))), Date.valueOf("2015-03-31"))
    checkEvaluation(LastDay(Literal(Date.valueOf("2015-04-26"))), Date.valueOf("2015-04-30"))
    checkEvaluation(LastDay(Literal(Date.valueOf("2015-05-25"))), Date.valueOf("2015-05-31"))
    checkEvaluation(LastDay(Literal(Date.valueOf("2015-06-24"))), Date.valueOf("2015-06-30"))
    checkEvaluation(LastDay(Literal(Date.valueOf("2015-07-23"))), Date.valueOf("2015-07-31"))
    checkEvaluation(LastDay(Literal(Date.valueOf("2015-08-01"))), Date.valueOf("2015-08-31"))
    checkEvaluation(LastDay(Literal(Date.valueOf("2015-09-02"))), Date.valueOf("2015-09-30"))
    checkEvaluation(LastDay(Literal(Date.valueOf("2015-10-03"))), Date.valueOf("2015-10-31"))
    checkEvaluation(LastDay(Literal(Date.valueOf("2015-11-04"))), Date.valueOf("2015-11-30"))
    checkEvaluation(LastDay(Literal(Date.valueOf("2015-12-05"))), Date.valueOf("2015-12-31"))
    checkEvaluation(LastDay(Literal(Date.valueOf("2016-01-06"))), Date.valueOf("2016-01-31"))
    checkEvaluation(LastDay(Literal(Date.valueOf("2016-02-07"))), Date.valueOf("2016-02-29"))
    checkEvaluation(LastDay(Literal.create(null, DateType)), null)
  }

  test("next_day") {
    def testNextDay(input: String, dayOfWeek: String, output: String): Unit = {
      checkEvaluation(
        NextDay(Literal(Date.valueOf(input)), NonFoldableLiteral(dayOfWeek)),
        DateTimeUtils.fromJavaDate(Date.valueOf(output)))
      checkEvaluation(
        NextDay(Literal(Date.valueOf(input)), Literal(dayOfWeek)),
        DateTimeUtils.fromJavaDate(Date.valueOf(output)))
    }
    testNextDay("2015-07-23", "Mon", "2015-07-27")
    testNextDay("2015-07-23", "mo", "2015-07-27")
    testNextDay("2015-07-23", "Tue", "2015-07-28")
    testNextDay("2015-07-23", "tu", "2015-07-28")
    testNextDay("2015-07-23", "we", "2015-07-29")
    testNextDay("2015-07-23", "wed", "2015-07-29")
    testNextDay("2015-07-23", "Thu", "2015-07-30")
    testNextDay("2015-07-23", "TH", "2015-07-30")
    testNextDay("2015-07-23", "Fri", "2015-07-24")
    testNextDay("2015-07-23", "fr", "2015-07-24")

    checkEvaluation(NextDay(Literal(Date.valueOf("2015-07-23")), Literal("xx")), null)
    checkEvaluation(NextDay(Literal.create(null, DateType), Literal("xx")), null)
    checkEvaluation(
      NextDay(Literal(Date.valueOf("2015-07-23")), Literal.create(null, StringType)), null)
  }

  test("from_unixtime") {
    val sdf1 = new SimpleDateFormat("yyyy-MM-dd HH:mm:ss")
    val fmt2 = "yyyy-MM-dd HH:mm:ss.SSS"
    val sdf2 = new SimpleDateFormat(fmt2)
    checkEvaluation(
      FromUnixTime(Literal(0L), Literal("yyyy-MM-dd HH:mm:ss")), sdf1.format(new Timestamp(0)))
    checkEvaluation(FromUnixTime(
      Literal(1000L), Literal("yyyy-MM-dd HH:mm:ss")), sdf1.format(new Timestamp(1000000)))
    checkEvaluation(
      FromUnixTime(Literal(-1000L), Literal(fmt2)), sdf2.format(new Timestamp(-1000000)))
    checkEvaluation(
      FromUnixTime(Literal.create(null, LongType), Literal.create(null, StringType)), null)
    checkEvaluation(
      FromUnixTime(Literal.create(null, LongType), Literal("yyyy-MM-dd HH:mm:ss")), null)
    checkEvaluation(FromUnixTime(Literal(1000L), Literal.create(null, StringType)), null)
    checkEvaluation(
      FromUnixTime(Literal(0L), Literal("not a valid format")), null)
  }

  test("unix_timestamp") {
    val sdf1 = new SimpleDateFormat("yyyy-MM-dd HH:mm:ss")
    val fmt2 = "yyyy-MM-dd HH:mm:ss.SSS"
    val sdf2 = new SimpleDateFormat(fmt2)
    val fmt3 = "yy-MM-dd"
    val sdf3 = new SimpleDateFormat(fmt3)
    val date1 = Date.valueOf("2015-07-24")
    checkEvaluation(
      UnixTimestamp(Literal(sdf1.format(new Timestamp(0))), Literal("yyyy-MM-dd HH:mm:ss")), 0L)
    checkEvaluation(UnixTimestamp(
      Literal(sdf1.format(new Timestamp(1000000))), Literal("yyyy-MM-dd HH:mm:ss")), 1000L)
    checkEvaluation(
      UnixTimestamp(Literal(new Timestamp(1000000)), Literal("yyyy-MM-dd HH:mm:ss")), 1000L)
    checkEvaluation(
      UnixTimestamp(Literal(date1), Literal("yyyy-MM-dd HH:mm:ss")),
      DateTimeUtils.daysToMillis(DateTimeUtils.fromJavaDate(date1)) / 1000L)
    checkEvaluation(
      UnixTimestamp(Literal(sdf2.format(new Timestamp(-1000000))), Literal(fmt2)), -1000L)
    checkEvaluation(UnixTimestamp(
      Literal(sdf3.format(Date.valueOf("2015-07-24"))), Literal(fmt3)),
      DateTimeUtils.daysToMillis(DateTimeUtils.fromJavaDate(Date.valueOf("2015-07-24"))) / 1000L)
    val t1 = UnixTimestamp(
      CurrentTimestamp(), Literal("yyyy-MM-dd HH:mm:ss")).eval().asInstanceOf[Long]
    val t2 = UnixTimestamp(
      CurrentTimestamp(), Literal("yyyy-MM-dd HH:mm:ss")).eval().asInstanceOf[Long]
    assert(t2 - t1 <= 1)
    checkEvaluation(
      UnixTimestamp(Literal.create(null, DateType), Literal.create(null, StringType)), null)
    checkEvaluation(
      UnixTimestamp(Literal.create(null, DateType), Literal("yyyy-MM-dd HH:mm:ss")), null)
    checkEvaluation(UnixTimestamp(
      Literal(date1), Literal.create(null, StringType)), date1.getTime / 1000L)
    checkEvaluation(
      UnixTimestamp(Literal("2015-07-24"), Literal("not a valid format")), null)
  }

}<|MERGE_RESOLUTION|>--- conflicted
+++ resolved
@@ -22,14 +22,9 @@
 import java.util.Calendar
 
 import org.apache.spark.SparkFunSuite
-import org.apache.spark.sql.catalyst.InternalRow
 import org.apache.spark.sql.catalyst.util.DateTimeUtils
-<<<<<<< HEAD
-import org.apache.spark.sql.types.{StringType, TimestampType, DateType}
 import org.apache.spark.unsafe.types.CalendarInterval
-=======
 import org.apache.spark.sql.types._
->>>>>>> 6d94bf6a
 
 class DateExpressionsSuite extends SparkFunSuite with ExpressionEvalHelper {
 
@@ -214,6 +209,11 @@
     checkEvaluation(
       DateAdd(Literal(Date.valueOf("2016-02-28")), Literal(-365)),
       DateTimeUtils.fromJavaDate(Date.valueOf("2015-02-28")))
+    checkEvaluation(DateAdd(Literal.create(null, DateType), Literal(1)), null)
+    checkEvaluation(DateAdd(Literal(Date.valueOf("2016-02-28")), Literal.create(null, IntegerType)),
+      null)
+    checkEvaluation(DateAdd(Literal.create(null, DateType), Literal.create(null, IntegerType)),
+      null)
   }
 
   test("date_sub") {
@@ -223,6 +223,11 @@
     checkEvaluation(
       DateSub(Literal(Date.valueOf("2015-01-01")), Literal(-1)),
       DateTimeUtils.fromJavaDate(Date.valueOf("2015-01-02")))
+    checkEvaluation(DateSub(Literal.create(null, DateType), Literal(1)), null)
+    checkEvaluation(DateSub(Literal(Date.valueOf("2016-02-28")), Literal.create(null, IntegerType)),
+      null)
+    checkEvaluation(DateSub(Literal.create(null, DateType), Literal.create(null, IntegerType)),
+      null)
   }
 
   test("time_add") {
@@ -230,6 +235,17 @@
       TimeAdd(Literal(Timestamp.valueOf("2016-01-29 10:00:00")),
         Literal(new CalendarInterval(1, 123000L))),
       DateTimeUtils.fromJavaTimestamp(Timestamp.valueOf("2016-02-29 10:00:00.123")))
+
+    checkEvaluation(
+      TimeAdd(Literal.create(null, TimestampType), Literal(new CalendarInterval(1, 123000L))),
+      null)
+    checkEvaluation(
+      TimeAdd(Literal(Timestamp.valueOf("2016-01-29 10:00:00")),
+        Literal.create(null, CalendarIntervalType)),
+      null)
+    checkEvaluation(
+      TimeAdd(Literal.create(null, TimestampType), Literal.create(null, CalendarIntervalType)),
+      null)
   }
 
   test("time_sub") {
@@ -242,24 +258,54 @@
         Literal(Timestamp.valueOf("2016-03-30 00:00:01")),
         Literal(new CalendarInterval(1, 2000000.toLong))),
       DateTimeUtils.fromJavaTimestamp(Timestamp.valueOf("2016-02-28 23:59:59")))
+
+    checkEvaluation(
+      TimeSub(Literal.create(null, TimestampType), Literal(new CalendarInterval(1, 123000L))),
+      null)
+    checkEvaluation(
+      TimeSub(Literal(Timestamp.valueOf("2016-01-29 10:00:00")),
+        Literal.create(null, CalendarIntervalType)),
+      null)
+    checkEvaluation(
+      TimeSub(Literal.create(null, TimestampType), Literal.create(null, CalendarIntervalType)),
+      null)
   }
 
   test("add_months") {
-    checkEvaluation(AddMonths(Literal(Date.valueOf(
-      "2015-01-30")), Literal(1)), DateTimeUtils.fromJavaDate(Date.valueOf("2015-02-28")))
-    checkEvaluation(AddMonths(Literal(Date.valueOf(
-      "2016-03-30")), Literal(-1)), DateTimeUtils.fromJavaDate(Date.valueOf("2016-02-29")))
+    checkEvaluation(AddMonths(Literal(Date.valueOf("2015-01-30")), Literal(1)),
+      DateTimeUtils.fromJavaDate(Date.valueOf("2015-02-28")))
+    checkEvaluation(AddMonths(Literal(Date.valueOf("2016-03-30")), Literal(-1)),
+      DateTimeUtils.fromJavaDate(Date.valueOf("2016-02-29")))
+    checkEvaluation(
+      AddMonths(Literal(Date.valueOf("2015-01-30")), Literal.create(null, IntegerType)),
+      null)
+    checkEvaluation(AddMonths(Literal.create(null, DateType), Literal(1)), null)
+    checkEvaluation(AddMonths(Literal.create(null, DateType), Literal.create(null, IntegerType)),
+      null)
   }
 
   test("months_between") {
-    checkEvaluation(MonthsBetween(Literal(Timestamp.valueOf(
-      "1997-02-28 10:30:00")), Literal(Timestamp.valueOf("1996-10-30 00:00:00"))), 3.94959677)
-    checkEvaluation(MonthsBetween(Literal(Timestamp.valueOf(
-      "2015-01-30 11:52:00")), Literal(Timestamp.valueOf("2015-01-30 11:50:00"))), 0.0)
-    checkEvaluation(MonthsBetween(Literal(Timestamp.valueOf(
-      "2015-01-31 00:00:00")), Literal(Timestamp.valueOf("2015-03-31 22:00:00"))), -2.0)
-    checkEvaluation(MonthsBetween(Literal(Timestamp.valueOf(
-      "2015-03-31 22:00:00")), Literal(Timestamp.valueOf("2015-02-28 00:00:00"))), 1.0)
+    checkEvaluation(
+      MonthsBetween(Literal(Timestamp.valueOf("1997-02-28 10:30:00")),
+        Literal(Timestamp.valueOf("1996-10-30 00:00:00"))),
+      3.94959677)
+    checkEvaluation(
+      MonthsBetween(Literal(Timestamp.valueOf("2015-01-30 11:52:00")),
+        Literal(Timestamp.valueOf("2015-01-30 11:50:00"))),
+      0.0)
+    checkEvaluation(
+      MonthsBetween(Literal(Timestamp.valueOf("2015-01-31 00:00:00")),
+        Literal(Timestamp.valueOf("2015-03-31 22:00:00"))),
+      -2.0)
+    checkEvaluation(
+      MonthsBetween(Literal(Timestamp.valueOf("2015-03-31 22:00:00")),
+        Literal(Timestamp.valueOf("2015-02-28 00:00:00"))),
+      1.0)
+    val t = Literal(Timestamp.valueOf("2015-03-31 22:00:00"))
+    val tnull = Literal.create(null, TimestampType)
+    checkEvaluation(MonthsBetween(t, tnull), null)
+    checkEvaluation(MonthsBetween(tnull, t), null)
+    checkEvaluation(MonthsBetween(tnull, tnull), null)
   }
 
   test("last_day") {
