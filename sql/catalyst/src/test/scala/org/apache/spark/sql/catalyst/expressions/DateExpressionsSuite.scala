--- conflicted
+++ resolved
@@ -1086,25 +1086,14 @@
 
   test("timestamps difference") {
     val end = Instant.parse("2019-10-04T11:04:01.123456Z")
-<<<<<<< HEAD
-    checkEvaluation(TimestampDiff(Literal(end), Literal(end)),
+    checkEvaluation(SubtractTimestamps(Literal(end), Literal(end)),
       new CalendarInterval(0, 0, 0))
-    checkEvaluation(TimestampDiff(Literal(end), Literal(Instant.EPOCH)),
+    checkEvaluation(SubtractTimestamps(Literal(end), Literal(Instant.EPOCH)),
       CalendarInterval.fromString("interval " +
         "436163 hours 4 minutes 1 seconds 123 milliseconds 456 microseconds"))
-    checkEvaluation(TimestampDiff(Literal(Instant.EPOCH), Literal(end)),
+    checkEvaluation(SubtractTimestamps(Literal(Instant.EPOCH), Literal(end)),
       CalendarInterval.fromString("interval " +
         "-436163 hours -4 minutes -1 seconds -123 milliseconds -456 microseconds"))
-=======
-    checkEvaluation(SubtractTimestamps(Literal(end), Literal(end)),
-      new CalendarInterval(0, 0))
-    checkEvaluation(SubtractTimestamps(Literal(end), Literal(Instant.EPOCH)),
-      CalendarInterval.fromString("interval 18173 days " +
-        "11 hours 4 minutes 1 seconds 123 milliseconds 456 microseconds"))
-    checkEvaluation(SubtractTimestamps(Literal(Instant.EPOCH), Literal(end)),
-      CalendarInterval.fromString("interval -18173 days " +
-        "-11 hours -4 minutes -1 seconds -123 milliseconds -456 microseconds"))
->>>>>>> d11cbf2e
     checkEvaluation(
       SubtractTimestamps(
         Literal(Instant.parse("9999-12-31T23:59:59.999999Z")),
@@ -1116,7 +1105,7 @@
   test("subtract dates") {
     val end = LocalDate.of(2019, 10, 5)
     checkEvaluation(SubtractDates(Literal(end), Literal(end)),
-      new CalendarInterval(0, 0))
+      new CalendarInterval(0, 0, 0))
     checkEvaluation(SubtractDates(Literal(end.plusDays(1)), Literal(end)),
       CalendarInterval.fromString("interval 1 days"))
     checkEvaluation(SubtractDates(Literal(end.minusDays(1)), Literal(end)),
