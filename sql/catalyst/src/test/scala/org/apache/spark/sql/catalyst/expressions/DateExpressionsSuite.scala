/*
 * Licensed to the Apache Software Foundation (ASF) under one or more
 * contributor license agreements.  See the NOTICE file distributed with
 * this work for additional information regarding copyright ownership.
 * The ASF licenses this file to You under the Apache License, Version 2.0
 * (the "License"); you may not use this file except in compliance with
 * the License.  You may obtain a copy of the License at
 *
 *    http://www.apache.org/licenses/LICENSE-2.0
 *
 * Unless required by applicable law or agreed to in writing, software
 * distributed under the License is distributed on an "AS IS" BASIS,
 * WITHOUT WARRANTIES OR CONDITIONS OF ANY KIND, either express or implied.
 * See the License for the specific language governing permissions and
 * limitations under the License.
 */

package org.apache.spark.sql.catalyst.expressions

import java.sql.{Date, Timestamp}
import java.text.SimpleDateFormat
import java.time.ZoneOffset
import java.util.{Calendar, Locale, TimeZone}
import java.util.concurrent.TimeUnit
import java.util.concurrent.TimeUnit._

import org.apache.spark.SparkFunSuite
import org.apache.spark.sql.AnalysisException
import org.apache.spark.sql.catalyst.InternalRow
import org.apache.spark.sql.catalyst.expressions.codegen.GenerateUnsafeProjection
import org.apache.spark.sql.catalyst.util.{DateTimeUtils, TimestampFormatter}
import org.apache.spark.sql.catalyst.util.DateTimeTestUtils._
import org.apache.spark.sql.catalyst.util.DateTimeUtils.TimeZoneGMT
import org.apache.spark.sql.internal.SQLConf
import org.apache.spark.sql.types._
import org.apache.spark.unsafe.types.{CalendarInterval, UTF8String}

class DateExpressionsSuite extends SparkFunSuite with ExpressionEvalHelper {

  import IntegralLiteralTestUtils._

  val TimeZonePST = TimeZone.getTimeZone("PST")
  val TimeZoneJST = TimeZone.getTimeZone("JST")

  val gmtId = Option(TimeZoneGMT.getID)
  val pstId = Option(TimeZonePST.getID)
  val jstId = Option(TimeZoneJST.getID)

  def toMillis(timestamp: String): Long = {
    val tf = TimestampFormatter("yyyy-MM-dd HH:mm:ss", ZoneOffset.UTC)
    TimeUnit.MICROSECONDS.toMillis(tf.parse(timestamp))
  }
  val date = "2015-04-08 13:10:15"
  val d = new Date(toMillis(date))
  val time = "2013-11-08 13:10:15"
  val ts = new Timestamp(toMillis(time))

  test("datetime function current_date") {
    val d0 = DateTimeUtils.millisToDays(System.currentTimeMillis(), TimeZoneGMT)
    val cd = CurrentDate(gmtId).eval(EmptyRow).asInstanceOf[Int]
    val d1 = DateTimeUtils.millisToDays(System.currentTimeMillis(), TimeZoneGMT)
    assert(d0 <= cd && cd <= d1 && d1 - d0 <= 1)

    val cdjst = CurrentDate(jstId).eval(EmptyRow).asInstanceOf[Int]
    val cdpst = CurrentDate(pstId).eval(EmptyRow).asInstanceOf[Int]
    assert(cdpst <= cd && cd <= cdjst)
  }

  test("datetime function current_timestamp") {
    val ct = DateTimeUtils.toJavaTimestamp(CurrentTimestamp().eval(EmptyRow).asInstanceOf[Long])
    val t1 = System.currentTimeMillis()
    assert(math.abs(t1 - ct.getTime) < 5000)
  }

  test("DayOfYear") {
    val sdfDay = new SimpleDateFormat("D", Locale.US)

    val c = Calendar.getInstance()
    (0 to 3).foreach { m =>
      (0 to 5).foreach { i =>
        c.set(2000, m, 28, 0, 0, 0)
        c.add(Calendar.DATE, i)
        checkEvaluation(DayOfYear(Literal(new Date(c.getTimeInMillis))),
          sdfDay.format(c.getTime).toInt)
      }
    }
    checkEvaluation(DayOfYear(Literal.create(null, DateType)), null)

    checkEvaluation(DayOfYear(Cast(Literal("1582-10-15 13:10:15"), DateType)), 288)
    checkEvaluation(DayOfYear(Cast(Literal("1582-10-04 13:10:15"), DateType)), 277)
    checkConsistencyBetweenInterpretedAndCodegen(DayOfYear, DateType)
  }

  test("Year") {
    checkEvaluation(Year(Literal.create(null, DateType)), null)
    checkEvaluation(Year(Literal(d)), 2015)
    checkEvaluation(Year(Cast(Literal(date), DateType, gmtId)), 2015)
    checkEvaluation(Year(Cast(Literal(ts), DateType, gmtId)), 2013)

    val c = Calendar.getInstance()
    (2000 to 2002).foreach { y =>
      (0 to 11 by 11).foreach { m =>
        c.set(y, m, 28)
        (0 to 5 * 24).foreach { i =>
          c.add(Calendar.HOUR_OF_DAY, 1)
          checkEvaluation(Year(Literal(new Date(c.getTimeInMillis))),
            c.get(Calendar.YEAR))
        }
      }
    }
    checkEvaluation(Year(Cast(Literal("1582-01-01 13:10:15"), DateType)), 1582)
    checkEvaluation(Year(Cast(Literal("1581-12-31 13:10:15"), DateType)), 1581)
    checkConsistencyBetweenInterpretedAndCodegen(Year, DateType)
  }

  test("Quarter") {
    checkEvaluation(Quarter(Literal.create(null, DateType)), null)
    checkEvaluation(Quarter(Literal(d)), 2)
    checkEvaluation(Quarter(Cast(Literal(date), DateType, gmtId)), 2)
    checkEvaluation(Quarter(Cast(Literal(ts), DateType, gmtId)), 4)

    val c = Calendar.getInstance()
    (2003 to 2004).foreach { y =>
      (0 to 11 by 3).foreach { m =>
        c.set(y, m, 28, 0, 0, 0)
        (0 to 5 * 24).foreach { i =>
          c.add(Calendar.HOUR_OF_DAY, 1)
          checkEvaluation(Quarter(Literal(new Date(c.getTimeInMillis))),
            c.get(Calendar.MONTH) / 3 + 1)
        }
      }
    }

    checkEvaluation(Quarter(Cast(Literal("1582-10-01 13:10:15"), DateType)), 4)
    checkEvaluation(Quarter(Cast(Literal("1582-09-30 13:10:15"), DateType)), 3)
    checkConsistencyBetweenInterpretedAndCodegen(Quarter, DateType)
  }

  test("Month") {
    checkEvaluation(Month(Literal.create(null, DateType)), null)
    checkEvaluation(Month(Literal(d)), 4)
    checkEvaluation(Month(Cast(Literal(date), DateType, gmtId)), 4)
    checkEvaluation(Month(Cast(Literal(ts), DateType, gmtId)), 11)

    checkEvaluation(Month(Cast(Literal("1582-04-28 13:10:15"), DateType)), 4)
    checkEvaluation(Month(Cast(Literal("1582-10-04 13:10:15"), DateType)), 10)
    checkEvaluation(Month(Cast(Literal("1582-10-15 13:10:15"), DateType)), 10)

    val c = Calendar.getInstance()
    (2003 to 2004).foreach { y =>
      (0 to 3).foreach { m =>
        (0 to 2 * 24).foreach { i =>
          c.set(y, m, 28, 0, 0, 0)
          c.add(Calendar.HOUR_OF_DAY, i)
          checkEvaluation(Month(Literal(new Date(c.getTimeInMillis))),
            c.get(Calendar.MONTH) + 1)
        }
      }
    }
    checkConsistencyBetweenInterpretedAndCodegen(Month, DateType)
  }

  test("Day / DayOfMonth") {
    checkEvaluation(DayOfMonth(Cast(Literal("2000-02-29"), DateType)), 29)
    checkEvaluation(DayOfMonth(Literal.create(null, DateType)), null)
    checkEvaluation(DayOfMonth(Literal(d)), 8)
    checkEvaluation(DayOfMonth(Cast(Literal(date), DateType, gmtId)), 8)
    checkEvaluation(DayOfMonth(Cast(Literal(ts), DateType, gmtId)), 8)

    checkEvaluation(DayOfMonth(Cast(Literal("1582-04-28 13:10:15"), DateType)), 28)
    checkEvaluation(DayOfMonth(Cast(Literal("1582-10-15 13:10:15"), DateType)), 15)
    checkEvaluation(DayOfMonth(Cast(Literal("1582-10-04 13:10:15"), DateType)), 4)

    val c = Calendar.getInstance()
    (1999 to 2000).foreach { y =>
      c.set(y, 0, 1, 0, 0, 0)
      (0 to 365).foreach { d =>
        c.add(Calendar.DATE, 1)
        checkEvaluation(DayOfMonth(Literal(new Date(c.getTimeInMillis))),
          c.get(Calendar.DAY_OF_MONTH))
      }
    }
    checkConsistencyBetweenInterpretedAndCodegen(DayOfMonth, DateType)
  }

  test("Seconds") {
    assert(Second(Literal.create(null, DateType), gmtId).resolved === false)
    assert(Second(Cast(Literal(d), TimestampType, gmtId), gmtId).resolved )
    checkEvaluation(Second(Cast(Literal(d), TimestampType, gmtId), gmtId), 0)
    checkEvaluation(Second(Cast(Literal(date), TimestampType, gmtId), gmtId), 15)
    checkEvaluation(Second(Literal(ts), gmtId), 15)

    val c = Calendar.getInstance()
    for (tz <- Seq(TimeZoneGMT, TimeZonePST, TimeZoneJST)) {
      val timeZoneId = Option(tz.getID)
      c.setTimeZone(tz)
      (0 to 60 by 5).foreach { s =>
        c.set(2015, 18, 3, 3, 5, s)
        checkEvaluation(
          Second(Literal(new Timestamp(c.getTimeInMillis)), timeZoneId),
          c.get(Calendar.SECOND))
      }
      checkConsistencyBetweenInterpretedAndCodegen(
        (child: Expression) => Second(child, timeZoneId), TimestampType)
    }
  }

  test("DayOfWeek") {
    checkEvaluation(DayOfWeek(Literal.create(null, DateType)), null)
    checkEvaluation(DayOfWeek(Literal(d)), Calendar.WEDNESDAY)
    checkEvaluation(DayOfWeek(Cast(Literal(date), DateType, gmtId)),
      Calendar.WEDNESDAY)
    checkEvaluation(DayOfWeek(Cast(Literal(ts), DateType, gmtId)), Calendar.FRIDAY)
    checkEvaluation(DayOfWeek(Cast(Literal("2011-05-06"), DateType, gmtId)), Calendar.FRIDAY)
    checkEvaluation(DayOfWeek(Literal(new Date(toMillis("2017-05-27 13:10:15")))),
      Calendar.SATURDAY)
    checkEvaluation(DayOfWeek(Literal(new Date(toMillis("1582-10-15 13:10:15")))),
      Calendar.FRIDAY)
    checkConsistencyBetweenInterpretedAndCodegen(DayOfWeek, DateType)
  }

  test("WeekDay") {
    checkEvaluation(WeekDay(Literal.create(null, DateType)), null)
    checkEvaluation(WeekDay(Literal(d)), 2)
    checkEvaluation(WeekDay(Cast(Literal(date), DateType, gmtId)), 2)
    checkEvaluation(WeekDay(Cast(Literal(ts), DateType, gmtId)), 4)
    checkEvaluation(WeekDay(Cast(Literal("2011-05-06"), DateType, gmtId)), 4)
    checkEvaluation(WeekDay(Literal(new Date(toMillis("2017-05-27 13:10:15")))), 5)
    checkEvaluation(WeekDay(Literal(new Date(toMillis("1582-10-15 13:10:15")))), 4)
    checkConsistencyBetweenInterpretedAndCodegen(WeekDay, DateType)
  }

  test("WeekOfYear") {
    checkEvaluation(WeekOfYear(Literal.create(null, DateType)), null)
    checkEvaluation(WeekOfYear(Literal(d)), 15)
    checkEvaluation(WeekOfYear(Cast(Literal(date), DateType, gmtId)), 15)
    checkEvaluation(WeekOfYear(Cast(Literal(ts), DateType, gmtId)), 45)
    checkEvaluation(WeekOfYear(Cast(Literal("2011-05-06"), DateType, gmtId)), 18)
    checkEvaluation(WeekOfYear(Cast(Literal("1582-10-15 13:10:15"), DateType, gmtId)), 41)
    checkEvaluation(WeekOfYear(Cast(Literal("1582-10-04 13:10:15"), DateType, gmtId)), 40)
    checkConsistencyBetweenInterpretedAndCodegen(WeekOfYear, DateType)
  }

  test("DateFormat") {
    checkEvaluation(
      DateFormatClass(Literal.create(null, TimestampType), Literal("y"), gmtId),
      null)
    checkEvaluation(DateFormatClass(Cast(Literal(d), TimestampType, gmtId),
      Literal.create(null, StringType), gmtId), null)

    checkEvaluation(DateFormatClass(Cast(Literal(d), TimestampType, gmtId),
      Literal("y"), gmtId), "2015")
    checkEvaluation(DateFormatClass(Literal(ts), Literal("y"), gmtId), "2013")
    checkEvaluation(DateFormatClass(Cast(Literal(d), TimestampType, gmtId),
      Literal("H"), gmtId), "0")
    checkEvaluation(DateFormatClass(Literal(ts), Literal("H"), gmtId), "13")

    checkEvaluation(DateFormatClass(Cast(Literal(d), TimestampType, pstId),
      Literal("y"), pstId), "2015")
    checkEvaluation(DateFormatClass(Literal(ts), Literal("y"), pstId), "2013")
    checkEvaluation(DateFormatClass(Cast(Literal(d), TimestampType, pstId),
      Literal("H"), pstId), "0")
    checkEvaluation(DateFormatClass(Literal(ts), Literal("H"), pstId), "5")

    checkEvaluation(DateFormatClass(Cast(Literal(d), TimestampType, jstId),
      Literal("y"), jstId), "2015")
    checkEvaluation(DateFormatClass(Literal(ts), Literal("y"), jstId), "2013")
    checkEvaluation(DateFormatClass(Cast(Literal(d), TimestampType, jstId),
      Literal("H"), jstId), "0")
    checkEvaluation(DateFormatClass(Literal(ts), Literal("H"), jstId), "22")

    // SPARK-28072 The codegen path should work
    checkEvaluation(
      expression = DateFormatClass(
        BoundReference(ordinal = 0, dataType = TimestampType, nullable = true),
        BoundReference(ordinal = 1, dataType = StringType, nullable = true),
        jstId),
      expected = "22",
      inputRow = InternalRow(DateTimeUtils.fromJavaTimestamp(ts), UTF8String.fromString("H")))
  }

  test("Hour") {
    assert(Hour(Literal.create(null, DateType), gmtId).resolved === false)
    assert(Hour(Literal(ts), gmtId).resolved)
    checkEvaluation(Hour(Cast(Literal(d), TimestampType, gmtId), gmtId), 0)
    checkEvaluation(Hour(Cast(Literal(date), TimestampType, gmtId), gmtId), 13)
    checkEvaluation(Hour(Literal(ts), gmtId), 13)

    val c = Calendar.getInstance()
    for (tz <- Seq(TimeZoneGMT, TimeZonePST, TimeZoneJST)) {
      val timeZoneId = Option(tz.getID)
      c.setTimeZone(tz)
      (0 to 24 by 6).foreach { h =>
        (0 to 60 by 30).foreach { m =>
          (0 to 60 by 30).foreach { s =>
            c.set(2015, 18, 3, h, m, s)
            checkEvaluation(
              Hour(Literal(new Timestamp(c.getTimeInMillis)), timeZoneId),
              c.get(Calendar.HOUR_OF_DAY))
          }
        }
      }
      checkConsistencyBetweenInterpretedAndCodegen(
        (child: Expression) => Hour(child, timeZoneId), TimestampType)
    }
  }

  test("Minute") {
    assert(Minute(Literal.create(null, DateType), gmtId).resolved === false)
    assert(Minute(Literal(ts), gmtId).resolved)
    checkEvaluation(Minute(Cast(Literal(d), TimestampType, gmtId), gmtId), 0)
    checkEvaluation(
      Minute(Cast(Literal(date), TimestampType, gmtId), gmtId), 10)
    checkEvaluation(Minute(Literal(ts), gmtId), 10)

    val c = Calendar.getInstance()
    for (tz <- Seq(TimeZoneGMT, TimeZonePST, TimeZoneJST)) {
      val timeZoneId = Option(tz.getID)
      c.setTimeZone(tz)
      (0 to 60 by 5).foreach { m =>
        (0 to 60 by 15).foreach { s =>
          c.set(2015, 18, 3, 3, m, s)
          checkEvaluation(
            Minute(Literal(new Timestamp(c.getTimeInMillis)), timeZoneId),
            c.get(Calendar.MINUTE))
        }
      }
      checkConsistencyBetweenInterpretedAndCodegen(
        (child: Expression) => Minute(child, timeZoneId), TimestampType)
    }
  }

  test("date_add") {
    checkEvaluation(
      DateAdd(Literal(Date.valueOf("2016-02-28")), Literal(1)),
      DateTimeUtils.fromJavaDate(Date.valueOf("2016-02-29")))
    checkEvaluation(
      DateAdd(Literal(Date.valueOf("2016-02-28")), Literal(-365)),
      DateTimeUtils.fromJavaDate(Date.valueOf("2015-02-28")))
    checkEvaluation(DateAdd(Literal.create(null, DateType), Literal(1)), null)
    checkEvaluation(DateAdd(Literal(Date.valueOf("2016-02-28")), Literal.create(null, IntegerType)),
      null)
    checkEvaluation(DateAdd(Literal.create(null, DateType), Literal.create(null, IntegerType)),
      null)
    checkEvaluation(
      DateAdd(Literal(Date.valueOf("2016-02-28")), positiveIntLit), 49627)
    checkEvaluation(
      DateAdd(Literal(Date.valueOf("2016-02-28")), negativeIntLit), -15910)
    checkConsistencyBetweenInterpretedAndCodegen(DateAdd, DateType, IntegerType)
  }

  test("date_sub") {
    checkEvaluation(
      DateSub(Literal(Date.valueOf("2015-01-01")), Literal(1)),
      DateTimeUtils.fromJavaDate(Date.valueOf("2014-12-31")))
    checkEvaluation(
      DateSub(Literal(Date.valueOf("2015-01-01")), Literal(-1)),
      DateTimeUtils.fromJavaDate(Date.valueOf("2015-01-02")))
    checkEvaluation(DateSub(Literal.create(null, DateType), Literal(1)), null)
    checkEvaluation(DateSub(Literal(Date.valueOf("2016-02-28")), Literal.create(null, IntegerType)),
      null)
    checkEvaluation(DateSub(Literal.create(null, DateType), Literal.create(null, IntegerType)),
      null)
    checkEvaluation(
      DateSub(Literal(Date.valueOf("2016-02-28")), positiveIntLit), -15909)
    checkEvaluation(
      DateSub(Literal(Date.valueOf("2016-02-28")), negativeIntLit), 49628)
    checkConsistencyBetweenInterpretedAndCodegen(DateSub, DateType, IntegerType)
  }

  test("time_add") {
    val sdf = new SimpleDateFormat("yyyy-MM-dd HH:mm:ss.SSS", Locale.US)
    for (tz <- Seq(TimeZoneGMT, TimeZonePST, TimeZoneJST)) {
      val timeZoneId = Option(tz.getID)
      sdf.setTimeZone(tz)

      checkEvaluation(
        TimeAdd(
          Literal(new Timestamp(sdf.parse("2016-01-29 10:00:00.000").getTime)),
          Literal(new CalendarInterval(1, 123000L)),
          timeZoneId),
        DateTimeUtils.fromJavaTimestamp(
          new Timestamp(sdf.parse("2016-02-29 10:00:00.123").getTime)))

      checkEvaluation(
        TimeAdd(
          Literal.create(null, TimestampType),
          Literal(new CalendarInterval(1, 123000L)),
          timeZoneId),
        null)
      checkEvaluation(
        TimeAdd(
          Literal(new Timestamp(sdf.parse("2016-01-29 10:00:00.000").getTime)),
          Literal.create(null, CalendarIntervalType),
          timeZoneId),
        null)
      checkEvaluation(
        TimeAdd(
          Literal.create(null, TimestampType),
          Literal.create(null, CalendarIntervalType),
          timeZoneId),
        null)
      checkConsistencyBetweenInterpretedAndCodegen(
        (start: Expression, interval: Expression) => TimeAdd(start, interval, timeZoneId),
        TimestampType, CalendarIntervalType)
    }
  }

  test("time_sub") {
    val sdf = new SimpleDateFormat("yyyy-MM-dd HH:mm:ss.SSS", Locale.US)
    for (tz <- Seq(TimeZoneGMT, TimeZonePST, TimeZoneJST)) {
      val timeZoneId = Option(tz.getID)
      sdf.setTimeZone(tz)

      checkEvaluation(
        TimeSub(
          Literal(new Timestamp(sdf.parse("2016-03-31 10:00:00.000").getTime)),
          Literal(new CalendarInterval(1, 0)),
          timeZoneId),
        DateTimeUtils.fromJavaTimestamp(
          new Timestamp(sdf.parse("2016-02-29 10:00:00.000").getTime)))
      checkEvaluation(
        TimeSub(
          Literal(new Timestamp(sdf.parse("2016-03-30 00:00:01.000").getTime)),
          Literal(new CalendarInterval(1, 2000000.toLong)),
          timeZoneId),
        DateTimeUtils.fromJavaTimestamp(
          new Timestamp(sdf.parse("2016-02-28 23:59:59.000").getTime)))

      checkEvaluation(
        TimeSub(
          Literal.create(null, TimestampType),
          Literal(new CalendarInterval(1, 123000L)),
          timeZoneId),
        null)
      checkEvaluation(
        TimeSub(
          Literal(new Timestamp(sdf.parse("2016-01-29 10:00:00.000").getTime)),
          Literal.create(null, CalendarIntervalType),
          timeZoneId),
        null)
      checkEvaluation(
        TimeSub(
          Literal.create(null, TimestampType),
          Literal.create(null, CalendarIntervalType),
          timeZoneId),
        null)
      checkConsistencyBetweenInterpretedAndCodegen(
        (start: Expression, interval: Expression) => TimeSub(start, interval, timeZoneId),
        TimestampType, CalendarIntervalType)
    }
  }

  test("add_months") {
    checkEvaluation(AddMonths(Literal(Date.valueOf("2015-01-30")), Literal(1)),
      DateTimeUtils.fromJavaDate(Date.valueOf("2015-02-28")))
    checkEvaluation(AddMonths(Literal(Date.valueOf("2016-03-30")), Literal(-1)),
      DateTimeUtils.fromJavaDate(Date.valueOf("2016-02-29")))
    checkEvaluation(
      AddMonths(Literal(Date.valueOf("2015-01-30")), Literal.create(null, IntegerType)),
      null)
    checkEvaluation(AddMonths(Literal.create(null, DateType), Literal(1)), null)
    checkEvaluation(AddMonths(Literal.create(null, DateType), Literal.create(null, IntegerType)),
      null)
    // Valid range of DateType is [0001-01-01, 9999-12-31]
    val maxMonthInterval = 10000 * 12
    checkEvaluation(
      AddMonths(Literal(Date.valueOf("0001-01-01")), Literal(maxMonthInterval)), 2933261)
    checkEvaluation(
      AddMonths(Literal(Date.valueOf("9999-12-31")), Literal(-1 * maxMonthInterval)), -719529)
    // Test evaluation results between Interpreted mode and Codegen mode
    forAll (
      LiteralGenerator.randomGen(DateType),
      LiteralGenerator.monthIntervalLiterGen
    ) { (l1: Literal, l2: Literal) =>
      cmpInterpretWithCodegen(EmptyRow, AddMonths(l1, l2))
    }
  }

  test("months_between") {
    val sdf = new SimpleDateFormat("yyyy-MM-dd HH:mm:ss", Locale.US)
    for (tz <- Seq(TimeZoneGMT, TimeZonePST, TimeZoneJST)) {
      val timeZoneId = Option(tz.getID)
      sdf.setTimeZone(tz)

      checkEvaluation(
        MonthsBetween(
          Literal(new Timestamp(sdf.parse("1997-02-28 10:30:00").getTime)),
          Literal(new Timestamp(sdf.parse("1996-10-30 00:00:00").getTime)),
          Literal.TrueLiteral,
          timeZoneId = timeZoneId), 3.94959677)
      checkEvaluation(
        MonthsBetween(
          Literal(new Timestamp(sdf.parse("1997-02-28 10:30:00").getTime)),
          Literal(new Timestamp(sdf.parse("1996-10-30 00:00:00").getTime)),
          Literal.FalseLiteral,
          timeZoneId = timeZoneId), 3.9495967741935485)

      Seq(Literal.FalseLiteral, Literal.TrueLiteral). foreach { roundOff =>
        checkEvaluation(
          MonthsBetween(
            Literal(new Timestamp(sdf.parse("2015-01-30 11:52:00").getTime)),
            Literal(new Timestamp(sdf.parse("2015-01-30 11:50:00").getTime)),
            roundOff,
            timeZoneId = timeZoneId), 0.0)
        checkEvaluation(
          MonthsBetween(
            Literal(new Timestamp(sdf.parse("2015-01-31 00:00:00").getTime)),
            Literal(new Timestamp(sdf.parse("2015-03-31 22:00:00").getTime)),
            roundOff,
            timeZoneId = timeZoneId), -2.0)
        checkEvaluation(
          MonthsBetween(
            Literal(new Timestamp(sdf.parse("2015-03-31 22:00:00").getTime)),
            Literal(new Timestamp(sdf.parse("2015-02-28 00:00:00").getTime)),
            roundOff,
            timeZoneId = timeZoneId), 1.0)
      }
      val t = Literal(Timestamp.valueOf("2015-03-31 22:00:00"))
      val tnull = Literal.create(null, TimestampType)
      checkEvaluation(MonthsBetween(t, tnull, Literal.TrueLiteral, timeZoneId = timeZoneId), null)
      checkEvaluation(MonthsBetween(tnull, t, Literal.TrueLiteral, timeZoneId = timeZoneId), null)
      checkEvaluation(
        MonthsBetween(tnull, tnull, Literal.TrueLiteral, timeZoneId = timeZoneId), null)
      checkEvaluation(
        MonthsBetween(t, t, Literal.create(null, BooleanType), timeZoneId = timeZoneId), null)
      checkConsistencyBetweenInterpretedAndCodegen(
        (time1: Expression, time2: Expression, roundOff: Expression) =>
          MonthsBetween(time1, time2, roundOff, timeZoneId = timeZoneId),
        TimestampType, TimestampType, BooleanType)
    }
  }

  test("last_day") {
    checkEvaluation(LastDay(Literal(Date.valueOf("2015-02-28"))), Date.valueOf("2015-02-28"))
    checkEvaluation(LastDay(Literal(Date.valueOf("2015-03-27"))), Date.valueOf("2015-03-31"))
    checkEvaluation(LastDay(Literal(Date.valueOf("2015-04-26"))), Date.valueOf("2015-04-30"))
    checkEvaluation(LastDay(Literal(Date.valueOf("2015-05-25"))), Date.valueOf("2015-05-31"))
    checkEvaluation(LastDay(Literal(Date.valueOf("2015-06-24"))), Date.valueOf("2015-06-30"))
    checkEvaluation(LastDay(Literal(Date.valueOf("2015-07-23"))), Date.valueOf("2015-07-31"))
    checkEvaluation(LastDay(Literal(Date.valueOf("2015-08-01"))), Date.valueOf("2015-08-31"))
    checkEvaluation(LastDay(Literal(Date.valueOf("2015-09-02"))), Date.valueOf("2015-09-30"))
    checkEvaluation(LastDay(Literal(Date.valueOf("2015-10-03"))), Date.valueOf("2015-10-31"))
    checkEvaluation(LastDay(Literal(Date.valueOf("2015-11-04"))), Date.valueOf("2015-11-30"))
    checkEvaluation(LastDay(Literal(Date.valueOf("2015-12-05"))), Date.valueOf("2015-12-31"))
    checkEvaluation(LastDay(Literal(Date.valueOf("2016-01-06"))), Date.valueOf("2016-01-31"))
    checkEvaluation(LastDay(Literal(Date.valueOf("2016-02-07"))), Date.valueOf("2016-02-29"))
    checkEvaluation(LastDay(Literal.create(null, DateType)), null)
    checkConsistencyBetweenInterpretedAndCodegen(LastDay, DateType)
  }

  test("next_day") {
    def testNextDay(input: String, dayOfWeek: String, output: String): Unit = {
      checkEvaluation(
        NextDay(Literal(Date.valueOf(input)), NonFoldableLiteral(dayOfWeek)),
        DateTimeUtils.fromJavaDate(Date.valueOf(output)))
      checkEvaluation(
        NextDay(Literal(Date.valueOf(input)), Literal(dayOfWeek)),
        DateTimeUtils.fromJavaDate(Date.valueOf(output)))
    }
    testNextDay("2015-07-23", "Mon", "2015-07-27")
    testNextDay("2015-07-23", "mo", "2015-07-27")
    testNextDay("2015-07-23", "Tue", "2015-07-28")
    testNextDay("2015-07-23", "tu", "2015-07-28")
    testNextDay("2015-07-23", "we", "2015-07-29")
    testNextDay("2015-07-23", "wed", "2015-07-29")
    testNextDay("2015-07-23", "Thu", "2015-07-30")
    testNextDay("2015-07-23", "TH", "2015-07-30")
    testNextDay("2015-07-23", "Fri", "2015-07-24")
    testNextDay("2015-07-23", "fr", "2015-07-24")

    checkEvaluation(NextDay(Literal(Date.valueOf("2015-07-23")), Literal("xx")), null)
    checkEvaluation(NextDay(Literal.create(null, DateType), Literal("xx")), null)
    checkEvaluation(
      NextDay(Literal(Date.valueOf("2015-07-23")), Literal.create(null, StringType)), null)
  }

  test("TruncDate") {
    def testTrunc(input: Date, fmt: String, expected: Date): Unit = {
      checkEvaluation(TruncDate(Literal.create(input, DateType), Literal.create(fmt, StringType)),
        expected)
      checkEvaluation(
        TruncDate(Literal.create(input, DateType), NonFoldableLiteral.create(fmt, StringType)),
        expected)
    }
    val date = Date.valueOf("2015-07-22")
    Seq("yyyy", "YYYY", "year", "YEAR", "yy", "YY").foreach { fmt =>
      testTrunc(date, fmt, Date.valueOf("2015-01-01"))
    }
    Seq("month", "MONTH", "mon", "MON", "mm", "MM").foreach { fmt =>
      testTrunc(date, fmt, Date.valueOf("2015-07-01"))
    }
    testTrunc(date, "DD", null)
    testTrunc(date, "SECOND", null)
    testTrunc(date, "HOUR", null)
    testTrunc(date, null, null)
    testTrunc(null, "MON", null)
    testTrunc(null, null, null)
  }

  test("TruncTimestamp") {
    def testTrunc(input: Timestamp, fmt: String, expected: Timestamp): Unit = {
      checkEvaluation(
        TruncTimestamp(Literal.create(fmt, StringType), Literal.create(input, TimestampType)),
        expected)
      checkEvaluation(
        TruncTimestamp(
          NonFoldableLiteral.create(fmt, StringType), Literal.create(input, TimestampType)),
        expected)
    }

    withDefaultTimeZone(TimeZoneGMT) {
      val inputDate = Timestamp.valueOf("2015-07-22 05:30:06")

      Seq("yyyy", "YYYY", "year", "YEAR", "yy", "YY").foreach { fmt =>
        testTrunc(
          inputDate, fmt,
          Timestamp.valueOf("2015-01-01 00:00:00"))
      }

      Seq("month", "MONTH", "mon", "MON", "mm", "MM").foreach { fmt =>
        testTrunc(
          inputDate, fmt,
          Timestamp.valueOf("2015-07-01 00:00:00"))
      }

      Seq("DAY", "day", "DD", "dd").foreach { fmt =>
        testTrunc(
          inputDate, fmt,
          Timestamp.valueOf("2015-07-22 00:00:00"))
      }

      Seq("HOUR", "hour").foreach { fmt =>
        testTrunc(
          inputDate, fmt,
          Timestamp.valueOf("2015-07-22 05:00:00"))
      }

      Seq("MINUTE", "minute").foreach { fmt =>
        testTrunc(
          inputDate, fmt,
          Timestamp.valueOf("2015-07-22 05:30:00"))
      }

      Seq("SECOND", "second").foreach { fmt =>
        testTrunc(
          inputDate, fmt,
          Timestamp.valueOf("2015-07-22 05:30:06"))
      }

      Seq("WEEK", "week").foreach { fmt =>
        testTrunc(
          inputDate, fmt,
          Timestamp.valueOf("2015-07-20 00:00:00"))
      }

      Seq("QUARTER", "quarter").foreach { fmt =>
        testTrunc(
          inputDate, fmt,
          Timestamp.valueOf("2015-07-01 00:00:00"))
      }

      testTrunc(inputDate, "INVALID", null)
      testTrunc(inputDate, null, null)
      testTrunc(null, "MON", null)
      testTrunc(null, null, null)
    }
  }

  test("from_unixtime") {
    val fmt1 = "yyyy-MM-dd HH:mm:ss"
    val sdf1 = new SimpleDateFormat(fmt1, Locale.US)
    val fmt2 = "yyyy-MM-dd HH:mm:ss.SSS"
    val sdf2 = new SimpleDateFormat(fmt2, Locale.US)
    for (tz <- Seq(TimeZoneGMT, TimeZonePST, TimeZoneJST)) {
      val timeZoneId = Option(tz.getID)
      sdf1.setTimeZone(tz)
      sdf2.setTimeZone(tz)

      checkEvaluation(
        FromUnixTime(Literal(0L), Literal(fmt1), timeZoneId),
        sdf1.format(new Timestamp(0)))
      checkEvaluation(FromUnixTime(
        Literal(1000L), Literal(fmt1), timeZoneId),
        sdf1.format(new Timestamp(1000000)))
      checkEvaluation(
        FromUnixTime(Literal(-1000L), Literal(fmt2), timeZoneId),
        sdf2.format(new Timestamp(-1000000)))
      checkEvaluation(
        FromUnixTime(Literal.create(null, LongType), Literal.create(null, StringType), timeZoneId),
        null)
      checkEvaluation(
        FromUnixTime(Literal.create(null, LongType), Literal(fmt1), timeZoneId),
        null)
      checkEvaluation(
        FromUnixTime(Literal(1000L), Literal.create(null, StringType), timeZoneId),
        null)
      checkEvaluation(
        FromUnixTime(Literal(0L), Literal("not a valid format"), timeZoneId), null)

      // SPARK-28072 The codegen path for non-literal input should also work
      checkEvaluation(
        expression = FromUnixTime(
          BoundReference(ordinal = 0, dataType = LongType, nullable = true),
          BoundReference(ordinal = 1, dataType = StringType, nullable = true),
          timeZoneId),
        expected = UTF8String.fromString(sdf1.format(new Timestamp(0))),
        inputRow = InternalRow(0L, UTF8String.fromString(fmt1)))
    }
  }

  test("unix_timestamp") {
    val sdf1 = new SimpleDateFormat("yyyy-MM-dd HH:mm:ss", Locale.US)
    val fmt2 = "yyyy-MM-dd HH:mm:ss.SSS"
    val sdf2 = new SimpleDateFormat(fmt2, Locale.US)
    val fmt3 = "yy-MM-dd"
    val sdf3 = new SimpleDateFormat(fmt3, Locale.US)
    sdf3.setTimeZone(TimeZoneGMT)

    withDefaultTimeZone(TimeZoneGMT) {
      for (tz <- Seq(TimeZoneGMT, TimeZonePST, TimeZoneJST)) {
        val timeZoneId = Option(tz.getID)
        sdf1.setTimeZone(tz)
        sdf2.setTimeZone(tz)

        val date1 = Date.valueOf("2015-07-24")
        checkEvaluation(UnixTimestamp(
          Literal(sdf1.format(new Timestamp(0))), Literal("yyyy-MM-dd HH:mm:ss"), timeZoneId), 0L)
        checkEvaluation(UnixTimestamp(
          Literal(sdf1.format(new Timestamp(1000000))), Literal("yyyy-MM-dd HH:mm:ss"), timeZoneId),
          1000L)
        checkEvaluation(
          UnixTimestamp(
            Literal(new Timestamp(1000000)), Literal("yyyy-MM-dd HH:mm:ss"), timeZoneId),
          1000L)
        checkEvaluation(
          UnixTimestamp(Literal(date1), Literal("yyyy-MM-dd HH:mm:ss"), timeZoneId),
          MILLISECONDS.toSeconds(DateTimeUtils.daysToMillis(DateTimeUtils.fromJavaDate(date1), tz)))
        checkEvaluation(
          UnixTimestamp(Literal(sdf2.format(new Timestamp(-1000000))), Literal(fmt2), timeZoneId),
          -1000L)
        checkEvaluation(UnixTimestamp(
          Literal(sdf3.format(Date.valueOf("2015-07-24"))), Literal(fmt3), timeZoneId),
          MILLISECONDS.toSeconds(DateTimeUtils.daysToMillis(
            DateTimeUtils.fromJavaDate(Date.valueOf("2015-07-24")), tz)))
        val t1 = UnixTimestamp(
          CurrentTimestamp(), Literal("yyyy-MM-dd HH:mm:ss")).eval().asInstanceOf[Long]
        val t2 = UnixTimestamp(
          CurrentTimestamp(), Literal("yyyy-MM-dd HH:mm:ss")).eval().asInstanceOf[Long]
        assert(t2 - t1 <= 1)
        checkEvaluation(
          UnixTimestamp(
            Literal.create(null, DateType), Literal.create(null, StringType), timeZoneId),
          null)
        checkEvaluation(
          UnixTimestamp(Literal.create(null, DateType), Literal("yyyy-MM-dd HH:mm:ss"), timeZoneId),
          null)
        checkEvaluation(
          UnixTimestamp(Literal(date1), Literal.create(null, StringType), timeZoneId),
          MILLISECONDS.toSeconds(DateTimeUtils.daysToMillis(DateTimeUtils.fromJavaDate(date1), tz)))
        checkEvaluation(
          UnixTimestamp(Literal("2015-07-24"), Literal("not a valid format"), timeZoneId), null)
      }
    }
  }

  test("to_unix_timestamp") {
    val fmt1 = "yyyy-MM-dd HH:mm:ss"
    val sdf1 = new SimpleDateFormat(fmt1, Locale.US)
    val fmt2 = "yyyy-MM-dd HH:mm:ss.SSS"
    val sdf2 = new SimpleDateFormat(fmt2, Locale.US)
    val fmt3 = "yy-MM-dd"
    val sdf3 = new SimpleDateFormat(fmt3, Locale.US)
    sdf3.setTimeZone(TimeZoneGMT)

    withDefaultTimeZone(TimeZoneGMT) {
      for (tz <- Seq(TimeZoneGMT, TimeZonePST, TimeZoneJST)) {
        val timeZoneId = Option(tz.getID)
        sdf1.setTimeZone(tz)
        sdf2.setTimeZone(tz)

        val date1 = Date.valueOf("2015-07-24")
        checkEvaluation(ToUnixTimestamp(
          Literal(sdf1.format(new Timestamp(0))), Literal(fmt1), timeZoneId), 0L)
        checkEvaluation(ToUnixTimestamp(
          Literal(sdf1.format(new Timestamp(1000000))), Literal(fmt1), timeZoneId),
          1000L)
        checkEvaluation(ToUnixTimestamp(
          Literal(new Timestamp(1000000)), Literal(fmt1)),
          1000L)
        checkEvaluation(
          ToUnixTimestamp(Literal(date1), Literal(fmt1), timeZoneId),
          MILLISECONDS.toSeconds(DateTimeUtils.daysToMillis(DateTimeUtils.fromJavaDate(date1), tz)))
        checkEvaluation(
          ToUnixTimestamp(Literal(sdf2.format(new Timestamp(-1000000))), Literal(fmt2), timeZoneId),
          -1000L)
        checkEvaluation(ToUnixTimestamp(
          Literal(sdf3.format(Date.valueOf("2015-07-24"))), Literal(fmt3), timeZoneId),
          MILLISECONDS.toSeconds(DateTimeUtils.daysToMillis(
            DateTimeUtils.fromJavaDate(Date.valueOf("2015-07-24")), tz)))
        val t1 = ToUnixTimestamp(
          CurrentTimestamp(), Literal(fmt1)).eval().asInstanceOf[Long]
        val t2 = ToUnixTimestamp(
          CurrentTimestamp(), Literal(fmt1)).eval().asInstanceOf[Long]
        assert(t2 - t1 <= 1)
        checkEvaluation(ToUnixTimestamp(
          Literal.create(null, DateType), Literal.create(null, StringType), timeZoneId), null)
        checkEvaluation(
          ToUnixTimestamp(
            Literal.create(null, DateType), Literal(fmt1), timeZoneId),
          null)
        checkEvaluation(ToUnixTimestamp(
          Literal(date1), Literal.create(null, StringType), timeZoneId),
          MILLISECONDS.toSeconds(DateTimeUtils.daysToMillis(DateTimeUtils.fromJavaDate(date1), tz)))
        checkEvaluation(
          ToUnixTimestamp(Literal("2015-07-24"), Literal("not a valid format"), timeZoneId), null)

        // SPARK-28072 The codegen path for non-literal input should also work
        checkEvaluation(
          expression = ToUnixTimestamp(
            BoundReference(ordinal = 0, dataType = StringType, nullable = true),
            BoundReference(ordinal = 1, dataType = StringType, nullable = true),
            timeZoneId),
          expected = 0L,
          inputRow = InternalRow(
            UTF8String.fromString(sdf1.format(new Timestamp(0))), UTF8String.fromString(fmt1)))
      }
    }
  }

  test("datediff") {
    checkEvaluation(
      DateDiff(Literal(Date.valueOf("2015-07-24")), Literal(Date.valueOf("2015-07-21"))), 3)
    checkEvaluation(
      DateDiff(Literal(Date.valueOf("2015-07-21")), Literal(Date.valueOf("2015-07-24"))), -3)
    checkEvaluation(DateDiff(Literal.create(null, DateType), Literal(Date.valueOf("2015-07-24"))),
      null)
    checkEvaluation(DateDiff(Literal(Date.valueOf("2015-07-24")), Literal.create(null, DateType)),
      null)
    checkEvaluation(
      DateDiff(Literal.create(null, DateType), Literal.create(null, DateType)),
      null)
  }

  test("to_utc_timestamp") {
    def test(t: String, tz: String, expected: String): Unit = {
      checkEvaluation(
        ToUTCTimestamp(
          Literal.create(if (t != null) Timestamp.valueOf(t) else null, TimestampType),
          Literal.create(tz, StringType)),
        if (expected != null) Timestamp.valueOf(expected) else null)
      checkEvaluation(
        ToUTCTimestamp(
          Literal.create(if (t != null) Timestamp.valueOf(t) else null, TimestampType),
          NonFoldableLiteral.create(tz, StringType)),
        if (expected != null) Timestamp.valueOf(expected) else null)
    }
    withSQLConf(SQLConf.UTC_TIMESTAMP_FUNC_ENABLED.key -> "true") {
      test("2015-07-24 00:00:00", "PST", "2015-07-24 07:00:00")
      test("2015-01-24 00:00:00", "PST", "2015-01-24 08:00:00")
      test(null, "UTC", null)
      test("2015-07-24 00:00:00", null, null)
      test(null, null, null)
    }
    val msg = intercept[AnalysisException] {
      test("2015-07-24 00:00:00", "PST", "2015-07-24 07:00:00")
    }.getMessage
    assert(msg.contains(SQLConf.UTC_TIMESTAMP_FUNC_ENABLED.key))
  }

  test("to_utc_timestamp - invalid time zone id") {
    withSQLConf(SQLConf.UTC_TIMESTAMP_FUNC_ENABLED.key -> "true") {
      Seq("Invalid time zone", "\"quote", "UTC*42").foreach { invalidTz =>
        val msg = intercept[java.time.DateTimeException] {
          GenerateUnsafeProjection.generate(
            ToUTCTimestamp(
              Literal(Timestamp.valueOf("2015-07-24 00:00:00")), Literal(invalidTz)) :: Nil)
        }.getMessage
        assert(msg.contains(invalidTz))
      }
    }
  }

  test("from_utc_timestamp") {
    def test(t: String, tz: String, expected: String): Unit = {
      checkEvaluation(
        FromUTCTimestamp(
          Literal.create(if (t != null) Timestamp.valueOf(t) else null, TimestampType),
          Literal.create(tz, StringType)),
        if (expected != null) Timestamp.valueOf(expected) else null)
      checkEvaluation(
        FromUTCTimestamp(
          Literal.create(if (t != null) Timestamp.valueOf(t) else null, TimestampType),
          NonFoldableLiteral.create(tz, StringType)),
        if (expected != null) Timestamp.valueOf(expected) else null)
    }
    withSQLConf(SQLConf.UTC_TIMESTAMP_FUNC_ENABLED.key -> "true") {
      test("2015-07-24 00:00:00", "PST", "2015-07-23 17:00:00")
      test("2015-01-24 00:00:00", "PST", "2015-01-23 16:00:00")
      test(null, "UTC", null)
      test("2015-07-24 00:00:00", null, null)
      test(null, null, null)
    }
    val msg = intercept[AnalysisException] {
      test("2015-07-24 00:00:00", "PST", "2015-07-23 17:00:00")
    }.getMessage
    assert(msg.contains(SQLConf.UTC_TIMESTAMP_FUNC_ENABLED.key))
  }

  test("from_utc_timestamp - invalid time zone id") {
    withSQLConf(SQLConf.UTC_TIMESTAMP_FUNC_ENABLED.key -> "true") {
      Seq("Invalid time zone", "\"quote", "UTC*42").foreach { invalidTz =>
        val msg = intercept[java.time.DateTimeException] {
          GenerateUnsafeProjection.generate(
            FromUTCTimestamp(Literal(0), Literal(invalidTz)) :: Nil)
        }.getMessage
        assert(msg.contains(invalidTz))
      }
    }
  }

<<<<<<< HEAD
  test("creating values of TimestampType via make_timestamp") {
    val makeTimestampExpr = MakeTimestamp(
      Literal(2013), Literal(7), Literal(15), Literal(8), Literal(15), Literal(23.5))
    checkEvaluation(makeTimestampExpr, Timestamp.valueOf("2013-7-15 8:15:23.5"))

    checkEvaluation(makeTimestampExpr.copy(year = Literal.create(null, IntegerType)), null)
    checkEvaluation(makeTimestampExpr.copy(year = Literal(Int.MaxValue)), null)

    checkEvaluation(makeTimestampExpr.copy(month = Literal.create(null, IntegerType)), null)
    checkEvaluation(makeTimestampExpr.copy(month = Literal(13)), null)

    checkEvaluation(makeTimestampExpr.copy(day = Literal.create(null, IntegerType)), null)
    checkEvaluation(makeTimestampExpr.copy(day = Literal(32)), null)

    checkEvaluation(makeTimestampExpr.copy(hour = Literal.create(null, IntegerType)), null)
    checkEvaluation(makeTimestampExpr.copy(hour = Literal(25)), null)

    checkEvaluation(makeTimestampExpr.copy(min = Literal.create(null, IntegerType)), null)
    checkEvaluation(makeTimestampExpr.copy(min = Literal(65)), null)

    checkEvaluation(makeTimestampExpr.copy(sec = Literal.create(null, DoubleType)), null)
    checkEvaluation(makeTimestampExpr.copy(sec = Literal(70.5)), null)

=======
  test("creating values of DateType via make_date") {
    checkEvaluation(MakeDate(Literal(2013), Literal(7), Literal(15)), Date.valueOf("2013-7-15"))
    checkEvaluation(MakeDate(Literal.create(null, IntegerType), Literal(7), Literal(15)), null)
    checkEvaluation(MakeDate(Literal(2019), Literal.create(null, IntegerType), Literal(19)), null)
    checkEvaluation(MakeDate(Literal(2019), Literal(7), Literal.create(null, IntegerType)), null)
    checkEvaluation(MakeDate(Literal(Int.MaxValue), Literal(13), Literal(19)), null)
    checkEvaluation(MakeDate(Literal(2019), Literal(13), Literal(19)), null)
    checkEvaluation(MakeDate(Literal(2019), Literal(7), Literal(32)), null)
>>>>>>> 022667ce
  }
}<|MERGE_RESOLUTION|>--- conflicted
+++ resolved
@@ -919,31 +919,6 @@
     }
   }
 
-<<<<<<< HEAD
-  test("creating values of TimestampType via make_timestamp") {
-    val makeTimestampExpr = MakeTimestamp(
-      Literal(2013), Literal(7), Literal(15), Literal(8), Literal(15), Literal(23.5))
-    checkEvaluation(makeTimestampExpr, Timestamp.valueOf("2013-7-15 8:15:23.5"))
-
-    checkEvaluation(makeTimestampExpr.copy(year = Literal.create(null, IntegerType)), null)
-    checkEvaluation(makeTimestampExpr.copy(year = Literal(Int.MaxValue)), null)
-
-    checkEvaluation(makeTimestampExpr.copy(month = Literal.create(null, IntegerType)), null)
-    checkEvaluation(makeTimestampExpr.copy(month = Literal(13)), null)
-
-    checkEvaluation(makeTimestampExpr.copy(day = Literal.create(null, IntegerType)), null)
-    checkEvaluation(makeTimestampExpr.copy(day = Literal(32)), null)
-
-    checkEvaluation(makeTimestampExpr.copy(hour = Literal.create(null, IntegerType)), null)
-    checkEvaluation(makeTimestampExpr.copy(hour = Literal(25)), null)
-
-    checkEvaluation(makeTimestampExpr.copy(min = Literal.create(null, IntegerType)), null)
-    checkEvaluation(makeTimestampExpr.copy(min = Literal(65)), null)
-
-    checkEvaluation(makeTimestampExpr.copy(sec = Literal.create(null, DoubleType)), null)
-    checkEvaluation(makeTimestampExpr.copy(sec = Literal(70.5)), null)
-
-=======
   test("creating values of DateType via make_date") {
     checkEvaluation(MakeDate(Literal(2013), Literal(7), Literal(15)), Date.valueOf("2013-7-15"))
     checkEvaluation(MakeDate(Literal.create(null, IntegerType), Literal(7), Literal(15)), null)
@@ -952,6 +927,30 @@
     checkEvaluation(MakeDate(Literal(Int.MaxValue), Literal(13), Literal(19)), null)
     checkEvaluation(MakeDate(Literal(2019), Literal(13), Literal(19)), null)
     checkEvaluation(MakeDate(Literal(2019), Literal(7), Literal(32)), null)
->>>>>>> 022667ce
+  }
+
+  test("creating values of TimestampType via make_timestamp") {
+    val makeTimestampExpr = MakeTimestamp(
+      Literal(2013), Literal(7), Literal(15), Literal(8), Literal(15), Literal(23.5))
+    checkEvaluation(makeTimestampExpr, Timestamp.valueOf("2013-7-15 8:15:23.5"))
+
+    checkEvaluation(makeTimestampExpr.copy(year = Literal.create(null, IntegerType)), null)
+    checkEvaluation(makeTimestampExpr.copy(year = Literal(Int.MaxValue)), null)
+
+    checkEvaluation(makeTimestampExpr.copy(month = Literal.create(null, IntegerType)), null)
+    checkEvaluation(makeTimestampExpr.copy(month = Literal(13)), null)
+
+    checkEvaluation(makeTimestampExpr.copy(day = Literal.create(null, IntegerType)), null)
+    checkEvaluation(makeTimestampExpr.copy(day = Literal(32)), null)
+
+    checkEvaluation(makeTimestampExpr.copy(hour = Literal.create(null, IntegerType)), null)
+    checkEvaluation(makeTimestampExpr.copy(hour = Literal(25)), null)
+
+    checkEvaluation(makeTimestampExpr.copy(min = Literal.create(null, IntegerType)), null)
+    checkEvaluation(makeTimestampExpr.copy(min = Literal(65)), null)
+
+    checkEvaluation(makeTimestampExpr.copy(sec = Literal.create(null, DoubleType)), null)
+    checkEvaluation(makeTimestampExpr.copy(sec = Literal(70.5)), null)
+
   }
 }