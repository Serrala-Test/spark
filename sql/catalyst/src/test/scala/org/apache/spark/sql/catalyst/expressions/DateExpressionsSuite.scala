--- conflicted
+++ resolved
@@ -969,7 +969,44 @@
     checkEvaluation(makeTimestampExpr.copy(sec = Literal(60.5)), null)
   }
 
-<<<<<<< HEAD
+  test("millennium") {
+    val date = MakeDate(Literal(2019), Literal(1), Literal(1))
+    checkEvaluation(Millennium(date), 3)
+    checkEvaluation(Millennium(date.copy(year = Literal(2001))), 3)
+    checkEvaluation(Millennium(date.copy(year = Literal(2000))), 2)
+    checkEvaluation(Millennium(date.copy(year = Literal(1001), day = Literal(28))), 2)
+    checkEvaluation(Millennium(date.copy(year = Literal(1))), 1)
+    checkEvaluation(Millennium(date.copy(year = Literal(-1))), -1)
+    checkEvaluation(Millennium(date.copy(year = Literal(-100), month = Literal(12))), -1)
+    checkEvaluation(Millennium(date.copy(year = Literal(-2019))), -3)
+  }
+
+  test("century") {
+    val date = MakeDate(Literal(2019), Literal(1), Literal(1))
+    checkEvaluation(Century(date), 21)
+    checkEvaluation(Century(date.copy(year = Literal(2001))), 21)
+    checkEvaluation(Century(date.copy(year = Literal(2000))), 20)
+    checkEvaluation(Century(date.copy(year = Literal(1001), day = Literal(28))), 11)
+    checkEvaluation(Century(date.copy(year = Literal(1))), 1)
+    checkEvaluation(Century(date.copy(year = Literal(-1))), -1)
+    checkEvaluation(Century(date.copy(year = Literal(-100), month = Literal(12))), -2)
+    checkEvaluation(Century(date.copy(year = Literal(-2019))), -21)
+  }
+
+  test("decade") {
+    val date = MakeDate(Literal(2019), Literal(8), Literal(8))
+    checkEvaluation(Decade(date), 201)
+    checkEvaluation(Decade(date.copy(year = Literal(2011))), 201)
+    checkEvaluation(Decade(date.copy(year = Literal(2010))), 201)
+    checkEvaluation(Decade(date.copy(year = Literal(2009))), 200)
+    checkEvaluation(Decade(date.copy(year = Literal(10))), 1)
+    checkEvaluation(Decade(date.copy(year = Literal(1))), 0)
+    checkEvaluation(Decade(date.copy(year = Literal(-1))), -1)
+    checkEvaluation(Decade(date.copy(year = Literal(-10))), -1)
+    checkEvaluation(Decade(date.copy(year = Literal(-11))), -2)
+    checkEvaluation(Decade(date.copy(year = Literal(-2019))), -202)
+  }
+
   test("milliseconds and microseconds") {
     outstandingTimezonesIds.foreach { timezone =>
         val timestamp = MakeTimestamp(Literal(2019), Literal(8), Literal(10),
@@ -1006,43 +1043,5 @@
   test("ISO 8601 week-numbering year") {
     checkEvaluation(IsoYear(MakeDate(Literal(2006), Literal(1), Literal(1))), 2005)
     checkEvaluation(IsoYear(MakeDate(Literal(2006), Literal(1), Literal(2))), 2006)
-=======
-  test("millennium") {
-    val date = MakeDate(Literal(2019), Literal(1), Literal(1))
-    checkEvaluation(Millennium(date), 3)
-    checkEvaluation(Millennium(date.copy(year = Literal(2001))), 3)
-    checkEvaluation(Millennium(date.copy(year = Literal(2000))), 2)
-    checkEvaluation(Millennium(date.copy(year = Literal(1001), day = Literal(28))), 2)
-    checkEvaluation(Millennium(date.copy(year = Literal(1))), 1)
-    checkEvaluation(Millennium(date.copy(year = Literal(-1))), -1)
-    checkEvaluation(Millennium(date.copy(year = Literal(-100), month = Literal(12))), -1)
-    checkEvaluation(Millennium(date.copy(year = Literal(-2019))), -3)
-  }
-
-  test("century") {
-    val date = MakeDate(Literal(2019), Literal(1), Literal(1))
-    checkEvaluation(Century(date), 21)
-    checkEvaluation(Century(date.copy(year = Literal(2001))), 21)
-    checkEvaluation(Century(date.copy(year = Literal(2000))), 20)
-    checkEvaluation(Century(date.copy(year = Literal(1001), day = Literal(28))), 11)
-    checkEvaluation(Century(date.copy(year = Literal(1))), 1)
-    checkEvaluation(Century(date.copy(year = Literal(-1))), -1)
-    checkEvaluation(Century(date.copy(year = Literal(-100), month = Literal(12))), -2)
-    checkEvaluation(Century(date.copy(year = Literal(-2019))), -21)
-  }
-
-  test("decade") {
-    val date = MakeDate(Literal(2019), Literal(8), Literal(8))
-    checkEvaluation(Decade(date), 201)
-    checkEvaluation(Decade(date.copy(year = Literal(2011))), 201)
-    checkEvaluation(Decade(date.copy(year = Literal(2010))), 201)
-    checkEvaluation(Decade(date.copy(year = Literal(2009))), 200)
-    checkEvaluation(Decade(date.copy(year = Literal(10))), 1)
-    checkEvaluation(Decade(date.copy(year = Literal(1))), 0)
-    checkEvaluation(Decade(date.copy(year = Literal(-1))), -1)
-    checkEvaluation(Decade(date.copy(year = Literal(-10))), -1)
-    checkEvaluation(Decade(date.copy(year = Literal(-11))), -2)
-    checkEvaluation(Decade(date.copy(year = Literal(-2019))), -202)
->>>>>>> 31ef268b
   }
 }