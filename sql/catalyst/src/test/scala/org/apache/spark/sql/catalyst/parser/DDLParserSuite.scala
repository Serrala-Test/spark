--- conflicted
+++ resolved
@@ -1202,12 +1202,6 @@
       AlterTableRecoverPartitionsStatement(Seq("a", "b", "c")))
   }
 
-<<<<<<< HEAD
-  test("show current catalog") {
-    comparePlans(
-      parsePlan("SHOW CURRENT CATALOG"),
-      ShowCurrentCatalogStatement())
-=======
   test("alter table: rename partition") {
     val sql1 =
       """
@@ -1282,7 +1276,12 @@
 
     val parsed3_table = parsePlan(sql3_table)
     comparePlans(parsed3_table, expected3_table)
->>>>>>> 91d99016
+  }
+
+  test("show current catalog") {
+    comparePlans(
+      parsePlan("SHOW CURRENT CATALOG"),
+      ShowCurrentCatalogStatement())
   }
 
   private case class TableSpec(
