/*
 * Licensed to the Apache Software Foundation (ASF) under one or more
 * contributor license agreements.  See the NOTICE file distributed with
 * this work for additional information regarding copyright ownership.
 * The ASF licenses this file to You under the Apache License, Version 2.0
 * (the "License"); you may not use this file except in compliance with
 * the License.  You may obtain a copy of the License at
 *
 *    http://www.apache.org/licenses/LICENSE-2.0
 *
 * Unless required by applicable law or agreed to in writing, software
 * distributed under the License is distributed on an "AS IS" BASIS,
 * WITHOUT WARRANTIES OR CONDITIONS OF ANY KIND, either express or implied.
 * See the License for the specific language governing permissions and
 * limitations under the License.
 */
package org.apache.spark.sql.catalyst.expressions.aggregate

import org.apache.spark.SparkFunSuite
import org.apache.spark.sql.AnalysisException
import org.apache.spark.sql.catalyst.InternalRow
import org.apache.spark.sql.catalyst.expressions.{AttributeReference, Literal}
import org.apache.spark.sql.types.IntegerType

class FirstLastTestSuite extends SparkFunSuite {
  val input = AttributeReference("input", IntegerType, nullable = true)()
  val evaluator = DeclarativeAggregateEvaluator(Last(input, false), Seq(input))
  val evaluatorIgnoreNulls = DeclarativeAggregateEvaluator(Last(input, true), Seq(input))

  test("empty buffer") {
    assert(evaluator.initialize() === InternalRow(null, false))
  }

  test("update") {
    val result = evaluator.update(
      InternalRow(1),
      InternalRow(9),
      InternalRow(-1))
    assert(result === InternalRow(-1, true))
  }

  test("update - ignore nulls") {
    val result1 = evaluatorIgnoreNulls.update(
      InternalRow(null),
      InternalRow(9),
      InternalRow(null))
    assert(result1 === InternalRow(9, true))

    val result2 = evaluatorIgnoreNulls.update(
      InternalRow(null),
      InternalRow(null))
    assert(result2 === InternalRow(null, false))
  }

  test("merge") {
    // Empty merge
    val p0 = evaluator.initialize()
    assert(evaluator.merge(p0) === InternalRow(null, false))

    // Single merge
    val p1 = evaluator.update(InternalRow(1), InternalRow(-99))
    assert(evaluator.merge(p1) === p1)

    // Multiple merges.
    val p2 = evaluator.update(InternalRow(2), InternalRow(10))
    assert(evaluator.merge(p1, p2) === p2)

    // Empty partitions (p0 is empty)
    assert(evaluator.merge(p1, p0, p2) === p2)
    assert(evaluator.merge(p2, p1, p0) === p1)
  }

  test("merge - ignore nulls") {
    // Multi merges
    val p1 = evaluatorIgnoreNulls.update(InternalRow(1), InternalRow(null))
    val p2 = evaluatorIgnoreNulls.update(InternalRow(null), InternalRow(null))
    assert(evaluatorIgnoreNulls.merge(p1, p2) === p1)
  }

  test("eval") {
    // Null Eval
    assert(evaluator.eval(InternalRow(null, true)) === InternalRow(null))
    assert(evaluator.eval(InternalRow(null, false)) === InternalRow(null))

    // Empty Eval
    val p0 = evaluator.initialize()
    assert(evaluator.eval(p0) === InternalRow(null))

    // Update - Eval
    val p1 = evaluator.update(InternalRow(1), InternalRow(-99))
    assert(evaluator.eval(p1) === InternalRow(-99))

    // Update - Merge - Eval
    val p2 = evaluator.update(InternalRow(2), InternalRow(10))
    val m1 = evaluator.merge(p1, p0, p2)
    assert(evaluator.eval(m1) === InternalRow(10))

    // Update - Merge - Eval (empty partition at the end)
    val m2 = evaluator.merge(p2, p1, p0)
    assert(evaluator.eval(m2) === InternalRow(-99))
  }

  test("eval - ignore nulls") {
    // Update - Merge - Eval
    val p1 = evaluatorIgnoreNulls.update(InternalRow(1), InternalRow(null))
    val p2 = evaluatorIgnoreNulls.update(InternalRow(null), InternalRow(null))
    val m1 = evaluatorIgnoreNulls.merge(p1, p2)
    assert(evaluatorIgnoreNulls.eval(m1) === InternalRow(1))
  }

  test("SPARK-32344: correct error handling for a type mismatch") {
    val msg1 = intercept[AnalysisException] {
      new First(input, Literal(1, IntegerType))
    }.getMessage
    assert(msg1.contains("The second argument should be a boolean literal"))
    val msg2 = intercept[AnalysisException] {
      new Last(input, Literal(1, IntegerType))
    }.getMessage
<<<<<<< HEAD
    assert(msg2.contains("The second argument should be a boolean literal"))
=======
    assert(msg2.contains("The second argument in last should be a boolean literal"))
    val msg3 = intercept[AnalysisException] {
      new AnyValue(input, Literal(1, IntegerType))
    }.getMessage
    assert(msg3.contains("The second argument in any_value should be a boolean literal"))
>>>>>>> e732232d
  }
}<|MERGE_RESOLUTION|>--- conflicted
+++ resolved
@@ -116,14 +116,10 @@
     val msg2 = intercept[AnalysisException] {
       new Last(input, Literal(1, IntegerType))
     }.getMessage
-<<<<<<< HEAD
     assert(msg2.contains("The second argument should be a boolean literal"))
-=======
-    assert(msg2.contains("The second argument in last should be a boolean literal"))
     val msg3 = intercept[AnalysisException] {
       new AnyValue(input, Literal(1, IntegerType))
     }.getMessage
-    assert(msg3.contains("The second argument in any_value should be a boolean literal"))
->>>>>>> e732232d
+    assert(msg3.contains("The second argument should be a boolean literal"))
   }
 }