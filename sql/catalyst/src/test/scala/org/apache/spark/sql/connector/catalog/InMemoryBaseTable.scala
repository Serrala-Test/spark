--- conflicted
+++ resolved
@@ -446,7 +446,6 @@
     }
 
     override def filter(filters: Array[Filter]): Unit = {
-<<<<<<< HEAD
       filters.foreach { f =>
         val colName = f.references.head
         val partitionColNames = partitioning.flatMap(t =>
@@ -456,6 +455,7 @@
                 .reduce(_ + "." + _)))
 
         if (partitioning.length == 1 && partitionColNames.exists(_ == colName)) {
+          val ref = partitioning.head.references().head
           f match {
             case In(attrName, valueArray)
               if valueArray.length == 1 && valueArray(0) != null &&
@@ -476,12 +476,17 @@
                 matchingKeys.contains(key)
               })
 
-            case In(attrName, values) if attrName == colName &&
-              values.headOption.fold(false)(_ != null) =>
-              val matchingKeys = values.map(_.toString).toSet
-              data = data.filter(partition => {
-                val key = partition.asInstanceOf[BufferedRows].keyString()
-                matchingKeys.contains(key)
+            case In(attrName, values) if attrName == ref.toString =>
+              val matchingKeys = values.map { value =>
+                if (value != null) value.toString else null
+              }.toSet
+              this.data = this.data.filter(partition => {
+                val rows = partition.asInstanceOf[BufferedRows]
+                rows.key match {
+                  // null partitions are represented as Seq(null)
+                  case Seq(null) => matchingKeys.contains(null)
+                  case _ => matchingKeys.contains(rows.keyString())
+                }
               })
 
             case _ => // skip
@@ -526,25 +531,6 @@
             true
 
           case _ => false
-=======
-      if (partitioning.length == 1 && partitioning.head.references().length == 1) {
-        val ref = partitioning.head.references().head
-        filters.foreach {
-          case In(attrName, values) if attrName == ref.toString =>
-            val matchingKeys = values.map { value =>
-              if (value != null) value.toString else null
-            }.toSet
-            this.data = this.data.filter(partition => {
-              val rows = partition.asInstanceOf[BufferedRows]
-              rows.key match {
-                // null partitions are represented as Seq(null)
-                case Seq(null) => matchingKeys.contains(null)
-                case _ => matchingKeys.contains(rows.keyString())
-              }
-            })
-
-          case _ => // skip
->>>>>>> 3cac0df1
         }
       }
     }
