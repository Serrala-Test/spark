/*
 * Licensed to the Apache Software Foundation (ASF) under one or more
 * contributor license agreements.  See the NOTICE file distributed with
 * this work for additional information regarding copyright ownership.
 * The ASF licenses this file to You under the Apache License, Version 2.0
 * (the "License"); you may not use this file except in compliance with
 * the License.  You may obtain a copy of the License at
 *
 *    http://www.apache.org/licenses/LICENSE-2.0
 *
 * Unless required by applicable law or agreed to in writing, software
 * distributed under the License is distributed on an "AS IS" BASIS,
 * WITHOUT WARRANTIES OR CONDITIONS OF ANY KIND, either express or implied.
 * See the License for the specific language governing permissions and
 * limitations under the License.
 */

package org.apache.spark.api.java

import java.io.Closeable
import java.util
import java.util.{Map => JMap}

import scala.collection.JavaConverters._
import scala.language.implicitConversions
import scala.reflect.ClassTag

import com.google.common.base.Optional
import org.apache.hadoop.conf.Configuration
import org.apache.spark.input.PortableDataStream
import org.apache.hadoop.mapred.{InputFormat, JobConf}
import org.apache.hadoop.mapreduce.{InputFormat => NewInputFormat}

import org.apache.spark._
import org.apache.spark.AccumulatorParam._
import org.apache.spark.api.java.JavaSparkContext.fakeClassTag
import org.apache.spark.broadcast.Broadcast
import org.apache.spark.rdd.{EmptyRDD, HadoopRDD, NewHadoopRDD, RDD}

/**
 * A Java-friendly version of [[org.apache.spark.SparkContext]] that returns
 * [[org.apache.spark.api.java.JavaRDD]]s and works with Java collections instead of Scala ones.
 *
 * Only one SparkContext may be active per JVM.  You must `stop()` the active SparkContext before
 * creating a new one.  This limitation may eventually be removed; see SPARK-2243 for more details.
 */
class JavaSparkContext(val sc: SparkContext)
  extends JavaSparkContextVarargsWorkaround with Closeable {

  /**
   * Create a JavaSparkContext that loads settings from system properties (for instance, when
   * launching with ./bin/spark-submit).
   */
  def this() = this(new SparkContext())

  /**
   * @param conf a [[org.apache.spark.SparkConf]] object specifying Spark parameters
   */
  def this(conf: SparkConf) = this(new SparkContext(conf))

  /**
   * @param master Cluster URL to connect to (e.g. mesos://host:port, spark://host:port, local[4]).
   * @param appName A name for your application, to display on the cluster web UI
   */
  def this(master: String, appName: String) = this(new SparkContext(master, appName))

  /**
   * @param master Cluster URL to connect to (e.g. mesos://host:port, spark://host:port, local[4]).
   * @param appName A name for your application, to display on the cluster web UI
   * @param conf a [[org.apache.spark.SparkConf]] object specifying other Spark parameters
   */
  def this(master: String, appName: String, conf: SparkConf) =
    this(conf.setMaster(master).setAppName(appName))

  /**
   * @param master Cluster URL to connect to (e.g. mesos://host:port, spark://host:port, local[4]).
   * @param appName A name for your application, to display on the cluster web UI
   * @param sparkHome The SPARK_HOME directory on the slave nodes
   * @param jarFile JAR file to send to the cluster. This can be a path on the local file system
   *                or an HDFS, HTTP, HTTPS, or FTP URL.
   */
  def this(master: String, appName: String, sparkHome: String, jarFile: String) =
    this(new SparkContext(master, appName, sparkHome, Seq(jarFile)))

  /**
   * @param master Cluster URL to connect to (e.g. mesos://host:port, spark://host:port, local[4]).
   * @param appName A name for your application, to display on the cluster web UI
   * @param sparkHome The SPARK_HOME directory on the slave nodes
   * @param jars Collection of JARs to send to the cluster. These can be paths on the local file
   *             system or HDFS, HTTP, HTTPS, or FTP URLs.
   */
  def this(master: String, appName: String, sparkHome: String, jars: Array[String]) =
    this(new SparkContext(master, appName, sparkHome, jars.toSeq))

  /**
   * @param master Cluster URL to connect to (e.g. mesos://host:port, spark://host:port, local[4]).
   * @param appName A name for your application, to display on the cluster web UI
   * @param sparkHome The SPARK_HOME directory on the slave nodes
   * @param jars Collection of JARs to send to the cluster. These can be paths on the local file
   *             system or HDFS, HTTP, HTTPS, or FTP URLs.
   * @param environment Environment variables to set on worker nodes
   */
  def this(master: String, appName: String, sparkHome: String, jars: Array[String],
      environment: JMap[String, String]) =
    this(new SparkContext(master, appName, sparkHome, jars.toSeq, environment.asScala, Map()))

  private[spark] val env = sc.env

  def statusTracker: JavaSparkStatusTracker = new JavaSparkStatusTracker(sc)

  def isLocal: java.lang.Boolean = sc.isLocal

  def sparkUser: String = sc.sparkUser

  def master: String = sc.master

  def appName: String = sc.appName

  def jars: util.List[String] = sc.jars.asJava

  def startTime: java.lang.Long = sc.startTime

  /** The version of Spark on which this application is running. */
  def version: String = sc.version

  /** Default level of parallelism to use when not given by user (e.g. parallelize and makeRDD). */
  def defaultParallelism: java.lang.Integer = sc.defaultParallelism

  /**
   * Default min number of partitions for Hadoop RDDs when not given by user.
   * @deprecated As of Spark 1.0.0, defaultMinSplits is deprecated, use
   *            {@link #defaultMinPartitions()} instead
   */
  @deprecated("use defaultMinPartitions", "1.0.0")
  def defaultMinSplits: java.lang.Integer = sc.defaultMinSplits

  /** Default min number of partitions for Hadoop RDDs when not given by user */
  def defaultMinPartitions: java.lang.Integer = sc.defaultMinPartitions

  /** Distribute a local Scala collection to form an RDD. */
  def parallelize[T](list: java.util.List[T], numSlices: Int): JavaRDD[T] = {
    implicit val ctag: ClassTag[T] = fakeClassTag
    sc.parallelize(list.asScala, numSlices)
  }

  /** Get an RDD that has no partitions or elements. */
  def emptyRDD[T]: JavaRDD[T] = {
    implicit val ctag: ClassTag[T] = fakeClassTag
    JavaRDD.fromRDD(new EmptyRDD[T](sc))
  }


  /** Distribute a local Scala collection to form an RDD. */
  def parallelize[T](list: java.util.List[T]): JavaRDD[T] =
    parallelize(list, sc.defaultParallelism)

  /** Distribute a local Scala collection to form an RDD. */
  def parallelizePairs[K, V](list: java.util.List[Tuple2[K, V]], numSlices: Int)
  : JavaPairRDD[K, V] = {
    implicit val ctagK: ClassTag[K] = fakeClassTag
    implicit val ctagV: ClassTag[V] = fakeClassTag
    JavaPairRDD.fromRDD(sc.parallelize(list.asScala, numSlices))
  }

  /** Distribute a local Scala collection to form an RDD. */
  def parallelizePairs[K, V](list: java.util.List[Tuple2[K, V]]): JavaPairRDD[K, V] =
    parallelizePairs(list, sc.defaultParallelism)

  /** Distribute a local Scala collection to form an RDD. */
  def parallelizeDoubles(list: java.util.List[java.lang.Double], numSlices: Int): JavaDoubleRDD =
    JavaDoubleRDD.fromRDD(sc.parallelize(list.asScala.map(_.doubleValue()), numSlices))

  /** Distribute a local Scala collection to form an RDD. */
  def parallelizeDoubles(list: java.util.List[java.lang.Double]): JavaDoubleRDD =
    parallelizeDoubles(list, sc.defaultParallelism)

  /**
   * Read a text file from HDFS, a local file system (available on all nodes), or any
   * Hadoop-supported file system URI, and return it as an RDD of Strings.
   */
  def textFile(path: String): JavaRDD[String] = sc.textFile(path)

  /**
   * Read a text file from HDFS, a local file system (available on all nodes), or any
   * Hadoop-supported file system URI, and return it as an RDD of Strings.
   */
  def textFile(path: String, minPartitions: Int): JavaRDD[String] =
    sc.textFile(path, minPartitions)

  /**
   * Read a text file from HDFS, a local file system (available on all nodes), or any
   * Hadoop-supported file system URI, and return it as an RDD of Strings.
   */
  def textFile(path: String, minPartitions: Int, conf: Configuration): JavaRDD[String] =
    sc.textFile(path, minPartitions, conf)



  /**
   * Read a directory of text files from HDFS, a local file system (available on all nodes), or any
   * Hadoop-supported file system URI. Each file is read as a single record and returned in a
   * key-value pair, where the key is the path of each file, the value is the content of each file.
   *
   * <p> For example, if you have the following files:
   * {{{
   *   hdfs://a-hdfs-path/part-00000
   *   hdfs://a-hdfs-path/part-00001
   *   ...
   *   hdfs://a-hdfs-path/part-nnnnn
   * }}}
   *
   * Do
   * {{{
   *   JavaPairRDD<String, String> rdd = sparkContext.wholeTextFiles("hdfs://a-hdfs-path")
   * }}}
   *
   * <p> then `rdd` contains
   * {{{
   *   (a-hdfs-path/part-00000, its content)
   *   (a-hdfs-path/part-00001, its content)
   *   ...
   *   (a-hdfs-path/part-nnnnn, its content)
   * }}}
   *
   * @note Small files are preferred, large file is also allowable, but may cause bad performance.
   *
   * @param minPartitions A suggestion value of the minimal splitting number for input data.
   */
  def wholeTextFiles(
    path: String,
    minPartitions: Int,
    conf: Configuration): JavaPairRDD[String, String] =
    new JavaPairRDD(sc.wholeTextFiles(path, minPartitions, conf))

  /**
   * Read a directory of text files from HDFS, a local file system (available on all nodes), or any
   * Hadoop-supported file system URI. Each file is read as a single record and returned in a
   * key-value pair, where the key is the path of each file, the value is the content of each file.
   *
   * <p> For example, if you have the following files:
   * {{{
   *   hdfs://a-hdfs-path/part-00000
   *   hdfs://a-hdfs-path/part-00001
   *   ...
   *   hdfs://a-hdfs-path/part-nnnnn
   * }}}
   *
   * Do
   * {{{
   *   JavaPairRDD<String, String> rdd = sparkContext.wholeTextFiles("hdfs://a-hdfs-path")
   * }}}
   *
   * <p> then `rdd` contains
   * {{{
   *   (a-hdfs-path/part-00000, its content)
   *   (a-hdfs-path/part-00001, its content)
   *   ...
   *   (a-hdfs-path/part-nnnnn, its content)
   * }}}
   *
   * @note Small files are preferred, large file is also allowable, but may cause bad performance.
   *
   * @param minPartitions A suggestion value of the minimal splitting number for input data.
   */
  def wholeTextFiles(path: String, minPartitions: Int): JavaPairRDD[String, String] =
    new JavaPairRDD(sc.wholeTextFiles(path, minPartitions))

  /**
   * Read a directory of text files from HDFS, a local file system (available on all nodes), or any
   * Hadoop-supported file system URI. Each file is read as a single record and returned in a
   * key-value pair, where the key is the path of each file, the value is the content of each file.
   *
   * @see `wholeTextFiles(path: String, minPartitions: Int)`.
   */
  def wholeTextFiles(path: String): JavaPairRDD[String, String] =
    new JavaPairRDD(sc.wholeTextFiles(path))

  /**
   * Read a directory of binary files from HDFS, a local file system (available on all nodes),
   * or any Hadoop-supported file system URI as a byte array. Each file is read as a single
   * record and returned in a key-value pair, where the key is the path of each file,
   * the value is the content of each file.
   *
   * For example, if you have the following files:
   * {{{
   *   hdfs://a-hdfs-path/part-00000
   *   hdfs://a-hdfs-path/part-00001
   *   ...
   *   hdfs://a-hdfs-path/part-nnnnn
   * }}}
   *
   * Do
   * `JavaPairRDD<String, byte[]> rdd = sparkContext.dataStreamFiles("hdfs://a-hdfs-path")`,
   *
   * then `rdd` contains
   * {{{
   *   (a-hdfs-path/part-00000, its content)
   *   (a-hdfs-path/part-00001, its content)
   *   ...
   *   (a-hdfs-path/part-nnnnn, its content)
   * }}}
   *
   * @note Small files are preferred; very large files but may cause bad performance.
   *
   * @param minPartitions A suggestion value of the minimal splitting number for input data.
   */
  def binaryFiles(
    path: String,
    minPartitions: Int,
    conf: Configuration): JavaPairRDD[String, PortableDataStream] =
    new JavaPairRDD(sc.binaryFiles(path, minPartitions, conf))

  /**
   * Read a directory of binary files from HDFS, a local file system (available on all nodes),
   * or any Hadoop-supported file system URI as a byte array. Each file is read as a single
   * record and returned in a key-value pair, where the key is the path of each file,
   * the value is the content of each file.
   *
   * For example, if you have the following files:
   * {{{
   *   hdfs://a-hdfs-path/part-00000
   *   hdfs://a-hdfs-path/part-00001
   *   ...
   *   hdfs://a-hdfs-path/part-nnnnn
   * }}}
   *
   * Do
   * `JavaPairRDD<String, byte[]> rdd = sparkContext.dataStreamFiles("hdfs://a-hdfs-path")`,
   *
   * then `rdd` contains
   * {{{
   *   (a-hdfs-path/part-00000, its content)
   *   (a-hdfs-path/part-00001, its content)
   *   ...
   *   (a-hdfs-path/part-nnnnn, its content)
   * }}}
   *
   * @note Small files are preferred; very large files but may cause bad performance.
   *
   * @param minPartitions A suggestion value of the minimal splitting number for input data.
   */
  def binaryFiles(path: String, minPartitions: Int): JavaPairRDD[String, PortableDataStream] =
    new JavaPairRDD(sc.binaryFiles(path, minPartitions))

  /**
   * Read a directory of binary files from HDFS, a local file system (available on all nodes),
   * or any Hadoop-supported file system URI as a byte array. Each file is read as a single
   * record and returned in a key-value pair, where the key is the path of each file,
   * the value is the content of each file.
   *
   * For example, if you have the following files:
   * {{{
   *   hdfs://a-hdfs-path/part-00000
   *   hdfs://a-hdfs-path/part-00001
   *   ...
   *   hdfs://a-hdfs-path/part-nnnnn
   * }}}
   *
   * Do
   * `JavaPairRDD<String, byte[]> rdd = sparkContext.dataStreamFiles("hdfs://a-hdfs-path")`,
   *
   * then `rdd` contains
   * {{{
   *   (a-hdfs-path/part-00000, its content)
   *   (a-hdfs-path/part-00001, its content)
   *   ...
   *   (a-hdfs-path/part-nnnnn, its content)
   * }}}
   *
   * @note Small files are preferred; very large files but may cause bad performance.
   */
  def binaryFiles(path: String): JavaPairRDD[String, PortableDataStream] =
    new JavaPairRDD(sc.binaryFiles(path, defaultMinPartitions))

  /**
   * Load data from a flat binary file, assuming the length of each record is constant.
   *
   * @param path Directory to the input data files
   * @return An RDD of data with values, represented as byte arrays
   */
<<<<<<< HEAD
  @Experimental
  def binaryRecords(path: String, recordLength: Int, conf: Configuration): JavaRDD[Array[Byte]] = {
    new JavaRDD(sc.binaryRecords(path, recordLength, conf))
  }

  /**
   * :: Experimental ::
   *
   * Load data from a flat binary file, assuming the length of each record is constant.
   *
   * @param path Directory to the input data files
   * @return An RDD of data with values, represented as byte arrays
   */
  @Experimental
=======
>>>>>>> 1bc41125
  def binaryRecords(path: String, recordLength: Int): JavaRDD[Array[Byte]] = {
    new JavaRDD(sc.binaryRecords(path, recordLength))
  }

  /** Get an RDD for a Hadoop SequenceFile with given key and value types.
    *
    * '''Note:''' Because Hadoop's RecordReader class re-uses the same Writable object for each
    * record, directly caching the returned RDD will create many references to the same object.
    * If you plan to directly cache Hadoop writable objects, you should first copy them using
    * a `map` function.
    * */
  def sequenceFile[K, V](path: String,
    keyClass: Class[K],
    valueClass: Class[V],
    minPartitions: Int,
    conf: Configuration
    ): JavaPairRDD[K, V] = {
    implicit val ctagK: ClassTag[K] = ClassTag(keyClass)
    implicit val ctagV: ClassTag[V] = ClassTag(valueClass)
    new JavaPairRDD(sc.sequenceFile(path, keyClass, valueClass, minPartitions, conf))
  }

  /** Get an RDD for a Hadoop SequenceFile with given key and value types.
    *
    * '''Note:''' Because Hadoop's RecordReader class re-uses the same Writable object for each
    * record, directly caching the returned RDD will create many references to the same object.
    * If you plan to directly cache Hadoop writable objects, you should first copy them using
    * a `map` function.
    * */
  def sequenceFile[K, V](path: String,
    keyClass: Class[K],
    valueClass: Class[V],
    minPartitions: Int
    ): JavaPairRDD[K, V] = {
    implicit val ctagK: ClassTag[K] = ClassTag(keyClass)
    implicit val ctagV: ClassTag[V] = ClassTag(valueClass)
    new JavaPairRDD(sc.sequenceFile(path, keyClass, valueClass, minPartitions))
  }

  /** Get an RDD for a Hadoop SequenceFile.
    *
    * '''Note:''' Because Hadoop's RecordReader class re-uses the same Writable object for each
    * record, directly caching the returned RDD will create many references to the same object.
    * If you plan to directly cache Hadoop writable objects, you should first copy them using
    * a `map` function.
    */
  def sequenceFile[K, V](path: String, keyClass: Class[K], valueClass: Class[V]):
  JavaPairRDD[K, V] = {
    implicit val ctagK: ClassTag[K] = ClassTag(keyClass)
    implicit val ctagV: ClassTag[V] = ClassTag(valueClass)
    new JavaPairRDD(sc.sequenceFile(path, keyClass, valueClass))
  }

  /**
   * Load an RDD saved as a SequenceFile containing serialized objects, with NullWritable keys and
   * BytesWritable values that contain a serialized partition. This is still an experimental storage
   * format and may not be supported exactly as is in future Spark releases. It will also be pretty
   * slow if you use the default serializer (Java serialization), though the nice thing about it is
   * that there's very little effort required to save arbitrary objects.
   */
  def objectFile[T](path: String, minPartitions: Int, conf: Configuration): JavaRDD[T] = {
    implicit val ctag: ClassTag[T] = fakeClassTag
    sc.objectFile(path, minPartitions, conf)(ctag)
  }

  /**
   * Load an RDD saved as a SequenceFile containing serialized objects, with NullWritable keys and
   * BytesWritable values that contain a serialized partition. This is still an experimental storage
   * format and may not be supported exactly as is in future Spark releases. It will also be pretty
   * slow if you use the default serializer (Java serialization), though the nice thing about it is
   * that there's very little effort required to save arbitrary objects.
   */
  def objectFile[T](path: String, minPartitions: Int): JavaRDD[T] = {
    implicit val ctag: ClassTag[T] = fakeClassTag
    sc.objectFile(path, minPartitions)(ctag)
  }

  /**
   * Load an RDD saved as a SequenceFile containing serialized objects, with NullWritable keys and
   * BytesWritable values that contain a serialized partition. This is still an experimental storage
   * format and may not be supported exactly as is in future Spark releases. It will also be pretty
   * slow if you use the default serializer (Java serialization), though the nice thing about it is
   * that there's very little effort required to save arbitrary objects.
   */
  def objectFile[T](path: String): JavaRDD[T] = {
    implicit val ctag: ClassTag[T] = fakeClassTag
    sc.objectFile(path)(ctag)
  }

  /**
   * Get an RDD for a Hadoop-readable dataset from a Hadooop JobConf giving its InputFormat and any
   * other necessary info (e.g. file name for a filesystem-based dataset, table name for HyperTable,
   * etc).
   *
   * @param conf JobConf for setting up the dataset. Note: This will be put into a Broadcast.
   *             Therefore if you plan to reuse this conf to create multiple RDDs, you need to make
   *             sure you won't modify the conf. A safe approach is always creating a new conf for
   *             a new RDD.
   * @param inputFormatClass Class of the InputFormat
   * @param keyClass Class of the keys
   * @param valueClass Class of the values
   * @param minPartitions Minimum number of Hadoop Splits to generate.
   *
   * '''Note:''' Because Hadoop's RecordReader class re-uses the same Writable object for each
   * record, directly caching the returned RDD will create many references to the same object.
   * If you plan to directly cache Hadoop writable objects, you should first copy them using
   * a `map` function.
   */
  def hadoopRDD[K, V, F <: InputFormat[K, V]](
    conf: JobConf,
    inputFormatClass: Class[F],
    keyClass: Class[K],
    valueClass: Class[V],
    minPartitions: Int
    ): JavaPairRDD[K, V] = {
    implicit val ctagK: ClassTag[K] = ClassTag(keyClass)
    implicit val ctagV: ClassTag[V] = ClassTag(valueClass)
    val rdd = sc.hadoopRDD(conf, inputFormatClass, keyClass, valueClass, minPartitions)
    new JavaHadoopRDD(rdd.asInstanceOf[HadoopRDD[K, V]])
  }

  /**
   * Get an RDD for a Hadoop-readable dataset from a Hadooop JobConf giving its InputFormat and any
   * other necessary info (e.g. file name for a filesystem-based dataset, table name for HyperTable,
   *
   * @param conf JobConf for setting up the dataset. Note: This will be put into a Broadcast.
   *             Therefore if you plan to reuse this conf to create multiple RDDs, you need to make
   *             sure you won't modify the conf. A safe approach is always creating a new conf for
   *             a new RDD.
   * @param inputFormatClass Class of the InputFormat
   * @param keyClass Class of the keys
   * @param valueClass Class of the values
   *
   * '''Note:''' Because Hadoop's RecordReader class re-uses the same Writable object for each
   * record, directly caching the returned RDD will create many references to the same object.
   * If you plan to directly cache Hadoop writable objects, you should first copy them using
   * a `map` function.
   */
  def hadoopRDD[K, V, F <: InputFormat[K, V]](
    conf: JobConf,
    inputFormatClass: Class[F],
    keyClass: Class[K],
    valueClass: Class[V]
    ): JavaPairRDD[K, V] = {
    implicit val ctagK: ClassTag[K] = ClassTag(keyClass)
    implicit val ctagV: ClassTag[V] = ClassTag(valueClass)
    val rdd = sc.hadoopRDD(conf, inputFormatClass, keyClass, valueClass)
    new JavaHadoopRDD(rdd.asInstanceOf[HadoopRDD[K, V]])
  }

  /** Get an RDD for a Hadoop file with an arbitrary InputFormat.
    *
    * '''Note:''' Because Hadoop's RecordReader class re-uses the same Writable object for each
    * record, directly caching the returned RDD will create many references to the same object.
    * If you plan to directly cache Hadoop writable objects, you should first copy them using
    * a `map` function.
    */
  def hadoopFile[K, V, F <: InputFormat[K, V]](
    path: String,
    inputFormatClass: Class[F],
    keyClass: Class[K],
    valueClass: Class[V],
    minPartitions: Int,
    conf: Configuration
    ): JavaPairRDD[K, V] = {
    implicit val ctagK: ClassTag[K] = ClassTag(keyClass)
    implicit val ctagV: ClassTag[V] = ClassTag(valueClass)
    val rdd = sc.hadoopFile(path, inputFormatClass, keyClass, valueClass, minPartitions, conf)
    new JavaHadoopRDD(rdd.asInstanceOf[HadoopRDD[K, V]])
  }

  /** Get an RDD for a Hadoop file with an arbitrary InputFormat.
    *
    * '''Note:''' Because Hadoop's RecordReader class re-uses the same Writable object for each
    * record, directly caching the returned RDD will create many references to the same object.
    * If you plan to directly cache Hadoop writable objects, you should first copy them using
    * a `map` function.
    */
  def hadoopFile[K, V, F <: InputFormat[K, V]](
    path: String,
    inputFormatClass: Class[F],
    keyClass: Class[K],
    valueClass: Class[V],
    minPartitions: Int
    ): JavaPairRDD[K, V] = {
    implicit val ctagK: ClassTag[K] = ClassTag(keyClass)
    implicit val ctagV: ClassTag[V] = ClassTag(valueClass)
    val rdd = sc.hadoopFile(path, inputFormatClass, keyClass, valueClass, minPartitions)
    new JavaHadoopRDD(rdd.asInstanceOf[HadoopRDD[K, V]])
  }

  /** Get an RDD for a Hadoop file with an arbitrary InputFormat
    *
    * '''Note:''' Because Hadoop's RecordReader class re-uses the same Writable object for each
    * record, directly caching the returned RDD will create many references to the same object.
    * If you plan to directly cache Hadoop writable objects, you should first copy them using
    * a `map` function.
    */
  def hadoopFile[K, V, F <: InputFormat[K, V]](
    path: String,
    inputFormatClass: Class[F],
    keyClass: Class[K],
    valueClass: Class[V]
    ): JavaPairRDD[K, V] = {
    implicit val ctagK: ClassTag[K] = ClassTag(keyClass)
    implicit val ctagV: ClassTag[V] = ClassTag(valueClass)
    val rdd = sc.hadoopFile(path, inputFormatClass, keyClass, valueClass)
    new JavaHadoopRDD(rdd.asInstanceOf[HadoopRDD[K, V]])
  }

  /**
   * Get an RDD for a given Hadoop file with an arbitrary new API InputFormat
   * and extra configuration options to pass to the input format.
   *
   * '''Note:''' Because Hadoop's RecordReader class re-uses the same Writable object for each
   * record, directly caching the returned RDD will create many references to the same object.
   * If you plan to directly cache Hadoop writable objects, you should first copy them using
   * a `map` function.
   */
  def newAPIHadoopFile[K, V, F <: NewInputFormat[K, V]](
    path: String,
    fClass: Class[F],
    kClass: Class[K],
    vClass: Class[V],
    conf: Configuration): JavaPairRDD[K, V] = {
    implicit val ctagK: ClassTag[K] = ClassTag(kClass)
    implicit val ctagV: ClassTag[V] = ClassTag(vClass)
    val rdd = sc.newAPIHadoopFile(path, fClass, kClass, vClass, conf)
    new JavaNewHadoopRDD(rdd.asInstanceOf[NewHadoopRDD[K, V]])
  }

  /**
   * Get an RDD for a given Hadoop file with an arbitrary new API InputFormat
   * and extra configuration options to pass to the input format.
   *
   * @param conf Configuration for setting up the dataset. Note: This will be put into a Broadcast.
   *             Therefore if you plan to reuse this conf to create multiple RDDs, you need to make
   *             sure you won't modify the conf. A safe approach is always creating a new conf for
   *             a new RDD.
   * @param fClass Class of the InputFormat
   * @param kClass Class of the keys
   * @param vClass Class of the values
   *
   * '''Note:''' Because Hadoop's RecordReader class re-uses the same Writable object for each
   * record, directly caching the returned RDD will create many references to the same object.
   * If you plan to directly cache Hadoop writable objects, you should first copy them using
   * a `map` function.
   */
  def newAPIHadoopRDD[K, V, F <: NewInputFormat[K, V]](
    conf: Configuration,
    fClass: Class[F],
    kClass: Class[K],
    vClass: Class[V]): JavaPairRDD[K, V] = {
    implicit val ctagK: ClassTag[K] = ClassTag(kClass)
    implicit val ctagV: ClassTag[V] = ClassTag(vClass)
    val rdd = sc.newAPIHadoopRDD(conf, fClass, kClass, vClass)
    new JavaNewHadoopRDD(rdd.asInstanceOf[NewHadoopRDD[K, V]])
  }

  /** Build the union of two or more RDDs. */
  override def union[T](first: JavaRDD[T], rest: java.util.List[JavaRDD[T]]): JavaRDD[T] = {
    val rdds: Seq[RDD[T]] = (Seq(first) ++ rest.asScala).map(_.rdd)
    implicit val ctag: ClassTag[T] = first.classTag
    sc.union(rdds)
  }

  /** Build the union of two or more RDDs. */
  override def union[K, V](first: JavaPairRDD[K, V], rest: java.util.List[JavaPairRDD[K, V]])
      : JavaPairRDD[K, V] = {
    val rdds: Seq[RDD[(K, V)]] = (Seq(first) ++ rest.asScala).map(_.rdd)
    implicit val ctag: ClassTag[(K, V)] = first.classTag
    implicit val ctagK: ClassTag[K] = first.kClassTag
    implicit val ctagV: ClassTag[V] = first.vClassTag
    new JavaPairRDD(sc.union(rdds))
  }

  /** Build the union of two or more RDDs. */
  override def union(first: JavaDoubleRDD, rest: java.util.List[JavaDoubleRDD]): JavaDoubleRDD = {
    val rdds: Seq[RDD[Double]] = (Seq(first) ++ rest.asScala).map(_.srdd)
    new JavaDoubleRDD(sc.union(rdds))
  }

  /**
   * Create an [[org.apache.spark.Accumulator]] integer variable, which tasks can "add" values
   * to using the `add` method. Only the master can access the accumulator's `value`.
   */
  def intAccumulator(initialValue: Int): Accumulator[java.lang.Integer] =
    sc.accumulator(initialValue)(IntAccumulatorParam).asInstanceOf[Accumulator[java.lang.Integer]]

  /**
   * Create an [[org.apache.spark.Accumulator]] integer variable, which tasks can "add" values
   * to using the `add` method. Only the master can access the accumulator's `value`.
   *
   * This version supports naming the accumulator for display in Spark's web UI.
   */
  def intAccumulator(initialValue: Int, name: String): Accumulator[java.lang.Integer] =
    sc.accumulator(initialValue, name)(IntAccumulatorParam)
      .asInstanceOf[Accumulator[java.lang.Integer]]

  /**
   * Create an [[org.apache.spark.Accumulator]] double variable, which tasks can "add" values
   * to using the `add` method. Only the master can access the accumulator's `value`.
   */
  def doubleAccumulator(initialValue: Double): Accumulator[java.lang.Double] =
    sc.accumulator(initialValue)(DoubleAccumulatorParam).asInstanceOf[Accumulator[java.lang.Double]]

  /**
   * Create an [[org.apache.spark.Accumulator]] double variable, which tasks can "add" values
   * to using the `add` method. Only the master can access the accumulator's `value`.
   *
   * This version supports naming the accumulator for display in Spark's web UI.
   */
  def doubleAccumulator(initialValue: Double, name: String): Accumulator[java.lang.Double] =
    sc.accumulator(initialValue, name)(DoubleAccumulatorParam)
      .asInstanceOf[Accumulator[java.lang.Double]]

  /**
   * Create an [[org.apache.spark.Accumulator]] integer variable, which tasks can "add" values
   * to using the `add` method. Only the master can access the accumulator's `value`.
   */
  def accumulator(initialValue: Int): Accumulator[java.lang.Integer] = intAccumulator(initialValue)

  /**
   * Create an [[org.apache.spark.Accumulator]] integer variable, which tasks can "add" values
   * to using the `add` method. Only the master can access the accumulator's `value`.
   *
   * This version supports naming the accumulator for display in Spark's web UI.
   */
  def accumulator(initialValue: Int, name: String): Accumulator[java.lang.Integer] =
    intAccumulator(initialValue, name)

  /**
   * Create an [[org.apache.spark.Accumulator]] double variable, which tasks can "add" values
   * to using the `add` method. Only the master can access the accumulator's `value`.
   */
  def accumulator(initialValue: Double): Accumulator[java.lang.Double] =
    doubleAccumulator(initialValue)


  /**
   * Create an [[org.apache.spark.Accumulator]] double variable, which tasks can "add" values
   * to using the `add` method. Only the master can access the accumulator's `value`.
   *
   * This version supports naming the accumulator for display in Spark's web UI.
   */
  def accumulator(initialValue: Double, name: String): Accumulator[java.lang.Double] =
    doubleAccumulator(initialValue, name)

  /**
   * Create an [[org.apache.spark.Accumulator]] variable of a given type, which tasks can "add"
   * values to using the `add` method. Only the master can access the accumulator's `value`.
   */
  def accumulator[T](initialValue: T, accumulatorParam: AccumulatorParam[T]): Accumulator[T] =
    sc.accumulator(initialValue)(accumulatorParam)

  /**
   * Create an [[org.apache.spark.Accumulator]] variable of a given type, which tasks can "add"
   * values to using the `add` method. Only the master can access the accumulator's `value`.
   *
   * This version supports naming the accumulator for display in Spark's web UI.
   */
  def accumulator[T](initialValue: T, name: String, accumulatorParam: AccumulatorParam[T])
      : Accumulator[T] =
    sc.accumulator(initialValue, name)(accumulatorParam)

  /**
   * Create an [[org.apache.spark.Accumulable]] shared variable of the given type, to which tasks
   * can "add" values with `add`. Only the master can access the accumuable's `value`.
   */
  def accumulable[T, R](initialValue: T, param: AccumulableParam[T, R]): Accumulable[T, R] =
    sc.accumulable(initialValue)(param)

  /**
   * Create an [[org.apache.spark.Accumulable]] shared variable of the given type, to which tasks
   * can "add" values with `add`. Only the master can access the accumuable's `value`.
   *
   * This version supports naming the accumulator for display in Spark's web UI.
   */
  def accumulable[T, R](initialValue: T, name: String, param: AccumulableParam[T, R])
      : Accumulable[T, R] =
    sc.accumulable(initialValue, name)(param)

  /**
   * Broadcast a read-only variable to the cluster, returning a
   * [[org.apache.spark.broadcast.Broadcast]] object for reading it in distributed functions.
   * The variable will be sent to each cluster only once.
   */
  def broadcast[T](value: T): Broadcast[T] = sc.broadcast(value)(fakeClassTag)

  /** Shut down the SparkContext. */
  def stop() {
    sc.stop()
  }

  override def close(): Unit = stop()

  /**
   * Get Spark's home location from either a value set through the constructor,
   * or the spark.home Java property, or the SPARK_HOME environment variable
   * (in that order of preference). If neither of these is set, return None.
   */
  def getSparkHome(): Optional[String] = JavaUtils.optionToOptional(sc.getSparkHome())

  /**
   * Add a file to be downloaded with this Spark job on every node.
   * The `path` passed can be either a local file, a file in HDFS (or other Hadoop-supported
   * filesystems), or an HTTP, HTTPS or FTP URI.  To access the file in Spark jobs,
   * use `SparkFiles.get(fileName)` to find its download location.
   */
  def addFile(path: String) {
    sc.addFile(path)
  }

  /**
   * Adds a JAR dependency for all tasks to be executed on this SparkContext in the future.
   * The `path` passed can be either a local file, a file in HDFS (or other Hadoop-supported
   * filesystems), or an HTTP, HTTPS or FTP URI.
   */
  def addJar(path: String) {
    sc.addJar(path)
  }

  /**
   * Clear the job's list of JARs added by `addJar` so that they do not get downloaded to
   * any new nodes.
   */
  @deprecated("adding jars no longer creates local copies that need to be deleted", "1.0.0")
  def clearJars() {
    sc.clearJars()
  }

  /**
   * Clear the job's list of files added by `addFile` so that they do not get downloaded to
   * any new nodes.
   */
  @deprecated("adding files no longer creates local copies that need to be deleted", "1.0.0")
  def clearFiles() {
    sc.clearFiles()
  }

  /**
   * Returns the Hadoop configuration used for the Hadoop code (e.g. file systems) we reuse.
   *
   * '''Note:''' As it will be reused in all Hadoop RDDs, it's better not to modify it unless you
   * plan to set some global configurations for all Hadoop RDDs.
   */
  def hadoopConfiguration(): Configuration = {
    sc.hadoopConfiguration
  }

  /**
   * Set the directory under which RDDs are going to be checkpointed. The directory must
   * be a HDFS path if running on a cluster.
   */
  def setCheckpointDir(dir: String) {
    sc.setCheckpointDir(dir)
  }

  def getCheckpointDir: Optional[String] = JavaUtils.optionToOptional(sc.getCheckpointDir)

  protected def checkpointFile[T](path: String): JavaRDD[T] = {
    implicit val ctag: ClassTag[T] = fakeClassTag
    new JavaRDD(sc.checkpointFile(path))
  }

  /**
   * Return a copy of this JavaSparkContext's configuration. The configuration ''cannot'' be
   * changed at runtime.
   */
  def getConf: SparkConf = sc.getConf

  /**
   * Pass-through to SparkContext.setCallSite.  For API support only.
   */
  def setCallSite(site: String) {
    sc.setCallSite(site)
  }

  /**
   * Pass-through to SparkContext.setCallSite.  For API support only.
   */
  def clearCallSite() {
    sc.clearCallSite()
  }

  /**
   * Set a local property that affects jobs submitted from this thread, such as the
   * Spark fair scheduler pool.
   */
  def setLocalProperty(key: String, value: String): Unit = sc.setLocalProperty(key, value)

  /**
   * Get a local property set in this thread, or null if it is missing. See
   * [[org.apache.spark.api.java.JavaSparkContext.setLocalProperty]].
   */
  def getLocalProperty(key: String): String = sc.getLocalProperty(key)

  /** Control our logLevel. This overrides any user-defined log settings.
   * @param logLevel The desired log level as a string.
   * Valid log levels include: ALL, DEBUG, ERROR, FATAL, INFO, OFF, TRACE, WARN
   */
  def setLogLevel(logLevel: String) {
    sc.setLogLevel(logLevel)
  }

  /**
   * Assigns a group ID to all the jobs started by this thread until the group ID is set to a
   * different value or cleared.
   *
   * Often, a unit of execution in an application consists of multiple Spark actions or jobs.
   * Application programmers can use this method to group all those jobs together and give a
   * group description. Once set, the Spark web UI will associate such jobs with this group.
   *
   * The application can also use [[org.apache.spark.api.java.JavaSparkContext.cancelJobGroup]]
   * to cancel all running jobs in this group. For example,
   * {{{
   * // In the main thread:
   * sc.setJobGroup("some_job_to_cancel", "some job description");
   * rdd.map(...).count();
   *
   * // In a separate thread:
   * sc.cancelJobGroup("some_job_to_cancel");
   * }}}
   *
   * If interruptOnCancel is set to true for the job group, then job cancellation will result
   * in Thread.interrupt() being called on the job's executor threads. This is useful to help ensure
   * that the tasks are actually stopped in a timely manner, but is off by default due to HDFS-1208,
   * where HDFS may respond to Thread.interrupt() by marking nodes as dead.
   */
  def setJobGroup(groupId: String, description: String, interruptOnCancel: Boolean): Unit =
    sc.setJobGroup(groupId, description, interruptOnCancel)

  /**
   * Assigns a group ID to all the jobs started by this thread until the group ID is set to a
   * different value or cleared.
   *
   * @see `setJobGroup(groupId: String, description: String, interruptThread: Boolean)`.
   *      This method sets interruptOnCancel to false.
   */
  def setJobGroup(groupId: String, description: String): Unit = sc.setJobGroup(groupId, description)

  /** Clear the current thread's job group ID and its description. */
  def clearJobGroup(): Unit = sc.clearJobGroup()

  /**
   * Cancel active jobs for the specified group. See
   * [[org.apache.spark.api.java.JavaSparkContext.setJobGroup]] for more information.
   */
  def cancelJobGroup(groupId: String): Unit = sc.cancelJobGroup(groupId)

  /** Cancel all jobs that have been scheduled or are running. */
  def cancelAllJobs(): Unit = sc.cancelAllJobs()
}

object JavaSparkContext {
  implicit def fromSparkContext(sc: SparkContext): JavaSparkContext = new JavaSparkContext(sc)

  implicit def toSparkContext(jsc: JavaSparkContext): SparkContext = jsc.sc

  /**
   * Find the JAR from which a given class was loaded, to make it easy for users to pass
   * their JARs to SparkContext.
   */
  def jarOfClass(cls: Class[_]): Array[String] = SparkContext.jarOfClass(cls).toArray

  /**
   * Find the JAR that contains the class of a particular object, to make it easy for users
   * to pass their JARs to SparkContext. In most cases you can call jarOfObject(this) in
   * your driver program.
   */
  def jarOfObject(obj: AnyRef): Array[String] = SparkContext.jarOfObject(obj).toArray

  /**
   * Produces a ClassTag[T], which is actually just a casted ClassTag[AnyRef].
   *
   * This method is used to keep ClassTags out of the external Java API, as the Java compiler
   * cannot produce them automatically. While this ClassTag-faking does please the compiler,
   * it can cause problems at runtime if the Scala API relies on ClassTags for correctness.
   *
   * Often, though, a ClassTag[AnyRef] will not lead to incorrect behavior, just worse performance
   * or security issues. For instance, an Array[AnyRef] can hold any type T, but may lose primitive
   * specialization.
   */
  private[spark]
  def fakeClassTag[T]: ClassTag[T] = ClassTag.AnyRef.asInstanceOf[ClassTag[T]]
}<|MERGE_RESOLUTION|>--- conflicted
+++ resolved
@@ -378,8 +378,6 @@
    * @param path Directory to the input data files
    * @return An RDD of data with values, represented as byte arrays
    */
-<<<<<<< HEAD
-  @Experimental
   def binaryRecords(path: String, recordLength: Int, conf: Configuration): JavaRDD[Array[Byte]] = {
     new JavaRDD(sc.binaryRecords(path, recordLength, conf))
   }
@@ -392,9 +390,6 @@
    * @param path Directory to the input data files
    * @return An RDD of data with values, represented as byte arrays
    */
-  @Experimental
-=======
->>>>>>> 1bc41125
   def binaryRecords(path: String, recordLength: Int): JavaRDD[Array[Byte]] = {
     new JavaRDD(sc.binaryRecords(path, recordLength))
   }
