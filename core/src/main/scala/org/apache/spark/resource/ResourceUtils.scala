/*
 * Licensed to the Apache Software Foundation (ASF) under one or more
 * contributor license agreements.  See the NOTICE file distributed with
 * this work for additional information regarding copyright ownership.
 * The ASF licenses this file to You under the Apache License, Version 2.0
 * (the "License"); you may not use this file except in compliance with
 * the License.  You may obtain a copy of the License at
 *
 *    http://www.apache.org/licenses/LICENSE-2.0
 *
 * Unless required by applicable law or agreed to in writing, software
 * distributed under the License is distributed on an "AS IS" BASIS,
 * WITHOUT WARRANTIES OR CONDITIONS OF ANY KIND, either express or implied.
 * See the License for the specific language governing permissions and
 * limitations under the License.
 */

package org.apache.spark.resource

import java.io.File
import java.nio.file.{Files, Paths}

import scala.util.control.NonFatal

import org.json4s.DefaultFormats
import org.json4s.jackson.JsonMethods._

import org.apache.spark.{SparkConf, SparkException}
import org.apache.spark.internal.Logging
import org.apache.spark.internal.config.SPARK_TASK_PREFIX
import org.apache.spark.util.Utils.executeAndGetOutput

/**
 * Resource identifier.
 * @param componentName spark.driver / spark.executor / spark.task
 * @param resourceName  gpu, fpga, etc
 */
private[spark] case class ResourceID(componentName: String, resourceName: String) {
  def confPrefix: String = s"$componentName.${ResourceUtils.RESOURCE_PREFIX}.$resourceName."
  def amountConf: String = s"$confPrefix${ResourceUtils.AMOUNT}"
  def discoveryScriptConf: String = s"$confPrefix${ResourceUtils.DISCOVERY_SCRIPT}"
  def vendorConf: String = s"$confPrefix${ResourceUtils.VENDOR}"
}

/**
 * Case class that represents a resource request at the executor level.
 *
 * The class used when discovering resources (using the discovery script),
 * or via the context as it is parsing configuration, for SPARK_EXECUTOR_PREFIX.
 *
 * @param id object identifying the resource
 * @param amount integer amount for the resource. Note that for a request (executor level),
 *               fractional resources does not make sense, so amount is an integer.
 * @param discoveryScript optional discovery script file name
 * @param vendor optional vendor name
 */
private[spark] case class ResourceRequest(
    id: ResourceID,
    amount: Int,
    discoveryScript: Option[String],
    vendor: Option[String])

/**
 * Case class that represents resource requirements for a component in a
 * an application (components are driver, executor or task).
 *
 * A configuration of spark.task.resource.[resourceName].amount = 4, equates to:
 * amount = 4, and numParts = 1.
 *
 * A configuration of spark.task.resource.[resourceName].amount = 0.25, equates to:
 * amount = 1, and numParts = 4.
 *
 * @param resourceName gpu, fpga, etc.
 * @param amount whole units of the resource we expect (e.g. 1 gpus, 2 fpgas)
 * @param numParts if not 1, the number of ways a whole resource is subdivided.
 *                 This is always an integer greater than or equal to 1,
 *                 where 1 is whole resource, 2 is divide a resource in two, and so on.
 */
private[spark] case class ResourceRequirement(
    resourceName: String,
    amount: Int,
    numParts: Int = 1)

/**
 * Case class representing allocated resource addresses for a specific resource.
 * Cluster manager uses the JSON serialization of this case class to pass allocated resource info to
 * driver and executors. See the ``--resourcesFile`` option there.
 */
private[spark] case class ResourceAllocation(id: ResourceID, addresses: Seq[String]) {
  def toResourceInformation: ResourceInformation = {
    new ResourceInformation(id.resourceName, addresses.toArray)
  }
}

private[spark] object ResourceUtils extends Logging {
  // config suffixes
  val DISCOVERY_SCRIPT = "discoveryScript"
  val VENDOR = "vendor"
  // user facing configs use .amount to allow to extend in the future,
  // internally we currently only support addresses, so its just an integer count
  val AMOUNT = "amount"

  def parseResourceRequest(sparkConf: SparkConf, resourceId: ResourceID): ResourceRequest = {
    val settings = sparkConf.getAllWithPrefix(resourceId.confPrefix).toMap
    val amount = settings.getOrElse(AMOUNT,
      throw new SparkException(s"You must specify an amount for ${resourceId.resourceName}")
    ).toInt
    val discoveryScript = settings.get(DISCOVERY_SCRIPT)
    val vendor = settings.get(VENDOR)
    ResourceRequest(resourceId, amount, discoveryScript, vendor)
  }

  def listResourceIds(sparkConf: SparkConf, componentName: String): Seq[ResourceID] = {
    sparkConf.getAllWithPrefix(s"$componentName.$RESOURCE_DOT").map { case (key, _) =>
      key.substring(0, key.indexOf('.'))
    }.toSet.toSeq.map(name => ResourceID(componentName, name))
  }

  def parseAllResourceRequests(
      sparkConf: SparkConf,
      componentName: String): Seq[ResourceRequest] = {
<<<<<<< HEAD
    listResourceIds(sparkConf, componentName).flatMap { id =>
      val req = parseResourceRequest(sparkConf, id)
      if (req.amount > 0) Some(req) else None
    }
=======
    listResourceIds(sparkConf, componentName)
      .map(id => parseResourceRequest(sparkConf, id))
      .filter(_.amount > 0)
>>>>>>> 0a72dba6
  }

  def parseResourceRequirements(sparkConf: SparkConf, componentName: String)
    : Seq[ResourceRequirement] = {
    val resourceIds = listResourceIds(sparkConf, componentName)
    val rnamesAndAmounts = resourceIds.map { resourceId =>
      val settings = sparkConf.getAllWithPrefix(resourceId.confPrefix).toMap
      val amountDouble = settings.getOrElse(AMOUNT,
        throw new SparkException(s"You must specify an amount for ${resourceId.resourceName}")
      ).toDouble
      (resourceId.resourceName, amountDouble)
    }
    rnamesAndAmounts.filter { case (_, amount) => amount > 0 }.map { case (rName, amountDouble) =>
      val (amount, parts) = if (componentName.equalsIgnoreCase(SPARK_TASK_PREFIX)) {
        val parts = if (amountDouble <= 0.5) {
          Math.floor(1.0 / amountDouble).toInt
        } else if (amountDouble % 1 != 0) {
          throw new SparkException(
            s"The resource amount ${amountDouble} must be either <= 0.5, or a whole number.")
        } else {
          1
        }
        (Math.ceil(amountDouble).toInt, parts)
      } else if (amountDouble % 1 != 0) {
        throw new SparkException(
          s"Only tasks support fractional resources, please check your $componentName settings")
      } else {
        (amountDouble.toInt, 1)
      }
      ResourceRequirement(rName, amount, parts)
    }
  }

  def resourcesMeetRequirements(
      resourcesFree: Map[String, Int],
      resourceRequirements: Seq[ResourceRequirement])
    : Boolean = {
    resourceRequirements.forall { req =>
      resourcesFree.getOrElse(req.resourceName, 0) >= req.amount
    }
  }

  def withResourcesJson[T](resourcesFile: String)(extract: String => Seq[T]): Seq[T] = {
    val json = new String(Files.readAllBytes(Paths.get(resourcesFile)))
    try {
      extract(json)
    } catch {
      case NonFatal(e) =>
        throw new SparkException(s"Error parsing resources file $resourcesFile", e)
    }
  }

  def parseAllocatedFromJsonFile(resourcesFile: String): Seq[ResourceAllocation] = {
    withResourcesJson[ResourceAllocation](resourcesFile) { json =>
      implicit val formats = DefaultFormats
      parse(json).extract[Seq[ResourceAllocation]]
    }
  }

  private def parseAllocatedOrDiscoverResources(
      sparkConf: SparkConf,
      componentName: String,
      resourcesFileOpt: Option[String]): Seq[ResourceAllocation] = {
    val allocated = resourcesFileOpt.toSeq.flatMap(parseAllocatedFromJsonFile)
      .filter(_.id.componentName == componentName)
    val otherResourceIds = listResourceIds(sparkConf, componentName).diff(allocated.map(_.id))
    val otherResources = otherResourceIds.flatMap { id =>
      val request = parseResourceRequest(sparkConf, id)
      if (request.amount > 0) {
        Some(ResourceAllocation(id, discoverResource(request).addresses))
      } else {
        None
      }
    }
    allocated ++ otherResources
  }

  private def assertResourceAllocationMeetsRequest(
      allocation: ResourceAllocation,
      request: ResourceRequest): Unit = {
    require(allocation.id == request.id && allocation.addresses.size >= request.amount,
      s"Resource: ${allocation.id.resourceName}, with addresses: " +
      s"${allocation.addresses.mkString(",")} " +
      s"is less than what the user requested: ${request.amount})")
  }

  private def assertAllResourceAllocationsMeetRequests(
      allocations: Seq[ResourceAllocation],
      requests: Seq[ResourceRequest]): Unit = {
    val allocated = allocations.map(x => x.id -> x).toMap
    requests.foreach(r => assertResourceAllocationMeetsRequest(allocated(r.id), r))
  }

  /**
   * Gets all allocated resource information for the input component from input resources file and
   * discover the remaining via discovery scripts.
   * It also verifies the resource allocation meets required amount for each resource.
   * @return a map from resource name to resource info
   */
  def getOrDiscoverAllResources(
      sparkConf: SparkConf,
      componentName: String,
      resourcesFileOpt: Option[String]): Map[String, ResourceInformation] = {
    val requests = parseAllResourceRequests(sparkConf, componentName)
    val allocations = parseAllocatedOrDiscoverResources(sparkConf, componentName, resourcesFileOpt)
    assertAllResourceAllocationsMeetRequests(allocations, requests)
    val resourceInfoMap = allocations.map(a => (a.id.resourceName, a.toResourceInformation)).toMap
    resourceInfoMap
  }

  def logResourceInfo(componentName: String, resources: Map[String, ResourceInformation])
    : Unit = {
    logInfo("==============================================================")
    logInfo(s"Resources for $componentName:\n${resources.mkString("\n")}")
    logInfo("==============================================================")
  }

  // visible for test
  private[spark] def discoverResource(resourceRequest: ResourceRequest): ResourceInformation = {
    val resourceName = resourceRequest.id.resourceName
    val script = resourceRequest.discoveryScript
    val result = if (script.nonEmpty) {
      val scriptFile = new File(script.get)
      // check that script exists and try to execute
      if (scriptFile.exists()) {
        val output = executeAndGetOutput(Seq(script.get), new File("."))
        ResourceInformation.parseJson(output)
      } else {
        throw new SparkException(s"Resource script: $scriptFile to discover $resourceName " +
          "doesn't exist!")
      }
    } else {
      throw new SparkException(s"User is expecting to use resource: $resourceName, but " +
        "didn't specify a discovery script!")
    }
    if (!result.name.equals(resourceName)) {
      throw new SparkException(s"Error running the resource discovery script ${script.get}: " +
        s"script returned resource name ${result.name} and we were expecting $resourceName.")
    }
    result
  }

  // known types of resources
  final val GPU: String = "gpu"
  final val FPGA: String = "fpga"

  final val RESOURCE_PREFIX: String = "resource"
  final val RESOURCE_DOT: String = s"$RESOURCE_PREFIX."
}<|MERGE_RESOLUTION|>--- conflicted
+++ resolved
@@ -119,16 +119,9 @@
   def parseAllResourceRequests(
       sparkConf: SparkConf,
       componentName: String): Seq[ResourceRequest] = {
-<<<<<<< HEAD
-    listResourceIds(sparkConf, componentName).flatMap { id =>
-      val req = parseResourceRequest(sparkConf, id)
-      if (req.amount > 0) Some(req) else None
-    }
-=======
     listResourceIds(sparkConf, componentName)
       .map(id => parseResourceRequest(sparkConf, id))
       .filter(_.amount > 0)
->>>>>>> 0a72dba6
   }
 
   def parseResourceRequirements(sparkConf: SparkConf, componentName: String)
