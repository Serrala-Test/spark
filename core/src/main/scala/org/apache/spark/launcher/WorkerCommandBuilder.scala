--- conflicted
+++ resolved
@@ -39,15 +39,6 @@
     val cmd = buildJavaCommand(command.classPathEntries.mkString(File.pathSeparator))
     cmd.add(s"-Xmx${memoryMb}M")
     command.javaOpts.foreach(cmd.add)
-<<<<<<< HEAD
-    CommandBuilderUtils.addPermGenSizeOpt(cmd)
-    addOptionString(cmd, getenv("SPARK_JAVA_OPTS"))
-
-    val prefix = getenv("SPARK_EXECUTOR_LAUNCH_PREFIX")
-    if (prefix != null)
-      cmd.add(0, prefix)
-=======
->>>>>>> 21f333c6
     cmd
   }
 
