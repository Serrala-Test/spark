--- conflicted
+++ resolved
@@ -255,17 +255,9 @@
       }
     }
     val removeRddFromExecutorsFutures = blockManagerInfo.values.map { bmInfo =>
-<<<<<<< HEAD
       bmInfo.storageEndpoint.ask[Int](removeMsg).recover {
-        case e: IOException =>
-          logWarning(s"Error trying to remove RDD ${removeMsg.rddId} " +
-            s"from block manager ${bmInfo.blockManagerId}", e)
-          0 // zero blocks were removed
-=======
-      bmInfo.slaveEndpoint.ask[Int](removeMsg).recover {
         // use 0 as default value means no blocks were removed
         handleBlockRemovalFailure("RDD", rddId.toString, bmInfo.blockManagerId, 0)
->>>>>>> 27ef3629
       }
     }.toSeq
 
@@ -289,14 +281,10 @@
     val removeMsg = RemoveShuffle(shuffleId)
     Future.sequence(
       blockManagerInfo.values.map { bm =>
-<<<<<<< HEAD
-        bm.storageEndpoint.ask[Boolean](removeMsg)
-=======
-        bm.slaveEndpoint.ask[Boolean](removeMsg).recover {
+        bm.storageEndpoint.ask[Boolean](removeMsg).recover {
           // use false as default value means no shuffle data were removed
           handleBlockRemovalFailure("shuffle", shuffleId.toString, bm.blockManagerId, false)
         }
->>>>>>> 27ef3629
       }.toSeq
     )
   }
@@ -312,17 +300,9 @@
       removeFromDriver || !info.blockManagerId.isDriver
     }
     val futures = requiredBlockManagers.map { bm =>
-<<<<<<< HEAD
       bm.storageEndpoint.ask[Int](removeMsg).recover {
-        case e: IOException =>
-          logWarning(s"Error trying to remove broadcast $broadcastId from block manager " +
-            s"${bm.blockManagerId}", e)
-          0 // zero blocks were removed
-=======
-      bm.slaveEndpoint.ask[Int](removeMsg).recover {
         // use 0 as default value means no blocks were removed
         handleBlockRemovalFailure("broadcast", broadcastId.toString, bm.blockManagerId, 0)
->>>>>>> 27ef3629
       }
     }.toSeq
 
@@ -417,22 +397,14 @@
     if (locations != null) {
       locations.foreach { blockManagerId: BlockManagerId =>
         val blockManager = blockManagerInfo.get(blockManagerId)
-<<<<<<< HEAD
-        if (blockManager.isDefined) {
+        blockManager.foreach { bm =>
           // Remove the block from the BlockManager.
           // Doesn't actually wait for a confirmation and the message might get lost.
           // If message loss becomes frequent, we should add retry logic here.
-          blockManager.get.storageEndpoint.ask[Boolean](RemoveBlock(blockId))
-=======
-        blockManager.foreach { bm =>
-          // Remove the block from the slave's BlockManager.
-          // Doesn't actually wait for a confirmation and the message might get lost.
-          // If message loss becomes frequent, we should add retry logic here.
-          bm.slaveEndpoint.ask[Boolean](RemoveBlock(blockId)).recover {
+          bm.storageEndpoint.ask[Boolean](RemoveBlock(blockId)).recover {
             // use false as default value means no blocks were removed
             handleBlockRemovalFailure("block", blockId.toString, bm.blockManagerId, false)
           }
->>>>>>> 27ef3629
         }
       }
     }
