/*
 * Licensed to the Apache Software Foundation (ASF) under one or more
 * contributor license agreements.  See the NOTICE file distributed with
 * this work for additional information regarding copyright ownership.
 * The ASF licenses this file to You under the Apache License, Version 2.0
 * (the "License"); you may not use this file except in compliance with
 * the License.  You may obtain a copy of the License at
 *
 *    http://www.apache.org/licenses/LICENSE-2.0
 *
 * Unless required by applicable law or agreed to in writing, software
 * distributed under the License is distributed on an "AS IS" BASIS,
 * WITHOUT WARRANTIES OR CONDITIONS OF ANY KIND, either express or implied.
 * See the License for the specific language governing permissions and
 * limitations under the License.
 */

package org.apache.spark.storage

import java.io.{File, InputStream, OutputStream, BufferedOutputStream, ByteArrayOutputStream}
import java.nio.{ByteBuffer, MappedByteBuffer}

import scala.collection.mutable.{ArrayBuffer, HashMap}
import scala.concurrent.{Await, Future}
import scala.concurrent.duration._
import scala.util.Random

import akka.actor.{ActorSystem, Cancellable, Props}
import sun.nio.ch.DirectBuffer

import org.apache.spark._
import org.apache.spark.executor.{DataReadMethod, InputMetrics}
import org.apache.spark.io.CompressionCodec
import org.apache.spark.network._
import org.apache.spark.serializer.Serializer
import org.apache.spark.util._

private[spark] sealed trait BlockValues
private[spark] case class ByteBufferValues(buffer: ByteBuffer) extends BlockValues
private[spark] case class IteratorValues(iterator: Iterator[Any]) extends BlockValues
private[spark] case class ArrayValues(buffer: Array[Any]) extends BlockValues

/* Class for returning a fetched block and associated metrics. */
private[spark] class BlockResult(
    val data: Iterator[Any],
    readMethod: DataReadMethod.Value,
    bytes: Long) {
  val inputMetrics = new InputMetrics(readMethod)
  inputMetrics.bytesRead = bytes
}

private[spark] class BlockManager(
    executorId: String,
    actorSystem: ActorSystem,
    val master: BlockManagerMaster,
    defaultSerializer: Serializer,
    maxMemory: Long,
    val conf: SparkConf,
    securityManager: SecurityManager,
    mapOutputTracker: MapOutputTracker)
  extends Logging {

  val shuffleBlockManager = new ShuffleBlockManager(this)
  val diskBlockManager = new DiskBlockManager(shuffleBlockManager,
    conf.get("spark.local.dir", System.getProperty("java.io.tmpdir")))
  val connectionManager = new ConnectionManager(0, conf, securityManager)

  implicit val futureExecContext = connectionManager.futureExecContext

  private val blockInfo = new TimeStampedHashMap[BlockId, BlockInfo]

  // Actual storage of where blocks are kept
  private var tachyonInitialized = false
  private[spark] val memoryStore = new MemoryStore(this, maxMemory)
  private[spark] val diskStore = new DiskStore(this, diskBlockManager)
  private[spark] lazy val tachyonStore: TachyonStore = {
    val storeDir = conf.get("spark.tachyonStore.baseDir", "/tmp_spark_tachyon")
    val appFolderName = conf.get("spark.tachyonStore.folderName")
    val tachyonStorePath = s"$storeDir/$appFolderName/${this.executorId}"
    val tachyonMaster = conf.get("spark.tachyonStore.url",  "tachyon://localhost:19998")
    val tachyonBlockManager =
      new TachyonBlockManager(shuffleBlockManager, tachyonStorePath, tachyonMaster)
    tachyonInitialized = true
    new TachyonStore(this, tachyonBlockManager)
  }

  // If we use Netty for shuffle, start a new Netty-based shuffle sender service.
  private val nettyPort: Int = {
    val useNetty = conf.getBoolean("spark.shuffle.use.netty", false)
    val nettyPortConfig = conf.getInt("spark.shuffle.sender.port", 0)
    if (useNetty) diskBlockManager.startShuffleBlockSender(nettyPortConfig) else 0
  }

  val blockManagerId = BlockManagerId(
    executorId, connectionManager.id.host, connectionManager.id.port, nettyPort)

  // Max megabytes of data to keep in flight per reducer (to avoid over-allocating memory
  // for receiving shuffle outputs)
  val maxBytesInFlight = conf.getLong("spark.reducer.maxMbInFlight", 48) * 1024 * 1024

  // Whether to compress broadcast variables that are stored
  private val compressBroadcast = conf.getBoolean("spark.broadcast.compress", true)
  // Whether to compress shuffle output that are stored
  private val compressShuffle = conf.getBoolean("spark.shuffle.compress", true)
  // Whether to compress RDD partitions that are stored serialized
  private val compressRdds = conf.getBoolean("spark.rdd.compress", false)
  // Whether to compress shuffle output temporarily spilled to disk
  private val compressShuffleSpill = conf.getBoolean("spark.shuffle.spill.compress", true)

  private val slaveActor = actorSystem.actorOf(
    Props(new BlockManagerSlaveActor(this, mapOutputTracker)),
    name = "BlockManagerActor" + BlockManager.ID_GENERATOR.next)

  // Pending re-registration action being executed asynchronously or null if none is pending.
  // Accesses should synchronize on asyncReregisterLock.
  private var asyncReregisterTask: Future[Unit] = null
  private val asyncReregisterLock = new Object

  private def heartBeat(): Unit = {
    if (!master.sendHeartBeat(blockManagerId)) {
      reregister()
    }
  }

  private val heartBeatFrequency = BlockManager.getHeartBeatFrequency(conf)
  private var heartBeatTask: Cancellable = null

  private val metadataCleaner = new MetadataCleaner(
    MetadataCleanerType.BLOCK_MANAGER, this.dropOldNonBroadcastBlocks, conf)
  private val broadcastCleaner = new MetadataCleaner(
    MetadataCleanerType.BROADCAST_VARS, this.dropOldBroadcastBlocks, conf)

  initialize()

  /* The compression codec to use. Note that the "lazy" val is necessary because we want to delay
   * the initialization of the compression codec until it is first used. The reason is that a Spark
   * program could be using a user-defined codec in a third party jar, which is loaded in
   * Executor.updateDependencies. When the BlockManager is initialized, user level jars hasn't been
   * loaded yet. */
  private lazy val compressionCodec: CompressionCodec = CompressionCodec.createCodec(conf)

  /**
   * Construct a BlockManager with a memory limit set based on system properties.
   */
  def this(
      execId: String,
      actorSystem: ActorSystem,
      master: BlockManagerMaster,
      serializer: Serializer,
      conf: SparkConf,
      securityManager: SecurityManager,
      mapOutputTracker: MapOutputTracker) = {
    this(execId, actorSystem, master, serializer, BlockManager.getMaxMemory(conf),
      conf, securityManager, mapOutputTracker)
  }

  /**
   * Initialize the BlockManager. Register to the BlockManagerMaster, and start the
   * BlockManagerWorker actor.
   */
  private def initialize(): Unit = {
    master.registerBlockManager(blockManagerId, maxMemory, slaveActor)
    BlockManagerWorker.startBlockManagerWorker(this)
    if (!BlockManager.getDisableHeartBeatsForTesting(conf)) {
      heartBeatTask = actorSystem.scheduler.schedule(0.seconds, heartBeatFrequency.milliseconds) {
        Utils.tryOrExit { heartBeat() }
      }
    }
  }

  /**
   * Report all blocks to the BlockManager again. This may be necessary if we are dropped
   * by the BlockManager and come back or if we become capable of recovering blocks on disk after
   * an executor crash.
   *
   * This function deliberately fails silently if the master returns false (indicating that
   * the slave needs to re-register). The error condition will be detected again by the next
   * heart beat attempt or new block registration and another try to re-register all blocks
   * will be made then.
   */
  private def reportAllBlocks(): Unit = {
    logInfo(s"Reporting ${blockInfo.size} blocks to the master.")
    for ((blockId, info) <- blockInfo) {
      val status = getCurrentBlockStatus(blockId, info)
      if (!tryToReportBlockStatus(blockId, info, status)) {
        logError(s"Failed to report $blockId to master; giving up.")
        return
      }
    }
  }

  /**
   * Re-register with the master and report all blocks to it. This will be called by the heart beat
   * thread if our heartbeat to the block manager indicates that we were not registered.
   *
   * Note that this method must be called without any BlockInfo locks held.
   */
  private def reregister(): Unit = {
    // TODO: We might need to rate limit re-registering.
    logInfo("BlockManager re-registering with master")
    master.registerBlockManager(blockManagerId, maxMemory, slaveActor)
    reportAllBlocks()
  }

  /**
   * Re-register with the master sometime soon.
   */
  private def asyncReregister(): Unit = {
    asyncReregisterLock.synchronized {
      if (asyncReregisterTask == null) {
        asyncReregisterTask = Future[Unit] {
          reregister()
          asyncReregisterLock.synchronized {
            asyncReregisterTask = null
          }
        }
      }
    }
  }

  /**
   * For testing. Wait for any pending asynchronous re-registration; otherwise, do nothing.
   */
  def waitForAsyncReregister(): Unit = {
    val task = asyncReregisterTask
    if (task != null) {
      Await.ready(task, Duration.Inf)
    }
  }

  /**
   * Get the BlockStatus for the block identified by the given ID, if it exists.
   * NOTE: This is mainly for testing, and it doesn't fetch information from Tachyon.
   */
  def getStatus(blockId: BlockId): Option[BlockStatus] = {
    blockInfo.get(blockId).map { info =>
      val memSize = if (memoryStore.contains(blockId)) memoryStore.getSize(blockId) else 0L
      val diskSize = if (diskStore.contains(blockId)) diskStore.getSize(blockId) else 0L
      // Assume that block is not in Tachyon
      BlockStatus(info.level, memSize, diskSize, 0L)
    }
  }

  /**
   * Get the ids of existing blocks that match the given filter. Note that this will
   * query the blocks stored in the disk block manager (that the block manager
   * may not know of).
   */
  def getMatchingBlockIds(filter: BlockId => Boolean): Seq[BlockId] = {
    (blockInfo.keys ++ diskBlockManager.getAllBlocks()).filter(filter).toSeq
  }

  /**
   * Tell the master about the current storage status of a block. This will send a block update
   * message reflecting the current status, *not* the desired storage level in its block info.
   * For example, a block with MEMORY_AND_DISK set might have fallen out to be only on disk.
   *
   * droppedMemorySize exists to account for when the block is dropped from memory to disk (so
   * it is still valid). This ensures that update in master will compensate for the increase in
   * memory on slave.
   */
  private def reportBlockStatus(
      blockId: BlockId,
      info: BlockInfo,
      status: BlockStatus,
      droppedMemorySize: Long = 0L): Unit = {
    val needReregister = !tryToReportBlockStatus(blockId, info, status, droppedMemorySize)
    if (needReregister) {
      logInfo(s"Got told to re-register updating block $blockId")
      // Re-registering will report our new block for free.
      asyncReregister()
    }
    logDebug(s"Told master about block $blockId")
  }

  /**
   * Actually send a UpdateBlockInfo message. Returns the master's response,
   * which will be true if the block was successfully recorded and false if
   * the slave needs to re-register.
   */
  private def tryToReportBlockStatus(
      blockId: BlockId,
      info: BlockInfo,
      status: BlockStatus,
      droppedMemorySize: Long = 0L): Boolean = {
    if (info.tellMaster) {
      val storageLevel = status.storageLevel
      val inMemSize = Math.max(status.memSize, droppedMemorySize)
      val inTachyonSize = status.tachyonSize
      val onDiskSize = status.diskSize
      master.updateBlockInfo(
        blockManagerId, blockId, storageLevel, inMemSize, onDiskSize, inTachyonSize)
    } else {
      true
    }
  }

  /**
   * Return the updated storage status of the block with the given ID. More specifically, if
   * the block is dropped from memory and possibly added to disk, return the new storage level
   * and the updated in-memory and on-disk sizes.
   */
  private def getCurrentBlockStatus(blockId: BlockId, info: BlockInfo): BlockStatus = {
    info.synchronized {
      info.level match {
        case null =>
          BlockStatus(StorageLevel.NONE, 0L, 0L, 0L)
        case level =>
          val inMem = level.useMemory && memoryStore.contains(blockId)
          val inTachyon = level.useOffHeap && tachyonStore.contains(blockId)
          val onDisk = level.useDisk && diskStore.contains(blockId)
          val deserialized = if (inMem) level.deserialized else false
          val replication = if (inMem || inTachyon || onDisk) level.replication else 1
          val storageLevel = StorageLevel(onDisk, inMem, inTachyon, deserialized, replication)
          val memSize = if (inMem) memoryStore.getSize(blockId) else 0L
          val tachyonSize = if (inTachyon) tachyonStore.getSize(blockId) else 0L
          val diskSize = if (onDisk) diskStore.getSize(blockId) else 0L
          BlockStatus(storageLevel, memSize, diskSize, tachyonSize)
      }
    }
  }

  /**
   * Get locations of an array of blocks.
   */
  private def getLocationBlockIds(blockIds: Array[BlockId]): Array[Seq[BlockManagerId]] = {
    val startTimeMs = System.currentTimeMillis
    val locations = master.getLocations(blockIds).toArray
    logDebug("Got multiple block location in %s".format(Utils.getUsedTimeMs(startTimeMs)))
    locations
  }

  /**
   * A short-circuited method to get blocks directly from disk. This is used for getting
   * shuffle blocks. It is safe to do so without a lock on block info since disk store
   * never deletes (recent) items.
   */
  def getLocalFromDisk(blockId: BlockId, serializer: Serializer): Option[Iterator[Any]] = {
    diskStore.getValues(blockId, serializer).orElse {
      throw new BlockException(blockId, s"Block $blockId not found on disk, though it should be")
    }
  }

  /**
   * Get block from local block manager.
   */
  def getLocal(blockId: BlockId): Option[BlockResult] = {
    logDebug(s"Getting local block $blockId")
    doGetLocal(blockId, asBlockResult = true).asInstanceOf[Option[BlockResult]]
  }

  /**
   * Get block from the local block manager as serialized bytes.
   */
  def getLocalBytes(blockId: BlockId): Option[ByteBuffer] = {
    logDebug(s"Getting local block $blockId as bytes")
    // As an optimization for map output fetches, if the block is for a shuffle, return it
    // without acquiring a lock; the disk store never deletes (recent) items so this should work
    if (blockId.isShuffle) {
      diskStore.getBytes(blockId) match {
        case Some(bytes) =>
          Some(bytes)
        case None =>
          throw new BlockException(
            blockId, s"Block $blockId not found on disk, though it should be")
      }
    } else {
      doGetLocal(blockId, asBlockResult = false).asInstanceOf[Option[ByteBuffer]]
    }
  }

  private def doGetLocal(blockId: BlockId, asBlockResult: Boolean): Option[Any] = {
    val info = blockInfo.get(blockId).orNull
    if (info != null) {
      info.synchronized {
        // Double check to make sure the block is still there. There is a small chance that the
        // block has been removed by removeBlock (which also synchronizes on the blockInfo object).
        // Note that this only checks metadata tracking. If user intentionally deleted the block
        // on disk or from off heap storage without using removeBlock, this conditional check will
        // still pass but eventually we will get an exception because we can't find the block.
        if (blockInfo.get(blockId).isEmpty) {
          logWarning(s"Block $blockId had been removed")
          return None
        }

        // If another thread is writing the block, wait for it to become ready.
        if (!info.waitForReady()) {
          // If we get here, the block write failed.
          logWarning(s"Block $blockId was marked as failure.")
          return None
        }

        val level = info.level
        logDebug(s"Level for block $blockId is $level")

        // Look for the block in memory
        if (level.useMemory) {
          logDebug(s"Getting block $blockId from memory")
          val result = if (asBlockResult) {
            memoryStore.getValues(blockId).map(new BlockResult(_, DataReadMethod.Memory, info.size))
          } else {
            memoryStore.getBytes(blockId)
          }
          result match {
            case Some(values) =>
              return result
            case None =>
              logDebug(s"Block $blockId not found in memory")
          }
        }

        // Look for the block in Tachyon
        if (level.useOffHeap) {
          logDebug(s"Getting block $blockId from tachyon")
          if (tachyonStore.contains(blockId)) {
            tachyonStore.getBytes(blockId) match {
              case Some(bytes) =>
                if (!asBlockResult) {
                  return Some(bytes)
                } else {
                  return Some(new BlockResult(
                    dataDeserialize(blockId, bytes), DataReadMethod.Memory, info.size))
                }
              case None =>
                logDebug(s"Block $blockId not found in tachyon")
            }
          }
        }

        // Look for block on disk, potentially storing it back in memory if required
        if (level.useDisk) {
          logDebug(s"Getting block $blockId from disk")
          val bytes: ByteBuffer = diskStore.getBytes(blockId) match {
            case Some(b) => b
            case None =>
              throw new BlockException(
                blockId, s"Block $blockId not found on disk, though it should be")
          }
          assert(0 == bytes.position())

          if (!level.useMemory) {
            // If the block shouldn't be stored in memory, we can just return it
            if (asBlockResult) {
              return Some(new BlockResult(dataDeserialize(blockId, bytes), DataReadMethod.Disk,
                info.size))
            } else {
              return Some(bytes)
            }
          } else {
            // Otherwise, we also have to store something in the memory store
            if (!level.deserialized || !asBlockResult) {
              /* We'll store the bytes in memory if the block's storage level includes
               * "memory serialized", or if it should be cached as objects in memory
               * but we only requested its serialized bytes. */
              val copyForMemory = ByteBuffer.allocate(bytes.limit)
              copyForMemory.put(bytes)
              memoryStore.putBytes(blockId, copyForMemory, level)
              bytes.rewind()
            }
            if (!asBlockResult) {
              return Some(bytes)
            } else {
              val values = dataDeserialize(blockId, bytes)
              if (level.deserialized) {
                // Cache the values before returning them
<<<<<<< HEAD
                memoryStore.putValues(blockId, values, level, returnValues = true).data match {
                  case Left(values2) =>
                    return Some(values2)
                  case _ =>
                    throw new SparkException("Memory store did not return an iterator")
                }
=======
                // TODO: Consider creating a putValues that also takes in a iterator?
                val valuesBuffer = new ArrayBuffer[Any]
                valuesBuffer ++= values
                memoryStore.putValues(blockId, valuesBuffer, level, returnValues = true).data
                  match {
                    case Left(values2) =>
                      return Some(new BlockResult(values2, DataReadMethod.Disk, info.size))
                    case _ =>
                      throw new SparkException("Memory store did not return back an iterator")
                  }
>>>>>>> d4c30cd9
              } else {
                return Some(new BlockResult(values, DataReadMethod.Disk, info.size))
              }
            }
          }
        }
      }
    } else {
      logDebug(s"Block $blockId not registered locally")
    }
    None
  }

  /**
   * Get block from remote block managers.
   */
  def getRemote(blockId: BlockId): Option[BlockResult] = {
    logDebug(s"Getting remote block $blockId")
    doGetRemote(blockId, asBlockResult = true).asInstanceOf[Option[BlockResult]]
  }

  /**
   * Get block from remote block managers as serialized bytes.
   */
  def getRemoteBytes(blockId: BlockId): Option[ByteBuffer] = {
    logDebug(s"Getting remote block $blockId as bytes")
    doGetRemote(blockId, asBlockResult = false).asInstanceOf[Option[ByteBuffer]]
  }

  private def doGetRemote(blockId: BlockId, asBlockResult: Boolean): Option[Any] = {
    require(blockId != null, "BlockId is null")
    val locations = Random.shuffle(master.getLocations(blockId))
    for (loc <- locations) {
      logDebug(s"Getting remote block $blockId from $loc")
      val data = BlockManagerWorker.syncGetBlock(
        GetBlock(blockId), ConnectionManagerId(loc.host, loc.port))
      if (data != null) {
        if (asBlockResult) {
          return Some(new BlockResult(
            dataDeserialize(blockId, data),
            DataReadMethod.Network,
            data.limit()))
        } else {
          return Some(data)
        }
      }
      logDebug(s"The value of block $blockId is null")
    }
    logDebug(s"Block $blockId not found")
    None
  }

  /**
   * Get a block from the block manager (either local or remote).
   */
  def get(blockId: BlockId): Option[BlockResult] = {
    val local = getLocal(blockId)
    if (local.isDefined) {
      logInfo(s"Found block $blockId locally")
      return local
    }
    val remote = getRemote(blockId)
    if (remote.isDefined) {
      logInfo(s"Found block $blockId remotely")
      return remote
    }
    None
  }

  /**
   * Get multiple blocks from local and remote block manager using their BlockManagerIds. Returns
   * an Iterator of (block ID, value) pairs so that clients may handle blocks in a pipelined
   * fashion as they're received. Expects a size in bytes to be provided for each block fetched,
   * so that we can control the maxMegabytesInFlight for the fetch.
   */
  def getMultiple(
      blocksByAddress: Seq[(BlockManagerId, Seq[(BlockId, Long)])],
      serializer: Serializer): BlockFetcherIterator = {
    val iter =
      if (conf.getBoolean("spark.shuffle.use.netty", false)) {
        new BlockFetcherIterator.NettyBlockFetcherIterator(this, blocksByAddress, serializer)
      } else {
        new BlockFetcherIterator.BasicBlockFetcherIterator(this, blocksByAddress, serializer)
      }
    iter.initialize()
    iter
  }

  def put(
      blockId: BlockId,
      values: Iterator[Any],
      level: StorageLevel,
      tellMaster: Boolean): Seq[(BlockId, BlockStatus)] = {
    require(values != null, "Values is null")
    doPut(blockId, IteratorValues(values), level, tellMaster)
  }

  /**
   * A short circuited method to get a block writer that can write data directly to disk.
   * The Block will be appended to the File specified by filename. This is currently used for
   * writing shuffle files out. Callers should handle error cases.
   */
  def getDiskWriter(
      blockId: BlockId,
      file: File,
      serializer: Serializer,
      bufferSize: Int): BlockObjectWriter = {
    val compressStream: OutputStream => OutputStream = wrapForCompression(blockId, _)
    val syncWrites = conf.getBoolean("spark.shuffle.sync", false)
    new DiskBlockObjectWriter(blockId, file, serializer, bufferSize, compressStream, syncWrites)
  }

  /**
   * Put a new block of values to the block manager.
   * Return a list of blocks updated as a result of this put.
   */
  def put(
      blockId: BlockId,
      values: Array[Any],
      level: StorageLevel,
      tellMaster: Boolean = true): Seq[(BlockId, BlockStatus)] = {
    require(values != null, "Values is null")
    doPut(blockId, ArrayValues(values), level, tellMaster)
  }

  /**
   * Put a new block of serialized bytes to the block manager.
   * Return a list of blocks updated as a result of this put.
   */
  def putBytes(
      blockId: BlockId,
      bytes: ByteBuffer,
      level: StorageLevel,
      tellMaster: Boolean = true): Seq[(BlockId, BlockStatus)] = {
    require(bytes != null, "Bytes is null")
    doPut(blockId, ByteBufferValues(bytes), level, tellMaster)
  }

  private def doPut(
      blockId: BlockId,
      data: BlockValues,
      level: StorageLevel,
      tellMaster: Boolean = true): Seq[(BlockId, BlockStatus)] = {

    require(blockId != null, "BlockId is null")
    require(level != null && level.isValid, "StorageLevel is null or invalid")

    // Return value
    val updatedBlocks = new ArrayBuffer[(BlockId, BlockStatus)]

    /* Remember the block's storage level so that we can correctly drop it to disk if it needs
     * to be dropped right after it got put into memory. Note, however, that other threads will
     * not be able to get() this block until we call markReady on its BlockInfo. */
    val putBlockInfo = {
      val tinfo = new BlockInfo(level, tellMaster)
      // Do atomically !
      val oldBlockOpt = blockInfo.putIfAbsent(blockId, tinfo)
      if (oldBlockOpt.isDefined) {
        if (oldBlockOpt.get.waitForReady()) {
          logWarning(s"Block $blockId already exists on this machine; not re-adding it")
          return updatedBlocks
        }
        // TODO: So the block info exists - but previous attempt to load it (?) failed.
        // What do we do now ? Retry on it ?
        oldBlockOpt.get
      } else {
        tinfo
      }
    }

    val startTimeMs = System.currentTimeMillis

    /* If we're storing values and we need to replicate the data, we'll want access to the values,
     * but because our put will read the whole iterator, there will be no values left. For the
     * case where the put serializes data, we'll remember the bytes, above; but for the case where
     * it doesn't, such as deserialized storage, let's rely on the put returning an Iterator. */
    var valuesAfterPut: Iterator[Any] = null

    // Ditto for the bytes after the put
    var bytesAfterPut: ByteBuffer = null

    // Size of the block in bytes
    var size = 0L

    // If we're storing bytes, then initiate the replication before storing them locally.
    // This is faster as data is already serialized and ready to send.
    val replicationFuture = data match {
      case b: ByteBufferValues if level.replication > 1 =>
        // Duplicate doesn't copy the bytes, but just creates a wrapper
        val bufferView = b.buffer.duplicate()
        Future { replicate(blockId, bufferView, level) }
      case _ => null
    }

    putBlockInfo.synchronized {
      logTrace("Put for block %s took %s to get into synchronized block"
        .format(blockId, Utils.getUsedTimeMs(startTimeMs)))

      var marked = false
      try {
        // returnValues - Whether to return the values put
        // blockStore - The type of storage to put these values into
        val (returnValues, blockStore: BlockStore) = {
          if (level.useMemory) {
            // Put it in memory first, even if it also has useDisk set to true;
            // We will drop it to disk later if the memory store can't hold it.
            (true, memoryStore)
          } else if (level.useOffHeap) {
            // Use tachyon for off-heap storage
            (false, tachyonStore)
          } else if (level.useDisk) {
            // Don't get back the bytes from put unless we replicate them
            (level.replication > 1, diskStore)
          } else {
            assert(level == StorageLevel.NONE)
            throw new BlockException(
              blockId, s"Attempted to put block $blockId without specifying storage level!")
          }
        }

        // Actually put the values
        val result = data match {
          case IteratorValues(iterator) =>
            blockStore.putValues(blockId, iterator, level, returnValues)
          case ArrayValues(array) =>
            blockStore.putValues(blockId, array, level, returnValues)
          case ByteBufferValues(bytes) =>
            bytes.rewind()
            blockStore.putBytes(blockId, bytes, level)
        }
        size = result.size
        result.data match {
          case Left (newIterator) if level.useMemory => valuesAfterPut = newIterator
          case Right (newBytes) => bytesAfterPut = newBytes
          case _ =>
        }

        // Keep track of which blocks are dropped from memory
        if (level.useMemory) {
          result.droppedBlocks.foreach { updatedBlocks += _ }
        }

        val putBlockStatus = getCurrentBlockStatus(blockId, putBlockInfo)
        if (putBlockStatus.storageLevel != StorageLevel.NONE) {
          // Now that the block is in either the memory, tachyon, or disk store,
          // let other threads read it, and tell the master about it.
          marked = true
          putBlockInfo.markReady(size)
          if (tellMaster) {
            reportBlockStatus(blockId, putBlockInfo, putBlockStatus)
          }
          updatedBlocks += ((blockId, putBlockStatus))
        }
      } finally {
        // If we failed in putting the block to memory/disk, notify other possible readers
        // that it has failed, and then remove it from the block info map.
        if (!marked) {
          // Note that the remove must happen before markFailure otherwise another thread
          // could've inserted a new BlockInfo before we remove it.
          blockInfo.remove(blockId)
          putBlockInfo.markFailure()
          logWarning(s"Putting block $blockId failed")
        }
      }
    }
    logDebug("Put block %s locally took %s".format(blockId, Utils.getUsedTimeMs(startTimeMs)))

    // Either we're storing bytes and we asynchronously started replication, or we're storing
    // values and need to serialize and replicate them now:
    if (level.replication > 1) {
      data match {
        case ByteBufferValues(bytes) =>
          if (replicationFuture != null) {
            Await.ready(replicationFuture, Duration.Inf)
          }
        case _ =>
          val remoteStartTime = System.currentTimeMillis
          // Serialize the block if not already done
          if (bytesAfterPut == null) {
            if (valuesAfterPut == null) {
              throw new SparkException(
                "Underlying put returned neither an Iterator nor bytes! This shouldn't happen.")
            }
            bytesAfterPut = dataSerialize(blockId, valuesAfterPut)
          }
          replicate(blockId, bytesAfterPut, level)
          logDebug("Put block %s remotely took %s"
            .format(blockId, Utils.getUsedTimeMs(remoteStartTime)))
      }
    }

    BlockManager.dispose(bytesAfterPut)

    if (level.replication > 1) {
      logDebug("Putting block %s with replication took %s"
        .format(blockId, Utils.getUsedTimeMs(startTimeMs)))
    } else {
      logDebug("Putting block %s without replication took %s"
        .format(blockId, Utils.getUsedTimeMs(startTimeMs)))
    }

    updatedBlocks
  }

  /**
   * Replicate block to another node.
   */
  @volatile var cachedPeers: Seq[BlockManagerId] = null
  private def replicate(blockId: BlockId, data: ByteBuffer, level: StorageLevel): Unit = {
    val tLevel = StorageLevel(
      level.useDisk, level.useMemory, level.useOffHeap, level.deserialized, 1)
    if (cachedPeers == null) {
      cachedPeers = master.getPeers(blockManagerId, level.replication - 1)
    }
    for (peer: BlockManagerId <- cachedPeers) {
      val start = System.nanoTime
      data.rewind()
      logDebug(s"Try to replicate $blockId once; The size of the data is ${data.limit()} Bytes. " +
        s"To node: $peer")
      val putBlock = PutBlock(blockId, data, tLevel)
      val cmId = new ConnectionManagerId(peer.host, peer.port)
      val syncPutBlockSuccess = BlockManagerWorker.syncPutBlock(putBlock, cmId)
      if (!syncPutBlockSuccess) {
        logError(s"Failed to call syncPutBlock to $peer")
      }
      logDebug("Replicating BlockId %s once used %fs; The size of the data is %d bytes."
        .format(blockId, (System.nanoTime - start) / 1e6, data.limit()))
    }
  }

  /**
   * Read a block consisting of a single object.
   */
  def getSingle(blockId: BlockId): Option[Any] = {
    get(blockId).map(_.data.next())
  }

  /**
   * Write a block consisting of a single object.
   */
  def putSingle(
      blockId: BlockId,
      value: Any,
      level: StorageLevel,
      tellMaster: Boolean = true): Seq[(BlockId, BlockStatus)] = {
    put(blockId, Iterator(value), level, tellMaster)
  }

  /**
   * Drop a block from memory, possibly putting it on disk if applicable. Called when the memory
   * store reaches its limit and needs to free up space.
   *
   * Return the block status if the given block has been updated, else None.
   */
  def dropFromMemory(
      blockId: BlockId,
      data: Either[Array[Any], ByteBuffer]): Option[BlockStatus] = {

    logInfo(s"Dropping block $blockId from memory")
    val info = blockInfo.get(blockId).orNull

    // If the block has not already been dropped
    if (info != null) {
      info.synchronized {
        // required ? As of now, this will be invoked only for blocks which are ready
        // But in case this changes in future, adding for consistency sake.
        if (!info.waitForReady()) {
          // If we get here, the block write failed.
          logWarning(s"Block $blockId was marked as failure. Nothing to drop")
          return None
        }

        var blockIsUpdated = false
        val level = info.level

        // Drop to disk, if storage level requires
        if (level.useDisk && !diskStore.contains(blockId)) {
          logInfo(s"Writing block $blockId to disk")
          data match {
            case Left(elements) =>
              diskStore.putValues(blockId, elements, level, returnValues = false)
            case Right(bytes) =>
              diskStore.putBytes(blockId, bytes, level)
          }
          blockIsUpdated = true
        }

        // Actually drop from memory store
        val droppedMemorySize =
          if (memoryStore.contains(blockId)) memoryStore.getSize(blockId) else 0L
        val blockIsRemoved = memoryStore.remove(blockId)
        if (blockIsRemoved) {
          blockIsUpdated = true
        } else {
          logWarning(s"Block $blockId could not be dropped from memory as it does not exist")
        }

        val status = getCurrentBlockStatus(blockId, info)
        if (info.tellMaster) {
          reportBlockStatus(blockId, info, status, droppedMemorySize)
        }
        if (!level.useDisk) {
          // The block is completely gone from this node; forget it so we can put() it again later.
          blockInfo.remove(blockId)
        }
        if (blockIsUpdated) {
          return Some(status)
        }
      }
    }
    None
  }

  /**
   * Remove all blocks belonging to the given RDD.
   * @return The number of blocks removed.
   */
  def removeRdd(rddId: Int): Int = {
    // TODO: Avoid a linear scan by creating another mapping of RDD.id to blocks.
    logInfo(s"Removing RDD $rddId")
    val blocksToRemove = blockInfo.keys.flatMap(_.asRDDId).filter(_.rddId == rddId)
    blocksToRemove.foreach { blockId => removeBlock(blockId, tellMaster = false) }
    blocksToRemove.size
  }

  /**
   * Remove all blocks belonging to the given broadcast.
   */
  def removeBroadcast(broadcastId: Long, tellMaster: Boolean): Int = {
    logInfo(s"Removing broadcast $broadcastId")
    val blocksToRemove = blockInfo.keys.collect {
      case bid @ BroadcastBlockId(`broadcastId`, _) => bid
    }
    blocksToRemove.foreach { blockId => removeBlock(blockId, tellMaster) }
    blocksToRemove.size
  }

  /**
   * Remove a block from both memory and disk.
   */
  def removeBlock(blockId: BlockId, tellMaster: Boolean = true): Unit = {
    logInfo(s"Removing block $blockId")
    val info = blockInfo.get(blockId).orNull
    if (info != null) {
      info.synchronized {
        // Removals are idempotent in disk store and memory store. At worst, we get a warning.
        val removedFromMemory = memoryStore.remove(blockId)
        val removedFromDisk = diskStore.remove(blockId)
        val removedFromTachyon = if (tachyonInitialized) tachyonStore.remove(blockId) else false
        if (!removedFromMemory && !removedFromDisk && !removedFromTachyon) {
          logWarning(s"Block $blockId could not be removed as it was not found in either " +
            "the disk, memory, or tachyon store")
        }
        blockInfo.remove(blockId)
        if (tellMaster && info.tellMaster) {
          val status = getCurrentBlockStatus(blockId, info)
          reportBlockStatus(blockId, info, status)
        }
      }
    } else {
      // The block has already been removed; do nothing.
      logWarning(s"Asked to remove block $blockId, which does not exist")
    }
  }

  private def dropOldNonBroadcastBlocks(cleanupTime: Long): Unit = {
    logInfo(s"Dropping non broadcast blocks older than $cleanupTime")
    dropOldBlocks(cleanupTime, !_.isBroadcast)
  }

  private def dropOldBroadcastBlocks(cleanupTime: Long): Unit = {
    logInfo(s"Dropping broadcast blocks older than $cleanupTime")
    dropOldBlocks(cleanupTime, _.isBroadcast)
  }

  private def dropOldBlocks(cleanupTime: Long, shouldDrop: (BlockId => Boolean)): Unit = {
    val iterator = blockInfo.getEntrySet.iterator
    while (iterator.hasNext) {
      val entry = iterator.next()
      val (id, info, time) = (entry.getKey, entry.getValue.value, entry.getValue.timestamp)
      if (time < cleanupTime && shouldDrop(id)) {
        info.synchronized {
          val level = info.level
          if (level.useMemory) { memoryStore.remove(id) }
          if (level.useDisk) { diskStore.remove(id) }
          if (level.useOffHeap) { tachyonStore.remove(id) }
          iterator.remove()
          logInfo(s"Dropped block $id")
        }
        val status = getCurrentBlockStatus(id, info)
        reportBlockStatus(id, info, status)
      }
    }
  }

  private def shouldCompress(blockId: BlockId): Boolean = {
    blockId match {
      case _: ShuffleBlockId => compressShuffle
      case _: BroadcastBlockId => compressBroadcast
      case _: RDDBlockId => compressRdds
      case _: TempBlockId => compressShuffleSpill
      case _ => false
    }
  }

  /**
   * Wrap an output stream for compression if block compression is enabled for its block type
   */
  def wrapForCompression(blockId: BlockId, s: OutputStream): OutputStream = {
    if (shouldCompress(blockId)) compressionCodec.compressedOutputStream(s) else s
  }

  /**
   * Wrap an input stream for compression if block compression is enabled for its block type
   */
  def wrapForCompression(blockId: BlockId, s: InputStream): InputStream = {
    if (shouldCompress(blockId)) compressionCodec.compressedInputStream(s) else s
  }

  /** Serializes into a stream. */
  def dataSerializeStream(
      blockId: BlockId,
      outputStream: OutputStream,
      values: Iterator[Any],
      serializer: Serializer = defaultSerializer): Unit = {
    val byteStream = new BufferedOutputStream(outputStream)
    val ser = serializer.newInstance()
    ser.serializeStream(wrapForCompression(blockId, byteStream)).writeAll(values).close()
  }

  /** Serializes into a byte buffer. */
  def dataSerialize(
      blockId: BlockId,
      values: Iterator[Any],
      serializer: Serializer = defaultSerializer): ByteBuffer = {
    val byteStream = new ByteArrayOutputStream(4096)
    dataSerializeStream(blockId, byteStream, values, serializer)
    ByteBuffer.wrap(byteStream.toByteArray)
  }

  /**
   * Deserializes a ByteBuffer into an iterator of values and disposes of it when the end of
   * the iterator is reached.
   */
  def dataDeserialize(
      blockId: BlockId,
      bytes: ByteBuffer,
      serializer: Serializer = defaultSerializer): Iterator[Any] = {
    bytes.rewind()

    def getIterator: Iterator[Any] = {
      val stream = wrapForCompression(blockId, new ByteBufferInputStream(bytes, true))
      serializer.newInstance().deserializeStream(stream).asIterator
    }

    if (blockId.isShuffle) {
      /* Reducer may need to read many local shuffle blocks and will wrap them into Iterators
       * at the beginning. The wrapping will cost some memory (compression instance
       * initialization, etc.). Reducer reads shuffle blocks one by one so we could do the
       * wrapping lazily to save memory. */
      class LazyProxyIterator(f: => Iterator[Any]) extends Iterator[Any] {
        lazy val proxy = f
        override def hasNext: Boolean = proxy.hasNext
        override def next(): Any = proxy.next()
      }
      new LazyProxyIterator(getIterator)
    } else {
      getIterator
    }
  }

  def stop(): Unit = {
    if (heartBeatTask != null) {
      heartBeatTask.cancel()
    }
    connectionManager.stop()
    shuffleBlockManager.stop()
    diskBlockManager.stop()
    actorSystem.stop(slaveActor)
    blockInfo.clear()
    memoryStore.clear()
    diskStore.clear()
    if (tachyonInitialized) {
      tachyonStore.clear()
    }
    metadataCleaner.cancel()
    broadcastCleaner.cancel()
    logInfo("BlockManager stopped")
  }
}


private[spark] object BlockManager extends Logging {
  private val ID_GENERATOR = new IdGenerator

  /** Return the total amount of storage memory available. */
  private def getMaxMemory(conf: SparkConf): Long = {
    val memoryFraction = conf.getDouble("spark.storage.memoryFraction", 0.6)
    val safetyFraction = conf.getDouble("spark.storage.safetyFraction", 0.9)
    (Runtime.getRuntime.maxMemory * memoryFraction * safetyFraction).toLong
  }

  /** Return the amount of storage memory used for unrolling RDD partitions. */
  def getBufferMemory(conf: SparkConf): Long = {
    val bufferFraction = conf.getDouble("spark.storage.bufferFraction", 0.2)
    (getMaxMemory(conf) * bufferFraction).toLong
  }

  def getHeartBeatFrequency(conf: SparkConf): Long =
    conf.getLong("spark.storage.blockManagerTimeoutIntervalMs", 60000) / 4

  def getDisableHeartBeatsForTesting(conf: SparkConf): Boolean =
    conf.getBoolean("spark.test.disableBlockManagerHeartBeat", false)

  /**
   * Attempt to clean up a ByteBuffer if it is memory-mapped. This uses an *unsafe* Sun API that
   * might cause errors if one attempts to read from the unmapped buffer, but it's better than
   * waiting for the GC to find it because that could lead to huge numbers of open files. There's
   * unfortunately no standard API to do this.
   */
  def dispose(buffer: ByteBuffer): Unit = {
    if (buffer != null && buffer.isInstanceOf[MappedByteBuffer]) {
      logTrace(s"Unmapping $buffer")
      if (buffer.asInstanceOf[DirectBuffer].cleaner() != null) {
        buffer.asInstanceOf[DirectBuffer].cleaner().clean()
      }
    }
  }

  def blockIdsToBlockManagers(
      blockIds: Array[BlockId],
      env: SparkEnv,
      blockManagerMaster: BlockManagerMaster = null): Map[BlockId, Seq[BlockManagerId]] = {

    // blockManagerMaster != null is used in tests
    assert(env != null || blockManagerMaster != null)
    val blockLocations: Seq[Seq[BlockManagerId]] = if (blockManagerMaster == null) {
      env.blockManager.getLocationBlockIds(blockIds)
    } else {
      blockManagerMaster.getLocations(blockIds)
    }

    val blockManagers = new HashMap[BlockId, Seq[BlockManagerId]]
    for (i <- 0 until blockIds.length) {
      blockManagers(blockIds(i)) = blockLocations(i)
    }
    blockManagers.toMap
  }

  def blockIdsToExecutorIds(
      blockIds: Array[BlockId],
      env: SparkEnv,
      blockManagerMaster: BlockManagerMaster = null): Map[BlockId, Seq[String]] = {
    blockIdsToBlockManagers(blockIds, env, blockManagerMaster).mapValues(s => s.map(_.executorId))
  }

  def blockIdsToHosts(
      blockIds: Array[BlockId],
      env: SparkEnv,
      blockManagerMaster: BlockManagerMaster = null): Map[BlockId, Seq[String]] = {
    blockIdsToBlockManagers(blockIds, env, blockManagerMaster).mapValues(s => s.map(_.host))
  }
}<|MERGE_RESOLUTION|>--- conflicted
+++ resolved
@@ -463,25 +463,12 @@
               val values = dataDeserialize(blockId, bytes)
               if (level.deserialized) {
                 // Cache the values before returning them
-<<<<<<< HEAD
                 memoryStore.putValues(blockId, values, level, returnValues = true).data match {
                   case Left(values2) =>
-                    return Some(values2)
+                    return Some(new BlockResult(values2, DataReadMethod.Disk, info.size))
                   case _ =>
                     throw new SparkException("Memory store did not return an iterator")
                 }
-=======
-                // TODO: Consider creating a putValues that also takes in a iterator?
-                val valuesBuffer = new ArrayBuffer[Any]
-                valuesBuffer ++= values
-                memoryStore.putValues(blockId, valuesBuffer, level, returnValues = true).data
-                  match {
-                    case Left(values2) =>
-                      return Some(new BlockResult(values2, DataReadMethod.Disk, info.size))
-                    case _ =>
-                      throw new SparkException("Memory store did not return back an iterator")
-                  }
->>>>>>> d4c30cd9
               } else {
                 return Some(new BlockResult(values, DataReadMethod.Disk, info.size))
               }
