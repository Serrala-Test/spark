/*
 * Licensed to the Apache Software Foundation (ASF) under one or more
 * contributor license agreements.  See the NOTICE file distributed with
 * this work for additional information regarding copyright ownership.
 * The ASF licenses this file to You under the Apache License, Version 2.0
 * (the "License"); you may not use this file except in compliance with
 * the License.  You may obtain a copy of the License at
 *
 *    http://www.apache.org/licenses/LICENSE-2.0
 *
 * Unless required by applicable law or agreed to in writing, software
 * distributed under the License is distributed on an "AS IS" BASIS,
 * WITHOUT WARRANTIES OR CONDITIONS OF ANY KIND, either express or implied.
 * See the License for the specific language governing permissions and
 * limitations under the License.
 */

package org.apache.spark.storage

import java.io.{File, InputStream, OutputStream, BufferedOutputStream, ByteArrayOutputStream}
import java.nio.{ByteBuffer, MappedByteBuffer}

import scala.concurrent.ExecutionContext.Implicits.global

import scala.collection.mutable.{ArrayBuffer, HashMap}
import scala.concurrent.{Await, Future}
import scala.concurrent.duration._
import scala.util.Random

import akka.actor.{ActorSystem, Props}
import sun.nio.ch.DirectBuffer

import org.apache.spark._
import org.apache.spark.executor._
import org.apache.spark.io.CompressionCodec
import org.apache.spark.network._
import org.apache.spark.serializer.Serializer
import org.apache.spark.shuffle.ShuffleManager
import org.apache.spark.util._


private[spark] sealed trait BlockValues
private[spark] case class ByteBufferValues(buffer: ByteBuffer) extends BlockValues
private[spark] case class IteratorValues(iterator: Iterator[Any]) extends BlockValues
private[spark] case class ArrayValues(buffer: Array[Any]) extends BlockValues

/* Class for returning a fetched block and associated metrics. */
private[spark] class BlockResult(
    val data: Iterator[Any],
    readMethod: DataReadMethod.Value,
    bytes: Long) {
  val inputMetrics = new InputMetrics(readMethod)
  inputMetrics.bytesRead = bytes
}

private[spark] class BlockManager(
    executorId: String,
    actorSystem: ActorSystem,
    val master: BlockManagerMaster,
    defaultSerializer: Serializer,
    maxMemory: Long,
    val conf: SparkConf,
    mapOutputTracker: MapOutputTracker,
    shuffleManager: ShuffleManager,
    blockTransferService: BlockTransferService)
  extends BlockDataManager with Logging {

  blockTransferService.init(this)

  private val port = conf.getInt("spark.blockManager.port", 0)
<<<<<<< HEAD
  val shuffleBlockManager = new ShuffleBlockManager(this, shuffleManager)
  val diskBlockManager = new DiskBlockManager(shuffleBlockManager, conf)
=======

  val diskBlockManager = new DiskBlockManager(this, conf)
  val connectionManager =
    new ConnectionManager(port, conf, securityManager, "Connection manager for block manager")

  implicit val futureExecContext = connectionManager.futureExecContext
>>>>>>> 81b9d5b6

  private val blockInfo = new TimeStampedHashMap[BlockId, BlockInfo]

  // Actual storage of where blocks are kept
  private var tachyonInitialized = false
  private[spark] val memoryStore = new MemoryStore(this, maxMemory)
  private[spark] val diskStore = new DiskStore(this, diskBlockManager)
  private[spark] lazy val tachyonStore: TachyonStore = {
    val storeDir = conf.get("spark.tachyonStore.baseDir", "/tmp_spark_tachyon")
    val appFolderName = conf.get("spark.tachyonStore.folderName")
    val tachyonStorePath = s"$storeDir/$appFolderName/${this.executorId}"
    val tachyonMaster = conf.get("spark.tachyonStore.url",  "tachyon://localhost:19998")
    val tachyonBlockManager =
      new TachyonBlockManager(this, tachyonStorePath, tachyonMaster)
    tachyonInitialized = true
    new TachyonStore(this, tachyonBlockManager)
  }

  val blockManagerId = BlockManagerId(
    executorId, blockTransferService.hostName, blockTransferService.port)

  // Whether to compress broadcast variables that are stored
  private val compressBroadcast = conf.getBoolean("spark.broadcast.compress", true)
  // Whether to compress shuffle output that are stored
  private val compressShuffle = conf.getBoolean("spark.shuffle.compress", true)
  // Whether to compress RDD partitions that are stored serialized
  private val compressRdds = conf.getBoolean("spark.rdd.compress", false)
  // Whether to compress shuffle output temporarily spilled to disk
  private val compressShuffleSpill = conf.getBoolean("spark.shuffle.spill.compress", true)

  private val slaveActor = actorSystem.actorOf(
    Props(new BlockManagerSlaveActor(this, mapOutputTracker)),
    name = "BlockManagerActor" + BlockManager.ID_GENERATOR.next)

  // Pending re-registration action being executed asynchronously or null if none is pending.
  // Accesses should synchronize on asyncReregisterLock.
  private var asyncReregisterTask: Future[Unit] = null
  private val asyncReregisterLock = new Object

  private val metadataCleaner = new MetadataCleaner(
    MetadataCleanerType.BLOCK_MANAGER, this.dropOldNonBroadcastBlocks, conf)
  private val broadcastCleaner = new MetadataCleaner(
    MetadataCleanerType.BROADCAST_VARS, this.dropOldBroadcastBlocks, conf)

  initialize()

  /* The compression codec to use. Note that the "lazy" val is necessary because we want to delay
   * the initialization of the compression codec until it is first used. The reason is that a Spark
   * program could be using a user-defined codec in a third party jar, which is loaded in
   * Executor.updateDependencies. When the BlockManager is initialized, user level jars hasn't been
   * loaded yet. */
  private lazy val compressionCodec: CompressionCodec = CompressionCodec.createCodec(conf)

  /**
   * Construct a BlockManager with a memory limit set based on system properties.
   */
  def this(
      execId: String,
      actorSystem: ActorSystem,
      master: BlockManagerMaster,
      serializer: Serializer,
      conf: SparkConf,
      mapOutputTracker: MapOutputTracker,
      shuffleManager: ShuffleManager,
      blockTransferService: BlockTransferService) = {
    this(execId, actorSystem, master, serializer, BlockManager.getMaxMemory(conf),
      conf, mapOutputTracker, shuffleManager, blockTransferService)
  }

  /**
   * Initialize the BlockManager. Register to the BlockManagerMaster, and start the
   * BlockManagerWorker actor.
   */
  private def initialize(): Unit = {
    master.registerBlockManager(blockManagerId, maxMemory, slaveActor)
  }

  /**
   * Report all blocks to the BlockManager again. This may be necessary if we are dropped
   * by the BlockManager and come back or if we become capable of recovering blocks on disk after
   * an executor crash.
   *
   * This function deliberately fails silently if the master returns false (indicating that
   * the slave needs to re-register). The error condition will be detected again by the next
   * heart beat attempt or new block registration and another try to re-register all blocks
   * will be made then.
   */
  private def reportAllBlocks(): Unit = {
    logInfo(s"Reporting ${blockInfo.size} blocks to the master.")
    for ((blockId, info) <- blockInfo) {
      val status = getCurrentBlockStatus(blockId, info)
      if (!tryToReportBlockStatus(blockId, info, status)) {
        logError(s"Failed to report $blockId to master; giving up.")
        return
      }
    }
  }

  /**
   * Re-register with the master and report all blocks to it. This will be called by the heart beat
   * thread if our heartbeat to the block manager indicates that we were not registered.
   *
   * Note that this method must be called without any BlockInfo locks held.
   */
  def reregister(): Unit = {
    // TODO: We might need to rate limit re-registering.
    logInfo("BlockManager re-registering with master")
    master.registerBlockManager(blockManagerId, maxMemory, slaveActor)
    reportAllBlocks()
  }

  /**
   * Re-register with the master sometime soon.
   */
  private def asyncReregister(): Unit = {
    asyncReregisterLock.synchronized {
      if (asyncReregisterTask == null) {
        asyncReregisterTask = Future[Unit] {
          reregister()
          asyncReregisterLock.synchronized {
            asyncReregisterTask = null
          }
        }
      }
    }
  }

  /**
   * For testing. Wait for any pending asynchronous re-registration; otherwise, do nothing.
   */
  def waitForAsyncReregister(): Unit = {
    val task = asyncReregisterTask
    if (task != null) {
      Await.ready(task, Duration.Inf)
    }
  }

  /**
   * Interface to get local block data.
   *
   * @return Some(buffer) if the block exists locally, and None if it doesn't.
   */
  override def getBlockData(blockId: String): Option[ManagedBuffer] = {
    val bid = BlockId(blockId)
    if (bid.isShuffle) {
<<<<<<< HEAD
      val fileSegment = diskBlockManager.getBlockLocation(bid)
      Some(new FileSegmentManagedBuffer(fileSegment.file, fileSegment.offset, fileSegment.length))
=======
      shuffleManager.shuffleBlockManager.getBlockData(bid.asInstanceOf[ShuffleBlockId])
>>>>>>> 81b9d5b6
    } else {
      val blockBytesOpt = doGetLocal(bid, asBlockResult = false).asInstanceOf[Option[ByteBuffer]]
      if (blockBytesOpt.isDefined) {
        val buffer = blockBytesOpt.get
        Some(new NioByteBufferManagedBuffer(buffer))
      } else {
        None
      }
    }
  }

  /**
   * Put the block locally, using the given storage level.
   */
  override def putBlockData(blockId: String, data: ManagedBuffer, level: StorageLevel): Unit = {
    putBytes(BlockId(blockId), data.byteBuffer(), level)
  }

  /**
   * Get the BlockStatus for the block identified by the given ID, if it exists.
   * NOTE: This is mainly for testing, and it doesn't fetch information from Tachyon.
   */
  def getStatus(blockId: BlockId): Option[BlockStatus] = {
    blockInfo.get(blockId).map { info =>
      val memSize = if (memoryStore.contains(blockId)) memoryStore.getSize(blockId) else 0L
      val diskSize = if (diskStore.contains(blockId)) diskStore.getSize(blockId) else 0L
      // Assume that block is not in Tachyon
      BlockStatus(info.level, memSize, diskSize, 0L)
    }
  }

  /**
   * Get the ids of existing blocks that match the given filter. Note that this will
   * query the blocks stored in the disk block manager (that the block manager
   * may not know of).
   */
  def getMatchingBlockIds(filter: BlockId => Boolean): Seq[BlockId] = {
    (blockInfo.keys ++ diskBlockManager.getAllBlocks()).filter(filter).toSeq
  }

  /**
   * Tell the master about the current storage status of a block. This will send a block update
   * message reflecting the current status, *not* the desired storage level in its block info.
   * For example, a block with MEMORY_AND_DISK set might have fallen out to be only on disk.
   *
   * droppedMemorySize exists to account for when the block is dropped from memory to disk (so
   * it is still valid). This ensures that update in master will compensate for the increase in
   * memory on slave.
   */
  private def reportBlockStatus(
      blockId: BlockId,
      info: BlockInfo,
      status: BlockStatus,
      droppedMemorySize: Long = 0L): Unit = {
    val needReregister = !tryToReportBlockStatus(blockId, info, status, droppedMemorySize)
    if (needReregister) {
      logInfo(s"Got told to re-register updating block $blockId")
      // Re-registering will report our new block for free.
      asyncReregister()
    }
    logDebug(s"Told master about block $blockId")
  }

  /**
   * Actually send a UpdateBlockInfo message. Returns the master's response,
   * which will be true if the block was successfully recorded and false if
   * the slave needs to re-register.
   */
  private def tryToReportBlockStatus(
      blockId: BlockId,
      info: BlockInfo,
      status: BlockStatus,
      droppedMemorySize: Long = 0L): Boolean = {
    if (info.tellMaster) {
      val storageLevel = status.storageLevel
      val inMemSize = Math.max(status.memSize, droppedMemorySize)
      val inTachyonSize = status.tachyonSize
      val onDiskSize = status.diskSize
      master.updateBlockInfo(
        blockManagerId, blockId, storageLevel, inMemSize, onDiskSize, inTachyonSize)
    } else {
      true
    }
  }

  /**
   * Return the updated storage status of the block with the given ID. More specifically, if
   * the block is dropped from memory and possibly added to disk, return the new storage level
   * and the updated in-memory and on-disk sizes.
   */
  private def getCurrentBlockStatus(blockId: BlockId, info: BlockInfo): BlockStatus = {
    info.synchronized {
      info.level match {
        case null =>
          BlockStatus(StorageLevel.NONE, 0L, 0L, 0L)
        case level =>
          val inMem = level.useMemory && memoryStore.contains(blockId)
          val inTachyon = level.useOffHeap && tachyonStore.contains(blockId)
          val onDisk = level.useDisk && diskStore.contains(blockId)
          val deserialized = if (inMem) level.deserialized else false
          val replication = if (inMem || inTachyon || onDisk) level.replication else 1
          val storageLevel = StorageLevel(onDisk, inMem, inTachyon, deserialized, replication)
          val memSize = if (inMem) memoryStore.getSize(blockId) else 0L
          val tachyonSize = if (inTachyon) tachyonStore.getSize(blockId) else 0L
          val diskSize = if (onDisk) diskStore.getSize(blockId) else 0L
          BlockStatus(storageLevel, memSize, diskSize, tachyonSize)
      }
    }
  }

  /**
   * Get locations of an array of blocks.
   */
  private def getLocationBlockIds(blockIds: Array[BlockId]): Array[Seq[BlockManagerId]] = {
    val startTimeMs = System.currentTimeMillis
    val locations = master.getLocations(blockIds).toArray
    logDebug("Got multiple block location in %s".format(Utils.getUsedTimeMs(startTimeMs)))
    locations
  }

  /**
   * A short-circuited method to get blocks directly from disk. This is used for getting
   * shuffle blocks. It is safe to do so without a lock on block info since disk store
   * never deletes (recent) items.
   */
  def getLocalShuffleFromDisk(
      blockId: BlockId, serializer: Serializer): Option[Iterator[Any]] = {

    val shuffleBlockManager = shuffleManager.shuffleBlockManager
    val values = shuffleBlockManager.getBytes(blockId.asInstanceOf[ShuffleBlockId]).map(
      bytes => this.dataDeserialize(blockId, bytes, serializer))

    values.orElse {
      throw new BlockException(blockId, s"Block $blockId not found on disk, though it should be")
    }
  }

  /**
   * Get block from local block manager.
   */
  def getLocal(blockId: BlockId): Option[BlockResult] = {
    logDebug(s"Getting local block $blockId")
    doGetLocal(blockId, asBlockResult = true).asInstanceOf[Option[BlockResult]]
  }

  /**
   * Get block from the local block manager as serialized bytes.
   */
  def getLocalBytes(blockId: BlockId): Option[ByteBuffer] = {
    logDebug(s"Getting local block $blockId as bytes")
    // As an optimization for map output fetches, if the block is for a shuffle, return it
    // without acquiring a lock; the disk store never deletes (recent) items so this should work
    if (blockId.isShuffle) {
      val shuffleBlockManager = shuffleManager.shuffleBlockManager
      shuffleBlockManager.getBytes(blockId.asInstanceOf[ShuffleBlockId]) match {
        case Some(bytes) =>
          Some(bytes)
        case None =>
          throw new BlockException(
            blockId, s"Block $blockId not found on disk, though it should be")
      }
    } else {
      doGetLocal(blockId, asBlockResult = false).asInstanceOf[Option[ByteBuffer]]
    }
  }

  private def doGetLocal(blockId: BlockId, asBlockResult: Boolean): Option[Any] = {
    val info = blockInfo.get(blockId).orNull
    if (info != null) {
      info.synchronized {
        // Double check to make sure the block is still there. There is a small chance that the
        // block has been removed by removeBlock (which also synchronizes on the blockInfo object).
        // Note that this only checks metadata tracking. If user intentionally deleted the block
        // on disk or from off heap storage without using removeBlock, this conditional check will
        // still pass but eventually we will get an exception because we can't find the block.
        if (blockInfo.get(blockId).isEmpty) {
          logWarning(s"Block $blockId had been removed")
          return None
        }

        // If another thread is writing the block, wait for it to become ready.
        if (!info.waitForReady()) {
          // If we get here, the block write failed.
          logWarning(s"Block $blockId was marked as failure.")
          return None
        }

        val level = info.level
        logDebug(s"Level for block $blockId is $level")

        // Look for the block in memory
        if (level.useMemory) {
          logDebug(s"Getting block $blockId from memory")
          val result = if (asBlockResult) {
            memoryStore.getValues(blockId).map(new BlockResult(_, DataReadMethod.Memory, info.size))
          } else {
            memoryStore.getBytes(blockId)
          }
          result match {
            case Some(values) =>
              return result
            case None =>
              logDebug(s"Block $blockId not found in memory")
          }
        }

        // Look for the block in Tachyon
        if (level.useOffHeap) {
          logDebug(s"Getting block $blockId from tachyon")
          if (tachyonStore.contains(blockId)) {
            tachyonStore.getBytes(blockId) match {
              case Some(bytes) =>
                if (!asBlockResult) {
                  return Some(bytes)
                } else {
                  return Some(new BlockResult(
                    dataDeserialize(blockId, bytes), DataReadMethod.Memory, info.size))
                }
              case None =>
                logDebug(s"Block $blockId not found in tachyon")
            }
          }
        }

        // Look for block on disk, potentially storing it back in memory if required
        if (level.useDisk) {
          logDebug(s"Getting block $blockId from disk")
          val bytes: ByteBuffer = diskStore.getBytes(blockId) match {
            case Some(b) => b
            case None =>
              throw new BlockException(
                blockId, s"Block $blockId not found on disk, though it should be")
          }
          assert(0 == bytes.position())

          if (!level.useMemory) {
            // If the block shouldn't be stored in memory, we can just return it
            if (asBlockResult) {
              return Some(new BlockResult(dataDeserialize(blockId, bytes), DataReadMethod.Disk,
                info.size))
            } else {
              return Some(bytes)
            }
          } else {
            // Otherwise, we also have to store something in the memory store
            if (!level.deserialized || !asBlockResult) {
              /* We'll store the bytes in memory if the block's storage level includes
               * "memory serialized", or if it should be cached as objects in memory
               * but we only requested its serialized bytes. */
              val copyForMemory = ByteBuffer.allocate(bytes.limit)
              copyForMemory.put(bytes)
              memoryStore.putBytes(blockId, copyForMemory, level)
              bytes.rewind()
            }
            if (!asBlockResult) {
              return Some(bytes)
            } else {
              val values = dataDeserialize(blockId, bytes)
              if (level.deserialized) {
                // Cache the values before returning them
                val putResult = memoryStore.putIterator(
                  blockId, values, level, returnValues = true, allowPersistToDisk = false)
                // The put may or may not have succeeded, depending on whether there was enough
                // space to unroll the block. Either way, the put here should return an iterator.
                putResult.data match {
                  case Left(it) =>
                    return Some(new BlockResult(it, DataReadMethod.Disk, info.size))
                  case _ =>
                    // This only happens if we dropped the values back to disk (which is never)
                    throw new SparkException("Memory store did not return an iterator!")
                }
              } else {
                return Some(new BlockResult(values, DataReadMethod.Disk, info.size))
              }
            }
          }
        }
      }
    } else {
      logDebug(s"Block $blockId not registered locally")
    }
    None
  }

  /**
   * Get block from remote block managers.
   */
  def getRemote(blockId: BlockId): Option[BlockResult] = {
    logDebug(s"Getting remote block $blockId")
    doGetRemote(blockId, asBlockResult = true).asInstanceOf[Option[BlockResult]]
  }

  /**
   * Get block from remote block managers as serialized bytes.
   */
  def getRemoteBytes(blockId: BlockId): Option[ByteBuffer] = {
    logDebug(s"Getting remote block $blockId as bytes")
    doGetRemote(blockId, asBlockResult = false).asInstanceOf[Option[ByteBuffer]]
  }

  private def doGetRemote(blockId: BlockId, asBlockResult: Boolean): Option[Any] = {
    require(blockId != null, "BlockId is null")
    val locations = Random.shuffle(master.getLocations(blockId))
    for (loc <- locations) {
      logDebug(s"Getting remote block $blockId from $loc")
      val data = blockTransferService.fetchBlock(loc.host, loc.port, blockId.toString).byteBuffer()

      if (data != null) {
        if (asBlockResult) {
          return Some(new BlockResult(
            dataDeserialize(blockId, data),
            DataReadMethod.Network,
            data.limit()))
        } else {
          return Some(data)
        }
      }
      logDebug(s"The value of block $blockId is null")
    }
    logDebug(s"Block $blockId not found")
    None
  }

  /**
   * Get a block from the block manager (either local or remote).
   */
  def get(blockId: BlockId): Option[BlockResult] = {
    val local = getLocal(blockId)
    if (local.isDefined) {
      logInfo(s"Found block $blockId locally")
      return local
    }
    val remote = getRemote(blockId)
    if (remote.isDefined) {
      logInfo(s"Found block $blockId remotely")
      return remote
    }
    None
  }

  def putIterator(
      blockId: BlockId,
      values: Iterator[Any],
      level: StorageLevel,
      tellMaster: Boolean = true,
      effectiveStorageLevel: Option[StorageLevel] = None): Seq[(BlockId, BlockStatus)] = {
    require(values != null, "Values is null")
    doPut(blockId, IteratorValues(values), level, tellMaster, effectiveStorageLevel)
  }

  /**
   * A short circuited method to get a block writer that can write data directly to disk.
   * The Block will be appended to the File specified by filename. Callers should handle error
   * cases.
   */
  def getDiskWriter(
      blockId: BlockId,
      file: File,
      serializer: Serializer,
      bufferSize: Int,
      writeMetrics: ShuffleWriteMetrics): BlockObjectWriter = {
    val compressStream: OutputStream => OutputStream = wrapForCompression(blockId, _)
    val syncWrites = conf.getBoolean("spark.shuffle.sync", false)
    new DiskBlockObjectWriter(blockId, file, serializer, bufferSize, compressStream, syncWrites,
      writeMetrics)
  }

  /**
   * Put a new block of values to the block manager.
   * Return a list of blocks updated as a result of this put.
   */
  def putArray(
      blockId: BlockId,
      values: Array[Any],
      level: StorageLevel,
      tellMaster: Boolean = true,
      effectiveStorageLevel: Option[StorageLevel] = None): Seq[(BlockId, BlockStatus)] = {
    require(values != null, "Values is null")
    doPut(blockId, ArrayValues(values), level, tellMaster, effectiveStorageLevel)
  }

  /**
   * Put a new block of serialized bytes to the block manager.
   * Return a list of blocks updated as a result of this put.
   */
  def putBytes(
      blockId: BlockId,
      bytes: ByteBuffer,
      level: StorageLevel,
      tellMaster: Boolean = true,
      effectiveStorageLevel: Option[StorageLevel] = None): Seq[(BlockId, BlockStatus)] = {
    require(bytes != null, "Bytes is null")
    doPut(blockId, ByteBufferValues(bytes), level, tellMaster, effectiveStorageLevel)
  }

  /**
   * Put the given block according to the given level in one of the block stores, replicating
   * the values if necessary.
   *
   * The effective storage level refers to the level according to which the block will actually be
   * handled. This allows the caller to specify an alternate behavior of doPut while preserving
   * the original level specified by the user.
   */
  private def doPut(
      blockId: BlockId,
      data: BlockValues,
      level: StorageLevel,
      tellMaster: Boolean = true,
      effectiveStorageLevel: Option[StorageLevel] = None)
    : Seq[(BlockId, BlockStatus)] = {

    require(blockId != null, "BlockId is null")
    require(level != null && level.isValid, "StorageLevel is null or invalid")
    effectiveStorageLevel.foreach { level =>
      require(level != null && level.isValid, "Effective StorageLevel is null or invalid")
    }

    // Return value
    val updatedBlocks = new ArrayBuffer[(BlockId, BlockStatus)]

    /* Remember the block's storage level so that we can correctly drop it to disk if it needs
     * to be dropped right after it got put into memory. Note, however, that other threads will
     * not be able to get() this block until we call markReady on its BlockInfo. */
    val putBlockInfo = {
      val tinfo = new BlockInfo(level, tellMaster)
      // Do atomically !
      val oldBlockOpt = blockInfo.putIfAbsent(blockId, tinfo)
      if (oldBlockOpt.isDefined) {
        if (oldBlockOpt.get.waitForReady()) {
          logWarning(s"Block $blockId already exists on this machine; not re-adding it")
          return updatedBlocks
        }
        // TODO: So the block info exists - but previous attempt to load it (?) failed.
        // What do we do now ? Retry on it ?
        oldBlockOpt.get
      } else {
        tinfo
      }
    }

    val startTimeMs = System.currentTimeMillis

    /* If we're storing values and we need to replicate the data, we'll want access to the values,
     * but because our put will read the whole iterator, there will be no values left. For the
     * case where the put serializes data, we'll remember the bytes, above; but for the case where
     * it doesn't, such as deserialized storage, let's rely on the put returning an Iterator. */
    var valuesAfterPut: Iterator[Any] = null

    // Ditto for the bytes after the put
    var bytesAfterPut: ByteBuffer = null

    // Size of the block in bytes
    var size = 0L

    // The level we actually use to put the block
    val putLevel = effectiveStorageLevel.getOrElse(level)

    // If we're storing bytes, then initiate the replication before storing them locally.
    // This is faster as data is already serialized and ready to send.
    val replicationFuture = data match {
      case b: ByteBufferValues if putLevel.replication > 1 =>
        // Duplicate doesn't copy the bytes, but just creates a wrapper
        val bufferView = b.buffer.duplicate()
        Future { replicate(blockId, bufferView, putLevel) }
      case _ => null
    }

    putBlockInfo.synchronized {
      logTrace("Put for block %s took %s to get into synchronized block"
        .format(blockId, Utils.getUsedTimeMs(startTimeMs)))

      var marked = false
      try {
        // returnValues - Whether to return the values put
        // blockStore - The type of storage to put these values into
        val (returnValues, blockStore: BlockStore) = {
          if (putLevel.useMemory) {
            // Put it in memory first, even if it also has useDisk set to true;
            // We will drop it to disk later if the memory store can't hold it.
            (true, memoryStore)
          } else if (putLevel.useOffHeap) {
            // Use tachyon for off-heap storage
            (false, tachyonStore)
          } else if (putLevel.useDisk) {
            // Don't get back the bytes from put unless we replicate them
            (putLevel.replication > 1, diskStore)
          } else {
            assert(putLevel == StorageLevel.NONE)
            throw new BlockException(
              blockId, s"Attempted to put block $blockId without specifying storage level!")
          }
        }

        // Actually put the values
        val result = data match {
          case IteratorValues(iterator) =>
            blockStore.putIterator(blockId, iterator, putLevel, returnValues)
          case ArrayValues(array) =>
            blockStore.putArray(blockId, array, putLevel, returnValues)
          case ByteBufferValues(bytes) =>
            bytes.rewind()
            blockStore.putBytes(blockId, bytes, putLevel)
        }
        size = result.size
        result.data match {
          case Left (newIterator) if putLevel.useMemory => valuesAfterPut = newIterator
          case Right (newBytes) => bytesAfterPut = newBytes
          case _ =>
        }

        // Keep track of which blocks are dropped from memory
        if (putLevel.useMemory) {
          result.droppedBlocks.foreach { updatedBlocks += _ }
        }

        val putBlockStatus = getCurrentBlockStatus(blockId, putBlockInfo)
        if (putBlockStatus.storageLevel != StorageLevel.NONE) {
          // Now that the block is in either the memory, tachyon, or disk store,
          // let other threads read it, and tell the master about it.
          marked = true
          putBlockInfo.markReady(size)
          if (tellMaster) {
            reportBlockStatus(blockId, putBlockInfo, putBlockStatus)
          }
          updatedBlocks += ((blockId, putBlockStatus))
        }
      } finally {
        // If we failed in putting the block to memory/disk, notify other possible readers
        // that it has failed, and then remove it from the block info map.
        if (!marked) {
          // Note that the remove must happen before markFailure otherwise another thread
          // could've inserted a new BlockInfo before we remove it.
          blockInfo.remove(blockId)
          putBlockInfo.markFailure()
          logWarning(s"Putting block $blockId failed")
        }
      }
    }
    logDebug("Put block %s locally took %s".format(blockId, Utils.getUsedTimeMs(startTimeMs)))

    // Either we're storing bytes and we asynchronously started replication, or we're storing
    // values and need to serialize and replicate them now:
    if (putLevel.replication > 1) {
      data match {
        case ByteBufferValues(bytes) =>
          if (replicationFuture != null) {
            Await.ready(replicationFuture, Duration.Inf)
          }
        case _ =>
          val remoteStartTime = System.currentTimeMillis
          // Serialize the block if not already done
          if (bytesAfterPut == null) {
            if (valuesAfterPut == null) {
              throw new SparkException(
                "Underlying put returned neither an Iterator nor bytes! This shouldn't happen.")
            }
            bytesAfterPut = dataSerialize(blockId, valuesAfterPut)
          }
          replicate(blockId, bytesAfterPut, putLevel)
          logDebug("Put block %s remotely took %s"
            .format(blockId, Utils.getUsedTimeMs(remoteStartTime)))
      }
    }

    BlockManager.dispose(bytesAfterPut)

    if (putLevel.replication > 1) {
      logDebug("Putting block %s with replication took %s"
        .format(blockId, Utils.getUsedTimeMs(startTimeMs)))
    } else {
      logDebug("Putting block %s without replication took %s"
        .format(blockId, Utils.getUsedTimeMs(startTimeMs)))
    }

    updatedBlocks
  }

  /**
   * Replicate block to another node.
   */
  @volatile var cachedPeers: Seq[BlockManagerId] = null
  private def replicate(blockId: BlockId, data: ByteBuffer, level: StorageLevel): Unit = {
    val tLevel = StorageLevel(
      level.useDisk, level.useMemory, level.useOffHeap, level.deserialized, 1)
    if (cachedPeers == null) {
      cachedPeers = master.getPeers(blockManagerId, level.replication - 1)
    }
    for (peer: BlockManagerId <- cachedPeers) {
      val start = System.nanoTime
      data.rewind()
      logDebug(s"Try to replicate $blockId once; The size of the data is ${data.limit()} Bytes. " +
        s"To node: $peer")

      try {
        blockTransferService.uploadBlock(
          peer.host, peer.port, blockId.toString, new NioByteBufferManagedBuffer(data), tLevel)
      } catch {
        case e: Exception =>
          logError(s"Failed to replicate block to $peer", e)
      }

      logDebug("Replicating BlockId %s once used %fs; The size of the data is %d bytes."
        .format(blockId, (System.nanoTime - start) / 1e6, data.limit()))
    }
  }

  /**
   * Read a block consisting of a single object.
   */
  def getSingle(blockId: BlockId): Option[Any] = {
    get(blockId).map(_.data.next())
  }

  /**
   * Write a block consisting of a single object.
   */
  def putSingle(
      blockId: BlockId,
      value: Any,
      level: StorageLevel,
      tellMaster: Boolean = true): Seq[(BlockId, BlockStatus)] = {
    putIterator(blockId, Iterator(value), level, tellMaster)
  }

  /**
   * Drop a block from memory, possibly putting it on disk if applicable. Called when the memory
   * store reaches its limit and needs to free up space.
   *
   * Return the block status if the given block has been updated, else None.
   */
  def dropFromMemory(
      blockId: BlockId,
      data: Either[Array[Any], ByteBuffer]): Option[BlockStatus] = {

    logInfo(s"Dropping block $blockId from memory")
    val info = blockInfo.get(blockId).orNull

    // If the block has not already been dropped
    if (info != null) {
      info.synchronized {
        // required ? As of now, this will be invoked only for blocks which are ready
        // But in case this changes in future, adding for consistency sake.
        if (!info.waitForReady()) {
          // If we get here, the block write failed.
          logWarning(s"Block $blockId was marked as failure. Nothing to drop")
          return None
        }

        var blockIsUpdated = false
        val level = info.level

        // Drop to disk, if storage level requires
        if (level.useDisk && !diskStore.contains(blockId)) {
          logInfo(s"Writing block $blockId to disk")
          data match {
            case Left(elements) =>
              diskStore.putArray(blockId, elements, level, returnValues = false)
            case Right(bytes) =>
              diskStore.putBytes(blockId, bytes, level)
          }
          blockIsUpdated = true
        }

        // Actually drop from memory store
        val droppedMemorySize =
          if (memoryStore.contains(blockId)) memoryStore.getSize(blockId) else 0L
        val blockIsRemoved = memoryStore.remove(blockId)
        if (blockIsRemoved) {
          blockIsUpdated = true
        } else {
          logWarning(s"Block $blockId could not be dropped from memory as it does not exist")
        }

        val status = getCurrentBlockStatus(blockId, info)
        if (info.tellMaster) {
          reportBlockStatus(blockId, info, status, droppedMemorySize)
        }
        if (!level.useDisk) {
          // The block is completely gone from this node; forget it so we can put() it again later.
          blockInfo.remove(blockId)
        }
        if (blockIsUpdated) {
          return Some(status)
        }
      }
    }
    None
  }

  /**
   * Remove all blocks belonging to the given RDD.
   * @return The number of blocks removed.
   */
  def removeRdd(rddId: Int): Int = {
    // TODO: Avoid a linear scan by creating another mapping of RDD.id to blocks.
    logInfo(s"Removing RDD $rddId")
    val blocksToRemove = blockInfo.keys.flatMap(_.asRDDId).filter(_.rddId == rddId)
    blocksToRemove.foreach { blockId => removeBlock(blockId, tellMaster = false) }
    blocksToRemove.size
  }

  /**
   * Remove all blocks belonging to the given broadcast.
   */
  def removeBroadcast(broadcastId: Long, tellMaster: Boolean): Int = {
    logInfo(s"Removing broadcast $broadcastId")
    val blocksToRemove = blockInfo.keys.collect {
      case bid @ BroadcastBlockId(`broadcastId`, _) => bid
    }
    blocksToRemove.foreach { blockId => removeBlock(blockId, tellMaster) }
    blocksToRemove.size
  }

  /**
   * Remove a block from both memory and disk.
   */
  def removeBlock(blockId: BlockId, tellMaster: Boolean = true): Unit = {
    logInfo(s"Removing block $blockId")
    val info = blockInfo.get(blockId).orNull
    if (info != null) {
      info.synchronized {
        // Removals are idempotent in disk store and memory store. At worst, we get a warning.
        val removedFromMemory = memoryStore.remove(blockId)
        val removedFromDisk = diskStore.remove(blockId)
        val removedFromTachyon = if (tachyonInitialized) tachyonStore.remove(blockId) else false
        if (!removedFromMemory && !removedFromDisk && !removedFromTachyon) {
          logWarning(s"Block $blockId could not be removed as it was not found in either " +
            "the disk, memory, or tachyon store")
        }
        blockInfo.remove(blockId)
        if (tellMaster && info.tellMaster) {
          val status = getCurrentBlockStatus(blockId, info)
          reportBlockStatus(blockId, info, status)
        }
      }
    } else {
      // The block has already been removed; do nothing.
      logWarning(s"Asked to remove block $blockId, which does not exist")
    }
  }

  private def dropOldNonBroadcastBlocks(cleanupTime: Long): Unit = {
    logInfo(s"Dropping non broadcast blocks older than $cleanupTime")
    dropOldBlocks(cleanupTime, !_.isBroadcast)
  }

  private def dropOldBroadcastBlocks(cleanupTime: Long): Unit = {
    logInfo(s"Dropping broadcast blocks older than $cleanupTime")
    dropOldBlocks(cleanupTime, _.isBroadcast)
  }

  private def dropOldBlocks(cleanupTime: Long, shouldDrop: (BlockId => Boolean)): Unit = {
    val iterator = blockInfo.getEntrySet.iterator
    while (iterator.hasNext) {
      val entry = iterator.next()
      val (id, info, time) = (entry.getKey, entry.getValue.value, entry.getValue.timestamp)
      if (time < cleanupTime && shouldDrop(id)) {
        info.synchronized {
          val level = info.level
          if (level.useMemory) { memoryStore.remove(id) }
          if (level.useDisk) { diskStore.remove(id) }
          if (level.useOffHeap) { tachyonStore.remove(id) }
          iterator.remove()
          logInfo(s"Dropped block $id")
        }
        val status = getCurrentBlockStatus(id, info)
        reportBlockStatus(id, info, status)
      }
    }
  }

  private def shouldCompress(blockId: BlockId): Boolean = {
    blockId match {
      case _: ShuffleBlockId => compressShuffle
      case _: BroadcastBlockId => compressBroadcast
      case _: RDDBlockId => compressRdds
      case _: TempBlockId => compressShuffleSpill
      case _ => false
    }
  }

  /**
   * Wrap an output stream for compression if block compression is enabled for its block type
   */
  def wrapForCompression(blockId: BlockId, s: OutputStream): OutputStream = {
    if (shouldCompress(blockId)) compressionCodec.compressedOutputStream(s) else s
  }

  /**
   * Wrap an input stream for compression if block compression is enabled for its block type
   */
  def wrapForCompression(blockId: BlockId, s: InputStream): InputStream = {
    if (shouldCompress(blockId)) compressionCodec.compressedInputStream(s) else s
  }

  /** Serializes into a stream. */
  def dataSerializeStream(
      blockId: BlockId,
      outputStream: OutputStream,
      values: Iterator[Any],
      serializer: Serializer = defaultSerializer): Unit = {
    val byteStream = new BufferedOutputStream(outputStream)
    val ser = serializer.newInstance()
    ser.serializeStream(wrapForCompression(blockId, byteStream)).writeAll(values).close()
  }

  /** Serializes into a byte buffer. */
  def dataSerialize(
      blockId: BlockId,
      values: Iterator[Any],
      serializer: Serializer = defaultSerializer): ByteBuffer = {
    val byteStream = new ByteArrayOutputStream(4096)
    dataSerializeStream(blockId, byteStream, values, serializer)
    ByteBuffer.wrap(byteStream.toByteArray)
  }

  /**
   * Deserializes a ByteBuffer into an iterator of values and disposes of it when the end of
   * the iterator is reached.
   */
  def dataDeserialize(
      blockId: BlockId,
      bytes: ByteBuffer,
      serializer: Serializer = defaultSerializer): Iterator[Any] = {
    bytes.rewind()
    val stream = wrapForCompression(blockId, new ByteBufferInputStream(bytes, true))
    serializer.newInstance().deserializeStream(stream).asIterator
  }

  def stop(): Unit = {
<<<<<<< HEAD
    shuffleBlockManager.stop()
=======
    connectionManager.stop()
>>>>>>> 81b9d5b6
    diskBlockManager.stop()
    actorSystem.stop(slaveActor)
    blockInfo.clear()
    memoryStore.clear()
    diskStore.clear()
    if (tachyonInitialized) {
      tachyonStore.clear()
    }
    metadataCleaner.cancel()
    broadcastCleaner.cancel()
    logInfo("BlockManager stopped")
  }
}


private[spark] object BlockManager extends Logging {
  private val ID_GENERATOR = new IdGenerator

  /** Return the total amount of storage memory available. */
  private def getMaxMemory(conf: SparkConf): Long = {
    val memoryFraction = conf.getDouble("spark.storage.memoryFraction", 0.6)
    val safetyFraction = conf.getDouble("spark.storage.safetyFraction", 0.9)
    (Runtime.getRuntime.maxMemory * memoryFraction * safetyFraction).toLong
  }

  /**
   * Attempt to clean up a ByteBuffer if it is memory-mapped. This uses an *unsafe* Sun API that
   * might cause errors if one attempts to read from the unmapped buffer, but it's better than
   * waiting for the GC to find it because that could lead to huge numbers of open files. There's
   * unfortunately no standard API to do this.
   */
  def dispose(buffer: ByteBuffer): Unit = {
    if (buffer != null && buffer.isInstanceOf[MappedByteBuffer]) {
      logTrace(s"Unmapping $buffer")
      if (buffer.asInstanceOf[DirectBuffer].cleaner() != null) {
        buffer.asInstanceOf[DirectBuffer].cleaner().clean()
      }
    }
  }

  def blockIdsToBlockManagers(
      blockIds: Array[BlockId],
      env: SparkEnv,
      blockManagerMaster: BlockManagerMaster = null): Map[BlockId, Seq[BlockManagerId]] = {

    // blockManagerMaster != null is used in tests
    assert(env != null || blockManagerMaster != null)
    val blockLocations: Seq[Seq[BlockManagerId]] = if (blockManagerMaster == null) {
      env.blockManager.getLocationBlockIds(blockIds)
    } else {
      blockManagerMaster.getLocations(blockIds)
    }

    val blockManagers = new HashMap[BlockId, Seq[BlockManagerId]]
    for (i <- 0 until blockIds.length) {
      blockManagers(blockIds(i)) = blockLocations(i)
    }
    blockManagers.toMap
  }

  def blockIdsToExecutorIds(
      blockIds: Array[BlockId],
      env: SparkEnv,
      blockManagerMaster: BlockManagerMaster = null): Map[BlockId, Seq[String]] = {
    blockIdsToBlockManagers(blockIds, env, blockManagerMaster).mapValues(s => s.map(_.executorId))
  }

  def blockIdsToHosts(
      blockIds: Array[BlockId],
      env: SparkEnv,
      blockManagerMaster: BlockManagerMaster = null): Map[BlockId, Seq[String]] = {
    blockIdsToBlockManagers(blockIds, env, blockManagerMaster).mapValues(s => s.map(_.host))
  }
}<|MERGE_RESOLUTION|>--- conflicted
+++ resolved
@@ -35,7 +35,7 @@
 import org.apache.spark.io.CompressionCodec
 import org.apache.spark.network._
 import org.apache.spark.serializer.Serializer
-import org.apache.spark.shuffle.ShuffleManager
+import org.apache.spark.shuffle.{ShuffleBlockManager, ShuffleManager}
 import org.apache.spark.util._
 
 
@@ -68,17 +68,7 @@
   blockTransferService.init(this)
 
   private val port = conf.getInt("spark.blockManager.port", 0)
-<<<<<<< HEAD
-  val shuffleBlockManager = new ShuffleBlockManager(this, shuffleManager)
-  val diskBlockManager = new DiskBlockManager(shuffleBlockManager, conf)
-=======
-
   val diskBlockManager = new DiskBlockManager(this, conf)
-  val connectionManager =
-    new ConnectionManager(port, conf, securityManager, "Connection manager for block manager")
-
-  implicit val futureExecContext = connectionManager.futureExecContext
->>>>>>> 81b9d5b6
 
   private val blockInfo = new TimeStampedHashMap[BlockId, BlockInfo]
 
@@ -224,12 +214,7 @@
   override def getBlockData(blockId: String): Option[ManagedBuffer] = {
     val bid = BlockId(blockId)
     if (bid.isShuffle) {
-<<<<<<< HEAD
-      val fileSegment = diskBlockManager.getBlockLocation(bid)
-      Some(new FileSegmentManagedBuffer(fileSegment.file, fileSegment.offset, fileSegment.length))
-=======
-      shuffleManager.shuffleBlockManager.getBlockData(bid.asInstanceOf[ShuffleBlockId])
->>>>>>> 81b9d5b6
+      Some(shuffleManager.shuffleBlockManager.getBlockData(bid.asInstanceOf[ShuffleBlockId]))
     } else {
       val blockBytesOpt = doGetLocal(bid, asBlockResult = false).asInstanceOf[Option[ByteBuffer]]
       if (blockBytesOpt.isDefined) {
@@ -1060,11 +1045,7 @@
   }
 
   def stop(): Unit = {
-<<<<<<< HEAD
-    shuffleBlockManager.stop()
-=======
-    connectionManager.stop()
->>>>>>> 81b9d5b6
+    blockTransferService.stop()
     diskBlockManager.stop()
     actorSystem.stop(slaveActor)
     blockInfo.clear()
