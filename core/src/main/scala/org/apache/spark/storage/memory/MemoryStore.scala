/*
 * Licensed to the Apache Software Foundation (ASF) under one or more
 * contributor license agreements.  See the NOTICE file distributed with
 * this work for additional information regarding copyright ownership.
 * The ASF licenses this file to You under the Apache License, Version 2.0
 * (the "License"); you may not use this file except in compliance with
 * the License.  You may obtain a copy of the License at
 *
 *    http://www.apache.org/licenses/LICENSE-2.0
 *
 * Unless required by applicable law or agreed to in writing, software
 * distributed under the License is distributed on an "AS IS" BASIS,
 * WITHOUT WARRANTIES OR CONDITIONS OF ANY KIND, either express or implied.
 * See the License for the specific language governing permissions and
 * limitations under the License.
 */

package org.apache.spark.storage.memory

import java.io.OutputStream
import java.nio.ByteBuffer
import java.util.LinkedHashMap

import scala.collection.mutable
import scala.collection.mutable.ArrayBuffer
import scala.reflect.ClassTag

import com.google.common.io.ByteStreams

import org.apache.spark.{SparkConf, TaskContext}
import org.apache.spark.internal.Logging
import org.apache.spark.internal.config.{UNROLL_MEMORY_CHECK_PERIOD, UNROLL_MEMORY_GROWTH_FACTOR}
import org.apache.spark.memory.{MemoryManager, MemoryMode}
import org.apache.spark.serializer.{SerializationStream, SerializerManager}
import org.apache.spark.storage._
import org.apache.spark.unsafe.Platform
import org.apache.spark.util.{SizeEstimator, Utils}
import org.apache.spark.util.collection.SizeTrackingVector
import org.apache.spark.util.io.{ChunkedByteBuffer, ChunkedByteBufferOutputStream}

private sealed trait MemoryEntry[T] {
  def size: Long
  def memoryMode: MemoryMode
  def classTag: ClassTag[T]
}
private case class DeserializedMemoryEntry[T](
    value: Array[T],
    size: Long,
    classTag: ClassTag[T]) extends MemoryEntry[T] {
  val memoryMode: MemoryMode = MemoryMode.ON_HEAP
}
private case class SerializedMemoryEntry[T](
    buffer: ChunkedByteBuffer,
    memoryMode: MemoryMode,
    classTag: ClassTag[T]) extends MemoryEntry[T] {
  def size: Long = buffer.size
}

private[storage] trait BlockEvictionHandler {
  /**
   * Drop a block from memory, possibly putting it on disk if applicable. Called when the memory
   * store reaches its limit and needs to free up space.
   *
   * If `data` is not put on disk, it won't be created.
   *
   * The caller of this method must hold a write lock on the block before calling this method.
   * This method does not release the write lock.
   *
   * @return the block's new effective StorageLevel.
   */
  private[storage] def dropFromMemory[T: ClassTag](
      blockId: BlockId,
      data: () => Either[Array[T], ChunkedByteBuffer]): StorageLevel
}

/**
 * Stores blocks in memory, either as Arrays of deserialized Java objects or as
 * serialized ByteBuffers.
 */
private[spark] class MemoryStore(
    conf: SparkConf,
    blockInfoManager: BlockInfoManager,
    serializerManager: SerializerManager,
    memoryManager: MemoryManager,
    blockEvictionHandler: BlockEvictionHandler)
  extends Logging {

  // Note: all changes to memory allocations, notably putting blocks, evicting blocks, and
  // acquiring or releasing unroll memory, must be synchronized on `memoryManager`!

  private val entries = new LinkedHashMap[BlockId, MemoryEntry[_]](32, 0.75f, true)

  // A mapping from taskAttemptId to amount of memory used for unrolling a block (in bytes)
  // All accesses of this map are assumed to have manually synchronized on `memoryManager`
  private val onHeapUnrollMemoryMap = mutable.HashMap[Long, Long]()
  // Note: off-heap unroll memory is only used in putIteratorAsBytes() because off-heap caching
  // always stores serialized values.
  private val offHeapUnrollMemoryMap = mutable.HashMap[Long, Long]()

  // Initial memory to request before unrolling any block
  private val unrollMemoryThreshold: Long =
    conf.getLong("spark.storage.unrollMemoryThreshold", 1024 * 1024)

  /** Total amount of memory available for storage, in bytes. */
  private def maxMemory: Long = {
    memoryManager.maxOnHeapStorageMemory + memoryManager.maxOffHeapStorageMemory
  }

  if (maxMemory < unrollMemoryThreshold) {
    logWarning(s"Max memory ${Utils.bytesToString(maxMemory)} is less than the initial memory " +
      s"threshold ${Utils.bytesToString(unrollMemoryThreshold)} needed to store a block in " +
      s"memory. Please configure Spark with more memory.")
  }

  logInfo("MemoryStore started with capacity %s".format(Utils.bytesToString(maxMemory)))

  /** Total storage memory used including unroll memory, in bytes. */
  private def memoryUsed: Long = memoryManager.storageMemoryUsed

  /**
   * Amount of storage memory, in bytes, used for caching blocks.
   * This does not include memory used for unrolling.
   */
  private def blocksMemoryUsed: Long = memoryManager.synchronized {
    memoryUsed - currentUnrollMemory
  }

  def getSize(blockId: BlockId): Long = {
    entries.synchronized {
      entries.get(blockId).size
    }
  }

  /**
   * Use `size` to test if there is enough space in MemoryStore. If so, create the ByteBuffer and
   * put it into MemoryStore. Otherwise, the ByteBuffer won't be created.
   *
   * The caller should guarantee that `size` is correct.
   *
   * @return true if the put() succeeded, false otherwise.
   */
  def putBytes[T: ClassTag](
      blockId: BlockId,
      size: Long,
      memoryMode: MemoryMode,
      _bytes: () => ChunkedByteBuffer): Boolean = {
    require(!contains(blockId), s"Block $blockId is already present in the MemoryStore")
    if (memoryManager.acquireStorageMemory(blockId, size, memoryMode)) {
      // We acquired enough memory for the block, so go ahead and put it
      val bytes = _bytes()
      assert(bytes.size == size)
      val entry = new SerializedMemoryEntry[T](bytes, memoryMode, implicitly[ClassTag[T]])
      entries.synchronized {
        entries.put(blockId, entry)
      }
      logInfo("Block %s stored as bytes in memory (estimated size %s, free %s)".format(
        blockId, Utils.bytesToString(size), Utils.bytesToString(maxMemory - blocksMemoryUsed)))
      true
    } else {
      false
    }
  }

  /**
   * Attempt to put the given block in memory store as values or bytes.
   *
   * It's possible that the iterator is too large to materialize and store in memory. To avoid
   * OOM exceptions, this method will gradually unroll the iterator while periodically checking
   * whether there is enough free memory. If the block is successfully materialized, then the
   * temporary unroll memory used during the materialization is "transferred" to storage memory,
   * so we won't acquire more memory than is actually needed to store the block.
   *
   * @param blockId The block id.
   * @param values The values which need be stored.
   * @param classTag the [[ClassTag]] for the block.
   * @param memoryMode The values saved mode.
<<<<<<< HEAD
   * @param storeValue Store the record of values to the MemoryStore.
   * @param estimateSize Get the memory size which used to unroll the block. The parameters
   *                     determine whether we need precise size.
   * @param createMemoryEntry Using [[MemoryEntry]] to hold the stored values or bytes.
=======
   * @param valuesHolder A holder that supports storing record of values into memory store as
   *        values of bytes.
>>>>>>> 9d7c52d5
   * @return if the block is stored successfully, return the stored data size. Else return the
   *         memory has used for unroll the block.
   */
  private def putIterator[T](
      blockId: BlockId,
      values: Iterator[T],
      classTag: ClassTag[T],
      memoryMode: MemoryMode,
<<<<<<< HEAD
      storeValue: T => Unit,
      estimateSize: Boolean => Long,
      createMemoryEntry: () => MemoryEntry[T]): Either[Long, Long] = {
=======
      valuesHolder: ValuesHolder[T]): Either[Long, Long] = {
>>>>>>> 9d7c52d5
    require(!contains(blockId), s"Block $blockId is already present in the MemoryStore")

    // Number of elements unrolled so far
    var elementsUnrolled = 0
    // Whether there is still enough memory for us to continue unrolling this block
    var keepUnrolling = true
    // Initial per-task memory to request for unrolling blocks (bytes).
    val initialMemoryThreshold = unrollMemoryThreshold
    // How often to check whether we need to request more memory
    val memoryCheckPeriod = conf.get(UNROLL_MEMORY_CHECK_PERIOD)
    // Memory currently reserved by this task for this particular unrolling operation
    var memoryThreshold = initialMemoryThreshold
    // Memory to request as a multiple of current vector size
    val memoryGrowthFactor = conf.get(UNROLL_MEMORY_GROWTH_FACTOR)
    // Keep track of unroll memory used by this particular block / putIterator() operation
    var unrollMemoryUsedByThisBlock = 0L

    // Request enough memory to begin unrolling
    keepUnrolling =
      reserveUnrollMemoryForThisTask(blockId, initialMemoryThreshold, memoryMode)

    if (!keepUnrolling) {
      logWarning(s"Failed to reserve initial memory threshold of " +
        s"${Utils.bytesToString(initialMemoryThreshold)} for computing block $blockId in memory.")
    } else {
      unrollMemoryUsedByThisBlock += initialMemoryThreshold
    }

    // Unroll this block safely, checking whether we have exceeded our threshold periodically
    while (values.hasNext && keepUnrolling) {
<<<<<<< HEAD
      storeValue(values.next())
      if (elementsUnrolled % memoryCheckPeriod == 0) {
        // we don't need the precise size.
        val currentSize = estimateSize(false)
=======
      valuesHolder.storeValue(values.next())
      if (elementsUnrolled % memoryCheckPeriod == 0) {
        // For performance reason, just get the rough value
        val currentSize = valuesHolder.esitimatedSize(true)
>>>>>>> 9d7c52d5
        // If our vector's size has exceeded the threshold, request more memory
        if (currentSize >= memoryThreshold) {
          val amountToRequest = (currentSize * memoryGrowthFactor - memoryThreshold).toLong
          keepUnrolling =
            reserveUnrollMemoryForThisTask(blockId, amountToRequest, memoryMode)
          if (keepUnrolling) {
            unrollMemoryUsedByThisBlock += amountToRequest
          }
          // New threshold is currentSize * memoryGrowthFactor
          memoryThreshold += amountToRequest
        }
      }
      elementsUnrolled += 1
    }

    if (keepUnrolling) {
<<<<<<< HEAD
      // get the precise size
      val size = estimateSize(true)
=======
      // We need more precise value
      val size = valuesHolder.esitimatedSize(false)
>>>>>>> 9d7c52d5
      def transferUnrollToStorage(amount: Long): Unit = {
        // Synchronize so that transfer is atomic
        memoryManager.synchronized {
          releaseUnrollMemoryForThisTask(memoryMode, amount)
          val success = memoryManager.acquireStorageMemory(blockId, amount, memoryMode)
          assert(success, "transferring unroll memory to storage memory failed")
        }
      }
      // Acquire storage memory if necessary to store this block in memory.
      val enoughStorageMemory = {
        if (unrollMemoryUsedByThisBlock <= size) {
          val acquiredExtra =
            memoryManager.acquireStorageMemory(
              blockId, size - unrollMemoryUsedByThisBlock, memoryMode)
          if (acquiredExtra) {
            transferUnrollToStorage(unrollMemoryUsedByThisBlock)
          }
          acquiredExtra
        } else { // unrollMemoryUsedByThisBlock > size
          // If this task attempt already owns more unroll memory than is necessary to store the
          // block, then release the extra memory that will not be used.
          val excessUnrollMemory = unrollMemoryUsedByThisBlock - size
          releaseUnrollMemoryForThisTask(memoryMode, excessUnrollMemory)
          transferUnrollToStorage(size)
          true
        }
      }

      if (enoughStorageMemory) {
        entries.synchronized {
<<<<<<< HEAD
          entries.put(blockId, createMemoryEntry())
=======
          entries.put(blockId, valuesHolder.buildEntry())
>>>>>>> 9d7c52d5
        }
        logInfo("Block %s stored as values in memory (estimated size %s, free %s)".format(
          blockId, Utils.bytesToString(size), Utils.bytesToString(maxMemory - blocksMemoryUsed)))
        Right(size)
      } else {
        assert(currentUnrollMemoryForThisTask >= unrollMemoryUsedByThisBlock,
          "released too much unroll memory")
        Left(unrollMemoryUsedByThisBlock)
      }
    } else {
      Left(unrollMemoryUsedByThisBlock)
    }
  }

  /**
   * Attempt to put the given block in memory store as values.
   *
<<<<<<< HEAD
   * It's possible that the iterator is too large to materialize and store in memory. To avoid
   * OOM exceptions, this method will gradually unroll the iterator while periodically checking
   * whether there is enough free memory. If the block is successfully materialized, then the
   * temporary unroll memory used during the materialization is "transferred" to storage memory,
   * so we won't acquire more memory than is actually needed to store the block.
   *
=======
>>>>>>> 9d7c52d5
   * @return in case of success, the estimated size of the stored data. In case of failure, return
   *         an iterator containing the values of the block. The returned iterator will be backed
   *         by the combination of the partially-unrolled block and the remaining elements of the
   *         original input iterator. The caller must either fully consume this iterator or call
   *         `close()` on it in order to free the storage memory consumed by the partially-unrolled
   *         block.
   */
  private[storage] def putIteratorAsValues[T](
      blockId: BlockId,
      values: Iterator[T],
      classTag: ClassTag[T]): Either[PartiallyUnrolledIterator[T], Long] = {

<<<<<<< HEAD
    // Underlying vector for unrolling the block
    var vector = new SizeTrackingVector[T]()(classTag)
    var arrayValues: Array[T] = null
    var preciseSize: Long = -1

    def storeValue(value: T): Unit = {
      vector += value
    }

    def estimateSize(precise: Boolean): Long = {
      if (precise) {
        // We only call need the precise size after all values unrolled.
        arrayValues = vector.toArray
        preciseSize = SizeEstimator.estimate(arrayValues)
        preciseSize
      } else {
        vector.estimateSize()
      }
    }

    def createMemoryEntry(): MemoryEntry[T] = {
      // We successfully unrolled the entirety of this block
      DeserializedMemoryEntry[T](arrayValues, preciseSize, classTag)
    }

    putIterator(blockId, values, classTag, MemoryMode.ON_HEAP, storeValue,
      estimateSize, createMemoryEntry) match {
      case Right(storedSize) => Right(storedSize)
      case Left(unrollMemoryUsedByThisBlock) =>
        // We ran out of space while unrolling the values for this block
        val (unrolledIterator, size) = if (vector != null) {
          (vector.iterator, vector.estimateSize())
        } else {
          (arrayValues.toIterator, preciseSize)
=======
    val valuesHolder = new DeserializedValuesHolder[T](classTag)

    putIterator(blockId, values, classTag, MemoryMode.ON_HEAP, valuesHolder) match {
      case Right(storedSize) => Right(storedSize)
      case Left(unrollMemoryUsedByThisBlock) =>
        // We ran out of space while unrolling the values for this block
        val (unrolledIterator, size) = if (valuesHolder.vector != null) {
          (valuesHolder.vector.iterator, valuesHolder.vector.estimateSize())
        } else {
          (valuesHolder.arrayValues.toIterator, valuesHolder.preciseSize)
>>>>>>> 9d7c52d5
        }

        logUnrollFailureMessage(blockId, size)
        Left(new PartiallyUnrolledIterator(
          this,
          MemoryMode.ON_HEAP,
          unrollMemoryUsedByThisBlock,
          unrolled = unrolledIterator,
          rest = values))
    }
  }

  /**
   * Attempt to put the given block in memory store as bytes.
   *
   * @return in case of success, the estimated size of the stored data. In case of failure,
   *         return a handle which allows the caller to either finish the serialization by
   *         spilling to disk or to deserialize the partially-serialized block and reconstruct
   *         the original input iterator. The caller must either fully consume this result
   *         iterator or call `discard()` on it in order to free the storage memory consumed by the
   *         partially-unrolled block.
   */
  private[storage] def putIteratorAsBytes[T](
      blockId: BlockId,
      values: Iterator[T],
      classTag: ClassTag[T],
      memoryMode: MemoryMode): Either[PartiallySerializedBlock[T], Long] = {

    require(!contains(blockId), s"Block $blockId is already present in the MemoryStore")

<<<<<<< HEAD
    val allocator = memoryMode match {
      case MemoryMode.ON_HEAP => ByteBuffer.allocate _
      case MemoryMode.OFF_HEAP => Platform.allocateDirectBuffer _
    }

=======
>>>>>>> 9d7c52d5
    // Initial per-task memory to request for unrolling blocks (bytes).
    val initialMemoryThreshold = unrollMemoryThreshold
    val redirectableStream = new RedirectableOutputStream
    val chunkSize = if (initialMemoryThreshold > Int.MaxValue) {
      logWarning(s"Initial memory threshold of ${Utils.bytesToString(initialMemoryThreshold)} " +
        s"is too large to be set as chunk size. Chunk size has been capped to " +
        s"${Utils.bytesToString(Int.MaxValue)}")
      Int.MaxValue
    } else {
      initialMemoryThreshold.toInt
    }
<<<<<<< HEAD
    val bbos = new ChunkedByteBufferOutputStream(chunkSize, allocator)
    redirectableStream.setOutputStream(bbos)
    val serializationStream: SerializationStream = {
      val autoPick = !blockId.isInstanceOf[StreamBlockId]
      val ser = serializerManager.getSerializer(classTag, autoPick).newInstance()
      ser.serializeStream(serializerManager.wrapForCompression(blockId, redirectableStream))
    }

    def storeValue(value: T): Unit = {
      serializationStream.writeObject(value)(classTag)
    }

    def estimateSize(precise: Boolean): Long = {
      if (precise) {
        serializationStream.close()
      }
      bbos.size
    }

    def createMemoryEntry(): MemoryEntry[T] = {
      SerializedMemoryEntry[T](bbos.toChunkedByteBuffer, memoryMode, classTag)
    }

    putIterator(blockId, values, classTag, memoryMode, storeValue,
      estimateSize, createMemoryEntry) match {
=======

    val valuesHolder = new SerializedValuesHolder[T](blockId, chunkSize, classTag,
      memoryMode, serializerManager)

    putIterator(blockId, values, classTag, memoryMode, valuesHolder) match {
>>>>>>> 9d7c52d5
      case Right(storedSize) => Right(storedSize)
      case Left(unrollMemoryUsedByThisBlock) =>
        // We ran out of space while unrolling the values for this block
        logUnrollFailureMessage(blockId, unrollMemoryUsedByThisBlock)
        Left(new PartiallySerializedBlock(
          this,
          serializerManager,
          blockId,
          valuesHolder.serializationStream,
          valuesHolder.redirectableStream,
          unrollMemoryUsedByThisBlock,
          memoryMode,
          valuesHolder.bbos,
          values,
          classTag))
    }
  }

  def getBytes(blockId: BlockId): Option[ChunkedByteBuffer] = {
    val entry = entries.synchronized { entries.get(blockId) }
    entry match {
      case null => None
      case e: DeserializedMemoryEntry[_] =>
        throw new IllegalArgumentException("should only call getBytes on serialized blocks")
      case SerializedMemoryEntry(bytes, _, _) => Some(bytes)
    }
  }

  def getValues(blockId: BlockId): Option[Iterator[_]] = {
    val entry = entries.synchronized { entries.get(blockId) }
    entry match {
      case null => None
      case e: SerializedMemoryEntry[_] =>
        throw new IllegalArgumentException("should only call getValues on deserialized blocks")
      case DeserializedMemoryEntry(values, _, _) =>
        val x = Some(values)
        x.map(_.iterator)
    }
  }

  def remove(blockId: BlockId): Boolean = memoryManager.synchronized {
    val entry = entries.synchronized {
      entries.remove(blockId)
    }
    if (entry != null) {
      entry match {
        case SerializedMemoryEntry(buffer, _, _) => buffer.dispose()
        case _ =>
      }
      memoryManager.releaseStorageMemory(entry.size, entry.memoryMode)
      logDebug(s"Block $blockId of size ${entry.size} dropped " +
        s"from memory (free ${maxMemory - blocksMemoryUsed})")
      true
    } else {
      false
    }
  }

  def clear(): Unit = memoryManager.synchronized {
    entries.synchronized {
      entries.clear()
    }
    onHeapUnrollMemoryMap.clear()
    offHeapUnrollMemoryMap.clear()
    memoryManager.releaseAllStorageMemory()
    logInfo("MemoryStore cleared")
  }

  /**
   * Return the RDD ID that a given block ID is from, or None if it is not an RDD block.
   */
  private def getRddId(blockId: BlockId): Option[Int] = {
    blockId.asRDDId.map(_.rddId)
  }

  /**
   * Try to evict blocks to free up a given amount of space to store a particular block.
   * Can fail if either the block is bigger than our memory or it would require replacing
   * another block from the same RDD (which leads to a wasteful cyclic replacement pattern for
   * RDDs that don't fit into memory that we want to avoid).
   *
   * @param blockId the ID of the block we are freeing space for, if any
   * @param space the size of this block
   * @param memoryMode the type of memory to free (on- or off-heap)
   * @return the amount of memory (in bytes) freed by eviction
   */
  private[spark] def evictBlocksToFreeSpace(
      blockId: Option[BlockId],
      space: Long,
      memoryMode: MemoryMode): Long = {
    assert(space > 0)
    memoryManager.synchronized {
      var freedMemory = 0L
      val rddToAdd = blockId.flatMap(getRddId)
      val selectedBlocks = new ArrayBuffer[BlockId]
      def blockIsEvictable(blockId: BlockId, entry: MemoryEntry[_]): Boolean = {
        entry.memoryMode == memoryMode && (rddToAdd.isEmpty || rddToAdd != getRddId(blockId))
      }
      // This is synchronized to ensure that the set of entries is not changed
      // (because of getValue or getBytes) while traversing the iterator, as that
      // can lead to exceptions.
      entries.synchronized {
        val iterator = entries.entrySet().iterator()
        while (freedMemory < space && iterator.hasNext) {
          val pair = iterator.next()
          val blockId = pair.getKey
          val entry = pair.getValue
          if (blockIsEvictable(blockId, entry)) {
            // We don't want to evict blocks which are currently being read, so we need to obtain
            // an exclusive write lock on blocks which are candidates for eviction. We perform a
            // non-blocking "tryLock" here in order to ignore blocks which are locked for reading:
            if (blockInfoManager.lockForWriting(blockId, blocking = false).isDefined) {
              selectedBlocks += blockId
              freedMemory += pair.getValue.size
            }
          }
        }
      }

      def dropBlock[T](blockId: BlockId, entry: MemoryEntry[T]): Unit = {
        val data = entry match {
          case DeserializedMemoryEntry(values, _, _) => Left(values)
          case SerializedMemoryEntry(buffer, _, _) => Right(buffer)
        }
        val newEffectiveStorageLevel =
          blockEvictionHandler.dropFromMemory(blockId, () => data)(entry.classTag)
        if (newEffectiveStorageLevel.isValid) {
          // The block is still present in at least one store, so release the lock
          // but don't delete the block info
          blockInfoManager.unlock(blockId)
        } else {
          // The block isn't present in any store, so delete the block info so that the
          // block can be stored again
          blockInfoManager.removeBlock(blockId)
        }
      }

      if (freedMemory >= space) {
        var lastSuccessfulBlock = -1
        try {
          logInfo(s"${selectedBlocks.size} blocks selected for dropping " +
            s"(${Utils.bytesToString(freedMemory)} bytes)")
          (0 until selectedBlocks.size).foreach { idx =>
            val blockId = selectedBlocks(idx)
            val entry = entries.synchronized {
              entries.get(blockId)
            }
            // This should never be null as only one task should be dropping
            // blocks and removing entries. However the check is still here for
            // future safety.
            if (entry != null) {
              dropBlock(blockId, entry)
              afterDropAction(blockId)
            }
            lastSuccessfulBlock = idx
          }
          logInfo(s"After dropping ${selectedBlocks.size} blocks, " +
            s"free memory is ${Utils.bytesToString(maxMemory - blocksMemoryUsed)}")
          freedMemory
        } finally {
          // like BlockManager.doPut, we use a finally rather than a catch to avoid having to deal
          // with InterruptedException
          if (lastSuccessfulBlock != selectedBlocks.size - 1) {
            // the blocks we didn't process successfully are still locked, so we have to unlock them
            (lastSuccessfulBlock + 1 until selectedBlocks.size).foreach { idx =>
              val blockId = selectedBlocks(idx)
              blockInfoManager.unlock(blockId)
            }
          }
        }
      } else {
        blockId.foreach { id =>
          logInfo(s"Will not store $id")
        }
        selectedBlocks.foreach { id =>
          blockInfoManager.unlock(id)
        }
        0L
      }
    }
  }

  // hook for testing, so we can simulate a race
  protected def afterDropAction(blockId: BlockId): Unit = {}

  def contains(blockId: BlockId): Boolean = {
    entries.synchronized { entries.containsKey(blockId) }
  }

  private def currentTaskAttemptId(): Long = {
    // In case this is called on the driver, return an invalid task attempt id.
    Option(TaskContext.get()).map(_.taskAttemptId()).getOrElse(-1L)
  }

  /**
   * Reserve memory for unrolling the given block for this task.
   *
   * @return whether the request is granted.
   */
  def reserveUnrollMemoryForThisTask(
      blockId: BlockId,
      memory: Long,
      memoryMode: MemoryMode): Boolean = {
    memoryManager.synchronized {
      val success = memoryManager.acquireUnrollMemory(blockId, memory, memoryMode)
      if (success) {
        val taskAttemptId = currentTaskAttemptId()
        val unrollMemoryMap = memoryMode match {
          case MemoryMode.ON_HEAP => onHeapUnrollMemoryMap
          case MemoryMode.OFF_HEAP => offHeapUnrollMemoryMap
        }
        unrollMemoryMap(taskAttemptId) = unrollMemoryMap.getOrElse(taskAttemptId, 0L) + memory
      }
      success
    }
  }

  /**
   * Release memory used by this task for unrolling blocks.
   * If the amount is not specified, remove the current task's allocation altogether.
   */
  def releaseUnrollMemoryForThisTask(memoryMode: MemoryMode, memory: Long = Long.MaxValue): Unit = {
    val taskAttemptId = currentTaskAttemptId()
    memoryManager.synchronized {
      val unrollMemoryMap = memoryMode match {
        case MemoryMode.ON_HEAP => onHeapUnrollMemoryMap
        case MemoryMode.OFF_HEAP => offHeapUnrollMemoryMap
      }
      if (unrollMemoryMap.contains(taskAttemptId)) {
        val memoryToRelease = math.min(memory, unrollMemoryMap(taskAttemptId))
        if (memoryToRelease > 0) {
          unrollMemoryMap(taskAttemptId) -= memoryToRelease
          memoryManager.releaseUnrollMemory(memoryToRelease, memoryMode)
        }
        if (unrollMemoryMap(taskAttemptId) == 0) {
          unrollMemoryMap.remove(taskAttemptId)
        }
      }
    }
  }

  /**
   * Return the amount of memory currently occupied for unrolling blocks across all tasks.
   */
  def currentUnrollMemory: Long = memoryManager.synchronized {
    onHeapUnrollMemoryMap.values.sum + offHeapUnrollMemoryMap.values.sum
  }

  /**
   * Return the amount of memory currently occupied for unrolling blocks by this task.
   */
  def currentUnrollMemoryForThisTask: Long = memoryManager.synchronized {
    onHeapUnrollMemoryMap.getOrElse(currentTaskAttemptId(), 0L) +
      offHeapUnrollMemoryMap.getOrElse(currentTaskAttemptId(), 0L)
  }

  /**
   * Return the number of tasks currently unrolling blocks.
   */
  private def numTasksUnrolling: Int = memoryManager.synchronized {
    (onHeapUnrollMemoryMap.keys ++ offHeapUnrollMemoryMap.keys).toSet.size
  }

  /**
   * Log information about current memory usage.
   */
  private def logMemoryUsage(): Unit = {
    logInfo(
      s"Memory use = ${Utils.bytesToString(blocksMemoryUsed)} (blocks) + " +
      s"${Utils.bytesToString(currentUnrollMemory)} (scratch space shared across " +
      s"$numTasksUnrolling tasks(s)) = ${Utils.bytesToString(memoryUsed)}. " +
      s"Storage limit = ${Utils.bytesToString(maxMemory)}."
    )
  }

  /**
   * Log a warning for failing to unroll a block.
   *
   * @param blockId ID of the block we are trying to unroll.
   * @param finalVectorSize Final size of the vector before unrolling failed.
   */
  private def logUnrollFailureMessage(blockId: BlockId, finalVectorSize: Long): Unit = {
    logWarning(
      s"Not enough space to cache $blockId in memory! " +
      s"(computed ${Utils.bytesToString(finalVectorSize)} so far)"
    )
    logMemoryUsage()
  }
}

private trait ValuesHolder[T] {
  def storeValue(value: T): Unit
  def esitimatedSize(roughly: Boolean): Long
  def buildEntry(): MemoryEntry[T]
}

/**
 * A holder for storing the deserialized values.
 */
private class DeserializedValuesHolder[T] (classTag: ClassTag[T]) extends ValuesHolder[T] {
  // Underlying vector for unrolling the block
  var vector = new SizeTrackingVector[T]()(classTag)
  var arrayValues: Array[T] = null
  var preciseSize: Long = -1

  override def storeValue(value: T): Unit = {
    vector += value
  }

  override def esitimatedSize(roughly: Boolean): Long = {
    if (!roughly) {
      // We only need the more precise size after all values unrolled.
      arrayValues = vector.toArray
      vector = null
      preciseSize = SizeEstimator.estimate(arrayValues)
      preciseSize
    } else {
      // For performance, rough estimate
      vector.estimateSize()
    }
  }

  override def buildEntry(): MemoryEntry[T] = {
    // We successfully unrolled the entirety of this block
    DeserializedMemoryEntry[T](arrayValues, preciseSize, classTag)
  }
}

/**
 * A holder for storing the serialized values.
 */
private class SerializedValuesHolder[T](
    blockId: BlockId,
    chunkSize: Int,
    classTag: ClassTag[T],
    memoryMode: MemoryMode,
    serializerManager: SerializerManager) extends ValuesHolder[T] {
  val allocator = memoryMode match {
    case MemoryMode.ON_HEAP => ByteBuffer.allocate _
    case MemoryMode.OFF_HEAP => Platform.allocateDirectBuffer _
  }

  val redirectableStream = new RedirectableOutputStream
  val bbos = new ChunkedByteBufferOutputStream(chunkSize, allocator)
  redirectableStream.setOutputStream(bbos)
  val serializationStream: SerializationStream = {
    val autoPick = !blockId.isInstanceOf[StreamBlockId]
    val ser = serializerManager.getSerializer(classTag, autoPick).newInstance()
    ser.serializeStream(serializerManager.wrapForCompression(blockId, redirectableStream))
  }

  override def storeValue(value: T): Unit = {
    serializationStream.writeObject(value)(classTag)
  }

  override def esitimatedSize(roughly: Boolean): Long = {
    if (!roughly) {
      serializationStream.close()
    }
    bbos.size
  }

  override def buildEntry(): MemoryEntry[T] = {
    SerializedMemoryEntry[T](bbos.toChunkedByteBuffer, memoryMode, classTag)
  }
}

/**
 * The result of a failed [[MemoryStore.putIteratorAsValues()]] call.
 *
 * @param memoryStore  the memoryStore, used for freeing memory.
 * @param memoryMode   the memory mode (on- or off-heap).
 * @param unrollMemory the amount of unroll memory used by the values in `unrolled`.
 * @param unrolled     an iterator for the partially-unrolled values.
 * @param rest         the rest of the original iterator passed to
 *                     [[MemoryStore.putIteratorAsValues()]].
 */
private[storage] class PartiallyUnrolledIterator[T](
    memoryStore: MemoryStore,
    memoryMode: MemoryMode,
    unrollMemory: Long,
    private[this] var unrolled: Iterator[T],
    rest: Iterator[T])
  extends Iterator[T] {

  private def releaseUnrollMemory(): Unit = {
    memoryStore.releaseUnrollMemoryForThisTask(memoryMode, unrollMemory)
    // SPARK-17503: Garbage collects the unrolling memory before the life end of
    // PartiallyUnrolledIterator.
    unrolled = null
  }

  override def hasNext: Boolean = {
    if (unrolled == null) {
      rest.hasNext
    } else if (!unrolled.hasNext) {
      releaseUnrollMemory()
      rest.hasNext
    } else {
      true
    }
  }

  override def next(): T = {
    if (unrolled == null || !unrolled.hasNext) {
      rest.next()
    } else {
      unrolled.next()
    }
  }

  /**
   * Called to dispose of this iterator and free its memory.
   */
  def close(): Unit = {
    if (unrolled != null) {
      releaseUnrollMemory()
    }
  }
}

/**
 * A wrapper which allows an open [[OutputStream]] to be redirected to a different sink.
 */
private[storage] class RedirectableOutputStream extends OutputStream {
  private[this] var os: OutputStream = _
  def setOutputStream(s: OutputStream): Unit = { os = s }
  override def write(b: Int): Unit = os.write(b)
  override def write(b: Array[Byte]): Unit = os.write(b)
  override def write(b: Array[Byte], off: Int, len: Int): Unit = os.write(b, off, len)
  override def flush(): Unit = os.flush()
  override def close(): Unit = os.close()
}

/**
 * The result of a failed [[MemoryStore.putIteratorAsBytes()]] call.
 *
 * @param memoryStore the MemoryStore, used for freeing memory.
 * @param serializerManager the SerializerManager, used for deserializing values.
 * @param blockId the block id.
 * @param serializationStream a serialization stream which writes to [[redirectableOutputStream]].
 * @param redirectableOutputStream an OutputStream which can be redirected to a different sink.
 * @param unrollMemory the amount of unroll memory used by the values in `unrolled`.
 * @param memoryMode whether the unroll memory is on- or off-heap
 * @param bbos byte buffer output stream containing the partially-serialized values.
 *                     [[redirectableOutputStream]] initially points to this output stream.
 * @param rest         the rest of the original iterator passed to
 *                     [[MemoryStore.putIteratorAsValues()]].
 * @param classTag the [[ClassTag]] for the block.
 */
private[storage] class PartiallySerializedBlock[T](
    memoryStore: MemoryStore,
    serializerManager: SerializerManager,
    blockId: BlockId,
    private val serializationStream: SerializationStream,
    private val redirectableOutputStream: RedirectableOutputStream,
    val unrollMemory: Long,
    memoryMode: MemoryMode,
    bbos: ChunkedByteBufferOutputStream,
    rest: Iterator[T],
    classTag: ClassTag[T]) {

  private lazy val unrolledBuffer: ChunkedByteBuffer = {
    bbos.close()
    bbos.toChunkedByteBuffer
  }

  // If the task does not fully consume `valuesIterator` or otherwise fails to consume or dispose of
  // this PartiallySerializedBlock then we risk leaking of direct buffers, so we use a task
  // completion listener here in order to ensure that `unrolled.dispose()` is called at least once.
  // The dispose() method is idempotent, so it's safe to call it unconditionally.
  Option(TaskContext.get()).foreach { taskContext =>
    taskContext.addTaskCompletionListener { _ =>
      // When a task completes, its unroll memory will automatically be freed. Thus we do not call
      // releaseUnrollMemoryForThisTask() here because we want to avoid double-freeing.
      unrolledBuffer.dispose()
    }
  }

  // Exposed for testing
  private[storage] def getUnrolledChunkedByteBuffer: ChunkedByteBuffer = unrolledBuffer

  private[this] var discarded = false
  private[this] var consumed = false

  private def verifyNotConsumedAndNotDiscarded(): Unit = {
    if (consumed) {
      throw new IllegalStateException(
        "Can only call one of finishWritingToStream() or valuesIterator() and can only call once.")
    }
    if (discarded) {
      throw new IllegalStateException("Cannot call methods on a discarded PartiallySerializedBlock")
    }
  }

  /**
   * Called to dispose of this block and free its memory.
   */
  def discard(): Unit = {
    if (!discarded) {
      try {
        // We want to close the output stream in order to free any resources associated with the
        // serializer itself (such as Kryo's internal buffers). close() might cause data to be
        // written, so redirect the output stream to discard that data.
        redirectableOutputStream.setOutputStream(ByteStreams.nullOutputStream())
        serializationStream.close()
      } finally {
        discarded = true
        unrolledBuffer.dispose()
        memoryStore.releaseUnrollMemoryForThisTask(memoryMode, unrollMemory)
      }
    }
  }

  /**
   * Finish writing this block to the given output stream by first writing the serialized values
   * and then serializing the values from the original input iterator.
   */
  def finishWritingToStream(os: OutputStream): Unit = {
    verifyNotConsumedAndNotDiscarded()
    consumed = true
    // `unrolled`'s underlying buffers will be freed once this input stream is fully read:
    ByteStreams.copy(unrolledBuffer.toInputStream(dispose = true), os)
    memoryStore.releaseUnrollMemoryForThisTask(memoryMode, unrollMemory)
    redirectableOutputStream.setOutputStream(os)
    while (rest.hasNext) {
      serializationStream.writeObject(rest.next())(classTag)
    }
    serializationStream.close()
  }

  /**
   * Returns an iterator over the values in this block by first deserializing the serialized
   * values and then consuming the rest of the original input iterator.
   *
   * If the caller does not plan to fully consume the resulting iterator then they must call
   * `close()` on it to free its resources.
   */
  def valuesIterator: PartiallyUnrolledIterator[T] = {
    verifyNotConsumedAndNotDiscarded()
    consumed = true
    // Close the serialization stream so that the serializer's internal buffers are freed and any
    // "end-of-stream" markers can be written out so that `unrolled` is a valid serialized stream.
    serializationStream.close()
    // `unrolled`'s underlying buffers will be freed once this input stream is fully read:
    val unrolledIter = serializerManager.dataDeserializeStream(
      blockId, unrolledBuffer.toInputStream(dispose = true))(classTag)
    // The unroll memory will be freed once `unrolledIter` is fully consumed in
    // PartiallyUnrolledIterator. If the iterator is not consumed by the end of the task then any
    // extra unroll memory will automatically be freed by a `finally` block in `Task`.
    new PartiallyUnrolledIterator(
      memoryStore,
      memoryMode,
      unrollMemory,
      unrolled = unrolledIter,
      rest = rest)
  }
}<|MERGE_RESOLUTION|>--- conflicted
+++ resolved
@@ -174,15 +174,8 @@
    * @param values The values which need be stored.
    * @param classTag the [[ClassTag]] for the block.
    * @param memoryMode The values saved mode.
-<<<<<<< HEAD
-   * @param storeValue Store the record of values to the MemoryStore.
-   * @param estimateSize Get the memory size which used to unroll the block. The parameters
-   *                     determine whether we need precise size.
-   * @param createMemoryEntry Using [[MemoryEntry]] to hold the stored values or bytes.
-=======
    * @param valuesHolder A holder that supports storing record of values into memory store as
    *        values of bytes.
->>>>>>> 9d7c52d5
    * @return if the block is stored successfully, return the stored data size. Else return the
    *         memory has used for unroll the block.
    */
@@ -191,13 +184,7 @@
       values: Iterator[T],
       classTag: ClassTag[T],
       memoryMode: MemoryMode,
-<<<<<<< HEAD
-      storeValue: T => Unit,
-      estimateSize: Boolean => Long,
-      createMemoryEntry: () => MemoryEntry[T]): Either[Long, Long] = {
-=======
       valuesHolder: ValuesHolder[T]): Either[Long, Long] = {
->>>>>>> 9d7c52d5
     require(!contains(blockId), s"Block $blockId is already present in the MemoryStore")
 
     // Number of elements unrolled so far
@@ -228,17 +215,10 @@
 
     // Unroll this block safely, checking whether we have exceeded our threshold periodically
     while (values.hasNext && keepUnrolling) {
-<<<<<<< HEAD
-      storeValue(values.next())
-      if (elementsUnrolled % memoryCheckPeriod == 0) {
-        // we don't need the precise size.
-        val currentSize = estimateSize(false)
-=======
       valuesHolder.storeValue(values.next())
       if (elementsUnrolled % memoryCheckPeriod == 0) {
         // For performance reason, just get the rough value
         val currentSize = valuesHolder.esitimatedSize(true)
->>>>>>> 9d7c52d5
         // If our vector's size has exceeded the threshold, request more memory
         if (currentSize >= memoryThreshold) {
           val amountToRequest = (currentSize * memoryGrowthFactor - memoryThreshold).toLong
@@ -255,13 +235,8 @@
     }
 
     if (keepUnrolling) {
-<<<<<<< HEAD
-      // get the precise size
-      val size = estimateSize(true)
-=======
       // We need more precise value
       val size = valuesHolder.esitimatedSize(false)
->>>>>>> 9d7c52d5
       def transferUnrollToStorage(amount: Long): Unit = {
         // Synchronize so that transfer is atomic
         memoryManager.synchronized {
@@ -292,11 +267,7 @@
 
       if (enoughStorageMemory) {
         entries.synchronized {
-<<<<<<< HEAD
-          entries.put(blockId, createMemoryEntry())
-=======
           entries.put(blockId, valuesHolder.buildEntry())
->>>>>>> 9d7c52d5
         }
         logInfo("Block %s stored as values in memory (estimated size %s, free %s)".format(
           blockId, Utils.bytesToString(size), Utils.bytesToString(maxMemory - blocksMemoryUsed)))
@@ -314,15 +285,6 @@
   /**
    * Attempt to put the given block in memory store as values.
    *
-<<<<<<< HEAD
-   * It's possible that the iterator is too large to materialize and store in memory. To avoid
-   * OOM exceptions, this method will gradually unroll the iterator while periodically checking
-   * whether there is enough free memory. If the block is successfully materialized, then the
-   * temporary unroll memory used during the materialization is "transferred" to storage memory,
-   * so we won't acquire more memory than is actually needed to store the block.
-   *
-=======
->>>>>>> 9d7c52d5
    * @return in case of success, the estimated size of the stored data. In case of failure, return
    *         an iterator containing the values of the block. The returned iterator will be backed
    *         by the combination of the partially-unrolled block and the remaining elements of the
@@ -335,42 +297,6 @@
       values: Iterator[T],
       classTag: ClassTag[T]): Either[PartiallyUnrolledIterator[T], Long] = {
 
-<<<<<<< HEAD
-    // Underlying vector for unrolling the block
-    var vector = new SizeTrackingVector[T]()(classTag)
-    var arrayValues: Array[T] = null
-    var preciseSize: Long = -1
-
-    def storeValue(value: T): Unit = {
-      vector += value
-    }
-
-    def estimateSize(precise: Boolean): Long = {
-      if (precise) {
-        // We only call need the precise size after all values unrolled.
-        arrayValues = vector.toArray
-        preciseSize = SizeEstimator.estimate(arrayValues)
-        preciseSize
-      } else {
-        vector.estimateSize()
-      }
-    }
-
-    def createMemoryEntry(): MemoryEntry[T] = {
-      // We successfully unrolled the entirety of this block
-      DeserializedMemoryEntry[T](arrayValues, preciseSize, classTag)
-    }
-
-    putIterator(blockId, values, classTag, MemoryMode.ON_HEAP, storeValue,
-      estimateSize, createMemoryEntry) match {
-      case Right(storedSize) => Right(storedSize)
-      case Left(unrollMemoryUsedByThisBlock) =>
-        // We ran out of space while unrolling the values for this block
-        val (unrolledIterator, size) = if (vector != null) {
-          (vector.iterator, vector.estimateSize())
-        } else {
-          (arrayValues.toIterator, preciseSize)
-=======
     val valuesHolder = new DeserializedValuesHolder[T](classTag)
 
     putIterator(blockId, values, classTag, MemoryMode.ON_HEAP, valuesHolder) match {
@@ -381,7 +307,6 @@
           (valuesHolder.vector.iterator, valuesHolder.vector.estimateSize())
         } else {
           (valuesHolder.arrayValues.toIterator, valuesHolder.preciseSize)
->>>>>>> 9d7c52d5
         }
 
         logUnrollFailureMessage(blockId, size)
@@ -412,14 +337,6 @@
 
     require(!contains(blockId), s"Block $blockId is already present in the MemoryStore")
 
-<<<<<<< HEAD
-    val allocator = memoryMode match {
-      case MemoryMode.ON_HEAP => ByteBuffer.allocate _
-      case MemoryMode.OFF_HEAP => Platform.allocateDirectBuffer _
-    }
-
-=======
->>>>>>> 9d7c52d5
     // Initial per-task memory to request for unrolling blocks (bytes).
     val initialMemoryThreshold = unrollMemoryThreshold
     val redirectableStream = new RedirectableOutputStream
@@ -431,39 +348,11 @@
     } else {
       initialMemoryThreshold.toInt
     }
-<<<<<<< HEAD
-    val bbos = new ChunkedByteBufferOutputStream(chunkSize, allocator)
-    redirectableStream.setOutputStream(bbos)
-    val serializationStream: SerializationStream = {
-      val autoPick = !blockId.isInstanceOf[StreamBlockId]
-      val ser = serializerManager.getSerializer(classTag, autoPick).newInstance()
-      ser.serializeStream(serializerManager.wrapForCompression(blockId, redirectableStream))
-    }
-
-    def storeValue(value: T): Unit = {
-      serializationStream.writeObject(value)(classTag)
-    }
-
-    def estimateSize(precise: Boolean): Long = {
-      if (precise) {
-        serializationStream.close()
-      }
-      bbos.size
-    }
-
-    def createMemoryEntry(): MemoryEntry[T] = {
-      SerializedMemoryEntry[T](bbos.toChunkedByteBuffer, memoryMode, classTag)
-    }
-
-    putIterator(blockId, values, classTag, memoryMode, storeValue,
-      estimateSize, createMemoryEntry) match {
-=======
 
     val valuesHolder = new SerializedValuesHolder[T](blockId, chunkSize, classTag,
       memoryMode, serializerManager)
 
     putIterator(blockId, values, classTag, memoryMode, valuesHolder) match {
->>>>>>> 9d7c52d5
       case Right(storedSize) => Right(storedSize)
       case Left(unrollMemoryUsedByThisBlock) =>
         // We ran out of space while unrolling the values for this block
