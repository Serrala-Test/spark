--- conflicted
+++ resolved
@@ -362,10 +362,6 @@
 
     secretKey = Utils.createSecret(sparkConf)
     val creds = new Credentials()
-<<<<<<< HEAD
-    secretKey = HashCodes.fromBytes(secretBytes).toString()
-=======
->>>>>>> d4006075
     creds.addSecretKey(SECRET_LOOKUP_KEY, secretKey.getBytes(UTF_8))
     UserGroupInformation.getCurrentUser().addCredentials(creds)
   }
