--- conflicted
+++ resolved
@@ -492,53 +492,6 @@
   }
 
   /**
-<<<<<<< HEAD
-   * Callback invoked when the specified executor is no longer running any tasks.
-   * This sets a time in the future that decides when this executor should be removed if
-   * the executor is not already marked as idle.
-   */
-  private def onExecutorIdle(executorId: String): Unit = synchronized {
-    if (executorIds.contains(executorId)) {
-      if (!removeTimes.contains(executorId) && !executorsPendingToRemove.contains(executorId)) {
-        // Note that it is not necessary to query the executors since all the cached blocks we are
-        // concerned with are reported to the driver. This does not include broadcast blocks and
-        // non-exclusive blocks which are also available via the external shuffle service.
-        val hasCachedBlocks = blockManagerMaster.hasExclusiveCachedBlocks(executorId)
-        val now = clock.getTimeMillis()
-        val timeout = {
-          if (hasCachedBlocks) {
-            // Use a different timeout if the executor has cached blocks.
-            now + cachedExecutorIdleTimeoutS * 1000
-          } else {
-            now + executorIdleTimeoutS * 1000
-          }
-        }
-        val realTimeout = if (timeout <= 0) Long.MaxValue else timeout // overflow
-        removeTimes(executorId) = realTimeout
-        logDebug(s"Starting idle timer for $executorId because there are no more tasks " +
-          s"scheduled to run on the executor (to expire in ${(realTimeout - now)/1000} seconds)")
-      }
-    } else {
-      logWarning(s"Attempted to mark unknown executor $executorId idle")
-    }
-  }
-
-  /**
-   * Callback invoked when the specified executor is now running a task.
-   * This resets all variables used for removing this executor.
-   */
-  private def onExecutorBusy(executorId: String): Unit = synchronized {
-    logDebug(s"Clearing idle timer for $executorId because it is now running a task")
-    removeTimes.remove(executorId)
-  }
-
-  private case class StageAttempt(stageId: Int, stageAttemptId: Int) {
-    override def toString: String = s"Stage $stageId (Attempt $stageAttemptId)"
-  }
-
-  /**
-=======
->>>>>>> 2926890f
    * A listener that notifies the given allocation manager of when to add and remove executors.
    *
    * This class is intentionally conservative in its assumptions about the relative ordering
@@ -546,38 +499,29 @@
    */
   private[spark] class ExecutorAllocationListener extends SparkListener {
 
-<<<<<<< HEAD
-    private val stageAttemptToNumTasks = new mutable.HashMap[StageAttempt, Int]
-    private val stageAttemptToTaskIndices = new mutable.HashMap[StageAttempt, mutable.HashSet[Int]]
-    private val executorIdToTaskIds = new mutable.HashMap[String, mutable.HashSet[Long]]
-=======
     private val stageIdToNumTasks = new mutable.HashMap[Int, Int]
     // Number of running tasks per stage including speculative tasks.
     // Should be 0 when no stages are active.
     private val stageIdToNumRunningTask = new mutable.HashMap[Int, Int]
     private val stageIdToTaskIndices = new mutable.HashMap[Int, mutable.HashSet[Int]]
->>>>>>> 2926890f
     // Number of speculative tasks to be scheduled in each stage
-    private val stageAttemptToNumSpeculativeTasks = new mutable.HashMap[StageAttempt, Int]
+    private val stageIdToNumSpeculativeTasks = new mutable.HashMap[Int, Int]
     // The speculative tasks started in each stage
-    private val stageAttemptToSpeculativeTaskIndices =
-      new mutable.HashMap[StageAttempt, mutable.HashSet[Int]]
-
-    // stageAttempt to tuple (the number of task with locality preferences, a map where each pair
-    // is a node and the number of tasks that would like to be scheduled on that node) map,
+    private val stageIdToSpeculativeTaskIndices = new mutable.HashMap[Int, mutable.HashSet[Int]]
+
+    // stageId to tuple (the number of task with locality preferences, a map where each pair is a
+    // node and the number of tasks that would like to be scheduled on that node) map,
     // maintain the executor placement hints for each stage Id used by resource framework to better
     // place the executors.
-    private val stageAttemptToExecutorPlacementHints =
-      new mutable.HashMap[StageAttempt, (Int, Map[String, Int])]
+    private val stageIdToExecutorPlacementHints = new mutable.HashMap[Int, (Int, Map[String, Int])]
 
     override def onStageSubmitted(stageSubmitted: SparkListenerStageSubmitted): Unit = {
       initializing = false
       val stageId = stageSubmitted.stageInfo.stageId
-      val stageAttemptId = stageSubmitted.stageInfo.attemptNumber()
-      val stageAttempt = StageAttempt(stageId, stageAttemptId)
       val numTasks = stageSubmitted.stageInfo.numTasks
       allocationManager.synchronized {
-        stageAttemptToNumTasks(stageAttempt) = numTasks
+        stageIdToNumTasks(stageId) = numTasks
+        stageIdToNumRunningTask(stageId) = 0
         allocationManager.onSchedulerBacklogged()
 
         // Compute the number of tasks requested by the stage on each host
@@ -592,7 +536,7 @@
             }
           }
         }
-        stageAttemptToExecutorPlacementHints.put(stageAttempt,
+        stageIdToExecutorPlacementHints.put(stageId,
           (numTasksPending, hostToLocalTaskCountPerStage.toMap))
 
         // Update the executor placement hints
@@ -602,21 +546,20 @@
 
     override def onStageCompleted(stageCompleted: SparkListenerStageCompleted): Unit = {
       val stageId = stageCompleted.stageInfo.stageId
-      val stageAttemptId = stageCompleted.stageInfo.attemptNumber()
-      val stageAttempt = StageAttempt(stageId, stageAttemptId)
       allocationManager.synchronized {
-        stageAttemptToNumTasks -= stageAttempt
-        stageAttemptToNumSpeculativeTasks -= stageAttempt
-        stageAttemptToTaskIndices -= stageAttempt
-        stageAttemptToSpeculativeTaskIndices -= stageAttempt
-        stageAttemptToExecutorPlacementHints -= stageAttempt
+        stageIdToNumTasks -= stageId
+        stageIdToNumRunningTask -= stageId
+        stageIdToNumSpeculativeTasks -= stageId
+        stageIdToTaskIndices -= stageId
+        stageIdToSpeculativeTaskIndices -= stageId
+        stageIdToExecutorPlacementHints -= stageId
 
         // Update the executor placement hints
         updateExecutorPlacementHints()
 
         // If this is the last stage with pending tasks, mark the scheduler queue as empty
         // This is needed in case the stage is aborted for any reason
-        if (stageAttemptToNumTasks.isEmpty && stageAttemptToNumSpeculativeTasks.isEmpty) {
+        if (stageIdToNumTasks.isEmpty && stageIdToNumSpeculativeTasks.isEmpty) {
           allocationManager.onSchedulerQueueEmpty()
         }
       }
@@ -624,37 +567,20 @@
 
     override def onTaskStart(taskStart: SparkListenerTaskStart): Unit = {
       val stageId = taskStart.stageId
-      val stageAttemptId = taskStart.stageAttemptId
-      val stageAttempt = StageAttempt(stageId, stageAttemptId)
       val taskId = taskStart.taskInfo.taskId
       val taskIndex = taskStart.taskInfo.index
 
       allocationManager.synchronized {
-<<<<<<< HEAD
-
-        // This guards against the following race condition:
-        // 1. The `SparkListenerTaskStart` event is posted before the
-        // `SparkListenerExecutorAdded` event
-        // 2. The `SparkListenerExecutorRemoved` event is posted before the
-        // `SparkListenerTaskStart` event
-        // Above cases are possible because these events are posted in different threads.
-        // (see SPARK-4951 SPARK-26927)
-        if (!allocationManager.executorIds.contains(executorId) &&
-            client.getExecutorIds().contains(executorId)) {
-          allocationManager.onExecutorAdded(executorId)
-=======
         if (stageIdToNumRunningTask.contains(stageId)) {
           stageIdToNumRunningTask(stageId) += 1
->>>>>>> 2926890f
         }
 
         // If this is the last pending task, mark the scheduler queue as empty
         if (taskStart.taskInfo.speculative) {
-          stageAttemptToSpeculativeTaskIndices.getOrElseUpdate(stageAttempt,
-            new mutable.HashSet[Int]) += taskIndex
+          stageIdToSpeculativeTaskIndices.getOrElseUpdate(stageId, new mutable.HashSet[Int]) +=
+            taskIndex
         } else {
-          stageAttemptToTaskIndices.getOrElseUpdate(stageAttempt,
-            new mutable.HashSet[Int]) += taskIndex
+          stageIdToTaskIndices.getOrElseUpdate(stageId, new mutable.HashSet[Int]) += taskIndex
         }
         if (totalPendingTasks() == 0) {
           allocationManager.onSchedulerQueueEmpty()
@@ -666,22 +592,9 @@
       val taskId = taskEnd.taskInfo.taskId
       val taskIndex = taskEnd.taskInfo.index
       val stageId = taskEnd.stageId
-      val stageAttemptId = taskEnd.stageAttemptId
-      val stageAttempt = StageAttempt(stageId, stageAttemptId)
       allocationManager.synchronized {
-<<<<<<< HEAD
-
-        // If the executor is no longer running any scheduled tasks, mark it as idle
-        if (executorIdToTaskIds.contains(executorId)) {
-          executorIdToTaskIds(executorId) -= taskId
-          if (executorIdToTaskIds(executorId).isEmpty) {
-            executorIdToTaskIds -= executorId
-            allocationManager.onExecutorIdle(executorId)
-          }
-=======
         if (stageIdToNumRunningTask.contains(stageId)) {
           stageIdToNumRunningTask(stageId) -= 1
->>>>>>> 2926890f
         }
 
         // If the task failed, we expect it to be resubmitted later. To ensure we have
@@ -692,9 +605,9 @@
             allocationManager.onSchedulerBacklogged()
           }
           if (taskEnd.taskInfo.speculative) {
-            stageAttemptToSpeculativeTaskIndices.get(stageAttempt).foreach {_.remove(taskIndex)}
+            stageIdToSpeculativeTaskIndices.get(stageId).foreach {_.remove(taskIndex)}
           } else {
-            stageAttemptToTaskIndices.get(stageAttempt).foreach {_.remove(taskIndex)}
+            stageIdToTaskIndices.get(stageId).foreach {_.remove(taskIndex)}
           }
         }
       }
@@ -702,13 +615,11 @@
 
     override def onSpeculativeTaskSubmitted(speculativeTask: SparkListenerSpeculativeTaskSubmitted)
       : Unit = {
-      val stageId = speculativeTask.stageId
-      val stageAttemptId = speculativeTask.stageAttemptId
-      val stageAttempt = StageAttempt(stageId, stageAttemptId)
+       val stageId = speculativeTask.stageId
 
       allocationManager.synchronized {
-        stageAttemptToNumSpeculativeTasks(stageAttempt) =
-          stageAttemptToNumSpeculativeTasks.getOrElse(stageAttempt, 0) + 1
+        stageIdToNumSpeculativeTasks(stageId) =
+          stageIdToNumSpeculativeTasks.getOrElse(stageId, 0) + 1
         allocationManager.onSchedulerBacklogged()
       }
     }
@@ -720,14 +631,14 @@
      * Note: This is not thread-safe without the caller owning the `allocationManager` lock.
      */
     def pendingTasks(): Int = {
-      stageAttemptToNumTasks.map { case (stageAttempt, numTasks) =>
-        numTasks - stageAttemptToTaskIndices.get(stageAttempt).map(_.size).getOrElse(0)
+      stageIdToNumTasks.map { case (stageId, numTasks) =>
+        numTasks - stageIdToTaskIndices.get(stageId).map(_.size).getOrElse(0)
       }.sum
     }
 
     def pendingSpeculativeTasks(): Int = {
-      stageAttemptToNumSpeculativeTasks.map { case (stageAttempt, numTasks) =>
-        numTasks - stageAttemptToSpeculativeTaskIndices.get(stageAttempt).map(_.size).getOrElse(0)
+      stageIdToNumSpeculativeTasks.map { case (stageId, numTasks) =>
+        numTasks - stageIdToSpeculativeTaskIndices.get(stageId).map(_.size).getOrElse(0)
       }.sum
     }
 
@@ -737,10 +648,9 @@
 
     /**
      * The number of tasks currently running across all stages.
-     * Include running-but-zombie stage attempts
      */
     def totalRunningTasks(): Int = {
-      executorIdToTaskIds.values.map(_.size).sum
+      stageIdToNumRunningTask.values.sum
     }
 
     /**
@@ -754,7 +664,7 @@
     def updateExecutorPlacementHints(): Unit = {
       var localityAwareTasks = 0
       val localityToCount = new mutable.HashMap[String, Int]()
-      stageAttemptToExecutorPlacementHints.values.foreach { case (numTasksPending, localities) =>
+      stageIdToExecutorPlacementHints.values.foreach { case (numTasksPending, localities) =>
         localityAwareTasks += numTasksPending
         localities.foreach { case (hostname, count) =>
           val updatedCount = localityToCount.getOrElse(hostname, 0) + count
