--- conflicted
+++ resolved
@@ -723,14 +723,7 @@
   }
 
   def streamBlocksList(): Seq[StreamBlockData] = {
-<<<<<<< HEAD
-    Utils.tryWithResource(
-      store.view(classOf[StreamBlockData]).closeableIterator()) {iterator =>
-      iterator.asScala.toList
-    }
-=======
     KVUtils.viewToSeq(store.view(classOf[StreamBlockData]))
->>>>>>> 988af33a
   }
 
   def operationGraphForStage(stageId: Int): RDDOperationGraph = {
