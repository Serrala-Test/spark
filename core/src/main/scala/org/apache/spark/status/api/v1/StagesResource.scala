--- conflicted
+++ resolved
@@ -37,11 +37,6 @@
   def stageData(
       @PathParam("stageId") stageId: Int,
       @QueryParam("details") @DefaultValue("true") details: Boolean,
-<<<<<<< HEAD
-      @QueryParam("taskStatus") taskStatus: JList[TaskStatus]): Seq[StageData] = {
-    withUI { ui =>
-      val ret = ui.store.stageData(stageId, details = details, taskStatus)
-=======
       @QueryParam("withSummaries") @DefaultValue("false") withSummaries: Boolean,
       @QueryParam("quantiles") @DefaultValue("0.0,0.25,0.5,0.75,1.0") quantileString: String):
   Seq[StageData] = {
@@ -49,7 +44,6 @@
       val quantiles = parseQuantileString(quantileString)
       val ret = ui.store.stageData(stageId, details = details,
         withSummaries = withSummaries, unsortedQuantiles = quantiles)
->>>>>>> 150769bc
       if (ret.nonEmpty) {
         ret
       } else {
@@ -64,11 +58,6 @@
       @PathParam("stageId") stageId: Int,
       @PathParam("stageAttemptId") stageAttemptId: Int,
       @QueryParam("details") @DefaultValue("true") details: Boolean,
-<<<<<<< HEAD
-      @QueryParam("taskStatus") taskStatus: JList[TaskStatus]): StageData = withUI { ui =>
-    try {
-      ui.store.stageAttempt(stageId, stageAttemptId, details = details, taskStatus)._1
-=======
       @QueryParam("withSummaries") @DefaultValue("false") withSummaries: Boolean,
       @QueryParam("quantiles") @DefaultValue("0.0,0.25,0.5,0.75,1.0") quantileString: String):
   StageData = withUI { ui =>
@@ -76,7 +65,6 @@
       val quantiles = parseQuantileString(quantileString)
       ui.store.stageAttempt(stageId, stageAttemptId, details = details,
         withSummaries = withSummaries, unsortedQuantiles = quantiles)._1
->>>>>>> 150769bc
     } catch {
       case _: NoSuchElementException =>
         // Change the message depending on whether there are any attempts for the requested stage.
