/*
 * Licensed to the Apache Software Foundation (ASF) under one or more
 * contributor license agreements.  See the NOTICE file distributed with
 * this work for additional information regarding copyright ownership.
 * The ASF licenses this file to You under the Apache License, Version 2.0
 * (the "License"); you may not use this file except in compliance with
 * the License.  You may obtain a copy of the License at
 *
 *    http://www.apache.org/licenses/LICENSE-2.0
 *
 * Unless required by applicable law or agreed to in writing, software
 * distributed under the License is distributed on an "AS IS" BASIS,
 * WITHOUT WARRANTIES OR CONDITIONS OF ANY KIND, either express or implied.
 * See the License for the specific language governing permissions and
 * limitations under the License.
 */

package org.apache.spark.executor

<<<<<<< HEAD
import java.util.{ArrayList, Collections}

=======
>>>>>>> 584354ea
import scala.collection.JavaConverters._
import scala.collection.mutable.{ArrayBuffer, LinkedHashMap}

import org.apache.spark._
import org.apache.spark.annotation.DeveloperApi
import org.apache.spark.internal.Logging
import org.apache.spark.scheduler.AccumulableInfo
import org.apache.spark.storage.{BlockId, BlockStatus}
import org.apache.spark.util._


/**
 * :: DeveloperApi ::
 * Metrics tracked during the execution of a task.
 *
 * This class is wrapper around a collection of internal accumulators that represent metrics
 * associated with a task. The local values of these accumulators are sent from the executor
 * to the driver when the task completes. These values are then merged into the corresponding
 * accumulator previously registered on the driver.
 *
 * The accumulator updates are also sent to the driver periodically (on executor heartbeat)
 * and when the task failed with an exception. The [[TaskMetrics]] object itself should never
 * be sent to the driver.
 */
@DeveloperApi
class TaskMetrics private[spark] () extends Serializable {
  // Each metric is internally represented as an accumulator
  private val _executorDeserializeTime = new LongAccumulator
  private val _executorRunTime = new LongAccumulator
  private val _resultSize = new LongAccumulator
  private val _jvmGCTime = new LongAccumulator
  private val _resultSerializationTime = new LongAccumulator
  private val _memoryBytesSpilled = new LongAccumulator
  private val _diskBytesSpilled = new LongAccumulator
  private val _peakExecutionMemory = new LongAccumulator
  private val _updatedBlockStatuses = new CollectionAccumulator[(BlockId, BlockStatus)]

  /**
   * Time taken on the executor to deserialize this task.
   */
  def executorDeserializeTime: Long = _executorDeserializeTime.sum

  /**
   * Time the executor spends actually running the task (including fetching shuffle data).
   */
  def executorRunTime: Long = _executorRunTime.sum

  /**
   * The number of bytes this task transmitted back to the driver as the TaskResult.
   */
  def resultSize: Long = _resultSize.sum

  /**
   * Amount of time the JVM spent in garbage collection while executing this task.
   */
  def jvmGCTime: Long = _jvmGCTime.sum

  /**
   * Amount of time spent serializing the task result.
   */
  def resultSerializationTime: Long = _resultSerializationTime.sum

  /**
   * The number of in-memory bytes spilled by this task.
   */
  def memoryBytesSpilled: Long = _memoryBytesSpilled.sum

  /**
   * The number of on-disk bytes spilled by this task.
   */
  def diskBytesSpilled: Long = _diskBytesSpilled.sum

  /**
   * Peak memory used by internal data structures created during shuffles, aggregations and
   * joins. The value of this accumulator should be approximately the sum of the peak sizes
   * across all such data structures created in this task. For SQL jobs, this only tracks all
   * unsafe operators and ExternalSort.
   */
  def peakExecutionMemory: Long = _peakExecutionMemory.sum

  /**
   * Storage statuses of any blocks that have been updated as a result of this task.
   */
  def updatedBlockStatuses: Seq[(BlockId, BlockStatus)] = {
    // This is called on driver. All accumulator updates have a fixed value. So it's safe to use
    // `asScala` which accesses the internal values using `java.util.Iterator`.
    _updatedBlockStatuses.value.asScala
  }

  // Setters and increment-ers
  private[spark] def setExecutorDeserializeTime(v: Long): Unit =
    _executorDeserializeTime.setValue(v)
  private[spark] def setExecutorRunTime(v: Long): Unit = _executorRunTime.setValue(v)
  private[spark] def setResultSize(v: Long): Unit = _resultSize.setValue(v)
  private[spark] def setJvmGCTime(v: Long): Unit = _jvmGCTime.setValue(v)
  private[spark] def setResultSerializationTime(v: Long): Unit =
    _resultSerializationTime.setValue(v)
  private[spark] def incMemoryBytesSpilled(v: Long): Unit = _memoryBytesSpilled.add(v)
  private[spark] def incDiskBytesSpilled(v: Long): Unit = _diskBytesSpilled.add(v)
  private[spark] def incPeakExecutionMemory(v: Long): Unit = _peakExecutionMemory.add(v)
  private[spark] def incUpdatedBlockStatuses(v: (BlockId, BlockStatus)): Unit =
    _updatedBlockStatuses.add(v)
  private[spark] def setUpdatedBlockStatuses(v: java.util.List[(BlockId, BlockStatus)]): Unit =
    _updatedBlockStatuses.setValue(v)
  private[spark] def setUpdatedBlockStatuses(v: Seq[(BlockId, BlockStatus)]): Unit =
    _updatedBlockStatuses.setValue(v.asJava)

  /**
   * Metrics related to reading data from a [[org.apache.spark.rdd.HadoopRDD]] or from persisted
   * data, defined only in tasks with input.
   */
  val inputMetrics: InputMetrics = new InputMetrics()

  /**
   * Metrics related to writing data externally (e.g. to a distributed filesystem),
   * defined only in tasks with output.
   */
  val outputMetrics: OutputMetrics = new OutputMetrics()

  /**
   * Metrics related to shuffle read aggregated across all shuffle dependencies.
   * This is defined only if there are shuffle dependencies in this task.
   */
  val shuffleReadMetrics: ShuffleReadMetrics = new ShuffleReadMetrics()

  /**
   * Metrics related to shuffle write, defined only in shuffle map stages.
   */
  val shuffleWriteMetrics: ShuffleWriteMetrics = new ShuffleWriteMetrics()

  /**
   * A list of [[TempShuffleReadMetrics]], one per shuffle dependency.
   *
   * A task may have multiple shuffle readers for multiple dependencies. To avoid synchronization
   * issues from readers in different threads, in-progress tasks use a [[TempShuffleReadMetrics]]
   * for each dependency and merge these metrics before reporting them to the driver.
   */
  @transient private lazy val tempShuffleReadMetrics = new ArrayBuffer[TempShuffleReadMetrics]

  /**
   * Create a [[TempShuffleReadMetrics]] for a particular shuffle dependency.
   *
   * All usages are expected to be followed by a call to [[mergeShuffleReadMetrics]], which
   * merges the temporary values synchronously. Otherwise, all temporary data collected will
   * be lost.
   */
  private[spark] def createTempShuffleReadMetrics(): TempShuffleReadMetrics = synchronized {
    val readMetrics = new TempShuffleReadMetrics
    tempShuffleReadMetrics += readMetrics
    readMetrics
  }

  /**
   * Merge values across all temporary [[ShuffleReadMetrics]] into `_shuffleReadMetrics`.
   * This is expected to be called on executor heartbeat and at the end of a task.
   */
  private[spark] def mergeShuffleReadMetrics(): Unit = synchronized {
    if (tempShuffleReadMetrics.nonEmpty) {
      shuffleReadMetrics.setMergeValues(tempShuffleReadMetrics)
    }
  }

  // Only used for test
  private[spark] val testAccum = sys.props.get("spark.testing").map(_ => new LongAccumulator)


  import InternalAccumulator._
  @transient private[spark] lazy val nameToAccums = LinkedHashMap(
    EXECUTOR_DESERIALIZE_TIME -> _executorDeserializeTime,
    EXECUTOR_RUN_TIME -> _executorRunTime,
    RESULT_SIZE -> _resultSize,
    JVM_GC_TIME -> _jvmGCTime,
    RESULT_SERIALIZATION_TIME -> _resultSerializationTime,
    MEMORY_BYTES_SPILLED -> _memoryBytesSpilled,
    DISK_BYTES_SPILLED -> _diskBytesSpilled,
    PEAK_EXECUTION_MEMORY -> _peakExecutionMemory,
    UPDATED_BLOCK_STATUSES -> _updatedBlockStatuses,
    shuffleRead.REMOTE_BLOCKS_FETCHED -> shuffleReadMetrics._remoteBlocksFetched,
    shuffleRead.LOCAL_BLOCKS_FETCHED -> shuffleReadMetrics._localBlocksFetched,
    shuffleRead.REMOTE_BYTES_READ -> shuffleReadMetrics._remoteBytesRead,
    shuffleRead.LOCAL_BYTES_READ -> shuffleReadMetrics._localBytesRead,
    shuffleRead.FETCH_WAIT_TIME -> shuffleReadMetrics._fetchWaitTime,
    shuffleRead.RECORDS_READ -> shuffleReadMetrics._recordsRead,
    shuffleWrite.BYTES_WRITTEN -> shuffleWriteMetrics._bytesWritten,
    shuffleWrite.RECORDS_WRITTEN -> shuffleWriteMetrics._recordsWritten,
    shuffleWrite.WRITE_TIME -> shuffleWriteMetrics._writeTime,
    input.BYTES_READ -> inputMetrics._bytesRead,
    input.RECORDS_READ -> inputMetrics._recordsRead,
    output.BYTES_WRITTEN -> outputMetrics._bytesWritten,
    output.RECORDS_WRITTEN -> outputMetrics._recordsWritten
  ) ++ testAccum.map(TEST_ACCUM -> _)

  @transient private[spark] lazy val internalAccums: Seq[AccumulatorV2[_, _]] =
    nameToAccums.values.toIndexedSeq

  /* ========================== *
   |        OTHER THINGS        |
   * ========================== */

  private[spark] def register(sc: SparkContext): Unit = {
    nameToAccums.foreach {
      case (name, acc) => acc.register(sc, name = Some(name), countFailedValues = true)
    }
  }

  /**
   * External accumulators registered with this task.
   */
  @transient private[spark] lazy val externalAccums = new ArrayBuffer[AccumulatorV2[_, _]]

  private[spark] def registerAccumulator(a: AccumulatorV2[_, _]): Unit = {
    externalAccums += a
  }

  private[spark] def accumulators(): Seq[AccumulatorV2[_, _]] = internalAccums ++ externalAccums

  /**
   * Looks for a registered accumulator by accumulator name.
   */
  private[spark] def lookForAccumulatorByName(name: String): Option[AccumulatorV2[_, _]] = {
    accumulators.find { acc =>
      acc.name.isDefined && acc.name.get == name
    }
  }
}


private[spark] object TaskMetrics extends Logging {
  import InternalAccumulator._

  /**
   * Create an empty task metrics that doesn't register its accumulators.
   */
  def empty: TaskMetrics = {
    val tm = new TaskMetrics
    tm.nameToAccums.foreach { case (name, acc) =>
      acc.metadata = AccumulatorMetadata(AccumulatorContext.newId(), Some(name), true)
    }
    tm
  }

  def registered: TaskMetrics = {
    val tm = empty
    tm.internalAccums.foreach(AccumulatorContext.register)
    tm
  }

  /**
   * Construct a [[TaskMetrics]] object from a list of [[AccumulableInfo]], called on driver only.
   * The returned [[TaskMetrics]] is only used to get some internal metrics, we don't need to take
   * care of external accumulator info passed in.
   */
  def fromAccumulatorInfos(infos: Seq[AccumulableInfo]): TaskMetrics = {
    val tm = new TaskMetrics
    infos.filter(info => info.name.isDefined && info.update.isDefined).foreach { info =>
      val name = info.name.get
      val value = info.update.get
      if (name == UPDATED_BLOCK_STATUSES) {
        tm.setUpdatedBlockStatuses(value.asInstanceOf[java.util.List[(BlockId, BlockStatus)]])
      } else {
        tm.nameToAccums.get(name).foreach(
          _.asInstanceOf[LongAccumulator].setValue(value.asInstanceOf[Long])
        )
      }
    }
    tm
  }

  /**
   * Construct a [[TaskMetrics]] object from a list of accumulator updates, called on driver only.
   */
  def fromAccumulators(accums: Seq[AccumulatorV2[_, _]]): TaskMetrics = {
    val tm = new TaskMetrics
    val (internalAccums, externalAccums) =
      accums.partition(a => a.name.isDefined && tm.nameToAccums.contains(a.name.get))

    internalAccums.foreach { acc =>
      val tmAcc = tm.nameToAccums(acc.name.get).asInstanceOf[AccumulatorV2[Any, Any]]
      tmAcc.metadata = acc.metadata
      tmAcc.merge(acc.asInstanceOf[AccumulatorV2[Any, Any]])
    }

    tm.externalAccums ++= externalAccums
    tm
  }
<<<<<<< HEAD
}


private[spark] class BlockStatusesAccumulator
  extends AccumulatorV2[(BlockId, BlockStatus), java.util.List[(BlockId, BlockStatus)]] {
  private val _seq = Collections.synchronizedList(new ArrayList[(BlockId, BlockStatus)]())

  override def isZero(): Boolean = _seq.isEmpty

  override def copyAndReset(): BlockStatusesAccumulator = new BlockStatusesAccumulator

  override def copy(): BlockStatusesAccumulator = {
    val newAcc = new BlockStatusesAccumulator
    newAcc._seq.addAll(_seq)
    newAcc
  }

  override def reset(): Unit = _seq.clear()

  override def add(v: (BlockId, BlockStatus)): Unit = _seq.add(v)

  override def merge(
    other: AccumulatorV2[(BlockId, BlockStatus), java.util.List[(BlockId, BlockStatus)]]): Unit = {
    other match {
      case o: BlockStatusesAccumulator => _seq.addAll(o.value)
      case _ => throw new UnsupportedOperationException(
        s"Cannot merge ${this.getClass.getName} with ${other.getClass.getName}")
    }
  }

  override def value: java.util.List[(BlockId, BlockStatus)] = _seq

  def setValue(newValue: java.util.List[(BlockId, BlockStatus)]): Unit = {
    _seq.clear()
    _seq.addAll(newValue)
  }
=======
>>>>>>> 584354ea
}<|MERGE_RESOLUTION|>--- conflicted
+++ resolved
@@ -17,11 +17,6 @@
 
 package org.apache.spark.executor
 
-<<<<<<< HEAD
-import java.util.{ArrayList, Collections}
-
-=======
->>>>>>> 584354ea
 import scala.collection.JavaConverters._
 import scala.collection.mutable.{ArrayBuffer, LinkedHashMap}
 
@@ -307,13 +302,11 @@
     tm.externalAccums ++= externalAccums
     tm
   }
-<<<<<<< HEAD
 }
 
-
 private[spark] class BlockStatusesAccumulator
-  extends AccumulatorV2[(BlockId, BlockStatus), java.util.List[(BlockId, BlockStatus)]] {
-  private val _seq = Collections.synchronizedList(new ArrayList[(BlockId, BlockStatus)]())
+  extends AccumulatorV2[(BlockId, BlockStatus), Seq[(BlockId, BlockStatus)]] {
+  private var _seq = ArrayBuffer.empty[(BlockId, BlockStatus)]
 
   override def isZero(): Boolean = _seq.isEmpty
 
@@ -321,29 +314,25 @@
 
   override def copy(): BlockStatusesAccumulator = {
     val newAcc = new BlockStatusesAccumulator
-    newAcc._seq.addAll(_seq)
+    newAcc._seq = _seq.clone()
     newAcc
   }
 
   override def reset(): Unit = _seq.clear()
 
-  override def add(v: (BlockId, BlockStatus)): Unit = _seq.add(v)
-
-  override def merge(
-    other: AccumulatorV2[(BlockId, BlockStatus), java.util.List[(BlockId, BlockStatus)]]): Unit = {
-    other match {
-      case o: BlockStatusesAccumulator => _seq.addAll(o.value)
-      case _ => throw new UnsupportedOperationException(
-        s"Cannot merge ${this.getClass.getName} with ${other.getClass.getName}")
-    }
-  }
-
-  override def value: java.util.List[(BlockId, BlockStatus)] = _seq
-
-  def setValue(newValue: java.util.List[(BlockId, BlockStatus)]): Unit = {
+  override def add(v: (BlockId, BlockStatus)): Unit = _seq += v
+
+  override def merge(other: AccumulatorV2[(BlockId, BlockStatus), Seq[(BlockId, BlockStatus)]])
+  : Unit = other match {
+    case o: BlockStatusesAccumulator => _seq ++= o.value
+    case _ => throw new UnsupportedOperationException(
+      s"Cannot merge ${this.getClass.getName} with ${other.getClass.getName}")
+  }
+
+  override def value: Seq[(BlockId, BlockStatus)] = _seq
+
+  def setValue(newValue: Seq[(BlockId, BlockStatus)]): Unit = {
     _seq.clear()
-    _seq.addAll(newValue)
-  }
-=======
->>>>>>> 584354ea
+    _seq ++= newValue
+  }
 }