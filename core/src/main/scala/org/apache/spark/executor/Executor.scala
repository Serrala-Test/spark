--- conflicted
+++ resolved
@@ -34,16 +34,11 @@
 import org.apache.spark.internal.Logging
 import org.apache.spark.memory.TaskMemoryManager
 import org.apache.spark.rpc.RpcTimeout
-<<<<<<< HEAD
-import org.apache.spark.scheduler.{DirectTaskResult, IndirectTaskResult, Task}
-=======
 import org.apache.spark.scheduler.{DirectTaskResult, IndirectTaskResult, Task, TaskDescription}
->>>>>>> d60f6f62
 import org.apache.spark.shuffle.FetchFailedException
 import org.apache.spark.storage.{StorageLevel, TaskResultBlockId}
 import org.apache.spark.util._
 import org.apache.spark.util.io.ChunkedByteBuffer
-
 
 /**
  * Spark executor, backed by a threadpool to run tasks.
@@ -153,9 +148,15 @@
 
   startDriverHeartbeater()
 
-  def launchTask(context: ExecutorBackend, taskDescription: TaskDescription): Unit = {
-    val tr = new TaskRunner(context, taskDescription)
-    runningTasks.put(taskDescription.taskId, tr)
+  def launchTask(
+      context: ExecutorBackend,
+      taskId: Long,
+      attemptNumber: Int,
+      taskName: String,
+      serializedTask: ByteBuffer): Unit = {
+    val tr = new TaskRunner(context, taskId = taskId, attemptNumber = attemptNumber, taskName,
+      serializedTask)
+    runningTasks.put(taskId, tr)
     threadPool.execute(tr)
   }
 
@@ -211,12 +212,13 @@
 
   class TaskRunner(
       execBackend: ExecutorBackend,
-      private val taskDescription: TaskDescription)
+      val taskId: Long,
+      val attemptNumber: Int,
+      taskName: String,
+      serializedTask: ByteBuffer)
     extends Runnable {
 
-    val taskId = taskDescription.taskId
     val threadName = s"Executor task launch worker for task $taskId"
-    private val taskName = taskDescription.name
 
     /** Whether this task has been killed. */
     @volatile private var killed = false
@@ -285,14 +287,16 @@
       startGCTime = computeTotalGcTime()
 
       try {
+        val (taskFiles, taskJars, taskProps, taskBytes) =
+          Task.deserializeWithDependencies(serializedTask)
+
         // Must be set before updateDependencies() is called, in case fetching dependencies
         // requires access to properties contained within (e.g. for access control).
-        Executor.taskDeserializationProps.set(taskDescription.properties)
-
-        updateDependencies(taskDescription.addedFiles, taskDescription.addedJars)
-        task = ser.deserialize[Task[Any]](
-          taskDescription.serializedTask, Thread.currentThread.getContextClassLoader)
-        task.localProperties = taskDescription.properties
+        Executor.taskDeserializationProps.set(taskProps)
+
+        updateDependencies(taskFiles, taskJars)
+        task = ser.deserialize[Task[Any]](taskBytes, Thread.currentThread.getContextClassLoader)
+        task.localProperties = taskProps
         task.setTaskMemoryManager(taskMemoryManager)
 
         // If this task has been killed before we deserialized it, let's quit now. Otherwise,
@@ -317,7 +321,7 @@
         val value = try {
           val res = task.run(
             taskAttemptId = taskId,
-            attemptNumber = taskDescription.attemptNumber,
+            attemptNumber = attemptNumber,
             metricsSystem = env.metricsSystem)
           threwException = false
           res
@@ -633,7 +637,7 @@
    * Download any missing dependencies if we receive a new set of files and JARs from the
    * SparkContext. Also adds any new JARs we fetched to the class loader.
    */
-  private def updateDependencies(newFiles: Map[String, Long], newJars: Map[String, Long]) {
+  private def updateDependencies(newFiles: HashMap[String, Long], newJars: HashMap[String, Long]) {
     lazy val hadoopConf = SparkHadoopUtil.get.newConfiguration(conf)
     synchronized {
       // Fetch missing dependencies
@@ -645,7 +649,7 @@
         currentFiles(name) = timestamp
       }
       for ((name, timestamp) <- newJars) {
-        val localName = new URI(name).getPath.split("/").last
+        val localName = name.split("/").last
         val currentTimeStamp = currentJars.get(name)
           .orElse(currentJars.get(localName))
           .getOrElse(-1L)
