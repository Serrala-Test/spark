/*
 * Licensed to the Apache Software Foundation (ASF) under one or more
 * contributor license agreements.  See the NOTICE file distributed with
 * this work for additional information regarding copyright ownership.
 * The ASF licenses this file to You under the Apache License, Version 2.0
 * (the "License"); you may not use this file except in compliance with
 * the License.  You may obtain a copy of the License at
 *
 *    http://www.apache.org/licenses/LICENSE-2.0
 *
 * Unless required by applicable law or agreed to in writing, software
 * distributed under the License is distributed on an "AS IS" BASIS,
 * WITHOUT WARRANTIES OR CONDITIONS OF ANY KIND, either express or implied.
 * See the License for the specific language governing permissions and
 * limitations under the License.
 */

package org.apache.spark.executor

import java.io.{File, NotSerializableException}
import java.lang.management.ManagementFactory
import java.net.URL
import java.nio.ByteBuffer
import java.util.concurrent.{ConcurrentHashMap, TimeUnit}

import scala.collection.JavaConverters._
import scala.collection.mutable.{ArrayBuffer, HashMap}
import scala.util.control.NonFatal

import org.apache.spark._
import org.apache.spark.deploy.SparkHadoopUtil
import org.apache.spark.memory.TaskMemoryManager
import org.apache.spark.rpc.RpcTimeout
import org.apache.spark.scheduler.{AccumulableInfo, DirectTaskResult, IndirectTaskResult, Task}
import org.apache.spark.shuffle.FetchFailedException
import org.apache.spark.storage.{StorageLevel, TaskResultBlockId}
import org.apache.spark.util._

/**
 * Spark executor, backed by a threadpool to run tasks.
 *
 * This can be used with Mesos, YARN, and the standalone scheduler.
 * An internal RPC interface is used for communication with the driver,
 * except in the case of Mesos fine-grained mode.
 */
private[spark] class Executor(
    executorId: String,
    executorHostname: String,
    env: SparkEnv,
    userClassPath: Seq[URL] = Nil,
    isLocal: Boolean = false)
  extends Logging {

  logInfo(s"Starting executor ID $executorId on host $executorHostname")

  // Application dependencies (added through SparkContext) that we've fetched so far on this node.
  // Each map holds the master's timestamp for the version of that file or JAR we got.
  private val currentFiles: HashMap[String, Long] = new HashMap[String, Long]()
  private val currentJars: HashMap[String, Long] = new HashMap[String, Long]()

  private val EMPTY_BYTE_BUFFER = ByteBuffer.wrap(new Array[Byte](0))

  private val conf = env.conf

  // No ip or host:port - just hostname
  Utils.checkHost(executorHostname, "Expected executed slave to be a hostname")
  // must not have port specified.
  assert (0 == Utils.parseHostPort(executorHostname)._2)

  // Make sure the local hostname we report matches the cluster scheduler's name for this host
  Utils.setCustomHostname(executorHostname)

  if (!isLocal) {
    // Setup an uncaught exception handler for non-local mode.
    // Make any thread terminations due to uncaught exceptions kill the entire
    // executor process to avoid surprising stalls.
    Thread.setDefaultUncaughtExceptionHandler(SparkUncaughtExceptionHandler)
  }

  // Start worker thread pool
  private val threadPool = ThreadUtils.newDaemonCachedThreadPool("Executor task launch worker")
  private val executorSource = new ExecutorSource(threadPool, executorId)

  if (!isLocal) {
    env.metricsSystem.registerSource(executorSource)
    env.blockManager.initialize(conf.getAppId)
  }

  // Whether to load classes in user jars before those in Spark jars
  private val userClassPathFirst = conf.getBoolean("spark.executor.userClassPathFirst", false)

  // Create our ClassLoader
  // do this after SparkEnv creation so can access the SecurityManager
  private val urlClassLoader = createClassLoader()
  private val replClassLoader = addReplClassLoaderIfNeeded(urlClassLoader)

  // Set the classloader for serializer
  env.serializer.setDefaultClassLoader(replClassLoader)

  // Max RPC message size. If task result is bigger than this, we use the block manager
  // to send the result back.
  private val maxRpcMessageSize = RpcUtils.maxMessageSizeBytes(conf)

  // Limit of bytes for total size of results (default is 1GB)
  private val maxResultSize = Utils.getMaxResultSize(conf)

  // Maintains the list of running tasks.
  private val runningTasks = new ConcurrentHashMap[Long, TaskRunner]

  // Executor for the heartbeat task.
  private val heartbeater = ThreadUtils.newDaemonSingleThreadScheduledExecutor("driver-heartbeater")

  // must be initialized before running startDriverHeartbeat()
  private val heartbeatReceiverRef =
    RpcUtils.makeDriverRef(HeartbeatReceiver.ENDPOINT_NAME, conf, env.rpcEnv)

  startDriverHeartbeater()

  def launchTask(
      context: ExecutorBackend,
      taskId: Long,
      attemptNumber: Int,
      taskName: String,
      serializedTask: ByteBuffer): Unit = {
    val tr = new TaskRunner(context, taskId = taskId, attemptNumber = attemptNumber, taskName,
      serializedTask)
    runningTasks.put(taskId, tr)
    threadPool.execute(tr)
  }

  def killTask(taskId: Long, interruptThread: Boolean): Unit = {
    val tr = runningTasks.get(taskId)
    if (tr != null) {
      tr.kill(interruptThread)
    }
  }

  def stop(): Unit = {
    env.metricsSystem.report()
    heartbeater.shutdown()
    heartbeater.awaitTermination(10, TimeUnit.SECONDS)
    threadPool.shutdown()
    if (!isLocal) {
      env.stop()
    }
  }

  /** Returns the total amount of time this JVM process has spent in garbage collection. */
  private def computeTotalGcTime(): Long = {
    ManagementFactory.getGarbageCollectorMXBeans.asScala.map(_.getCollectionTime).sum
  }

  class TaskRunner(
      execBackend: ExecutorBackend,
      val taskId: Long,
      val attemptNumber: Int,
      taskName: String,
      serializedTask: ByteBuffer)
    extends Runnable {

    /** Whether this task has been killed. */
    @volatile private var killed = false

    /** How much the JVM process has spent in GC when the task starts to run. */
    @volatile var startGCTime: Long = _

    /**
     * The task to run. This will be set in run() by deserializing the task binary coming
     * from the driver. Once it is set, it will never be changed.
     */
    @volatile var task: Task[Any] = _

    def kill(interruptThread: Boolean): Unit = {
      logInfo(s"Executor is trying to kill $taskName (TID $taskId)")
      killed = true
      if (task != null) {
        task.kill(interruptThread)
      }
    }

    override def run(): Unit = {
      val taskMemoryManager = new TaskMemoryManager(env.memoryManager, taskId)
      val deserializeStartTime = System.currentTimeMillis()
      Thread.currentThread.setContextClassLoader(replClassLoader)
      val ser = env.closureSerializer.newInstance()
      logInfo(s"Running $taskName (TID $taskId)")
      execBackend.statusUpdate(taskId, TaskState.RUNNING, EMPTY_BYTE_BUFFER)
      var taskStart: Long = 0
      startGCTime = computeTotalGcTime()

      try {
        val (taskFiles, taskJars, taskBytes) = Task.deserializeWithDependencies(serializedTask)
        updateDependencies(taskFiles, taskJars)
        task = ser.deserialize[Task[Any]](taskBytes, Thread.currentThread.getContextClassLoader)
        task.setTaskMemoryManager(taskMemoryManager)

        // If this task has been killed before we deserialized it, let's quit now. Otherwise,
        // continue executing the task.
        if (killed) {
          // Throw an exception rather than returning, because returning within a try{} block
          // causes a NonLocalReturnControl exception to be thrown. The NonLocalReturnControl
          // exception will be caught by the catch block, leading to an incorrect ExceptionFailure
          // for the task.
          throw new TaskKilledException
        }

        logDebug("Task " + taskId + "'s epoch is " + task.epoch)
        env.mapOutputTracker.updateEpoch(task.epoch)

        // Run the actual task and measure its runtime.
        taskStart = System.currentTimeMillis()
        var threwException = true
        val (value, readFullPartition) = try {
          val res = task.run(
            taskAttemptId = taskId,
            attemptNumber = attemptNumber,
            metricsSystem = env.metricsSystem)
          threwException = false
          res
        } finally {
          val freedMemory = taskMemoryManager.cleanUpAllAllocatedMemory()
          if (freedMemory > 0) {
            val errMsg = s"Managed memory leak detected; size = $freedMemory bytes, TID = $taskId"
            if (conf.getBoolean("spark.unsafe.exceptionOnMemoryLeak", false) && !threwException) {
              throw new SparkException(errMsg)
            } else {
              logError(errMsg)
            }
          }
        }
        val taskFinish = System.currentTimeMillis()

        // If the task has been killed, let's fail it.
        if (task.killed) {
          throw new TaskKilledException
        }

        val resultSer = env.serializer.newInstance()
        val beforeSerialization = System.currentTimeMillis()
        val valueBytes = resultSer.serialize(value)
        val afterSerialization = System.currentTimeMillis()

        for (m <- task.metrics) {
          // Deserialization happens in two parts: first, we deserialize a Task object, which
          // includes the Partition. Second, Task.run() deserializes the RDD and function to be run.
          m.setExecutorDeserializeTime(
            (taskStart - deserializeStartTime) + task.executorDeserializeTime)
          // We need to subtract Task.run()'s deserialization time to avoid double-counting
          m.setExecutorRunTime((taskFinish - taskStart) - task.executorDeserializeTime)
          m.setJvmGCTime(computeTotalGcTime() - startGCTime)
          m.setResultSerializationTime(afterSerialization - beforeSerialization)
        }

        // Note: accumulator updates must be collected after TaskMetrics is updated
        val accumUpdates = task.collectAccumulatorUpdates(taskFailed = false, readFullPartition)
        val directResult = new DirectTaskResult(valueBytes, accumUpdates)
        val serializedDirectResult = ser.serialize(directResult)
        val resultSize = serializedDirectResult.limit

        // directSend = sending directly back to the driver
        val serializedResult: ByteBuffer = {
          if (maxResultSize > 0 && resultSize > maxResultSize) {
            logWarning(s"Finished $taskName (TID $taskId). Result is larger than maxResultSize " +
              s"(${Utils.bytesToString(resultSize)} > ${Utils.bytesToString(maxResultSize)}), " +
              s"dropping it.")
            ser.serialize(new IndirectTaskResult[Any](TaskResultBlockId(taskId), resultSize))
          } else if (resultSize >= maxRpcMessageSize) {
            val blockId = TaskResultBlockId(taskId)
            env.blockManager.putBytes(
              blockId, serializedDirectResult, StorageLevel.MEMORY_AND_DISK_SER)
            logInfo(
              s"Finished $taskName (TID $taskId). $resultSize bytes result sent via BlockManager)")
            ser.serialize(new IndirectTaskResult[Any](blockId, resultSize))
          } else {
            logInfo(s"Finished $taskName (TID $taskId). $resultSize bytes result sent to driver")
            serializedDirectResult
          }
        }

        execBackend.statusUpdate(taskId, TaskState.FINISHED, serializedResult)

      } catch {
        case ffe: FetchFailedException =>
          val reason = ffe.toTaskEndReason
          execBackend.statusUpdate(taskId, TaskState.FAILED, ser.serialize(reason))

        case _: TaskKilledException | _: InterruptedException if task.killed =>
          logInfo(s"Executor killed $taskName (TID $taskId)")
          execBackend.statusUpdate(taskId, TaskState.KILLED, ser.serialize(TaskKilled))

        case cDE: CommitDeniedException =>
          val reason = cDE.toTaskEndReason
          execBackend.statusUpdate(taskId, TaskState.FAILED, ser.serialize(reason))

        case t: Throwable =>
          // Attempt to exit cleanly by informing the driver of our failure.
          // If anything goes wrong (or this was a fatal exception), we will delegate to
          // the default uncaught exception handler, which will terminate the Executor.
          logError(s"Exception in $taskName (TID $taskId)", t)

          // Collect latest accumulator values to report back to the driver
          val accumulatorUpdates: Seq[AccumulableInfo] =
            if (task != null) {
              task.metrics.foreach { m =>
                m.setExecutorRunTime(System.currentTimeMillis() - taskStart)
                m.setJvmGCTime(computeTotalGcTime() - startGCTime)
              }
              task.collectAccumulatorUpdates(taskFailed = true)
            } else {
              Seq.empty[AccumulableInfo]
            }
<<<<<<< HEAD
            task.collectAccumulatorUpdates(taskFailed = true, readFullPartition = false)
          } else {
            Seq.empty[AccumulableInfo]
          }
=======
>>>>>>> b385ce38

          val serializedTaskEndReason = {
            try {
              ser.serialize(new ExceptionFailure(t, accumulatorUpdates))
            } catch {
              case _: NotSerializableException =>
                // t is not serializable so just send the stacktrace
                ser.serialize(new ExceptionFailure(t, accumulatorUpdates, preserveCause = false))
            }
          }
          execBackend.statusUpdate(taskId, TaskState.FAILED, serializedTaskEndReason)

          // Don't forcibly exit unless the exception was inherently fatal, to avoid
          // stopping other tasks unnecessarily.
          if (Utils.isFatalError(t)) {
            SparkUncaughtExceptionHandler.uncaughtException(t)
          }

      } finally {
        runningTasks.remove(taskId)
      }
    }
  }

  /**
   * Create a ClassLoader for use in tasks, adding any JARs specified by the user or any classes
   * created by the interpreter to the search path
   */
  private def createClassLoader(): MutableURLClassLoader = {
    // Bootstrap the list of jars with the user class path.
    val now = System.currentTimeMillis()
    userClassPath.foreach { url =>
      currentJars(url.getPath().split("/").last) = now
    }

    val currentLoader = Utils.getContextOrSparkClassLoader

    // For each of the jars in the jarSet, add them to the class loader.
    // We assume each of the files has already been fetched.
    val urls = userClassPath.toArray ++ currentJars.keySet.map { uri =>
      new File(uri.split("/").last).toURI.toURL
    }
    if (userClassPathFirst) {
      new ChildFirstURLClassLoader(urls, currentLoader)
    } else {
      new MutableURLClassLoader(urls, currentLoader)
    }
  }

  /**
   * If the REPL is in use, add another ClassLoader that will read
   * new classes defined by the REPL as the user types code
   */
  private def addReplClassLoaderIfNeeded(parent: ClassLoader): ClassLoader = {
    val classUri = conf.get("spark.repl.class.uri", null)
    if (classUri != null) {
      logInfo("Using REPL class URI: " + classUri)
      try {
        val _userClassPathFirst: java.lang.Boolean = userClassPathFirst
        val klass = Utils.classForName("org.apache.spark.repl.ExecutorClassLoader")
          .asInstanceOf[Class[_ <: ClassLoader]]
        val constructor = klass.getConstructor(classOf[SparkConf], classOf[SparkEnv],
          classOf[String], classOf[ClassLoader], classOf[Boolean])
        constructor.newInstance(conf, env, classUri, parent, _userClassPathFirst)
      } catch {
        case _: ClassNotFoundException =>
          logError("Could not find org.apache.spark.repl.ExecutorClassLoader on classpath!")
          System.exit(1)
          null
      }
    } else {
      parent
    }
  }

  /**
   * Download any missing dependencies if we receive a new set of files and JARs from the
   * SparkContext. Also adds any new JARs we fetched to the class loader.
   */
  private def updateDependencies(newFiles: HashMap[String, Long], newJars: HashMap[String, Long]) {
    lazy val hadoopConf = SparkHadoopUtil.get.newConfiguration(conf)
    synchronized {
      // Fetch missing dependencies
      for ((name, timestamp) <- newFiles if currentFiles.getOrElse(name, -1L) < timestamp) {
        logInfo("Fetching " + name + " with timestamp " + timestamp)
        // Fetch file with useCache mode, close cache for local mode.
        Utils.fetchFile(name, new File(SparkFiles.getRootDirectory()), conf,
          env.securityManager, hadoopConf, timestamp, useCache = !isLocal)
        currentFiles(name) = timestamp
      }
      for ((name, timestamp) <- newJars) {
        val localName = name.split("/").last
        val currentTimeStamp = currentJars.get(name)
          .orElse(currentJars.get(localName))
          .getOrElse(-1L)
        if (currentTimeStamp < timestamp) {
          logInfo("Fetching " + name + " with timestamp " + timestamp)
          // Fetch file with useCache mode, close cache for local mode.
          Utils.fetchFile(name, new File(SparkFiles.getRootDirectory()), conf,
            env.securityManager, hadoopConf, timestamp, useCache = !isLocal)
          currentJars(name) = timestamp
          // Add it to our class loader
          val url = new File(SparkFiles.getRootDirectory(), localName).toURI.toURL
          if (!urlClassLoader.getURLs().contains(url)) {
            logInfo("Adding " + url + " to class loader")
            urlClassLoader.addURL(url)
          }
        }
      }
    }
  }

  /** Reports heartbeat and metrics for active tasks to the driver. */
  private def reportHeartBeat(): Unit = {
    // list of (task id, accumUpdates) to send back to the driver
    val accumUpdates = new ArrayBuffer[(Long, Seq[AccumulableInfo])]()
    val curGCTime = computeTotalGcTime()

    for (taskRunner <- runningTasks.values().asScala) {
      if (taskRunner.task != null) {
        taskRunner.task.metrics.foreach { metrics =>
          metrics.mergeShuffleReadMetrics()
          metrics.setJvmGCTime(curGCTime - taskRunner.startGCTime)
          accumUpdates += ((taskRunner.taskId, metrics.accumulatorUpdates()))
        }
      }
    }

    val message = Heartbeat(executorId, accumUpdates.toArray, env.blockManager.blockManagerId)
    try {
      val response = heartbeatReceiverRef.askWithRetry[HeartbeatResponse](
          message, RpcTimeout(conf, "spark.executor.heartbeatInterval", "10s"))
      if (response.reregisterBlockManager) {
        logInfo("Told to re-register on heartbeat")
        env.blockManager.reregister()
      }
    } catch {
      case NonFatal(e) => logWarning("Issue communicating with driver in heartbeater", e)
    }
  }

  /**
   * Schedules a task to report heartbeat and partial metrics for active tasks to driver.
   */
  private def startDriverHeartbeater(): Unit = {
    val intervalMs = conf.getTimeAsMs("spark.executor.heartbeatInterval", "10s")

    // Wait a random interval so the heartbeats don't end up in sync
    val initialDelay = intervalMs + (math.random * intervalMs).asInstanceOf[Int]

    val heartbeatTask = new Runnable() {
      override def run(): Unit = Utils.logUncaughtExceptions(reportHeartBeat())
    }
    heartbeater.scheduleAtFixedRate(heartbeatTask, initialDelay, intervalMs, TimeUnit.MILLISECONDS)
  }
}<|MERGE_RESOLUTION|>--- conflicted
+++ resolved
@@ -305,17 +305,10 @@
                 m.setExecutorRunTime(System.currentTimeMillis() - taskStart)
                 m.setJvmGCTime(computeTotalGcTime() - startGCTime)
               }
-              task.collectAccumulatorUpdates(taskFailed = true)
+              task.collectAccumulatorUpdates(taskFailed = true, readFullPartition = false)
             } else {
               Seq.empty[AccumulableInfo]
             }
-<<<<<<< HEAD
-            task.collectAccumulatorUpdates(taskFailed = true, readFullPartition = false)
-          } else {
-            Seq.empty[AccumulableInfo]
-          }
-=======
->>>>>>> b385ce38
 
           val serializedTaskEndReason = {
             try {
