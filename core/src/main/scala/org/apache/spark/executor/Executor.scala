--- conflicted
+++ resolved
@@ -439,26 +439,13 @@
    * This thread stops running when the executor is stopped.
    */
   private def startDriverHeartbeater(): Unit = {
-<<<<<<< HEAD
-    val interval = conf.getInt("spark.executor.heartbeatInterval", 10000)
+    val intervalMs = conf.getTimeAsMs("spark.executor.heartbeatInterval", "10s")
 
     // Wait a random interval so the heartbeats don't end up in sync
     val initialDelay = interval + (math.random * interval).asInstanceOf[Int]
 
     val heartbeatTask = new Runnable() {
       override def run(): Unit = Utils.logUncaughtExceptions(reportHeartBeat())
-=======
-    val intervalMs = conf.getTimeAsMs("spark.executor.heartbeatInterval", "10s")
-    val thread = new Thread() {
-      override def run() {
-        // Sleep a random interval so the heartbeats don't end up in sync
-        Thread.sleep(intervalMs + (math.random * intervalMs).asInstanceOf[Int])
-        while (!isStopped) {
-          reportHeartBeat()
-          Thread.sleep(intervalMs)
-        }
-      }
->>>>>>> 51b306b9
     }
     heartbeater.scheduleAtFixedRate(heartbeatTask, initialDelay, interval, TimeUnit.MILLISECONDS)
   }
