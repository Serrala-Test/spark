--- conflicted
+++ resolved
@@ -41,10 +41,7 @@
   def this(conf: SparkConf) = this(ShuffleMemoryManager.getMaxMemory(conf))
 
   private def currentTaskAttemptId(): Long = {
-<<<<<<< HEAD
-=======
     // In case this is called on the driver, return an invalid task attempt id.
->>>>>>> 89cda69e
     Option(TaskContext.get()).map(_.taskAttemptId()).getOrElse(-1L)
   }
 
