--- conflicted
+++ resolved
@@ -41,7 +41,7 @@
 import org.apache.spark.util.{BoundedPriorityQueue, Utils}
 import org.apache.spark.util.collection.OpenHashMap
 import org.apache.spark.util.random.{BernoulliSampler, PoissonSampler, BernoulliCellSampler,
-SamplingUtils}
+  SamplingUtils}
 
 /**
  * A Resilient Distributed Dataset (RDD), the basic abstraction in Spark. Represents an immutable,
@@ -1662,13 +1662,8 @@
   /** A description of this RDD and its recursive dependencies for debugging. */
   def toDebugString: String = {
     // Get a debug description of an rdd without its children
-<<<<<<< HEAD
-    def debugSelf (rdd: RDD[_]): Seq[String] = {
-      import org.apache.spark.util.Utils.bytesToString
-=======
     def debugSelf(rdd: RDD[_]): Seq[String] = {
       import Utils.bytesToString
->>>>>>> 67580f1f
 
       val persistence = if (storageLevel != StorageLevel.NONE) storageLevel.description else ""
       val storageInfo = rdd.context.getRDDStorageInfo(_.id == rdd.id).map(info =>
