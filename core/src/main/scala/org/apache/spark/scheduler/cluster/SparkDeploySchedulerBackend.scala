--- conflicted
+++ resolved
@@ -121,7 +121,10 @@
     removeExecutor(fullId.split("/")(1), reason.toString)
   }
 
-<<<<<<< HEAD
+  override def sufficientResourcesRegistered(): Boolean = {
+    totalCoreCount.get() >= totalExpectedCores * minRegisteredRatio
+  }
+
   override def applicationId(): Option[String] = Some(appId)
 
   private def waitForRegistration() = {
@@ -139,9 +142,4 @@
     }
   }
 
-=======
-  override def sufficientResourcesRegistered(): Boolean = {
-    totalCoreCount.get() >= totalExpectedCores * minRegisteredRatio
-  }
->>>>>>> ba28a8fc
 }