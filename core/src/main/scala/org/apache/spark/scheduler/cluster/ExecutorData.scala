/*
 * Licensed to the Apache Software Foundation (ASF) under one or more
 * contributor license agreements.  See the NOTICE file distributed with
 * this work for additional information regarding copyright ownership.
 * The ASF licenses this file to You under the Apache License, Version 2.0
 * (the "License"); you may not use this file except in compliance with
 * the License.  You may obtain a copy of the License at
 *
 *    http://www.apache.org/licenses/LICENSE-2.0
 *
 * Unless required by applicable law or agreed to in writing, software
 * distributed under the License is distributed on an "AS IS" BASIS,
 * WITHOUT WARRANTIES OR CONDITIONS OF ANY KIND, either express or implied.
 * See the License for the specific language governing permissions and
 * limitations under the License.
 */

package org.apache.spark.scheduler.cluster

import org.apache.spark.rpc.{RpcAddress, RpcEndpointRef}

/**
 * Grouping of data for an executor used by CoarseGrainedSchedulerBackend.
 *
 * @param executorActor The RpcEndpointRef representing this executor
 * @param executorAddress The network address of this executor
 * @param executorHost The hostname that this executor is running on
 * @param freeCores  The current number of cores available for work on the executor
 * @param totalCores The total number of cores available to the executor
 */
private[cluster] class ExecutorData(
<<<<<<< HEAD
   val executorActor: RpcEndpointRef,
   val executorAddress: RpcAddress,
   val executorHost: String ,
=======
   val executorActor: ActorRef,
   val executorAddress: Address,
   override val executorHost: String,
>>>>>>> a79a9f92
   var freeCores: Int,
   override val totalCores: Int
) extends ExecutorInfo(executorHost, totalCores)<|MERGE_RESOLUTION|>--- conflicted
+++ resolved
@@ -29,15 +29,9 @@
  * @param totalCores The total number of cores available to the executor
  */
 private[cluster] class ExecutorData(
-<<<<<<< HEAD
    val executorActor: RpcEndpointRef,
    val executorAddress: RpcAddress,
-   val executorHost: String ,
-=======
-   val executorActor: ActorRef,
-   val executorAddress: Address,
    override val executorHost: String,
->>>>>>> a79a9f92
    var freeCores: Int,
    override val totalCores: Int
 ) extends ExecutorInfo(executorHost, totalCores)