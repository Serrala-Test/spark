/*
 * Licensed to the Apache Software Foundation (ASF) under one or more
 * contributor license agreements.  See the NOTICE file distributed with
 * this work for additional information regarding copyright ownership.
 * The ASF licenses this file to You under the Apache License, Version 2.0
 * (the "License"); you may not use this file except in compliance with
 * the License.  You may obtain a copy of the License at
 *
 *    http://www.apache.org/licenses/LICENSE-2.0
 *
 * Unless required by applicable law or agreed to in writing, software
 * distributed under the License is distributed on an "AS IS" BASIS,
 * WITHOUT WARRANTIES OR CONDITIONS OF ANY KIND, either express or implied.
 * See the License for the specific language governing permissions and
 * limitations under the License.
 */

package org.apache.spark.scheduler

import java.io._
import java.net.URI

import scala.collection.mutable
import scala.collection.mutable.ArrayBuffer

import com.google.common.base.Charsets
import org.apache.hadoop.conf.Configuration
import org.apache.hadoop.fs.{FileSystem, FSDataOutputStream, Path}
import org.apache.hadoop.fs.permission.FsPermission
import org.json4s.JsonAST.JValue
import org.json4s.jackson.JsonMethods._

import org.apache.spark.{Logging, SparkConf, SPARK_VERSION}
import org.apache.spark.deploy.SparkHadoopUtil
import org.apache.spark.io.CompressionCodec
import org.apache.spark.util.{JsonProtocol, Utils}

/**
 * A SparkListener that logs events to persistent storage.
 *
 * Event logging is specified by the following configurable parameters:
 *   spark.eventLog.enabled - Whether event logging is enabled.
 *   spark.eventLog.compress - Whether to compress logged events
 *   spark.eventLog.overwrite - Whether to overwrite any existing files.
 *   spark.eventLog.dir - Path to the directory in which events are logged.
 *   spark.eventLog.buffer.kb - Buffer size to use when writing to output streams
 */
private[spark] class EventLoggingListener(
    appId: String,
    logBaseDir: String,
    sparkConf: SparkConf,
    hadoopConf: Configuration)
  extends SparkListener with Logging {

  import EventLoggingListener._

  def this(appId: String, logBaseDir: String, sparkConf: SparkConf) =
    this(appId, logBaseDir, sparkConf, SparkHadoopUtil.get.newConfiguration(sparkConf))

  private val shouldCompress = sparkConf.getBoolean("spark.eventLog.compress", false)
  private val shouldOverwrite = sparkConf.getBoolean("spark.eventLog.overwrite", false)
  private val testing = sparkConf.getBoolean("spark.eventLog.testing", false)
  private val outputBufferSize = sparkConf.getInt("spark.eventLog.buffer.kb", 100) * 1024
  private val fileSystem = Utils.getHadoopFileSystem(new URI(logBaseDir), hadoopConf)

  // Only defined if the file system scheme is not local
  private var hadoopDataStream: Option[FSDataOutputStream] = None

  // The Hadoop APIs have changed over time, so we use reflection to figure out
  // the correct method to use to flush a hadoop data stream. See SPARK-1518
  // for details.
  private val hadoopFlushMethod = {
    val cls = classOf[FSDataOutputStream]
    scala.util.Try(cls.getMethod("hflush")).getOrElse(cls.getMethod("sync"))
  }

  private var writer: Option[PrintWriter] = None

  // For testing. Keep track of all JSON serialized events that have been logged.
  private[scheduler] val loggedEvents = new ArrayBuffer[JValue]

  // Visible for tests only.
  private[scheduler] val logPath = getLogPath(logBaseDir, appId)

  /**
   * Creates the log file in the configured log directory.
   */
  def start() {
    if (!fileSystem.isDirectory(new Path(logBaseDir))) {
      throw new IllegalArgumentException(s"Log directory $logBaseDir does not exist.");
    }

    val workingPath = logPath + IN_PROGRESS
    val uri = new URI(workingPath)
    val path = new Path(workingPath)
    val defaultFs = FileSystem.getDefaultUri(hadoopConf).getScheme
    val isDefaultLocal = defaultFs == null || defaultFs == "file"

    /* The Hadoop LocalFileSystem (r1.0.4) has known issues with syncing (HADOOP-7844).
     * Therefore, for local files, use FileOutputStream instead. */
    val dstream =
      if ((isDefaultLocal && uri.getScheme == null) || uri.getScheme == "file") {
        new FileOutputStream(uri.getPath)
      } else {
        hadoopDataStream = Some(fileSystem.create(path))
        hadoopDataStream.get
      }

    val compressionCodec =
      if (shouldCompress) {
        Some(CompressionCodec.createCodec(sparkConf))
      } else {
        None
      }

    fileSystem.setPermission(path, LOG_FILE_PERMISSIONS)
    val logStream = initEventLog(new BufferedOutputStream(dstream, outputBufferSize),
      compressionCodec)
    writer = Some(new PrintWriter(logStream))

    logInfo("Logging events to %s".format(logPath))
  }

  /** Log the event as JSON. */
  private def logEvent(event: SparkListenerEvent, flushLogger: Boolean = false) {
    val eventJson = JsonProtocol.sparkEventToJson(event)
    writer.foreach(_.println(compact(render(eventJson))))
    if (flushLogger) {
      writer.foreach(_.flush())
      hadoopDataStream.foreach(hadoopFlushMethod.invoke(_))
    }
    if (testing) {
      loggedEvents += eventJson
    }
  }

  // Events that do not trigger a flush
  override def onStageSubmitted(event: SparkListenerStageSubmitted) =
    logEvent(event)
  override def onTaskStart(event: SparkListenerTaskStart) =
    logEvent(event)
  override def onTaskGettingResult(event: SparkListenerTaskGettingResult) =
    logEvent(event)
  override def onTaskEnd(event: SparkListenerTaskEnd) =
    logEvent(event)
  override def onEnvironmentUpdate(event: SparkListenerEnvironmentUpdate) =
    logEvent(event)

  // Events that trigger a flush
  override def onStageCompleted(event: SparkListenerStageCompleted) =
    logEvent(event, flushLogger = true)
  override def onJobStart(event: SparkListenerJobStart) =
    logEvent(event, flushLogger = true)
  override def onJobEnd(event: SparkListenerJobEnd) =
    logEvent(event, flushLogger = true)
  override def onBlockManagerAdded(event: SparkListenerBlockManagerAdded) =
    logEvent(event, flushLogger = true)
  override def onBlockManagerRemoved(event: SparkListenerBlockManagerRemoved) =
    logEvent(event, flushLogger = true)
  override def onUnpersistRDD(event: SparkListenerUnpersistRDD) =
    logEvent(event, flushLogger = true)
  override def onApplicationStart(event: SparkListenerApplicationStart) =
    logEvent(event, flushLogger = true)
  override def onApplicationEnd(event: SparkListenerApplicationEnd) =
    logEvent(event, flushLogger = true)

  // No-op because logging every update would be overkill
  override def onExecutorMetricsUpdate(event: SparkListenerExecutorMetricsUpdate) { }

  /**
   * Stop logging events. The event log file will be renamed so that it loses the
   * ".inprogress" suffix.
   */
  def stop() = {
    writer.foreach(_.close())

    val target = new Path(logPath)
    if (fileSystem.exists(target)) {
      throw new IOException("Target log file already exists (%s)".format(logPath))
    }
    fileSystem.rename(new Path(logPath + IN_PROGRESS), target)
  }

}

private[spark] object EventLoggingListener extends Logging {
  // Suffix applied to the names of files still being written by applications.
  val IN_PROGRESS = ".inprogress"
  val DEFAULT_LOG_DIR = "/tmp/spark-events"
<<<<<<< HEAD
=======
  val LOG_PREFIX = "EVENT_LOG_"
  val SPARK_VERSION_PREFIX = "SPARK_VERSION_"
  val COMPRESSION_CODEC_PREFIX = "COMPRESSION_CODEC_"
  val APPLICATION_COMPLETE = "APPLICATION_COMPLETE"
  val LOG_FILE_PERMISSIONS = new FsPermission(Integer.parseInt("770", 8).toShort)
>>>>>>> 28128150

  private val LOG_FILE_PERMISSIONS = FsPermission.createImmutable(Integer.parseInt("770", 8)
    .toShort)

  // Marker for the end of header data in a log file. After this marker, log data, potentially
  // compressed, will be found.
  private val HEADER_END_MARKER = "=== LOG_HEADER_END ===\n"

  // A cache for compression codecs to avoid creating the same codec many times
  private val codecMap = new mutable.HashMap[String, CompressionCodec]

  /**
   * Write metadata about the event log to the given stream.
   *
   * The header is a serialized version of a map, except it does not use Java serialization to
   * avoid incompatibilities between different JDKs. It writes map entries in a simple format:
   *
   *   [len][bytes]
   *
   * Where `len` is an integer, and `bytes` is the UTF-8 encoded version of "key=value". The
   * very last entry in the header is the HEADER_END_MARKER marker, encoded like the above,
   * so that the parsing code can know when to stop.
   *
   * The format needs to be kept in sync with the openEventLog() method below. Also, it cannot
   * change in new Spark versions without some other way of detecting the change (like some
   * metadata encoded in the file name).
   *
   * @param logStream Raw output stream to the even log file.
   * @param compressionCodec Optional compression codec to use.
   * @return A stream where to write event log data. This may be a wrapper around the original
   *         stream (for example, when compression is enabled).
   */
  def initEventLog(
      logStream: OutputStream,
      compressionCodec: Option[CompressionCodec]): OutputStream = {
    val meta = mutable.HashMap(("version" -> SPARK_VERSION))
    compressionCodec.foreach { codec =>
      meta += ("compressionCodec" -> codec.getClass().getName())
    }

    val header = new DataOutputStream(logStream)
    def write(entry: String) = {
      val bytes = entry.getBytes(Charsets.UTF_8)
      header.writeInt(bytes.length)
      header.write(bytes, 0, bytes.length)
    }

    meta.foreach { case (k, v) => write(s"$k=$v\n") }
    write(EventLoggingListener.HEADER_END_MARKER)
    header.flush()

    compressionCodec.map(_.compressedOutputStream(logStream)).getOrElse(logStream)
  }

  /**
   * Return a file-system-safe path to the log file for the given application.
   *
   * @param logBaseDir Directory where the log file will be written.
   * @param appId A unique app ID.
   * @return A path which consists of file-system-safe characters.
   */
  def getLogPath(logBaseDir: String, appId: String): String = {
    val name = appId.replaceAll("[ :/]", "-").replaceAll("[${}'\"]", "_").toLowerCase
    Utils.resolveURI(logBaseDir) + "/" + name.stripSuffix("/")
  }

  /**
   * Opens an event log file and returns an input stream to the event data.
   *
   * @return 2-tuple (event input stream, Spark version of event data)
   */
  def openEventLog(log: Path, fs: FileSystem): (InputStream, String) = {
    // It's not clear whether FileSystem.open() throws FileNotFoundException or just plain
    // IOException when a file does not exist, so try our best to throw a proper exception.
    if (!fs.exists(log)) {
      throw new FileNotFoundException(s"File $log does not exist.")
    }

    val in = new DataInputStream(new BufferedInputStream(fs.open(log)))
    def read() = {
      // TODO: a corrupted / malicious file can cause this code to load lots of data into
      // memory. Better to have a limit on the size of the header?
      val len = in.readInt()
      val bytes = new Array[Byte](len)
      in.readFully(bytes)
      new String(bytes, Charsets.UTF_8)
    }

    try {
      val meta = new mutable.HashMap[String, String]()
      var foundEndMarker = false
      while (!foundEndMarker) {
        read() match {
          case HEADER_END_MARKER =>
            foundEndMarker = true
          case entry =>
            val prop = entry.stripSuffix("\n").split("=", 2)
            if (prop.length != 2) {
              throw new IllegalArgumentException("Invalid metadata in log file.")
            }
            meta += (prop(0) -> prop(1))
        }
      }

      val sparkVersion = meta.get("version").getOrElse(
        throw new IllegalArgumentException("Missing Spark version in log metadata."))

      val codec = meta.get("compressionCodec").map { codecName =>
        val conf = new SparkConf()
        codecMap.getOrElseUpdate(codecName, CompressionCodec.createCodec(conf, codecName))
      }

      (codec.map(_.compressedInputStream(in)).getOrElse(in), sparkVersion)
    } catch {
      case e: Exception =>
        in.close()
        throw e
    }
  }

}<|MERGE_RESOLUTION|>--- conflicted
+++ resolved
@@ -187,17 +187,8 @@
   // Suffix applied to the names of files still being written by applications.
   val IN_PROGRESS = ".inprogress"
   val DEFAULT_LOG_DIR = "/tmp/spark-events"
-<<<<<<< HEAD
-=======
-  val LOG_PREFIX = "EVENT_LOG_"
-  val SPARK_VERSION_PREFIX = "SPARK_VERSION_"
-  val COMPRESSION_CODEC_PREFIX = "COMPRESSION_CODEC_"
-  val APPLICATION_COMPLETE = "APPLICATION_COMPLETE"
-  val LOG_FILE_PERMISSIONS = new FsPermission(Integer.parseInt("770", 8).toShort)
->>>>>>> 28128150
-
-  private val LOG_FILE_PERMISSIONS = FsPermission.createImmutable(Integer.parseInt("770", 8)
-    .toShort)
+
+  private val LOG_FILE_PERMISSIONS = new FsPermission(Integer.parseInt("770", 8).toShort)
 
   // Marker for the end of header data in a log file. After this marker, log data, potentially
   // compressed, will be found.
