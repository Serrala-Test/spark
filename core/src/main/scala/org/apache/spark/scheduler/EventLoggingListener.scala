--- conflicted
+++ resolved
@@ -88,7 +88,6 @@
   def start() {
     if (!fileSystem.isDirectory(new Path(logBaseDir))) {
       throw new IllegalArgumentException(s"Log directory $logBaseDir does not exist.")
-<<<<<<< HEAD
     }
 
     val workingPath = logPath + IN_PROGRESS
@@ -102,21 +101,6 @@
       fileSystem.delete(path, true)
     }
 
-=======
-    }
-
-    val workingPath = logPath + IN_PROGRESS
-    val uri = new URI(workingPath)
-    val path = new Path(workingPath)
-    val defaultFs = FileSystem.getDefaultUri(hadoopConf).getScheme
-    val isDefaultLocal = defaultFs == null || defaultFs == "file"
-
-    if (shouldOverwrite && fileSystem.exists(path)) {
-      logWarning(s"Event log $path already exists. Overwriting...")
-      fileSystem.delete(path, true)
-    }
-
->>>>>>> ae7c1396
     /* The Hadoop LocalFileSystem (r1.0.4) has known issues with syncing (HADOOP-7844).
      * Therefore, for local files, use FileOutputStream instead. */
     val dstream =
@@ -184,13 +168,10 @@
     logEvent(event, flushLogger = true)
   override def onApplicationEnd(event: SparkListenerApplicationEnd) =
     logEvent(event, flushLogger = true)
-<<<<<<< HEAD
-=======
   override def onExecutorAdded(event: SparkListenerExecutorAdded) =
     logEvent(event, flushLogger = true)
   override def onExecutorRemoved(event: SparkListenerExecutorRemoved) =
     logEvent(event, flushLogger = true)
->>>>>>> ae7c1396
 
   // No-op because logging every update would be overkill
   override def onExecutorMetricsUpdate(event: SparkListenerExecutorMetricsUpdate) { }
