/*
 * Licensed to the Apache Software Foundation (ASF) under one or more
 * contributor license agreements.  See the NOTICE file distributed with
 * this work for additional information regarding copyright ownership.
 * The ASF licenses this file to You under the Apache License, Version 2.0
 * (the "License"); you may not use this file except in compliance with
 * the License.  You may obtain a copy of the License at
 *
 *    http://www.apache.org/licenses/LICENSE-2.0
 *
 * Unless required by applicable law or agreed to in writing, software
 * distributed under the License is distributed on an "AS IS" BASIS,
 * WITHOUT WARRANTIES OR CONDITIONS OF ANY KIND, either express or implied.
 * See the License for the specific language governing permissions and
 * limitations under the License.
 */

package org.apache.spark.scheduler

import java.io._
import java.net.URI

import scala.collection.mutable
import scala.collection.mutable.ArrayBuffer

import com.google.common.base.Charsets
import org.apache.hadoop.conf.Configuration
import org.apache.hadoop.fs.{FileSystem, FSDataOutputStream, Path}
import org.apache.hadoop.fs.permission.FsPermission
import org.json4s.JsonAST.JValue
import org.json4s.jackson.JsonMethods._

import org.apache.spark.{Logging, SparkConf, SPARK_VERSION}
import org.apache.spark.deploy.SparkHadoopUtil
import org.apache.spark.io.CompressionCodec
import org.apache.spark.util.{JsonProtocol, Utils}

/**
 * A SparkListener that logs events to persistent storage.
 *
 * Event logging is specified by the following configurable parameters:
 *   spark.eventLog.enabled - Whether event logging is enabled.
 *   spark.eventLog.compress - Whether to compress logged events
 *   spark.eventLog.overwrite - Whether to overwrite any existing files.
 *   spark.eventLog.dir - Path to the directory in which events are logged.
 *   spark.eventLog.buffer.kb - Buffer size to use when writing to output streams
 */
private[spark] class EventLoggingListener(
    appId: String,
    logBaseDir: URI,
    sparkConf: SparkConf,
    hadoopConf: Configuration)
  extends SparkListener with Logging {

  import EventLoggingListener._

  def this(appId: String, logBaseDir: URI, sparkConf: SparkConf) =
    this(appId, logBaseDir, sparkConf, SparkHadoopUtil.get.newConfiguration(sparkConf))

  private val shouldCompress = sparkConf.getBoolean("spark.eventLog.compress", false)
  private val shouldOverwrite = sparkConf.getBoolean("spark.eventLog.overwrite", false)
  private val testing = sparkConf.getBoolean("spark.eventLog.testing", false)
  private val outputBufferSize = sparkConf.getInt("spark.eventLog.buffer.kb", 100) * 1024
<<<<<<< HEAD
  private val fileSystem = {
    val logUri = new URI(logBaseDir)
    val schema = logUri.getScheme
    if (schema == "hdfs") {
      val conf = SparkHadoopUtil.get.newConfiguration(sparkConf)
      conf.setBoolean("fs.hdfs.impl.disable.cache", true)
      Utils.getHadoopFileSystem(logUri, conf)
    } else {
      Utils.getHadoopFileSystem(logUri, hadoopConf)
    }
  }

=======
  private val fileSystem = Utils.getHadoopFileSystem(logBaseDir, hadoopConf)
>>>>>>> b5c51c8d
  private val compressionCodec =
    if (shouldCompress) {
      Some(CompressionCodec.createCodec(sparkConf))
    } else {
      None
    }
  private val compressionCodecName = compressionCodec.map { c =>
    CompressionCodec.getShortName(c.getClass.getName)
  }

  // Only defined if the file system scheme is not local
  private var hadoopDataStream: Option[FSDataOutputStream] = None

  // The Hadoop APIs have changed over time, so we use reflection to figure out
  // the correct method to use to flush a hadoop data stream. See SPARK-1518
  // for details.
  private val hadoopFlushMethod = {
    val cls = classOf[FSDataOutputStream]
    scala.util.Try(cls.getMethod("hflush")).getOrElse(cls.getMethod("sync"))
  }

  private var writer: Option[PrintWriter] = None

  // For testing. Keep track of all JSON serialized events that have been logged.
  private[scheduler] val loggedEvents = new ArrayBuffer[JValue]

  // Visible for tests only.
  private[scheduler] val logPath = getLogPath(logBaseDir, appId, compressionCodecName)

  /**
   * Creates the log file in the configured log directory.
   */
  def start() {
    if (!fileSystem.getFileStatus(new Path(logBaseDir)).isDir) {
      throw new IllegalArgumentException(s"Log directory $logBaseDir does not exist.")
    }

    val workingPath = logPath + IN_PROGRESS
    val uri = new URI(workingPath)
    val path = new Path(workingPath)
    val defaultFs = FileSystem.getDefaultUri(hadoopConf).getScheme
    val isDefaultLocal = defaultFs == null || defaultFs == "file"

    if (shouldOverwrite && fileSystem.exists(path)) {
      logWarning(s"Event log $path already exists. Overwriting...")
      fileSystem.delete(path, true)
    }

    /* The Hadoop LocalFileSystem (r1.0.4) has known issues with syncing (HADOOP-7844).
     * Therefore, for local files, use FileOutputStream instead. */
    val dstream =
      if ((isDefaultLocal && uri.getScheme == null) || uri.getScheme == "file") {
        new FileOutputStream(uri.getPath)
      } else {
        hadoopDataStream = Some(fileSystem.create(path))
        hadoopDataStream.get
      }

    try {
      val cstream = compressionCodec.map(_.compressedOutputStream(dstream)).getOrElse(dstream)
      val bstream = new BufferedOutputStream(cstream, outputBufferSize)

      EventLoggingListener.initEventLog(bstream)
      fileSystem.setPermission(path, LOG_FILE_PERMISSIONS)
      writer = Some(new PrintWriter(bstream))
      logInfo("Logging events to %s".format(logPath))
    } catch {
      case e: Exception =>
        dstream.close()
        throw e
    }
  }

  /** Log the event as JSON. */
  private def logEvent(event: SparkListenerEvent, flushLogger: Boolean = false) {
    val eventJson = JsonProtocol.sparkEventToJson(event)
    writer.foreach(_.println(compact(render(eventJson))))
    if (flushLogger) {
      writer.foreach(_.flush())
      hadoopDataStream.foreach(hadoopFlushMethod.invoke(_))
    }
    if (testing) {
      loggedEvents += eventJson
    }
  }

  // Events that do not trigger a flush
  override def onStageSubmitted(event: SparkListenerStageSubmitted): Unit = logEvent(event)

  override def onTaskStart(event: SparkListenerTaskStart): Unit = logEvent(event)

  override def onTaskGettingResult(event: SparkListenerTaskGettingResult): Unit = logEvent(event)

  override def onTaskEnd(event: SparkListenerTaskEnd): Unit = logEvent(event)

  override def onEnvironmentUpdate(event: SparkListenerEnvironmentUpdate): Unit = logEvent(event)

  // Events that trigger a flush
  override def onStageCompleted(event: SparkListenerStageCompleted): Unit = {
    logEvent(event, flushLogger = true)
  }

  override def onJobStart(event: SparkListenerJobStart): Unit = logEvent(event, flushLogger = true)

  override def onJobEnd(event: SparkListenerJobEnd): Unit = logEvent(event, flushLogger = true)

  override def onBlockManagerAdded(event: SparkListenerBlockManagerAdded): Unit = {
    logEvent(event, flushLogger = true)
  }

  override def onBlockManagerRemoved(event: SparkListenerBlockManagerRemoved): Unit = {
    logEvent(event, flushLogger = true)
  }

  override def onUnpersistRDD(event: SparkListenerUnpersistRDD): Unit = {
    logEvent(event, flushLogger = true)
  }

  override def onApplicationStart(event: SparkListenerApplicationStart): Unit = {
    logEvent(event, flushLogger = true)
  }

  override def onApplicationEnd(event: SparkListenerApplicationEnd): Unit = {
    logEvent(event, flushLogger = true)
  }
  override def onExecutorAdded(event: SparkListenerExecutorAdded): Unit = {
    logEvent(event, flushLogger = true)
  }

  override def onExecutorRemoved(event: SparkListenerExecutorRemoved): Unit = {
    logEvent(event, flushLogger = true)
  }

  // No-op because logging every update would be overkill
  override def onExecutorMetricsUpdate(event: SparkListenerExecutorMetricsUpdate): Unit = { }

  /**
   * Stop logging events. The event log file will be renamed so that it loses the
   * ".inprogress" suffix.
   */
  def stop(): Unit = {
    writer.foreach(_.close())

    val target = new Path(logPath)
    if (fileSystem.exists(target)) {
      if (shouldOverwrite) {
        logWarning(s"Event log $target already exists. Overwriting...")
        fileSystem.delete(target, true)
      } else {
        throw new IOException("Target log file already exists (%s)".format(logPath))
      }
    }
    fileSystem.rename(new Path(logPath + IN_PROGRESS), target)
  }

}

private[spark] object EventLoggingListener extends Logging {
  // Suffix applied to the names of files still being written by applications.
  val IN_PROGRESS = ".inprogress"
  val DEFAULT_LOG_DIR = "/tmp/spark-events"
  val SPARK_VERSION_KEY = "SPARK_VERSION"
  val COMPRESSION_CODEC_KEY = "COMPRESSION_CODEC"

  private val LOG_FILE_PERMISSIONS = new FsPermission(Integer.parseInt("770", 8).toShort)

  // A cache for compression codecs to avoid creating the same codec many times
  private val codecMap = new mutable.HashMap[String, CompressionCodec]

  /**
   * Write metadata about an event log to the given stream.
   * The metadata is encoded in the first line of the event log as JSON.
   *
   * @param logStream Raw output stream to the event log file.
   */
  def initEventLog(logStream: OutputStream): Unit = {
    val metadata = SparkListenerLogStart(SPARK_VERSION)
    val metadataJson = compact(JsonProtocol.logStartToJson(metadata)) + "\n"
    logStream.write(metadataJson.getBytes(Charsets.UTF_8))
  }

  /**
   * Return a file-system-safe path to the log file for the given application.
   *
   * Note that because we currently only create a single log file for each application,
   * we must encode all the information needed to parse this event log in the file name
   * instead of within the file itself. Otherwise, if the file is compressed, for instance,
   * we won't know which codec to use to decompress the metadata needed to open the file in
   * the first place.
   *
   * @param logBaseDir Directory where the log file will be written.
   * @param appId A unique app ID.
   * @param compressionCodecName Name to identify the codec used to compress the contents
   *                             of the log, or None if compression is not enabled.
   * @return A path which consists of file-system-safe characters.
   */
  def getLogPath(
      logBaseDir: URI,
      appId: String,
      compressionCodecName: Option[String] = None): String = {
    val sanitizedAppId = appId.replaceAll("[ :/]", "-").replaceAll("[.${}'\"]", "_").toLowerCase
    // e.g. app_123, app_123.lzf
    val logName = sanitizedAppId + compressionCodecName.map { "." + _ }.getOrElse("")
    logBaseDir.toString.stripSuffix("/") + "/" + logName
  }

  /**
   * Opens an event log file and returns an input stream that contains the event data.
   *
   * @return input stream that holds one JSON record per line.
   */
  def openEventLog(log: Path, fs: FileSystem): InputStream = {
    // It's not clear whether FileSystem.open() throws FileNotFoundException or just plain
    // IOException when a file does not exist, so try our best to throw a proper exception.
    if (!fs.exists(log)) {
      throw new FileNotFoundException(s"File $log does not exist.")
    }

    val in = new BufferedInputStream(fs.open(log))

    // Compression codec is encoded as an extension, e.g. app_123.lzf
    // Since we sanitize the app ID to not include periods, it is safe to split on it
    val logName = log.getName.stripSuffix(IN_PROGRESS)
    val codecName: Option[String] = logName.split("\\.").tail.lastOption
    val codec = codecName.map { c =>
      codecMap.getOrElseUpdate(c, CompressionCodec.createCodec(new SparkConf, c))
    }

    try {
      codec.map(_.compressedInputStream(in)).getOrElse(in)
    } catch {
      case e: Exception =>
        in.close()
        throw e
    }
  }

}<|MERGE_RESOLUTION|>--- conflicted
+++ resolved
@@ -61,7 +61,7 @@
   private val shouldOverwrite = sparkConf.getBoolean("spark.eventLog.overwrite", false)
   private val testing = sparkConf.getBoolean("spark.eventLog.testing", false)
   private val outputBufferSize = sparkConf.getInt("spark.eventLog.buffer.kb", 100) * 1024
-<<<<<<< HEAD
+
   private val fileSystem = {
     val logUri = new URI(logBaseDir)
     val schema = logUri.getScheme
@@ -74,9 +74,6 @@
     }
   }
 
-=======
-  private val fileSystem = Utils.getHadoopFileSystem(logBaseDir, hadoopConf)
->>>>>>> b5c51c8d
   private val compressionCodec =
     if (shouldCompress) {
       Some(CompressionCodec.createCodec(sparkConf))
