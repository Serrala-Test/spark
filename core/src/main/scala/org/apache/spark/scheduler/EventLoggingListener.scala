/*
 * Licensed to the Apache Software Foundation (ASF) under one or more
 * contributor license agreements.  See the NOTICE file distributed with
 * this work for additional information regarding copyright ownership.
 * The ASF licenses this file to You under the Apache License, Version 2.0
 * (the "License"); you may not use this file except in compliance with
 * the License.  You may obtain a copy of the License at
 *
 *    http://www.apache.org/licenses/LICENSE-2.0
 *
 * Unless required by applicable law or agreed to in writing, software
 * distributed under the License is distributed on an "AS IS" BASIS,
 * WITHOUT WARRANTIES OR CONDITIONS OF ANY KIND, either express or implied.
 * See the License for the specific language governing permissions and
 * limitations under the License.
 */

package org.apache.spark.scheduler

import java.io._
import java.net.URI

import scala.collection.mutable
import scala.collection.mutable.ArrayBuffer

import com.google.common.base.Charsets
import org.apache.hadoop.conf.Configuration
import org.apache.hadoop.fs.{FileSystem, FSDataOutputStream, Path}
import org.apache.hadoop.fs.permission.FsPermission
import org.json4s.JsonAST.JValue
import org.json4s.jackson.JsonMethods._

import org.apache.spark.{Logging, SparkConf, SPARK_VERSION}
import org.apache.spark.deploy.SparkHadoopUtil
import org.apache.spark.io.CompressionCodec
import org.apache.spark.util.{JsonProtocol, Utils}

/**
 * A SparkListener that logs events to persistent storage.
 *
 * Event logging is specified by the following configurable parameters:
 *   spark.eventLog.enabled - Whether event logging is enabled.
 *   spark.eventLog.compress - Whether to compress logged events
 *   spark.eventLog.overwrite - Whether to overwrite any existing files.
 *   spark.eventLog.dir - Path to the directory in which events are logged.
 *   spark.eventLog.buffer.kb - Buffer size to use when writing to output streams
 */
private[spark] class EventLoggingListener(
    appId: String,
    logBaseDir: String,
    sparkConf: SparkConf,
    hadoopConf: Configuration)
  extends SparkListener with Logging {

  import EventLoggingListener._

  def this(appId: String, logBaseDir: String, sparkConf: SparkConf) =
    this(appId, logBaseDir, sparkConf, SparkHadoopUtil.get.newConfiguration(sparkConf))

  private val shouldCompress = sparkConf.getBoolean("spark.eventLog.compress", false)
  private val shouldOverwrite = sparkConf.getBoolean("spark.eventLog.overwrite", false)
  private val testing = sparkConf.getBoolean("spark.eventLog.testing", false)
  private val outputBufferSize = sparkConf.getInt("spark.eventLog.buffer.kb", 100) * 1024
<<<<<<< HEAD
  private val logBaseDir = sparkConf.get("spark.eventLog.dir", DEFAULT_LOG_DIR).stripSuffix("/")
  private val fileSystem = Utils.getHadoopFileSystem(new URI(logBaseDir), hadoopConf)

  // Only defined if the file system scheme is not local
  private var hadoopDataStream: Option[FSDataOutputStream] = None

  // The Hadoop APIs have changed over time, so we use reflection to figure out
  // the correct method to use to flush a hadoop data stream. See SPARK-1518
  // for details.
  private val hadoopFlushMethod = {
    val cls = classOf[FSDataOutputStream]
    scala.util.Try(cls.getMethod("hflush")).getOrElse(cls.getMethod("sync"))
  }

  private var writer: Option[PrintWriter] = None
=======
  val logDir = EventLoggingListener.getLogDirPath(logBaseDir, appId)
  val logDirName: String = logDir.split("/").last
  protected val logger = new FileLogger(logDir, sparkConf, hadoopConf, outputBufferSize,
    shouldCompress, shouldOverwrite, Some(LOG_FILE_PERMISSIONS))
>>>>>>> cf1d32e3

  // For testing. Keep track of all JSON serialized events that have been logged.
  private[scheduler] val loggedEvents = new ArrayBuffer[JValue]

<<<<<<< HEAD
  val logPath = new StringBuilder()
    .append(logBaseDir)
    .append("/")
    .append(appName.replaceAll("[ :/]", "-").replaceAll("[${}'\"]", "_"))
    .append("-")
    .append(System.currentTimeMillis())
    .toString()

  /**
   * Creates the log file in the configured log directory.
=======
  /**
   * Begin logging events.
   * If compression is used, log a file that indicates which compression library is used.
>>>>>>> cf1d32e3
   */
  def start() {
    if (!fileSystem.isDirectory(new Path(logBaseDir))) {
      throw new IllegalArgumentException(s"Log directory $logBaseDir does not exist.");
    }

    val workingPath = logPath + IN_PROGRESS
    val uri = new URI(workingPath)
    val path = new Path(workingPath)
    val defaultFs = FileSystem.getDefaultUri(hadoopConf).getScheme
    val isDefaultLocal = defaultFs == null || defaultFs == "file"

    /* The Hadoop LocalFileSystem (r1.0.4) has known issues with syncing (HADOOP-7844).
     * Therefore, for local files, use FileOutputStream instead. */
    val dstream =
      if ((isDefaultLocal && uri.getScheme == null) || uri.getScheme == "file") {
        // Second parameter is whether to append
        new FileOutputStream(uri.getPath)
      } else {
        hadoopDataStream = Some(fileSystem.create(path))
        hadoopDataStream.get
      }

    val compressionCodec =
      if (shouldCompress) {
        Some(CompressionCodec.createCodec(sparkConf))
      } else {
        None
      }

    fileSystem.setPermission(path, LOG_FILE_PERMISSIONS)
    val logStream = initEventLog(new BufferedOutputStream(dstream, outputBufferSize),
      compressionCodec)
    writer = Some(new PrintWriter(logStream))

    logInfo("Logging events to %s".format(logPath))
  }

  /** Log the event as JSON. */
  private def logEvent(event: SparkListenerEvent, flushLogger: Boolean = false) {
    val eventJson = JsonProtocol.sparkEventToJson(event)
    writer.foreach(_.println(compact(render(eventJson))))
    if (flushLogger) {
      writer.foreach(_.flush())
      hadoopDataStream.foreach(hadoopFlushMethod.invoke(_))
    }
    if (testing) {
      loggedEvents += eventJson
    }
  }

  override def onStageSubmitted(event: SparkListenerStageSubmitted) =
    logEvent(event)
  override def onTaskStart(event: SparkListenerTaskStart) =
    logEvent(event)
  override def onTaskGettingResult(event: SparkListenerTaskGettingResult) =
    logEvent(event)
  override def onTaskEnd(event: SparkListenerTaskEnd) =
    logEvent(event)
  override def onEnvironmentUpdate(event: SparkListenerEnvironmentUpdate) =
    logEvent(event)
  override def onStageCompleted(event: SparkListenerStageCompleted) =
    logEvent(event, flushLogger = true)
  override def onJobStart(event: SparkListenerJobStart) =
    logEvent(event, flushLogger = true)
  override def onJobEnd(event: SparkListenerJobEnd) =
    logEvent(event, flushLogger = true)
  override def onBlockManagerAdded(event: SparkListenerBlockManagerAdded) =
    logEvent(event, flushLogger = true)
  override def onBlockManagerRemoved(event: SparkListenerBlockManagerRemoved) =
    logEvent(event, flushLogger = true)
  override def onUnpersistRDD(event: SparkListenerUnpersistRDD) =
    logEvent(event, flushLogger = true)
  override def onApplicationStart(event: SparkListenerApplicationStart) =
    logEvent(event, flushLogger = true)
  override def onApplicationEnd(event: SparkListenerApplicationEnd) =
    logEvent(event, flushLogger = true)
  // No-op because logging every update would be overkill
  override def onExecutorMetricsUpdate(event: SparkListenerExecutorMetricsUpdate) { }

  /**
   * Stop logging events.
   */
  def stop() = {
    writer.foreach(_.close())

    val target = new Path(logPath)
    if (fileSystem.exists(target)) {
      throw new IOException("Target log file already exists (%s)".format(logPath))
    }
    fileSystem.rename(new Path(logPath + IN_PROGRESS), target)
  }

}

private[spark] object EventLoggingListener extends Logging {
  // Suffix applied to the names of files still being written by applications.
  val IN_PROGRESS = ".inprogress"

  private val DEFAULT_LOG_DIR = "/tmp/spark-events"
  private val LOG_FILE_PERMISSIONS = FsPermission.createImmutable(Integer.parseInt("770", 8)
    .toShort)

  // Marker for the end of header data in a log file. After this marker (and the following
  // new line), log data, potentially compressed, will be found.
  private val HEADER_END_MARKER = "HEADER_END_MARKER"

  // A cache for compression codecs to avoid creating the same codec many times
  private val codecMap = new mutable.HashMap[String, CompressionCodec]

  /**
   * Write metadata about the event log to the given stream.
   *
   * The header is a serialized version of a map, except it does not use Java serialization to
   * avoid incompatibilities between different JDKs. It writes map entries in a simple format:
   *
   *   [len][bytes]
   *
   * Where `len` is an integer, and `bytes` is the UTF-8 encoded version of "key=value". The
   * very last entry in the header is the HEADER_END_MARKER marker, encoded like the above,
   * so that the parsing code can know when to stop.
   *
   * The format needs to be kept in sync with the openEventLog() method below. Also, it cannot
   * change in new Spark versions without some other way of detecting the change (like some
   * metadata encoded in the file name).
   *
   * @param logStream Raw output stream to the even log file.
   * @param compressionCodec Optional compression codec to use.
   * @return A stream where to write event log data. This may be a wrapper around the original
   *         stream (for example, when compression is enabled).
   */
  def initEventLog(logStream: OutputStream, compressionCodec: Option[CompressionCodec]):
    OutputStream = {
    val meta = mutable.HashMap(("version" -> SPARK_VERSION))
    compressionCodec.foreach { codec =>
      meta += ("compressionCodec" -> codec.getClass().getName())
    }

    val header = new DataOutputStream(logStream)
    def write(entry: String) = {
      val bytes = entry.getBytes(Charsets.UTF_8)
      header.writeInt(bytes.length)
      header.write(bytes, 0, bytes.length)
    }

    meta.foreach { case (k, v) => write(s"$k=$v") }
    write(EventLoggingListener.HEADER_END_MARKER)
    header.flush()

    compressionCodec.map(_.compressedOutputStream(logStream)).getOrElse(logStream)
  }

  /**
<<<<<<< HEAD
   * Opens an event log file and returns an input stream to the event data.
=======
   * Return a file-system-safe path to the log directory for the given application.
   *
   * @param logBaseDir A base directory for the path to the log directory for given application.
   * @param appId A unique app ID.
   * @return A path which consists of file-system-safe characters.
   */
  def getLogDirPath(logBaseDir: String, appId: String): String = {
    val name = appId.replaceAll("[ :/]", "-").replaceAll("[${}'\"]", "_").toLowerCase
    Utils.resolveURI(logBaseDir) + "/" + name.stripSuffix("/")
  }

  /**
   * Parse the event logging information associated with the logs in the given directory.
>>>>>>> cf1d32e3
   *
   * @return 2-tuple (event input stream, Spark version of event data)
   */
  def openEventLog(log: Path, fs: FileSystem): (InputStream, String) = {
    // It's not clear whether FileSystem.open() throws FileNotFoundException or just plain
    // IOException when a file does not exist, so try our best to throw a proper exception.
    if (!fs.exists(log)) {
      throw new FileNotFoundException(s"File $log does not exist.")
    }

    val in = new DataInputStream(new BufferedInputStream(fs.open(log)))
    def read() = {
      // TODO: a corrupted / malicious file can cause this code to load lots of data into
      // memory. Better to have a limit on the size of the header?
      val len = in.readInt()
      val bytes = new Array[Byte](len)
      in.readFully(bytes)
      new String(bytes, Charsets.UTF_8)
    }

    try {
      val meta = new mutable.HashMap[String, String]()
      var foundEndMarker = false
      while (!foundEndMarker) {
        read() match {
          case HEADER_END_MARKER =>
            foundEndMarker = true
          case entry =>
            val prop = entry.split("=", 2)
            if (prop.length != 2) {
              throw new IllegalArgumentException("Invalid metadata in log file.")
            }
            meta += (prop(0) -> prop(1))
        }
      }

      val sparkVersion = meta.get("version").getOrElse(
        throw new IllegalArgumentException("Missing Spark version in log metadata."))

      val codec = meta.get("compressionCodec").map { codecName =>
          val conf = new SparkConf()
          codecMap.getOrElseUpdate(codecName, CompressionCodec.createCodec(conf, codecName))
        }

      (codec.map(_.compressedInputStream(in)).getOrElse(in), sparkVersion)
    } catch {
      case e: Exception =>
        in.close()
        throw e
    }
  }

}<|MERGE_RESOLUTION|>--- conflicted
+++ resolved
@@ -61,8 +61,6 @@
   private val shouldOverwrite = sparkConf.getBoolean("spark.eventLog.overwrite", false)
   private val testing = sparkConf.getBoolean("spark.eventLog.testing", false)
   private val outputBufferSize = sparkConf.getInt("spark.eventLog.buffer.kb", 100) * 1024
-<<<<<<< HEAD
-  private val logBaseDir = sparkConf.get("spark.eventLog.dir", DEFAULT_LOG_DIR).stripSuffix("/")
   private val fileSystem = Utils.getHadoopFileSystem(new URI(logBaseDir), hadoopConf)
 
   // Only defined if the file system scheme is not local
@@ -77,32 +75,15 @@
   }
 
   private var writer: Option[PrintWriter] = None
-=======
-  val logDir = EventLoggingListener.getLogDirPath(logBaseDir, appId)
-  val logDirName: String = logDir.split("/").last
-  protected val logger = new FileLogger(logDir, sparkConf, hadoopConf, outputBufferSize,
-    shouldCompress, shouldOverwrite, Some(LOG_FILE_PERMISSIONS))
->>>>>>> cf1d32e3
 
   // For testing. Keep track of all JSON serialized events that have been logged.
   private[scheduler] val loggedEvents = new ArrayBuffer[JValue]
 
-<<<<<<< HEAD
-  val logPath = new StringBuilder()
-    .append(logBaseDir)
-    .append("/")
-    .append(appName.replaceAll("[ :/]", "-").replaceAll("[${}'\"]", "_"))
-    .append("-")
-    .append(System.currentTimeMillis())
-    .toString()
+  // Visible for tests only.
+  private[scheduler] val logPath = getLogPath(logBaseDir, appId)
 
   /**
    * Creates the log file in the configured log directory.
-=======
-  /**
-   * Begin logging events.
-   * If compression is used, log a file that indicates which compression library is used.
->>>>>>> cf1d32e3
    */
   def start() {
     if (!fileSystem.isDirectory(new Path(logBaseDir))) {
@@ -119,7 +100,6 @@
      * Therefore, for local files, use FileOutputStream instead. */
     val dstream =
       if ((isDefaultLocal && uri.getScheme == null) || uri.getScheme == "file") {
-        // Second parameter is whether to append
         new FileOutputStream(uri.getPath)
       } else {
         hadoopDataStream = Some(fileSystem.create(path))
@@ -201,8 +181,8 @@
 private[spark] object EventLoggingListener extends Logging {
   // Suffix applied to the names of files still being written by applications.
   val IN_PROGRESS = ".inprogress"
-
-  private val DEFAULT_LOG_DIR = "/tmp/spark-events"
+  val DEFAULT_LOG_DIR = "/tmp/spark-events"
+
   private val LOG_FILE_PERMISSIONS = FsPermission.createImmutable(Integer.parseInt("770", 8)
     .toShort)
 
@@ -256,23 +236,19 @@
   }
 
   /**
-<<<<<<< HEAD
-   * Opens an event log file and returns an input stream to the event data.
-=======
-   * Return a file-system-safe path to the log directory for the given application.
-   *
-   * @param logBaseDir A base directory for the path to the log directory for given application.
+   * Return a file-system-safe path to the log file for the given application.
+   *
+   * @param logBaseDir Directory where the log file will be written.
    * @param appId A unique app ID.
    * @return A path which consists of file-system-safe characters.
    */
-  def getLogDirPath(logBaseDir: String, appId: String): String = {
+  def getLogPath(logBaseDir: String, appId: String): String = {
     val name = appId.replaceAll("[ :/]", "-").replaceAll("[${}'\"]", "_").toLowerCase
     Utils.resolveURI(logBaseDir) + "/" + name.stripSuffix("/")
   }
 
   /**
-   * Parse the event logging information associated with the logs in the given directory.
->>>>>>> cf1d32e3
+   * Opens an event log file and returns an input stream to the event data.
    *
    * @return 2-tuple (event input stream, Spark version of event data)
    */
