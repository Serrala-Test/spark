--- conflicted
+++ resolved
@@ -66,13 +66,9 @@
     appId: Option[String] = None,
     appAttemptId: Option[String] = None,
     isBarrier: Boolean = false)
-<<<<<<< HEAD
-  extends Task[U](stageId, stageAttemptId, partition.index, localProperties, serializedTaskMetrics,
-    jobId, appId, appAttemptId, isBarrier, partition)
-=======
   extends Task[U](stageId, stageAttemptId, partition.index, numPartitions, localProperties,
-    serializedTaskMetrics, jobId, appId, appAttemptId, isBarrier)
->>>>>>> f0fc991f
+    serializedTaskMetrics, jobId, appId, appAttemptId, isBarrier, partition)
+
   with Serializable {
 
   @transient private[this] val preferredLocs: Seq[TaskLocation] = {
