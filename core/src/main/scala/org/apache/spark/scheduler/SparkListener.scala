/*
 * Licensed to the Apache Software Foundation (ASF) under one or more
 * contributor license agreements.  See the NOTICE file distributed with
 * this work for additional information regarding copyright ownership.
 * The ASF licenses this file to You under the Apache License, Version 2.0
 * (the "License"); you may not use this file except in compliance with
 * the License.  You may obtain a copy of the License at
 *
 *    http://www.apache.org/licenses/LICENSE-2.0
 *
 * Unless required by applicable law or agreed to in writing, software
 * distributed under the License is distributed on an "AS IS" BASIS,
 * WITHOUT WARRANTIES OR CONDITIONS OF ANY KIND, either express or implied.
 * See the License for the specific language governing permissions and
 * limitations under the License.
 */

package org.apache.spark.scheduler

import java.util.Properties

import scala.collection.Map
import scala.collection.mutable

import org.apache.spark.{Logging, TaskEndReason}
import org.apache.spark.annotation.DeveloperApi
import org.apache.spark.executor.TaskMetrics
import org.apache.spark.storage.BlockManagerId
import org.apache.spark.util.{Distribution, Utils}

@DeveloperApi
sealed trait SparkListenerEvent

@DeveloperApi
case class SparkListenerStageSubmitted(stageInfo: StageInfo, properties: Properties = null)
  extends SparkListenerEvent

@DeveloperApi
case class SparkListenerStageCompleted(stageInfo: StageInfo) extends SparkListenerEvent

@DeveloperApi
case class SparkListenerTaskStart(stageId: Int, taskInfo: TaskInfo) extends SparkListenerEvent

@DeveloperApi
case class SparkListenerTaskGettingResult(taskInfo: TaskInfo) extends SparkListenerEvent

@DeveloperApi
case class SparkListenerTaskEnd(
    stageId: Int,
    taskType: String,
    reason: TaskEndReason,
    taskInfo: TaskInfo,
    taskMetrics: TaskMetrics)
  extends SparkListenerEvent

@DeveloperApi
case class SparkListenerJobStart(jobId: Int, stageIds: Seq[Int], properties: Properties = null)
  extends SparkListenerEvent

@DeveloperApi
case class SparkListenerJobEnd(jobId: Int, jobResult: JobResult) extends SparkListenerEvent

@DeveloperApi
case class SparkListenerEnvironmentUpdate(environmentDetails: Map[String, Seq[(String, String)]])
  extends SparkListenerEvent

@DeveloperApi
case class SparkListenerBlockManagerAdded(blockManagerId: BlockManagerId, maxMem: Long)
  extends SparkListenerEvent

@DeveloperApi
case class SparkListenerBlockManagerRemoved(blockManagerId: BlockManagerId)
  extends SparkListenerEvent

@DeveloperApi
case class SparkListenerUnpersistRDD(rddId: Int) extends SparkListenerEvent

@DeveloperApi
<<<<<<< HEAD
case class SparkListenerApplicationStart(appName: String, appId: Option[String], time: Long,
  sparkUser: String) extends SparkListenerEvent
=======
case class SparkListenerExecutorMetricsUpdate(
    execId: String,
    taskMetrics: Seq[(Long, Int, TaskMetrics)])
  extends SparkListenerEvent

@DeveloperApi
case class SparkListenerApplicationStart(appName: String, time: Long, sparkUser: String)
  extends SparkListenerEvent
>>>>>>> ba28a8fc

@DeveloperApi
case class SparkListenerApplicationEnd(time: Long) extends SparkListenerEvent

/** An event used in the listener to shutdown the listener daemon thread. */
private[spark] case object SparkListenerShutdown extends SparkListenerEvent


/**
 * :: DeveloperApi ::
 * Interface for listening to events from the Spark scheduler. Note that this is an internal
 * interface which might change in different Spark releases.
 */
@DeveloperApi
trait SparkListener {
  /**
   * Called when a stage completes successfully or fails, with information on the completed stage.
   */
  def onStageCompleted(stageCompleted: SparkListenerStageCompleted) { }

  /**
   * Called when a stage is submitted
   */
  def onStageSubmitted(stageSubmitted: SparkListenerStageSubmitted) { }

  /**
   * Called when a task starts
   */
  def onTaskStart(taskStart: SparkListenerTaskStart) { }

  /**
   * Called when a task begins remotely fetching its result (will not be called for tasks that do
   * not need to fetch the result remotely).
   */
  def onTaskGettingResult(taskGettingResult: SparkListenerTaskGettingResult) { }

  /**
   * Called when a task ends
   */
  def onTaskEnd(taskEnd: SparkListenerTaskEnd) { }

  /**
   * Called when a job starts
   */
  def onJobStart(jobStart: SparkListenerJobStart) { }

  /**
   * Called when a job ends
   */
  def onJobEnd(jobEnd: SparkListenerJobEnd) { }

  /**
   * Called when environment properties have been updated
   */
  def onEnvironmentUpdate(environmentUpdate: SparkListenerEnvironmentUpdate) { }

  /**
   * Called when a new block manager has joined
   */
  def onBlockManagerAdded(blockManagerAdded: SparkListenerBlockManagerAdded) { }

  /**
   * Called when an existing block manager has been removed
   */
  def onBlockManagerRemoved(blockManagerRemoved: SparkListenerBlockManagerRemoved) { }

  /**
   * Called when an RDD is manually unpersisted by the application
   */
  def onUnpersistRDD(unpersistRDD: SparkListenerUnpersistRDD) { }

  /**
   * Called when the application starts
   */
  def onApplicationStart(applicationStart: SparkListenerApplicationStart) { }

  /**
   * Called when the application ends
   */
  def onApplicationEnd(applicationEnd: SparkListenerApplicationEnd) { }

  /**
   * Called when the driver receives task metrics from an executor in a heartbeat.
   */
  def onExecutorMetricsUpdate(executorMetricsUpdate: SparkListenerExecutorMetricsUpdate) { }
}

/**
 * :: DeveloperApi ::
 * Simple SparkListener that logs a few summary statistics when each stage completes
 */
@DeveloperApi
class StatsReportListener extends SparkListener with Logging {

  import org.apache.spark.scheduler.StatsReportListener._

  private val taskInfoMetrics = mutable.Buffer[(TaskInfo, TaskMetrics)]()

  override def onTaskEnd(taskEnd: SparkListenerTaskEnd) {
    val info = taskEnd.taskInfo
    val metrics = taskEnd.taskMetrics
    if (info != null && metrics != null) {
      taskInfoMetrics += ((info, metrics))
    }
  }

  override def onStageCompleted(stageCompleted: SparkListenerStageCompleted) {
    implicit val sc = stageCompleted
    this.logInfo("Finished stage: " + stageCompleted.stageInfo)
    showMillisDistribution("task runtime:", (info, _) => Some(info.duration), taskInfoMetrics)

    // Shuffle write
    showBytesDistribution("shuffle bytes written:",
      (_, metric) => metric.shuffleWriteMetrics.map(_.shuffleBytesWritten), taskInfoMetrics)

    // Fetch & I/O
    showMillisDistribution("fetch wait time:",
      (_, metric) => metric.shuffleReadMetrics.map(_.fetchWaitTime), taskInfoMetrics)
    showBytesDistribution("remote bytes read:",
      (_, metric) => metric.shuffleReadMetrics.map(_.remoteBytesRead), taskInfoMetrics)
    showBytesDistribution("task result size:",
      (_, metric) => Some(metric.resultSize), taskInfoMetrics)

    // Runtime breakdown
    val runtimePcts = taskInfoMetrics.map { case (info, metrics) =>
      RuntimePercentage(info.duration, metrics)
    }
    showDistribution("executor (non-fetch) time pct: ",
      Distribution(runtimePcts.map(_.executorPct * 100)), "%2.0f %%")
    showDistribution("fetch wait time pct: ",
      Distribution(runtimePcts.flatMap(_.fetchPct.map(_ * 100))), "%2.0f %%")
    showDistribution("other time pct: ", Distribution(runtimePcts.map(_.other * 100)), "%2.0f %%")
    taskInfoMetrics.clear()
  }

}

private[spark] object StatsReportListener extends Logging {

  // For profiling, the extremes are more interesting
  val percentiles = Array[Int](0,5,10,25,50,75,90,95,100)
  val probabilities = percentiles.map(_ / 100.0)
  val percentilesHeader = "\t" + percentiles.mkString("%\t") + "%"

  def extractDoubleDistribution(
      taskInfoMetrics: Seq[(TaskInfo, TaskMetrics)],
      getMetric: (TaskInfo, TaskMetrics) => Option[Double]): Option[Distribution] = {
    Distribution(taskInfoMetrics.flatMap { case (info, metric) => getMetric(info, metric) })
  }

  // Is there some way to setup the types that I can get rid of this completely?
  def extractLongDistribution(
      taskInfoMetrics: Seq[(TaskInfo, TaskMetrics)],
      getMetric: (TaskInfo, TaskMetrics) => Option[Long]): Option[Distribution] = {
    extractDoubleDistribution(
      taskInfoMetrics,
      (info, metric) => { getMetric(info, metric).map(_.toDouble) })
  }

  def showDistribution(heading: String, d: Distribution, formatNumber: Double => String) {
    val stats = d.statCounter
    val quantiles = d.getQuantiles(probabilities).map(formatNumber)
    logInfo(heading + stats)
    logInfo(percentilesHeader)
    logInfo("\t" + quantiles.mkString("\t"))
  }

  def showDistribution(
      heading: String,
      dOpt: Option[Distribution],
      formatNumber: Double => String) {
    dOpt.foreach { d => showDistribution(heading, d, formatNumber)}
  }

  def showDistribution(heading: String, dOpt: Option[Distribution], format:String) {
    def f(d: Double) = format.format(d)
    showDistribution(heading, dOpt, f _)
  }

  def showDistribution(
      heading: String,
      format: String,
      getMetric: (TaskInfo, TaskMetrics) => Option[Double],
      taskInfoMetrics: Seq[(TaskInfo, TaskMetrics)]) {
    showDistribution(heading, extractDoubleDistribution(taskInfoMetrics, getMetric), format)
  }

  def showBytesDistribution(
      heading:String,
      getMetric: (TaskInfo, TaskMetrics) => Option[Long],
      taskInfoMetrics: Seq[(TaskInfo, TaskMetrics)]) {
    showBytesDistribution(heading, extractLongDistribution(taskInfoMetrics, getMetric))
  }

  def showBytesDistribution(heading: String, dOpt: Option[Distribution]) {
    dOpt.foreach { dist => showBytesDistribution(heading, dist) }
  }

  def showBytesDistribution(heading: String, dist: Distribution) {
    showDistribution(heading, dist, (d => Utils.bytesToString(d.toLong)): Double => String)
  }

  def showMillisDistribution(heading: String, dOpt: Option[Distribution]) {
    showDistribution(heading, dOpt,
      (d => StatsReportListener.millisToString(d.toLong)): Double => String)
  }

  def showMillisDistribution(
      heading: String,
      getMetric: (TaskInfo, TaskMetrics) => Option[Long],
      taskInfoMetrics: Seq[(TaskInfo, TaskMetrics)]) {
    showMillisDistribution(heading, extractLongDistribution(taskInfoMetrics, getMetric))
  }

  val seconds = 1000L
  val minutes = seconds * 60
  val hours = minutes * 60

  /**
   * Reformat a time interval in milliseconds to a prettier format for output
   */
  def millisToString(ms: Long) = {
    val (size, units) =
      if (ms > hours) {
        (ms.toDouble / hours, "hours")
      } else if (ms > minutes) {
        (ms.toDouble / minutes, "min")
      } else if (ms > seconds) {
        (ms.toDouble / seconds, "s")
      } else {
        (ms.toDouble, "ms")
      }
    "%.1f %s".format(size, units)
  }
}

private case class RuntimePercentage(executorPct: Double, fetchPct: Option[Double], other: Double)

private object RuntimePercentage {
  def apply(totalTime: Long, metrics: TaskMetrics): RuntimePercentage = {
    val denom = totalTime.toDouble
    val fetchTime = metrics.shuffleReadMetrics.map(_.fetchWaitTime)
    val fetch = fetchTime.map(_ / denom)
    val exec = (metrics.executorRunTime - fetchTime.getOrElse(0L)) / denom
    val other = 1.0 - (exec + fetch.getOrElse(0d))
    RuntimePercentage(exec, fetch, other)
  }
}<|MERGE_RESOLUTION|>--- conflicted
+++ resolved
@@ -76,19 +76,14 @@
 case class SparkListenerUnpersistRDD(rddId: Int) extends SparkListenerEvent
 
 @DeveloperApi
-<<<<<<< HEAD
-case class SparkListenerApplicationStart(appName: String, appId: Option[String], time: Long,
-  sparkUser: String) extends SparkListenerEvent
-=======
 case class SparkListenerExecutorMetricsUpdate(
     execId: String,
     taskMetrics: Seq[(Long, Int, TaskMetrics)])
   extends SparkListenerEvent
 
 @DeveloperApi
-case class SparkListenerApplicationStart(appName: String, time: Long, sparkUser: String)
-  extends SparkListenerEvent
->>>>>>> ba28a8fc
+case class SparkListenerApplicationStart(appName: String, appId: Option[String], time: Long,
+  sparkUser: String) extends SparkListenerEvent
 
 @DeveloperApi
 case class SparkListenerApplicationEnd(time: Long) extends SparkListenerEvent
