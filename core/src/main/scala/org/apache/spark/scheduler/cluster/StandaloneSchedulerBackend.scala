/*
 * Licensed to the Apache Software Foundation (ASF) under one or more
 * contributor license agreements.  See the NOTICE file distributed with
 * this work for additional information regarding copyright ownership.
 * The ASF licenses this file to You under the Apache License, Version 2.0
 * (the "License"); you may not use this file except in compliance with
 * the License.  You may obtain a copy of the License at
 *
 *    http://www.apache.org/licenses/LICENSE-2.0
 *
 * Unless required by applicable law or agreed to in writing, software
 * distributed under the License is distributed on an "AS IS" BASIS,
 * WITHOUT WARRANTIES OR CONDITIONS OF ANY KIND, either express or implied.
 * See the License for the specific language governing permissions and
 * limitations under the License.
 */

package org.apache.spark.scheduler.cluster

import java.util.concurrent.Semaphore
import java.util.concurrent.atomic.AtomicBoolean

import scala.concurrent.Future

import org.apache.spark.{SparkConf, SparkContext}
import org.apache.spark.deploy.{ApplicationDescription, Command}
import org.apache.spark.deploy.client.{StandaloneAppClient, StandaloneAppClientListener}
import org.apache.spark.internal.Logging
import org.apache.spark.launcher.{LauncherBackend, SparkAppHandle}
import org.apache.spark.rpc.RpcEndpointAddress
import org.apache.spark.scheduler._
import org.apache.spark.util.Utils

/**
 * A [[SchedulerBackend]] implementation for Spark's standalone cluster manager.
 */
private[spark] class StandaloneSchedulerBackend(
    scheduler: TaskSchedulerImpl,
    sc: SparkContext,
    masters: Array[String])
  extends CoarseGrainedSchedulerBackend(scheduler, sc.env.rpcEnv)
  with StandaloneAppClientListener
  with Logging {

  private var client: StandaloneAppClient = null
  private val stopping = new AtomicBoolean(false)
  private val launcherBackend = new LauncherBackend() {
    override protected def onStopRequest(): Unit = stop(SparkAppHandle.State.KILLED)
  }

  @volatile var shutdownCallback: StandaloneSchedulerBackend => Unit = _
  @volatile private var appId: String = _

  private val registrationBarrier = new Semaphore(0)

  private val maxCores = conf.getOption("spark.cores.max").map(_.toInt)
  private val totalExpectedCores = maxCores.getOrElse(0)

  override def start() {
    super.start()

    // SPARK-21159. The scheduler backend should only try to connect to the launcher when in client
    // mode. In cluster mode, the code that submits the application to the Master needs to connect
    // to the launcher instead.
    if (sc.deployMode == "client") {
      launcherBackend.connect()
    }

    // The endpoint for executors to talk to us
    val driverUrl = RpcEndpointAddress(
      sc.conf.get("spark.driver.host"),
      sc.conf.get("spark.driver.port").toInt,
      CoarseGrainedSchedulerBackend.ENDPOINT_NAME).toString
    val args = Seq(
      "--driver-url", driverUrl,
      "--executor-id", "{{EXECUTOR_ID}}",
      "--hostname", "{{HOSTNAME}}",
      "--cores", "{{CORES}}",
      "--app-id", "{{APP_ID}}",
      "--worker-url", "{{WORKER_URL}}")
    val extraJavaOpts = sc.conf.getOption("spark.executor.extraJavaOptions")
      .map(Utils.splitCommandString).getOrElse(Seq.empty)
    val classPathEntries = sc.conf.getOption("spark.executor.extraClassPath")
      .map(_.split(java.io.File.pathSeparator).toSeq).getOrElse(Nil)
    val libraryPathEntries = sc.conf.getOption("spark.executor.extraLibraryPath")
      .map(_.split(java.io.File.pathSeparator).toSeq).getOrElse(Nil)

    // When testing, expose the parent class path to the child. This is processed by
    // compute-classpath.{cmd,sh} and makes all needed jars available to child processes
    // when the assembly is built with the "*-provided" profiles enabled.
    val testingClassPath =
      if (sys.props.contains("spark.testing")) {
        sys.props("java.class.path").split(java.io.File.pathSeparator).toSeq
      } else {
        Nil
      }

    // Start executors with a few necessary configs for registering with the scheduler
    val sparkJavaOpts = Utils.sparkJavaOpts(conf, SparkConf.isExecutorStartupConf)
    val javaOpts = sparkJavaOpts ++ extraJavaOpts
    val command = Command("org.apache.spark.executor.CoarseGrainedExecutorBackend",
      args, sc.executorEnvs, classPathEntries ++ testingClassPath, libraryPathEntries, javaOpts)
    val webUrl = sc.ui.map(_.webUrl).getOrElse("")
    val coresPerExecutor = conf.getOption("spark.executor.cores").map(_.toInt)
    // If we're using dynamic allocation, set our initial executor limit to 0 for now.
    // ExecutorAllocationManager will send the real initial limit to the Master later.
    val initialExecutorLimit =
      if (Utils.isDynamicAllocationEnabled(conf)) {
        Some(0)
      } else {
        None
      }
    val appDesc = ApplicationDescription(sc.appName, maxCores, sc.executorMemory, command,
      webUrl, sc.eventLogDir, sc.eventLogCodec, coresPerExecutor, initialExecutorLimit)
    client = new StandaloneAppClient(sc.env.rpcEnv, masters, appDesc, this, conf)
    client.start()
    launcherBackend.setState(SparkAppHandle.State.SUBMITTED)
    waitForRegistration()
    launcherBackend.setState(SparkAppHandle.State.RUNNING)
  }

  override def stop(): Unit = {
    stop(SparkAppHandle.State.FINISHED)
  }

  override def connected(appId: String) {
    logInfo("Connected to Spark cluster with app ID " + appId)
    this.appId = appId
    notifyContext()
    launcherBackend.setAppId(appId)
  }

  override def disconnected() {
    notifyContext()
    if (!stopping.get) {
      logWarning("Disconnected from Spark cluster! Waiting for reconnection...")
    }
  }

  override def dead(reason: String) {
    notifyContext()
    if (!stopping.get) {
      launcherBackend.setState(SparkAppHandle.State.KILLED)
      logError("Application has been killed. Reason: " + reason)
      try {
        scheduler.error(reason)
      } finally {
        // Ensure the application terminates, as we can no longer run jobs.
        sc.stopInNewThread()
      }
    }
  }

  override def executorAdded(fullId: String, workerId: String, hostPort: String, cores: Int,
    memory: Int) {
    logInfo("Granted executor ID %s on hostPort %s with %d cores, %s RAM".format(
      fullId, hostPort, cores, Utils.megabytesToString(memory)))
  }

  override def executorRemoved(
      fullId: String, message: String, exitStatus: Option[Int], workerLost: Boolean) {
    val reason: ExecutorLossReason = exitStatus match {
      case Some(code) => ExecutorExited(code, exitCausedByApp = true, message)
      case None => SlaveLost(message, workerLost = workerLost)
    }
    logInfo("Executor %s removed: %s".format(fullId, message))
    removeExecutor(fullId.split("/")(1), reason)
  }

<<<<<<< HEAD
  override def executorDecommissioned(fullId: String, message: String) {
    logInfo("Executor %s decommissioned: %s".format(fullId, message))
    decommissionExecutor(fullId.split("/")(1))
  }


=======
  override def workerRemoved(workerId: String, host: String, message: String): Unit = {
    logInfo("Worker %s removed: %s".format(workerId, message))
    removeWorker(workerId, host, message)
  }

>>>>>>> c8e7f445
  override def sufficientResourcesRegistered(): Boolean = {
    totalCoreCount.get() >= totalExpectedCores * minRegisteredRatio
  }

  override def applicationId(): String =
    Option(appId).getOrElse {
      logWarning("Application ID is not initialized yet.")
      super.applicationId
    }

  /**
   * Request executors from the Master by specifying the total number desired,
   * including existing pending and running executors.
   *
   * @return whether the request is acknowledged.
   */
  protected override def doRequestTotalExecutors(requestedTotal: Int): Future[Boolean] = {
    Option(client) match {
      case Some(c) => c.requestTotalExecutors(requestedTotal)
      case None =>
        logWarning("Attempted to request executors before driver fully initialized.")
        Future.successful(false)
    }
  }

  /**
   * Kill the given list of executors through the Master.
   * @return whether the kill request is acknowledged.
   */
  protected override def doKillExecutors(executorIds: Seq[String]): Future[Boolean] = {
    Option(client) match {
      case Some(c) => c.killExecutors(executorIds)
      case None =>
        logWarning("Attempted to kill executors before driver fully initialized.")
        Future.successful(false)
    }
  }

  private def waitForRegistration() = {
    registrationBarrier.acquire()
  }

  private def notifyContext() = {
    registrationBarrier.release()
  }

  private def stop(finalState: SparkAppHandle.State): Unit = {
    if (stopping.compareAndSet(false, true)) {
      try {
        super.stop()
        client.stop()

        val callback = shutdownCallback
        if (callback != null) {
          callback(this)
        }
      } finally {
        launcherBackend.setState(finalState)
        launcherBackend.close()
      }
    }
  }

}<|MERGE_RESOLUTION|>--- conflicted
+++ resolved
@@ -167,20 +167,18 @@
     removeExecutor(fullId.split("/")(1), reason)
   }
 
-<<<<<<< HEAD
   override def executorDecommissioned(fullId: String, message: String) {
     logInfo("Executor %s decommissioned: %s".format(fullId, message))
     decommissionExecutor(fullId.split("/")(1))
   }
 
 
-=======
   override def workerRemoved(workerId: String, host: String, message: String): Unit = {
     logInfo("Worker %s removed: %s".format(workerId, message))
     removeWorker(workerId, host, message)
   }
 
->>>>>>> c8e7f445
+
   override def sufficientResourcesRegistered(): Boolean = {
     totalCoreCount.get() >= totalExpectedCores * minRegisteredRatio
   }
