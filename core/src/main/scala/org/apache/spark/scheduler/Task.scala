/*
 * Licensed to the Apache Software Foundation (ASF) under one or more
 * contributor license agreements.  See the NOTICE file distributed with
 * this work for additional information regarding copyright ownership.
 * The ASF licenses this file to You under the Apache License, Version 2.0
 * (the "License"); you may not use this file except in compliance with
 * the License.  You may obtain a copy of the License at
 *
 *    http://www.apache.org/licenses/LICENSE-2.0
 *
 * Unless required by applicable law or agreed to in writing, software
 * distributed under the License is distributed on an "AS IS" BASIS,
 * WITHOUT WARRANTIES OR CONDITIONS OF ANY KIND, either express or implied.
 * See the License for the specific language governing permissions and
 * limitations under the License.
 */

package org.apache.spark.scheduler

import java.io.{DataInputStream, DataOutputStream}
import java.nio.ByteBuffer

import scala.collection.mutable.HashMap

import org.apache.spark.{Accumulator, SparkEnv, TaskContext, TaskContextImpl}
import org.apache.spark.executor.TaskMetrics
import org.apache.spark.memory.TaskMemoryManager
import org.apache.spark.metrics.MetricsSystem
import org.apache.spark.serializer.SerializerInstance
import org.apache.spark.util.{ByteBufferInputStream, ByteBufferOutputStream, Utils}

/**
 * A unit of execution. We have two kinds of Task's in Spark:
 *
 *  - [[org.apache.spark.scheduler.ShuffleMapTask]]
 *  - [[org.apache.spark.scheduler.ResultTask]]
 *
 * A Spark job consists of one or more stages. The very last stage in a job consists of multiple
 * ResultTasks, while earlier stages consist of ShuffleMapTasks. A ResultTask executes the task
 * and sends the task output back to the driver application. A ShuffleMapTask executes the task
 * and divides the task output to multiple buckets (based on the task's partitioner).
 *
 * @param stageId id of the stage this task belongs to
 * @param partitionId index of the number in the RDD
 */
private[spark] abstract class Task[T](
    val stageId: Int,
    val stageAttemptId: Int,
    val partitionId: Int,
    val initialAccumulators: Seq[Accumulator[_]]) extends Serializable {

  /**
   * Called by [[Executor]] to run this task.
   *
   * @param taskAttemptId an identifier for this task attempt that is unique within a SparkContext.
   * @param attemptNumber how many times this task has been attempted (0 for the first attempt)
   * @return the result of the task along with updates of Accumulators.
   */
  final def run(
      taskAttemptId: Long,
      attemptNumber: Int,
      metricsSystem: MetricsSystem): T = {
    context = new TaskContextImpl(
      stageId,
      partitionId,
      taskAttemptId,
      attemptNumber,
      taskMemoryManager,
      metricsSystem,
<<<<<<< HEAD
      initialAccumulators,
      runningLocally = false)
=======
      internalAccumulators)
>>>>>>> bcc7373f
    TaskContext.setTaskContext(context)
    taskThread = Thread.currentThread()
    if (_killed) {
      kill(interruptThread = false)
    }
    try {
      runTask(context)
    } finally {
      context.markTaskCompleted()
      try {
        Utils.tryLogNonFatalError {
          // Release memory used by this thread for unrolling blocks
          SparkEnv.get.blockManager.memoryStore.releaseUnrollMemoryForThisTask()
          // Notify any tasks waiting for execution memory to be freed to wake up and try to
          // acquire memory again. This makes impossible the scenario where a task sleeps forever
          // because there are no other tasks left to notify it. Since this is safe to do but may
          // not be strictly necessary, we should revisit whether we can remove this in the future.
          val memoryManager = SparkEnv.get.memoryManager
          memoryManager.synchronized { memoryManager.notifyAll() }
        }
      } finally {
        TaskContext.unset()
      }
    }
  }

  private var taskMemoryManager: TaskMemoryManager = _

  def setTaskMemoryManager(taskMemoryManager: TaskMemoryManager): Unit = {
    this.taskMemoryManager = taskMemoryManager
  }

  def runTask(context: TaskContext): T

  def preferredLocations: Seq[TaskLocation] = Nil

  // Map output tracker epoch. Will be set by TaskScheduler.
  var epoch: Long = -1

  var metrics: Option[TaskMetrics] = None

  // Task context, to be initialized in run().
  @transient protected var context: TaskContextImpl = _

  // The actual Thread on which the task is running, if any. Initialized in run().
  @volatile @transient private var taskThread: Thread = _

  // A flag to indicate whether the task is killed. This is used in case context is not yet
  // initialized when kill() is invoked.
  @volatile @transient private var _killed = false

  protected var _executorDeserializeTime: Long = 0

  /**
   * Collect the latest values of accumulators used in this task. If the task failed,
   * filter out the accumulators whose values should not be included on failures.
   */
  def collectAccumulatorUpdates(taskFailed: Boolean = false): Seq[AccumulableInfo] = {
    if (context != null) {
      context.taskMetrics.accumulatorUpdates().filter { a => !taskFailed || a.countFailedValues }
    } else {
      Seq.empty[AccumulableInfo]
    }
  }

  /**
   * Whether the task has been killed.
   */
  def killed: Boolean = _killed

  /**
   * Returns the amount of time spent deserializing the RDD and function to be run.
   */
  def executorDeserializeTime: Long = _executorDeserializeTime

  /**
   * Kills a task by setting the interrupted flag to true. This relies on the upper level Spark
   * code and user code to properly handle the flag. This function should be idempotent so it can
   * be called multiple times.
   * If interruptThread is true, we will also call Thread.interrupt() on the Task's executor thread.
   */
  def kill(interruptThread: Boolean) {
    _killed = true
    if (context != null) {
      context.markInterrupted()
    }
    if (interruptThread && taskThread != null) {
      taskThread.interrupt()
    }
  }
}

/**
 * Handles transmission of tasks and their dependencies, because this can be slightly tricky. We
 * need to send the list of JARs and files added to the SparkContext with each task to ensure that
 * worker nodes find out about it, but we can't make it part of the Task because the user's code in
 * the task might depend on one of the JARs. Thus we serialize each task as multiple objects, by
 * first writing out its dependencies.
 */
private[spark] object Task {
  /**
   * Serialize a task and the current app dependencies (files and JARs added to the SparkContext)
   */
  def serializeWithDependencies(
      task: Task[_],
      currentFiles: HashMap[String, Long],
      currentJars: HashMap[String, Long],
      serializer: SerializerInstance)
    : ByteBuffer = {

    val out = new ByteBufferOutputStream(4096)
    val dataOut = new DataOutputStream(out)

    // Write currentFiles
    dataOut.writeInt(currentFiles.size)
    for ((name, timestamp) <- currentFiles) {
      dataOut.writeUTF(name)
      dataOut.writeLong(timestamp)
    }

    // Write currentJars
    dataOut.writeInt(currentJars.size)
    for ((name, timestamp) <- currentJars) {
      dataOut.writeUTF(name)
      dataOut.writeLong(timestamp)
    }

    // Write the task itself and finish
    dataOut.flush()
    val taskBytes = serializer.serialize(task)
    Utils.writeByteBuffer(taskBytes, out)
    out.toByteBuffer
  }

  /**
   * Deserialize the list of dependencies in a task serialized with serializeWithDependencies,
   * and return the task itself as a serialized ByteBuffer. The caller can then update its
   * ClassLoaders and deserialize the task.
   *
   * @return (taskFiles, taskJars, taskBytes)
   */
  def deserializeWithDependencies(serializedTask: ByteBuffer)
    : (HashMap[String, Long], HashMap[String, Long], ByteBuffer) = {

    val in = new ByteBufferInputStream(serializedTask)
    val dataIn = new DataInputStream(in)

    // Read task's files
    val taskFiles = new HashMap[String, Long]()
    val numFiles = dataIn.readInt()
    for (i <- 0 until numFiles) {
      taskFiles(dataIn.readUTF()) = dataIn.readLong()
    }

    // Read task's JARs
    val taskJars = new HashMap[String, Long]()
    val numJars = dataIn.readInt()
    for (i <- 0 until numJars) {
      taskJars(dataIn.readUTF()) = dataIn.readLong()
    }

    // Create a sub-buffer for the rest of the data, which is the serialized Task object
    val subBuffer = serializedTask.slice()  // ByteBufferInputStream will have read just up to task
    (taskFiles, taskJars, subBuffer)
  }
}<|MERGE_RESOLUTION|>--- conflicted
+++ resolved
@@ -67,12 +67,7 @@
       attemptNumber,
       taskMemoryManager,
       metricsSystem,
-<<<<<<< HEAD
-      initialAccumulators,
-      runningLocally = false)
-=======
-      internalAccumulators)
->>>>>>> bcc7373f
+      initialAccumulators)
     TaskContext.setTaskContext(context)
     taskThread = Thread.currentThread()
     if (_killed) {
