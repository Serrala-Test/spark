--- conflicted
+++ resolved
@@ -123,14 +123,12 @@
   /** If enabled, we may run certain actions like take() and first() locally. */
   private val localExecutionEnabled = sc.getConf.getBoolean("spark.localExecution.enabled", false)
 
-<<<<<<< HEAD
   /** Broadcast the serialized tasks only when they are bigger than it */
   private val broadcastTaskMinSize =
     sc.getConf.getInt("spark.scheduler.broadcastTaskMinSizeKB", 8) * 1024
-=======
+
   /** If enabled, FetchFailed will not cause stage retry, in order to surface the problem. */
   private val disallowStageRetryForTest = sc.getConf.getBoolean("spark.test.noStageRetry", false)
->>>>>>> 23f966f4
 
   private def initializeEventProcessActor() {
     // blocking the thread until supervisor is started, which ensures eventProcessActor is
