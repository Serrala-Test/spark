--- conflicted
+++ resolved
@@ -1096,11 +1096,7 @@
           case None =>
             throw new SparkException(s"attempted to access non-existent accumulator $id")
         }
-<<<<<<< HEAD
-        acc.internalMerge(partialValue)
-=======
         acc.merge(updates.asInstanceOf[NewAccumulator[Any, Any]])
->>>>>>> ac115f66
         // To avoid UI cruft, ignore cases where value wasn't updated
         if (acc.name.isDefined && !updates.isZero()) {
           stage.latestInfo.accumulables(id) = acc.toInfo(None, Some(acc.value))
