/*
 * Licensed to the Apache Software Foundation (ASF) under one or more
 * contributor license agreements.  See the NOTICE file distributed with
 * this work for additional information regarding copyright ownership.
 * The ASF licenses this file to You under the Apache License, Version 2.0
 * (the "License"); you may not use this file except in compliance with
 * the License.  You may obtain a copy of the License at
 *
 *    http://www.apache.org/licenses/LICENSE-2.0
 *
 * Unless required by applicable law or agreed to in writing, software
 * distributed under the License is distributed on an "AS IS" BASIS,
 * WITHOUT WARRANTIES OR CONDITIONS OF ANY KIND, either express or implied.
 * See the License for the specific language governing permissions and
 * limitations under the License.
 */

package org.apache.spark.scheduler

import java.io.NotSerializableException
import java.util.Properties
import java.util.concurrent.atomic.AtomicInteger

import scala.collection.mutable.{ArrayBuffer, HashMap, HashSet, Map, Stack}
import scala.concurrent.Await
import scala.concurrent.duration._
import scala.language.postfixOps
import scala.reflect.ClassTag
import scala.util.control.NonFatal

import akka.actor._
import akka.actor.SupervisorStrategy.Stop
import akka.pattern.ask
import akka.util.Timeout

import org.apache.spark._
import org.apache.spark.broadcast.Broadcast
import org.apache.spark.executor.TaskMetrics
import org.apache.spark.partial.{ApproximateActionListener, ApproximateEvaluator, PartialResult}
import org.apache.spark.rdd.RDD
import org.apache.spark.storage._
import org.apache.spark.util.{CallSite, SystemClock, Clock, Utils}
import org.apache.spark.storage.BlockManagerMessages.BlockManagerHeartbeat

/**
 * The high-level scheduling layer that implements stage-oriented scheduling. It computes a DAG of
 * stages for each job, keeps track of which RDDs and stage outputs are materialized, and finds a
 * minimal schedule to run the job. It then submits stages as TaskSets to an underlying
 * TaskScheduler implementation that runs them on the cluster.
 *
 * In addition to coming up with a DAG of stages, this class also determines the preferred
 * locations to run each task on, based on the current cache status, and passes these to the
 * low-level TaskScheduler. Furthermore, it handles failures due to shuffle output files being
 * lost, in which case old stages may need to be resubmitted. Failures *within* a stage that are
 * not caused by shuffle file loss are handled by the TaskScheduler, which will retry each task
 * a small number of times before cancelling the whole stage.
 *
 */
private[spark]
class DAGScheduler(
    private[scheduler] val sc: SparkContext,
    private[scheduler] val taskScheduler: TaskScheduler,
    listenerBus: LiveListenerBus,
    mapOutputTracker: MapOutputTrackerMaster,
    blockManagerMaster: BlockManagerMaster,
    env: SparkEnv,
    clock: Clock = SystemClock)
  extends Logging {

  import DAGScheduler._

  def this(sc: SparkContext, taskScheduler: TaskScheduler) = {
    this(
      sc,
      taskScheduler,
      sc.listenerBus,
      sc.env.mapOutputTracker.asInstanceOf[MapOutputTrackerMaster],
      sc.env.blockManager.master,
      sc.env)
  }

  def this(sc: SparkContext) = this(sc, sc.taskScheduler)

  private[scheduler] val nextJobId = new AtomicInteger(0)
  private[scheduler] def numTotalJobs: Int = nextJobId.get()
  private val nextStageId = new AtomicInteger(0)

  private[scheduler] val jobIdToStageIds = new HashMap[Int, HashSet[Int]]
  private[scheduler] val stageIdToStage = new HashMap[Int, Stage]
  private[scheduler] val shuffleToMapStage = new HashMap[Int, Stage]
  private[scheduler] val jobIdToActiveJob = new HashMap[Int, ActiveJob]

  // Stages we need to run whose parents aren't done
  private[scheduler] val waitingStages = new HashSet[Stage]

  // Stages we are running right now
  private[scheduler] val runningStages = new HashSet[Stage]

  // Stages that must be resubmitted due to fetch failures
  private[scheduler] val failedStages = new HashSet[Stage]

  private[scheduler] val activeJobs = new HashSet[ActiveJob]

  // Contains the locations that each RDD's partitions are cached on
  private val cacheLocs = new HashMap[Int, Array[Seq[TaskLocation]]]

  // For tracking failed nodes, we use the MapOutputTracker's epoch number, which is sent with
  // every task. When we detect a node failing, we note the current epoch number and failed
  // executor, increment it for new tasks, and use this to ignore stray ShuffleMapTask results.
  //
  // TODO: Garbage collect information about failure epochs when we know there are no more
  //       stray messages to detect.
  private val failedEpoch = new HashMap[String, Long]

  private val dagSchedulerActorSupervisor =
    env.actorSystem.actorOf(Props(new DAGSchedulerActorSupervisor(this)))

  // A closure serializer that we reuse.
  // This is only safe because DAGScheduler runs in a single thread.
  private val closureSerializer = SparkEnv.get.closureSerializer.newInstance()

  private[scheduler] var eventProcessActor: ActorRef = _

  private def initializeEventProcessActor() {
    // blocking the thread until supervisor is started, which ensures eventProcessActor is
    // not null before any job is submitted
    implicit val timeout = Timeout(30 seconds)
    val initEventActorReply =
      dagSchedulerActorSupervisor ? Props(new DAGSchedulerEventProcessActor(this))
    eventProcessActor = Await.result(initEventActorReply, timeout.duration).
      asInstanceOf[ActorRef]
  }

  initializeEventProcessActor()

  // Called by TaskScheduler to report task's starting.
  def taskStarted(task: Task[_], taskInfo: TaskInfo) {
    eventProcessActor ! BeginEvent(task, taskInfo)
  }

  // Called to report that a task has completed and results are being fetched remotely.
  def taskGettingResult(taskInfo: TaskInfo) {
    eventProcessActor ! GettingResultEvent(taskInfo)
  }

  // Called by TaskScheduler to report task completions or failures.
  def taskEnded(
      task: Task[_],
      reason: TaskEndReason,
      result: Any,
      accumUpdates: Map[Long, Any],
      taskInfo: TaskInfo,
      taskMetrics: TaskMetrics) {
    eventProcessActor ! CompletionEvent(task, reason, result, accumUpdates, taskInfo, taskMetrics)
  }

  /**
   * Update metrics for in-progress tasks and let the master know that the BlockManager is still
   * alive. Return true if the driver knows about the given block manager. Otherwise, return false,
   * indicating that the block manager should re-register.
   */
  def executorHeartbeatReceived(
      execId: String,
      taskMetrics: Array[(Long, Int, TaskMetrics)], // (taskId, stageId, metrics)
      blockManagerId: BlockManagerId): Boolean = {
    listenerBus.post(SparkListenerExecutorMetricsUpdate(execId, taskMetrics))
    implicit val timeout = Timeout(600 seconds)

    Await.result(
      blockManagerMaster.driverActor ? BlockManagerHeartbeat(blockManagerId),
      timeout.duration).asInstanceOf[Boolean]
  }

  // Called by TaskScheduler when an executor fails.
  def executorLost(execId: String) {
    eventProcessActor ! ExecutorLost(execId)
  }

  // Called by TaskScheduler when a host is added
  def executorAdded(execId: String, host: String) {
    eventProcessActor ! ExecutorAdded(execId, host)
  }

  // Called by TaskScheduler to cancel an entire TaskSet due to either repeated failures or
  // cancellation of the job itself.
  def taskSetFailed(taskSet: TaskSet, reason: String) {
    eventProcessActor ! TaskSetFailed(taskSet, reason)
  }

  private def getCacheLocs(rdd: RDD[_]): Array[Seq[TaskLocation]] = {
    if (!cacheLocs.contains(rdd.id)) {
      val blockIds = rdd.partitions.indices.map(index => RDDBlockId(rdd.id, index)).toArray[BlockId]
      val locs = BlockManager.blockIdsToBlockManagers(blockIds, env, blockManagerMaster)
      cacheLocs(rdd.id) = blockIds.map { id =>
        locs.getOrElse(id, Nil).map(bm => TaskLocation(bm.host, bm.executorId))
      }
    }
    cacheLocs(rdd.id)
  }

  private def clearCacheLocs() {
    cacheLocs.clear()
  }

  /**
   * Get or create a shuffle map stage for the given shuffle dependency's map side.
   * The jobId value passed in will be used if the stage doesn't already exist with
   * a lower jobId (jobId always increases across jobs.)
   */
  private def getShuffleMapStage(shuffleDep: ShuffleDependency[_, _, _], jobId: Int): Stage = {
    shuffleToMapStage.get(shuffleDep.shuffleId) match {
      case Some(stage) => stage
      case None =>
        // We are going to register ancestor shuffle dependencies
        registerShuffleDependencies(shuffleDep, jobId)
        // Then register current shuffleDep
        val stage =
          newOrUsedStage(
            shuffleDep.rdd, shuffleDep.rdd.partitions.size, shuffleDep, jobId,
            shuffleDep.rdd.creationSite)
        shuffleToMapStage(shuffleDep.shuffleId) = stage
 
        stage
    }
  }

  /**
   * Create a Stage -- either directly for use as a result stage, or as part of the (re)-creation
   * of a shuffle map stage in newOrUsedStage.  The stage will be associated with the provided
   * jobId. Production of shuffle map stages should always use newOrUsedStage, not newStage
   * directly.
   */
  private def newStage(
      rdd: RDD[_],
      numTasks: Int,
      shuffleDep: Option[ShuffleDependency[_, _, _]],
      jobId: Int,
      callSite: CallSite)
    : Stage =
  {
    val id = nextStageId.getAndIncrement()
    val stage =
      new Stage(id, rdd, numTasks, shuffleDep, getParentStages(rdd, jobId), jobId, callSite)
    stageIdToStage(id) = stage
    updateJobIdStageIdMaps(jobId, stage)
    stage
  }

  /**
   * Create a shuffle map Stage for the given RDD.  The stage will also be associated with the
   * provided jobId.  If a stage for the shuffleId existed previously so that the shuffleId is
   * present in the MapOutputTracker, then the number and location of available outputs are
   * recovered from the MapOutputTracker
   */
  private def newOrUsedStage(
      rdd: RDD[_],
      numTasks: Int,
      shuffleDep: ShuffleDependency[_, _, _],
      jobId: Int,
      callSite: CallSite)
    : Stage =
  {
    val stage = newStage(rdd, numTasks, Some(shuffleDep), jobId, callSite)
    if (mapOutputTracker.containsShuffle(shuffleDep.shuffleId)) {
      val serLocs = mapOutputTracker.getSerializedMapOutputStatuses(shuffleDep.shuffleId)
      val locs = MapOutputTracker.deserializeMapStatuses(serLocs)
      for (i <- 0 until locs.size) {
        stage.outputLocs(i) = Option(locs(i)).toList   // locs(i) will be null if missing
      }
      stage.numAvailableOutputs = locs.count(_ != null)
    } else {
      // Kind of ugly: need to register RDDs with the cache and map output tracker here
      // since we can't do it in the RDD constructor because # of partitions is unknown
      logInfo("Registering RDD " + rdd.id + " (" + rdd.getCreationSite + ")")
      mapOutputTracker.registerShuffle(shuffleDep.shuffleId, rdd.partitions.size)
    }
    stage
  }

  /**
   * Get or create the list of parent stages for a given RDD. The stages will be assigned the
   * provided jobId if they haven't already been created with a lower jobId.
   */
  private def getParentStages(rdd: RDD[_], jobId: Int): List[Stage] = {
    val parents = new HashSet[Stage]
    val visited = new HashSet[RDD[_]]
    // We are manually maintaining a stack here to prevent StackOverflowError
    // caused by recursively visiting
    val waitingForVisit = new Stack[RDD[_]]
    def visit(r: RDD[_]) {
      if (!visited(r)) {
        visited += r
        // Kind of ugly: need to register RDDs with the cache here since
        // we can't do it in its constructor because # of partitions is unknown
        for (dep <- r.dependencies) {
          dep match {
            case shufDep: ShuffleDependency[_, _, _] =>
              parents += getShuffleMapStage(shufDep, jobId)
            case _ =>
              waitingForVisit.push(dep.rdd)
          }
        }
      }
    }
    waitingForVisit.push(rdd)
    while (!waitingForVisit.isEmpty) {
      visit(waitingForVisit.pop())
    }
    parents.toList
  }

  // Find ancestor missing shuffle dependencies and register into shuffleToMapStage
  private def registerShuffleDependencies(shuffleDep: ShuffleDependency[_, _, _], jobId: Int) = {
    val parentsWithNoMapStage = getAncestorShuffleDependencies(shuffleDep.rdd)
    while (!parentsWithNoMapStage.isEmpty) {
      val currentShufDep = parentsWithNoMapStage.pop()
      val stage =
        newOrUsedStage(
          currentShufDep.rdd, currentShufDep.rdd.partitions.size, currentShufDep, jobId,
          currentShufDep.rdd.creationSite)
      shuffleToMapStage(currentShufDep.shuffleId) = stage
    }
  }

  // Find ancestor shuffle dependencies that are not registered in shuffleToMapStage yet
  private def getAncestorShuffleDependencies(rdd: RDD[_]): Stack[ShuffleDependency[_, _, _]] = {
    val parents = new Stack[ShuffleDependency[_, _, _]]
    val visited = new HashSet[RDD[_]]
    // We are manually maintaining a stack here to prevent StackOverflowError
    // caused by recursively visiting
    val waitingForVisit = new Stack[RDD[_]]
    def visit(r: RDD[_]) {
      if (!visited(r)) {
        visited += r
        for (dep <- r.dependencies) {
          dep match {
            case shufDep: ShuffleDependency[_, _, _] =>
              if (!shuffleToMapStage.contains(shufDep.shuffleId)) {
                parents.push(shufDep)
              }

              waitingForVisit.push(shufDep.rdd)
            case _ =>
              waitingForVisit.push(dep.rdd)
          }
        }
      }
    }

    waitingForVisit.push(rdd)
    while (!waitingForVisit.isEmpty) {
      visit(waitingForVisit.pop())
    }
    parents
  }

  private def getMissingParentStages(stage: Stage): List[Stage] = {
    val missing = new HashSet[Stage]
    val visited = new HashSet[RDD[_]]
    // We are manually maintaining a stack here to prevent StackOverflowError
    // caused by recursively visiting
    val waitingForVisit = new Stack[RDD[_]]
    def visit(rdd: RDD[_]) {
      if (!visited(rdd)) {
        visited += rdd
        if (getCacheLocs(rdd).contains(Nil)) {
          for (dep <- rdd.dependencies) {
            dep match {
              case shufDep: ShuffleDependency[_, _, _] =>
                val mapStage = getShuffleMapStage(shufDep, stage.jobId)
                if (!mapStage.isAvailable) {
                  missing += mapStage
                }
              case narrowDep: NarrowDependency[_] =>
                waitingForVisit.push(narrowDep.rdd)
            }
          }
        }
      }
    }
    waitingForVisit.push(stage.rdd)
    while (!waitingForVisit.isEmpty) {
      visit(waitingForVisit.pop())
    }
    missing.toList
  }

  /**
   * Registers the given jobId among the jobs that need the given stage and
   * all of that stage's ancestors.
   */
  private def updateJobIdStageIdMaps(jobId: Int, stage: Stage) {
    def updateJobIdStageIdMapsList(stages: List[Stage]) {
      if (stages.nonEmpty) {
        val s = stages.head
        s.jobIds += jobId
        jobIdToStageIds.getOrElseUpdate(jobId, new HashSet[Int]()) += s.id
        val parents: List[Stage] = getParentStages(s.rdd, jobId)
        val parentsWithoutThisJobId = parents.filter { ! _.jobIds.contains(jobId) }
        updateJobIdStageIdMapsList(parentsWithoutThisJobId ++ stages.tail)
      }
    }
    updateJobIdStageIdMapsList(List(stage))
  }

  /**
   * Removes state for job and any stages that are not needed by any other job.  Does not
   * handle cancelling tasks or notifying the SparkListener about finished jobs/stages/tasks.
   *
   * @param job The job whose state to cleanup.
   */
  private def cleanupStateForJobAndIndependentStages(job: ActiveJob) {
    val registeredStages = jobIdToStageIds.get(job.jobId)
    if (registeredStages.isEmpty || registeredStages.get.isEmpty) {
      logError("No stages registered for job " + job.jobId)
    } else {
      stageIdToStage.filterKeys(stageId => registeredStages.get.contains(stageId)).foreach {
        case (stageId, stage) =>
          val jobSet = stage.jobIds
          if (!jobSet.contains(job.jobId)) {
            logError(
              "Job %d not registered for stage %d even though that stage was registered for the job"
              .format(job.jobId, stageId))
          } else {
            def removeStage(stageId: Int) {
              // data structures based on Stage
              for (stage <- stageIdToStage.get(stageId)) {
                if (runningStages.contains(stage)) {
                  logDebug("Removing running stage %d".format(stageId))
                  runningStages -= stage
                }
                for ((k, v) <- shuffleToMapStage.find(_._2 == stage)) {
                  shuffleToMapStage.remove(k)
                }
                if (waitingStages.contains(stage)) {
                  logDebug("Removing stage %d from waiting set.".format(stageId))
                  waitingStages -= stage
                }
                if (failedStages.contains(stage)) {
                  logDebug("Removing stage %d from failed set.".format(stageId))
                  failedStages -= stage
                }
              }
              // data structures based on StageId
              stageIdToStage -= stageId

              logDebug("After removal of stage %d, remaining stages = %d"
                .format(stageId, stageIdToStage.size))
            }

            jobSet -= job.jobId
            if (jobSet.isEmpty) { // no other job needs this stage
              removeStage(stageId)
            }
          }
      }
    }
    jobIdToStageIds -= job.jobId
    jobIdToActiveJob -= job.jobId
    activeJobs -= job
    job.finalStage.resultOfJob = None
  }

  /**
   * Submit a job to the job scheduler and get a JobWaiter object back. The JobWaiter object
   * can be used to block until the the job finishes executing or can be used to cancel the job.
   */
  def submitJob[T, U](
      rdd: RDD[T],
      func: (TaskContext, Iterator[T]) => U,
      partitions: Seq[Int],
      callSite: CallSite,
      allowLocal: Boolean,
      resultHandler: (Int, U) => Unit,
      properties: Properties = null): JobWaiter[U] =
  {
    // Check to make sure we are not launching a task on a partition that does not exist.
    val maxPartitions = rdd.partitions.length
    partitions.find(p => p >= maxPartitions || p < 0).foreach { p =>
      throw new IllegalArgumentException(
        "Attempting to access a non-existent partition: " + p + ". " +
          "Total number of partitions: " + maxPartitions)
    }

    val jobId = nextJobId.getAndIncrement()
    if (partitions.size == 0) {
      return new JobWaiter[U](this, jobId, 0, resultHandler)
    }

    assert(partitions.size > 0)
    val func2 = func.asInstanceOf[(TaskContext, Iterator[_]) => _]
    val waiter = new JobWaiter(this, jobId, partitions.size, resultHandler)
    eventProcessActor ! JobSubmitted(
      jobId, rdd, func2, partitions.toArray, allowLocal, callSite, waiter, properties)
    waiter
  }

  def runJob[T, U: ClassTag](
      rdd: RDD[T],
      func: (TaskContext, Iterator[T]) => U,
      partitions: Seq[Int],
      callSite: CallSite,
      allowLocal: Boolean,
      resultHandler: (Int, U) => Unit,
      properties: Properties = null)
  {
    val waiter = submitJob(rdd, func, partitions, callSite, allowLocal, resultHandler, properties)
    waiter.awaitResult() match {
      case JobSucceeded => {}
      case JobFailed(exception: Exception) =>
        logInfo("Failed to run " + callSite.shortForm)
        throw exception
    }
  }

  def runApproximateJob[T, U, R](
      rdd: RDD[T],
      func: (TaskContext, Iterator[T]) => U,
      evaluator: ApproximateEvaluator[U, R],
      callSite: CallSite,
      timeout: Long,
      properties: Properties = null)
    : PartialResult[R] =
  {
    val listener = new ApproximateActionListener(rdd, func, evaluator, timeout)
    val func2 = func.asInstanceOf[(TaskContext, Iterator[_]) => _]
    val partitions = (0 until rdd.partitions.size).toArray
    val jobId = nextJobId.getAndIncrement()
    eventProcessActor ! JobSubmitted(
      jobId, rdd, func2, partitions, allowLocal = false, callSite, listener, properties)
    listener.awaitResult()    // Will throw an exception if the job fails
  }

  /**
   * Cancel a job that is running or waiting in the queue.
   */
  def cancelJob(jobId: Int) {
    logInfo("Asked to cancel job " + jobId)
    eventProcessActor ! JobCancelled(jobId)
  }

  def cancelJobGroup(groupId: String) {
    logInfo("Asked to cancel job group " + groupId)
    eventProcessActor ! JobGroupCancelled(groupId)
  }

  /**
   * Cancel all jobs that are running or waiting in the queue.
   */
  def cancelAllJobs() {
    eventProcessActor ! AllJobsCancelled
  }

  private[scheduler] def doCancelAllJobs() {
    // Cancel all running jobs.
    runningStages.map(_.jobId).foreach(handleJobCancellation(_,
      reason = "as part of cancellation of all jobs"))
    activeJobs.clear() // These should already be empty by this point,
    jobIdToActiveJob.clear() // but just in case we lost track of some jobs...
    submitWaitingStages()
  }

  /**
   * Cancel all jobs associated with a running or scheduled stage.
   */
  def cancelStage(stageId: Int) {
    eventProcessActor ! StageCancelled(stageId)
  }

  /**
   * Resubmit any failed stages. Ordinarily called after a small amount of time has passed since
   * the last fetch failure.
   */
  private[scheduler] def resubmitFailedStages() {
    if (failedStages.size > 0) {
      // Failed stages may be removed by job cancellation, so failed might be empty even if
      // the ResubmitFailedStages event has been scheduled.
      logInfo("Resubmitting failed stages")
      clearCacheLocs()
      val failedStagesCopy = failedStages.toArray
      failedStages.clear()
      for (stage <- failedStagesCopy.sortBy(_.jobId)) {
        submitStage(stage)
      }
    }
    submitWaitingStages()
  }

  /**
   * Check for waiting or failed stages which are now eligible for resubmission.
   * Ordinarily run on every iteration of the event loop.
   */
  private def submitWaitingStages() {
    // TODO: We might want to run this less often, when we are sure that something has become
    // runnable that wasn't before.
    logTrace("Checking for newly runnable parent stages")
    logTrace("running: " + runningStages)
    logTrace("waiting: " + waitingStages)
    logTrace("failed: " + failedStages)
    val waitingStagesCopy = waitingStages.toArray
    waitingStages.clear()
    for (stage <- waitingStagesCopy.sortBy(_.jobId)) {
      submitStage(stage)
    }
  }

  /**
   * Run a job on an RDD locally, assuming it has only a single partition and no dependencies.
   * We run the operation in a separate thread just in case it takes a bunch of time, so that we
   * don't block the DAGScheduler event loop or other concurrent jobs.
   */
  protected def runLocally(job: ActiveJob) {
    logInfo("Computing the requested partition locally")
    new Thread("Local computation of job " + job.jobId) {
      override def run() {
        runLocallyWithinThread(job)
      }
    }.start()
  }

  // Broken out for easier testing in DAGSchedulerSuite.
  protected def runLocallyWithinThread(job: ActiveJob) {
    var jobResult: JobResult = JobSucceeded
    try {
      SparkEnv.set(env)
      val rdd = job.finalStage.rdd
      val split = rdd.partitions(job.partitions(0))
      val taskContext =
        new TaskContext(job.finalStage.id, job.partitions(0), 0, runningLocally = true)
      try {
        val result = job.func(taskContext, rdd.iterator(split, taskContext))
        job.listener.taskSucceeded(0, result)
      } finally {
        taskContext.executeOnCompleteCallbacks()
      }
    } catch {
      case e: Exception =>
        val exception = new SparkDriverExecutionException(e)
        jobResult = JobFailed(exception)
        job.listener.jobFailed(exception)
      case oom: OutOfMemoryError =>
        val exception = new SparkException("Local job aborted due to out of memory error", oom)
        jobResult = JobFailed(exception)
        job.listener.jobFailed(exception)
    } finally {
      val s = job.finalStage
      // clean up data structures that were populated for a local job,
      // but that won't get cleaned up via the normal paths through
      // completion events or stage abort
      stageIdToStage -= s.id
      jobIdToStageIds -= job.jobId
      listenerBus.post(SparkListenerJobEnd(job.jobId, jobResult))
    }
  }

  /** Finds the earliest-created active job that needs the stage */
  // TODO: Probably should actually find among the active jobs that need this
  // stage the one with the highest priority (highest-priority pool, earliest created).
  // That should take care of at least part of the priority inversion problem with
  // cross-job dependencies.
  private def activeJobForStage(stage: Stage): Option[Int] = {
    val jobsThatUseStage: Array[Int] = stage.jobIds.toArray.sorted
    jobsThatUseStage.find(jobIdToActiveJob.contains)
  }

  private[scheduler] def handleJobGroupCancelled(groupId: String) {
    // Cancel all jobs belonging to this job group.
    // First finds all active jobs with this group id, and then kill stages for them.
    val activeInGroup = activeJobs.filter(activeJob =>
      groupId == activeJob.properties.get(SparkContext.SPARK_JOB_GROUP_ID))
    val jobIds = activeInGroup.map(_.jobId)
    jobIds.foreach(handleJobCancellation(_, "part of cancelled job group %s".format(groupId)))
    submitWaitingStages()
  }

  private[scheduler] def handleBeginEvent(task: Task[_], taskInfo: TaskInfo) {
    listenerBus.post(SparkListenerTaskStart(task.stageId, taskInfo))
    submitWaitingStages()
  }

  private[scheduler] def handleTaskSetFailed(taskSet: TaskSet, reason: String) {
    stageIdToStage.get(taskSet.stageId).foreach {abortStage(_, reason) }
    submitWaitingStages()
  }

  private[scheduler] def cleanUpAfterSchedulerStop() {
    for (job <- activeJobs) {
      val error = new SparkException("Job cancelled because SparkContext was shut down")
      job.listener.jobFailed(error)
      // Tell the listeners that all of the running stages have ended.  Don't bother
      // cancelling the stages because if the DAG scheduler is stopped, the entire application
      // is in the process of getting stopped.
      val stageFailedMessage = "Stage cancelled because SparkContext was shut down"
      runningStages.foreach { stage =>
        stage.info.stageFailed(stageFailedMessage)
        listenerBus.post(SparkListenerStageCompleted(stage.info))
      }
      listenerBus.post(SparkListenerJobEnd(job.jobId, JobFailed(error)))
    }
  }

  private[scheduler] def handleGetTaskResult(taskInfo: TaskInfo) {
    listenerBus.post(SparkListenerTaskGettingResult(taskInfo))
    submitWaitingStages()
  }

  private[scheduler] def handleJobSubmitted(jobId: Int,
      finalRDD: RDD[_],
      func: (TaskContext, Iterator[_]) => _,
      partitions: Array[Int],
      allowLocal: Boolean,
      callSite: CallSite,
      listener: JobListener,
      properties: Properties = null)
  {
    var finalStage: Stage = null
    try {
      // New stage creation may throw an exception if, for example, jobs are run on a
      // HadoopRDD whose underlying HDFS files have been deleted.
      finalStage = newStage(finalRDD, partitions.size, None, jobId, callSite)
    } catch {
      case e: Exception =>
        logWarning("Creating new stage failed due to exception - job: " + jobId, e)
        listener.jobFailed(e)
        return
    }
    if (finalStage != null) {
      val job = new ActiveJob(jobId, finalStage, func, partitions, callSite, listener, properties)
      clearCacheLocs()
      logInfo("Got job %s (%s) with %d output partitions (allowLocal=%s)".format(
        job.jobId, callSite.shortForm, partitions.length, allowLocal))
      logInfo("Final stage: " + finalStage + "(" + finalStage.name + ")")
      logInfo("Parents of final stage: " + finalStage.parents)
      logInfo("Missing parents: " + getMissingParentStages(finalStage))
      if (allowLocal && finalStage.parents.size == 0 && partitions.length == 1) {
        // Compute very short actions like first() or take() with no parent stages locally.
        listenerBus.post(SparkListenerJobStart(job.jobId, Array[Int](), properties))
        runLocally(job)
      } else {
        jobIdToActiveJob(jobId) = job
        activeJobs += job
        finalStage.resultOfJob = Some(job)
        listenerBus.post(SparkListenerJobStart(job.jobId, jobIdToStageIds(jobId).toArray,
          properties))
        submitStage(finalStage)
      }
    }
    submitWaitingStages()
  }

  /** Submits stage, but first recursively submits any missing parents. */
  private def submitStage(stage: Stage) {
    val jobId = activeJobForStage(stage)
    if (jobId.isDefined) {
      logDebug("submitStage(" + stage + ")")
      if (!waitingStages(stage) && !runningStages(stage) && !failedStages(stage)) {
        val missing = getMissingParentStages(stage).sortBy(_.id)
        logDebug("missing: " + missing)
        if (missing == Nil) {
          logInfo("Submitting " + stage + " (" + stage.rdd + "), which has no missing parents")
          submitMissingTasks(stage, jobId.get)
        } else {
          for (parent <- missing) {
            submitStage(parent)
          }
          waitingStages += stage
        }
      }
    } else {
      abortStage(stage, "No active job for stage " + stage.id)
    }
  }

  /** Called when stage's parents are available and we can now do its task. */
  private def submitMissingTasks(stage: Stage, jobId: Int) {
    logDebug("submitMissingTasks(" + stage + ")")
    // Get our pending tasks and remember them in our pendingTasks entry
    stage.pendingTasks.clear()
    var tasks = ArrayBuffer[Task[_]]()

    val properties = if (jobIdToActiveJob.contains(jobId)) {
      jobIdToActiveJob(stage.jobId).properties
    } else {
      // this stage will be assigned to "default" pool
      null
    }

    runningStages += stage
    // SparkListenerStageSubmitted should be posted before testing whether tasks are
    // serializable. If tasks are not serializable, a SparkListenerStageCompleted event
    // will be posted, which should always come after a corresponding SparkListenerStageSubmitted
    // event.
    listenerBus.post(SparkListenerStageSubmitted(stage.info, properties))

    // TODO: Maybe we can keep the taskBinary in Stage to avoid serializing it multiple times.
    // Broadcasted binary for the task, used to dispatch tasks to executors. Note that we broadcast
    // the serialized copy of the RDD and for each task we will deserialize it, which means each
    // task gets a different copy of the RDD. This provides stronger isolation between tasks that
    // might modify state of objects referenced in their closures. This is necessary in Hadoop
    // where the JobConf/Configuration object is not thread-safe.
    var taskBinary: Broadcast[Array[Byte]] = null
    try {
      // For ShuffleMapTask, serialize and broadcast (rdd, shuffleDep).
      // For ResultTask, serialize and broadcast (rdd, func).
      val taskBinaryBytes: Array[Byte] =
        if (stage.isShuffleMap) {
          closureSerializer.serialize((stage.rdd, stage.shuffleDep.get) : AnyRef).array()
        } else {
          closureSerializer.serialize((stage.rdd, stage.resultOfJob.get.func) : AnyRef).array()
        }
      taskBinary = sc.broadcast(taskBinaryBytes)
    } catch {
      // In the case of a failure during serialization, abort the stage.
      case e: NotSerializableException =>
        abortStage(stage, "Task not serializable: " + e.toString)
        runningStages -= stage
        return
      case NonFatal(e) =>
        abortStage(stage, s"Task serialization failed: $e\n${e.getStackTraceString}")
        runningStages -= stage
        return
    }

    if (stage.isShuffleMap) {
      for (p <- 0 until stage.numPartitions if stage.outputLocs(p) == Nil) {
        val locs = getPreferredLocs(stage.rdd, p)
        val part = stage.rdd.partitions(p)
        tasks += new ShuffleMapTask(stage.id, taskBinary, part, locs)
      }
    } else {
      // This is a final stage; figure out its job's missing partitions
      val job = stage.resultOfJob.get
      for (id <- 0 until job.numPartitions if !job.finished(id)) {
        val p: Int = job.partitions(id)
        val part = stage.rdd.partitions(p)
        val locs = getPreferredLocs(stage.rdd, p)
        tasks += new ResultTask(stage.id, taskBinary, part, locs, id)
      }
    }

    if (tasks.size > 0) {
      // Preemptively serialize a task to make sure it can be serialized. We are catching this
      // exception here because it would be fairly hard to catch the non-serializable exception
      // down the road, where we have several different implementations for local scheduler and
      // cluster schedulers.
      //
      // We've already serialized RDDs and closures in taskBinary, but here we check for all other
      // objects such as Partition.
      try {
        closureSerializer.serialize(tasks.head)
      } catch {
        case e: NotSerializableException =>
          abortStage(stage, "Task not serializable: " + e.toString)
          runningStages -= stage
          return
        case NonFatal(e) => // Other exceptions, such as IllegalArgumentException from Kryo.
          abortStage(stage, s"Task serialization failed: $e\n${e.getStackTraceString}")
          runningStages -= stage
          return
      }

      logInfo("Submitting " + tasks.size + " missing tasks from " + stage + " (" + stage.rdd + ")")
      stage.pendingTasks ++= tasks
      logDebug("New pending tasks: " + stage.pendingTasks)
      taskScheduler.submitTasks(
        new TaskSet(tasks.toArray, stage.id, stage.newAttemptId(), stage.jobId, properties))
      stage.info.submissionTime = Some(clock.getTime())
    } else {
      // Because we posted SparkListenerStageSubmitted earlier, we should post
      // SparkListenerStageCompleted here in case there are no tasks to run.
      listenerBus.post(SparkListenerStageCompleted(stage.info))
      logDebug("Stage " + stage + " is actually done; %b %d %d".format(
        stage.isAvailable, stage.numAvailableOutputs, stage.numPartitions))
      runningStages -= stage
    }
  }

  /**
   * Responds to a task finishing. This is called inside the event loop so it assumes that it can
   * modify the scheduler's internal state. Use taskEnded() to post a task end event from outside.
   */
  private[scheduler] def handleTaskCompletion(event: CompletionEvent) {
    val task = event.task
    val stageId = task.stageId
    val taskType = Utils.getFormattedClassName(task)

    // The success case is dealt with separately below, since we need to compute accumulator
    // updates before posting.
    if (event.reason != Success) {
      listenerBus.post(SparkListenerTaskEnd(stageId, taskType, event.reason, event.taskInfo,
        event.taskMetrics))
    }

    if (!stageIdToStage.contains(task.stageId)) {
      // Skip all the actions if the stage has been cancelled.
      return
    }
    val stage = stageIdToStage(task.stageId)

    def markStageAsFinished(stage: Stage) = {
      val serviceTime = stage.info.submissionTime match {
        case Some(t) => "%.03f".format((clock.getTime() - t) / 1000.0)
        case _ => "Unknown"
      }
      logInfo("%s (%s) finished in %s s".format(stage, stage.name, serviceTime))
      stage.info.completionTime = Some(clock.getTime())
      listenerBus.post(SparkListenerStageCompleted(stage.info))
      runningStages -= stage
    }
    event.reason match {
      case Success =>
        if (event.accumUpdates != null) {
<<<<<<< HEAD
          // TODO: fail the stage if the accumulator update fails...
          Accumulators.add(event.accumUpdates) // TODO: do this only if task wasn't resubmitted
          event.accumUpdates.foreach { case (id, partialValue) =>
            val acc = Accumulators.originals(id).asInstanceOf[Accumulable[Any, Any]]
            // To avoid UI cruft, ignore cases where value wasn't updated
            if (acc.name.isDefined && partialValue != acc.zero) {
              val name = acc.name.get
              val stringPartialValue = Accumulators.stringifyPartialValue(partialValue)
              val stringValue = Accumulators.stringifyValue(acc.value)
              stage.info.accumulables(id) = AccumulableInfo(id, name, stringValue)
              event.taskInfo.accumulables +=
                AccumulableInfo(id, name, Some(stringPartialValue), stringValue)
            }
=======
          try {
            Accumulators.add(event.accumUpdates)
          } catch {
            // If we see an exception during accumulator update, just log the error and move on.
            case e: Exception =>
              logError(s"Failed to update accumulators for $task", e)
>>>>>>> 066765d6
          }
        }
        listenerBus.post(SparkListenerTaskEnd(stageId, taskType, event.reason, event.taskInfo,
          event.taskMetrics))
        stage.pendingTasks -= task
        task match {
          case rt: ResultTask[_, _] =>
            stage.resultOfJob match {
              case Some(job) =>
                if (!job.finished(rt.outputId)) {
                  job.finished(rt.outputId) = true
                  job.numFinished += 1
                  // If the whole job has finished, remove it
                  if (job.numFinished == job.numPartitions) {
                    markStageAsFinished(stage)
                    cleanupStateForJobAndIndependentStages(job)
                    listenerBus.post(SparkListenerJobEnd(job.jobId, JobSucceeded))
                  }

                  // taskSucceeded runs some user code that might throw an exception. Make sure
                  // we are resilient against that.
                  try {
                    job.listener.taskSucceeded(rt.outputId, event.result)
                  } catch {
                    case e: Exception =>
                      // TODO: Perhaps we want to mark the stage as failed?
                      job.listener.jobFailed(new SparkDriverExecutionException(e))
                  }
                }
              case None =>
                logInfo("Ignoring result from " + rt + " because its job has finished")
            }

          case smt: ShuffleMapTask =>
            val status = event.result.asInstanceOf[MapStatus]
            val execId = status.location.executorId
            logDebug("ShuffleMapTask finished on " + execId)
            if (failedEpoch.contains(execId) && smt.epoch <= failedEpoch(execId)) {
              logInfo("Ignoring possibly bogus ShuffleMapTask completion from " + execId)
            } else {
              stage.addOutputLoc(smt.partitionId, status)
            }
            if (runningStages.contains(stage) && stage.pendingTasks.isEmpty) {
              markStageAsFinished(stage)
              logInfo("looking for newly runnable stages")
              logInfo("running: " + runningStages)
              logInfo("waiting: " + waitingStages)
              logInfo("failed: " + failedStages)
              if (stage.shuffleDep.isDefined) {
                // We supply true to increment the epoch number here in case this is a
                // recomputation of the map outputs. In that case, some nodes may have cached
                // locations with holes (from when we detected the error) and will need the
                // epoch incremented to refetch them.
                // TODO: Only increment the epoch number if this is not the first time
                //       we registered these map outputs.
                mapOutputTracker.registerMapOutputs(
                  stage.shuffleDep.get.shuffleId,
                  stage.outputLocs.map(list => if (list.isEmpty) null else list.head).toArray,
                  changeEpoch = true)
              }
              clearCacheLocs()
              if (stage.outputLocs.exists(_ == Nil)) {
                // Some tasks had failed; let's resubmit this stage
                // TODO: Lower-level scheduler should also deal with this
                logInfo("Resubmitting " + stage + " (" + stage.name +
                  ") because some of its tasks had failed: " +
                  stage.outputLocs.zipWithIndex.filter(_._1 == Nil).map(_._2).mkString(", "))
                submitStage(stage)
              } else {
                val newlyRunnable = new ArrayBuffer[Stage]
                for (stage <- waitingStages) {
                  logInfo("Missing parents for " + stage + ": " + getMissingParentStages(stage))
                }
                for (stage <- waitingStages if getMissingParentStages(stage) == Nil) {
                  newlyRunnable += stage
                }
                waitingStages --= newlyRunnable
                runningStages ++= newlyRunnable
                for {
                  stage <- newlyRunnable.sortBy(_.id)
                  jobId <- activeJobForStage(stage)
                } {
                  logInfo("Submitting " + stage + " (" + stage.rdd + "), which is now runnable")
                  submitMissingTasks(stage, jobId)
                }
              }
            }
          }

      case Resubmitted =>
        logInfo("Resubmitted " + task + ", so marking it as still running")
        stage.pendingTasks += task

      case FetchFailed(bmAddress, shuffleId, mapId, reduceId) =>
        // Mark the stage that the reducer was in as unrunnable
        val failedStage = stageIdToStage(task.stageId)
        runningStages -= failedStage
        // TODO: Cancel running tasks in the stage
        logInfo("Marking " + failedStage + " (" + failedStage.name +
          ") for resubmision due to a fetch failure")
        // Mark the map whose fetch failed as broken in the map stage
        val mapStage = shuffleToMapStage(shuffleId)
        if (mapId != -1) {
          mapStage.removeOutputLoc(mapId, bmAddress)
          mapOutputTracker.unregisterMapOutput(shuffleId, mapId, bmAddress)
        }
        logInfo("The failed fetch was from " + mapStage + " (" + mapStage.name +
          "); marking it for resubmission")
        if (failedStages.isEmpty && eventProcessActor != null) {
          // Don't schedule an event to resubmit failed stages if failed isn't empty, because
          // in that case the event will already have been scheduled. eventProcessActor may be
          // null during unit tests.
          import env.actorSystem.dispatcher
          env.actorSystem.scheduler.scheduleOnce(
            RESUBMIT_TIMEOUT, eventProcessActor, ResubmitFailedStages)
        }
        failedStages += failedStage
        failedStages += mapStage
        // TODO: mark the executor as failed only if there were lots of fetch failures on it
        if (bmAddress != null) {
          handleExecutorLost(bmAddress.executorId, Some(task.epoch))
        }

      case ExceptionFailure(className, description, stackTrace, metrics) =>
        // Do nothing here, left up to the TaskScheduler to decide how to handle user failures

      case TaskResultLost =>
        // Do nothing here; the TaskScheduler handles these failures and resubmits the task.

      case other =>
        // Unrecognized failure - also do nothing. If the task fails repeatedly, the TaskScheduler
        // will abort the job.
    }
    submitWaitingStages()
  }

  /**
   * Responds to an executor being lost. This is called inside the event loop, so it assumes it can
   * modify the scheduler's internal state. Use executorLost() to post a loss event from outside.
   *
   * Optionally the epoch during which the failure was caught can be passed to avoid allowing
   * stray fetch failures from possibly retriggering the detection of a node as lost.
   */
  private[scheduler] def handleExecutorLost(execId: String, maybeEpoch: Option[Long] = None) {
    val currentEpoch = maybeEpoch.getOrElse(mapOutputTracker.getEpoch)
    if (!failedEpoch.contains(execId) || failedEpoch(execId) < currentEpoch) {
      failedEpoch(execId) = currentEpoch
      logInfo("Executor lost: %s (epoch %d)".format(execId, currentEpoch))
      blockManagerMaster.removeExecutor(execId)
      // TODO: This will be really slow if we keep accumulating shuffle map stages
      for ((shuffleId, stage) <- shuffleToMapStage) {
        stage.removeOutputsOnExecutor(execId)
        val locs = stage.outputLocs.map(list => if (list.isEmpty) null else list.head).toArray
        mapOutputTracker.registerMapOutputs(shuffleId, locs, changeEpoch = true)
      }
      if (shuffleToMapStage.isEmpty) {
        mapOutputTracker.incrementEpoch()
      }
      clearCacheLocs()
    } else {
      logDebug("Additional executor lost message for " + execId +
               "(epoch " + currentEpoch + ")")
    }
    submitWaitingStages()
  }

  private[scheduler] def handleExecutorAdded(execId: String, host: String) {
    // remove from failedEpoch(execId) ?
    if (failedEpoch.contains(execId)) {
      logInfo("Host added was in lost list earlier: " + host)
      failedEpoch -= execId
    }
    submitWaitingStages()
  }

  private[scheduler] def handleStageCancellation(stageId: Int) {
    stageIdToStage.get(stageId) match {
      case Some(stage) =>
        val jobsThatUseStage: Array[Int] = stage.jobIds.toArray
        jobsThatUseStage.foreach { jobId =>
          handleJobCancellation(jobId, s"because Stage $stageId was cancelled")
        }
      case None =>
        logInfo("No active jobs to kill for Stage " + stageId)
    }
    submitWaitingStages()
  }

  private[scheduler] def handleJobCancellation(jobId: Int, reason: String = "") {
    if (!jobIdToStageIds.contains(jobId)) {
      logDebug("Trying to cancel unregistered job " + jobId)
    } else {
      failJobAndIndependentStages(
        jobIdToActiveJob(jobId), "Job %d cancelled %s".format(jobId, reason))
    }
    submitWaitingStages()
  }

  /**
   * Aborts all jobs depending on a particular Stage. This is called in response to a task set
   * being canceled by the TaskScheduler. Use taskSetFailed() to inject this event from outside.
   */
  private[scheduler] def abortStage(failedStage: Stage, reason: String) {
    if (!stageIdToStage.contains(failedStage.id)) {
      // Skip all the actions if the stage has been removed.
      return
    }
    val dependentJobs: Seq[ActiveJob] =
      activeJobs.filter(job => stageDependsOn(job.finalStage, failedStage)).toSeq
    failedStage.info.completionTime = Some(clock.getTime())
    for (job <- dependentJobs) {
      failJobAndIndependentStages(job, s"Job aborted due to stage failure: $reason")
    }
    if (dependentJobs.isEmpty) {
      logInfo("Ignoring failure of " + failedStage + " because all jobs depending on it are done")
    }
  }

  /**
   * Fails a job and all stages that are only used by that job, and cleans up relevant state.
   */
  private def failJobAndIndependentStages(job: ActiveJob, failureReason: String) {
    val error = new SparkException(failureReason)
    var ableToCancelStages = true

    val shouldInterruptThread =
      if (job.properties == null) false
      else job.properties.getProperty(SparkContext.SPARK_JOB_INTERRUPT_ON_CANCEL, "false").toBoolean

    // Cancel all independent, running stages.
    val stages = jobIdToStageIds(job.jobId)
    if (stages.isEmpty) {
      logError("No stages registered for job " + job.jobId)
    }
    stages.foreach { stageId =>
      val jobsForStage: Option[HashSet[Int]] = stageIdToStage.get(stageId).map(_.jobIds)
      if (jobsForStage.isEmpty || !jobsForStage.get.contains(job.jobId)) {
        logError(
          "Job %d not registered for stage %d even though that stage was registered for the job"
            .format(job.jobId, stageId))
      } else if (jobsForStage.get.size == 1) {
        if (!stageIdToStage.contains(stageId)) {
          logError("Missing Stage for stage with id $stageId")
        } else {
          // This is the only job that uses this stage, so fail the stage if it is running.
          val stage = stageIdToStage(stageId)
          if (runningStages.contains(stage)) {
            try { // cancelTasks will fail if a SchedulerBackend does not implement killTask
              taskScheduler.cancelTasks(stageId, shouldInterruptThread)
              stage.info.stageFailed(failureReason)
              listenerBus.post(SparkListenerStageCompleted(stage.info))
            } catch {
              case e: UnsupportedOperationException =>
                logInfo(s"Could not cancel tasks for stage $stageId", e)
              ableToCancelStages = false
            }
          }
        }
      }
    }

    if (ableToCancelStages) {
      job.listener.jobFailed(error)
      cleanupStateForJobAndIndependentStages(job)
      listenerBus.post(SparkListenerJobEnd(job.jobId, JobFailed(error)))
    }
  }

  /**
   * Return true if one of stage's ancestors is target.
   */
  private def stageDependsOn(stage: Stage, target: Stage): Boolean = {
    if (stage == target) {
      return true
    }
    val visitedRdds = new HashSet[RDD[_]]
    val visitedStages = new HashSet[Stage]
    // We are manually maintaining a stack here to prevent StackOverflowError
    // caused by recursively visiting
    val waitingForVisit = new Stack[RDD[_]]
    def visit(rdd: RDD[_]) {
      if (!visitedRdds(rdd)) {
        visitedRdds += rdd
        for (dep <- rdd.dependencies) {
          dep match {
            case shufDep: ShuffleDependency[_, _, _] =>
              val mapStage = getShuffleMapStage(shufDep, stage.jobId)
              if (!mapStage.isAvailable) {
                visitedStages += mapStage
                waitingForVisit.push(mapStage.rdd)
              }  // Otherwise there's no need to follow the dependency back
            case narrowDep: NarrowDependency[_] =>
              waitingForVisit.push(narrowDep.rdd)
          }
        }
      }
    }
    waitingForVisit.push(stage.rdd)
    while (!waitingForVisit.isEmpty) {
      visit(waitingForVisit.pop())
    }
    visitedRdds.contains(target.rdd)
  }

  /**
   * Synchronized method that might be called from other threads.
   * @param rdd whose partitions are to be looked at
   * @param partition to lookup locality information for
   * @return list of machines that are preferred by the partition
   */
  private[spark]
  def getPreferredLocs(rdd: RDD[_], partition: Int): Seq[TaskLocation] = synchronized {
    getPreferredLocsInternal(rdd, partition, new HashSet)
  }

  /** Recursive implementation for getPreferredLocs. */
  private def getPreferredLocsInternal(
      rdd: RDD[_],
      partition: Int,
      visited: HashSet[(RDD[_],Int)])
    : Seq[TaskLocation] =
  {
    // If the partition has already been visited, no need to re-visit.
    // This avoids exponential path exploration.  SPARK-695
    if (!visited.add((rdd,partition))) {
      // Nil has already been returned for previously visited partitions.
      return Nil
    }
    // If the partition is cached, return the cache locations
    val cached = getCacheLocs(rdd)(partition)
    if (!cached.isEmpty) {
      return cached
    }
    // If the RDD has some placement preferences (as is the case for input RDDs), get those
    val rddPrefs = rdd.preferredLocations(rdd.partitions(partition)).toList
    if (!rddPrefs.isEmpty) {
      return rddPrefs.map(host => TaskLocation(host))
    }
    // If the RDD has narrow dependencies, pick the first partition of the first narrow dep
    // that has any placement preferences. Ideally we would choose based on transfer sizes,
    // but this will do for now.
    rdd.dependencies.foreach {
      case n: NarrowDependency[_] =>
        for (inPart <- n.getParents(partition)) {
          val locs = getPreferredLocsInternal(n.rdd, inPart, visited)
          if (locs != Nil) {
            return locs
          }
        }
      case _ =>
    }
    Nil
  }

  def stop() {
    logInfo("Stopping DAGScheduler")
    dagSchedulerActorSupervisor ! PoisonPill
    taskScheduler.stop()
  }
}

private[scheduler] class DAGSchedulerActorSupervisor(dagScheduler: DAGScheduler)
  extends Actor with Logging {

  override val supervisorStrategy =
    OneForOneStrategy() {
      case x: Exception =>
        logError("eventProcesserActor failed; shutting down SparkContext", x)
        try {
          dagScheduler.doCancelAllJobs()
        } catch {
          case t: Throwable => logError("DAGScheduler failed to cancel all jobs.", t)
        }
        dagScheduler.sc.stop()
        Stop
    }

  def receive = {
    case p: Props => sender ! context.actorOf(p)
    case _ => logWarning("received unknown message in DAGSchedulerActorSupervisor")
  }
}

private[scheduler] class DAGSchedulerEventProcessActor(dagScheduler: DAGScheduler)
  extends Actor with Logging {

  override def preStart() {
    // set DAGScheduler for taskScheduler to ensure eventProcessActor is always
    // valid when the messages arrive
    dagScheduler.taskScheduler.setDAGScheduler(dagScheduler)
  }

  /**
   * The main event loop of the DAG scheduler.
   */
  def receive = {
    case JobSubmitted(jobId, rdd, func, partitions, allowLocal, callSite, listener, properties) =>
      dagScheduler.handleJobSubmitted(jobId, rdd, func, partitions, allowLocal, callSite,
        listener, properties)

    case StageCancelled(stageId) =>
      dagScheduler.handleStageCancellation(stageId)

    case JobCancelled(jobId) =>
      dagScheduler.handleJobCancellation(jobId)

    case JobGroupCancelled(groupId) =>
      dagScheduler.handleJobGroupCancelled(groupId)

    case AllJobsCancelled =>
      dagScheduler.doCancelAllJobs()

    case ExecutorAdded(execId, host) =>
      dagScheduler.handleExecutorAdded(execId, host)

    case ExecutorLost(execId) =>
      dagScheduler.handleExecutorLost(execId)

    case BeginEvent(task, taskInfo) =>
      dagScheduler.handleBeginEvent(task, taskInfo)

    case GettingResultEvent(taskInfo) =>
      dagScheduler.handleGetTaskResult(taskInfo)

    case completion @ CompletionEvent(task, reason, _, _, taskInfo, taskMetrics) =>
      dagScheduler.handleTaskCompletion(completion)

    case TaskSetFailed(taskSet, reason) =>
      dagScheduler.handleTaskSetFailed(taskSet, reason)

    case ResubmitFailedStages =>
      dagScheduler.resubmitFailedStages()
  }

  override def postStop() {
    // Cancel any active jobs in postStop hook
    dagScheduler.cleanUpAfterSchedulerStop()
  }
}

private[spark] object DAGScheduler {
  // The time, in millis, to wait for fetch failure events to stop coming in after one is detected;
  // this is a simplistic way to avoid resubmitting tasks in the non-fetchable map stage one by one
  // as more failure events come in
  val RESUBMIT_TIMEOUT = 200.milliseconds

  // The time, in millis, to wake up between polls of the completion queue in order to potentially
  // resubmit failed stages
  val POLL_TIMEOUT = 10L
}<|MERGE_RESOLUTION|>--- conflicted
+++ resolved
@@ -910,28 +910,24 @@
     event.reason match {
       case Success =>
         if (event.accumUpdates != null) {
-<<<<<<< HEAD
-          // TODO: fail the stage if the accumulator update fails...
-          Accumulators.add(event.accumUpdates) // TODO: do this only if task wasn't resubmitted
-          event.accumUpdates.foreach { case (id, partialValue) =>
-            val acc = Accumulators.originals(id).asInstanceOf[Accumulable[Any, Any]]
-            // To avoid UI cruft, ignore cases where value wasn't updated
-            if (acc.name.isDefined && partialValue != acc.zero) {
-              val name = acc.name.get
-              val stringPartialValue = Accumulators.stringifyPartialValue(partialValue)
-              val stringValue = Accumulators.stringifyValue(acc.value)
-              stage.info.accumulables(id) = AccumulableInfo(id, name, stringValue)
-              event.taskInfo.accumulables +=
-                AccumulableInfo(id, name, Some(stringPartialValue), stringValue)
-            }
-=======
           try {
             Accumulators.add(event.accumUpdates)
+            event.accumUpdates.foreach { case (id, partialValue) =>
+              val acc = Accumulators.originals(id).asInstanceOf[Accumulable[Any, Any]]
+              // To avoid UI cruft, ignore cases where value wasn't updated
+              if (acc.name.isDefined && partialValue != acc.zero) {
+                val name = acc.name.get
+                val stringPartialValue = Accumulators.stringifyPartialValue(partialValue)
+                val stringValue = Accumulators.stringifyValue(acc.value)
+                stage.info.accumulables(id) = AccumulableInfo(id, name, stringValue)
+                event.taskInfo.accumulables +=
+                  AccumulableInfo(id, name, Some(stringPartialValue), stringValue)
+              }
+            }
           } catch {
             // If we see an exception during accumulator update, just log the error and move on.
             case e: Exception =>
               logError(s"Failed to update accumulators for $task", e)
->>>>>>> 066765d6
           }
         }
         listenerBus.post(SparkListenerTaskEnd(stageId, taskType, event.reason, event.taskInfo,
