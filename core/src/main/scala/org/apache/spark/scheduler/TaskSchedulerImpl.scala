--- conflicted
+++ resolved
@@ -206,51 +206,40 @@
    * sets for tasks in order of priority. We fill each node with tasks in a round-robin manner so
    * that tasks are balanced across the cluster.
    */
-<<<<<<< HEAD
   def resourceOffers(offers: Seq[WorkerOffer]): Seq[Seq[TaskDescription]] = {
     val sortedTaskSets = rootPool.getSortedTaskSetQueue
     this.synchronized {
       SparkEnv.set(sc.env)
 
       // Mark each slave as alive and remember its hostname
+      // Also track if new executor is added
+      var newExecAvail = false
       for (o <- offers) {
         executorIdToHost(o.executorId) = o.host
         if (!executorsByHost.contains(o.host)) {
           executorsByHost(o.host) = new HashSet[String]()
           executorAdded(o.executorId, o.host)
-        }
-=======
-  def resourceOffers(offers: Seq[WorkerOffer]): Seq[Seq[TaskDescription]] = synchronized {
-    SparkEnv.set(sc.env)
-
-    // Mark each slave as alive and remember its hostname
-    // Also track if new executor is added
-    var newExecAvail = false
-    for (o <- offers) {
-      executorIdToHost(o.executorId) = o.host
-      if (!executorsByHost.contains(o.host)) {
-        executorsByHost(o.host) = new HashSet[String]()
-        executorAdded(o.executorId, o.host)
-        newExecAvail = true
->>>>>>> 9d5ecf82
-      }
-
-<<<<<<< HEAD
+          newExecAvail = true
+        }
+      }
+
       // Randomly shuffle offers to avoid always placing tasks on the same set of workers.
       val shuffledOffers = Random.shuffle(offers)
       // Build a list of tasks to assign to each worker.
       val tasks = shuffledOffers.map(o => new ArrayBuffer[TaskDescription](o.cores))
       val availableCpus = shuffledOffers.map(o => o.cores).toArray
-
       for (taskSet <- sortedTaskSets) {
         logDebug("parentName: %s, name: %s, runningTasks: %s".format(
           taskSet.parent.name, taskSet.name, taskSet.runningTasks))
+        if (newExecAvail) {
+          taskSet.executorAdded()
+        }
       }
 
       // Take each TaskSet in our scheduling order, and then offer it each node in increasing order
       // of locality levels so that it gets a chance to launch local tasks on all of them.
       var launchedTask = false
-      for (taskSet <- sortedTaskSets; maxLocality <- TaskLocality.values) {
+      for (taskSet <- sortedTaskSets; maxLocality <- taskSet.myLocalityLevels) {
         do {
           launchedTask = false
           for (i <- 0 until shuffledOffers.size) {
@@ -265,45 +254,9 @@
                 activeExecutorIds += execId
                 executorsByHost(host) += execId
                 availableCpus(i) -= CPUS_PER_TASK
-                assert(availableCpus(i) >= 0)
+                assert (availableCpus(i) >= 0)
                 launchedTask = true
               }
-=======
-    // Randomly shuffle offers to avoid always placing tasks on the same set of workers.
-    val shuffledOffers = Random.shuffle(offers)
-    // Build a list of tasks to assign to each worker.
-    val tasks = shuffledOffers.map(o => new ArrayBuffer[TaskDescription](o.cores))
-    val availableCpus = shuffledOffers.map(o => o.cores).toArray
-    val sortedTaskSets = rootPool.getSortedTaskSetQueue
-    for (taskSet <- sortedTaskSets) {
-      logDebug("parentName: %s, name: %s, runningTasks: %s".format(
-        taskSet.parent.name, taskSet.name, taskSet.runningTasks))
-      if (newExecAvail) {
-        taskSet.executorAdded()
-      }
-    }
-
-    // Take each TaskSet in our scheduling order, and then offer it each node in increasing order
-    // of locality levels so that it gets a chance to launch local tasks on all of them.
-    var launchedTask = false
-    for (taskSet <- sortedTaskSets; maxLocality <- taskSet.myLocalityLevels) {
-      do {
-        launchedTask = false
-        for (i <- 0 until shuffledOffers.size) {
-          val execId = shuffledOffers(i).executorId
-          val host = shuffledOffers(i).host
-          if (availableCpus(i) >= CPUS_PER_TASK) {
-            for (task <- taskSet.resourceOffer(execId, host, maxLocality)) {
-              tasks(i) += task
-              val tid = task.taskId
-              taskIdToTaskSetId(tid) = taskSet.taskSet.id
-              taskIdToExecutorId(tid) = execId
-              activeExecutorIds += execId
-              executorsByHost(host) += execId
-              availableCpus(i) -= CPUS_PER_TASK
-              assert (availableCpus(i) >= 0)
-              launchedTask = true
->>>>>>> 9d5ecf82
             }
           }
         } while (launchedTask)
