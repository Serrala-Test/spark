/*
 * Licensed to the Apache Software Foundation (ASF) under one or more
 * contributor license agreements.  See the NOTICE file distributed with
 * this work for additional information regarding copyright ownership.
 * The ASF licenses this file to You under the Apache License, Version 2.0
 * (the "License"); you may not use this file except in compliance with
 * the License.  You may obtain a copy of the License at
 *
 *    http://www.apache.org/licenses/LICENSE-2.0
 *
 * Unless required by applicable law or agreed to in writing, software
 * distributed under the License is distributed on an "AS IS" BASIS,
 * WITHOUT WARRANTIES OR CONDITIONS OF ANY KIND, either express or implied.
 * See the License for the specific language governing permissions and
 * limitations under the License.
 */
package org.apache.spark.scheduler

import scala.collection.mutable.{HashMap, HashSet}

import org.apache.spark.SparkConf
<<<<<<< HEAD
import org.apache.spark.internal.{Logging, MDC}
import org.apache.spark.internal.LogKeys.{EXECUTOR_ID, HOST, STAGE_ID}
import org.apache.spark.internal.config
=======
import org.apache.spark.internal.{config, Logging, LogKeys, MDC}
>>>>>>> 416d7f24
import org.apache.spark.util.Clock

/**
 * Handles excluding executors and nodes within a taskset.  This includes excluding specific
 * (task, executor) / (task, nodes) pairs, and also completely excluding executors and nodes
 * for the entire taskset.
 *
 * It also must store sufficient information in task failures for application level exclusion,
 * which is handled by [[HealthTracker]].  Note that HealthTracker does not know anything
 * about task failures until a taskset completes successfully.
 *
 * THREADING:  This class is a helper to [[TaskSetManager]]; as with the methods in
 * [[TaskSetManager]] this class is designed only to be called from code with a lock on the
 * TaskScheduler (e.g. its event handlers). It should not be called from other threads.
 */
private[scheduler] class TaskSetExcludelist(
    private val listenerBus: LiveListenerBus,
    val conf: SparkConf,
    val stageId: Int,
    val stageAttemptId: Int,
    val clock: Clock) extends Logging {

  private val MAX_TASK_ATTEMPTS_PER_EXECUTOR = conf.get(config.MAX_TASK_ATTEMPTS_PER_EXECUTOR)
  private val MAX_TASK_ATTEMPTS_PER_NODE = conf.get(config.MAX_TASK_ATTEMPTS_PER_NODE)
  private val MAX_FAILURES_PER_EXEC_STAGE = conf.get(config.MAX_FAILURES_PER_EXEC_STAGE)
  private val MAX_FAILED_EXEC_PER_NODE_STAGE = conf.get(config.MAX_FAILED_EXEC_PER_NODE_STAGE)

  /**
   * A map from each executor to the task failures on that executor.  This is used for exclusion
   * within this taskset, and it is also relayed onto [[HealthTracker]] for app-level
   * exlucsion if this taskset completes successfully.
   */
  val execToFailures = new HashMap[String, ExecutorFailuresInTaskSet]()

  /**
   * Map from node to all executors on it with failures.  Needed because we want to know about
   * executors on a node even after they have died. (We don't want to bother tracking the
   * node -> execs mapping in the usual case when there aren't any failures).
   */
  private val nodeToExecsWithFailures = new HashMap[String, HashSet[String]]()
  private val nodeToExcludedTaskIndexes = new HashMap[String, HashSet[Int]]()
  private val excludedExecs = new HashSet[String]()
  private val excludedNodes = new HashSet[String]()

  private var latestFailureReason: String = null

  /**
   * Get the most recent failure reason of this TaskSet.
   */
  def getLatestFailureReason: String = {
    latestFailureReason
  }

  /**
   * Return true if this executor is excluded for the given task.  This does *not*
   * need to return true if the executor is excluded for the entire stage, or excluded
   * for the entire application.  That is to keep this method as fast as possible in the inner-loop
   * of the scheduler, where those filters will have already been applied.
   */
  def isExecutorExcludedForTask(executorId: String, index: Int): Boolean = {
    execToFailures.get(executorId).exists { execFailures =>
      execFailures.getNumTaskFailures(index) >= MAX_TASK_ATTEMPTS_PER_EXECUTOR
    }
  }

  def isNodeExcludedForTask(node: String, index: Int): Boolean = {
    nodeToExcludedTaskIndexes.get(node).exists(_.contains(index))
  }

  /**
   * Return true if this executor is excluded for the given stage.  Completely ignores whether
   * the executor is excluded for the entire application (or anything to do with the node the
   * executor is on).  That is to keep this method as fast as possible in the inner-loop of the
   * scheduler, where those filters will already have been applied.
   */
  def isExecutorExcludedForTaskSet(executorId: String): Boolean = {
    excludedExecs.contains(executorId)
  }

  def isNodeExcludedForTaskSet(node: String): Boolean = {
    excludedNodes.contains(node)
  }

  private[scheduler] def updateExcludedForFailedTask(
      host: String,
      exec: String,
      index: Int,
      failureReason: String): Unit = {
    latestFailureReason = failureReason
    val execFailures = execToFailures.getOrElseUpdate(exec, new ExecutorFailuresInTaskSet(host))
    execFailures.updateWithFailure(index, clock.getTimeMillis())

    // check if this task has also failed on other executors on the same host -- if its gone
    // over the limit, exclude this task from the entire host.
    val execsWithFailuresOnNode = nodeToExecsWithFailures.getOrElseUpdate(host, new HashSet())
    execsWithFailuresOnNode += exec
    val failuresOnHost = execsWithFailuresOnNode.iterator.flatMap { exec =>
      execToFailures.get(exec).map { failures =>
        // We count task attempts here, not the number of unique executors with failures.  This is
        // because jobs are aborted based on the number task attempts; if we counted unique
        // executors, it would be hard to config to ensure that you try another
        // node before hitting the max number of task failures.
        failures.getNumTaskFailures(index)
      }
    }.sum
    if (failuresOnHost >= MAX_TASK_ATTEMPTS_PER_NODE) {
      nodeToExcludedTaskIndexes.getOrElseUpdate(host, new HashSet()) += index
    }

    // Check if enough tasks have failed on the executor to exclude it for the entire stage.
    val numFailures = execFailures.numUniqueTasksWithFailures
    if (numFailures >= MAX_FAILURES_PER_EXEC_STAGE) {
      if (excludedExecs.add(exec)) {
<<<<<<< HEAD
        logInfo(log"Excluding executor ${MDC(EXECUTOR_ID, exec)} for" +
          log" stage ${MDC(STAGE_ID, stageId)}")
=======
        logInfo(log"Excluding executor ${MDC(LogKeys.EXECUTOR_ID, exec)} for stage " +
          log"${MDC(LogKeys.STAGE_ID, stageId)}")
>>>>>>> 416d7f24
        // This executor has been excluded for this stage.  Let's check if it
        // the whole node should be excluded.
        val excludedExecutorsOnNode =
          execsWithFailuresOnNode.intersect(excludedExecs)
        val now = clock.getTimeMillis()
        // SparkListenerExecutorBlacklistedForStage is deprecated but post both events
        // to keep backward compatibility
        listenerBus.post(
          SparkListenerExecutorBlacklistedForStage(now, exec, numFailures, stageId, stageAttemptId))
        listenerBus.post(
          SparkListenerExecutorExcludedForStage(now, exec, numFailures, stageId, stageAttemptId))
        val numFailExec = excludedExecutorsOnNode.size
        if (numFailExec >= MAX_FAILED_EXEC_PER_NODE_STAGE) {
          if (excludedNodes.add(host)) {
<<<<<<< HEAD
            logInfo(log"Excluding ${MDC(HOST, host)} for stage ${MDC(STAGE_ID, stageId)}")
=======
            logInfo(log"Excluding ${MDC(LogKeys.HOST, host)} for " +
              log"stage ${MDC(LogKeys.STAGE_ID, stageId)}")
>>>>>>> 416d7f24
            // SparkListenerNodeBlacklistedForStage is deprecated but post both events
            // to keep backward compatibility
            listenerBus.post(
              SparkListenerNodeBlacklistedForStage(now, host, numFailExec, stageId, stageAttemptId))
            listenerBus.post(
              SparkListenerNodeExcludedForStage(now, host, numFailExec, stageId, stageAttemptId))
          }
        }
      }
    }
  }
}<|MERGE_RESOLUTION|>--- conflicted
+++ resolved
@@ -19,13 +19,7 @@
 import scala.collection.mutable.{HashMap, HashSet}
 
 import org.apache.spark.SparkConf
-<<<<<<< HEAD
-import org.apache.spark.internal.{Logging, MDC}
-import org.apache.spark.internal.LogKeys.{EXECUTOR_ID, HOST, STAGE_ID}
-import org.apache.spark.internal.config
-=======
 import org.apache.spark.internal.{config, Logging, LogKeys, MDC}
->>>>>>> 416d7f24
 import org.apache.spark.util.Clock
 
 /**
@@ -139,13 +133,8 @@
     val numFailures = execFailures.numUniqueTasksWithFailures
     if (numFailures >= MAX_FAILURES_PER_EXEC_STAGE) {
       if (excludedExecs.add(exec)) {
-<<<<<<< HEAD
-        logInfo(log"Excluding executor ${MDC(EXECUTOR_ID, exec)} for" +
-          log" stage ${MDC(STAGE_ID, stageId)}")
-=======
         logInfo(log"Excluding executor ${MDC(LogKeys.EXECUTOR_ID, exec)} for stage " +
           log"${MDC(LogKeys.STAGE_ID, stageId)}")
->>>>>>> 416d7f24
         // This executor has been excluded for this stage.  Let's check if it
         // the whole node should be excluded.
         val excludedExecutorsOnNode =
@@ -160,12 +149,8 @@
         val numFailExec = excludedExecutorsOnNode.size
         if (numFailExec >= MAX_FAILED_EXEC_PER_NODE_STAGE) {
           if (excludedNodes.add(host)) {
-<<<<<<< HEAD
-            logInfo(log"Excluding ${MDC(HOST, host)} for stage ${MDC(STAGE_ID, stageId)}")
-=======
             logInfo(log"Excluding ${MDC(LogKeys.HOST, host)} for " +
               log"stage ${MDC(LogKeys.STAGE_ID, stageId)}")
->>>>>>> 416d7f24
             // SparkListenerNodeBlacklistedForStage is deprecated but post both events
             // to keep backward compatibility
             listenerBus.post(
