/*
 * Licensed to the Apache Software Foundation (ASF) under one or more
 * contributor license agreements.  See the NOTICE file distributed with
 * this work for additional information regarding copyright ownership.
 * The ASF licenses this file to You under the Apache License, Version 2.0
 * (the "License"); you may not use this file except in compliance with
 * the License.  You may obtain a copy of the License at
 *
 *    http://www.apache.org/licenses/LICENSE-2.0
 *
 * Unless required by applicable law or agreed to in writing, software
 * distributed under the License is distributed on an "AS IS" BASIS,
 * WITHOUT WARRANTIES OR CONDITIONS OF ANY KIND, either express or implied.
 * See the License for the specific language governing permissions and
 * limitations under the License.
 */

package org.apache.spark.scheduler

import java.util.concurrent.atomic.AtomicReference

import scala.collection.mutable.{ArrayBuffer, HashMap, HashSet}

import org.apache.spark.{ExecutorAllocationClient, SparkConf, SparkContext}
import org.apache.spark.internal.Logging
import org.apache.spark.internal.config
import org.apache.spark.util.{Clock, SystemClock, Utils}

/**
 * BlacklistTracker is designed to track problematic executors and nodes.  It supports blacklisting
 * executors and nodes across an entire application (with a periodic expiry).  TaskSetManagers add
 * additional blacklisting of executors and nodes for individual tasks and stages which works in
 * concert with the blacklisting here.
 *
 * The tracker needs to deal with a variety of workloads, eg.:
 *
 *  * bad user code --  this may lead to many task failures, but that should not count against
 *      individual executors
 *  * many small stages -- this may prevent a bad executor for having many failures within one
 *      stage, but still many failures over the entire application
 *  * "flaky" executors -- they don't fail every task, but are still faulty enough to merit
 *      blacklisting
 *   * shutting down executors -- executors which are shutting down and should not have new tasks
 *      scheduled.
 *
 * See the design doc on SPARK-8425 for a more in-depth discussion.
 *
 * THREADING: As with most helpers of TaskSchedulerImpl, this is not thread-safe.  Though it is
 * called by multiple threads, callers must already have a lock on the TaskSchedulerImpl.  The
 * one exception is [[nodeBlacklist()]], which can be called without holding a lock.
 */
private[scheduler] class BlacklistTracker (
    private val listenerBus: LiveListenerBus,
    conf: SparkConf,
    allocationClient: Option[ExecutorAllocationClient],
    clock: Clock = new SystemClock()) extends Logging {

  def this(sc: SparkContext, allocationClient: Option[ExecutorAllocationClient]) = {
    this(sc.listenerBus, sc.conf, allocationClient)
  }

  BlacklistTracker.validateBlacklistConfs(conf)
  private val MAX_FAILURES_PER_EXEC = conf.get(config.MAX_FAILURES_PER_EXEC)
  private val MAX_FAILED_EXEC_PER_NODE = conf.get(config.MAX_FAILED_EXEC_PER_NODE)
  val BLACKLIST_TIMEOUT_MILLIS = BlacklistTracker.getBlacklistTimeout(conf)
  private val BLACKLIST_FETCH_FAILURE_ENABLED = conf.get(config.BLACKLIST_FETCH_FAILURE_ENABLED)

  /**
   * A map from executorId to information on task failures.  Tracks the time of each task failure,
   * so that we can avoid blacklisting executors due to failures that are very far apart.  We do not
   * actively remove from this as soon as tasks hit their timeouts, to avoid the time it would take
   * to do so.  But it will not grow too large, because as soon as an executor gets too many
   * failures, we blacklist the executor and remove its entry here.
   */
  private val executorIdToFailureList = new HashMap[String, ExecutorFailureList]()
  val executorIdToBlacklistStatus = new HashMap[String, BlacklistedExecutor]()
  val nodeIdToBlacklistExpiryTime = new HashMap[String, Long]()
  /**
   * An immutable copy of the set of nodes that are currently blacklisted.  Kept in an
   * AtomicReference to make [[nodeBlacklist()]] thread-safe.
   */
  private val _nodeBlacklist = new AtomicReference[Set[String]](Set())
  /**
   * Time when the next blacklist will expire.  Used as a
   * shortcut to avoid iterating over all entries in the blacklist when none will have expired.
   */
  var nextExpiryTime: Long = Long.MaxValue
  /**
   * Mapping from nodes to all of the executors that have been blacklisted on that node. We do *not*
   * remove from this when executors are removed from spark, so we can track when we get multiple
   * successive blacklisted executors on one node.  Nonetheless, it will not grow too large because
   * there cannot be many blacklisted executors on one node, before we stop requesting more
   * executors on that node, and we clean up the list of blacklisted executors once an executor has
   * been blacklisted for BLACKLIST_TIMEOUT_MILLIS.
   */
  val nodeToBlacklistedExecs = new HashMap[String, HashSet[String]]()

  /**
   * Un-blacklists executors and nodes that have been blacklisted for at least
   * BLACKLIST_TIMEOUT_MILLIS
   */
  def applyBlacklistTimeout(): Unit = {
    val now = clock.getTimeMillis()
    // quickly check if we've got anything to expire from blacklist -- if not, avoid doing any work
    if (now > nextExpiryTime) {
      // Apply the timeout to blacklisted nodes and executors
      val execsToUnblacklist = executorIdToBlacklistStatus.filter(_._2.expiryTime < now).keys
      if (execsToUnblacklist.nonEmpty) {
        // Un-blacklist any executors that have been blacklisted longer than the blacklist timeout.
        logInfo(s"Removing executors $execsToUnblacklist from blacklist because the blacklist " +
          s"for those executors has timed out")
        execsToUnblacklist.foreach { exec =>
          val status = executorIdToBlacklistStatus.remove(exec).get
          val failedExecsOnNode = nodeToBlacklistedExecs(status.node)
          listenerBus.post(SparkListenerExecutorUnblacklisted(now, exec))
          failedExecsOnNode.remove(exec)
          if (failedExecsOnNode.isEmpty) {
            nodeToBlacklistedExecs.remove(status.node)
          }
        }
      }
      val nodesToUnblacklist = nodeIdToBlacklistExpiryTime.filter(_._2 < now).keys
      if (nodesToUnblacklist.nonEmpty) {
        // Un-blacklist any nodes that have been blacklisted longer than the blacklist timeout.
        logInfo(s"Removing nodes $nodesToUnblacklist from blacklist because the blacklist " +
          s"has timed out")
        nodesToUnblacklist.foreach { node =>
          nodeIdToBlacklistExpiryTime.remove(node)
          listenerBus.post(SparkListenerNodeUnblacklisted(now, node))
        }
        _nodeBlacklist.set(nodeIdToBlacklistExpiryTime.keySet.toSet)
      }
      updateNextExpiryTime()
    }
  }

  private def updateNextExpiryTime(): Unit = {
    val execMinExpiry = if (executorIdToBlacklistStatus.nonEmpty) {
      executorIdToBlacklistStatus.map{_._2.expiryTime}.min
    } else {
      Long.MaxValue
    }
    val nodeMinExpiry = if (nodeIdToBlacklistExpiryTime.nonEmpty) {
      nodeIdToBlacklistExpiryTime.values.min
    } else {
      Long.MaxValue
    }
    nextExpiryTime = math.min(execMinExpiry, nodeMinExpiry)
  }

<<<<<<< HEAD
=======
  private def killBlacklistedExecutor(exec: String): Unit = {
    if (conf.get(config.BLACKLIST_KILL_ENABLED)) {
      allocationClient match {
        case Some(a) =>
          logInfo(s"Killing blacklisted executor id $exec " +
            s"since ${config.BLACKLIST_KILL_ENABLED.key} is set.")
          a.killExecutors(Seq(exec), true, true)
        case None =>
          logWarning(s"Not attempting to kill blacklisted executor id $exec " +
            s"since allocation client is not defined.")
      }
    }
  }

  private def killExecutorsOnBlacklistedNode(node: String): Unit = {
    if (conf.get(config.BLACKLIST_KILL_ENABLED)) {
      allocationClient match {
        case Some(a) =>
          logInfo(s"Killing all executors on blacklisted host $node " +
            s"since ${config.BLACKLIST_KILL_ENABLED.key} is set.")
          if (a.killExecutorsOnHost(node) == false) {
            logError(s"Killing executors on node $node failed.")
          }
        case None =>
          logWarning(s"Not attempting to kill executors on blacklisted host $node " +
            s"since allocation client is not defined.")
      }
    }
  }

  def updateBlacklistForFetchFailure(host: String, exec: String): Unit = {
    if (BLACKLIST_FETCH_FAILURE_ENABLED) {
      // If we blacklist on fetch failures, we are implicitly saying that we believe the failure is
      // non-transient, and can't be recovered from (even if this is the first fetch failure,
      // stage is retried after just one failure, so we don't always get a chance to collect
      // multiple fetch failures).
      // If the external shuffle-service is on, then every other executor on this node would
      // be suffering from the same issue, so we should blacklist (and potentially kill) all
      // of them immediately.

      val now = clock.getTimeMillis()
      val expiryTimeForNewBlacklists = now + BLACKLIST_TIMEOUT_MILLIS

      if (conf.get(config.SHUFFLE_SERVICE_ENABLED)) {
        if (!nodeIdToBlacklistExpiryTime.contains(host)) {
          logInfo(s"blacklisting node $host due to fetch failure of external shuffle service")

          nodeIdToBlacklistExpiryTime.put(host, expiryTimeForNewBlacklists)
          listenerBus.post(SparkListenerNodeBlacklisted(now, host, 1))
          _nodeBlacklist.set(nodeIdToBlacklistExpiryTime.keySet.toSet)
          killExecutorsOnBlacklistedNode(host)
          updateNextExpiryTime()
        }
      } else if (!executorIdToBlacklistStatus.contains(exec)) {
        logInfo(s"Blacklisting executor $exec due to fetch failure")

        executorIdToBlacklistStatus.put(exec, BlacklistedExecutor(host, expiryTimeForNewBlacklists))
        // We hardcoded number of failure tasks to 1 for fetch failure, because there's no
        // reattempt for such failure.
        listenerBus.post(SparkListenerExecutorBlacklisted(now, exec, 1))
        updateNextExpiryTime()
        killBlacklistedExecutor(exec)

        val blacklistedExecsOnNode = nodeToBlacklistedExecs.getOrElseUpdate(exec, HashSet[String]())
        blacklistedExecsOnNode += exec
      }
    }
  }

>>>>>>> c8e7f445
  def updateBlacklistForSuccessfulTaskSet(
      stageId: Int,
      stageAttemptId: Int,
      failuresByExec: HashMap[String, ExecutorFailuresInTaskSet]): Unit = {
    // if any tasks failed, we count them towards the overall failure count for the executor at
    // this point.
    val now = clock.getTimeMillis()
    failuresByExec.foreach { case (exec, failuresInTaskSet) =>
      val appFailuresOnExecutor =
        executorIdToFailureList.getOrElseUpdate(exec, new ExecutorFailureList)
      appFailuresOnExecutor.addFailures(stageId, stageAttemptId, failuresInTaskSet)
      appFailuresOnExecutor.dropFailuresWithTimeoutBefore(now)
      val newTotal = appFailuresOnExecutor.numUniqueTaskFailures

      val expiryTimeForNewBlacklists = now + BLACKLIST_TIMEOUT_MILLIS
      // If this pushes the total number of failures over the threshold, blacklist the executor.
      // If its already blacklisted, we avoid "re-blacklisting" (which can happen if there were
      // other tasks already running in another taskset when it got blacklisted), because it makes
      // some of the logic around expiry times a little more confusing.  But it also wouldn't be a
      // problem to re-blacklist, with a later expiry time.
      if (newTotal >= MAX_FAILURES_PER_EXEC && !executorIdToBlacklistStatus.contains(exec)) {
        logInfo(s"Blacklisting executor id: $exec because it has $newTotal" +
          s" task failures in successful task sets")
        val node = failuresInTaskSet.node
        executorIdToBlacklistStatus.put(exec, BlacklistedExecutor(node, expiryTimeForNewBlacklists))
        listenerBus.post(SparkListenerExecutorBlacklisted(now, exec, newTotal))
        executorIdToFailureList.remove(exec)
        updateNextExpiryTime()
        killBlacklistedExecutor(exec)

        // In addition to blacklisting the executor, we also update the data for failures on the
        // node, and potentially put the entire node into a blacklist as well.
        val blacklistedExecsOnNode = nodeToBlacklistedExecs.getOrElseUpdate(node, HashSet[String]())
        blacklistedExecsOnNode += exec
        // If the node is already in the blacklist, we avoid adding it again with a later expiry
        // time.
        if (blacklistedExecsOnNode.size >= MAX_FAILED_EXEC_PER_NODE &&
            !nodeIdToBlacklistExpiryTime.contains(node)) {
          logInfo(s"Blacklisting node $node because it has ${blacklistedExecsOnNode.size} " +
            s"executors blacklisted: ${blacklistedExecsOnNode}")
          nodeIdToBlacklistExpiryTime.put(node, expiryTimeForNewBlacklists)
          listenerBus.post(SparkListenerNodeBlacklisted(now, node, blacklistedExecsOnNode.size))
          _nodeBlacklist.set(nodeIdToBlacklistExpiryTime.keySet.toSet)
          killExecutorsOnBlacklistedNode(node)
        }
      }
    }
  }

  def isExecutorBlacklisted(executorId: String): Boolean = {
    executorIdToBlacklistStatus.contains(executorId)
  }

  /**
   * Get the full set of nodes that are blacklisted.  Unlike other methods in this class, this *IS*
   * thread-safe -- no lock required on a taskScheduler.
   */
  def nodeBlacklist(): Set[String] = {
    _nodeBlacklist.get()
  }

  def isNodeBlacklisted(node: String): Boolean = {
    nodeIdToBlacklistExpiryTime.contains(node)
  }

  def handleRemovedExecutor(executorId: String): Unit = {
    // We intentionally do not clean up executors that are already blacklisted in
    // nodeToBlacklistedExecs, so that if another executor on the same node gets blacklisted, we can
    // blacklist the entire node.  We also can't clean up executorIdToBlacklistStatus, so we can
    // eventually remove the executor after the timeout.  Despite not clearing those structures
    // here, we don't expect they will grow too big since you won't get too many executors on one
    // node, and the timeout will clear it up periodically in any case.
    executorIdToFailureList -= executorId
  }


  /**
   * Tracks all failures for one executor (that have not passed the timeout).
   *
   * In general we actually expect this to be extremely small, since it won't contain more than the
   * maximum number of task failures before an executor is failed (default 2).
   */
  private[scheduler] final class ExecutorFailureList extends Logging {

    private case class TaskId(stage: Int, stageAttempt: Int, taskIndex: Int)

    /**
     * All failures on this executor in successful task sets.
     */
    private var failuresAndExpiryTimes = ArrayBuffer[(TaskId, Long)]()
    /**
     * As an optimization, we track the min expiry time over all entries in failuresAndExpiryTimes
     * so its quick to tell if there are any failures with expiry before the current time.
     */
    private var minExpiryTime = Long.MaxValue

    def addFailures(
        stage: Int,
        stageAttempt: Int,
        failuresInTaskSet: ExecutorFailuresInTaskSet): Unit = {
      failuresInTaskSet.taskToFailureCountAndFailureTime.foreach {
        case (taskIdx, (_, failureTime)) =>
          val expiryTime = failureTime + BLACKLIST_TIMEOUT_MILLIS
          failuresAndExpiryTimes += ((TaskId(stage, stageAttempt, taskIdx), expiryTime))
          if (expiryTime < minExpiryTime) {
            minExpiryTime = expiryTime
          }
      }
    }

    /**
     * The number of unique tasks that failed on this executor.  Only counts failures within the
     * timeout, and in successful tasksets.
     */
    def numUniqueTaskFailures: Int = failuresAndExpiryTimes.size

    def isEmpty: Boolean = failuresAndExpiryTimes.isEmpty

    /**
     * Apply the timeout to individual tasks.  This is to prevent one-off failures that are very
     * spread out in time (and likely have nothing to do with problems on the executor) from
     * triggering blacklisting.  However, note that we do *not* remove executors and nodes from
     * the blacklist as we expire individual task failures -- each have their own timeout.  Eg.,
     * suppose:
     *  * timeout = 10, maxFailuresPerExec = 2
     *  * Task 1 fails on exec 1 at time 0
     *  * Task 2 fails on exec 1 at time 5
     * -->  exec 1 is blacklisted from time 5 - 15.
     * This is to simplify the implementation, as well as keep the behavior easier to understand
     * for the end user.
     */
    def dropFailuresWithTimeoutBefore(dropBefore: Long): Unit = {
      if (minExpiryTime < dropBefore) {
        var newMinExpiry = Long.MaxValue
        val newFailures = new ArrayBuffer[(TaskId, Long)]
        failuresAndExpiryTimes.foreach { case (task, expiryTime) =>
          if (expiryTime >= dropBefore) {
            newFailures += ((task, expiryTime))
            if (expiryTime < newMinExpiry) {
              newMinExpiry = expiryTime
            }
          }
        }
        failuresAndExpiryTimes = newFailures
        minExpiryTime = newMinExpiry
      }
    }

    override def toString(): String = {
      s"failures = $failuresAndExpiryTimes"
    }
  }

}

private[scheduler] object BlacklistTracker extends Logging {

  private val DEFAULT_TIMEOUT = "1h"

  /**
   * Returns true if the blacklist is enabled, based on checking the configuration in the following
   * order:
   * 1. Is it specifically enabled or disabled?
   * 2. Is it enabled via the legacy timeout conf?
   * 3. Default is off
   */
  def isBlacklistEnabled(conf: SparkConf): Boolean = {
    conf.get(config.BLACKLIST_ENABLED) match {
      case Some(enabled) =>
        enabled
      case None =>
        // if they've got a non-zero setting for the legacy conf, always enable the blacklist,
        // otherwise, use the default.
        val legacyKey = config.BLACKLIST_LEGACY_TIMEOUT_CONF.key
        conf.get(config.BLACKLIST_LEGACY_TIMEOUT_CONF).exists { legacyTimeout =>
          if (legacyTimeout == 0) {
            logWarning(s"Turning off blacklisting due to legacy configuration: $legacyKey == 0")
            false
          } else {
            logWarning(s"Turning on blacklisting due to legacy configuration: $legacyKey > 0")
            true
          }
        }
    }
  }

  def getBlacklistTimeout(conf: SparkConf): Long = {
    conf.get(config.BLACKLIST_TIMEOUT_CONF).getOrElse {
      conf.get(config.BLACKLIST_LEGACY_TIMEOUT_CONF).getOrElse {
        Utils.timeStringAsMs(DEFAULT_TIMEOUT)
      }
    }
  }

  /**
   * Verify that blacklist configurations are consistent; if not, throw an exception.  Should only
   * be called if blacklisting is enabled.
   *
   * The configuration for the blacklist is expected to adhere to a few invariants.  Default
   * values follow these rules of course, but users may unwittingly change one configuration
   * without making the corresponding adjustment elsewhere.  This ensures we fail-fast when
   * there are such misconfigurations.
   */
  def validateBlacklistConfs(conf: SparkConf): Unit = {

    def mustBePos(k: String, v: String): Unit = {
      throw new IllegalArgumentException(s"$k was $v, but must be > 0.")
    }

    Seq(
      config.MAX_TASK_ATTEMPTS_PER_EXECUTOR,
      config.MAX_TASK_ATTEMPTS_PER_NODE,
      config.MAX_FAILURES_PER_EXEC_STAGE,
      config.MAX_FAILED_EXEC_PER_NODE_STAGE,
      config.MAX_FAILURES_PER_EXEC,
      config.MAX_FAILED_EXEC_PER_NODE
    ).foreach { config =>
      val v = conf.get(config)
      if (v <= 0) {
        mustBePos(config.key, v.toString)
      }
    }

    val timeout = getBlacklistTimeout(conf)
    if (timeout <= 0) {
      // first, figure out where the timeout came from, to include the right conf in the message.
      conf.get(config.BLACKLIST_TIMEOUT_CONF) match {
        case Some(t) =>
          mustBePos(config.BLACKLIST_TIMEOUT_CONF.key, timeout.toString)
        case None =>
          mustBePos(config.BLACKLIST_LEGACY_TIMEOUT_CONF.key, timeout.toString)
      }
    }

    val maxTaskFailures = conf.get(config.MAX_TASK_FAILURES)
    val maxNodeAttempts = conf.get(config.MAX_TASK_ATTEMPTS_PER_NODE)

    if (maxNodeAttempts >= maxTaskFailures) {
      throw new IllegalArgumentException(s"${config.MAX_TASK_ATTEMPTS_PER_NODE.key} " +
        s"( = ${maxNodeAttempts}) was >= ${config.MAX_TASK_FAILURES.key} " +
        s"( = ${maxTaskFailures} ).  Though blacklisting is enabled, with this configuration, " +
        s"Spark will not be robust to one bad node.  Decrease " +
        s"${config.MAX_TASK_ATTEMPTS_PER_NODE.key}, increase ${config.MAX_TASK_FAILURES.key}, " +
        s"or disable blacklisting with ${config.BLACKLIST_ENABLED.key}")
    }
  }
}

private final case class BlacklistedExecutor(node: String, expiryTime: Long)<|MERGE_RESOLUTION|>--- conflicted
+++ resolved
@@ -148,8 +148,6 @@
     nextExpiryTime = math.min(execMinExpiry, nodeMinExpiry)
   }
 
-<<<<<<< HEAD
-=======
   private def killBlacklistedExecutor(exec: String): Unit = {
     if (conf.get(config.BLACKLIST_KILL_ENABLED)) {
       allocationClient match {
@@ -219,7 +217,6 @@
     }
   }
 
->>>>>>> c8e7f445
   def updateBlacklistForSuccessfulTaskSet(
       stageId: Int,
       stageAttemptId: Int,
