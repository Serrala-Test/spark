/*
 * Licensed to the Apache Software Foundation (ASF) under one or more
 * contributor license agreements.  See the NOTICE file distributed with
 * this work for additional information regarding copyright ownership.
 * The ASF licenses this file to You under the Apache License, Version 2.0
 * (the "License"); you may not use this file except in compliance with
 * the License.  You may obtain a copy of the License at
 *
 *    http://www.apache.org/licenses/LICENSE-2.0
 *
 * Unless required by applicable law or agreed to in writing, software
 * distributed under the License is distributed on an "AS IS" BASIS,
 * WITHOUT WARRANTIES OR CONDITIONS OF ANY KIND, either express or implied.
 * See the License for the specific language governing permissions and
 * limitations under the License.
 */

package org.apache.spark.deploy.master.ui

import javax.servlet.http.HttpServletRequest

import scala.xml.Node

<<<<<<< HEAD
import org.json4s.JValue
import org.json4s.JsonAST.JNothing
=======
import akka.pattern.ask
>>>>>>> fec7b29f

import org.apache.spark.deploy.ExecutorState
import org.apache.spark.deploy.DeployMessages.{MasterStateResponse, RequestMasterState}
import org.apache.spark.deploy.master.ExecutorDesc
import org.apache.spark.ui.{UIUtils, WebUIPage}
import org.apache.spark.util.Utils

private[ui] class ApplicationPage(parent: MasterWebUI) extends WebUIPage("app") {

  private val master = parent.masterEndpointRef

  /** Executor details for a particular application */
<<<<<<< HEAD
  override def renderJson(request: HttpServletRequest): JValue = {
    val appId = request.getParameter("appId")
    val state = master.askWithRetry[MasterStateResponse](RequestMasterState)
    val app = state.activeApps.find(_.id == appId).getOrElse({
      state.completedApps.find(_.id == appId).getOrElse(null)
    })
    if (app == null) {
      JNothing
    } else {
      JsonProtocol.writeApplicationInfo(app)
    }
  }

  /** Executor details for a particular application */
=======
>>>>>>> fec7b29f
  def render(request: HttpServletRequest): Seq[Node] = {
    val appId = request.getParameter("appId")
    val state = master.askWithRetry[MasterStateResponse](RequestMasterState)
    val app = state.activeApps.find(_.id == appId).getOrElse({
      state.completedApps.find(_.id == appId).getOrElse(null)
    })
    if (app == null) {
      val msg = <div class="row-fluid">No running application with ID {appId}</div>
      return UIUtils.basicSparkPage(msg, "Not Found")
    }

    val executorHeaders = Seq("ExecutorID", "Worker", "Cores", "Memory", "State", "Logs")
    val allExecutors = (app.executors.values ++ app.removedExecutors).toSet.toSeq
    // This includes executors that are either still running or have exited cleanly
    val executors = allExecutors.filter { exec =>
      !ExecutorState.isFinished(exec.state) || exec.state == ExecutorState.EXITED
    }
    val removedExecutors = allExecutors.diff(executors)
    val executorsTable = UIUtils.listingTable(executorHeaders, executorRow, executors)
    val removedExecutorsTable = UIUtils.listingTable(executorHeaders, executorRow, removedExecutors)

    val content =
      <div class="row-fluid">
        <div class="span12">
          <ul class="unstyled">
            <li><strong>ID:</strong> {app.id}</li>
            <li><strong>Name:</strong> {app.desc.name}</li>
            <li><strong>User:</strong> {app.desc.user}</li>
            <li><strong>Cores:</strong>
            {
              if (app.desc.maxCores.isEmpty) {
                "Unlimited (%s granted)".format(app.coresGranted)
              } else {
                "%s (%s granted, %s left)".format(
                  app.desc.maxCores.get, app.coresGranted, app.coresLeft)
              }
            }
            </li>
            <li>
              <strong>Executor Memory:</strong>
              {Utils.megabytesToString(app.desc.memoryPerExecutorMB)}
            </li>
            <li><strong>Submit Date:</strong> {app.submitDate}</li>
            <li><strong>State:</strong> {app.state}</li>
            <li><strong><a href={app.desc.appUiUrl}>Application Detail UI</a></strong></li>
          </ul>
        </div>
      </div>

      <div class="row-fluid"> <!-- Executors -->
        <div class="span12">
          <h4> Executor Summary </h4>
          {executorsTable}
          {
            if (removedExecutors.nonEmpty) {
              <h4> Removed Executors </h4> ++
              removedExecutorsTable
            }
          }
        </div>
      </div>;
    UIUtils.basicSparkPage(content, "Application: " + app.desc.name)
  }

  private def executorRow(executor: ExecutorDesc): Seq[Node] = {
    <tr>
      <td>{executor.id}</td>
      <td>
        <a href={executor.worker.webUiAddress}>{executor.worker.id}</a>
      </td>
      <td>{executor.cores}</td>
      <td>{executor.memory}</td>
      <td>{executor.state}</td>
      <td>
        <a href={"%s/logPage?appId=%s&executorId=%s&logType=stdout"
          .format(executor.worker.webUiAddress, executor.application.id, executor.id)}>stdout</a>
        <a href={"%s/logPage?appId=%s&executorId=%s&logType=stderr"
          .format(executor.worker.webUiAddress, executor.application.id, executor.id)}>stderr</a>
      </td>
    </tr>
  }
}<|MERGE_RESOLUTION|>--- conflicted
+++ resolved
@@ -21,13 +21,6 @@
 
 import scala.xml.Node
 
-<<<<<<< HEAD
-import org.json4s.JValue
-import org.json4s.JsonAST.JNothing
-=======
-import akka.pattern.ask
->>>>>>> fec7b29f
-
 import org.apache.spark.deploy.ExecutorState
 import org.apache.spark.deploy.DeployMessages.{MasterStateResponse, RequestMasterState}
 import org.apache.spark.deploy.master.ExecutorDesc
@@ -39,23 +32,6 @@
   private val master = parent.masterEndpointRef
 
   /** Executor details for a particular application */
-<<<<<<< HEAD
-  override def renderJson(request: HttpServletRequest): JValue = {
-    val appId = request.getParameter("appId")
-    val state = master.askWithRetry[MasterStateResponse](RequestMasterState)
-    val app = state.activeApps.find(_.id == appId).getOrElse({
-      state.completedApps.find(_.id == appId).getOrElse(null)
-    })
-    if (app == null) {
-      JNothing
-    } else {
-      JsonProtocol.writeApplicationInfo(app)
-    }
-  }
-
-  /** Executor details for a particular application */
-=======
->>>>>>> fec7b29f
   def render(request: HttpServletRequest): Seq[Node] = {
     val appId = request.getParameter("appId")
     val state = master.askWithRetry[MasterStateResponse](RequestMasterState)
