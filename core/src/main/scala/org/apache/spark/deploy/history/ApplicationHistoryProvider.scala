--- conflicted
+++ resolved
@@ -19,21 +19,15 @@
 
 import org.apache.spark.ui.SparkUI
 
-<<<<<<< HEAD
-private[spark] case class ApplicationHistoryInfo(
-    id: String,
-    name: String,
-=======
-private[history] case class ApplicationAttemptInfo(
+private[spark] case class ApplicationAttemptInfo(
     attemptId: Option[String],
->>>>>>> 3052f491
     startTime: Long,
     endTime: Long,
     lastUpdated: Long,
     sparkUser: String,
     completed: Boolean = false)
 
-private[history] case class ApplicationHistoryInfo(
+private[spark] case class ApplicationHistoryInfo(
     id: String,
     name: String,
     attempts: List[ApplicationAttemptInfo])
