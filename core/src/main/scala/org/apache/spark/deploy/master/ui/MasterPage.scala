/*
 * Licensed to the Apache Software Foundation (ASF) under one or more
 * contributor license agreements.  See the NOTICE file distributed with
 * this work for additional information regarding copyright ownership.
 * The ASF licenses this file to You under the Apache License, Version 2.0
 * (the "License"); you may not use this file except in compliance with
 * the License.  You may obtain a copy of the License at
 *
 *    http://www.apache.org/licenses/LICENSE-2.0
 *
 * Unless required by applicable law or agreed to in writing, software
 * distributed under the License is distributed on an "AS IS" BASIS,
 * WITHOUT WARRANTIES OR CONDITIONS OF ANY KIND, either express or implied.
 * See the License for the specific language governing permissions and
 * limitations under the License.
 */

package org.apache.spark.deploy.master.ui

import javax.servlet.http.HttpServletRequest

import scala.xml.Node

import org.json4s.JValue

import org.apache.spark.deploy.JsonProtocol
import org.apache.spark.deploy.DeployMessages.{KillDriverResponse, RequestKillDriver, MasterStateResponse, RequestMasterState}
import org.apache.spark.deploy.master._
import org.apache.spark.ui.{WebUIPage, UIUtils}
import org.apache.spark.util.Utils

private[ui] class MasterPage(parent: MasterWebUI) extends WebUIPage("") {
  private val master = parent.masterEndpointRef

<<<<<<< HEAD
  override def renderJson(request: HttpServletRequest): JValue = {
    val state = master.askWithRetry[MasterStateResponse](RequestMasterState)
    JsonProtocol.writeMasterState(state)
=======
  def getMasterState: MasterStateResponse = {
    val stateFuture = (master ? RequestMasterState)(timeout).mapTo[MasterStateResponse]
    Await.result(stateFuture, timeout)
  }

  override def renderJson(request: HttpServletRequest): JValue = {
    JsonProtocol.writeMasterState(getMasterState)
>>>>>>> fec7b29f
  }

  def handleAppKillRequest(request: HttpServletRequest): Unit = {
    handleKillRequest(request, id => {
      parent.master.idToApp.get(id).foreach { app =>
        parent.master.removeApplication(app, ApplicationState.KILLED)
      }
    })
  }

  def handleDriverKillRequest(request: HttpServletRequest): Unit = {
    handleKillRequest(request, id => {
      master.ask[KillDriverResponse](RequestKillDriver(id))
    })
  }

  private def handleKillRequest(request: HttpServletRequest, action: String => Unit): Unit = {
    if (parent.killEnabled &&
        parent.master.securityMgr.checkModifyPermissions(request.getRemoteUser)) {
      val killFlag = Option(request.getParameter("terminate")).getOrElse("false").toBoolean
      val id = Option(request.getParameter("id"))
      if (id.isDefined && killFlag) {
        action(id.get)
      }

      Thread.sleep(100)
    }
  }

  /** Index view listing applications and executors */
  def render(request: HttpServletRequest): Seq[Node] = {
<<<<<<< HEAD
    val state = master.askWithRetry[MasterStateResponse](RequestMasterState)
=======
    val state = getMasterState
>>>>>>> fec7b29f

    val workerHeaders = Seq("Worker Id", "Address", "State", "Cores", "Memory")
    val workers = state.workers.sortBy(_.id)
    val workerTable = UIUtils.listingTable(workerHeaders, workerRow, workers)

    val appHeaders = Seq("Application ID", "Name", "Cores", "Memory per Node", "Submitted Time",
      "User", "State", "Duration")
    val activeApps = state.activeApps.sortBy(_.startTime).reverse
    val activeAppsTable = UIUtils.listingTable(appHeaders, appRow, activeApps)
    val completedApps = state.completedApps.sortBy(_.endTime).reverse
    val completedAppsTable = UIUtils.listingTable(appHeaders, appRow, completedApps)

    val driverHeaders = Seq("Submission ID", "Submitted Time", "Worker", "State", "Cores",
      "Memory", "Main Class")
    val activeDrivers = state.activeDrivers.sortBy(_.startTime).reverse
    val activeDriversTable = UIUtils.listingTable(driverHeaders, driverRow, activeDrivers)
    val completedDrivers = state.completedDrivers.sortBy(_.startTime).reverse
    val completedDriversTable = UIUtils.listingTable(driverHeaders, driverRow, completedDrivers)

    // For now we only show driver information if the user has submitted drivers to the cluster.
    // This is until we integrate the notion of drivers and applications in the UI.
    def hasDrivers: Boolean = activeDrivers.length > 0 || completedDrivers.length > 0

    val content =
        <div class="row-fluid">
          <div class="span12">
            <ul class="unstyled">
              <li><strong>URL:</strong> {state.uri}</li>
              {
                state.restUri.map { uri =>
                  <li>
                    <strong>REST URL:</strong> {uri}
                    <span class="rest-uri"> (cluster mode)</span>
                  </li>
                }.getOrElse { Seq.empty }
              }
              <li><strong>Workers:</strong> {state.workers.size}</li>
              <li><strong>Cores:</strong> {state.workers.map(_.cores).sum} Total,
                {state.workers.map(_.coresUsed).sum} Used</li>
              <li><strong>Memory:</strong>
                {Utils.megabytesToString(state.workers.map(_.memory).sum)} Total,
                {Utils.megabytesToString(state.workers.map(_.memoryUsed).sum)} Used</li>
              <li><strong>Applications:</strong>
                {state.activeApps.size} Running,
                {state.completedApps.size} Completed </li>
              <li><strong>Drivers:</strong>
                {state.activeDrivers.size} Running,
                {state.completedDrivers.size} Completed </li>
              <li><strong>Status:</strong> {state.status}</li>
            </ul>
          </div>
        </div>

        <div class="row-fluid">
          <div class="span12">
            <h4> Workers </h4>
            {workerTable}
          </div>
        </div>

        <div class="row-fluid">
          <div class="span12">
            <h4> Running Applications </h4>
            {activeAppsTable}
          </div>
        </div>

        <div>
          {if (hasDrivers) {
             <div class="row-fluid">
               <div class="span12">
                 <h4> Running Drivers </h4>
                 {activeDriversTable}
               </div>
             </div>
           }
          }
        </div>

        <div class="row-fluid">
          <div class="span12">
            <h4> Completed Applications </h4>
            {completedAppsTable}
          </div>
        </div>

        <div>
          {
            if (hasDrivers) {
              <div class="row-fluid">
                <div class="span12">
                  <h4> Completed Drivers </h4>
                  {completedDriversTable}
                </div>
              </div>
            }
          }
        </div>;

    UIUtils.basicSparkPage(content, "Spark Master at " + state.uri)
  }

  private def workerRow(worker: WorkerInfo): Seq[Node] = {
    <tr>
      <td>
        <a href={worker.webUiAddress}>{worker.id}</a>
      </td>
      <td>{worker.host}:{worker.port}</td>
      <td>{worker.state}</td>
      <td>{worker.cores} ({worker.coresUsed} Used)</td>
      <td sorttable_customkey={"%s.%s".format(worker.memory, worker.memoryUsed)}>
        {Utils.megabytesToString(worker.memory)}
        ({Utils.megabytesToString(worker.memoryUsed)} Used)
      </td>
    </tr>
  }

  private def appRow(app: ApplicationInfo): Seq[Node] = {
    val killLink = if (parent.killEnabled &&
      (app.state == ApplicationState.RUNNING || app.state == ApplicationState.WAITING)) {
      val confirm =
        s"if (window.confirm('Are you sure you want to kill application ${app.id} ?')) " +
          "{ this.parentNode.submit(); return true; } else { return false; }"
      <form action="app/kill/" method="POST" style="display:inline">
        <input type="hidden" name="id" value={app.id.toString}/>
        <input type="hidden" name="terminate" value="true"/>
        <a href="#" onclick={confirm} class="kill-link">(kill)</a>
      </form>
    }
    <tr>
      <td>
        <a href={"app?appId=" + app.id}>{app.id}</a>
        {killLink}
      </td>
      <td>
        <a href={app.desc.appUiUrl}>{app.desc.name}</a>
      </td>
      <td>
        {app.coresGranted}
      </td>
      <td sorttable_customkey={app.desc.memoryPerExecutorMB.toString}>
        {Utils.megabytesToString(app.desc.memoryPerExecutorMB)}
      </td>
      <td>{UIUtils.formatDate(app.submitDate)}</td>
      <td>{app.desc.user}</td>
      <td>{app.state.toString}</td>
      <td>{UIUtils.formatDuration(app.duration)}</td>
    </tr>
  }

  private def driverRow(driver: DriverInfo): Seq[Node] = {
    val killLink = if (parent.killEnabled &&
      (driver.state == DriverState.RUNNING ||
        driver.state == DriverState.SUBMITTED ||
        driver.state == DriverState.RELAUNCHING)) {
      val confirm =
        s"if (window.confirm('Are you sure you want to kill driver ${driver.id} ?')) " +
          "{ this.parentNode.submit(); return true; } else { return false; }"
      <form action="driver/kill/" method="POST" style="display:inline">
        <input type="hidden" name="id" value={driver.id.toString}/>
        <input type="hidden" name="terminate" value="true"/>
        <a href="#" onclick={confirm} class="kill-link">(kill)</a>
      </form>
    }
    <tr>
      <td>{driver.id} {killLink}</td>
      <td>{driver.submitDate}</td>
      <td>{driver.worker.map(w => <a href={w.webUiAddress}>{w.id.toString}</a>).getOrElse("None")}
      </td>
      <td>{driver.state}</td>
      <td sorttable_customkey={driver.desc.cores.toString}>
        {driver.desc.cores}
      </td>
      <td sorttable_customkey={driver.desc.mem.toString}>
        {Utils.megabytesToString(driver.desc.mem.toLong)}
      </td>
      <td>{driver.desc.command.arguments(2)}</td>
    </tr>
  }
}<|MERGE_RESOLUTION|>--- conflicted
+++ resolved
@@ -32,19 +32,12 @@
 private[ui] class MasterPage(parent: MasterWebUI) extends WebUIPage("") {
   private val master = parent.masterEndpointRef
 
-<<<<<<< HEAD
-  override def renderJson(request: HttpServletRequest): JValue = {
-    val state = master.askWithRetry[MasterStateResponse](RequestMasterState)
-    JsonProtocol.writeMasterState(state)
-=======
   def getMasterState: MasterStateResponse = {
-    val stateFuture = (master ? RequestMasterState)(timeout).mapTo[MasterStateResponse]
-    Await.result(stateFuture, timeout)
+    master.askWithRetry[MasterStateResponse](RequestMasterState)
   }
 
   override def renderJson(request: HttpServletRequest): JValue = {
     JsonProtocol.writeMasterState(getMasterState)
->>>>>>> fec7b29f
   }
 
   def handleAppKillRequest(request: HttpServletRequest): Unit = {
@@ -76,11 +69,7 @@
 
   /** Index view listing applications and executors */
   def render(request: HttpServletRequest): Seq[Node] = {
-<<<<<<< HEAD
-    val state = master.askWithRetry[MasterStateResponse](RequestMasterState)
-=======
     val state = getMasterState
->>>>>>> fec7b29f
 
     val workerHeaders = Seq("Worker Id", "Address", "State", "Cores", "Memory")
     val workers = state.workers.sortBy(_.id)
