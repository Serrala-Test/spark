--- conflicted
+++ resolved
@@ -34,7 +34,7 @@
   var masterActor: RpcEndpointRef = _
 
   override def onStart() = {
-    masterActor = rpcEnv.setupEndpointRefByUrl(Master.toAkkaUrl(driverArgs.master))
+    masterActor = Master.toEndpointRef(rpcEnv, driverArgs.master)
 
     println(s"Sending ${driverArgs.cmd} command to ${driverArgs.master}")
 
@@ -154,13 +154,9 @@
     val rpcEnv = RpcEnv.create(
       "driverClient", Utils.localHostName(), 0, conf, new SecurityManager(conf))
 
-<<<<<<< HEAD
+    // Verify driverArgs.master is a valid url so that we can use it in ClientActor safely
+    Utils.extractHostPortFromSparkUrl(driverArgs.master)
     rpcEnv.setupEndpoint("client-actor", new ClientActor(rpcEnv, driverArgs, conf))
-=======
-    // Verify driverArgs.master is a valid url so that we can use it in ClientActor safely
-    Master.toAkkaUrl(driverArgs.master)
-    actorSystem.actorOf(Props(classOf[ClientActor], driverArgs, conf))
->>>>>>> c0823857
 
     rpcEnv.awaitTermination()
   }
