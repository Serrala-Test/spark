--- conflicted
+++ resolved
@@ -20,26 +20,11 @@
 import java.io.File
 import javax.servlet.http.HttpServletResponse
 
-<<<<<<< HEAD
-import com.fasterxml.jackson.core.JsonProcessingException
-import org.eclipse.jetty.server.Server
-import org.eclipse.jetty.servlet.{ServletHolder, ServletContextHandler}
-import org.eclipse.jetty.util.thread.QueuedThreadPool
-import org.json4s._
-import org.json4s.jackson.JsonMethods._
-
-import org.apache.spark.{Logging, SparkConf, SPARK_VERSION => sparkVersion}
-import org.apache.spark.util.Utils
-import org.apache.spark.deploy.{Command, DeployMessages, DriverDescription}
-import org.apache.spark.deploy.ClientArguments._
-import org.apache.spark.rpc.RpcEndpointRef
-=======
-import akka.actor.ActorRef
 import org.apache.spark.deploy.ClientArguments._
 import org.apache.spark.deploy.{Command, DeployMessages, DriverDescription}
-import org.apache.spark.util.{AkkaUtils, RpcUtils, Utils}
+import org.apache.spark.rpc.RpcEndpointRef
+import org.apache.spark.util.Utils
 import org.apache.spark.{SPARK_VERSION => sparkVersion, SparkConf}
->>>>>>> 81ea42bf
 
 /**
  * A server that responds to requests submitted by the [[RestSubmissionClient]].
@@ -59,199 +44,34 @@
  *
  * @param host the address this server should bind to
  * @param requestedPort the port this server will attempt to bind to
-<<<<<<< HEAD
+ * @param masterConf the conf used by the Master
  * @param masterEndpoint reference to the Master endpoint to which requests can be sent
-=======
- * @param masterConf the conf used by the Master
- * @param masterActor reference to the Master actor to which requests can be sent
->>>>>>> 81ea42bf
  * @param masterUrl the URL of the Master new drivers will attempt to connect to
  */
 private[deploy] class StandaloneRestServer(
     host: String,
     requestedPort: Int,
-<<<<<<< HEAD
+    masterConf: SparkConf,
     masterEndpoint: RpcEndpointRef,
-    masterUrl: String,
-    masterConf: SparkConf)
-  extends Logging {
-
-  import StandaloneRestServer._
-
-  private var _server: Option[Server] = None
-
-  // A mapping from URL prefixes to servlets that serve them. Exposed for testing.
-  protected val baseContext = s"/$PROTOCOL_VERSION/submissions"
-  protected val contextToServlet = Map[String, StandaloneRestServlet](
-    s"$baseContext/create/*" -> new SubmitRequestServlet(masterEndpoint, masterUrl, masterConf),
-    s"$baseContext/kill/*" -> new KillRequestServlet(masterEndpoint, masterConf),
-    s"$baseContext/status/*" -> new StatusRequestServlet(masterEndpoint, masterConf),
-    "/*" -> new ErrorServlet // default handler
-  )
-
-  /** Start the server and return the bound port. */
-  def start(): Int = {
-    val (server, boundPort) = Utils.startServiceOnPort[Server](requestedPort, doStart, masterConf)
-    _server = Some(server)
-    logInfo(s"Started REST server for submitting applications on port $boundPort")
-    boundPort
-  }
-
-  /**
-   * Map the servlets to their corresponding contexts and attach them to a server.
-   * Return a 2-tuple of the started server and the bound port.
-   */
-  private def doStart(startPort: Int): (Server, Int) = {
-    val server = new Server(new InetSocketAddress(host, startPort))
-    val threadPool = new QueuedThreadPool
-    threadPool.setDaemon(true)
-    server.setThreadPool(threadPool)
-    val mainHandler = new ServletContextHandler
-    mainHandler.setContextPath("/")
-    contextToServlet.foreach { case (prefix, servlet) =>
-      mainHandler.addServlet(new ServletHolder(servlet), prefix)
-    }
-    server.setHandler(mainHandler)
-    server.start()
-    val boundPort = server.getConnectors()(0).getLocalPort
-    (server, boundPort)
-  }
-
-  def stop(): Unit = {
-    _server.foreach(_.stop())
-  }
-}
-
-private[rest] object StandaloneRestServer {
-  val PROTOCOL_VERSION = StandaloneRestClient.PROTOCOL_VERSION
-  val SC_UNKNOWN_PROTOCOL_VERSION = 468
-}
-
-/**
- * An abstract servlet for handling requests passed to the [[StandaloneRestServer]].
- */
-private[rest] abstract class StandaloneRestServlet extends HttpServlet with Logging {
-
-  /**
-   * Serialize the given response message to JSON and send it through the response servlet.
-   * This validates the response before sending it to ensure it is properly constructed.
-   */
-  protected def sendResponse(
-      responseMessage: SubmitRestProtocolResponse,
-      responseServlet: HttpServletResponse): Unit = {
-    val message = validateResponse(responseMessage, responseServlet)
-    responseServlet.setContentType("application/json")
-    responseServlet.setCharacterEncoding("utf-8")
-    responseServlet.getWriter.write(message.toJson)
-  }
-
-  /**
-   * Return any fields in the client request message that the server does not know about.
-   *
-   * The mechanism for this is to reconstruct the JSON on the server side and compare the
-   * diff between this JSON and the one generated on the client side. Any fields that are
-   * only in the client JSON are treated as unexpected.
-   */
-  protected def findUnknownFields(
-      requestJson: String,
-      requestMessage: SubmitRestProtocolMessage): Array[String] = {
-    val clientSideJson = parse(requestJson)
-    val serverSideJson = parse(requestMessage.toJson)
-    val Diff(_, _, unknown) = clientSideJson.diff(serverSideJson)
-    unknown match {
-      case j: JObject => j.obj.map { case (k, _) => k }.toArray
-      case _ => Array.empty[String] // No difference
-    }
-  }
-
-  /** Return a human readable String representation of the exception. */
-  protected def formatException(e: Throwable): String = {
-    val stackTraceString = e.getStackTrace.map { "\t" + _ }.mkString("\n")
-    s"$e\n$stackTraceString"
-  }
-
-  /** Construct an error message to signal the fact that an exception has been thrown. */
-  protected def handleError(message: String): ErrorResponse = {
-    val e = new ErrorResponse
-    e.serverSparkVersion = sparkVersion
-    e.message = message
-    e
-  }
-
-  /**
-   * Parse a submission ID from the relative path, assuming it is the first part of the path.
-   * For instance, we expect the path to take the form /[submission ID]/maybe/something/else.
-   * The returned submission ID cannot be empty. If the path is unexpected, return None.
-   */
-  protected def parseSubmissionId(path: String): Option[String] = {
-    if (path == null || path.isEmpty) {
-      None
-    } else {
-      path.stripPrefix("/").split("/").headOption.filter(_.nonEmpty)
-    }
-  }
-
-  /**
-   * Validate the response to ensure that it is correctly constructed.
-   *
-   * If it is, simply return the message as is. Otherwise, return an error response instead
-   * to propagate the exception back to the client and set the appropriate error code.
-   */
-  private def validateResponse(
-      responseMessage: SubmitRestProtocolResponse,
-      responseServlet: HttpServletResponse): SubmitRestProtocolResponse = {
-    try {
-      responseMessage.validate()
-      responseMessage
-    } catch {
-      case e: Exception =>
-        responseServlet.setStatus(HttpServletResponse.SC_INTERNAL_SERVER_ERROR)
-        handleError("Internal server error: " + formatException(e))
-    }
-  }
-=======
-    masterConf: SparkConf,
-    masterActor: ActorRef,
     masterUrl: String)
   extends RestSubmissionServer(host, requestedPort, masterConf) {
 
   protected override val submitRequestServlet =
-    new StandaloneSubmitRequestServlet(masterActor, masterUrl, masterConf)
+    new StandaloneSubmitRequestServlet(masterEndpoint, masterUrl, masterConf)
   protected override val killRequestServlet =
-    new StandaloneKillRequestServlet(masterActor, masterConf)
+    new StandaloneKillRequestServlet(masterEndpoint, masterConf)
   protected override val statusRequestServlet =
-    new StandaloneStatusRequestServlet(masterActor, masterConf)
->>>>>>> 81ea42bf
+    new StandaloneStatusRequestServlet(masterEndpoint, masterConf)
 }
 
 /**
  * A servlet for handling kill requests passed to the [[StandaloneRestServer]].
  */
-<<<<<<< HEAD
-private[rest] class KillRequestServlet(masterEndpoint: RpcEndpointRef, conf: SparkConf)
-  extends StandaloneRestServlet {
-
-  /**
-   * If a submission ID is specified in the URL, have the Master kill the corresponding
-   * driver and return an appropriate response to the client. Otherwise, return error.
-   */
-  protected override def doPost(
-      request: HttpServletRequest,
-      response: HttpServletResponse): Unit = {
-    val submissionId = parseSubmissionId(request.getPathInfo)
-    val responseMessage = submissionId.map(handleKill).getOrElse {
-      response.setStatus(HttpServletResponse.SC_BAD_REQUEST)
-      handleError("Submission ID is missing in kill request.")
-    }
-    sendResponse(responseMessage, response)
-  }
-=======
-private[rest] class StandaloneKillRequestServlet(masterActor: ActorRef, conf: SparkConf)
+private[rest] class StandaloneKillRequestServlet(masterEndpoint: RpcEndpointRef, conf: SparkConf)
   extends KillRequestServlet {
->>>>>>> 81ea42bf
 
   protected def handleKill(submissionId: String): KillSubmissionResponse = {
-    val response = masterEndpoint.askWithReply[DeployMessages.KillDriverResponse](
+    val response = masterEndpoint.askWithRetry[DeployMessages.KillDriverResponse](
       DeployMessages.RequestKillDriver(submissionId))
     val k = new KillSubmissionResponse
     k.serverSparkVersion = sparkVersion
@@ -265,31 +85,11 @@
 /**
  * A servlet for handling status requests passed to the [[StandaloneRestServer]].
  */
-<<<<<<< HEAD
-private[rest] class StatusRequestServlet(masterEndpoint: RpcEndpointRef, conf: SparkConf)
-  extends StandaloneRestServlet {
-
-  /**
-   * If a submission ID is specified in the URL, request the status of the corresponding
-   * driver from the Master and include it in the response. Otherwise, return error.
-   */
-  protected override def doGet(
-      request: HttpServletRequest,
-      response: HttpServletResponse): Unit = {
-    val submissionId = parseSubmissionId(request.getPathInfo)
-    val responseMessage = submissionId.map(handleStatus).getOrElse {
-      response.setStatus(HttpServletResponse.SC_BAD_REQUEST)
-      handleError("Submission ID is missing in status request.")
-    }
-    sendResponse(responseMessage, response)
-  }
-=======
-private[rest] class StandaloneStatusRequestServlet(masterActor: ActorRef, conf: SparkConf)
+private[rest] class StandaloneStatusRequestServlet(masterEndpoint: RpcEndpointRef, conf: SparkConf)
   extends StatusRequestServlet {
->>>>>>> 81ea42bf
 
   protected def handleStatus(submissionId: String): SubmissionStatusResponse = {
-    val response = masterEndpoint.askWithReply[DeployMessages.DriverStatusResponse](
+    val response = masterEndpoint.askWithRetry[DeployMessages.DriverStatusResponse](
       DeployMessages.RequestDriverStatus(submissionId))
     val message = response.exception.map { s"Exception from the cluster:\n" + formatException(_) }
     val d = new SubmissionStatusResponse
@@ -307,78 +107,11 @@
 /**
  * A servlet for handling submit requests passed to the [[StandaloneRestServer]].
  */
-<<<<<<< HEAD
-private[rest] class SubmitRequestServlet(
+private[rest] class StandaloneSubmitRequestServlet(
     masterEndpoint: RpcEndpointRef,
     masterUrl: String,
     conf: SparkConf)
-  extends StandaloneRestServlet {
-
-  /**
-   * Submit an application to the Master with parameters specified in the request.
-   *
-   * The request is assumed to be a [[SubmitRestProtocolRequest]] in the form of JSON.
-   * If the request is successfully processed, return an appropriate response to the
-   * client indicating so. Otherwise, return error instead.
-   */
-  protected override def doPost(
-      requestServlet: HttpServletRequest,
-      responseServlet: HttpServletResponse): Unit = {
-    val responseMessage =
-      try {
-        val requestMessageJson = Source.fromInputStream(requestServlet.getInputStream).mkString
-        val requestMessage = SubmitRestProtocolMessage.fromJson(requestMessageJson)
-        // The response should have already been validated on the client.
-        // In case this is not true, validate it ourselves to avoid potential NPEs.
-        requestMessage.validate()
-        handleSubmit(requestMessageJson, requestMessage, responseServlet)
-      } catch {
-        // The client failed to provide a valid JSON, so this is not our fault
-        case e @ (_: JsonProcessingException | _: SubmitRestProtocolException) =>
-          responseServlet.setStatus(HttpServletResponse.SC_BAD_REQUEST)
-          handleError("Malformed request: " + formatException(e))
-      }
-    sendResponse(responseMessage, responseServlet)
-  }
-
-  /**
-   * Handle the submit request and construct an appropriate response to return to the client.
-   *
-   * This assumes that the request message is already successfully validated.
-   * If the request message is not of the expected type, return error to the client.
-   */
-  private def handleSubmit(
-      requestMessageJson: String,
-      requestMessage: SubmitRestProtocolMessage,
-      responseServlet: HttpServletResponse): SubmitRestProtocolResponse = {
-    requestMessage match {
-      case submitRequest: CreateSubmissionRequest =>
-        val driverDescription = buildDriverDescription(submitRequest)
-        val response = masterEndpoint.askWithReply[DeployMessages.SubmitDriverResponse](
-          DeployMessages.RequestSubmitDriver(driverDescription))
-        val submitResponse = new CreateSubmissionResponse
-        submitResponse.serverSparkVersion = sparkVersion
-        submitResponse.message = response.message
-        submitResponse.success = response.success
-        submitResponse.submissionId = response.driverId.orNull
-        val unknownFields = findUnknownFields(requestMessageJson, requestMessage)
-        if (unknownFields.nonEmpty) {
-          // If there are fields that the server does not know about, warn the client
-          submitResponse.unknownFields = unknownFields
-        }
-        submitResponse
-      case unexpected =>
-        responseServlet.setStatus(HttpServletResponse.SC_BAD_REQUEST)
-        handleError(s"Received message of unexpected type ${unexpected.messageType}.")
-    }
-  }
-=======
-private[rest] class StandaloneSubmitRequestServlet(
-    masterActor: ActorRef,
-    masterUrl: String,
-    conf: SparkConf)
   extends SubmitRequestServlet {
->>>>>>> 81ea42bf
 
   /**
    * Build a driver description from the fields specified in the submit request.
@@ -440,10 +173,9 @@
       responseServlet: HttpServletResponse): SubmitRestProtocolResponse = {
     requestMessage match {
       case submitRequest: CreateSubmissionRequest =>
-        val askTimeout = RpcUtils.askTimeout(conf)
         val driverDescription = buildDriverDescription(submitRequest)
-        val response = AkkaUtils.askWithReply[DeployMessages.SubmitDriverResponse](
-          DeployMessages.RequestSubmitDriver(driverDescription), masterActor, askTimeout)
+        val response = masterEndpoint.askWithRetry[DeployMessages.SubmitDriverResponse](
+          DeployMessages.RequestSubmitDriver(driverDescription))
         val submitResponse = new CreateSubmissionResponse
         submitResponse.serverSparkVersion = sparkVersion
         submitResponse.message = response.message
