--- conflicted
+++ resolved
@@ -167,15 +167,8 @@
 private[history] class SingleFileEventLogFileReader(
     fs: FileSystem,
     path: Path,
-<<<<<<< HEAD
-    maybeStatus: Option[FileStatus]) extends EventLogFileReader(fs, path) {
-  private lazy val status = maybeStatus.getOrElse(fileSystem.getFileStatus(rootPath))
-
-  def this(fs: FileSystem, path: Path) = this(fs, path, None)
-=======
     maybeStatus: Option[FileStatus] = None) extends EventLogFileReader(fs, path) {
   private lazy val status = maybeStatus.getOrElse(fileSystem.getFileStatus(rootPath))
->>>>>>> 96071094
 
   override def lastIndex: Option[Long] = None
 
