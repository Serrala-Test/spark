--- conflicted
+++ resolved
@@ -268,14 +268,7 @@
    */
   private def cleanLogs(): Unit = {
     try {
-<<<<<<< HEAD
-      val maxAge = conf.getLong("spark.history.fs.cleaner.maxAge.seconds",
-        DEFAULT_SPARK_HISTORY_FS_MAXAGE_S) * 1000
-=======
-      val statusList = Option(fs.listStatus(new Path(logDir))).map(_.toSeq)
-        .getOrElse(Seq[FileStatus]())
       val maxAge = conf.getTimeAsSeconds("spark.history.fs.cleaner.maxAge", "7d") * 1000
->>>>>>> 0424da68
 
       val now = System.currentTimeMillis()
       val appsToRetain = new mutable.LinkedHashMap[String, FsApplicationHistoryInfo]()
