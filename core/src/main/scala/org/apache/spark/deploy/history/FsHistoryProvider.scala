--- conflicted
+++ resolved
@@ -118,9 +118,9 @@
   private val pool = Executors.newScheduledThreadPool(1, new ThreadFactoryBuilder()
     .setNameFormat("spark-history-task-%d").setDaemon(true).build())
 
-  // The modification time of the newest log detected during the last scan.   Currently only
-  // used for logging msgs (logs are re-scanned based on file size, rather than modtime)
-  private val lastScanTime = new java.util.concurrent.atomic.AtomicLong(-1)
+  // List of untracked history files that are potentially never cleaned up unless aggressive
+  // clean up configured.
+  val untrackedHistoryFiles = new mutable.HashSet[FileStatus]()
 
   private val pendingReplayTasksCount = new java.util.concurrent.atomic.AtomicInteger(0)
 
@@ -133,13 +133,6 @@
     val metadata = new FsHistoryProviderMetadata(CURRENT_LISTING_VERSION,
       AppStatusStore.CURRENT_VERSION, logDir.toString())
 
-<<<<<<< HEAD
-  // List of untracked history files that are potentially never cleaned up unless aggressive
-  // clean up configured.
-  val untrackedHistoryFiles = new mutable.HashSet[FileStatus]()
-
-  private val pendingReplayTasksCount = new java.util.concurrent.atomic.AtomicInteger(0)
-=======
     try {
       open(new File(path, "listing.ldb"), metadata)
     } catch {
@@ -154,7 +147,6 @@
   }.getOrElse(new InMemoryStore())
 
   private val activeUIs = new mutable.HashMap[(String, Option[String]), LoadedAppUI]()
->>>>>>> bc0848b4
 
   /**
    * Return a runnable that performs the given operation on the event logs.
@@ -447,11 +439,7 @@
       // scan for modified applications, replay and merge them
       val logInfos = Option(fs.listStatus(new Path(logDir))).map(_.toSeq).getOrElse(Nil)
         .filter { entry =>
-<<<<<<< HEAD
-          val fileInfo = fileToAppInfo.get(entry.getPath())
-          val prevFileSize = if (fileInfo != null) fileInfo.fileSize else -1L
-=======
->>>>>>> bc0848b4
+
           !entry.isDirectory() &&
             // FsHistoryProvider generates a hidden file which can't be read.  Accidentally
             // reading a garbage file is safe, but we would log an error which can be scary to
@@ -575,69 +563,11 @@
    * Replay the given log file, saving the application in the listing db.
    */
   protected def mergeApplicationListing(fileStatus: FileStatus): Unit = {
-<<<<<<< HEAD
-    val newAttempts = try {
-      val eventsFilter: ReplayEventsFilter = { eventString =>
-        eventString.startsWith(APPL_START_EVENT_PREFIX) ||
-          eventString.startsWith(APPL_END_EVENT_PREFIX) ||
-          eventString.startsWith(LOG_START_EVENT_PREFIX)
-      }
-
-      val logPath = fileStatus.getPath()
-      val appCompleted = isApplicationCompleted(fileStatus)
-
-      // Use loading time as lastUpdated since some filesystems don't update modifiedTime
-      // each time file is updated. However use modifiedTime for completed jobs so lastUpdated
-      // won't change whenever HistoryServer restarts and reloads the file.
-      val lastUpdated = if (appCompleted) fileStatus.getModificationTime else clock.getTimeMillis()
-
-      val appListener = replay(fileStatus, appCompleted, new ReplayListenerBus(), eventsFilter)
-
-      // Without an app ID, new logs will render incorrectly in the listing page, so do not list or
-      // try to show their UI.
-      if (appListener.appId.isDefined) {
-        val attemptInfo = new FsApplicationAttemptInfo(
-          logPath.getName(),
-          appListener.appName.getOrElse(NOT_STARTED),
-          appListener.appId.getOrElse(logPath.getName()),
-          appListener.appAttemptId,
-          appListener.startTime.getOrElse(-1L),
-          appListener.endTime.getOrElse(-1L),
-          lastUpdated,
-          appListener.sparkUser.getOrElse(NOT_STARTED),
-          appCompleted,
-          fileStatus.getLen(),
-          appListener.appSparkVersion.getOrElse("")
-        )
-        fileToAppInfo.put(logPath, attemptInfo)
-        logDebug(s"Application log ${attemptInfo.logPath} loaded successfully: $attemptInfo")
-        Some(attemptInfo)
-      } else {
-        logWarning(s"Failed to load application log ${fileStatus.getPath}. " +
-          "The application may have not started.")
-        None
-      }
-
-    } catch {
-      case e: Exception =>
-        logError(
-          s"Exception encountered when attempting to load application log ${fileStatus.getPath}",
-          e)
-        None
-    }
-
-    if (newAttempts.isEmpty) {
-      if (AGGRESSIVE_CLEANUP) {
-        untrackedHistoryFiles.add(fileStatus)
-      }
-      return
-=======
     val eventsFilter: ReplayEventsFilter = { eventString =>
       eventString.startsWith(APPL_START_EVENT_PREFIX) ||
         eventString.startsWith(APPL_END_EVENT_PREFIX) ||
         eventString.startsWith(LOG_START_EVENT_PREFIX) ||
         eventString.startsWith(ENV_UPDATE_EVENT_PREFIX)
->>>>>>> bc0848b4
     }
 
     val logPath = fileStatus.getPath()
@@ -660,6 +590,14 @@
 
       addListing(app)
     }
+
+    if (newAttempts.isEmpty) {
+      if (AGGRESSIVE_CLEANUP) {
+        untrackedHistoryFiles.add(fileStatus)
+      }
+      return
+    }
+
     listing.write(new LogInfo(logPath.toString(), fileStatus.getLen()))
   }
 
@@ -669,29 +607,6 @@
   private[history] def cleanLogs(): Unit = {
     var iterator: Option[KVStoreIterator[ApplicationInfoWrapper]] = None
     try {
-<<<<<<< HEAD
-      val maxAge = conf.getTimeAsSeconds("spark.history.fs.cleaner.maxAge", "7d") * 1000
-
-      val now = clock.getTimeMillis()
-      val appsToRetain = new mutable.LinkedHashMap[String, FsApplicationHistoryInfo]()
-
-      def shouldClean(lastUpdated: Long): Boolean = {
-        now - lastUpdated > maxAge
-      }
-
-      // Scan all logs from the log directory.
-      // Only completed applications older than the specified max age will be deleted.
-      applications.values.foreach { app =>
-        val (toClean, toRetain) = app.attempts.partition(
-          attempt => shouldClean(attempt.lastUpdated))
-        attemptsToClean ++= toClean
-
-        if (toClean.isEmpty) {
-          appsToRetain += (app.id -> app)
-        } else if (toRetain.nonEmpty) {
-          appsToRetain += (app.id ->
-            new FsApplicationHistoryInfo(app.id, app.name, toRetain.toList))
-=======
       val maxTime = clock.getTimeMillis() - conf.get(MAX_LOG_AGE_S) * 1000
 
       // Iterate descending over all applications whose oldest attempt happened before maxTime.
@@ -710,7 +625,6 @@
         if (remaining.nonEmpty) {
           val newApp = new ApplicationInfoWrapper(app.info, remaining)
           listing.write(newApp)
->>>>>>> bc0848b4
         }
 
         toDelete.foreach { attempt =>
@@ -723,6 +637,7 @@
           }
           try {
             fs.delete(logPath, true)
+            removedFiles.foreach(fs => untrackedHistoryFiles.remove(fs))
           } catch {
             case e: AccessControlException =>
               logInfo(s"No permission to delete ${attempt.logPath}, ignoring.")
@@ -731,52 +646,15 @@
           }
         }
 
-<<<<<<< HEAD
-      val leftToClean = new mutable.ListBuffer[FsApplicationAttemptInfo]
-
-      attemptsToClean.foreach { attempt =>
-        if (!removeLogFile(attempt.logPath)) {
-          leftToClean += attempt
-        }
-      }
-
-      attemptsToClean = leftToClean
-
-      val removedFiles = new mutable.ListBuffer[FileStatus]
-      untrackedHistoryFiles.filter(fs => shouldClean(fs.getModificationTime))
-        .map(fs =>
-          if (removeLogFile(fs.getPath.getName)) {
-              removedFiles += fs
-            }
-        )
-      if (removedFiles.size > 0) {
-        log.info(s"Aggressively cleaned up ${removedFiles.size} untracked history files.")
-        removedFiles.foreach(fs => untrackedHistoryFiles.remove(fs))
-      }
-=======
         if (remaining.isEmpty) {
           listing.delete(app.getClass(), app.id)
         }
       }
->>>>>>> bc0848b4
     } catch {
       case t: Exception => logError("Exception while cleaning logs", t)
     } finally {
       iterator.foreach(_.close())
     }
-  }
-
-  private def removeLogFile(logPath: String): Boolean = {
-    try {
-      fs.delete(new Path(logDir, logPath), true)
-    } catch {
-      case e: AccessControlException =>
-        logInfo(s"No permission to delete ${logPath}, ignoring.")
-      case t: IOException =>
-        logError(s"IOException in cleaning ${logPath}", t)
-        return false
-    }
-    true
   }
 
   /**
