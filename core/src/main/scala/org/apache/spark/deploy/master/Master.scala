--- conflicted
+++ resolved
@@ -168,15 +168,9 @@
           new FileSystemRecoveryModeFactory(conf, serializer)
         (fsFactory.createPersistenceEngine(), fsFactory.createLeaderElectionAgent(this))
       case "CUSTOM" =>
-<<<<<<< HEAD
-        val clazz = Class.forName(conf.get("spark.deploy.recoveryMode.factory"))
+        val clazz = Utils.classForName(conf.get("spark.deploy.recoveryMode.factory"))
         val factory = clazz.getConstructor(classOf[SparkConf], classOf[Serializer])
           .newInstance(conf, serializer)
-=======
-        val clazz = Utils.classForName(conf.get("spark.deploy.recoveryMode.factory"))
-        val factory = clazz.getConstructor(classOf[SparkConf], classOf[Serialization])
-          .newInstance(conf, SerializationExtension(actorSystem))
->>>>>>> e965a798
           .asInstanceOf[StandaloneRecoveryModeFactory]
         (factory.createPersistenceEngine(), factory.createLeaderElectionAgent(this))
       case _ =>
