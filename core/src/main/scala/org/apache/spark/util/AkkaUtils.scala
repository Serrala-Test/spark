--- conflicted
+++ resolved
@@ -121,22 +121,15 @@
     Duration.create(conf.getLong("spark.internal.akka.lookupTimeout", 30), "seconds")
   }
 
-  private val AKKA_MAX_FRAME_SIZE_IN_MB = Int.MaxValue / 1024 / 1024
-
   /** Returns the configured max frame size for Akka messages in bytes. */
   def maxFrameSizeBytes(conf: SparkConf): Int = {
-<<<<<<< HEAD
     val frameSizeStr = conf.get("spark.akka.remote.netty.tcp.maximum-frame-size", "10485760B")
         .replace(" ", "").toLowerCase
-    frameSizeStr.substring(0, frameSizeStr.indexOf("b")).toInt
-=======
-    val frameSizeInMB = conf.getInt("spark.akka.frameSize", 10)
-    if (frameSizeInMB > AKKA_MAX_FRAME_SIZE_IN_MB) {
-      throw new IllegalArgumentException("spark.akka.frameSize should not be greater than "
-        + AKKA_MAX_FRAME_SIZE_IN_MB + "MB")
-    }
-    frameSizeInMB * 1024 * 1024
->>>>>>> 64f3175b
+    val ret = frameSizeStr.substring(0, frameSizeStr.indexOf("b")).toInt
+    if (ret > Int.MaxValue) {
+      throw new IllegalArgumentException("spark.akka.remote.netty.tcp.maximum-frame-size " +
+          "should not be greater than " + Int.MaxValue + "B")
+    }
   }
 
   /** Space reserved for extra data in an Akka message besides serialized task or task result. */
