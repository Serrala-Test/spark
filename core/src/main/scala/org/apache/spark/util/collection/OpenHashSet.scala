/*
 * Licensed to the Apache Software Foundation (ASF) under one or more
 * contributor license agreements.  See the NOTICE file distributed with
 * this work for additional information regarding copyright ownership.
 * The ASF licenses this file to You under the Apache License, Version 2.0
 * (the "License"); you may not use this file except in compliance with
 * the License.  You may obtain a copy of the License at
 *
 *    http://www.apache.org/licenses/LICENSE-2.0
 *
 * Unless required by applicable law or agreed to in writing, software
 * distributed under the License is distributed on an "AS IS" BASIS,
 * WITHOUT WARRANTIES OR CONDITIONS OF ANY KIND, either express or implied.
 * See the License for the specific language governing permissions and
 * limitations under the License.
 */

package org.apache.spark.util.collection

import scala.reflect._

/**
 * A simple, fast hash set optimized for non-null insertion-only use case, where keys are never
 * removed.
 *
 * The underlying implementation uses Scala compiler's specialization to generate optimized
 * storage for two primitive types (Long and Int). It is much faster than Java's standard HashSet
 * while incurring much less memory overhead. This can serve as building blocks for higher level
 * data structures such as an optimized HashMap.
 *
 * This OpenHashSet is designed to serve as building blocks for higher level data structures
 * such as an optimized hash map. Compared with standard hash set implementations, this class
 * provides its various callbacks interfaces (e.g. allocateFunc, moveFunc) and interfaces to
 * retrieve the position of a key in the underlying array.
 *
 * It uses quadratic probing with a power-of-2 hash table size, which is guaranteed
 * to explore all spaces for each key (see http://en.wikipedia.org/wiki/Quadratic_probing).
 */
private[spark]
class OpenHashSet[@specialized(Long, Int) T: ClassTag](
    initialCapacity: Int,
    loadFactor: Double)
  extends Serializable {

  require(initialCapacity <= (1 << 29), "Can't make capacity bigger than 2^29 elements")
  require(initialCapacity >= 1, "Invalid initial capacity")
  require(loadFactor < 1.0, "Load factor must be less than 1.0")
  require(loadFactor > 0.0, "Load factor must be greater than 0.0")

  import OpenHashSet._

  def this(initialCapacity: Int) = this(initialCapacity, 0.7)

  def this() = this(64)

  // The following member variables are declared as protected instead of private for the
  // specialization to work (specialized class extends the non-specialized one and needs access
  // to the "private" variables).

  protected val hasher: Hasher[T] = {
    // It would've been more natural to write the following using pattern matching. But Scala 2.9.x
    // compiler has a bug when specialization is used together with this pattern matching, and
    // throws:
    // scala.tools.nsc.symtab.Types$TypeError: type mismatch;
    //  found   : scala.reflect.AnyValManifest[Long]
    //  required: scala.reflect.ClassTag[Int]
    //         at scala.tools.nsc.typechecker.Contexts$Context.error(Contexts.scala:298)
    //         at scala.tools.nsc.typechecker.Infer$Inferencer.error(Infer.scala:207)
    //         ...
    val mt = classTag[T]
    if (mt == ClassTag.Long) {
      (new LongHasher).asInstanceOf[Hasher[T]]
    } else if (mt == ClassTag.Int) {
      (new IntHasher).asInstanceOf[Hasher[T]]
    } else {
      new Hasher[T]
    }
  }

  protected var _capacity = nextPowerOf2(initialCapacity)
  protected var _mask = _capacity - 1
  protected var _size = 0
  protected var _growThreshold = (loadFactor * _capacity).toInt

  protected var _bitset = new BitSet(_capacity)

  def getBitSet = _bitset

  // Init of the array in constructor (instead of in declaration) to work around a Scala compiler
  // specialization bug that would generate two arrays (one for Object and one for specialized T).
  protected var _data: Array[T] = _
  _data = new Array[T](_capacity)

  /** Number of elements in the set. */
  def size: Int = _size

  /** The capacity of the set (i.e. size of the underlying array). */
  def capacity: Int = _capacity

  /** Return true if this set contains the specified element. */
  def contains(k: T): Boolean = getPos(k) != INVALID_POS

  /**
   * Add an element to the set. If the set is over capacity after the insertion, grow the set
   * and rehash all elements.
   */
  def add(k: T) {
    addWithoutResize(k)
    rehashIfNeeded(k, grow, move)
  }

  /**
   * Add an element to the set. This one differs from add in that it doesn't trigger rehashing.
   * The caller is responsible for calling rehashIfNeeded.
   *
   * Use (retval & POSITION_MASK) to get the actual position, and
   * (retval & EXISTENCE_MASK) != 0 for prior existence.
   *
   * @return The position where the key is placed, plus the highest order bit is set if the key
   *         exists previously.
   */
  def addWithoutResize(k: T): Int = {
    var pos = hashcode(hasher.hash(k)) & _mask
    var i = 1
    while (true) {
      if (!_bitset.get(pos)) {
        // This is a new key.
        _data(pos) = k
        _bitset.set(pos)
        _size += 1
        return pos | NONEXISTENCE_MASK
      } else if (_data(pos) == k) {
        // Found an existing key.
        return pos
      } else {
        val delta = i
        pos = (pos + delta) & _mask
        i += 1
      }
    }
    // Never reached here
    assert(INVALID_POS != INVALID_POS)
    INVALID_POS
  }

  /**
   * Rehash the set if it is overloaded.
   * @param k A parameter unused in the function, but to force the Scala compiler to specialize
   *          this method.
   * @param allocateFunc Callback invoked when we are allocating a new, larger array.
   * @param moveFunc Callback invoked when we move the key from one position (in the old data array)
   *                 to a new position (in the new data array).
   */
  def rehashIfNeeded(k: T, allocateFunc: (Int) => Unit, moveFunc: (Int, Int) => Unit) {
    if (_size > _growThreshold) {
      rehash(k, allocateFunc, moveFunc)
    }
  }

  /**
   * Return the position of the element in the underlying array, or INVALID_POS if it is not found.
   */
  def getPos(k: T): Int = {
    var pos = hashcode(hasher.hash(k)) & _mask
    var i = 1
    val maxProbe = _data.size
    while (i < maxProbe) {
      if (!_bitset.get(pos)) {
        return INVALID_POS
      } else if (k == _data(pos)) {
        return pos
      } else {
        val delta = i
        pos = (pos + delta) & _mask
        i += 1
      }
    }
    // Never reached here
    INVALID_POS
  }

  /** Return the value at the specified position. */
  def getValue(pos: Int): T = _data(pos)

  def iterator = new Iterator[T] {
    var pos = nextPos(0)
    override def hasNext: Boolean = pos != INVALID_POS
    override def next(): T = {
      val tmp = getValue(pos)
      pos = nextPos(pos+1)
      tmp
    }
  }

  /** Return the value at the specified position. */
  def getValueSafe(pos: Int): T = {
    assert(_bitset.get(pos))
    _data(pos)
  }


  /**
   * Return the next position with an element stored, starting from the given position inclusively.
   */
  def nextPos(fromPos: Int): Int = _bitset.nextSetBit(fromPos)

  /**
   * Double the table's size and re-hash everything. We are not really using k, but it is declared
   * so Scala compiler can specialize this method (which leads to calling the specialized version
   * of putInto).
   *
   * @param k A parameter unused in the function, but to force the Scala compiler to specialize
   *          this method.
   * @param allocateFunc Callback invoked when we are allocating a new, larger array.
   * @param moveFunc Callback invoked when we move the key from one position (in the old data array)
   *                 to a new position (in the new data array).
   */
  private def rehash(k: T, allocateFunc: (Int) => Unit, moveFunc: (Int, Int) => Unit) {
    val newCapacity = _capacity * 2
    allocateFunc(newCapacity)
    val newBitset = new BitSet(newCapacity)
    val newData = new Array[T](newCapacity)
    val newMask = newCapacity - 1

    var oldPos = 0
    while (oldPos < capacity) {
      if (_bitset.get(oldPos)) {
        val key = _data(oldPos)
        var newPos = hashcode(hasher.hash(key)) & newMask
        var i = 1
        var keepGoing = true
        // No need to check for equality here when we insert so this has one less if branch than
        // the similar code path in addWithoutResize.
        while (keepGoing) {
          if (!newBitset.get(newPos)) {
            // Inserting the key at newPos
            newData(newPos) = key
            newBitset.set(newPos)
            moveFunc(oldPos, newPos)
            keepGoing = false
          } else {
            val delta = i
            newPos = (newPos + delta) & newMask
            i += 1
          }
        }
      }
      oldPos += 1
    }

    _bitset = newBitset
    _data = newData
    _capacity = newCapacity
    _mask = newMask
    _growThreshold = (loadFactor * newCapacity).toInt
  }

  /**
   * Re-hash a value to deal better with hash functions that don't differ in the lower bits.
   * We use the Murmur Hash 3 finalization step that's also used in fastutil.
   */
<<<<<<< HEAD
  private def hashcode(h: Int): Int = {
    it.unimi.dsi.fastutil.HashCommon.murmurHash3(h)
  }
=======
  private def hashcode(h: Int): Int = it.unimi.dsi.fastutil.HashCommon.murmurHash3(h)
>>>>>>> 04d83fc3

  private def nextPowerOf2(n: Int): Int = {
    val highBit = Integer.highestOneBit(n)
    if (highBit == n) n else highBit << 1
  }
}


private[spark]
object OpenHashSet {

  val INVALID_POS = -1
  val NONEXISTENCE_MASK = 0x80000000
  val POSITION_MASK = 0xEFFFFFF

  /**
   * A set of specialized hash function implementation to avoid boxing hash code computation
   * in the specialized implementation of OpenHashSet.
   */
  sealed class Hasher[@specialized(Long, Int) T] {
    def hash(o: T): Int = o.hashCode()
  }

  class LongHasher extends Hasher[Long] {
    override def hash(o: Long): Int = (o ^ (o >>> 32)).toInt
  }

  class IntHasher extends Hasher[Int] {
    override def hash(o: Int): Int = o
  }

  private def grow1(newSize: Int) {}
  private def move1(oldPos: Int, newPos: Int) { }

  private val grow = grow1 _
  private val move = move1 _
}<|MERGE_RESOLUTION|>--- conflicted
+++ resolved
@@ -259,13 +259,7 @@
    * Re-hash a value to deal better with hash functions that don't differ in the lower bits.
    * We use the Murmur Hash 3 finalization step that's also used in fastutil.
    */
-<<<<<<< HEAD
-  private def hashcode(h: Int): Int = {
-    it.unimi.dsi.fastutil.HashCommon.murmurHash3(h)
-  }
-=======
   private def hashcode(h: Int): Int = it.unimi.dsi.fastutil.HashCommon.murmurHash3(h)
->>>>>>> 04d83fc3
 
   private def nextPowerOf2(n: Int): Int = {
     val highBit = Integer.highestOneBit(n)
