--- conflicted
+++ resolved
@@ -1214,7 +1214,6 @@
     }
   }
 
-<<<<<<< HEAD
   /** Executes the given block. Log non-fatal errors if any, and only throw fatal errors */
   def tryLogNonFatalError(block: => Unit) {
     try {
@@ -1222,7 +1221,9 @@
     } catch {
       case NonFatal(t) =>
         logError(s"Uncaught exception in thread ${Thread.currentThread().getName}", t)
-=======
+    }
+  }
+
   /**
    * Execute a block of code, then a finally block, but if exceptions happen in
    * the finally block, do not suppress the original exception.
@@ -1258,7 +1259,6 @@
             throw t
           }
       }
->>>>>>> 9b40c17a
     }
   }
 
