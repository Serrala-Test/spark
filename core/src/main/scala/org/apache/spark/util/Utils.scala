--- conflicted
+++ resolved
@@ -2268,50 +2268,6 @@
   }
 
   /**
-<<<<<<< HEAD
-   * If the given URL connection is HttpsURLConnection, it sets the SSL socket factory and
-   * the host verifier from the given security manager.
-   */
-  def setupSecureURLConnection(urlConnection: URLConnection, sm: SecurityManager): URLConnection = {
-    urlConnection match {
-      case https: HttpsURLConnection =>
-        sm.sslSocketFactory.foreach(https.setSSLSocketFactory)
-        sm.hostnameVerifier.foreach(https.setHostnameVerifier)
-        https
-      case connection => connection
-    }
-=======
-   * config a log4j properties used for testsuite
-   */
-  def configTestLog4j(level: String): Unit = {
-    val pro = new Properties()
-    pro.put("log4j.rootLogger", s"$level, console")
-    pro.put("log4j.appender.console", "org.apache.log4j.ConsoleAppender")
-    pro.put("log4j.appender.console.target", "System.err")
-    pro.put("log4j.appender.console.layout", "org.apache.log4j.PatternLayout")
-    pro.put("log4j.appender.console.layout.ConversionPattern",
-      "%d{yy/MM/dd HH:mm:ss} %p %c{1}: %m%n")
-    PropertyConfigurator.configure(pro)
-  }
-
-  def invoke(
-      clazz: Class[_],
-      obj: AnyRef,
-      methodName: String,
-      args: (Class[_], AnyRef)*): AnyRef = {
-    val (types, values) = args.unzip
-    val method = clazz.getDeclaredMethod(methodName, types: _*)
-    method.setAccessible(true)
-    method.invoke(obj, values.toSeq: _*)
-  }
-
-  // Limit of bytes for total size of results (default is 1GB)
-  def getMaxResultSize(conf: SparkConf): Long = {
-    memoryStringToMb(conf.get("spark.driver.maxResultSize", "1g")).toLong << 20
->>>>>>> 50857395
-  }
-
-  /**
    * Return the current system LD_LIBRARY_PATH name
    */
   def libraryPathEnvName: String = {
