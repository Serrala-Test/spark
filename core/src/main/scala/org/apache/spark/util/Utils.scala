/*
 * Licensed to the Apache Software Foundation (ASF) under one or more
 * contributor license agreements.  See the NOTICE file distributed with
 * this work for additional information regarding copyright ownership.
 * The ASF licenses this file to You under the Apache License, Version 2.0
 * (the "License"); you may not use this file except in compliance with
 * the License.  You may obtain a copy of the License at
 *
 *    http://www.apache.org/licenses/LICENSE-2.0
 *
 * Unless required by applicable law or agreed to in writing, software
 * distributed under the License is distributed on an "AS IS" BASIS,
 * WITHOUT WARRANTIES OR CONDITIONS OF ANY KIND, either express or implied.
 * See the License for the specific language governing permissions and
 * limitations under the License.
 */

package org.apache.spark.util

import java.io._
import java.lang.management.ManagementFactory
import java.net._
import java.nio.ByteBuffer
import java.util.concurrent.{ConcurrentHashMap, Executors, ThreadFactory, ThreadPoolExecutor}
import java.util.{Locale, Properties, Random, UUID}

import scala.collection.JavaConversions._
import scala.collection.Map
import scala.collection.mutable.ArrayBuffer
import scala.io.Source
import scala.reflect.ClassTag
import scala.util.Try
import scala.util.control.{ControlThrowable, NonFatal}

import com.google.common.io.{ByteStreams, Files}
import com.google.common.util.concurrent.ThreadFactoryBuilder
import org.apache.commons.lang3.SystemUtils
import org.apache.hadoop.conf.Configuration
import org.apache.hadoop.fs.{FileSystem, FileUtil, Path}
import org.apache.log4j.PropertyConfigurator
import org.eclipse.jetty.util.MultiException
import org.json4s._
import tachyon.client.{TachyonFS, TachyonFile}

import org.apache.spark._
import org.apache.spark.deploy.SparkHadoopUtil
import org.apache.spark.serializer.{DeserializationStream, SerializationStream, SerializerInstance}

/** CallSite represents a place in user code. It can have a short and a long form. */
private[spark] case class CallSite(shortForm: String, longForm: String)

private[spark] object CallSite {
  val SHORT_FORM = "callSite.short"
  val LONG_FORM = "callSite.long"
}

/**
 * Various utility methods used by Spark.
 */
private[spark] object Utils extends Logging {
  val random = new Random()

  /** Serialize an object using Java serialization */
  def serialize[T](o: T): Array[Byte] = {
    val bos = new ByteArrayOutputStream()
    val oos = new ObjectOutputStream(bos)
    oos.writeObject(o)
    oos.close()
    bos.toByteArray
  }

  /** Deserialize an object using Java serialization */
  def deserialize[T](bytes: Array[Byte]): T = {
    val bis = new ByteArrayInputStream(bytes)
    val ois = new ObjectInputStream(bis)
    ois.readObject.asInstanceOf[T]
  }

  /** Deserialize an object using Java serialization and the given ClassLoader */
  def deserialize[T](bytes: Array[Byte], loader: ClassLoader): T = {
    val bis = new ByteArrayInputStream(bytes)
    val ois = new ObjectInputStream(bis) {
      override def resolveClass(desc: ObjectStreamClass) =
        Class.forName(desc.getName, false, loader)
    }
    ois.readObject.asInstanceOf[T]
  }

  /** Deserialize a Long value (used for [[org.apache.spark.api.python.PythonPartitioner]]) */
  def deserializeLongValue(bytes: Array[Byte]) : Long = {
    // Note: we assume that we are given a Long value encoded in network (big-endian) byte order
    var result = bytes(7) & 0xFFL
    result = result + ((bytes(6) & 0xFFL) << 8)
    result = result + ((bytes(5) & 0xFFL) << 16)
    result = result + ((bytes(4) & 0xFFL) << 24)
    result = result + ((bytes(3) & 0xFFL) << 32)
    result = result + ((bytes(2) & 0xFFL) << 40)
    result = result + ((bytes(1) & 0xFFL) << 48)
    result + ((bytes(0) & 0xFFL) << 56)
  }

  /** Serialize via nested stream using specific serializer */
  def serializeViaNestedStream(os: OutputStream, ser: SerializerInstance)(
      f: SerializationStream => Unit) = {
    val osWrapper = ser.serializeStream(new OutputStream {
      def write(b: Int) = os.write(b)

      override def write(b: Array[Byte], off: Int, len: Int) = os.write(b, off, len)
    })
    try {
      f(osWrapper)
    } finally {
      osWrapper.close()
    }
  }

  /** Deserialize via nested stream using specific serializer */
  def deserializeViaNestedStream(is: InputStream, ser: SerializerInstance)(
      f: DeserializationStream => Unit) = {
    val isWrapper = ser.deserializeStream(new InputStream {
      def read(): Int = is.read()

      override def read(b: Array[Byte], off: Int, len: Int): Int = is.read(b, off, len)
    })
    try {
      f(isWrapper)
    } finally {
      isWrapper.close()
    }
  }

  /**
   * Get the ClassLoader which loaded Spark.
   */
  def getSparkClassLoader = getClass.getClassLoader

  /**
   * Get the Context ClassLoader on this thread or, if not present, the ClassLoader that
   * loaded Spark.
   *
   * This should be used whenever passing a ClassLoader to Class.ForName or finding the currently
   * active loader when setting up ClassLoader delegation chains.
   */
  def getContextOrSparkClassLoader =
    Option(Thread.currentThread().getContextClassLoader).getOrElse(getSparkClassLoader)

  /** Determines whether the provided class is loadable in the current thread. */
  def classIsLoadable(clazz: String): Boolean = {
    Try { Class.forName(clazz, false, getContextOrSparkClassLoader) }.isSuccess
  }

  /** Preferred alternative to Class.forName(className) */
  def classForName(className: String) = Class.forName(className, true, getContextOrSparkClassLoader)

  /**
   * Primitive often used when writing [[java.nio.ByteBuffer]] to [[java.io.DataOutput]]
   */
  def writeByteBuffer(bb: ByteBuffer, out: ObjectOutput) = {
    if (bb.hasArray) {
      out.write(bb.array(), bb.arrayOffset() + bb.position(), bb.remaining())
    } else {
      val bbval = new Array[Byte](bb.remaining())
      bb.get(bbval)
      out.write(bbval)
    }
  }

  private val shutdownDeletePaths = new scala.collection.mutable.HashSet[String]()
  private val shutdownDeleteTachyonPaths = new scala.collection.mutable.HashSet[String]()

  // Add a shutdown hook to delete the temp dirs when the JVM exits
  Runtime.getRuntime.addShutdownHook(new Thread("delete Spark temp dirs") {
    override def run(): Unit = Utils.logUncaughtExceptions {
      logDebug("Shutdown hook called")
      shutdownDeletePaths.foreach { dirPath =>
        try {
          Utils.deleteRecursively(new File(dirPath))
        } catch {
          case e: Exception => logError(s"Exception while deleting Spark temp dir: $dirPath", e)
        }
      }
    }
  })

  // Register the path to be deleted via shutdown hook
  def registerShutdownDeleteDir(file: File) {
    val absolutePath = file.getAbsolutePath()
    shutdownDeletePaths.synchronized {
      shutdownDeletePaths += absolutePath
    }
  }

  // Register the tachyon path to be deleted via shutdown hook
  def registerShutdownDeleteDir(tachyonfile: TachyonFile) {
    val absolutePath = tachyonfile.getPath()
    shutdownDeleteTachyonPaths.synchronized {
      shutdownDeleteTachyonPaths += absolutePath
    }
  }

  // Is the path already registered to be deleted via a shutdown hook ?
  def hasShutdownDeleteDir(file: File): Boolean = {
    val absolutePath = file.getAbsolutePath()
    shutdownDeletePaths.synchronized {
      shutdownDeletePaths.contains(absolutePath)
    }
  }

  // Is the path already registered to be deleted via a shutdown hook ?
  def hasShutdownDeleteTachyonDir(file: TachyonFile): Boolean = {
    val absolutePath = file.getPath()
    shutdownDeletePaths.synchronized {
      shutdownDeletePaths.contains(absolutePath)
    }
  }

  // Note: if file is child of some registered path, while not equal to it, then return true;
  // else false. This is to ensure that two shutdown hooks do not try to delete each others
  // paths - resulting in IOException and incomplete cleanup.
  def hasRootAsShutdownDeleteDir(file: File): Boolean = {
    val absolutePath = file.getAbsolutePath()
    val retval = shutdownDeletePaths.synchronized {
      shutdownDeletePaths.exists { path =>
        !absolutePath.equals(path) && absolutePath.startsWith(path)
      }
    }
    if (retval) {
      logInfo("path = " + file + ", already present as root for deletion.")
    }
    retval
  }

  // Note: if file is child of some registered path, while not equal to it, then return true;
  // else false. This is to ensure that two shutdown hooks do not try to delete each others
  // paths - resulting in Exception and incomplete cleanup.
  def hasRootAsShutdownDeleteDir(file: TachyonFile): Boolean = {
    val absolutePath = file.getPath()
    val retval = shutdownDeleteTachyonPaths.synchronized {
      shutdownDeleteTachyonPaths.exists { path =>
        !absolutePath.equals(path) && absolutePath.startsWith(path)
      }
    }
    if (retval) {
      logInfo("path = " + file + ", already present as root for deletion.")
    }
    retval
  }

  /**
   * Create a directory inside the given parent directory. The directory is guaranteed to be
   * newly created, and is not marked for automatic deletion.
   */
  def createDirectory(root: String): File = {
    var attempts = 0
    val maxAttempts = 10
    var dir: File = null
    while (dir == null) {
      attempts += 1
      if (attempts > maxAttempts) {
        throw new IOException("Failed to create a temp directory (under " + root + ") after " +
          maxAttempts + " attempts!")
      }
      try {
        dir = new File(root, "spark-" + UUID.randomUUID.toString)
        if (dir.exists() || !dir.mkdirs()) {
          dir = null
        }
      } catch { case e: SecurityException => dir = null; }
    }

    dir
  }

  /**
   * Create a temporary directory inside the given parent directory. The directory will be
   * automatically deleted when the VM shuts down.
   */
  def createTempDir(root: String = System.getProperty("java.io.tmpdir")): File = {
    val dir = createDirectory(root)
    registerShutdownDeleteDir(dir)
    dir
  }

  /** Copy all data from an InputStream to an OutputStream. NIO way of file stream to file stream
    * copying is disabled by default unless explicitly set transferToEnabled as true,
    * the parameter transferToEnabled should be configured by spark.file.transferTo = [true|false].
    */
  def copyStream(in: InputStream,
                 out: OutputStream,
                 closeStreams: Boolean = false,
                 transferToEnabled: Boolean = false): Long =
  {
    var count = 0L
    try {
      if (in.isInstanceOf[FileInputStream] && out.isInstanceOf[FileOutputStream]
        && transferToEnabled) {
        // When both streams are File stream, use transferTo to improve copy performance.
        val inChannel = in.asInstanceOf[FileInputStream].getChannel()
        val outChannel = out.asInstanceOf[FileOutputStream].getChannel()
        val initialPos = outChannel.position()
        val size = inChannel.size()

        // In case transferTo method transferred less data than we have required.
        while (count < size) {
          count += inChannel.transferTo(count, size - count, outChannel)
        }

        // Check the position after transferTo loop to see if it is in the right position and
        // give user information if not.
        // Position will not be increased to the expected length after calling transferTo in
        // kernel version 2.6.32, this issue can be seen in
        // https://bugs.openjdk.java.net/browse/JDK-7052359
        // This will lead to stream corruption issue when using sort-based shuffle (SPARK-3948).
        val finalPos = outChannel.position()
        assert(finalPos == initialPos + size,
          s"""
             |Current position $finalPos do not equal to expected position ${initialPos + size}
             |after transferTo, please check your kernel version to see if it is 2.6.32,
             |this is a kernel bug which will lead to unexpected behavior when using transferTo.
             |You can set spark.file.transferTo = false to disable this NIO feature.
           """.stripMargin)
      } else {
        val buf = new Array[Byte](8192)
        var n = 0
        while (n != -1) {
          n = in.read(buf)
          if (n != -1) {
            out.write(buf, 0, n)
            count += n
          }
        }
      }
      count
    } finally {
      if (closeStreams) {
        try {
          in.close()
        } finally {
          out.close()
        }
      }
    }
  }

  /**
   * Construct a URI container information used for authentication.
   * This also sets the default authenticator to properly negotiation the
   * user/password based on the URI.
   *
   * Note this relies on the Authenticator.setDefault being set properly to decode
   * the user name and password. This is currently set in the SecurityManager.
   */
  def constructURIForAuthentication(uri: URI, securityMgr: SecurityManager): URI = {
    val userCred = securityMgr.getSecretKey()
    if (userCred == null) throw new Exception("Secret key is null with authentication on")
    val userInfo = securityMgr.getHttpUser()  + ":" + userCred
    new URI(uri.getScheme(), userInfo, uri.getHost(), uri.getPort(), uri.getPath(),
      uri.getQuery(), uri.getFragment())
  }

  /**
   * Download a file to target directory. Supports fetching the file in a variety of ways,
   * including HTTP, HDFS and files on a standard filesystem, based on the URL parameter.
   *
   * If `useCache` is true, first attempts to fetch the file to a local cache that's shared
   * across executors running the same application. `useCache` is used mainly for
   * the executors, and not in local mode.
   *
   * Throws SparkException if the target file already exists and has different contents than
   * the requested file.
   */
  def fetchFile(
      url: String,
      targetDir: File,
      conf: SparkConf,
      securityMgr: SecurityManager,
      hadoopConf: Configuration,
      timestamp: Long,
      useCache: Boolean) {
    val fileName = url.split("/").last
    val targetFile = new File(targetDir, fileName)
    if (useCache) {
      val cachedFileName = s"${url.hashCode}${timestamp}_cache"
      val lockFileName = s"${url.hashCode}${timestamp}_lock"
      val localDir = new File(getLocalDir(conf))
      val lockFile = new File(localDir, lockFileName)
      val raf = new RandomAccessFile(lockFile, "rw")
      // Only one executor entry.
      // The FileLock is only used to control synchronization for executors download file,
      // it's always safe regardless of lock type (mandatory or advisory).
      val lock = raf.getChannel().lock()
      val cachedFile = new File(localDir, cachedFileName)
      try {
        if (!cachedFile.exists()) {
          doFetchFile(url, localDir, cachedFileName, conf, securityMgr, hadoopConf)
        }
      } finally {
        lock.release()
      }
      copyFile(
        url,
        cachedFile,
        targetFile,
        conf.getBoolean("spark.files.overwrite", false)
      )
    } else {
      doFetchFile(url, targetDir, fileName, conf, securityMgr, hadoopConf)
    }

    // Decompress the file if it's a .tar or .tar.gz
    if (fileName.endsWith(".tar.gz") || fileName.endsWith(".tgz")) {
      logInfo("Untarring " + fileName)
      executeAndGetOutput(Seq("tar", "-xzf", fileName), targetDir)
    } else if (fileName.endsWith(".tar")) {
      logInfo("Untarring " + fileName)
      executeAndGetOutput(Seq("tar", "-xf", fileName), targetDir)
    }
    // Make the file executable - That's necessary for scripts
    FileUtil.chmod(targetFile.getAbsolutePath, "a+x")
  }

  /**
   * Download `in` to `tempFile`, then move it to `destFile`.
   *
   * If `destFile` already exists:
   *   - no-op if its contents equal those of `sourceFile`,
   *   - throw an exception if `fileOverwrite` is false,
   *   - attempt to overwrite it otherwise.
   *
   * @param url URL that `sourceFile` originated from, for logging purposes.
   * @param in InputStream to download.
   * @param tempFile File path to download `in` to.
   * @param destFile File path to move `tempFile` to.
   * @param fileOverwrite Whether to delete/overwrite an existing `destFile` that does not match
   *                      `sourceFile`
   */
  private def downloadFile(
      url: String,
      in: InputStream,
      tempFile: File,
      destFile: File,
      fileOverwrite: Boolean): Unit = {

    try {
      val out = new FileOutputStream(tempFile)
      Utils.copyStream(in, out, closeStreams = true)
      copyFile(url, tempFile, destFile, fileOverwrite, removeSourceFile = true)
    } finally {
      // Catch-all for the couple of cases where for some reason we didn't move `tempFile` to
      // `destFile`.
      if (tempFile.exists()) {
        tempFile.delete()
      }
    }
  }

  /**
   * Copy `sourceFile` to `destFile`.
   *
   * If `destFile` already exists:
   *   - no-op if its contents equal those of `sourceFile`,
   *   - throw an exception if `fileOverwrite` is false,
   *   - attempt to overwrite it otherwise.
   *
   * @param url URL that `sourceFile` originated from, for logging purposes.
   * @param sourceFile File path to copy/move from.
   * @param destFile File path to copy/move to.
   * @param fileOverwrite Whether to delete/overwrite an existing `destFile` that does not match
   *                      `sourceFile`
   * @param removeSourceFile Whether to remove `sourceFile` after / as part of moving/copying it to
   *                         `destFile`.
   */
  private def copyFile(
      url: String,
      sourceFile: File,
      destFile: File,
      fileOverwrite: Boolean,
      removeSourceFile: Boolean = false): Unit = {

    if (destFile.exists) {
      if (!Files.equal(sourceFile, destFile)) {
        if (fileOverwrite) {
          logInfo(
            s"File $destFile exists and does not match contents of $url, replacing it with $url"
          )
          if (!destFile.delete()) {
            throw new SparkException(
              "Failed to delete %s while attempting to overwrite it with %s".format(
                destFile.getAbsolutePath,
                sourceFile.getAbsolutePath
              )
            )
          }
        } else {
          throw new SparkException(
            s"File $destFile exists and does not match contents of $url")
        }
      } else {
        // Do nothing if the file contents are the same, i.e. this file has been copied
        // previously.
        logInfo(
          "%s has been previously copied to %s".format(
            sourceFile.getAbsolutePath,
            destFile.getAbsolutePath
          )
        )
        return
      }
    }

    // The file does not exist in the target directory. Copy or move it there.
    if (removeSourceFile) {
      Files.move(sourceFile, destFile)
    } else {
      logInfo(s"Copying ${sourceFile.getAbsolutePath} to ${destFile.getAbsolutePath}")
      Files.copy(sourceFile, destFile)
    }
  }

  /**
   * Download a file to target directory. Supports fetching the file in a variety of ways,
   * including HTTP, HDFS and files on a standard filesystem, based on the URL parameter.
   *
   * Throws SparkException if the target file already exists and has different contents than
   * the requested file.
   */
  private def doFetchFile(
      url: String,
      targetDir: File,
      filename: String,
      conf: SparkConf,
      securityMgr: SecurityManager,
      hadoopConf: Configuration) {
    val tempFile = File.createTempFile("fetchFileTemp", null, new File(targetDir.getAbsolutePath))
    val targetFile = new File(targetDir, filename)
    val uri = new URI(url)
    val fileOverwrite = conf.getBoolean("spark.files.overwrite", defaultValue = false)
    Option(uri.getScheme).getOrElse("file") match {
      case "http" | "https" | "ftp" =>
        logInfo("Fetching " + url + " to " + tempFile)

        var uc: URLConnection = null
        if (securityMgr.isAuthenticationEnabled()) {
          logDebug("fetchFile with security enabled")
          val newuri = constructURIForAuthentication(uri, securityMgr)
          uc = newuri.toURL().openConnection()
          uc.setAllowUserInteraction(false)
        } else {
          logDebug("fetchFile not using security")
          uc = new URL(url).openConnection()
        }

        val timeout = conf.getInt("spark.files.fetchTimeout", 60) * 1000
        uc.setConnectTimeout(timeout)
        uc.setReadTimeout(timeout)
        uc.connect()
        val in = uc.getInputStream()
        downloadFile(url, in, tempFile, targetFile, fileOverwrite)
      case "file" =>
        // In the case of a local file, copy the local file to the target directory.
        // Note the difference between uri vs url.
        val sourceFile = if (uri.isAbsolute) new File(uri) else new File(url)
        copyFile(url, sourceFile, targetFile, fileOverwrite)
      case _ =>
        // Use the Hadoop filesystem library, which supports file://, hdfs://, s3://, and others
        val fs = getHadoopFileSystem(uri, hadoopConf)
        val in = fs.open(new Path(uri))
        downloadFile(url, in, tempFile, targetFile, fileOverwrite)
    }
  }

  /**
   * Get the path of a temporary directory.  Spark's local directories can be configured through
   * multiple settings, which are used with the following precedence:
   *
   *   - If called from inside of a YARN container, this will return a directory chosen by YARN.
   *   - If the SPARK_LOCAL_DIRS environment variable is set, this will return a directory from it.
   *   - Otherwise, if the spark.local.dir is set, this will return a directory from it.
   *   - Otherwise, this will return java.io.tmpdir.
   *
   * Some of these configuration options might be lists of multiple paths, but this method will
   * always return a single directory.
   */
  def getLocalDir(conf: SparkConf): String = {
    getOrCreateLocalRootDirs(conf)(0)
  }

  private[spark] def isRunningInYarnContainer(conf: SparkConf): Boolean = {
    // These environment variables are set by YARN.
    // For Hadoop 0.23.X, we check for YARN_LOCAL_DIRS (we use this below in getYarnLocalDirs())
    // For Hadoop 2.X, we check for CONTAINER_ID.
    conf.getenv("CONTAINER_ID") != null || conf.getenv("YARN_LOCAL_DIRS") != null
  }

  /**
   * Gets or creates the directories listed in spark.local.dir or SPARK_LOCAL_DIRS,
   * and returns only the directories that exist / could be created.
   *
   * If no directories could be created, this will return an empty list.
   */
  private[spark] def getOrCreateLocalRootDirs(conf: SparkConf): Array[String] = {
    val confValue = if (isRunningInYarnContainer(conf)) {
      // If we are in yarn mode, systems can have different disk layouts so we must set it
      // to what Yarn on this system said was available.
      getYarnLocalDirs(conf)
    } else {
      Option(conf.getenv("SPARK_LOCAL_DIRS")).getOrElse(
        conf.get("spark.local.dir", System.getProperty("java.io.tmpdir")))
    }
    val rootDirs = confValue.split(',')
    logDebug(s"Getting/creating local root dirs at '$confValue'")

    rootDirs.flatMap { rootDir =>
      val localDir: File = new File(rootDir)
      val foundLocalDir = localDir.exists || localDir.mkdirs()
      if (!foundLocalDir) {
        logError(s"Failed to create local root dir in $rootDir.  Ignoring this directory.")
        None
      } else {
        Some(rootDir)
      }
    }
  }

  /** Get the Yarn approved local directories. */
  private def getYarnLocalDirs(conf: SparkConf): String = {
    // Hadoop 0.23 and 2.x have different Environment variable names for the
    // local dirs, so lets check both. We assume one of the 2 is set.
    // LOCAL_DIRS => 2.X, YARN_LOCAL_DIRS => 0.23.X
    val localDirs = Option(conf.getenv("YARN_LOCAL_DIRS"))
      .getOrElse(Option(conf.getenv("LOCAL_DIRS"))
      .getOrElse(""))

    if (localDirs.isEmpty) {
      throw new Exception("Yarn Local dirs can't be empty")
    }
    localDirs
  }

  /**
   * Shuffle the elements of a collection into a random order, returning the
   * result in a new collection. Unlike scala.util.Random.shuffle, this method
   * uses a local random number generator, avoiding inter-thread contention.
   */
  def randomize[T: ClassTag](seq: TraversableOnce[T]): Seq[T] = {
    randomizeInPlace(seq.toArray)
  }

  /**
   * Shuffle the elements of an array into a random order, modifying the
   * original array. Returns the original array.
   */
  def randomizeInPlace[T](arr: Array[T], rand: Random = new Random): Array[T] = {
    for (i <- (arr.length - 1) to 1 by -1) {
      val j = rand.nextInt(i)
      val tmp = arr(j)
      arr(j) = arr(i)
      arr(i) = tmp
    }
    arr
  }

  /**
   * Get the local host's IP address in dotted-quad format (e.g. 1.2.3.4).
   * Note, this is typically not used from within core spark.
   */
  lazy val localIpAddress: String = findLocalIpAddress()
  lazy val localIpAddressHostname: String = getAddressHostName(localIpAddress)

  private def findLocalIpAddress(): String = {
    val defaultIpOverride = System.getenv("SPARK_LOCAL_IP")
    if (defaultIpOverride != null) {
      defaultIpOverride
    } else {
      val address = InetAddress.getLocalHost
      if (address.isLoopbackAddress) {
        // Address resolves to something like 127.0.1.1, which happens on Debian; try to find
        // a better address using the local network interfaces
        // getNetworkInterfaces returns ifs in reverse order compared to ifconfig output order
        // on unix-like system. On windows, it returns in index order.
        // It's more proper to pick ip address following system output order.
        val activeNetworkIFs = NetworkInterface.getNetworkInterfaces.toList
        val reOrderedNetworkIFs = if (isWindows) activeNetworkIFs else activeNetworkIFs.reverse
        for (ni <- reOrderedNetworkIFs) {
          for (addr <- ni.getInetAddresses if !addr.isLinkLocalAddress &&
               !addr.isLoopbackAddress && addr.isInstanceOf[Inet4Address]) {
            // We've found an address that looks reasonable!
            logWarning("Your hostname, " + InetAddress.getLocalHost.getHostName + " resolves to" +
              " a loopback address: " + address.getHostAddress + "; using " + addr.getHostAddress +
              " instead (on interface " + ni.getName + ")")
            logWarning("Set SPARK_LOCAL_IP if you need to bind to another address")
            return addr.getHostAddress
          }
        }
        logWarning("Your hostname, " + InetAddress.getLocalHost.getHostName + " resolves to" +
          " a loopback address: " + address.getHostAddress + ", but we couldn't find any" +
          " external IP address!")
        logWarning("Set SPARK_LOCAL_IP if you need to bind to another address")
      }
      address.getHostAddress
    }
  }

  private var customHostname: Option[String] = sys.env.get("SPARK_LOCAL_HOSTNAME")

  /**
   * Allow setting a custom host name because when we run on Mesos we need to use the same
   * hostname it reports to the master.
   */
  def setCustomHostname(hostname: String) {
    // DEBUG code
    Utils.checkHost(hostname)
    customHostname = Some(hostname)
  }

  /**
   * Get the local machine's hostname.
   */
  def localHostName(): String = {
    customHostname.getOrElse(localIpAddressHostname)
  }

  def getAddressHostName(address: String): String = {
    InetAddress.getByName(address).getHostName
  }

  def checkHost(host: String, message: String = "") {
    assert(host.indexOf(':') == -1, message)
  }

  def checkHostPort(hostPort: String, message: String = "") {
    assert(hostPort.indexOf(':') != -1, message)
  }

  // Typically, this will be of order of number of nodes in cluster
  // If not, we should change it to LRUCache or something.
  private val hostPortParseResults = new ConcurrentHashMap[String, (String, Int)]()

  def parseHostPort(hostPort: String): (String,  Int) = {
    // Check cache first.
    val cached = hostPortParseResults.get(hostPort)
    if (cached != null) {
      return cached
    }

    val indx: Int = hostPort.lastIndexOf(':')
    // This is potentially broken - when dealing with ipv6 addresses for example, sigh ...
    // but then hadoop does not support ipv6 right now.
    // For now, we assume that if port exists, then it is valid - not check if it is an int > 0
    if (-1 == indx) {
      val retval = (hostPort, 0)
      hostPortParseResults.put(hostPort, retval)
      return retval
    }

    val retval = (hostPort.substring(0, indx).trim(), hostPort.substring(indx + 1).trim().toInt)
    hostPortParseResults.putIfAbsent(hostPort, retval)
    hostPortParseResults.get(hostPort)
  }

  private val daemonThreadFactoryBuilder: ThreadFactoryBuilder =
    new ThreadFactoryBuilder().setDaemon(true)

  /**
   * Create a thread factory that names threads with a prefix and also sets the threads to daemon.
   */
  def namedThreadFactory(prefix: String): ThreadFactory = {
    daemonThreadFactoryBuilder.setNameFormat(prefix + "-%d").build()
  }

  /**
   * Wrapper over newCachedThreadPool. Thread names are formatted as prefix-ID, where ID is a
   * unique, sequentially assigned integer.
   */
  def newDaemonCachedThreadPool(prefix: String): ThreadPoolExecutor = {
    val threadFactory = namedThreadFactory(prefix)
    Executors.newCachedThreadPool(threadFactory).asInstanceOf[ThreadPoolExecutor]
  }

  /**
   * Wrapper over newFixedThreadPool. Thread names are formatted as prefix-ID, where ID is a
   * unique, sequentially assigned integer.
   */
  def newDaemonFixedThreadPool(nThreads: Int, prefix: String): ThreadPoolExecutor = {
    val threadFactory = namedThreadFactory(prefix)
    Executors.newFixedThreadPool(nThreads, threadFactory).asInstanceOf[ThreadPoolExecutor]
  }

  /**
   * Return the string to tell how long has passed in milliseconds.
   */
  def getUsedTimeMs(startTimeMs: Long): String = {
    " " + (System.currentTimeMillis - startTimeMs) + " ms"
  }

  private def listFilesSafely(file: File): Seq[File] = {
    if (file.exists()) {
      val files = file.listFiles()
      if (files == null) {
        throw new IOException("Failed to list files for dir: " + file)
      }
      files
    } else {
      List()
    }
  }

  /**
   * Delete a file or directory and its contents recursively.
   * Don't follow directories if they are symlinks.
   * Throws an exception if deletion is unsuccessful.
   */
  def deleteRecursively(file: File) {
    if (file != null) {
      try {
        if (file.isDirectory && !isSymlink(file)) {
          var savedIOException: IOException = null
          for (child <- listFilesSafely(file)) {
            try {
              deleteRecursively(child)
            } catch {
              // In case of multiple exceptions, only last one will be thrown
              case ioe: IOException => savedIOException = ioe
            }
          }
          if (savedIOException != null) {
            throw savedIOException
          }
          shutdownDeletePaths.synchronized {
            shutdownDeletePaths.remove(file.getAbsolutePath)
          }
        }
      } finally {
        if (!file.delete()) {
          // Delete can also fail if the file simply did not exist
          if (file.exists()) {
            throw new IOException("Failed to delete: " + file.getAbsolutePath)
          }
        }
      }
    }
  }

  /**
   * Delete a file or directory and its contents recursively.
   */
  def deleteRecursively(dir: TachyonFile, client: TachyonFS) {
    if (!client.delete(dir.getPath(), true)) {
      throw new IOException("Failed to delete the tachyon dir: " + dir)
    }
  }

  /**
   * Check to see if file is a symbolic link.
   */
  def isSymlink(file: File): Boolean = {
    if (file == null) throw new NullPointerException("File must not be null")
    if (isWindows) return false
    val fileInCanonicalDir = if (file.getParent() == null) {
      file
    } else {
      new File(file.getParentFile().getCanonicalFile(), file.getName())
    }

    !fileInCanonicalDir.getCanonicalFile().equals(fileInCanonicalDir.getAbsoluteFile())
  }

  /**
   * Determines if a directory contains any files newer than cutoff seconds.
   *
   * @param dir must be the path to a directory, or IllegalArgumentException is thrown
   * @param cutoff measured in seconds. Returns true if there are any files or directories in the
   *               given directory whose last modified time is later than this many seconds ago
   */
  def doesDirectoryContainAnyNewFiles(dir: File, cutoff: Long): Boolean = {
    if (!dir.isDirectory) {
      throw new IllegalArgumentException(s"$dir is not a directory!")
    }
    val filesAndDirs = dir.listFiles()
    val cutoffTimeInMillis = System.currentTimeMillis - (cutoff * 1000)

    filesAndDirs.exists(_.lastModified() > cutoffTimeInMillis) ||
    filesAndDirs.filter(_.isDirectory).exists(
      subdir => doesDirectoryContainAnyNewFiles(subdir, cutoff)
    )
  }

  /**
   * Convert a Java memory parameter passed to -Xmx (such as 300m or 1g) to a number of megabytes.
   */
  def memoryStringToMb(str: String): Int = {
    val lower = str.toLowerCase
    if (lower.endsWith("k")) {
      (lower.substring(0, lower.length-1).toLong / 1024).toInt
    } else if (lower.endsWith("m")) {
      lower.substring(0, lower.length-1).toInt
    } else if (lower.endsWith("g")) {
      lower.substring(0, lower.length-1).toInt * 1024
    } else if (lower.endsWith("t")) {
      lower.substring(0, lower.length-1).toInt * 1024 * 1024
    } else {// no suffix, so it's just a number in bytes
      (lower.toLong / 1024 / 1024).toInt
    }
  }

  /**
   * Convert a quantity in bytes to a human-readable string such as "4.0 MB".
   */
  def bytesToString(size: Long): String = {
    val TB = 1L << 40
    val GB = 1L << 30
    val MB = 1L << 20
    val KB = 1L << 10

    val (value, unit) = {
      if (size >= 2*TB) {
        (size.asInstanceOf[Double] / TB, "TB")
      } else if (size >= 2*GB) {
        (size.asInstanceOf[Double] / GB, "GB")
      } else if (size >= 2*MB) {
        (size.asInstanceOf[Double] / MB, "MB")
      } else if (size >= 2*KB) {
        (size.asInstanceOf[Double] / KB, "KB")
      } else {
        (size.asInstanceOf[Double], "B")
      }
    }
    "%.1f %s".formatLocal(Locale.US, value, unit)
  }

  /**
   * Returns a human-readable string representing a duration such as "35ms"
   */
  def msDurationToString(ms: Long): String = {
    val second = 1000
    val minute = 60 * second
    val hour = 60 * minute

    ms match {
      case t if t < second =>
        "%d ms".format(t)
      case t if t < minute =>
        "%.1f s".format(t.toFloat / second)
      case t if t < hour =>
        "%.1f m".format(t.toFloat / minute)
      case t =>
        "%.2f h".format(t.toFloat / hour)
    }
  }

  /**
   * Convert a quantity in megabytes to a human-readable string such as "4.0 MB".
   */
  def megabytesToString(megabytes: Long): String = {
    bytesToString(megabytes * 1024L * 1024L)
  }

  /**
   * Execute a command and return the process running the command.
   */
<<<<<<< HEAD
  def execute(command: Seq[String], workingDir: File) {
    val process = new ProcessBuilder(command: _*)
        .directory(workingDir)
        .redirectErrorStream(true)
        .start()
    new Thread("read stdout for " + command(0)) {
      override def run() {
        for (line <- Source.fromInputStream(process.getInputStream).getLines()) {
          logInfo(line)
        }
      }
    }.start()
    val exitCode = process.waitFor()
    if (exitCode != 0) {
      throw new SparkException("Process " + command + " exited with code " + exitCode)
=======
  def executeCommand(
      command: Seq[String],
      workingDir: File = new File("."),
      extraEnvironment: Map[String, String] = Map.empty,
      redirectStderr: Boolean = true): Process = {
    val builder = new ProcessBuilder(command: _*).directory(workingDir)
    val environment = builder.environment()
    for ((key, value) <- extraEnvironment) {
      environment.put(key, value)
    }
    val process = builder.start()
    if (redirectStderr) {
      val threadName = "redirect stderr for command " + command(0)
      def log(s: String): Unit = logInfo(s)
      processStreamByLine(threadName, process.getErrorStream, log)
>>>>>>> e023112d
    }
    process
  }

  /**
   * Execute a command and get its output, throwing an exception if it yields a code other than 0.
   */
  def executeAndGetOutput(
      command: Seq[String],
      workingDir: File = new File("."),
      extraEnvironment: Map[String, String] = Map.empty,
      redirectStderr: Boolean = true): String = {
    val process = executeCommand(command, workingDir, extraEnvironment, redirectStderr)
    val output = new StringBuffer
    val threadName = "read stdout for " + command(0)
    def appendToOutput(s: String): Unit = output.append(s)
    val stdoutThread = processStreamByLine(threadName, process.getInputStream, appendToOutput)
    val exitCode = process.waitFor()
    stdoutThread.join()   // Wait for it to finish reading output
    if (exitCode != 0) {
      logError(s"Process $command exited with code $exitCode: $output")
      throw new SparkException(s"Process $command exited with code $exitCode")
    }
    output.toString
  }

  /**
   * Return and start a daemon thread that processes the content of the input stream line by line.
   */
  def processStreamByLine(
      threadName: String,
      inputStream: InputStream,
      processLine: String => Unit): Thread = {
    val t = new Thread(threadName) {
      override def run() {
        for (line <- Source.fromInputStream(inputStream).getLines()) {
          processLine(line)
        }
      }
    }
    t.setDaemon(true)
    t.start()
    t
  }

  /**
   * Execute a block of code that evaluates to Unit, forwarding any uncaught exceptions to the
   * default UncaughtExceptionHandler
   */
  def tryOrExit(block: => Unit) {
    try {
      block
    } catch {
      case e: ControlThrowable => throw e
      case t: Throwable => SparkUncaughtExceptionHandler.uncaughtException(t)
    }
  }

  /**
   * Execute a block of code that evaluates to Unit, re-throwing any non-fatal uncaught
   * exceptions as IOException.  This is used when implementing Externalizable and Serializable's
   * read and write methods, since Java's serializer will not report non-IOExceptions properly;
   * see SPARK-4080 for more context.
   */
  def tryOrIOException(block: => Unit) {
    try {
      block
    } catch {
      case e: IOException => throw e
      case NonFatal(t) => throw new IOException(t)
    }
  }

  /**
   * Execute a block of code that returns a value, re-throwing any non-fatal uncaught
   * exceptions as IOException. This is used when implementing Externalizable and Serializable's
   * read and write methods, since Java's serializer will not report non-IOExceptions properly;
   * see SPARK-4080 for more context.
   */
  def tryOrIOException[T](block: => T): T = {
    try {
      block
    } catch {
      case e: IOException => throw e
      case NonFatal(t) => throw new IOException(t)
    }
  }

  /** Default filtering function for finding call sites using `getCallSite`. */
  private def coreExclusionFunction(className: String): Boolean = {
    // A regular expression to match classes of the "core" Spark API that we want to skip when
    // finding the call site of a method.
    val SPARK_CORE_CLASS_REGEX =
      """^org\.apache\.spark(\.api\.java)?(\.util)?(\.rdd)?(\.broadcast)?\.[A-Z]""".r
    val SCALA_CLASS_REGEX = """^scala""".r
    val isSparkCoreClass = SPARK_CORE_CLASS_REGEX.findFirstIn(className).isDefined
    val isScalaClass = SCALA_CLASS_REGEX.findFirstIn(className).isDefined
    // If the class is a Spark internal class or a Scala class, then exclude.
    isSparkCoreClass || isScalaClass
  }

  /**
   * When called inside a class in the spark package, returns the name of the user code class
   * (outside the spark package) that called into Spark, as well as which Spark method they called.
   * This is used, for example, to tell users where in their code each RDD got created.
   *
   * @param skipClass Function that is used to exclude non-user-code classes.
   */
  def getCallSite(skipClass: String => Boolean = coreExclusionFunction): CallSite = {
    // Keep crawling up the stack trace until we find the first function not inside of the spark
    // package. We track the last (shallowest) contiguous Spark method. This might be an RDD
    // transformation, a SparkContext function (such as parallelize), or anything else that leads
    // to instantiation of an RDD. We also track the first (deepest) user method, file, and line.
    var lastSparkMethod = "<unknown>"
    var firstUserFile = "<unknown>"
    var firstUserLine = 0
    var insideSpark = true
    var callStack = new ArrayBuffer[String]() :+ "<unknown>"

    Thread.currentThread.getStackTrace().foreach { ste: StackTraceElement =>
      // When running under some profilers, the current stack trace might contain some bogus
      // frames. This is intended to ensure that we don't crash in these situations by
      // ignoring any frames that we can't examine.
      if (ste != null && ste.getMethodName != null
        && !ste.getMethodName.contains("getStackTrace")) {
        if (insideSpark) {
          if (skipClass(ste.getClassName)) {
            lastSparkMethod = if (ste.getMethodName == "<init>") {
              // Spark method is a constructor; get its class name
              ste.getClassName.substring(ste.getClassName.lastIndexOf('.') + 1)
            } else {
              ste.getMethodName
            }
            callStack(0) = ste.toString // Put last Spark method on top of the stack trace.
          } else {
            firstUserLine = ste.getLineNumber
            firstUserFile = ste.getFileName
            callStack += ste.toString
            insideSpark = false
          }
        } else {
          callStack += ste.toString
        }
      }
    }

    val callStackDepth = System.getProperty("spark.callstack.depth", "20").toInt
    CallSite(
      shortForm = s"$lastSparkMethod at $firstUserFile:$firstUserLine",
      longForm = callStack.take(callStackDepth).mkString("\n"))
  }

  /** Return a string containing part of a file from byte 'start' to 'end'. */
  def offsetBytes(path: String, start: Long, end: Long): String = {
    val file = new File(path)
    val length = file.length()
    val effectiveEnd = math.min(length, end)
    val effectiveStart = math.max(0, start)
    val buff = new Array[Byte]((effectiveEnd-effectiveStart).toInt)
    val stream = new FileInputStream(file)

    try {
      ByteStreams.skipFully(stream, effectiveStart)
      ByteStreams.readFully(stream, buff)
    } finally {
      stream.close()
    }
    Source.fromBytes(buff).mkString
  }

  /**
   * Return a string containing data across a set of files. The `startIndex`
   * and `endIndex` is based on the cumulative size of all the files take in
   * the given order. See figure below for more details.
   */
  def offsetBytes(files: Seq[File], start: Long, end: Long): String = {
    val fileLengths = files.map { _.length }
    val startIndex = math.max(start, 0)
    val endIndex = math.min(end, fileLengths.sum)
    val fileToLength = files.zip(fileLengths).toMap
    logDebug("Log files: \n" + fileToLength.mkString("\n"))

    val stringBuffer = new StringBuffer((endIndex - startIndex).toInt)
    var sum = 0L
    for (file <- files) {
      val startIndexOfFile = sum
      val endIndexOfFile = sum + fileToLength(file)
      logDebug(s"Processing file $file, " +
        s"with start index = $startIndexOfFile, end index = $endIndex")

      /*
                                      ____________
       range 1:                      |            |
                                     |   case A   |

       files:   |==== file 1 ====|====== file 2 ======|===== file 3 =====|

                     |   case B  .       case C       .    case D    |
       range 2:      |___________.____________________.______________|
       */

      if (startIndex <= startIndexOfFile  && endIndex >= endIndexOfFile) {
        // Case C: read the whole file
        stringBuffer.append(offsetBytes(file.getAbsolutePath, 0, fileToLength(file)))
      } else if (startIndex > startIndexOfFile && startIndex < endIndexOfFile) {
        // Case A and B: read from [start of required range] to [end of file / end of range]
        val effectiveStartIndex = startIndex - startIndexOfFile
        val effectiveEndIndex = math.min(endIndex - startIndexOfFile, fileToLength(file))
        stringBuffer.append(Utils.offsetBytes(
          file.getAbsolutePath, effectiveStartIndex, effectiveEndIndex))
      } else if (endIndex > startIndexOfFile && endIndex < endIndexOfFile) {
        // Case D: read from [start of file] to [end of require range]
        val effectiveStartIndex = math.max(startIndex - startIndexOfFile, 0)
        val effectiveEndIndex = endIndex - startIndexOfFile
        stringBuffer.append(Utils.offsetBytes(
          file.getAbsolutePath, effectiveStartIndex, effectiveEndIndex))
      }
      sum += fileToLength(file)
      logDebug(s"After processing file $file, string built is ${stringBuffer.toString}}")
    }
    stringBuffer.toString
  }

  /**
   * Clone an object using a Spark serializer.
   */
  def clone[T: ClassTag](value: T, serializer: SerializerInstance): T = {
    serializer.deserialize[T](serializer.serialize(value))
  }

  /**
   * Detect whether this thread might be executing a shutdown hook. Will always return true if
   * the current thread is a running a shutdown hook but may spuriously return true otherwise (e.g.
   * if System.exit was just called by a concurrent thread).
   *
   * Currently, this detects whether the JVM is shutting down by Runtime#addShutdownHook throwing
   * an IllegalStateException.
   */
  def inShutdown(): Boolean = {
    try {
      val hook = new Thread {
        override def run() {}
      }
      Runtime.getRuntime.addShutdownHook(hook)
      Runtime.getRuntime.removeShutdownHook(hook)
    } catch {
      case ise: IllegalStateException => return true
    }
    false
  }

  private def isSpace(c: Char): Boolean = {
    " \t\r\n".indexOf(c) != -1
  }

  /**
   * Split a string of potentially quoted arguments from the command line the way that a shell
   * would do it to determine arguments to a command. For example, if the string is 'a "b c" d',
   * then it would be parsed as three arguments: 'a', 'b c' and 'd'.
   */
  def splitCommandString(s: String): Seq[String] = {
    val buf = new ArrayBuffer[String]
    var inWord = false
    var inSingleQuote = false
    var inDoubleQuote = false
    val curWord = new StringBuilder
    def endWord() {
      buf += curWord.toString
      curWord.clear()
    }
    var i = 0
    while (i < s.length) {
      val nextChar = s.charAt(i)
      if (inDoubleQuote) {
        if (nextChar == '"') {
          inDoubleQuote = false
        } else if (nextChar == '\\') {
          if (i < s.length - 1) {
            // Append the next character directly, because only " and \ may be escaped in
            // double quotes after the shell's own expansion
            curWord.append(s.charAt(i + 1))
            i += 1
          }
        } else {
          curWord.append(nextChar)
        }
      } else if (inSingleQuote) {
        if (nextChar == '\'') {
          inSingleQuote = false
        } else {
          curWord.append(nextChar)
        }
        // Backslashes are not treated specially in single quotes
      } else if (nextChar == '"') {
        inWord = true
        inDoubleQuote = true
      } else if (nextChar == '\'') {
        inWord = true
        inSingleQuote = true
      } else if (!isSpace(nextChar)) {
        curWord.append(nextChar)
        inWord = true
      } else if (inWord && isSpace(nextChar)) {
        endWord()
        inWord = false
      }
      i += 1
    }
    if (inWord || inDoubleQuote || inSingleQuote) {
      endWord()
    }
    buf
  }

 /* Calculates 'x' modulo 'mod', takes to consideration sign of x,
  * i.e. if 'x' is negative, than 'x' % 'mod' is negative too
  * so function return (x % mod) + mod in that case.
  */
  def nonNegativeMod(x: Int, mod: Int): Int = {
    val rawMod = x % mod
    rawMod + (if (rawMod < 0) mod else 0)
  }

  // Handles idiosyncracies with hash (add more as required)
  // This method should be kept in sync with
  // org.apache.spark.network.util.JavaUtils#nonNegativeHash().
  def nonNegativeHash(obj: AnyRef): Int = {

    // Required ?
    if (obj eq null) return 0

    val hash = obj.hashCode
    // math.abs fails for Int.MinValue
    val hashAbs = if (Int.MinValue != hash) math.abs(hash) else 0

    // Nothing else to guard against ?
    hashAbs
  }

  /** Returns a copy of the system properties that is thread-safe to iterator over. */
  def getSystemProperties(): Map[String, String] = {
    System.getProperties.clone().asInstanceOf[java.util.Properties].toMap[String, String]
  }

  /**
   * Method executed for repeating a task for side effects.
   * Unlike a for comprehension, it permits JVM JIT optimization
   */
  def times(numIters: Int)(f: => Unit): Unit = {
    var i = 0
    while (i < numIters) {
      f
      i += 1
    }
  }

  /**
   * Timing method based on iterations that permit JVM JIT optimization.
   * @param numIters number of iterations
   * @param f function to be executed. If prepare is not None, the running time of each call to f
   *          must be an order of magnitude longer than one millisecond for accurate timing.
   * @param prepare function to be executed before each call to f. Its running time doesn't count.
   * @return the total time across all iterations (not couting preparation time)
   */
  def timeIt(numIters: Int)(f: => Unit, prepare: Option[() => Unit] = None): Long = {
    if (prepare.isEmpty) {
      val start = System.currentTimeMillis
      times(numIters)(f)
      System.currentTimeMillis - start
    } else {
      var i = 0
      var sum = 0L
      while (i < numIters) {
        prepare.get.apply()
        val start = System.currentTimeMillis
        f
        sum += System.currentTimeMillis - start
        i += 1
      }
      sum
    }
  }

  /**
   * Counts the number of elements of an iterator using a while loop rather than calling
   * [[scala.collection.Iterator#size]] because it uses a for loop, which is slightly slower
   * in the current version of Scala.
   */
  def getIteratorSize[T](iterator: Iterator[T]): Long = {
    var count = 0L
    while (iterator.hasNext) {
      count += 1L
      iterator.next()
    }
    count
  }

  /**
   * Creates a symlink. Note jdk1.7 has Files.createSymbolicLink but not used here
   * for jdk1.6 support.  Supports windows by doing copy, everything else uses "ln -sf".
   * @param src absolute path to the source
   * @param dst relative path for the destination
   */
  def symlink(src: File, dst: File) {
    if (!src.isAbsolute()) {
      throw new IOException("Source must be absolute")
    }
    if (dst.isAbsolute()) {
      throw new IOException("Destination must be relative")
    }
    var cmdSuffix = ""
    val linkCmd = if (isWindows) {
      // refer to http://technet.microsoft.com/en-us/library/cc771254.aspx
      cmdSuffix = " /s /e /k /h /y /i"
      "cmd /c xcopy "
    } else {
      cmdSuffix = ""
      "ln -sf "
    }
    import scala.sys.process._
    (linkCmd + src.getAbsolutePath() + " " + dst.getPath() + cmdSuffix) lines_!
    ProcessLogger(line => logInfo(line))
  }


  /** Return the class name of the given object, removing all dollar signs */
  def getFormattedClassName(obj: AnyRef) = {
    obj.getClass.getSimpleName.replace("$", "")
  }

  /** Return an option that translates JNothing to None */
  def jsonOption(json: JValue): Option[JValue] = {
    json match {
      case JNothing => None
      case value: JValue => Some(value)
    }
  }

  /** Return an empty JSON object */
  def emptyJson = JObject(List[JField]())

  /**
   * Return a Hadoop FileSystem with the scheme encoded in the given path.
   */
  def getHadoopFileSystem(path: URI, conf: Configuration): FileSystem = {
    FileSystem.get(path, conf)
  }

  /**
   * Return a Hadoop FileSystem with the scheme encoded in the given path.
   */
  def getHadoopFileSystem(path: String, conf: Configuration): FileSystem = {
    getHadoopFileSystem(new URI(path), conf)
  }

  /**
   * Return the absolute path of a file in the given directory.
   */
  def getFilePath(dir: File, fileName: String): Path = {
    assert(dir.isDirectory)
    val path = new File(dir, fileName).getAbsolutePath
    new Path(path)
  }

  /**
   * Whether the underlying operating system is Windows.
   */
  val isWindows = SystemUtils.IS_OS_WINDOWS

  /**
   * Whether the underlying operating system is Mac OS X.
   */
  val isMac = SystemUtils.IS_OS_MAC_OSX

  /**
   * Pattern for matching a Windows drive, which contains only a single alphabet character.
   */
  val windowsDrive = "([a-zA-Z])".r

  /**
   * Format a Windows path such that it can be safely passed to a URI.
   */
  def formatWindowsPath(path: String): String = path.replace("\\", "/")

  /**
   * Indicates whether Spark is currently running unit tests.
   */
  def isTesting = {
    sys.env.contains("SPARK_TESTING") || sys.props.contains("spark.testing")
  }

  /**
   * Strip the directory from a path name
   */
  def stripDirectory(path: String): String = {
    new File(path).getName
  }

  /**
   * Wait for a process to terminate for at most the specified duration.
   * Return whether the process actually terminated after the given timeout.
   */
  def waitForProcess(process: Process, timeoutMs: Long): Boolean = {
    var terminated = false
    val startTime = System.currentTimeMillis
    while (!terminated) {
      try {
        process.exitValue()
        terminated = true
      } catch {
        case e: IllegalThreadStateException =>
          // Process not terminated yet
          if (System.currentTimeMillis - startTime > timeoutMs) {
            return false
          }
          Thread.sleep(100)
      }
    }
    true
  }

  /**
   * Return the stderr of a process after waiting for the process to terminate.
   * If the process does not terminate within the specified timeout, return None.
   */
  def getStderr(process: Process, timeoutMs: Long): Option[String] = {
    val terminated = Utils.waitForProcess(process, timeoutMs)
    if (terminated) {
      Some(Source.fromInputStream(process.getErrorStream).getLines().mkString("\n"))
    } else {
      None
    }
  }

  /**
   * Execute the given block, logging and re-throwing any uncaught exception.
   * This is particularly useful for wrapping code that runs in a thread, to ensure
   * that exceptions are printed, and to avoid having to catch Throwable.
   */
  def logUncaughtExceptions[T](f: => T): T = {
    try {
      f
    } catch {
      case ct: ControlThrowable =>
        throw ct
      case t: Throwable =>
        logError(s"Uncaught exception in thread ${Thread.currentThread().getName}", t)
        throw t
    }
  }

  /** Executes the given block in a Try, logging any uncaught exceptions. */
  def tryLog[T](f: => T): Try[T] = {
    try {
      val res = f
      scala.util.Success(res)
    } catch {
      case ct: ControlThrowable =>
        throw ct
      case t: Throwable =>
        logError(s"Uncaught exception in thread ${Thread.currentThread().getName}", t)
        scala.util.Failure(t)
    }
  }

  /** Returns true if the given exception was fatal. See docs for scala.util.control.NonFatal. */
  def isFatalError(e: Throwable): Boolean = {
    e match {
      case NonFatal(_) | _: InterruptedException | _: NotImplementedError | _: ControlThrowable =>
        false
      case _ =>
        true
    }
  }

  /**
   * Return a well-formed URI for the file described by a user input string.
   *
   * If the supplied path does not contain a scheme, or is a relative path, it will be
   * converted into an absolute path with a file:// scheme.
   */
  def resolveURI(path: String, testWindows: Boolean = false): URI = {

    // In Windows, the file separator is a backslash, but this is inconsistent with the URI format
    val windows = isWindows || testWindows
    val formattedPath = if (windows) formatWindowsPath(path) else path

    val uri = new URI(formattedPath)
    if (uri.getPath == null) {
      throw new IllegalArgumentException(s"Given path is malformed: $uri")
    }

    Option(uri.getScheme) match {
      case Some(windowsDrive(d)) if windows =>
        new URI("file:/" + uri.toString.stripPrefix("/"))
      case None =>
        // Preserve fragments for HDFS file name substitution (denoted by "#")
        // For instance, in "abc.py#xyz.py", "xyz.py" is the name observed by the application
        val fragment = uri.getFragment
        val part = new File(uri.getPath).toURI
        new URI(part.getScheme, part.getPath, fragment)
      case Some(other) =>
        uri
    }
  }

  /** Resolve a comma-separated list of paths. */
  def resolveURIs(paths: String, testWindows: Boolean = false): String = {
    if (paths == null || paths.trim.isEmpty) {
      ""
    } else {
      paths.split(",").map { p => Utils.resolveURI(p, testWindows) }.mkString(",")
    }
  }

  /** Return all non-local paths from a comma-separated list of paths. */
  def nonLocalPaths(paths: String, testWindows: Boolean = false): Array[String] = {
    val windows = isWindows || testWindows
    if (paths == null || paths.trim.isEmpty) {
      Array.empty
    } else {
      paths.split(",").filter { p =>
        val formattedPath = if (windows) formatWindowsPath(p) else p
        val uri = new URI(formattedPath)
        Option(uri.getScheme).getOrElse("file") match {
          case windowsDrive(d) if windows => false
          case "local" | "file" => false
          case _ => true
        }
      }
    }
  }

  /**
   * Load default Spark properties from the given file. If no file is provided,
   * use the common defaults file. This mutates state in the given SparkConf and
   * in this JVM's system properties if the config specified in the file is not
   * already set. Return the path of the properties file used.
   */
  def loadDefaultSparkProperties(conf: SparkConf, filePath: String = null): String = {
    val path = Option(filePath).getOrElse(getDefaultPropertiesFile())
    Option(path).foreach { confFile =>
      getPropertiesFromFile(confFile).filter { case (k, v) =>
        k.startsWith("spark.")
      }.foreach { case (k, v) =>
        conf.setIfMissing(k, v)
        sys.props.getOrElseUpdate(k, v)
      }
    }
    path
  }

  /** Load properties present in the given file. */
  def getPropertiesFromFile(filename: String): Map[String, String] = {
    val file = new File(filename)
    require(file.exists(), s"Properties file $file does not exist")
    require(file.isFile(), s"Properties file $file is not a normal file")

    val inReader = new InputStreamReader(new FileInputStream(file), "UTF-8")
    try {
      val properties = new Properties()
      properties.load(inReader)
      properties.stringPropertyNames().map(k => (k, properties(k).trim)).toMap
    } catch {
      case e: IOException =>
        throw new SparkException(s"Failed when loading Spark properties from $filename", e)
    } finally {
      inReader.close()
    }
  }

  /** Return the path of the default Spark properties file. */
  def getDefaultPropertiesFile(env: Map[String, String] = sys.env): String = {
    env.get("SPARK_CONF_DIR")
      .orElse(env.get("SPARK_HOME").map { t => s"$t${File.separator}conf" })
      .map { t => new File(s"$t${File.separator}spark-defaults.conf")}
      .filter(_.isFile)
      .map(_.getAbsolutePath)
      .orNull
  }

  /**
   * Return a nice string representation of the exception. It will call "printStackTrace" to
   * recursively generate the stack trace including the exception and its causes.
   */
  def exceptionString(e: Throwable): String = {
    if (e == null) {
      ""
    } else {
      // Use e.printStackTrace here because e.getStackTrace doesn't include the cause
      val stringWriter = new StringWriter()
      e.printStackTrace(new PrintWriter(stringWriter))
      stringWriter.toString
    }
  }

  /** Return a thread dump of all threads' stacktraces.  Used to capture dumps for the web UI */
  def getThreadDump(): Array[ThreadStackTrace] = {
    // We need to filter out null values here because dumpAllThreads() may return null array
    // elements for threads that are dead / don't exist.
    val threadInfos = ManagementFactory.getThreadMXBean.dumpAllThreads(true, true).filter(_ != null)
    threadInfos.sortBy(_.getThreadId).map { case threadInfo =>
      val stackTrace = threadInfo.getStackTrace.map(_.toString).mkString("\n")
      ThreadStackTrace(threadInfo.getThreadId, threadInfo.getThreadName,
        threadInfo.getThreadState, stackTrace)
    }
  }

  /**
   * Convert all spark properties set in the given SparkConf to a sequence of java options.
   */
  def sparkJavaOpts(conf: SparkConf, filterKey: (String => Boolean) = _ => true): Seq[String] = {
    conf.getAll
      .filter { case (k, _) => filterKey(k) }
      .map { case (k, v) => s"-D$k=$v" }
  }

  /**
   * Maximum number of retries when binding to a port before giving up.
   */
  def portMaxRetries(conf: SparkConf): Int = {
    val maxRetries = conf.getOption("spark.port.maxRetries").map(_.toInt)
    if (conf.contains("spark.testing")) {
      // Set a higher number of retries for tests...
      maxRetries.getOrElse(100)
    } else {
      maxRetries.getOrElse(16)
    }
  }

  /**
   * Attempt to start a service on the given port, or fail after a number of attempts.
   * Each subsequent attempt uses 1 + the port used in the previous attempt (unless the port is 0).
   *
   * @param startPort The initial port to start the service on.
   * @param startService Function to start service on a given port.
   *                     This is expected to throw java.net.BindException on port collision.
   * @param conf A SparkConf used to get the maximum number of retries when binding to a port.
   * @param serviceName Name of the service.
   */
  def startServiceOnPort[T](
      startPort: Int,
      startService: Int => (T, Int),
      conf: SparkConf,
      serviceName: String = ""): (T, Int) = {
    val serviceString = if (serviceName.isEmpty) "" else s" '$serviceName'"
    val maxRetries = portMaxRetries(conf)
    for (offset <- 0 to maxRetries) {
      // Do not increment port if startPort is 0, which is treated as a special port
      val tryPort = if (startPort == 0) {
        startPort
      } else {
        // If the new port wraps around, do not try a privilege port
        ((startPort + offset - 1024) % (65536 - 1024)) + 1024
      }
      try {
        val (service, port) = startService(tryPort)
        logInfo(s"Successfully started service$serviceString on port $port.")
        return (service, port)
      } catch {
        case e: Exception if isBindCollision(e) =>
          if (offset >= maxRetries) {
            val exceptionMessage =
              s"${e.getMessage}: Service$serviceString failed after $maxRetries retries!"
            val exception = new BindException(exceptionMessage)
            // restore original stack trace
            exception.setStackTrace(e.getStackTrace)
            throw exception
          }
          logWarning(s"Service$serviceString could not bind on port $tryPort. " +
            s"Attempting port ${tryPort + 1}.")
      }
    }
    // Should never happen
    throw new SparkException(s"Failed to start service$serviceString on port $startPort")
  }

  /**
   * Return whether the exception is caused by an address-port collision when binding.
   */
  def isBindCollision(exception: Throwable): Boolean = {
    exception match {
      case e: BindException =>
        if (e.getMessage != null) {
          return true
        }
        isBindCollision(e.getCause)
      case e: MultiException => e.getThrowables.exists(isBindCollision)
      case e: Exception => isBindCollision(e.getCause)
      case _ => false
    }
  }

  /**
   * config a log4j properties used for testsuite
   */
  def configTestLog4j(level: String): Unit = {
    val pro = new Properties()
    pro.put("log4j.rootLogger", s"$level, console")
    pro.put("log4j.appender.console", "org.apache.log4j.ConsoleAppender")
    pro.put("log4j.appender.console.target", "System.err")
    pro.put("log4j.appender.console.layout", "org.apache.log4j.PatternLayout")
    pro.put("log4j.appender.console.layout.ConversionPattern",
      "%d{yy/MM/dd HH:mm:ss} %p %c{1}: %m%n")
    PropertyConfigurator.configure(pro)
  }

  def invoke(
      clazz: Class[_],
      obj: AnyRef,
      methodName: String,
      args: (Class[_], AnyRef)*): AnyRef = {
    val (types, values) = args.unzip
    val method = clazz.getDeclaredMethod(methodName, types: _*)
    method.setAccessible(true)
    method.invoke(obj, values.toSeq: _*)
  }

  // Limit of bytes for total size of results (default is 1GB)
  def getMaxResultSize(conf: SparkConf): Long = {
    memoryStringToMb(conf.get("spark.driver.maxResultSize", "1g")).toLong << 20
  }

  /**
   * Return the current system LD_LIBRARY_PATH name
   */
  def libraryPathEnvName: String = {
    if (isWindows) {
      "PATH"
    } else if (isMac) {
      "DYLD_LIBRARY_PATH"
    } else {
      "LD_LIBRARY_PATH"
    }
  }

  /**
   * Return the prefix of a command that appends the given library paths to the
   * system-specific library path environment variable. On Unix, for instance,
   * this returns the string LD_LIBRARY_PATH="path1:path2:$LD_LIBRARY_PATH".
   */
  def libraryPathEnvPrefix(libraryPaths: Seq[String]): String = {
    val libraryPathScriptVar = if (isWindows) {
      s"%${libraryPathEnvName}%"
    } else {
      "$" + libraryPathEnvName
    }
    val libraryPath = (libraryPaths :+ libraryPathScriptVar).mkString("\"",
      File.pathSeparator, "\"")
    val ampersand = if (Utils.isWindows) {
      " &"
    } else {
      ""
    }
    s"$libraryPathEnvName=$libraryPath$ampersand"
  }

  /**
   * Return the value of a config either through the SparkConf or the Hadoop configuration
   * if this is Yarn mode. In the latter case, this defaults to the value set through SparkConf
   * if the key is not set in the Hadoop configuration.
   */
  def getSparkOrYarnConfig(conf: SparkConf, key: String, default: String): String = {
    val sparkValue = conf.get(key, default)
    if (SparkHadoopUtil.get.isYarnMode) {
      SparkHadoopUtil.get.newConfiguration(conf).get(key, sparkValue)
    } else {
      sparkValue
    }
  }

  /**
   * Return a pair of host and port extracted from the `sparkUrl`.
   *
   * A spark url (`spark://host:port`) is a special URI that its scheme is `spark` and only contains
   * host and port.
   *
   * @throws SparkException if `sparkUrl` is invalid.
   */
  def extractHostPortFromSparkUrl(sparkUrl: String): (String, Int) = {
    try {
      val uri = new java.net.URI(sparkUrl)
      val host = uri.getHost
      val port = uri.getPort
      if (uri.getScheme != "spark" ||
        host == null ||
        port < 0 ||
        (uri.getPath != null && !uri.getPath.isEmpty) || // uri.getPath returns "" instead of null
        uri.getFragment != null ||
        uri.getQuery != null ||
        uri.getUserInfo != null) {
        throw new SparkException("Invalid master URL: " + sparkUrl)
      }
      (host, port)
    } catch {
      case e: java.net.URISyntaxException =>
        throw new SparkException("Invalid master URL: " + sparkUrl, e)
    }
  }
}

/**
 * A utility class to redirect the child process's stdout or stderr.
 */
private[spark] class RedirectThread(
    in: InputStream,
    out: OutputStream,
    name: String,
    propagateEof: Boolean = false)
  extends Thread(name) {

  setDaemon(true)
  override def run() {
    scala.util.control.Exception.ignoring(classOf[IOException]) {
      // FIXME: We copy the stream on the level of bytes to avoid encoding problems.
      try {
        val buf = new Array[Byte](1024)
        var len = in.read(buf)
        while (len != -1) {
          out.write(buf, 0, len)
          out.flush()
          len = in.read(buf)
        }
      } finally {
        if (propagateEof) {
          out.close()
        }
      }
    }
  }
}<|MERGE_RESOLUTION|>--- conflicted
+++ resolved
@@ -958,23 +958,6 @@
   /**
    * Execute a command and return the process running the command.
    */
-<<<<<<< HEAD
-  def execute(command: Seq[String], workingDir: File) {
-    val process = new ProcessBuilder(command: _*)
-        .directory(workingDir)
-        .redirectErrorStream(true)
-        .start()
-    new Thread("read stdout for " + command(0)) {
-      override def run() {
-        for (line <- Source.fromInputStream(process.getInputStream).getLines()) {
-          logInfo(line)
-        }
-      }
-    }.start()
-    val exitCode = process.waitFor()
-    if (exitCode != 0) {
-      throw new SparkException("Process " + command + " exited with code " + exitCode)
-=======
   def executeCommand(
       command: Seq[String],
       workingDir: File = new File("."),
@@ -990,7 +973,6 @@
       val threadName = "redirect stderr for command " + command(0)
       def log(s: String): Unit = logInfo(s)
       processStreamByLine(threadName, process.getErrorStream, log)
->>>>>>> e023112d
     }
     process
   }
