--- conflicted
+++ resolved
@@ -1062,7 +1062,6 @@
   }
 
   /**
-<<<<<<< HEAD
    * Return the absolute path of a file in the given directory.
    */
   def getFilePath(dir: File, fileName: String): Path = {
@@ -1070,17 +1069,18 @@
     val path = new File(dir, fileName).getAbsolutePath
     new Path(path)
   }
-=======
-   * return true if this is Windows.
-   */
-  def isWindows = Option(System.getProperty("os.name")).
-    map(_.startsWith("Windows")).getOrElse(false)
->>>>>>> 55100daa
+
+  /**
+   * Return true if this is Windows.
+   */
+  def isWindows = {
+    Option(System.getProperty("os.name")).exists(_.startsWith("Windows"))
+  }
 
   /**
    * Indicates whether Spark is currently running unit tests.
    */
-  private[spark] def isTesting = {
+  def isTesting = {
     sys.env.contains("SPARK_TESTING") || sys.props.contains("spark.testing")
   }
 }