/*
 * Licensed to the Apache Software Foundation (ASF) under one or more
 * contributor license agreements.  See the NOTICE file distributed with
 * this work for additional information regarding copyright ownership.
 * The ASF licenses this file to You under the Apache License, Version 2.0
 * (the "License"); you may not use this file except in compliance with
 * the License.  You may obtain a copy of the License at
 *
 *    http://www.apache.org/licenses/LICENSE-2.0
 *
 * Unless required by applicable law or agreed to in writing, software
 * distributed under the License is distributed on an "AS IS" BASIS,
 * WITHOUT WARRANTIES OR CONDITIONS OF ANY KIND, either express or implied.
 * See the License for the specific language governing permissions and
 * limitations under the License.
 */

package org.apache.spark.util

import java.io._
import java.lang.{Byte => JByte}
import java.lang.management.{LockInfo, ManagementFactory, MonitorInfo, ThreadInfo}
import java.lang.reflect.InvocationTargetException
import java.math.{MathContext, RoundingMode}
import java.net._
import java.nio.ByteBuffer
import java.nio.channels.{Channels, FileChannel}
import java.nio.charset.StandardCharsets
import java.nio.file.Files
import java.security.SecureRandom
import java.util.{Locale, Properties, Random, UUID}
import java.util.concurrent._
import java.util.concurrent.TimeUnit.NANOSECONDS
import java.util.zip.GZIPInputStream

import scala.annotation.tailrec
import scala.collection.JavaConverters._
import scala.collection.Map
import scala.collection.mutable.ArrayBuffer
import scala.io.Source
import scala.reflect.ClassTag
import scala.util.{Failure, Success, Try}
import scala.util.control.{ControlThrowable, NonFatal}
import scala.util.matching.Regex

import _root_.io.netty.channel.unix.Errors.NativeIoException
import com.google.common.cache.{CacheBuilder, CacheLoader, LoadingCache}
import com.google.common.hash.HashCodes
import com.google.common.io.{ByteStreams, Files => GFiles}
import com.google.common.net.InetAddresses
import org.apache.commons.lang3.SystemUtils
import org.apache.hadoop.conf.Configuration
import org.apache.hadoop.fs.{FileSystem, FileUtil, Path}
import org.apache.hadoop.security.UserGroupInformation
import org.apache.hadoop.yarn.conf.YarnConfiguration
import org.eclipse.jetty.util.MultiException
import org.slf4j.Logger

import org.apache.spark._
import org.apache.spark.deploy.SparkHadoopUtil
import org.apache.spark.internal.{config, Logging}
import org.apache.spark.internal.config._
import org.apache.spark.launcher.SparkLauncher
import org.apache.spark.network.util.JavaUtils
import org.apache.spark.serializer.{DeserializationStream, SerializationStream, SerializerInstance}
import org.apache.spark.status.api.v1.{StackTrace, ThreadStackTrace}

/** CallSite represents a place in user code. It can have a short and a long form. */
private[spark] case class CallSite(shortForm: String, longForm: String)

private[spark] object CallSite {
  val SHORT_FORM = "callSite.short"
  val LONG_FORM = "callSite.long"
  val empty = CallSite("", "")
}

/**
 * Various utility methods used by Spark.
 */
private[spark] object Utils extends Logging {
  val random = new Random()

  private val sparkUncaughtExceptionHandler = new SparkUncaughtExceptionHandler
  @volatile private var cachedLocalDir: String = ""

  /**
   * Define a default value for driver memory here since this value is referenced across the code
   * base and nearly all files already use Utils.scala
   */
  val DEFAULT_DRIVER_MEM_MB = JavaUtils.DEFAULT_DRIVER_MEM_MB.toInt

  private val MAX_DIR_CREATION_ATTEMPTS: Int = 10
  @volatile private var localRootDirs: Array[String] = null

<<<<<<< HEAD
  /**
   * The performance overhead of creating and logging strings for wide schemas can be large. To
   * limit the impact, we bound the number of fields to include by default. This can be overridden
   * by setting the 'spark.debug.maxToStringFields' conf in SparkEnv.
   */
  val DEFAULT_MAX_TO_STRING_FIELDS = 25

  /** Scheme used for files that are locally available on worker nodes in the cluster. */
  val LOCAL_SCHEME = "local"

  private[spark] def maxNumToStringFields = {
    if (SparkEnv.get != null) {
      SparkEnv.get.conf.getInt("spark.debug.maxToStringFields", DEFAULT_MAX_TO_STRING_FIELDS)
    } else {
      DEFAULT_MAX_TO_STRING_FIELDS
    }
  }

  /** Whether we have warned about plan string truncation yet. */
  private val truncationWarningPrinted = new AtomicBoolean(false)

  /**
   * Format a sequence with semantics similar to calling .mkString(). Any elements beyond
   * maxNumToStringFields will be dropped and replaced by a "... N more fields" placeholder.
   *
   * @return the trimmed and formatted string.
   */
  def truncatedString[T](
      seq: Seq[T],
      start: String,
      sep: String,
      end: String,
      maxNumFields: Int = maxNumToStringFields): String = {
    if (seq.length > maxNumFields) {
      if (truncationWarningPrinted.compareAndSet(false, true)) {
        logWarning(
          "Truncated the string representation of a plan since it was too large. This " +
          "behavior can be adjusted by setting 'spark.debug.maxToStringFields' in SparkEnv.conf.")
      }
      val numFields = math.max(0, maxNumFields - 1)
      seq.take(numFields).mkString(
        start, sep, sep + "... " + (seq.length - numFields) + " more fields" + end)
    } else {
      seq.mkString(start, sep, end)
    }
  }

  /** Shorthand for calling truncatedString() without start or end strings. */
  def truncatedString[T](seq: Seq[T], sep: String): String = truncatedString(seq, "", sep, "")

=======
>>>>>>> fa0d4bf6
  /** Serialize an object using Java serialization */
  def serialize[T](o: T): Array[Byte] = {
    val bos = new ByteArrayOutputStream()
    val oos = new ObjectOutputStream(bos)
    oos.writeObject(o)
    oos.close()
    bos.toByteArray
  }

  /** Deserialize an object using Java serialization */
  def deserialize[T](bytes: Array[Byte]): T = {
    val bis = new ByteArrayInputStream(bytes)
    val ois = new ObjectInputStream(bis)
    ois.readObject.asInstanceOf[T]
  }

  /** Deserialize an object using Java serialization and the given ClassLoader */
  def deserialize[T](bytes: Array[Byte], loader: ClassLoader): T = {
    val bis = new ByteArrayInputStream(bytes)
    val ois = new ObjectInputStream(bis) {
      override def resolveClass(desc: ObjectStreamClass): Class[_] = {
        // scalastyle:off classforname
        Class.forName(desc.getName, false, loader)
        // scalastyle:on classforname
      }
    }
    ois.readObject.asInstanceOf[T]
  }

  /** Deserialize a Long value (used for [[org.apache.spark.api.python.PythonPartitioner]]) */
  def deserializeLongValue(bytes: Array[Byte]) : Long = {
    // Note: we assume that we are given a Long value encoded in network (big-endian) byte order
    var result = bytes(7) & 0xFFL
    result = result + ((bytes(6) & 0xFFL) << 8)
    result = result + ((bytes(5) & 0xFFL) << 16)
    result = result + ((bytes(4) & 0xFFL) << 24)
    result = result + ((bytes(3) & 0xFFL) << 32)
    result = result + ((bytes(2) & 0xFFL) << 40)
    result = result + ((bytes(1) & 0xFFL) << 48)
    result + ((bytes(0) & 0xFFL) << 56)
  }

  /** Serialize via nested stream using specific serializer */
  def serializeViaNestedStream(os: OutputStream, ser: SerializerInstance)(
      f: SerializationStream => Unit): Unit = {
    val osWrapper = ser.serializeStream(new OutputStream {
      override def write(b: Int): Unit = os.write(b)
      override def write(b: Array[Byte], off: Int, len: Int): Unit = os.write(b, off, len)
    })
    try {
      f(osWrapper)
    } finally {
      osWrapper.close()
    }
  }

  /** Deserialize via nested stream using specific serializer */
  def deserializeViaNestedStream(is: InputStream, ser: SerializerInstance)(
      f: DeserializationStream => Unit): Unit = {
    val isWrapper = ser.deserializeStream(new InputStream {
      override def read(): Int = is.read()
      override def read(b: Array[Byte], off: Int, len: Int): Int = is.read(b, off, len)
    })
    try {
      f(isWrapper)
    } finally {
      isWrapper.close()
    }
  }

  /**
   * Get the ClassLoader which loaded Spark.
   */
  def getSparkClassLoader: ClassLoader = getClass.getClassLoader

  /**
   * Get the Context ClassLoader on this thread or, if not present, the ClassLoader that
   * loaded Spark.
   *
   * This should be used whenever passing a ClassLoader to Class.ForName or finding the currently
   * active loader when setting up ClassLoader delegation chains.
   */
  def getContextOrSparkClassLoader: ClassLoader =
    Option(Thread.currentThread().getContextClassLoader).getOrElse(getSparkClassLoader)

  /** Determines whether the provided class is loadable in the current thread. */
  def classIsLoadable(clazz: String): Boolean = {
    // scalastyle:off classforname
    Try { Class.forName(clazz, false, getContextOrSparkClassLoader) }.isSuccess
    // scalastyle:on classforname
  }

  // scalastyle:off classforname
  /** Preferred alternative to Class.forName(className) */
  def classForName(className: String): Class[_] = {
    Class.forName(className, true, getContextOrSparkClassLoader)
    // scalastyle:on classforname
  }

  /**
   * Run a segment of code using a different context class loader in the current thread
   */
  def withContextClassLoader[T](ctxClassLoader: ClassLoader)(fn: => T): T = {
    val oldClassLoader = Thread.currentThread().getContextClassLoader()
    try {
      Thread.currentThread().setContextClassLoader(ctxClassLoader)
      fn
    } finally {
      Thread.currentThread().setContextClassLoader(oldClassLoader)
    }
  }

  /**
   * Primitive often used when writing [[java.nio.ByteBuffer]] to [[java.io.DataOutput]]
   */
  def writeByteBuffer(bb: ByteBuffer, out: DataOutput): Unit = {
    if (bb.hasArray) {
      out.write(bb.array(), bb.arrayOffset() + bb.position(), bb.remaining())
    } else {
      val originalPosition = bb.position()
      val bbval = new Array[Byte](bb.remaining())
      bb.get(bbval)
      out.write(bbval)
      bb.position(originalPosition)
    }
  }

  /**
   * Primitive often used when writing [[java.nio.ByteBuffer]] to [[java.io.OutputStream]]
   */
  def writeByteBuffer(bb: ByteBuffer, out: OutputStream): Unit = {
    if (bb.hasArray) {
      out.write(bb.array(), bb.arrayOffset() + bb.position(), bb.remaining())
    } else {
      val originalPosition = bb.position()
      val bbval = new Array[Byte](bb.remaining())
      bb.get(bbval)
      out.write(bbval)
      bb.position(originalPosition)
    }
  }

  /**
   * JDK equivalent of `chmod 700 file`.
   *
   * @param file the file whose permissions will be modified
   * @return true if the permissions were successfully changed, false otherwise.
   */
  def chmod700(file: File): Boolean = {
    file.setReadable(false, false) &&
    file.setReadable(true, true) &&
    file.setWritable(false, false) &&
    file.setWritable(true, true) &&
    file.setExecutable(false, false) &&
    file.setExecutable(true, true)
  }

  /**
   * Create a directory inside the given parent directory. The directory is guaranteed to be
   * newly created, and is not marked for automatic deletion.
   */
  def createDirectory(root: String, namePrefix: String = "spark"): File = {
    var attempts = 0
    val maxAttempts = MAX_DIR_CREATION_ATTEMPTS
    var dir: File = null
    while (dir == null) {
      attempts += 1
      if (attempts > maxAttempts) {
        throw new IOException("Failed to create a temp directory (under " + root + ") after " +
          maxAttempts + " attempts!")
      }
      try {
        dir = new File(root, namePrefix + "-" + UUID.randomUUID.toString)
        if (dir.exists() || !dir.mkdirs()) {
          dir = null
        }
      } catch { case e: SecurityException => dir = null; }
    }

    dir.getCanonicalFile
  }

  /**
   * Create a temporary directory inside the given parent directory. The directory will be
   * automatically deleted when the VM shuts down.
   */
  def createTempDir(
      root: String = System.getProperty("java.io.tmpdir"),
      namePrefix: String = "spark"): File = {
    val dir = createDirectory(root, namePrefix)
    ShutdownHookManager.registerShutdownDeleteDir(dir)
    dir
  }

  /**
   * Copy all data from an InputStream to an OutputStream. NIO way of file stream to file stream
   * copying is disabled by default unless explicitly set transferToEnabled as true,
   * the parameter transferToEnabled should be configured by spark.file.transferTo = [true|false].
   */
  def copyStream(
      in: InputStream,
      out: OutputStream,
      closeStreams: Boolean = false,
      transferToEnabled: Boolean = false): Long = {
    tryWithSafeFinally {
      if (in.isInstanceOf[FileInputStream] && out.isInstanceOf[FileOutputStream]
        && transferToEnabled) {
        // When both streams are File stream, use transferTo to improve copy performance.
        val inChannel = in.asInstanceOf[FileInputStream].getChannel()
        val outChannel = out.asInstanceOf[FileOutputStream].getChannel()
        val size = inChannel.size()
        copyFileStreamNIO(inChannel, outChannel, 0, size)
        size
      } else {
        var count = 0L
        val buf = new Array[Byte](8192)
        var n = 0
        while (n != -1) {
          n = in.read(buf)
          if (n != -1) {
            out.write(buf, 0, n)
            count += n
          }
        }
        count
      }
    } {
      if (closeStreams) {
        try {
          in.close()
        } finally {
          out.close()
        }
      }
    }
  }

  def copyFileStreamNIO(
      input: FileChannel,
      output: FileChannel,
      startPosition: Long,
      bytesToCopy: Long): Unit = {
    val initialPos = output.position()
    var count = 0L
    // In case transferTo method transferred less data than we have required.
    while (count < bytesToCopy) {
      count += input.transferTo(count + startPosition, bytesToCopy - count, output)
    }
    assert(count == bytesToCopy,
      s"request to copy $bytesToCopy bytes, but actually copied $count bytes.")

    // Check the position after transferTo loop to see if it is in the right position and
    // give user information if not.
    // Position will not be increased to the expected length after calling transferTo in
    // kernel version 2.6.32, this issue can be seen in
    // https://bugs.openjdk.java.net/browse/JDK-7052359
    // This will lead to stream corruption issue when using sort-based shuffle (SPARK-3948).
    val finalPos = output.position()
    val expectedPos = initialPos + bytesToCopy
    assert(finalPos == expectedPos,
      s"""
         |Current position $finalPos do not equal to expected position $expectedPos
         |after transferTo, please check your kernel version to see if it is 2.6.32,
         |this is a kernel bug which will lead to unexpected behavior when using transferTo.
         |You can set spark.file.transferTo = false to disable this NIO feature.
           """.stripMargin)
  }

  /**
   * Construct a URI container information used for authentication.
   * This also sets the default authenticator to properly negotiation the
   * user/password based on the URI.
   *
   * Note this relies on the Authenticator.setDefault being set properly to decode
   * the user name and password. This is currently set in the SecurityManager.
   */
  def constructURIForAuthentication(uri: URI, securityMgr: SecurityManager): URI = {
    val userCred = securityMgr.getSecretKey()
    if (userCred == null) throw new Exception("Secret key is null with authentication on")
    val userInfo = securityMgr.getHttpUser()  + ":" + userCred
    new URI(uri.getScheme(), userInfo, uri.getHost(), uri.getPort(), uri.getPath(),
      uri.getQuery(), uri.getFragment())
  }

  /**
   * A file name may contain some invalid URI characters, such as " ". This method will convert the
   * file name to a raw path accepted by `java.net.URI(String)`.
   *
   * Note: the file name must not contain "/" or "\"
   */
  def encodeFileNameToURIRawPath(fileName: String): String = {
    require(!fileName.contains("/") && !fileName.contains("\\"))
    // `file` and `localhost` are not used. Just to prevent URI from parsing `fileName` as
    // scheme or host. The prefix "/" is required because URI doesn't accept a relative path.
    // We should remove it after we get the raw path.
    new URI("file", null, "localhost", -1, "/" + fileName, null, null).getRawPath.substring(1)
  }

  /**
   * Get the file name from uri's raw path and decode it. If the raw path of uri ends with "/",
   * return the name before the last "/".
   */
  def decodeFileNameInURI(uri: URI): String = {
    val rawPath = uri.getRawPath
    val rawFileName = rawPath.split("/").last
    new URI("file:///" + rawFileName).getPath.substring(1)
  }

  /**
   * Download a file or directory to target directory. Supports fetching the file in a variety of
   * ways, including HTTP, Hadoop-compatible filesystems, and files on a standard filesystem, based
   * on the URL parameter. Fetching directories is only supported from Hadoop-compatible
   * filesystems.
   *
   * If `useCache` is true, first attempts to fetch the file to a local cache that's shared
   * across executors running the same application. `useCache` is used mainly for
   * the executors, and not in local mode.
   *
   * Throws SparkException if the target file already exists and has different contents than
   * the requested file.
   */
  def fetchFile(
      url: String,
      targetDir: File,
      conf: SparkConf,
      securityMgr: SecurityManager,
      hadoopConf: Configuration,
      timestamp: Long,
      useCache: Boolean): File = {
    val fileName = decodeFileNameInURI(new URI(url))
    val targetFile = new File(targetDir, fileName)
    val fetchCacheEnabled = conf.getBoolean("spark.files.useFetchCache", defaultValue = true)
    if (useCache && fetchCacheEnabled) {
      val cachedFileName = s"${url.hashCode}${timestamp}_cache"
      val lockFileName = s"${url.hashCode}${timestamp}_lock"
      // Set the cachedLocalDir for the first time and re-use it later
      if (cachedLocalDir.isEmpty) {
        this.synchronized {
          if (cachedLocalDir.isEmpty) {
            cachedLocalDir = getLocalDir(conf)
          }
        }
      }
      val localDir = new File(cachedLocalDir)
      val lockFile = new File(localDir, lockFileName)
      val lockFileChannel = new RandomAccessFile(lockFile, "rw").getChannel()
      // Only one executor entry.
      // The FileLock is only used to control synchronization for executors download file,
      // it's always safe regardless of lock type (mandatory or advisory).
      val lock = lockFileChannel.lock()
      val cachedFile = new File(localDir, cachedFileName)
      try {
        if (!cachedFile.exists()) {
          doFetchFile(url, localDir, cachedFileName, conf, securityMgr, hadoopConf)
        }
      } finally {
        lock.release()
        lockFileChannel.close()
      }
      copyFile(
        url,
        cachedFile,
        targetFile,
        conf.getBoolean("spark.files.overwrite", false)
      )
    } else {
      doFetchFile(url, targetDir, fileName, conf, securityMgr, hadoopConf)
    }

    // Decompress the file if it's a .tar or .tar.gz
    if (fileName.endsWith(".tar.gz") || fileName.endsWith(".tgz")) {
      logInfo("Untarring " + fileName)
      executeAndGetOutput(Seq("tar", "-xzf", fileName), targetDir)
    } else if (fileName.endsWith(".tar")) {
      logInfo("Untarring " + fileName)
      executeAndGetOutput(Seq("tar", "-xf", fileName), targetDir)
    }
    // Make the file executable - That's necessary for scripts
    FileUtil.chmod(targetFile.getAbsolutePath, "a+x")

    // Windows does not grant read permission by default to non-admin users
    // Add read permission to owner explicitly
    if (isWindows) {
      FileUtil.chmod(targetFile.getAbsolutePath, "u+r")
    }

    targetFile
  }

  /** Records the duration of running `body`. */
  def timeTakenMs[T](body: => T): (T, Long) = {
    val startTime = System.nanoTime()
    val result = body
    val endTime = System.nanoTime()
    (result, math.max(NANOSECONDS.toMillis(endTime - startTime), 0))
  }

  /**
   * Download `in` to `tempFile`, then move it to `destFile`.
   *
   * If `destFile` already exists:
   *   - no-op if its contents equal those of `sourceFile`,
   *   - throw an exception if `fileOverwrite` is false,
   *   - attempt to overwrite it otherwise.
   *
   * @param url URL that `sourceFile` originated from, for logging purposes.
   * @param in InputStream to download.
   * @param destFile File path to move `tempFile` to.
   * @param fileOverwrite Whether to delete/overwrite an existing `destFile` that does not match
   *                      `sourceFile`
   */
  private def downloadFile(
      url: String,
      in: InputStream,
      destFile: File,
      fileOverwrite: Boolean): Unit = {
    val tempFile = File.createTempFile("fetchFileTemp", null,
      new File(destFile.getParentFile.getAbsolutePath))
    logInfo(s"Fetching $url to $tempFile")

    try {
      val out = new FileOutputStream(tempFile)
      Utils.copyStream(in, out, closeStreams = true)
      copyFile(url, tempFile, destFile, fileOverwrite, removeSourceFile = true)
    } finally {
      // Catch-all for the couple of cases where for some reason we didn't move `tempFile` to
      // `destFile`.
      if (tempFile.exists()) {
        tempFile.delete()
      }
    }
  }

  /**
   * Copy `sourceFile` to `destFile`.
   *
   * If `destFile` already exists:
   *   - no-op if its contents equal those of `sourceFile`,
   *   - throw an exception if `fileOverwrite` is false,
   *   - attempt to overwrite it otherwise.
   *
   * @param url URL that `sourceFile` originated from, for logging purposes.
   * @param sourceFile File path to copy/move from.
   * @param destFile File path to copy/move to.
   * @param fileOverwrite Whether to delete/overwrite an existing `destFile` that does not match
   *                      `sourceFile`
   * @param removeSourceFile Whether to remove `sourceFile` after / as part of moving/copying it to
   *                         `destFile`.
   */
  private def copyFile(
      url: String,
      sourceFile: File,
      destFile: File,
      fileOverwrite: Boolean,
      removeSourceFile: Boolean = false): Unit = {

    if (destFile.exists) {
      if (!filesEqualRecursive(sourceFile, destFile)) {
        if (fileOverwrite) {
          logInfo(
            s"File $destFile exists and does not match contents of $url, replacing it with $url"
          )
          if (!destFile.delete()) {
            throw new SparkException(
              "Failed to delete %s while attempting to overwrite it with %s".format(
                destFile.getAbsolutePath,
                sourceFile.getAbsolutePath
              )
            )
          }
        } else {
          throw new SparkException(
            s"File $destFile exists and does not match contents of $url")
        }
      } else {
        // Do nothing if the file contents are the same, i.e. this file has been copied
        // previously.
        logInfo(
          "%s has been previously copied to %s".format(
            sourceFile.getAbsolutePath,
            destFile.getAbsolutePath
          )
        )
        return
      }
    }

    // The file does not exist in the target directory. Copy or move it there.
    if (removeSourceFile) {
      Files.move(sourceFile.toPath, destFile.toPath)
    } else {
      logInfo(s"Copying ${sourceFile.getAbsolutePath} to ${destFile.getAbsolutePath}")
      copyRecursive(sourceFile, destFile)
    }
  }

  private def filesEqualRecursive(file1: File, file2: File): Boolean = {
    if (file1.isDirectory && file2.isDirectory) {
      val subfiles1 = file1.listFiles()
      val subfiles2 = file2.listFiles()
      if (subfiles1.size != subfiles2.size) {
        return false
      }
      subfiles1.sortBy(_.getName).zip(subfiles2.sortBy(_.getName)).forall {
        case (f1, f2) => filesEqualRecursive(f1, f2)
      }
    } else if (file1.isFile && file2.isFile) {
      GFiles.equal(file1, file2)
    } else {
      false
    }
  }

  private def copyRecursive(source: File, dest: File): Unit = {
    if (source.isDirectory) {
      if (!dest.mkdir()) {
        throw new IOException(s"Failed to create directory ${dest.getPath}")
      }
      val subfiles = source.listFiles()
      subfiles.foreach(f => copyRecursive(f, new File(dest, f.getName)))
    } else {
      Files.copy(source.toPath, dest.toPath)
    }
  }

  /**
   * Download a file or directory to target directory. Supports fetching the file in a variety of
   * ways, including HTTP, Hadoop-compatible filesystems, and files on a standard filesystem, based
   * on the URL parameter. Fetching directories is only supported from Hadoop-compatible
   * filesystems.
   *
   * Throws SparkException if the target file already exists and has different contents than
   * the requested file.
   */
  def doFetchFile(
      url: String,
      targetDir: File,
      filename: String,
      conf: SparkConf,
      securityMgr: SecurityManager,
      hadoopConf: Configuration): File = {
    val targetFile = new File(targetDir, filename)
    val uri = new URI(url)
    val fileOverwrite = conf.getBoolean("spark.files.overwrite", defaultValue = false)
    Option(uri.getScheme).getOrElse("file") match {
      case "spark" =>
        if (SparkEnv.get == null) {
          throw new IllegalStateException(
            "Cannot retrieve files with 'spark' scheme without an active SparkEnv.")
        }
        val source = SparkEnv.get.rpcEnv.openChannel(url)
        val is = Channels.newInputStream(source)
        downloadFile(url, is, targetFile, fileOverwrite)
      case "http" | "https" | "ftp" =>
        var uc: URLConnection = null
        if (securityMgr.isAuthenticationEnabled()) {
          logDebug("fetchFile with security enabled")
          val newuri = constructURIForAuthentication(uri, securityMgr)
          uc = newuri.toURL().openConnection()
          uc.setAllowUserInteraction(false)
        } else {
          logDebug("fetchFile not using security")
          uc = new URL(url).openConnection()
        }

        val timeoutMs =
          conf.getTimeAsSeconds("spark.files.fetchTimeout", "60s").toInt * 1000
        uc.setConnectTimeout(timeoutMs)
        uc.setReadTimeout(timeoutMs)
        uc.connect()
        val in = uc.getInputStream()
        downloadFile(url, in, targetFile, fileOverwrite)
      case "file" =>
        // In the case of a local file, copy the local file to the target directory.
        // Note the difference between uri vs url.
        val sourceFile = if (uri.isAbsolute) new File(uri) else new File(url)
        copyFile(url, sourceFile, targetFile, fileOverwrite)
      case _ =>
        val fs = getHadoopFileSystem(uri, hadoopConf)
        val path = new Path(uri)
        fetchHcfsFile(path, targetDir, fs, conf, hadoopConf, fileOverwrite,
                      filename = Some(filename))
    }

    targetFile
  }

  /**
   * Fetch a file or directory from a Hadoop-compatible filesystem.
   *
   * Visible for testing
   */
  private[spark] def fetchHcfsFile(
      path: Path,
      targetDir: File,
      fs: FileSystem,
      conf: SparkConf,
      hadoopConf: Configuration,
      fileOverwrite: Boolean,
      filename: Option[String] = None): Unit = {
    if (!targetDir.exists() && !targetDir.mkdir()) {
      throw new IOException(s"Failed to create directory ${targetDir.getPath}")
    }
    val dest = new File(targetDir, filename.getOrElse(path.getName))
    if (fs.isFile(path)) {
      val in = fs.open(path)
      try {
        downloadFile(path.toString, in, dest, fileOverwrite)
      } finally {
        in.close()
      }
    } else {
      fs.listStatus(path).foreach { fileStatus =>
        fetchHcfsFile(fileStatus.getPath(), dest, fs, conf, hadoopConf, fileOverwrite)
      }
    }
  }

  /**
   * Validate that a given URI is actually a valid URL as well.
   * @param uri The URI to validate
   */
  @throws[MalformedURLException]("when the URI is an invalid URL")
  def validateURL(uri: URI): Unit = {
    Option(uri.getScheme).getOrElse("file") match {
      case "http" | "https" | "ftp" =>
        try {
          uri.toURL
        } catch {
          case e: MalformedURLException =>
            val ex = new MalformedURLException(s"URI (${uri.toString}) is not a valid URL.")
            ex.initCause(e)
            throw ex
        }
      case _ => // will not be turned into a URL anyway
    }
  }

  /**
   * Get the path of a temporary directory.  Spark's local directories can be configured through
   * multiple settings, which are used with the following precedence:
   *
   *   - If called from inside of a YARN container, this will return a directory chosen by YARN.
   *   - If the SPARK_LOCAL_DIRS environment variable is set, this will return a directory from it.
   *   - Otherwise, if the spark.local.dir is set, this will return a directory from it.
   *   - Otherwise, this will return java.io.tmpdir.
   *
   * Some of these configuration options might be lists of multiple paths, but this method will
   * always return a single directory. The return directory is chosen randomly from the array
   * of directories it gets from getOrCreateLocalRootDirs.
   */
  def getLocalDir(conf: SparkConf): String = {
    val localRootDirs = getOrCreateLocalRootDirs(conf)
    if (localRootDirs.isEmpty) {
      val configuredLocalDirs = getConfiguredLocalDirs(conf)
      throw new IOException(
        s"Failed to get a temp directory under [${configuredLocalDirs.mkString(",")}].")
    } else {
      localRootDirs(scala.util.Random.nextInt(localRootDirs.length))
    }
  }

  private[spark] def isRunningInYarnContainer(conf: SparkConf): Boolean = {
    // These environment variables are set by YARN.
    conf.getenv("CONTAINER_ID") != null
  }

  /**
   * Gets or creates the directories listed in spark.local.dir or SPARK_LOCAL_DIRS,
   * and returns only the directories that exist / could be created.
   *
   * If no directories could be created, this will return an empty list.
   *
   * This method will cache the local directories for the application when it's first invoked.
   * So calling it multiple times with a different configuration will always return the same
   * set of directories.
   */
  private[spark] def getOrCreateLocalRootDirs(conf: SparkConf): Array[String] = {
    if (localRootDirs == null) {
      this.synchronized {
        if (localRootDirs == null) {
          localRootDirs = getOrCreateLocalRootDirsImpl(conf)
        }
      }
    }
    localRootDirs
  }

  /**
   * Return the configured local directories where Spark can write files. This
   * method does not create any directories on its own, it only encapsulates the
   * logic of locating the local directories according to deployment mode.
   */
  def getConfiguredLocalDirs(conf: SparkConf): Array[String] = {
    val shuffleServiceEnabled = conf.get(config.SHUFFLE_SERVICE_ENABLED)
    if (isRunningInYarnContainer(conf)) {
      // If we are in yarn mode, systems can have different disk layouts so we must set it
      // to what Yarn on this system said was available. Note this assumes that Yarn has
      // created the directories already, and that they are secured so that only the
      // user has access to them.
      randomizeInPlace(getYarnLocalDirs(conf).split(","))
    } else if (conf.getenv("SPARK_EXECUTOR_DIRS") != null) {
      conf.getenv("SPARK_EXECUTOR_DIRS").split(File.pathSeparator)
    } else if (conf.getenv("SPARK_LOCAL_DIRS") != null) {
      conf.getenv("SPARK_LOCAL_DIRS").split(",")
    } else if (conf.getenv("MESOS_SANDBOX") != null && !shuffleServiceEnabled) {
      // Mesos already creates a directory per Mesos task. Spark should use that directory
      // instead so all temporary files are automatically cleaned up when the Mesos task ends.
      // Note that we don't want this if the shuffle service is enabled because we want to
      // continue to serve shuffle files after the executors that wrote them have already exited.
      Array(conf.getenv("MESOS_SANDBOX"))
    } else {
      if (conf.getenv("MESOS_SANDBOX") != null && shuffleServiceEnabled) {
        logInfo("MESOS_SANDBOX available but not using provided Mesos sandbox because " +
          "spark.shuffle.service.enabled is enabled.")
      }
      // In non-Yarn mode (or for the driver in yarn-client mode), we cannot trust the user
      // configuration to point to a secure directory. So create a subdirectory with restricted
      // permissions under each listed directory.
      conf.get("spark.local.dir", System.getProperty("java.io.tmpdir")).split(",")
    }
  }

  private def getOrCreateLocalRootDirsImpl(conf: SparkConf): Array[String] = {
    val configuredLocalDirs = getConfiguredLocalDirs(conf)
    val uris = configuredLocalDirs.filter { root =>
      // Here, we guess if the given value is a URI at its best - check if scheme is set.
      Try(new URI(root).getScheme != null).getOrElse(false)
    }
    if (uris.nonEmpty) {
      logWarning(
        "The configured local directories are not expected to be URIs; however, got suspicious " +
        s"values [${uris.mkString(", ")}]. Please check your configured local directories.")
    }

    configuredLocalDirs.flatMap { root =>
      try {
        val rootDir = new File(root)
        if (rootDir.exists || rootDir.mkdirs()) {
          val dir = createTempDir(root)
          chmod700(dir)
          Some(dir.getAbsolutePath)
        } else {
          logError(s"Failed to create dir in $root. Ignoring this directory.")
          None
        }
      } catch {
        case e: IOException =>
          logError(s"Failed to create local root dir in $root. Ignoring this directory.")
          None
      }
    }
  }

  /** Get the Yarn approved local directories. */
  private def getYarnLocalDirs(conf: SparkConf): String = {
    val localDirs = Option(conf.getenv("LOCAL_DIRS")).getOrElse("")

    if (localDirs.isEmpty) {
      throw new Exception("Yarn Local dirs can't be empty")
    }
    localDirs
  }

  /** Used by unit tests. Do not call from other places. */
  private[spark] def clearLocalRootDirs(): Unit = {
    localRootDirs = null
  }

  /**
   * Shuffle the elements of a collection into a random order, returning the
   * result in a new collection. Unlike scala.util.Random.shuffle, this method
   * uses a local random number generator, avoiding inter-thread contention.
   */
  def randomize[T: ClassTag](seq: TraversableOnce[T]): Seq[T] = {
    randomizeInPlace(seq.toArray)
  }

  /**
   * Shuffle the elements of an array into a random order, modifying the
   * original array. Returns the original array.
   */
  def randomizeInPlace[T](arr: Array[T], rand: Random = new Random): Array[T] = {
    for (i <- (arr.length - 1) to 1 by -1) {
      val j = rand.nextInt(i + 1)
      val tmp = arr(j)
      arr(j) = arr(i)
      arr(i) = tmp
    }
    arr
  }

  /**
   * Get the local host's IP address in dotted-quad format (e.g. 1.2.3.4).
   * Note, this is typically not used from within core spark.
   */
  private lazy val localIpAddress: InetAddress = findLocalInetAddress()

  private def findLocalInetAddress(): InetAddress = {
    val defaultIpOverride = System.getenv("SPARK_LOCAL_IP")
    if (defaultIpOverride != null) {
      InetAddress.getByName(defaultIpOverride)
    } else {
      val address = InetAddress.getLocalHost
      if (address.isLoopbackAddress) {
        // Address resolves to something like 127.0.1.1, which happens on Debian; try to find
        // a better address using the local network interfaces
        // getNetworkInterfaces returns ifs in reverse order compared to ifconfig output order
        // on unix-like system. On windows, it returns in index order.
        // It's more proper to pick ip address following system output order.
        val activeNetworkIFs = NetworkInterface.getNetworkInterfaces.asScala.toSeq
        val reOrderedNetworkIFs = if (isWindows) activeNetworkIFs else activeNetworkIFs.reverse

        for (ni <- reOrderedNetworkIFs) {
          val addresses = ni.getInetAddresses.asScala
            .filterNot(addr => addr.isLinkLocalAddress || addr.isLoopbackAddress).toSeq
          if (addresses.nonEmpty) {
            val addr = addresses.find(_.isInstanceOf[Inet4Address]).getOrElse(addresses.head)
            // because of Inet6Address.toHostName may add interface at the end if it knows about it
            val strippedAddress = InetAddress.getByAddress(addr.getAddress)
            // We've found an address that looks reasonable!
            logWarning("Your hostname, " + InetAddress.getLocalHost.getHostName + " resolves to" +
              " a loopback address: " + address.getHostAddress + "; using " +
              strippedAddress.getHostAddress + " instead (on interface " + ni.getName + ")")
            logWarning("Set SPARK_LOCAL_IP if you need to bind to another address")
            return strippedAddress
          }
        }
        logWarning("Your hostname, " + InetAddress.getLocalHost.getHostName + " resolves to" +
          " a loopback address: " + address.getHostAddress + ", but we couldn't find any" +
          " external IP address!")
        logWarning("Set SPARK_LOCAL_IP if you need to bind to another address")
      }
      address
    }
  }

  private var customHostname: Option[String] = sys.env.get("SPARK_LOCAL_HOSTNAME")

  /**
   * Allow setting a custom host name because when we run on Mesos we need to use the same
   * hostname it reports to the master.
   */
  def setCustomHostname(hostname: String) {
    // DEBUG code
    Utils.checkHost(hostname)
    customHostname = Some(hostname)
  }

  /**
   * Get the local machine's FQDN.
   */
  def localCanonicalHostName(): String = {
    customHostname.getOrElse(localIpAddress.getCanonicalHostName)
  }

  /**
   * Get the local machine's hostname.
   */
  def localHostName(): String = {
    customHostname.getOrElse(localIpAddress.getHostAddress)
  }

  /**
   * Get the local machine's URI.
   */
  def localHostNameForURI(): String = {
    customHostname.getOrElse(InetAddresses.toUriString(localIpAddress))
  }

  def checkHost(host: String) {
    assert(host != null && host.indexOf(':') == -1, s"Expected hostname (not IP) but got $host")
  }

  def checkHostPort(hostPort: String) {
    assert(hostPort != null && hostPort.indexOf(':') != -1,
      s"Expected host and port but got $hostPort")
  }

  // Typically, this will be of order of number of nodes in cluster
  // If not, we should change it to LRUCache or something.
  private val hostPortParseResults = new ConcurrentHashMap[String, (String, Int)]()

  def parseHostPort(hostPort: String): (String, Int) = {
    // Check cache first.
    val cached = hostPortParseResults.get(hostPort)
    if (cached != null) {
      return cached
    }

    val indx: Int = hostPort.lastIndexOf(':')
    // This is potentially broken - when dealing with ipv6 addresses for example, sigh ...
    // but then hadoop does not support ipv6 right now.
    // For now, we assume that if port exists, then it is valid - not check if it is an int > 0
    if (-1 == indx) {
      val retval = (hostPort, 0)
      hostPortParseResults.put(hostPort, retval)
      return retval
    }

    val retval = (hostPort.substring(0, indx).trim(), hostPort.substring(indx + 1).trim().toInt)
    hostPortParseResults.putIfAbsent(hostPort, retval)
    hostPortParseResults.get(hostPort)
  }

  /**
   * Return the string to tell how long has passed in milliseconds.
   */
  def getUsedTimeMs(startTimeMs: Long): String = {
    " " + (System.currentTimeMillis - startTimeMs) + " ms"
  }

  /**
   * Delete a file or directory and its contents recursively.
   * Don't follow directories if they are symlinks.
   * Throws an exception if deletion is unsuccessful.
   */
  def deleteRecursively(file: File): Unit = {
    if (file != null) {
      JavaUtils.deleteRecursively(file)
      ShutdownHookManager.removeShutdownDeleteDir(file)
    }
  }

  /**
   * Determines if a directory contains any files newer than cutoff seconds.
   *
   * @param dir must be the path to a directory, or IllegalArgumentException is thrown
   * @param cutoff measured in seconds. Returns true if there are any files or directories in the
   *               given directory whose last modified time is later than this many seconds ago
   */
  def doesDirectoryContainAnyNewFiles(dir: File, cutoff: Long): Boolean = {
    if (!dir.isDirectory) {
      throw new IllegalArgumentException(s"$dir is not a directory!")
    }
    val filesAndDirs = dir.listFiles()
    val cutoffTimeInMillis = System.currentTimeMillis - (cutoff * 1000)

    filesAndDirs.exists(_.lastModified() > cutoffTimeInMillis) ||
    filesAndDirs.filter(_.isDirectory).exists(
      subdir => doesDirectoryContainAnyNewFiles(subdir, cutoff)
    )
  }

  /**
   * Convert a time parameter such as (50s, 100ms, or 250us) to microseconds for internal use. If
   * no suffix is provided, the passed number is assumed to be in ms.
   */
  def timeStringAsMs(str: String): Long = {
    JavaUtils.timeStringAsMs(str)
  }

  /**
   * Convert a time parameter such as (50s, 100ms, or 250us) to seconds for internal use. If
   * no suffix is provided, the passed number is assumed to be in seconds.
   */
  def timeStringAsSeconds(str: String): Long = {
    JavaUtils.timeStringAsSec(str)
  }

  /**
   * Convert a passed byte string (e.g. 50b, 100k, or 250m) to bytes for internal use.
   *
   * If no suffix is provided, the passed number is assumed to be in bytes.
   */
  def byteStringAsBytes(str: String): Long = {
    JavaUtils.byteStringAsBytes(str)
  }

  /**
   * Convert a passed byte string (e.g. 50b, 100k, or 250m) to kibibytes for internal use.
   *
   * If no suffix is provided, the passed number is assumed to be in kibibytes.
   */
  def byteStringAsKb(str: String): Long = {
    JavaUtils.byteStringAsKb(str)
  }

  /**
   * Convert a passed byte string (e.g. 50b, 100k, or 250m) to mebibytes for internal use.
   *
   * If no suffix is provided, the passed number is assumed to be in mebibytes.
   */
  def byteStringAsMb(str: String): Long = {
    JavaUtils.byteStringAsMb(str)
  }

  /**
   * Convert a passed byte string (e.g. 50b, 100k, or 250m, 500g) to gibibytes for internal use.
   *
   * If no suffix is provided, the passed number is assumed to be in gibibytes.
   */
  def byteStringAsGb(str: String): Long = {
    JavaUtils.byteStringAsGb(str)
  }

  /**
   * Convert a Java memory parameter passed to -Xmx (such as 300m or 1g) to a number of mebibytes.
   */
  def memoryStringToMb(str: String): Int = {
    // Convert to bytes, rather than directly to MB, because when no units are specified the unit
    // is assumed to be bytes
    (JavaUtils.byteStringAsBytes(str) / 1024 / 1024).toInt
  }

  /**
   * Convert a quantity in bytes to a human-readable string such as "4.0 MB".
   */
  def bytesToString(size: Long): String = bytesToString(BigInt(size))

  def bytesToString(size: BigInt): String = {
    val EB = 1L << 60
    val PB = 1L << 50
    val TB = 1L << 40
    val GB = 1L << 30
    val MB = 1L << 20
    val KB = 1L << 10

    if (size >= BigInt(1L << 11) * EB) {
      // The number is too large, show it in scientific notation.
      BigDecimal(size, new MathContext(3, RoundingMode.HALF_UP)).toString() + " B"
    } else {
      val (value, unit) = {
        if (size >= 2 * EB) {
          (BigDecimal(size) / EB, "EB")
        } else if (size >= 2 * PB) {
          (BigDecimal(size) / PB, "PB")
        } else if (size >= 2 * TB) {
          (BigDecimal(size) / TB, "TB")
        } else if (size >= 2 * GB) {
          (BigDecimal(size) / GB, "GB")
        } else if (size >= 2 * MB) {
          (BigDecimal(size) / MB, "MB")
        } else if (size >= 2 * KB) {
          (BigDecimal(size) / KB, "KB")
        } else {
          (BigDecimal(size), "B")
        }
      }
      "%.1f %s".formatLocal(Locale.US, value, unit)
    }
  }

  /**
   * Returns a human-readable string representing a duration such as "35ms"
   */
  def msDurationToString(ms: Long): String = {
    val second = 1000
    val minute = 60 * second
    val hour = 60 * minute
    val locale = Locale.US

    ms match {
      case t if t < second =>
        "%d ms".formatLocal(locale, t)
      case t if t < minute =>
        "%.1f s".formatLocal(locale, t.toFloat / second)
      case t if t < hour =>
        "%.1f m".formatLocal(locale, t.toFloat / minute)
      case t =>
        "%.2f h".formatLocal(locale, t.toFloat / hour)
    }
  }

  /**
   * Convert a quantity in megabytes to a human-readable string such as "4.0 MB".
   */
  def megabytesToString(megabytes: Long): String = {
    bytesToString(megabytes * 1024L * 1024L)
  }

  /**
   * Execute a command and return the process running the command.
   */
  def executeCommand(
      command: Seq[String],
      workingDir: File = new File("."),
      extraEnvironment: Map[String, String] = Map.empty,
      redirectStderr: Boolean = true): Process = {
    val builder = new ProcessBuilder(command: _*).directory(workingDir)
    val environment = builder.environment()
    for ((key, value) <- extraEnvironment) {
      environment.put(key, value)
    }
    val process = builder.start()
    if (redirectStderr) {
      val threadName = "redirect stderr for command " + command(0)
      def log(s: String): Unit = logInfo(s)
      processStreamByLine(threadName, process.getErrorStream, log)
    }
    process
  }

  /**
   * Execute a command and get its output, throwing an exception if it yields a code other than 0.
   */
  def executeAndGetOutput(
      command: Seq[String],
      workingDir: File = new File("."),
      extraEnvironment: Map[String, String] = Map.empty,
      redirectStderr: Boolean = true): String = {
    val process = executeCommand(command, workingDir, extraEnvironment, redirectStderr)
    val output = new StringBuilder
    val threadName = "read stdout for " + command(0)
    def appendToOutput(s: String): Unit = output.append(s).append("\n")
    val stdoutThread = processStreamByLine(threadName, process.getInputStream, appendToOutput)
    val exitCode = process.waitFor()
    stdoutThread.join()   // Wait for it to finish reading output
    if (exitCode != 0) {
      logError(s"Process $command exited with code $exitCode: $output")
      throw new SparkException(s"Process $command exited with code $exitCode")
    }
    output.toString
  }

  /**
   * Return and start a daemon thread that processes the content of the input stream line by line.
   */
  def processStreamByLine(
      threadName: String,
      inputStream: InputStream,
      processLine: String => Unit): Thread = {
    val t = new Thread(threadName) {
      override def run() {
        for (line <- Source.fromInputStream(inputStream).getLines()) {
          processLine(line)
        }
      }
    }
    t.setDaemon(true)
    t.start()
    t
  }

  /**
   * Execute a block of code that evaluates to Unit, forwarding any uncaught exceptions to the
   * default UncaughtExceptionHandler
   *
   * NOTE: This method is to be called by the spark-started JVM process.
   */
  def tryOrExit(block: => Unit) {
    try {
      block
    } catch {
      case e: ControlThrowable => throw e
      case t: Throwable => sparkUncaughtExceptionHandler.uncaughtException(t)
    }
  }

  /**
   * Execute a block of code that evaluates to Unit, stop SparkContext if there is any uncaught
   * exception
   *
   * NOTE: This method is to be called by the driver-side components to avoid stopping the
   * user-started JVM process completely; in contrast, tryOrExit is to be called in the
   * spark-started JVM process .
   */
  def tryOrStopSparkContext(sc: SparkContext)(block: => Unit) {
    try {
      block
    } catch {
      case e: ControlThrowable => throw e
      case t: Throwable =>
        val currentThreadName = Thread.currentThread().getName
        if (sc != null) {
          logError(s"uncaught error in thread $currentThreadName, stopping SparkContext", t)
          sc.stopInNewThread()
        }
        if (!NonFatal(t)) {
          logError(s"throw uncaught fatal error in thread $currentThreadName", t)
          throw t
        }
    }
  }

  /**
   * Execute a block of code that returns a value, re-throwing any non-fatal uncaught
   * exceptions as IOException. This is used when implementing Externalizable and Serializable's
   * read and write methods, since Java's serializer will not report non-IOExceptions properly;
   * see SPARK-4080 for more context.
   */
  def tryOrIOException[T](block: => T): T = {
    try {
      block
    } catch {
      case e: IOException =>
        logError("Exception encountered", e)
        throw e
      case NonFatal(e) =>
        logError("Exception encountered", e)
        throw new IOException(e)
    }
  }

  /** Executes the given block. Log non-fatal errors if any, and only throw fatal errors */
  def tryLogNonFatalError(block: => Unit) {
    try {
      block
    } catch {
      case NonFatal(t) =>
        logError(s"Uncaught exception in thread ${Thread.currentThread().getName}", t)
    }
  }

  /**
   * Execute a block of code, then a finally block, but if exceptions happen in
   * the finally block, do not suppress the original exception.
   *
   * This is primarily an issue with `finally { out.close() }` blocks, where
   * close needs to be called to clean up `out`, but if an exception happened
   * in `out.write`, it's likely `out` may be corrupted and `out.close` will
   * fail as well. This would then suppress the original/likely more meaningful
   * exception from the original `out.write` call.
   */
  def tryWithSafeFinally[T](block: => T)(finallyBlock: => Unit): T = {
    var originalThrowable: Throwable = null
    try {
      block
    } catch {
      case t: Throwable =>
        // Purposefully not using NonFatal, because even fatal exceptions
        // we don't want to have our finallyBlock suppress
        originalThrowable = t
        throw originalThrowable
    } finally {
      try {
        finallyBlock
      } catch {
        case t: Throwable if (originalThrowable != null && originalThrowable != t) =>
          originalThrowable.addSuppressed(t)
          logWarning(s"Suppressing exception in finally: ${t.getMessage}", t)
          throw originalThrowable
      }
    }
  }

  /**
   * Execute a block of code and call the failure callbacks in the catch block. If exceptions occur
   * in either the catch or the finally block, they are appended to the list of suppressed
   * exceptions in original exception which is then rethrown.
   *
   * This is primarily an issue with `catch { abort() }` or `finally { out.close() }` blocks,
   * where the abort/close needs to be called to clean up `out`, but if an exception happened
   * in `out.write`, it's likely `out` may be corrupted and `abort` or `out.close` will
   * fail as well. This would then suppress the original/likely more meaningful
   * exception from the original `out.write` call.
   */
  def tryWithSafeFinallyAndFailureCallbacks[T](block: => T)
      (catchBlock: => Unit = (), finallyBlock: => Unit = ()): T = {
    var originalThrowable: Throwable = null
    try {
      block
    } catch {
      case cause: Throwable =>
        // Purposefully not using NonFatal, because even fatal exceptions
        // we don't want to have our finallyBlock suppress
        originalThrowable = cause
        try {
          logError("Aborting task", originalThrowable)
          TaskContext.get().markTaskFailed(originalThrowable)
          catchBlock
        } catch {
          case t: Throwable =>
            if (originalThrowable != t) {
              originalThrowable.addSuppressed(t)
              logWarning(s"Suppressing exception in catch: ${t.getMessage}", t)
            }
        }
        throw originalThrowable
    } finally {
      try {
        finallyBlock
      } catch {
        case t: Throwable if (originalThrowable != null && originalThrowable != t) =>
          originalThrowable.addSuppressed(t)
          logWarning(s"Suppressing exception in finally: ${t.getMessage}", t)
          throw originalThrowable
      }
    }
  }

  // A regular expression to match classes of the internal Spark API's
  // that we want to skip when finding the call site of a method.
  private val SPARK_CORE_CLASS_REGEX =
    """^org\.apache\.spark(\.api\.java)?(\.util)?(\.rdd)?(\.broadcast)?\.[A-Z]""".r
  private val SPARK_SQL_CLASS_REGEX = """^org\.apache\.spark\.sql.*""".r

  /** Default filtering function for finding call sites using `getCallSite`. */
  private def sparkInternalExclusionFunction(className: String): Boolean = {
    val SCALA_CORE_CLASS_PREFIX = "scala"
    val isSparkClass = SPARK_CORE_CLASS_REGEX.findFirstIn(className).isDefined ||
      SPARK_SQL_CLASS_REGEX.findFirstIn(className).isDefined
    val isScalaClass = className.startsWith(SCALA_CORE_CLASS_PREFIX)
    // If the class is a Spark internal class or a Scala class, then exclude.
    isSparkClass || isScalaClass
  }

  /**
   * When called inside a class in the spark package, returns the name of the user code class
   * (outside the spark package) that called into Spark, as well as which Spark method they called.
   * This is used, for example, to tell users where in their code each RDD got created.
   *
   * @param skipClass Function that is used to exclude non-user-code classes.
   */
  def getCallSite(skipClass: String => Boolean = sparkInternalExclusionFunction): CallSite = {
    // Keep crawling up the stack trace until we find the first function not inside of the spark
    // package. We track the last (shallowest) contiguous Spark method. This might be an RDD
    // transformation, a SparkContext function (such as parallelize), or anything else that leads
    // to instantiation of an RDD. We also track the first (deepest) user method, file, and line.
    var lastSparkMethod = "<unknown>"
    var firstUserFile = "<unknown>"
    var firstUserLine = 0
    var insideSpark = true
    val callStack = new ArrayBuffer[String]() :+ "<unknown>"

    Thread.currentThread.getStackTrace().foreach { ste: StackTraceElement =>
      // When running under some profilers, the current stack trace might contain some bogus
      // frames. This is intended to ensure that we don't crash in these situations by
      // ignoring any frames that we can't examine.
      if (ste != null && ste.getMethodName != null
        && !ste.getMethodName.contains("getStackTrace")) {
        if (insideSpark) {
          if (skipClass(ste.getClassName)) {
            lastSparkMethod = if (ste.getMethodName == "<init>") {
              // Spark method is a constructor; get its class name
              ste.getClassName.substring(ste.getClassName.lastIndexOf('.') + 1)
            } else {
              ste.getMethodName
            }
            callStack(0) = ste.toString // Put last Spark method on top of the stack trace.
          } else {
            if (ste.getFileName != null) {
              firstUserFile = ste.getFileName
              if (ste.getLineNumber >= 0) {
                firstUserLine = ste.getLineNumber
              }
            }
            callStack += ste.toString
            insideSpark = false
          }
        } else {
          callStack += ste.toString
        }
      }
    }

    val callStackDepth = System.getProperty("spark.callstack.depth", "20").toInt
    val shortForm =
      if (firstUserFile == "HiveSessionImpl.java") {
        // To be more user friendly, show a nicer string for queries submitted from the JDBC
        // server.
        "Spark JDBC Server Query"
      } else {
        s"$lastSparkMethod at $firstUserFile:$firstUserLine"
      }
    val longForm = callStack.take(callStackDepth).mkString("\n")

    CallSite(shortForm, longForm)
  }

  private val UNCOMPRESSED_LOG_FILE_LENGTH_CACHE_SIZE_CONF =
    "spark.worker.ui.compressedLogFileLengthCacheSize"
  private val DEFAULT_UNCOMPRESSED_LOG_FILE_LENGTH_CACHE_SIZE = 100
  private var compressedLogFileLengthCache: LoadingCache[String, java.lang.Long] = null
  private def getCompressedLogFileLengthCache(
      sparkConf: SparkConf): LoadingCache[String, java.lang.Long] = this.synchronized {
    if (compressedLogFileLengthCache == null) {
      val compressedLogFileLengthCacheSize = sparkConf.getInt(
        UNCOMPRESSED_LOG_FILE_LENGTH_CACHE_SIZE_CONF,
        DEFAULT_UNCOMPRESSED_LOG_FILE_LENGTH_CACHE_SIZE)
      compressedLogFileLengthCache = CacheBuilder.newBuilder()
        .maximumSize(compressedLogFileLengthCacheSize)
        .build[String, java.lang.Long](new CacheLoader[String, java.lang.Long]() {
        override def load(path: String): java.lang.Long = {
          Utils.getCompressedFileLength(new File(path))
        }
      })
    }
    compressedLogFileLengthCache
  }

  /**
   * Return the file length, if the file is compressed it returns the uncompressed file length.
   * It also caches the uncompressed file size to avoid repeated decompression. The cache size is
   * read from workerConf.
   */
  def getFileLength(file: File, workConf: SparkConf): Long = {
    if (file.getName.endsWith(".gz")) {
      getCompressedLogFileLengthCache(workConf).get(file.getAbsolutePath)
    } else {
      file.length
    }
  }

  /** Return uncompressed file length of a compressed file. */
  private def getCompressedFileLength(file: File): Long = {
    var gzInputStream: GZIPInputStream = null
    try {
      // Uncompress .gz file to determine file size.
      var fileSize = 0L
      gzInputStream = new GZIPInputStream(new FileInputStream(file))
      val bufSize = 1024
      val buf = new Array[Byte](bufSize)
      var numBytes = ByteStreams.read(gzInputStream, buf, 0, bufSize)
      while (numBytes > 0) {
        fileSize += numBytes
        numBytes = ByteStreams.read(gzInputStream, buf, 0, bufSize)
      }
      fileSize
    } catch {
      case e: Throwable =>
        logError(s"Cannot get file length of ${file}", e)
        throw e
    } finally {
      if (gzInputStream != null) {
        gzInputStream.close()
      }
    }
  }

  /** Return a string containing part of a file from byte 'start' to 'end'. */
  def offsetBytes(path: String, length: Long, start: Long, end: Long): String = {
    val file = new File(path)
    val effectiveEnd = math.min(length, end)
    val effectiveStart = math.max(0, start)
    val buff = new Array[Byte]((effectiveEnd-effectiveStart).toInt)
    val stream = if (path.endsWith(".gz")) {
      new GZIPInputStream(new FileInputStream(file))
    } else {
      new FileInputStream(file)
    }

    try {
      ByteStreams.skipFully(stream, effectiveStart)
      ByteStreams.readFully(stream, buff)
    } finally {
      stream.close()
    }
    Source.fromBytes(buff).mkString
  }

  /**
   * Return a string containing data across a set of files. The `startIndex`
   * and `endIndex` is based on the cumulative size of all the files take in
   * the given order. See figure below for more details.
   */
  def offsetBytes(files: Seq[File], fileLengths: Seq[Long], start: Long, end: Long): String = {
    assert(files.length == fileLengths.length)
    val startIndex = math.max(start, 0)
    val endIndex = math.min(end, fileLengths.sum)
    val fileToLength = files.zip(fileLengths).toMap
    logDebug("Log files: \n" + fileToLength.mkString("\n"))

    val stringBuffer = new StringBuffer((endIndex - startIndex).toInt)
    var sum = 0L
    files.zip(fileLengths).foreach { case (file, fileLength) =>
      val startIndexOfFile = sum
      val endIndexOfFile = sum + fileToLength(file)
      logDebug(s"Processing file $file, " +
        s"with start index = $startIndexOfFile, end index = $endIndex")

      /*
                                      ____________
       range 1:                      |            |
                                     |   case A   |

       files:   |==== file 1 ====|====== file 2 ======|===== file 3 =====|

                     |   case B  .       case C       .    case D    |
       range 2:      |___________.____________________.______________|
       */

      if (startIndex <= startIndexOfFile  && endIndex >= endIndexOfFile) {
        // Case C: read the whole file
        stringBuffer.append(offsetBytes(file.getAbsolutePath, fileLength, 0, fileToLength(file)))
      } else if (startIndex > startIndexOfFile && startIndex < endIndexOfFile) {
        // Case A and B: read from [start of required range] to [end of file / end of range]
        val effectiveStartIndex = startIndex - startIndexOfFile
        val effectiveEndIndex = math.min(endIndex - startIndexOfFile, fileToLength(file))
        stringBuffer.append(Utils.offsetBytes(
          file.getAbsolutePath, fileLength, effectiveStartIndex, effectiveEndIndex))
      } else if (endIndex > startIndexOfFile && endIndex < endIndexOfFile) {
        // Case D: read from [start of file] to [end of require range]
        val effectiveStartIndex = math.max(startIndex - startIndexOfFile, 0)
        val effectiveEndIndex = endIndex - startIndexOfFile
        stringBuffer.append(Utils.offsetBytes(
          file.getAbsolutePath, fileLength, effectiveStartIndex, effectiveEndIndex))
      }
      sum += fileToLength(file)
      logDebug(s"After processing file $file, string built is ${stringBuffer.toString}")
    }
    stringBuffer.toString
  }

  /**
   * Clone an object using a Spark serializer.
   */
  def clone[T: ClassTag](value: T, serializer: SerializerInstance): T = {
    serializer.deserialize[T](serializer.serialize(value))
  }

  private def isSpace(c: Char): Boolean = {
    " \t\r\n".indexOf(c) != -1
  }

  /**
   * Split a string of potentially quoted arguments from the command line the way that a shell
   * would do it to determine arguments to a command. For example, if the string is 'a "b c" d',
   * then it would be parsed as three arguments: 'a', 'b c' and 'd'.
   */
  def splitCommandString(s: String): Seq[String] = {
    val buf = new ArrayBuffer[String]
    var inWord = false
    var inSingleQuote = false
    var inDoubleQuote = false
    val curWord = new StringBuilder
    def endWord() {
      buf += curWord.toString
      curWord.clear()
    }
    var i = 0
    while (i < s.length) {
      val nextChar = s.charAt(i)
      if (inDoubleQuote) {
        if (nextChar == '"') {
          inDoubleQuote = false
        } else if (nextChar == '\\') {
          if (i < s.length - 1) {
            // Append the next character directly, because only " and \ may be escaped in
            // double quotes after the shell's own expansion
            curWord.append(s.charAt(i + 1))
            i += 1
          }
        } else {
          curWord.append(nextChar)
        }
      } else if (inSingleQuote) {
        if (nextChar == '\'') {
          inSingleQuote = false
        } else {
          curWord.append(nextChar)
        }
        // Backslashes are not treated specially in single quotes
      } else if (nextChar == '"') {
        inWord = true
        inDoubleQuote = true
      } else if (nextChar == '\'') {
        inWord = true
        inSingleQuote = true
      } else if (!isSpace(nextChar)) {
        curWord.append(nextChar)
        inWord = true
      } else if (inWord && isSpace(nextChar)) {
        endWord()
        inWord = false
      }
      i += 1
    }
    if (inWord || inDoubleQuote || inSingleQuote) {
      endWord()
    }
    buf
  }

 /* Calculates 'x' modulo 'mod', takes to consideration sign of x,
  * i.e. if 'x' is negative, than 'x' % 'mod' is negative too
  * so function return (x % mod) + mod in that case.
  */
  def nonNegativeMod(x: Int, mod: Int): Int = {
    val rawMod = x % mod
    rawMod + (if (rawMod < 0) mod else 0)
  }

  // Handles idiosyncrasies with hash (add more as required)
  // This method should be kept in sync with
  // org.apache.spark.network.util.JavaUtils#nonNegativeHash().
  def nonNegativeHash(obj: AnyRef): Int = {

    // Required ?
    if (obj eq null) return 0

    val hash = obj.hashCode
    // math.abs fails for Int.MinValue
    val hashAbs = if (Int.MinValue != hash) math.abs(hash) else 0

    // Nothing else to guard against ?
    hashAbs
  }

  /**
   * NaN-safe version of `java.lang.Double.compare()` which allows NaN values to be compared
   * according to semantics where NaN == NaN and NaN is greater than any non-NaN double.
   */
  def nanSafeCompareDoubles(x: Double, y: Double): Int = {
    val xIsNan: Boolean = java.lang.Double.isNaN(x)
    val yIsNan: Boolean = java.lang.Double.isNaN(y)
    if ((xIsNan && yIsNan) || (x == y)) 0
    else if (xIsNan) 1
    else if (yIsNan) -1
    else if (x > y) 1
    else -1
  }

  /**
   * NaN-safe version of `java.lang.Float.compare()` which allows NaN values to be compared
   * according to semantics where NaN == NaN and NaN is greater than any non-NaN float.
   */
  def nanSafeCompareFloats(x: Float, y: Float): Int = {
    val xIsNan: Boolean = java.lang.Float.isNaN(x)
    val yIsNan: Boolean = java.lang.Float.isNaN(y)
    if ((xIsNan && yIsNan) || (x == y)) 0
    else if (xIsNan) 1
    else if (yIsNan) -1
    else if (x > y) 1
    else -1
  }

  /**
   * Returns the system properties map that is thread-safe to iterator over. It gets the
   * properties which have been set explicitly, as well as those for which only a default value
   * has been defined.
   */
  def getSystemProperties: Map[String, String] = {
    System.getProperties.stringPropertyNames().asScala
      .map(key => (key, System.getProperty(key))).toMap
  }

  /**
   * Method executed for repeating a task for side effects.
   * Unlike a for comprehension, it permits JVM JIT optimization
   */
  def times(numIters: Int)(f: => Unit): Unit = {
    var i = 0
    while (i < numIters) {
      f
      i += 1
    }
  }

  /**
   * Timing method based on iterations that permit JVM JIT optimization.
   *
   * @param numIters number of iterations
   * @param f function to be executed. If prepare is not None, the running time of each call to f
   *          must be an order of magnitude longer than one millisecond for accurate timing.
   * @param prepare function to be executed before each call to f. Its running time doesn't count.
   * @return the total time across all iterations (not counting preparation time)
   */
  def timeIt(numIters: Int)(f: => Unit, prepare: Option[() => Unit] = None): Long = {
    if (prepare.isEmpty) {
      val start = System.currentTimeMillis
      times(numIters)(f)
      System.currentTimeMillis - start
    } else {
      var i = 0
      var sum = 0L
      while (i < numIters) {
        prepare.get.apply()
        val start = System.currentTimeMillis
        f
        sum += System.currentTimeMillis - start
        i += 1
      }
      sum
    }
  }

  /**
   * Counts the number of elements of an iterator using a while loop rather than calling
   * [[scala.collection.Iterator#size]] because it uses a for loop, which is slightly slower
   * in the current version of Scala.
   */
  def getIteratorSize(iterator: Iterator[_]): Long = {
    var count = 0L
    while (iterator.hasNext) {
      count += 1L
      iterator.next()
    }
    count
  }

  /**
   * Generate a zipWithIndex iterator, avoid index value overflowing problem
   * in scala's zipWithIndex
   */
  def getIteratorZipWithIndex[T](iterator: Iterator[T], startIndex: Long): Iterator[(T, Long)] = {
    new Iterator[(T, Long)] {
      require(startIndex >= 0, "startIndex should be >= 0.")
      var index: Long = startIndex - 1L
      def hasNext: Boolean = iterator.hasNext
      def next(): (T, Long) = {
        index += 1L
        (iterator.next(), index)
      }
    }
  }

  /**
   * Creates a symlink.
   *
   * @param src absolute path to the source
   * @param dst relative path for the destination
   */
  def symlink(src: File, dst: File): Unit = {
    if (!src.isAbsolute()) {
      throw new IOException("Source must be absolute")
    }
    if (dst.isAbsolute()) {
      throw new IOException("Destination must be relative")
    }
    Files.createSymbolicLink(dst.toPath, src.toPath)
  }


  /** Return the class name of the given object, removing all dollar signs */
  def getFormattedClassName(obj: AnyRef): String = {
    getSimpleName(obj.getClass).replace("$", "")
  }

  /**
   * Return a Hadoop FileSystem with the scheme encoded in the given path.
   */
  def getHadoopFileSystem(path: URI, conf: Configuration): FileSystem = {
    FileSystem.get(path, conf)
  }

  /**
   * Return a Hadoop FileSystem with the scheme encoded in the given path.
   */
  def getHadoopFileSystem(path: String, conf: Configuration): FileSystem = {
    getHadoopFileSystem(new URI(path), conf)
  }

  /**
   * Whether the underlying operating system is Windows.
   */
  val isWindows = SystemUtils.IS_OS_WINDOWS

  /**
   * Whether the underlying operating system is Mac OS X.
   */
  val isMac = SystemUtils.IS_OS_MAC_OSX

  /**
   * Pattern for matching a Windows drive, which contains only a single alphabet character.
   */
  val windowsDrive = "([a-zA-Z])".r

  /**
   * Indicates whether Spark is currently running unit tests.
   */
  def isTesting: Boolean = {
    sys.env.contains("SPARK_TESTING") || sys.props.contains("spark.testing")
  }

  /**
   * Terminates a process waiting for at most the specified duration.
   *
   * @return the process exit value if it was successfully terminated, else None
   */
  def terminateProcess(process: Process, timeoutMs: Long): Option[Int] = {
    // Politely destroy first
    process.destroy()
    if (process.waitFor(timeoutMs, TimeUnit.MILLISECONDS)) {
      // Successful exit
      Option(process.exitValue())
    } else {
      try {
        process.destroyForcibly()
      } catch {
        case NonFatal(e) => logWarning("Exception when attempting to kill process", e)
      }
      // Wait, again, although this really should return almost immediately
      if (process.waitFor(timeoutMs, TimeUnit.MILLISECONDS)) {
        Option(process.exitValue())
      } else {
        logWarning("Timed out waiting to forcibly kill process")
        None
      }
    }
  }

  /**
   * Return the stderr of a process after waiting for the process to terminate.
   * If the process does not terminate within the specified timeout, return None.
   */
  def getStderr(process: Process, timeoutMs: Long): Option[String] = {
    val terminated = process.waitFor(timeoutMs, TimeUnit.MILLISECONDS)
    if (terminated) {
      Some(Source.fromInputStream(process.getErrorStream).getLines().mkString("\n"))
    } else {
      None
    }
  }

  /**
   * Execute the given block, logging and re-throwing any uncaught exception.
   * This is particularly useful for wrapping code that runs in a thread, to ensure
   * that exceptions are printed, and to avoid having to catch Throwable.
   */
  def logUncaughtExceptions[T](f: => T): T = {
    try {
      f
    } catch {
      case ct: ControlThrowable =>
        throw ct
      case t: Throwable =>
        logError(s"Uncaught exception in thread ${Thread.currentThread().getName}", t)
        throw t
    }
  }

  /** Executes the given block in a Try, logging any uncaught exceptions. */
  def tryLog[T](f: => T): Try[T] = {
    try {
      val res = f
      scala.util.Success(res)
    } catch {
      case ct: ControlThrowable =>
        throw ct
      case t: Throwable =>
        logError(s"Uncaught exception in thread ${Thread.currentThread().getName}", t)
        scala.util.Failure(t)
    }
  }

  /** Returns true if the given exception was fatal. See docs for scala.util.control.NonFatal. */
  def isFatalError(e: Throwable): Boolean = {
    e match {
      case NonFatal(_) |
           _: InterruptedException |
           _: NotImplementedError |
           _: ControlThrowable |
           _: LinkageError =>
        false
      case _ =>
        true
    }
  }

  /**
   * Return a well-formed URI for the file described by a user input string.
   *
   * If the supplied path does not contain a scheme, or is a relative path, it will be
   * converted into an absolute path with a file:// scheme.
   */
  def resolveURI(path: String): URI = {
    try {
      val uri = new URI(path)
      if (uri.getScheme() != null) {
        return uri
      }
      // make sure to handle if the path has a fragment (applies to yarn
      // distributed cache)
      if (uri.getFragment() != null) {
        val absoluteURI = new File(uri.getPath()).getAbsoluteFile().toURI()
        return new URI(absoluteURI.getScheme(), absoluteURI.getHost(), absoluteURI.getPath(),
          uri.getFragment())
      }
    } catch {
      case e: URISyntaxException =>
    }
    new File(path).getAbsoluteFile().toURI()
  }

  /** Resolve a comma-separated list of paths. */
  def resolveURIs(paths: String): String = {
    if (paths == null || paths.trim.isEmpty) {
      ""
    } else {
      paths.split(",").filter(_.trim.nonEmpty).map { p => Utils.resolveURI(p) }.mkString(",")
    }
  }

  /** Return all non-local paths from a comma-separated list of paths. */
  def nonLocalPaths(paths: String, testWindows: Boolean = false): Array[String] = {
    val windows = isWindows || testWindows
    if (paths == null || paths.trim.isEmpty) {
      Array.empty
    } else {
      paths.split(",").filter { p =>
        val uri = resolveURI(p)
        Option(uri.getScheme).getOrElse("file") match {
          case windowsDrive(d) if windows => false
          case "local" | "file" => false
          case _ => true
        }
      }
    }
  }

  /**
   * Load default Spark properties from the given file. If no file is provided,
   * use the common defaults file. This mutates state in the given SparkConf and
   * in this JVM's system properties if the config specified in the file is not
   * already set. Return the path of the properties file used.
   */
  def loadDefaultSparkProperties(conf: SparkConf, filePath: String = null): String = {
    val path = Option(filePath).getOrElse(getDefaultPropertiesFile())
    Option(path).foreach { confFile =>
      getPropertiesFromFile(confFile).filter { case (k, v) =>
        k.startsWith("spark.")
      }.foreach { case (k, v) =>
        conf.setIfMissing(k, v)
        sys.props.getOrElseUpdate(k, v)
      }
    }
    path
  }

  /**
   * Updates Spark config with properties from a set of Properties.
   * Provided properties have the highest priority.
   */
  def updateSparkConfigFromProperties(
      conf: SparkConf,
      properties: Map[String, String]) : Unit = {
    properties.filter { case (k, v) =>
      k.startsWith("spark.")
    }.foreach { case (k, v) =>
      conf.set(k, v)
    }
  }

  /**
   * Implements the same logic as JDK `java.lang.String#trim` by removing leading and trailing
   * non-printable characters less or equal to '\u0020' (SPACE) but preserves natural line
   * delimiters according to [[java.util.Properties]] load method. The natural line delimiters are
   * removed by JDK during load. Therefore any remaining ones have been specifically provided and
   * escaped by the user, and must not be ignored
   *
   * @param str
   * @return the trimmed value of str
   */
  private[util] def trimExceptCRLF(str: String): String = {
    val nonSpaceOrNaturalLineDelimiter: Char => Boolean = { ch =>
      ch > ' ' || ch == '\r' || ch == '\n'
    }

    val firstPos = str.indexWhere(nonSpaceOrNaturalLineDelimiter)
    val lastPos = str.lastIndexWhere(nonSpaceOrNaturalLineDelimiter)
    if (firstPos >= 0 && lastPos >= 0) {
      str.substring(firstPos, lastPos + 1)
    } else {
      ""
    }
  }

  /** Load properties present in the given file. */
  def getPropertiesFromFile(filename: String): Map[String, String] = {
    val file = new File(filename)
    require(file.exists(), s"Properties file $file does not exist")
    require(file.isFile(), s"Properties file $file is not a normal file")

    val inReader = new InputStreamReader(new FileInputStream(file), StandardCharsets.UTF_8)
    try {
      val properties = new Properties()
      properties.load(inReader)
      properties.stringPropertyNames().asScala
        .map { k => (k, trimExceptCRLF(properties.getProperty(k))) }
        .toMap

    } catch {
      case e: IOException =>
        throw new SparkException(s"Failed when loading Spark properties from $filename", e)
    } finally {
      inReader.close()
    }
  }

  /** Return the path of the default Spark properties file. */
  def getDefaultPropertiesFile(env: Map[String, String] = sys.env): String = {
    env.get("SPARK_CONF_DIR")
      .orElse(env.get("SPARK_HOME").map { t => s"$t${File.separator}conf" })
      .map { t => new File(s"$t${File.separator}spark-defaults.conf")}
      .filter(_.isFile)
      .map(_.getAbsolutePath)
      .orNull
  }

  /**
   * Return a nice string representation of the exception. It will call "printStackTrace" to
   * recursively generate the stack trace including the exception and its causes.
   */
  def exceptionString(e: Throwable): String = {
    if (e == null) {
      ""
    } else {
      // Use e.printStackTrace here because e.getStackTrace doesn't include the cause
      val stringWriter = new StringWriter()
      e.printStackTrace(new PrintWriter(stringWriter))
      stringWriter.toString
    }
  }

  private implicit class Lock(lock: LockInfo) {
    def lockString: String = {
      lock match {
        case monitor: MonitorInfo =>
          s"Monitor(${lock.getClassName}@${lock.getIdentityHashCode}})"
        case _ =>
          s"Lock(${lock.getClassName}@${lock.getIdentityHashCode}})"
      }
    }
  }

  /** Return a thread dump of all threads' stacktraces.  Used to capture dumps for the web UI */
  def getThreadDump(): Array[ThreadStackTrace] = {
    // We need to filter out null values here because dumpAllThreads() may return null array
    // elements for threads that are dead / don't exist.
    val threadInfos = ManagementFactory.getThreadMXBean.dumpAllThreads(true, true).filter(_ != null)
    threadInfos.sortWith { case (threadTrace1, threadTrace2) =>
        val v1 = if (threadTrace1.getThreadName.contains("Executor task launch")) 1 else 0
        val v2 = if (threadTrace2.getThreadName.contains("Executor task launch")) 1 else 0
        if (v1 == v2) {
          val name1 = threadTrace1.getThreadName().toLowerCase(Locale.ROOT)
          val name2 = threadTrace2.getThreadName().toLowerCase(Locale.ROOT)
          val nameCmpRes = name1.compareTo(name2)
          if (nameCmpRes == 0) {
            threadTrace1.getThreadId < threadTrace2.getThreadId
          } else {
            nameCmpRes < 0
          }
        } else {
          v1 > v2
        }
    }.map(threadInfoToThreadStackTrace)
  }

  def getThreadDumpForThread(threadId: Long): Option[ThreadStackTrace] = {
    if (threadId <= 0) {
      None
    } else {
      // The Int.MaxValue here requests the entire untruncated stack trace of the thread:
      val threadInfo =
        Option(ManagementFactory.getThreadMXBean.getThreadInfo(threadId, Int.MaxValue))
      threadInfo.map(threadInfoToThreadStackTrace)
    }
  }

  private def threadInfoToThreadStackTrace(threadInfo: ThreadInfo): ThreadStackTrace = {
    val monitors = threadInfo.getLockedMonitors.map(m => m.getLockedStackFrame -> m).toMap
    val stackTrace = StackTrace(threadInfo.getStackTrace.map { frame =>
      monitors.get(frame) match {
        case Some(monitor) =>
          monitor.getLockedStackFrame.toString + s" => holding ${monitor.lockString}"
        case None =>
          frame.toString
      }
    })

    // use a set to dedup re-entrant locks that are held at multiple places
    val heldLocks =
      (threadInfo.getLockedSynchronizers ++ threadInfo.getLockedMonitors).map(_.lockString).toSet

    ThreadStackTrace(
      threadId = threadInfo.getThreadId,
      threadName = threadInfo.getThreadName,
      threadState = threadInfo.getThreadState,
      stackTrace = stackTrace,
      blockedByThreadId =
        if (threadInfo.getLockOwnerId < 0) None else Some(threadInfo.getLockOwnerId),
      blockedByLock = Option(threadInfo.getLockInfo).map(_.lockString).getOrElse(""),
      holdingLocks = heldLocks.toSeq)
  }

  /**
   * Convert all spark properties set in the given SparkConf to a sequence of java options.
   */
  def sparkJavaOpts(conf: SparkConf, filterKey: (String => Boolean) = _ => true): Seq[String] = {
    conf.getAll
      .filter { case (k, _) => filterKey(k) }
      .map { case (k, v) => s"-D$k=$v" }
  }

  /**
   * Maximum number of retries when binding to a port before giving up.
   */
  def portMaxRetries(conf: SparkConf): Int = {
    val maxRetries = conf.getOption("spark.port.maxRetries").map(_.toInt)
    if (conf.contains("spark.testing")) {
      // Set a higher number of retries for tests...
      maxRetries.getOrElse(100)
    } else {
      maxRetries.getOrElse(16)
    }
  }

  /**
   * Returns the user port to try when trying to bind a service. Handles wrapping and skipping
   * privileged ports.
   */
  def userPort(base: Int, offset: Int): Int = {
    (base + offset - 1024) % (65536 - 1024) + 1024
  }

  /**
   * Attempt to start a service on the given port, or fail after a number of attempts.
   * Each subsequent attempt uses 1 + the port used in the previous attempt (unless the port is 0).
   *
   * @param startPort The initial port to start the service on.
   * @param startService Function to start service on a given port.
   *                     This is expected to throw java.net.BindException on port collision.
   * @param conf A SparkConf used to get the maximum number of retries when binding to a port.
   * @param serviceName Name of the service.
   * @return (service: T, port: Int)
   */
  def startServiceOnPort[T](
      startPort: Int,
      startService: Int => (T, Int),
      conf: SparkConf,
      serviceName: String = ""): (T, Int) = {

    require(startPort == 0 || (1024 <= startPort && startPort < 65536),
      "startPort should be between 1024 and 65535 (inclusive), or 0 for a random free port.")

    val serviceString = if (serviceName.isEmpty) "" else s" '$serviceName'"
    val maxRetries = portMaxRetries(conf)
    for (offset <- 0 to maxRetries) {
      // Do not increment port if startPort is 0, which is treated as a special port
      val tryPort = if (startPort == 0) {
        startPort
      } else {
        userPort(startPort, offset)
      }
      try {
        val (service, port) = startService(tryPort)
        logInfo(s"Successfully started service$serviceString on port $port.")
        return (service, port)
      } catch {
        case e: Exception if isBindCollision(e) =>
          if (offset >= maxRetries) {
            val exceptionMessage = if (startPort == 0) {
              s"${e.getMessage}: Service$serviceString failed after " +
                s"$maxRetries retries (on a random free port)! " +
                s"Consider explicitly setting the appropriate binding address for " +
                s"the service$serviceString (for example spark.driver.bindAddress " +
                s"for SparkDriver) to the correct binding address."
            } else {
              s"${e.getMessage}: Service$serviceString failed after " +
                s"$maxRetries retries (starting from $startPort)! Consider explicitly setting " +
                s"the appropriate port for the service$serviceString (for example spark.ui.port " +
                s"for SparkUI) to an available port or increasing spark.port.maxRetries."
            }
            val exception = new BindException(exceptionMessage)
            // restore original stack trace
            exception.setStackTrace(e.getStackTrace)
            throw exception
          }
          if (startPort == 0) {
            // As startPort 0 is for a random free port, it is most possibly binding address is
            // not correct.
            logWarning(s"Service$serviceString could not bind on a random free port. " +
              "You may check whether configuring an appropriate binding address.")
          } else {
            logWarning(s"Service$serviceString could not bind on port $tryPort. " +
              s"Attempting port ${tryPort + 1}.")
          }
      }
    }
    // Should never happen
    throw new SparkException(s"Failed to start service$serviceString on port $startPort")
  }

  /**
   * Return whether the exception is caused by an address-port collision when binding.
   */
  def isBindCollision(exception: Throwable): Boolean = {
    exception match {
      case e: BindException =>
        if (e.getMessage != null) {
          return true
        }
        isBindCollision(e.getCause)
      case e: MultiException =>
        e.getThrowables.asScala.exists(isBindCollision)
      case e: NativeIoException =>
        (e.getMessage != null && e.getMessage.startsWith("bind() failed: ")) ||
          isBindCollision(e.getCause)
      case e: Exception => isBindCollision(e.getCause)
      case _ => false
    }
  }

  /**
   * configure a new log4j level
   */
  def setLogLevel(l: org.apache.log4j.Level) {
    val rootLogger = org.apache.log4j.Logger.getRootLogger()
    rootLogger.setLevel(l)
    rootLogger.getAllAppenders().asScala.foreach {
      case ca: org.apache.log4j.ConsoleAppender => ca.setThreshold(l)
      case _ => // no-op
    }
  }

  /**
   * Return the current system LD_LIBRARY_PATH name
   */
  def libraryPathEnvName: String = {
    if (isWindows) {
      "PATH"
    } else if (isMac) {
      "DYLD_LIBRARY_PATH"
    } else {
      "LD_LIBRARY_PATH"
    }
  }

  /**
   * Return the prefix of a command that appends the given library paths to the
   * system-specific library path environment variable. On Unix, for instance,
   * this returns the string LD_LIBRARY_PATH="path1:path2:$LD_LIBRARY_PATH".
   */
  def libraryPathEnvPrefix(libraryPaths: Seq[String]): String = {
    val libraryPathScriptVar = if (isWindows) {
      s"%${libraryPathEnvName}%"
    } else {
      "$" + libraryPathEnvName
    }
    val libraryPath = (libraryPaths :+ libraryPathScriptVar).mkString("\"",
      File.pathSeparator, "\"")
    val ampersand = if (Utils.isWindows) {
      " &"
    } else {
      ""
    }
    s"$libraryPathEnvName=$libraryPath$ampersand"
  }

  /**
   * Return the value of a config either through the SparkConf or the Hadoop configuration.
   * We Check whether the key is set in the SparkConf before look at any Hadoop configuration.
   * If the key is set in SparkConf, no matter whether it is running on YARN or not,
   * gets the value from SparkConf.
   * Only when the key is not set in SparkConf and running on YARN,
   * gets the value from Hadoop configuration.
   */
  def getSparkOrYarnConfig(conf: SparkConf, key: String, default: String): String = {
    if (conf.contains(key)) {
      conf.get(key, default)
    } else if (conf.get(SparkLauncher.SPARK_MASTER, null) == "yarn") {
      new YarnConfiguration(SparkHadoopUtil.get.newConfiguration(conf)).get(key, default)
    } else {
      default
    }
  }

  /**
   * Return a pair of host and port extracted from the `sparkUrl`.
   *
   * A spark url (`spark://host:port`) is a special URI that its scheme is `spark` and only contains
   * host and port.
   *
   * @throws org.apache.spark.SparkException if sparkUrl is invalid.
   */
  @throws(classOf[SparkException])
  def extractHostPortFromSparkUrl(sparkUrl: String): (String, Int) = {
    try {
      val uri = new java.net.URI(sparkUrl)
      val host = uri.getHost
      val port = uri.getPort
      if (uri.getScheme != "spark" ||
        host == null ||
        port < 0 ||
        (uri.getPath != null && !uri.getPath.isEmpty) || // uri.getPath returns "" instead of null
        uri.getFragment != null ||
        uri.getQuery != null ||
        uri.getUserInfo != null) {
        throw new SparkException("Invalid master URL: " + sparkUrl)
      }
      (host, port)
    } catch {
      case e: java.net.URISyntaxException =>
        throw new SparkException("Invalid master URL: " + sparkUrl, e)
    }
  }

  /**
   * Returns the current user name. This is the currently logged in user, unless that's been
   * overridden by the `SPARK_USER` environment variable.
   */
  def getCurrentUserName(): String = {
    Option(System.getenv("SPARK_USER"))
      .getOrElse(UserGroupInformation.getCurrentUser().getShortUserName())
  }

  val EMPTY_USER_GROUPS = Set.empty[String]

  // Returns the groups to which the current user belongs.
  def getCurrentUserGroups(sparkConf: SparkConf, username: String): Set[String] = {
    val groupProviderClassName = sparkConf.get("spark.user.groups.mapping",
      "org.apache.spark.security.ShellBasedGroupsMappingProvider")
    if (groupProviderClassName != "") {
      try {
        val groupMappingServiceProvider = classForName(groupProviderClassName).
          getConstructor().newInstance().
          asInstanceOf[org.apache.spark.security.GroupMappingServiceProvider]
        val currentUserGroups = groupMappingServiceProvider.getGroups(username)
        return currentUserGroups
      } catch {
        case e: Exception => logError(s"Error getting groups for user=$username", e)
      }
    }
    EMPTY_USER_GROUPS
  }

  /**
   * Split the comma delimited string of master URLs into a list.
   * For instance, "spark://abc,def" becomes [spark://abc, spark://def].
   */
  def parseStandaloneMasterUrls(masterUrls: String): Array[String] = {
    masterUrls.stripPrefix("spark://").split(",").map("spark://" + _)
  }

  /** An identifier that backup masters use in their responses. */
  val BACKUP_STANDALONE_MASTER_PREFIX = "Current state is not alive"

  /** Return true if the response message is sent from a backup Master on standby. */
  def responseFromBackup(msg: String): Boolean = {
    msg.startsWith(BACKUP_STANDALONE_MASTER_PREFIX)
  }

  /**
   * To avoid calling `Utils.getCallSite` for every single RDD we create in the body,
   * set a dummy call site that RDDs use instead. This is for performance optimization.
   */
  def withDummyCallSite[T](sc: SparkContext)(body: => T): T = {
    val oldShortCallSite = sc.getLocalProperty(CallSite.SHORT_FORM)
    val oldLongCallSite = sc.getLocalProperty(CallSite.LONG_FORM)
    try {
      sc.setLocalProperty(CallSite.SHORT_FORM, "")
      sc.setLocalProperty(CallSite.LONG_FORM, "")
      body
    } finally {
      // Restore the old ones here
      sc.setLocalProperty(CallSite.SHORT_FORM, oldShortCallSite)
      sc.setLocalProperty(CallSite.LONG_FORM, oldLongCallSite)
    }
  }

  /**
   * Return whether the specified file is a parent directory of the child file.
   */
  @tailrec
  def isInDirectory(parent: File, child: File): Boolean = {
    if (child == null || parent == null) {
      return false
    }
    if (!child.exists() || !parent.exists() || !parent.isDirectory()) {
      return false
    }
    if (parent.equals(child)) {
      return true
    }
    isInDirectory(parent, child.getParentFile)
  }


  /**
   *
   * @return whether it is local mode
   */
  def isLocalMaster(conf: SparkConf): Boolean = {
    val master = conf.get("spark.master", "")
    master == "local" || master.startsWith("local[")
  }

  /**
   * Return whether dynamic allocation is enabled in the given conf.
   */
  def isDynamicAllocationEnabled(conf: SparkConf): Boolean = {
    val dynamicAllocationEnabled = conf.getBoolean("spark.dynamicAllocation.enabled", false)
    dynamicAllocationEnabled &&
      (!isLocalMaster(conf) || conf.getBoolean("spark.dynamicAllocation.testing", false))
  }

  /**
   * Return the initial number of executors for dynamic allocation.
   */
  def getDynamicAllocationInitialExecutors(conf: SparkConf): Int = {
    if (conf.get(DYN_ALLOCATION_INITIAL_EXECUTORS) < conf.get(DYN_ALLOCATION_MIN_EXECUTORS)) {
      logWarning(s"${DYN_ALLOCATION_INITIAL_EXECUTORS.key} less than " +
        s"${DYN_ALLOCATION_MIN_EXECUTORS.key} is invalid, ignoring its setting, " +
          "please update your configs.")
    }

    if (conf.get(EXECUTOR_INSTANCES).getOrElse(0) < conf.get(DYN_ALLOCATION_MIN_EXECUTORS)) {
      logWarning(s"${EXECUTOR_INSTANCES.key} less than " +
        s"${DYN_ALLOCATION_MIN_EXECUTORS.key} is invalid, ignoring its setting, " +
          "please update your configs.")
    }

    val initialExecutors = Seq(
      conf.get(DYN_ALLOCATION_MIN_EXECUTORS),
      conf.get(DYN_ALLOCATION_INITIAL_EXECUTORS),
      conf.get(EXECUTOR_INSTANCES).getOrElse(0)).max

    logInfo(s"Using initial executors = $initialExecutors, max of " +
      s"${DYN_ALLOCATION_INITIAL_EXECUTORS.key}, ${DYN_ALLOCATION_MIN_EXECUTORS.key} and " +
        s"${EXECUTOR_INSTANCES.key}")
    initialExecutors
  }

  def tryWithResource[R <: Closeable, T](createResource: => R)(f: R => T): T = {
    val resource = createResource
    try f.apply(resource) finally resource.close()
  }

  /**
   * Returns a path of temporary file which is in the same directory with `path`.
   */
  def tempFileWith(path: File): File = {
    new File(path.getAbsolutePath + "." + UUID.randomUUID())
  }

  /**
   * Returns the name of this JVM process. This is OS dependent but typically (OSX, Linux, Windows),
   * this is formatted as PID@hostname.
   */
  def getProcessName(): String = {
    ManagementFactory.getRuntimeMXBean().getName()
  }

  /**
   * Utility function that should be called early in `main()` for daemons to set up some common
   * diagnostic state.
   */
  def initDaemon(log: Logger): Unit = {
    log.info(s"Started daemon with process name: ${Utils.getProcessName()}")
    SignalUtils.registerLogger(log)
  }

  /**
   * Return the jar files pointed by the "spark.jars" property. Spark internally will distribute
   * these jars through file server. In the YARN mode, it will return an empty list, since YARN
   * has its own mechanism to distribute jars.
   */
  def getUserJars(conf: SparkConf): Seq[String] = {
    val sparkJars = conf.getOption("spark.jars")
    sparkJars.map(_.split(",")).map(_.filter(_.nonEmpty)).toSeq.flatten
  }

  /**
   * Return the local jar files which will be added to REPL's classpath. These jar files are
   * specified by --jars (spark.jars) or --packages, remote jars will be downloaded to local by
   * SparkSubmit at first.
   */
  def getLocalUserJarsForShell(conf: SparkConf): Seq[String] = {
    val localJars = conf.getOption("spark.repl.local.jars")
    localJars.map(_.split(",")).map(_.filter(_.nonEmpty)).toSeq.flatten
  }

  private[spark] val REDACTION_REPLACEMENT_TEXT = "*********(redacted)"

  /**
   * Redact the sensitive values in the given map. If a map key matches the redaction pattern then
   * its value is replaced with a dummy text.
   */
  def redact(conf: SparkConf, kvs: Seq[(String, String)]): Seq[(String, String)] = {
    val redactionPattern = conf.get(SECRET_REDACTION_PATTERN)
    redact(redactionPattern, kvs)
  }

  /**
   * Redact the sensitive values in the given map. If a map key matches the redaction pattern then
   * its value is replaced with a dummy text.
   */
  def redact(regex: Option[Regex], kvs: Seq[(String, String)]): Seq[(String, String)] = {
    regex match {
      case None => kvs
      case Some(r) => redact(r, kvs)
    }
  }

  /**
   * Redact the sensitive information in the given string.
   */
  def redact(regex: Option[Regex], text: String): String = {
    regex match {
      case None => text
      case Some(r) =>
        if (text == null || text.isEmpty) {
          text
        } else {
          r.replaceAllIn(text, REDACTION_REPLACEMENT_TEXT)
        }
    }
  }

  private def redact(redactionPattern: Regex, kvs: Seq[(String, String)]): Seq[(String, String)] = {
    // If the sensitive information regex matches with either the key or the value, redact the value
    // While the original intent was to only redact the value if the key matched with the regex,
    // we've found that especially in verbose mode, the value of the property may contain sensitive
    // information like so:
    // "sun.java.command":"org.apache.spark.deploy.SparkSubmit ... \
    // --conf spark.executorEnv.HADOOP_CREDSTORE_PASSWORD=secret_password ...
    //
    // And, in such cases, simply searching for the sensitive information regex in the key name is
    // not sufficient. The values themselves have to be searched as well and redacted if matched.
    // This does mean we may be accounting more false positives - for example, if the value of an
    // arbitrary property contained the term 'password', we may redact the value from the UI and
    // logs. In order to work around it, user would have to make the spark.redaction.regex property
    // more specific.
    kvs.map { case (key, value) =>
      redactionPattern.findFirstIn(key)
        .orElse(redactionPattern.findFirstIn(value))
        .map { _ => (key, REDACTION_REPLACEMENT_TEXT) }
        .getOrElse((key, value))
    }
  }

  /**
   * Looks up the redaction regex from within the key value pairs and uses it to redact the rest
   * of the key value pairs. No care is taken to make sure the redaction property itself is not
   * redacted. So theoretically, the property itself could be configured to redact its own value
   * when printing.
   */
  def redact(kvs: Map[String, String]): Seq[(String, String)] = {
    val redactionPattern = kvs.getOrElse(
      SECRET_REDACTION_PATTERN.key,
      SECRET_REDACTION_PATTERN.defaultValueString
    ).r
    redact(redactionPattern, kvs.toArray)
  }

  def stringToSeq(str: String): Seq[String] = {
    str.split(",").map(_.trim()).filter(_.nonEmpty)
  }

  /**
   * Create instances of extension classes.
   *
   * The classes in the given list must:
   * - Be sub-classes of the given base class.
   * - Provide either a no-arg constructor, or a 1-arg constructor that takes a SparkConf.
   *
   * The constructors are allowed to throw "UnsupportedOperationException" if the extension does not
   * want to be registered; this allows the implementations to check the Spark configuration (or
   * other state) and decide they do not need to be added. A log message is printed in that case.
   * Other exceptions are bubbled up.
   */
  def loadExtensions[T](extClass: Class[T], classes: Seq[String], conf: SparkConf): Seq[T] = {
    classes.flatMap { name =>
      try {
        val klass = classForName(name)
        require(extClass.isAssignableFrom(klass),
          s"$name is not a subclass of ${extClass.getName()}.")

        val ext = Try(klass.getConstructor(classOf[SparkConf])) match {
          case Success(ctor) =>
            ctor.newInstance(conf)

          case Failure(_) =>
            klass.getConstructor().newInstance()
        }

        Some(ext.asInstanceOf[T])
      } catch {
        case _: NoSuchMethodException =>
          throw new SparkException(
            s"$name did not have a zero-argument constructor or a" +
              " single-argument constructor that accepts SparkConf. Note: if the class is" +
              " defined inside of another Scala class, then its constructors may accept an" +
              " implicit parameter that references the enclosing class; in this case, you must" +
              " define the class as a top-level class in order to prevent this extra" +
              " parameter from breaking Spark's ability to find a valid constructor.")

        case e: InvocationTargetException =>
          e.getCause() match {
            case uoe: UnsupportedOperationException =>
              logDebug(s"Extension $name not being initialized.", uoe)
              logInfo(s"Extension $name not being initialized.")
              None

            case null => throw e

            case cause => throw cause
          }
      }
    }
  }

  /**
   * Check the validity of the given Kubernetes master URL and return the resolved URL. Prefix
   * "k8s://" is appended to the resolved URL as the prefix is used by KubernetesClusterManager
   * in canCreate to determine if the KubernetesClusterManager should be used.
   */
  def checkAndGetK8sMasterUrl(rawMasterURL: String): String = {
    require(rawMasterURL.startsWith("k8s://"),
      "Kubernetes master URL must start with k8s://.")
    val masterWithoutK8sPrefix = rawMasterURL.substring("k8s://".length)

    // To handle master URLs, e.g., k8s://host:port.
    if (!masterWithoutK8sPrefix.contains("://")) {
      val resolvedURL = s"https://$masterWithoutK8sPrefix"
      logInfo("No scheme specified for kubernetes master URL, so defaulting to https. Resolved " +
        s"URL is $resolvedURL.")
      return s"k8s://$resolvedURL"
    }

    val masterScheme = new URI(masterWithoutK8sPrefix).getScheme
    val resolvedURL = masterScheme.toLowerCase(Locale.ROOT) match {
      case "https" =>
        masterWithoutK8sPrefix
      case "http" =>
        logWarning("Kubernetes master URL uses HTTP instead of HTTPS.")
        masterWithoutK8sPrefix
      case null =>
        val resolvedURL = s"https://$masterWithoutK8sPrefix"
        logInfo("No scheme specified for kubernetes master URL, so defaulting to https. Resolved " +
          s"URL is $resolvedURL.")
        resolvedURL
      case _ =>
        throw new IllegalArgumentException("Invalid Kubernetes master scheme: " + masterScheme)
    }

    s"k8s://$resolvedURL"
  }

  /**
   * Replaces all the {{EXECUTOR_ID}} occurrences with the Executor Id
   * and {{APP_ID}} occurrences with the App Id.
   */
  def substituteAppNExecIds(opt: String, appId: String, execId: String): String = {
    opt.replace("{{APP_ID}}", appId).replace("{{EXECUTOR_ID}}", execId)
  }

  /**
   * Replaces all the {{APP_ID}} occurrences with the App Id.
   */
  def substituteAppId(opt: String, appId: String): String = {
    opt.replace("{{APP_ID}}", appId)
  }

  def createSecret(conf: SparkConf): String = {
    val bits = conf.get(AUTH_SECRET_BIT_LENGTH)
    val rnd = new SecureRandom()
    val secretBytes = new Array[Byte](bits / JByte.SIZE)
    rnd.nextBytes(secretBytes)
    HashCodes.fromBytes(secretBytes).toString()
  }

  /**
   * Safer than Class obj's getSimpleName which may throw Malformed class name error in scala.
   * This method mimicks scalatest's getSimpleNameOfAnObjectsClass.
   */
  def getSimpleName(cls: Class[_]): String = {
    try {
      return cls.getSimpleName
    } catch {
      case err: InternalError => return stripDollars(stripPackages(cls.getName))
    }
  }

  /**
   * Remove the packages from full qualified class name
   */
  private def stripPackages(fullyQualifiedName: String): String = {
    fullyQualifiedName.split("\\.").takeRight(1)(0)
  }

  /**
   * Remove trailing dollar signs from qualified class name,
   * and return the trailing part after the last dollar sign in the middle
   */
  private def stripDollars(s: String): String = {
    val lastDollarIndex = s.lastIndexOf('$')
    if (lastDollarIndex < s.length - 1) {
      // The last char is not a dollar sign
      if (lastDollarIndex == -1 || !s.contains("$iw")) {
        // The name does not have dollar sign or is not an intepreter
        // generated class, so we should return the full string
        s
      } else {
        // The class name is intepreter generated,
        // return the part after the last dollar sign
        // This is the same behavior as getClass.getSimpleName
        s.substring(lastDollarIndex + 1)
      }
    }
    else {
      // The last char is a dollar sign
      // Find last non-dollar char
      val lastNonDollarChar = s.reverse.find(_ != '$')
      lastNonDollarChar match {
        case None => s
        case Some(c) =>
          val lastNonDollarIndex = s.lastIndexOf(c)
          if (lastNonDollarIndex == -1) {
            s
          } else {
            // Strip the trailing dollar signs
            // Invoke stripDollars again to get the simple name
            stripDollars(s.substring(0, lastNonDollarIndex + 1))
          }
      }
    }
  }

  /**
   * Regular expression matching full width characters.
   *
   * Looked at all the 0x0000-0xFFFF characters (unicode) and showed them under Xshell.
   * Found all the full width characters, then get the regular expression.
   */
  private val fullWidthRegex = ("""[""" +
    // scalastyle:off nonascii
    """\u1100-\u115F""" +
    """\u2E80-\uA4CF""" +
    """\uAC00-\uD7A3""" +
    """\uF900-\uFAFF""" +
    """\uFE10-\uFE19""" +
    """\uFE30-\uFE6F""" +
    """\uFF00-\uFF60""" +
    """\uFFE0-\uFFE6""" +
    // scalastyle:on nonascii
    """]""").r

  /**
   * Return the number of half widths in a given string. Note that a full width character
   * occupies two half widths.
   *
   * For a string consisting of 1 million characters, the execution of this method requires
   * about 50ms.
   */
  def stringHalfWidth(str: String): Int = {
    if (str == null) 0 else str.length + fullWidthRegex.findAllIn(str).size
  }

  def sanitizeDirName(str: String): String = {
    str.replaceAll("[ :/]", "-").replaceAll("[.${}'\"]", "_").toLowerCase(Locale.ROOT)
  }

  def isClientMode(conf: SparkConf): Boolean = {
    "client".equals(conf.get(SparkLauncher.DEPLOY_MODE, "client"))
  }

  /** Returns whether the URI is a "local:" URI. */
  def isLocalUri(uri: String): Boolean = {
    uri.startsWith(s"$LOCAL_SCHEME:")
  }
}

private[util] object CallerContext extends Logging {
  val callerContextSupported: Boolean = {
    SparkHadoopUtil.get.conf.getBoolean("hadoop.caller.context.enabled", false) && {
      try {
        Utils.classForName("org.apache.hadoop.ipc.CallerContext")
        Utils.classForName("org.apache.hadoop.ipc.CallerContext$Builder")
        true
      } catch {
        case _: ClassNotFoundException =>
          false
        case NonFatal(e) =>
          logWarning("Fail to load the CallerContext class", e)
          false
      }
    }
  }
}

/**
 * An utility class used to set up Spark caller contexts to HDFS and Yarn. The `context` will be
 * constructed by parameters passed in.
 * When Spark applications run on Yarn and HDFS, its caller contexts will be written into Yarn RM
 * audit log and hdfs-audit.log. That can help users to better diagnose and understand how
 * specific applications impacting parts of the Hadoop system and potential problems they may be
 * creating (e.g. overloading NN). As HDFS mentioned in HDFS-9184, for a given HDFS operation, it's
 * very helpful to track which upper level job issues it.
 *
 * @param from who sets up the caller context (TASK, CLIENT, APPMASTER)
 *
 * The parameters below are optional:
 * @param upstreamCallerContext caller context the upstream application passes in
 * @param appId id of the app this task belongs to
 * @param appAttemptId attempt id of the app this task belongs to
 * @param jobId id of the job this task belongs to
 * @param stageId id of the stage this task belongs to
 * @param stageAttemptId attempt id of the stage this task belongs to
 * @param taskId task id
 * @param taskAttemptNumber task attempt id
 */
private[spark] class CallerContext(
  from: String,
  upstreamCallerContext: Option[String] = None,
  appId: Option[String] = None,
  appAttemptId: Option[String] = None,
  jobId: Option[Int] = None,
  stageId: Option[Int] = None,
  stageAttemptId: Option[Int] = None,
  taskId: Option[Long] = None,
  taskAttemptNumber: Option[Int] = None) extends Logging {

  private val context = prepareContext("SPARK_" +
    from +
    appId.map("_" + _).getOrElse("") +
    appAttemptId.map("_" + _).getOrElse("") +
    jobId.map("_JId_" + _).getOrElse("") +
    stageId.map("_SId_" + _).getOrElse("") +
    stageAttemptId.map("_" + _).getOrElse("") +
    taskId.map("_TId_" + _).getOrElse("") +
    taskAttemptNumber.map("_" + _).getOrElse("") +
    upstreamCallerContext.map("_" + _).getOrElse(""))

  private def prepareContext(context: String): String = {
    // The default max size of Hadoop caller context is 128
    lazy val len = SparkHadoopUtil.get.conf.getInt("hadoop.caller.context.max.size", 128)
    if (context == null || context.length <= len) {
      context
    } else {
      val finalContext = context.substring(0, len)
      logWarning(s"Truncated Spark caller context from $context to $finalContext")
      finalContext
    }
  }

  /**
   * Set up the caller context [[context]] by invoking Hadoop CallerContext API of
   * [[org.apache.hadoop.ipc.CallerContext]], which was added in hadoop 2.8.
   */
  def setCurrentContext(): Unit = {
    if (CallerContext.callerContextSupported) {
      try {
        val callerContext = Utils.classForName("org.apache.hadoop.ipc.CallerContext")
        val builder = Utils.classForName("org.apache.hadoop.ipc.CallerContext$Builder")
        val builderInst = builder.getConstructor(classOf[String]).newInstance(context)
        val hdfsContext = builder.getMethod("build").invoke(builderInst)
        callerContext.getMethod("setCurrent", callerContext).invoke(null, hdfsContext)
      } catch {
        case NonFatal(e) =>
          logWarning("Fail to set Spark caller context", e)
      }
    }
  }
}

/**
 * A utility class to redirect the child process's stdout or stderr.
 */
private[spark] class RedirectThread(
    in: InputStream,
    out: OutputStream,
    name: String,
    propagateEof: Boolean = false)
  extends Thread(name) {

  setDaemon(true)
  override def run() {
    scala.util.control.Exception.ignoring(classOf[IOException]) {
      // FIXME: We copy the stream on the level of bytes to avoid encoding problems.
      Utils.tryWithSafeFinally {
        val buf = new Array[Byte](1024)
        var len = in.read(buf)
        while (len != -1) {
          out.write(buf, 0, len)
          out.flush()
          len = in.read(buf)
        }
      } {
        if (propagateEof) {
          out.close()
        }
      }
    }
  }
}

/**
 * An [[OutputStream]] that will store the last 10 kilobytes (by default) written to it
 * in a circular buffer. The current contents of the buffer can be accessed using
 * the toString method.
 */
private[spark] class CircularBuffer(sizeInBytes: Int = 10240) extends java.io.OutputStream {
  private var pos: Int = 0
  private var isBufferFull = false
  private val buffer = new Array[Byte](sizeInBytes)

  def write(input: Int): Unit = {
    buffer(pos) = input.toByte
    pos = (pos + 1) % buffer.length
    isBufferFull = isBufferFull || (pos == 0)
  }

  override def toString: String = {
    if (!isBufferFull) {
      return new String(buffer, 0, pos, StandardCharsets.UTF_8)
    }

    val nonCircularBuffer = new Array[Byte](sizeInBytes)
    System.arraycopy(buffer, pos, nonCircularBuffer, 0, buffer.length - pos)
    System.arraycopy(buffer, 0, nonCircularBuffer, buffer.length - pos, pos)
    new String(nonCircularBuffer, StandardCharsets.UTF_8)
  }
}<|MERGE_RESOLUTION|>--- conflicted
+++ resolved
@@ -92,59 +92,9 @@
   private val MAX_DIR_CREATION_ATTEMPTS: Int = 10
   @volatile private var localRootDirs: Array[String] = null
 
-<<<<<<< HEAD
-  /**
-   * The performance overhead of creating and logging strings for wide schemas can be large. To
-   * limit the impact, we bound the number of fields to include by default. This can be overridden
-   * by setting the 'spark.debug.maxToStringFields' conf in SparkEnv.
-   */
-  val DEFAULT_MAX_TO_STRING_FIELDS = 25
-
   /** Scheme used for files that are locally available on worker nodes in the cluster. */
   val LOCAL_SCHEME = "local"
 
-  private[spark] def maxNumToStringFields = {
-    if (SparkEnv.get != null) {
-      SparkEnv.get.conf.getInt("spark.debug.maxToStringFields", DEFAULT_MAX_TO_STRING_FIELDS)
-    } else {
-      DEFAULT_MAX_TO_STRING_FIELDS
-    }
-  }
-
-  /** Whether we have warned about plan string truncation yet. */
-  private val truncationWarningPrinted = new AtomicBoolean(false)
-
-  /**
-   * Format a sequence with semantics similar to calling .mkString(). Any elements beyond
-   * maxNumToStringFields will be dropped and replaced by a "... N more fields" placeholder.
-   *
-   * @return the trimmed and formatted string.
-   */
-  def truncatedString[T](
-      seq: Seq[T],
-      start: String,
-      sep: String,
-      end: String,
-      maxNumFields: Int = maxNumToStringFields): String = {
-    if (seq.length > maxNumFields) {
-      if (truncationWarningPrinted.compareAndSet(false, true)) {
-        logWarning(
-          "Truncated the string representation of a plan since it was too large. This " +
-          "behavior can be adjusted by setting 'spark.debug.maxToStringFields' in SparkEnv.conf.")
-      }
-      val numFields = math.max(0, maxNumFields - 1)
-      seq.take(numFields).mkString(
-        start, sep, sep + "... " + (seq.length - numFields) + " more fields" + end)
-    } else {
-      seq.mkString(start, sep, end)
-    }
-  }
-
-  /** Shorthand for calling truncatedString() without start or end strings. */
-  def truncatedString[T](seq: Seq[T], sep: String): String = truncatedString(seq, "", sep, "")
-
-=======
->>>>>>> fa0d4bf6
   /** Serialize an object using Java serialization */
   def serialize[T](o: T): Array[Byte] = {
     val bos = new ByteArrayOutputStream()
