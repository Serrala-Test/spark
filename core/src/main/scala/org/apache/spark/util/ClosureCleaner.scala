/*
 * Licensed to the Apache Software Foundation (ASF) under one or more
 * contributor license agreements.  See the NOTICE file distributed with
 * this work for additional information regarding copyright ownership.
 * The ASF licenses this file to You under the Apache License, Version 2.0
 * (the "License"); you may not use this file except in compliance with
 * the License.  You may obtain a copy of the License at
 *
 *    http://www.apache.org/licenses/LICENSE-2.0
 *
 * Unless required by applicable law or agreed to in writing, software
 * distributed under the License is distributed on an "AS IS" BASIS,
 * WITHOUT WARRANTIES OR CONDITIONS OF ANY KIND, either express or implied.
 * See the License for the specific language governing permissions and
 * limitations under the License.
 */

package org.apache.spark.util

import java.io.{ByteArrayInputStream, ByteArrayOutputStream}

import scala.collection.mutable.{Map, Set}

import com.esotericsoftware.reflectasm.shaded.org.objectweb.asm.{ClassReader, ClassVisitor, MethodVisitor, Type}
import com.esotericsoftware.reflectasm.shaded.org.objectweb.asm.Opcodes._

import org.apache.spark.{Logging, SparkEnv, SparkException}

/**
 * A cleaner that renders closures serializable if they can be done so safely.
 */
private[spark] object ClosureCleaner extends Logging {

  // Get an ASM class reader for a given class from the JAR that loaded it
  private[util] def getClassReader(cls: Class[_]): ClassReader = {
    // Copy data over, before delegating to ClassReader - else we can run out of open file handles.
    val className = cls.getName.replaceFirst("^.*\\.", "") + ".class"
    val resourceStream = cls.getResourceAsStream(className)
    // todo: Fixme - continuing with earlier behavior ...
    if (resourceStream == null) return new ClassReader(resourceStream)

    val baos = new ByteArrayOutputStream(128)
    Utils.copyStream(resourceStream, baos, true)
    new ClassReader(new ByteArrayInputStream(baos.toByteArray))
  }

  // Check whether a class represents a Scala closure
  private def isClosure(cls: Class[_]): Boolean = {
    cls.getName.contains("$anonfun$")
  }

  // Get a list of the classes of the outer objects of a given closure object, obj;
  // the outer objects are defined as any closures that obj is nested within, plus
  // possibly the class that the outermost closure is in, if any. We stop searching
  // for outer objects beyond that because cloning the user's object is probably
  // not a good idea (whereas we can clone closure objects just fine since we
  // understand how all their fields are used).
  private def getOuterClasses(obj: AnyRef): List[Class[_]] = {
    for (f <- obj.getClass.getDeclaredFields if f.getName == "$outer") {
      f.setAccessible(true)
      val outer = f.get(obj)
      // The outer pointer may be null if we have cleaned this closure before
      if (outer != null) {
        if (isClosure(f.getType)) {
          return f.getType :: getOuterClasses(outer)
        } else {
          return f.getType :: Nil // Stop at the first $outer that is not a closure
        }
      }
    }
    Nil
  }

  // Get a list of the outer objects for a given closure object.
  private def getOuterObjects(obj: AnyRef): List[AnyRef] = {
    for (f <- obj.getClass.getDeclaredFields if f.getName == "$outer") {
      f.setAccessible(true)
      val outer = f.get(obj)
      // The outer pointer may be null if we have cleaned this closure before
      if (outer != null) {
        if (isClosure(f.getType)) {
          return outer :: getOuterObjects(outer)
        } else {
          return outer :: Nil // Stop at the first $outer that is not a closure
        }
      }
    }
    Nil
  }

  /**
   * Return a list of classes that represent closures enclosed in the given closure object.
   */
  private def getInnerClosureClasses(obj: AnyRef): List[Class[_]] = {
    val seen = Set[Class[_]](obj.getClass)
    var stack = List[Class[_]](obj.getClass)
    while (!stack.isEmpty) {
      val cr = getClassReader(stack.head)
      stack = stack.tail
      val set = Set[Class[_]]()
      cr.accept(new InnerClosureFinder(set), 0)
      for (cls <- set -- seen) {
        seen += cls
        stack = cls :: stack
      }
    }
    (seen - obj.getClass).toList
  }

  private def createNullValue(cls: Class[_]): AnyRef = {
    if (cls.isPrimitive) {
      new java.lang.Byte(0: Byte) // Should be convertible to any primitive type
    } else {
      null
    }
  }

  /**
   * Clean the given closure in place.
   *
   * More specifically, this renders the given closure serializable as long as it does not
   * explicitly reference unserializable objects.
   *
   * @param closure the closure to clean
   * @param checkSerializable whether to verify that the closure is serializable after cleaning
   * @param cleanTransitively whether to clean enclosing closures transitively
   */
  def clean(
      closure: AnyRef,
      checkSerializable: Boolean = true,
      cleanTransitively: Boolean = true): Unit = {
    clean(closure, checkSerializable, cleanTransitively, Map.empty)
  }

  /**
   * Helper method to clean the given closure in place.
   *
   * The mechanism is to traverse the hierarchy of enclosing closures and null out any
   * references along the way that are not actually used by the starting closure, but are
   * nevertheless included in the compiled anonymous classes. Note that it is unsafe to
   * simply mutate the enclosing closures in place, as other code paths may depend on them.
   * Instead, we clone each enclosing closure and set the parent pointers accordingly.
   *
   * By default, closures are cleaned transitively. This means we detect whether enclosing
   * objects are actually referenced by the starting one, either directly or transitively,
   * and, if not, sever these closures from the hierarchy. In other words, in addition to
   * nulling out unused field references, we also null out any parent pointers that refer
   * to enclosing objects not actually needed by the starting closure. We determine
   * transitivity by tracing through the tree of all methods ultimately invoked by the
   * inner closure and record all the fields referenced in the process.
   *
   * For instance, transitive cleaning is necessary in the following scenario:
   *
   *   class SomethingNotSerializable {
   *     def someValue = 1
   *     def scope(name: String)(body: => Unit) = body
   *     def someMethod(): Unit = scope("one") {
   *       def x = someValue
   *       def y = 2
   *       scope("two") { println(y + 1) }
   *     }
   *   }
   *
   * In this example, scope "two" is not serializable because it references scope "one", which
   * references SomethingNotSerializable. Note that, however, the body of scope "two" does not
   * actually depend on SomethingNotSerializable. This means we can safely null out the parent
   * pointer of a cloned scope "one" and set it the parent of scope "two", such that scope "two"
   * no longer references SomethingNotSerializable transitively.
   *
   * @param func the starting closure to clean
   * @param checkSerializable whether to verify that the closure is serializable after cleaning
   * @param cleanTransitively whether to clean enclosing closures transitively
   * @param accessedFields a map from a class to a set of its fields that are accessed by
   *                       the starting closure
   */
  private def clean(
      func: AnyRef,
      checkSerializable: Boolean,
      cleanTransitively: Boolean,
      accessedFields: Map[Class[_], Set[String]]): Unit = {

    if (!isClosure(func.getClass)) {
      logWarning("Expected a closure; got " + func.getClass.getName)
      return
    }

    // TODO: clean all inner closures first. This requires us to find the inner objects.
    // TODO: cache outerClasses / innerClasses / accessedFields

    if (func == null) {
      return
    }

    logDebug(s"+++ Cleaning closure $func (${func.getClass.getName}}) +++")

    // A list of classes that represents closures enclosed in the given one
    val innerClasses = getInnerClosureClasses(func)

    // A list of enclosing objects and their respective classes, from innermost to outermost
    // An outer object at a given index is of type outer class at the same index
    val outerClasses = getOuterClasses(func)
    val outerObjects = getOuterObjects(func)

    // For logging purposes only
    val declaredFields = func.getClass.getDeclaredFields
    val declaredMethods = func.getClass.getDeclaredMethods

    logDebug(" + declared fields: " + declaredFields.size)
    declaredFields.foreach { f => logDebug("     " + f) }
    logDebug(" + declared methods: " + declaredMethods.size)
    declaredMethods.foreach { m => logDebug("     " + m) }
    logDebug(" + inner classes: " + innerClasses.size)
    innerClasses.foreach { c => logDebug("     " + c.getName) }
    logDebug(" + outer classes: " + outerClasses.size)
    outerClasses.foreach { c => logDebug("     " + c.getName) }
    logDebug(" + outer objects: " + outerObjects.size)
    outerObjects.foreach { o => logDebug("     " + o) }

    // Fail fast if we detect return statements in closures
    getClassReader(func.getClass).accept(new ReturnStatementFinder(), 0)

    // If accessed fields is not populated yet, we assume that
    // the closure we are trying to clean is the starting one
    if (accessedFields.isEmpty) {
      logDebug(s" + populating accessed fields because this is the starting closure")
      // Initialize accessed fields with the outer classes first
      // This step is needed to associate the fields to the correct classes later
      for (cls <- outerClasses) {
        accessedFields(cls) = Set[String]()
      }
      // Populate accessed fields by visiting all fields and methods accessed by this and
      // all of its inner closures. If transitive cleaning is enabled, this may recursively
      // visits methods that belong to other classes in search of transitively referenced fields.
      for (cls <- func.getClass :: innerClasses) {
        getClassReader(cls).accept(new FieldAccessFinder(accessedFields, cleanTransitively), 0)
      }
    }

    logDebug(s" + fields accessed by starting closure: " + accessedFields.size)
    accessedFields.foreach { f => logDebug("     " + f) }

<<<<<<< HEAD
=======
    val inInterpreter = {
      try {
        val interpClass = Class.forName("spark.repl.Main")
        interpClass.getMethod("interp").invoke(null) != null
      } catch {
        case _: ClassNotFoundException => true
      }
    }

    // List of outer (class, object) pairs, ordered from outermost to innermost
    // Note that all outer objects but the outermost one (first one in this list) must be closures
>>>>>>> d70a0768
    var outerPairs: List[(Class[_], AnyRef)] = (outerClasses zip outerObjects).reverse
    var parent: AnyRef = null
    if (outerPairs.size > 0 && !isClosure(outerPairs.head._1)) {
      // The closure is ultimately nested inside a class; keep the object of that
      // class without cloning it since we don't want to clone the user's objects.
      // Note that we still need to keep around the outermost object itself because
      // we need it to clone its child closure later (see below).
      logDebug(s" + outermost object is not a closure, so do not clone it: ${outerPairs.head}")
      parent = outerPairs.head._2 // e.g. SparkContext
      outerPairs = outerPairs.tail
    } else if (outerPairs.size > 0) {
      logDebug(s" + outermost object is a closure, so we just keep it: ${outerPairs.head}")
    } else {
      logDebug(" + there are no enclosing objects!")
    }

    // Clone the closure objects themselves, nulling out any fields that are not
    // used in the closure we're working on or any of its inner closures.
    for ((cls, obj) <- outerPairs) {
<<<<<<< HEAD
      outer = instantiateClass(cls, outer, Utils.isInInterpreter)
=======
      logDebug(s" + cloning the object $obj of class ${cls.getName}")
      // We null out these unused references by cloning each object and then filling in all
      // required fields from the original object. We need the parent here because the Java
      // language specification requires the first constructor parameter of any closure to be
      // its enclosing object.
      val clone = instantiateClass(cls, parent, inInterpreter)
>>>>>>> d70a0768
      for (fieldName <- accessedFields(cls)) {
        val field = cls.getDeclaredField(fieldName)
        field.setAccessible(true)
        val value = field.get(obj)
        field.set(clone, value)
      }
      // If transitive cleaning is enabled, we recursively clean any enclosing closure using
      // the already populated accessed fields map of the starting closure
      if (cleanTransitively && isClosure(clone.getClass)) {
        logDebug(s" + cleaning cloned closure $clone recursively (${cls.getName})")
        // No need to check serializable here for the outer closures because we're
        // only interested in the serializability of the starting closure
        clean(clone, checkSerializable = false, cleanTransitively, accessedFields)
      }
      parent = clone
    }

    // Update the parent pointer ($outer) of this closure
    if (parent != null) {
      val field = func.getClass.getDeclaredField("$outer")
      field.setAccessible(true)
      // If the starting closure doesn't actually need our enclosing object, then just null it out
      if (accessedFields.contains(func.getClass) &&
        !accessedFields(func.getClass).contains("$outer")) {
        logDebug(s" + the starting closure doesn't actually need $parent, so we null it out")
        field.set(func, null)
      } else {
        // Update this closure's parent pointer to point to our enclosing object,
        // which could either be a cloned closure or the original user object
        field.set(func, parent)
      }
    }

    logDebug(s" +++ closure $func (${func.getClass.getName}) is now cleaned +++")

    if (checkSerializable) {
      ensureSerializable(func)
    }
  }

  private def ensureSerializable(func: AnyRef) {
    try {
      if (SparkEnv.get != null) {
        SparkEnv.get.closureSerializer.newInstance().serialize(func)
      }
    } catch {
      case ex: Exception => throw new SparkException("Task not serializable", ex)
    }
  }

<<<<<<< HEAD
  private def instantiateClass(cls: Class[_], outer: AnyRef, inInterpreter: Boolean): AnyRef = {
    // logInfo("Creating a " + cls + " with outer = " + outer)
    if (inInterpreter) {
=======
  private def instantiateClass(
      cls: Class[_],
      enclosingObject: AnyRef,
      inInterpreter: Boolean): AnyRef = {
    if (!inInterpreter) {
>>>>>>> d70a0768
      // This is a bona fide closure class, whose constructor has no effects
      // other than to set its fields, so use its constructor
      val cons = cls.getConstructors()(0)
      val params = cons.getParameterTypes.map(createNullValue).toArray
      if (enclosingObject != null) {
        params(0) = enclosingObject // First param is always enclosing object
      }
      return cons.newInstance(params: _*).asInstanceOf[AnyRef]
    } else {
      // Use reflection to instantiate object without calling constructor
      val rf = sun.reflect.ReflectionFactory.getReflectionFactory()
      val parentCtor = classOf[java.lang.Object].getDeclaredConstructor()
      val newCtor = rf.newConstructorForSerialization(cls, parentCtor)
      val obj = newCtor.newInstance().asInstanceOf[AnyRef]
      if (enclosingObject != null) {
        val field = cls.getDeclaredField("$outer")
        field.setAccessible(true)
        field.set(obj, enclosingObject)
      }
      obj
    }
  }
}

private[spark] class ReturnStatementInClosureException
  extends SparkException("Return statements aren't allowed in Spark closures")

private class ReturnStatementFinder extends ClassVisitor(ASM4) {
  override def visitMethod(access: Int, name: String, desc: String,
      sig: String, exceptions: Array[String]): MethodVisitor = {
    if (name.contains("apply")) {
      new MethodVisitor(ASM4) {
        override def visitTypeInsn(op: Int, tp: String) {
          if (op == NEW && tp.contains("scala/runtime/NonLocalReturnControl")) {
            throw new ReturnStatementInClosureException
          }
        }
      }
    } else {
      new MethodVisitor(ASM4) {}
    }
  }
}

/** Helper class to identify a method. */
private case class MethodIdentifier[T](cls: Class[T], name: String, desc: String)

/**
 * Find the fields accessed by a given class.
 *
 * The resulting fields are stored in the mutable map passed in through the constructor.
 * This map is assumed to have its keys already populated with the classes of interest.
 *
 * @param fields the mutable map that stores the fields to return
 * @param findTransitively if true, find fields indirectly referenced through method calls
 * @param specificMethod if not empty, visit only this specific method
 * @param visitedMethods a set of visited methods to avoid cycles
 */
private[util] class FieldAccessFinder(
    fields: Map[Class[_], Set[String]],
    findTransitively: Boolean,
    specificMethod: Option[MethodIdentifier[_]] = None,
    visitedMethods: Set[MethodIdentifier[_]] = Set.empty)
  extends ClassVisitor(ASM4) {

  override def visitMethod(
      access: Int,
      name: String,
      desc: String,
      sig: String,
      exceptions: Array[String]): MethodVisitor = {

    // If we are told to visit only a certain method and this is not the one, ignore it
    if (specificMethod.isDefined &&
        (specificMethod.get.name != name || specificMethod.get.desc != desc)) {
      return null
    }

    new MethodVisitor(ASM4) {
      override def visitFieldInsn(op: Int, owner: String, name: String, desc: String) {
        if (op == GETFIELD) {
          for (cl <- fields.keys if cl.getName == owner.replace('/', '.')) {
            fields(cl) += name
          }
        }
      }

      override def visitMethodInsn(op: Int, owner: String, name: String, desc: String) {
        for (cl <- fields.keys if cl.getName == owner.replace('/', '.')) {
          // Check for calls a getter method for a variable in an interpreter wrapper object.
          // This means that the corresponding field will be accessed, so we should save it.
          if (op == INVOKEVIRTUAL && owner.endsWith("$iwC") && !name.endsWith("$outer")) {
            fields(cl) += name
          }
          // Optionally visit other methods to find fields that are transitively referenced
          if (findTransitively) {
            val m = MethodIdentifier(cl, name, desc)
            if (!visitedMethods.contains(m)) {
              // Keep track of visited methods to avoid potential infinite cycles
              visitedMethods += m
              ClosureCleaner.getClassReader(cl).accept(
                new FieldAccessFinder(fields, findTransitively, Some(m), visitedMethods), 0)
            }
          }
        }
      }
    }
  }
}

private class InnerClosureFinder(output: Set[Class[_]]) extends ClassVisitor(ASM4) {
  var myName: String = null

  // TODO: Recursively find inner closures that we indirectly reference, e.g.
  //   val closure1 = () = { () => 1 }
  //   val closure2 = () => { (1 to 5).map(closure1) }
  // The second closure technically has two inner closures, but this finder only finds one

  override def visit(version: Int, access: Int, name: String, sig: String,
      superName: String, interfaces: Array[String]) {
    myName = name
  }

  override def visitMethod(access: Int, name: String, desc: String,
      sig: String, exceptions: Array[String]): MethodVisitor = {
    new MethodVisitor(ASM4) {
      override def visitMethodInsn(op: Int, owner: String, name: String,
          desc: String) {
        val argTypes = Type.getArgumentTypes(desc)
        if (op == INVOKESPECIAL && name == "<init>" && argTypes.length > 0
            && argTypes(0).toString.startsWith("L") // is it an object?
            && argTypes(0).getInternalName == myName) {
          output += Class.forName(
              owner.replace('/', '.'),
              false,
              Thread.currentThread.getContextClassLoader)
        }
      }
    }
  }
}<|MERGE_RESOLUTION|>--- conflicted
+++ resolved
@@ -239,8 +239,6 @@
     logDebug(s" + fields accessed by starting closure: " + accessedFields.size)
     accessedFields.foreach { f => logDebug("     " + f) }
 
-<<<<<<< HEAD
-=======
     val inInterpreter = {
       try {
         val interpClass = Class.forName("spark.repl.Main")
@@ -252,7 +250,6 @@
 
     // List of outer (class, object) pairs, ordered from outermost to innermost
     // Note that all outer objects but the outermost one (first one in this list) must be closures
->>>>>>> d70a0768
     var outerPairs: List[(Class[_], AnyRef)] = (outerClasses zip outerObjects).reverse
     var parent: AnyRef = null
     if (outerPairs.size > 0 && !isClosure(outerPairs.head._1)) {
@@ -272,16 +269,12 @@
     // Clone the closure objects themselves, nulling out any fields that are not
     // used in the closure we're working on or any of its inner closures.
     for ((cls, obj) <- outerPairs) {
-<<<<<<< HEAD
-      outer = instantiateClass(cls, outer, Utils.isInInterpreter)
-=======
       logDebug(s" + cloning the object $obj of class ${cls.getName}")
       // We null out these unused references by cloning each object and then filling in all
       // required fields from the original object. We need the parent here because the Java
       // language specification requires the first constructor parameter of any closure to be
       // its enclosing object.
       val clone = instantiateClass(cls, parent, inInterpreter)
->>>>>>> d70a0768
       for (fieldName <- accessedFields(cls)) {
         val field = cls.getDeclaredField(fieldName)
         field.setAccessible(true)
@@ -332,17 +325,11 @@
     }
   }
 
-<<<<<<< HEAD
-  private def instantiateClass(cls: Class[_], outer: AnyRef, inInterpreter: Boolean): AnyRef = {
-    // logInfo("Creating a " + cls + " with outer = " + outer)
-    if (inInterpreter) {
-=======
   private def instantiateClass(
       cls: Class[_],
       enclosingObject: AnyRef,
       inInterpreter: Boolean): AnyRef = {
     if (!inInterpreter) {
->>>>>>> d70a0768
       // This is a bona fide closure class, whose constructor has no effects
       // other than to set its fields, so use its constructor
       val cons = cls.getConstructors()(0)
