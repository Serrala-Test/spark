--- conflicted
+++ resolved
@@ -394,6 +394,16 @@
 
   /**
    * Adds v to the accumulator, i.e. increment sum by v and count by 1.
+   * Added for simplicity with adding non java Longs.
+   * @since 2.1.0
+   */
+  def add(v: Long): Unit = {
+    val javaValue: jl.Long = v
+    add(javaValue)
+  }
+
+  /**
+   * Internally Adds v to the accumulator, i.e. increment sum by v and count by 1.
    * @since 2.0.0
    */
   override def addImpl(v: jl.Long): Unit = {
@@ -522,13 +532,8 @@
 
   override def addImpl(v: T): Unit = _list.add(v)
 
-<<<<<<< HEAD
   override def mergeImpl(other: AccumulatorV2[T, java.util.List[T]]): Unit = other match {
-    case o: ListAccumulator[T] => _list.addAll(o.value)
-=======
-  override def merge(other: AccumulatorV2[T, java.util.List[T]]): Unit = other match {
     case o: CollectionAccumulator[T] => _list.addAll(o.value)
->>>>>>> 1aa191e5
     case _ => throw new UnsupportedOperationException(
       s"Cannot merge ${this.getClass.getName} with ${other.getClass.getName}")
   }
