--- conflicted
+++ resolved
@@ -194,7 +194,6 @@
     case _ =>
       false
   }
-<<<<<<< HEAD
 
   override def hashCode(): Int = {
     val prime = 31
@@ -306,7 +305,7 @@
       i += 1
     }
     bounds.toArray
-=======
+  }
 }
 
 /**
@@ -367,6 +366,5 @@
         && r.currPartition == currPartition)
     case _ =>
       false
->>>>>>> 4ca94cc1
   }
 }