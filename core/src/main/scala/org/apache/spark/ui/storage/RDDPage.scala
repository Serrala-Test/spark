/*
 * Licensed to the Apache Software Foundation (ASF) under one or more
 * contributor license agreements.  See the NOTICE file distributed with
 * this work for additional information regarding copyright ownership.
 * The ASF licenses this file to You under the Apache License, Version 2.0
 * (the "License"); you may not use this file except in compliance with
 * the License.  You may obtain a copy of the License at
 *
 *    http://www.apache.org/licenses/LICENSE-2.0
 *
 * Unless required by applicable law or agreed to in writing, software
 * distributed under the License is distributed on an "AS IS" BASIS,
 * WITHOUT WARRANTIES OR CONDITIONS OF ANY KIND, either express or implied.
 * See the License for the specific language governing permissions and
 * limitations under the License.
 */

package org.apache.spark.ui.storage

import javax.servlet.http.HttpServletRequest

import org.json4s.DefaultFormats
import org.json4s.JsonDSL._
import org.json4s.JsonAST._

import scala.xml.Node

import org.apache.spark.storage._
import org.apache.spark.ui.{WebUIPage, UIUtils}
import org.apache.spark.util.Utils

/** Page showing storage details for a given RDD */
private[ui] class RDDPage(parent: StorageTab) extends WebUIPage("rdd") {
  private val appName = parent.appName
  private val basePath = parent.basePath
  private val listener = parent.listener
  private val jsRenderingEnabled = parent.jsRenderingEnabled

  def render(request: HttpServletRequest): Seq[Node] = {
    val rddId = request.getParameter("id").toInt
    val storageStatusList = listener.storageStatusList
    val rddInfo = listener.rddInfoList.find(_.id == rddId).getOrElse {
      // Rather than crashing, render an "RDD Not Found" page
      return UIUtils.headerSparkPage(Seq[Node](), basePath, appName, "RDD Not Found",
        parent.headerTabs, parent)
    }

    // Worker table
    val workers = StorageUtils.workersFromRDDId(rddId, storageStatusList)
    val workerTableId = "workerTable"
    val workerTable = if (jsRenderingEnabled) {
      UIUtils.listingEmptyTable(workerHeader, workerTableId, simpleTable = true)
    } else {
      UIUtils.listingTable(workerHeader, workerRow, workers, simpleTable = true)
    }

    // Block table
<<<<<<< HEAD
    val blocks = StorageUtils.blocksFromRDDId(rddId, storageStatusList)
    val blockTableId = "blockTable"
    val blockTable = if (jsRenderingEnabled) {
      UIUtils.listingEmptyTable(blockHeader, blockTableId, simpleTable = true)
    } else {
      UIUtils.listingTable(blockHeader, blockRow, blocks, simpleTable = true)
    }
=======
    val blockLocations = StorageUtils.getRddBlockLocations(rddId, storageStatusList)
    val blocks = storageStatusList
      .flatMap(_.rddBlocksById(rddId))
      .sortWith(_._1.name < _._1.name)
      .map { case (blockId, status) =>
        (blockId, status, blockLocations.get(blockId).getOrElse(Seq[String]("Unknown")))
      }
    val blockTable = UIUtils.listingTable(blockHeader, blockRow, blocks)
>>>>>>> 1a804373

    var content =
      <div class="row-fluid">
        <div class="span12">
          <ul class="unstyled">
            <li>
              <strong>Storage Level:</strong>
              {rddInfo.storageLevel.description}
            </li>
            <li>
              <strong>Cached Partitions:</strong>
              {rddInfo.numCachedPartitions}
            </li>
            <li>
              <strong>Total Partitions:</strong>
              {rddInfo.numPartitions}
            </li>
            <li>
              <strong>Memory Size:</strong>
              {Utils.bytesToString(rddInfo.memSize)}
            </li>
            <li>
              <strong>Disk Size:</strong>
              {Utils.bytesToString(rddInfo.diskSize)}
            </li>
          </ul>
        </div>
      </div>

      <div class="row-fluid">
        <div class="span12">
          <h4> Data Distribution on {workers.size} Executors </h4>
          {workerTable}
        </div>
      </div>

      <div class="row-fluid">
        <div class="span12">
          <h4> {blocks.size} Partitions </h4>
          {blockTable}
        </div>
      </div>;

    if (jsRenderingEnabled) {
      content ++=
        UIUtils.fillTableJavascript(parent.prefix + "/rdd/workers", workerTableId, Some(rddId)) ++
          UIUtils.fillTableJavascript(parent.prefix + "/rdd/blocks", blockTableId, Some(rddId))
    }
    UIUtils.headerSparkPage(content, basePath, appName, "RDD Storage Info for " +
      rddInfo.name, parent.headerTabs, parent)
  }

  /** Header fields for the worker table */
  private def workerHeader = Seq(
    "Host",
    "Memory Usage",
    "Disk Usage")

  /** Header fields for the block table */
  private def blockHeader = Seq(
    "Block Name",
    "Storage Level",
    "Size in Memory",
    "Size on Disk",
    "Executors")

  /** Render an HTML row representing a worker */
  private def workerRow(worker: (Int, StorageStatus)): Seq[Node] = {
    val (rddId, status) = worker
    <tr>
      <td>{status.blockManagerId.host + ":" + status.blockManagerId.port}</td>
      <td>
        {Utils.bytesToString(status.memUsedByRdd(rddId))}
        ({Utils.bytesToString(status.memRemaining)} Remaining)
      </td>
      <td>{Utils.bytesToString(status.diskUsedByRdd(rddId))}</td>
    </tr>
  }

  /** Render an HTML row representing a block */
  private def blockRow(row: (BlockId, BlockStatus, Seq[String])): Seq[Node] = {
    val (id, block, locations) = row
    <tr>
      <td>{id}</td>
      <td>
        {block.storageLevel.description}
      </td>
      <td sorttable_customkey={block.memSize.toString}>
        {Utils.bytesToString(block.memSize)}
      </td>
      <td sorttable_customkey={block.diskSize.toString}>
        {Utils.bytesToString(block.diskSize)}
      </td>
      <td>
        {locations.map(l => <span>{l}<br/></span>)}
      </td>
    </tr>
  }
}<|MERGE_RESOLUTION|>--- conflicted
+++ resolved
@@ -55,7 +55,6 @@
     }
 
     // Block table
-<<<<<<< HEAD
     val blocks = StorageUtils.blocksFromRDDId(rddId, storageStatusList)
     val blockTableId = "blockTable"
     val blockTable = if (jsRenderingEnabled) {
@@ -63,16 +62,6 @@
     } else {
       UIUtils.listingTable(blockHeader, blockRow, blocks, simpleTable = true)
     }
-=======
-    val blockLocations = StorageUtils.getRddBlockLocations(rddId, storageStatusList)
-    val blocks = storageStatusList
-      .flatMap(_.rddBlocksById(rddId))
-      .sortWith(_._1.name < _._1.name)
-      .map { case (blockId, status) =>
-        (blockId, status, blockLocations.get(blockId).getOrElse(Seq[String]("Unknown")))
-      }
-    val blockTable = UIUtils.listingTable(blockHeader, blockRow, blocks)
->>>>>>> 1a804373
 
     var content =
       <div class="row-fluid">
