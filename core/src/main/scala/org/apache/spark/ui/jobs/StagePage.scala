/*
 * Licensed to the Apache Software Foundation (ASF) under one or more
 * contributor license agreements.  See the NOTICE file distributed with
 * this work for additional information regarding copyright ownership.
 * The ASF licenses this file to You under the Apache License, Version 2.0
 * (the "License"); you may not use this file except in compliance with
 * the License.  You may obtain a copy of the License at
 *
 *    http://www.apache.org/licenses/LICENSE-2.0
 *
 * Unless required by applicable law or agreed to in writing, software
 * distributed under the License is distributed on an "AS IS" BASIS,
 * WITHOUT WARRANTIES OR CONDITIONS OF ANY KIND, either express or implied.
 * See the License for the specific language governing permissions and
 * limitations under the License.
 */

package org.apache.spark.ui.jobs

import java.util.Date
import javax.servlet.http.HttpServletRequest

import scala.xml.{Elem, Node, Unparsed}

import org.apache.commons.lang3.StringEscapeUtils

import org.apache.spark.executor.TaskMetrics
import org.apache.spark.scheduler.{AccumulableInfo, TaskInfo}
import org.apache.spark.ui.{ToolTips, WebUIPage, UIUtils}
import org.apache.spark.ui.jobs.UIData._
import org.apache.spark.ui.scope.RDDOperationGraph
import org.apache.spark.util.{Utils, Distribution}

/** Page showing statistics and task list for a given stage */
private[ui] class StagePage(parent: StagesTab) extends WebUIPage("stage") {
  private val progressListener = parent.progressListener
  private val operationGraphListener = parent.operationGraphListener

  def render(request: HttpServletRequest): Seq[Node] = {
    progressListener.synchronized {
      val parameterId = request.getParameter("id")
      require(parameterId != null && parameterId.nonEmpty, "Missing id parameter")

      val parameterAttempt = request.getParameter("attempt")
      require(parameterAttempt != null && parameterAttempt.nonEmpty, "Missing attempt parameter")

      val stageId = parameterId.toInt
      val stageAttemptId = parameterAttempt.toInt
      val stageDataOption = progressListener.stageIdToData.get((stageId, stageAttemptId))

      val stageHeader = s"Details for Stage $stageId (Attempt $stageAttemptId)"
      if (stageDataOption.isEmpty) {
        val content =
          <div id="no-info">
            <p>No information to display for Stage {stageId} (Attempt {stageAttemptId})</p>
          </div>
        return UIUtils.headerSparkPage(stageHeader, content, parent)

      }
      if (stageDataOption.get.taskData.isEmpty) {
        val content =
          <div>
            <h4>Summary Metrics</h4> No tasks have started yet
            <h4>Tasks</h4> No tasks have started yet
          </div>
        return UIUtils.headerSparkPage(stageHeader, content, parent)
      }

      val stageData = stageDataOption.get
      val tasks = stageData.taskData.values.toSeq.sortBy(_.taskInfo.launchTime)

      val numCompleted = tasks.count(_.taskInfo.finished)
      val accumulables = progressListener.stageIdToData((stageId, stageAttemptId)).accumulables
      val hasAccumulators = accumulables.size > 0

      val summary =
        <div>
          <ul class="unstyled">
            <li>
              <strong>Total task time across all tasks: </strong>
              {UIUtils.formatDuration(stageData.executorRunTime)}
            </li>
            {if (stageData.hasInput) {
              <li>
                <strong>Input Size / Records: </strong>
                {s"${Utils.bytesToString(stageData.inputBytes)} / ${stageData.inputRecords}"}
              </li>
            }}
            {if (stageData.hasOutput) {
              <li>
                <strong>Output: </strong>
                {s"${Utils.bytesToString(stageData.outputBytes)} / ${stageData.outputRecords}"}
              </li>
            }}
            {if (stageData.hasShuffleRead) {
              <li>
                <strong>Shuffle read: </strong>
                {s"${Utils.bytesToString(stageData.shuffleReadTotalBytes)} / " +
                 s"${stageData.shuffleReadRecords}"}
              </li>
            }}
            {if (stageData.hasShuffleWrite) {
              <li>
                <strong>Shuffle write: </strong>
                 {s"${Utils.bytesToString(stageData.shuffleWriteBytes)} / " +
                 s"${stageData.shuffleWriteRecords}"}
              </li>
            }}
            {if (stageData.hasBytesSpilled) {
              <li>
                <strong>Shuffle spill (memory): </strong>
                {Utils.bytesToString(stageData.memoryBytesSpilled)}
              </li>
              <li>
                <strong>Shuffle spill (disk): </strong>
                {Utils.bytesToString(stageData.diskBytesSpilled)}
              </li>
            }}
          </ul>
        </div>

      val showAdditionalMetrics =
        <div>
          <span class="expand-additional-metrics">
            <span class="expand-additional-metrics-arrow arrow-closed"></span>
            <strong>Show additional metrics</strong>
          </span>
          <div class="additional-metrics collapsed">
            <ul style="list-style-type:none">
              <li>
                  <input type="checkbox" id="select-all-metrics"/>
                  <span class="additional-metric-title"><em>(De)select All</em></span>
              </li>
              <li>
                <span data-toggle="tooltip"
                      title={ToolTips.SCHEDULER_DELAY} data-placement="right">
                  <input type="checkbox" name={TaskDetailsClassNames.SCHEDULER_DELAY}/>
                  <span class="additional-metric-title">Scheduler Delay</span>
                </span>
              </li>
              <li>
                <span data-toggle="tooltip"
                      title={ToolTips.TASK_DESERIALIZATION_TIME} data-placement="right">
                  <input type="checkbox" name={TaskDetailsClassNames.TASK_DESERIALIZATION_TIME}/>
                  <span class="additional-metric-title">Task Deserialization Time</span>
                </span>
              </li>
              {if (stageData.hasShuffleRead) {
                <li>
                  <span data-toggle="tooltip"
                        title={ToolTips.SHUFFLE_READ_BLOCKED_TIME} data-placement="right">
                    <input type="checkbox" name={TaskDetailsClassNames.SHUFFLE_READ_BLOCKED_TIME}/>
                    <span class="additional-metric-title">Shuffle Read Blocked Time</span>
                  </span>
                </li>
                <li>
                  <span data-toggle="tooltip"
                        title={ToolTips.SHUFFLE_READ_REMOTE_SIZE} data-placement="right">
                    <input type="checkbox" name={TaskDetailsClassNames.SHUFFLE_READ_REMOTE_SIZE}/>
                    <span class="additional-metric-title">Shuffle Remote Reads</span>
                  </span>
                </li>
              }}
              <li>
                <span data-toggle="tooltip"
                      title={ToolTips.RESULT_SERIALIZATION_TIME} data-placement="right">
                  <input type="checkbox" name={TaskDetailsClassNames.RESULT_SERIALIZATION_TIME}/>
                  <span class="additional-metric-title">Result Serialization Time</span>
                </span>
              </li>
              <li>
                <span data-toggle="tooltip"
                      title={ToolTips.GETTING_RESULT_TIME} data-placement="right">
                  <input type="checkbox" name={TaskDetailsClassNames.GETTING_RESULT_TIME}/>
                  <span class="additional-metric-title">Getting Result Time</span>
                </span>
              </li>
            </ul>
          </div>
        </div>

      val dagViz = UIUtils.showDagVizForStage(
        stageId, operationGraphListener.getOperationGraphForStage(stageId))

      val accumulableHeaders: Seq[String] = Seq("Accumulable", "Value")
      def accumulableRow(acc: AccumulableInfo): Elem =
        <tr><td>{acc.name}</td><td>{acc.value}</td></tr>
      val accumulableTable = UIUtils.listingTable(accumulableHeaders, accumulableRow,
        accumulables.values.toSeq)

      val taskHeadersAndCssClasses: Seq[(String, String)] =
        Seq(
          ("Index", ""), ("ID", ""), ("Attempt", ""), ("Status", ""), ("Locality Level", ""),
          ("Executor ID / Host", ""), ("Launch Time", ""), ("Duration", ""),
          ("Scheduler Delay", TaskDetailsClassNames.SCHEDULER_DELAY),
          ("Task Deserialization Time", TaskDetailsClassNames.TASK_DESERIALIZATION_TIME),
          ("GC Time", ""),
          ("Result Serialization Time", TaskDetailsClassNames.RESULT_SERIALIZATION_TIME),
          ("Getting Result Time", TaskDetailsClassNames.GETTING_RESULT_TIME)) ++
        {if (hasAccumulators) Seq(("Accumulators", "")) else Nil} ++
        {if (stageData.hasInput) Seq(("Input Size / Records", "")) else Nil} ++
        {if (stageData.hasOutput) Seq(("Output Size / Records", "")) else Nil} ++
        {if (stageData.hasShuffleRead) {
          Seq(("Shuffle Read Blocked Time", TaskDetailsClassNames.SHUFFLE_READ_BLOCKED_TIME),
            ("Shuffle Read Size / Records", ""),
            ("Shuffle Remote Reads", TaskDetailsClassNames.SHUFFLE_READ_REMOTE_SIZE))
        } else {
          Nil
        }} ++
        {if (stageData.hasShuffleWrite) {
          Seq(("Write Time", ""), ("Shuffle Write Size / Records", ""))
        } else {
          Nil
        }} ++
        {if (stageData.hasBytesSpilled) {
          Seq(("Shuffle Spill (Memory)", ""), ("Shuffle Spill (Disk)", ""))
        } else {
          Nil
        }} ++
        Seq(("Errors", ""))

      val unzipped = taskHeadersAndCssClasses.unzip

      val taskTable = UIUtils.listingTable(
        unzipped._1,
        taskRow(hasAccumulators, stageData.hasInput, stageData.hasOutput,
          stageData.hasShuffleRead, stageData.hasShuffleWrite, stageData.hasBytesSpilled),
        tasks,
        headerClasses = unzipped._2)
      // Excludes tasks which failed and have incomplete metrics
      val validTasks = tasks.filter(t => t.taskInfo.status == "SUCCESS" && t.taskMetrics.isDefined)

      val summaryTable: Option[Seq[Node]] =
        if (validTasks.size == 0) {
          None
        }
        else {
          def getDistributionQuantiles(data: Seq[Double]): IndexedSeq[Double] =
            Distribution(data).get.getQuantiles()

          def getFormattedTimeQuantiles(times: Seq[Double]): Seq[Node] = {
            getDistributionQuantiles(times).map { millis =>
              <td>{UIUtils.formatDuration(millis.toLong)}</td>
            }
          }

          val deserializationTimes = validTasks.map { case TaskUIData(_, metrics, _) =>
            metrics.get.executorDeserializeTime.toDouble
          }
          val deserializationQuantiles =
            <td>
              <span data-toggle="tooltip" title={ToolTips.TASK_DESERIALIZATION_TIME}
                    data-placement="right">
                Task Deserialization Time
              </span>
            </td> +: getFormattedTimeQuantiles(deserializationTimes)

          val serviceTimes = validTasks.map { case TaskUIData(_, metrics, _) =>
            metrics.get.executorRunTime.toDouble
          }
          val serviceQuantiles = <td>Duration</td> +: getFormattedTimeQuantiles(serviceTimes)

          val gcTimes = validTasks.map { case TaskUIData(_, metrics, _) =>
            metrics.get.jvmGCTime.toDouble
          }
          val gcQuantiles =
            <td>
              <span data-toggle="tooltip"
                  title={ToolTips.GC_TIME} data-placement="right">GC Time
              </span>
            </td> +: getFormattedTimeQuantiles(gcTimes)

          val serializationTimes = validTasks.map { case TaskUIData(_, metrics, _) =>
            metrics.get.resultSerializationTime.toDouble
          }
          val serializationQuantiles =
            <td>
              <span data-toggle="tooltip"
                    title={ToolTips.RESULT_SERIALIZATION_TIME} data-placement="right">
                Result Serialization Time
              </span>
            </td> +: getFormattedTimeQuantiles(serializationTimes)

          val gettingResultTimes = validTasks.map { case TaskUIData(info, _, _) =>
            getGettingResultTime(info).toDouble
          }
          val gettingResultQuantiles =
            <td>
              <span data-toggle="tooltip"
                  title={ToolTips.GETTING_RESULT_TIME} data-placement="right">
                Getting Result Time
              </span>
            </td> +:
            getFormattedTimeQuantiles(gettingResultTimes)
          // The scheduler delay includes the network delay to send the task to the worker
          // machine and to send back the result (but not the time to fetch the task result,
          // if it needed to be fetched from the block manager on the worker).
          val schedulerDelays = validTasks.map { case TaskUIData(info, metrics, _) =>
            getSchedulerDelay(info, metrics.get).toDouble
          }
          val schedulerDelayTitle = <td><span data-toggle="tooltip"
            title={ToolTips.SCHEDULER_DELAY} data-placement="right">Scheduler Delay</span></td>
          val schedulerDelayQuantiles = schedulerDelayTitle +:
            getFormattedTimeQuantiles(schedulerDelays)

          def getFormattedSizeQuantiles(data: Seq[Double]): Seq[Elem] =
            getDistributionQuantiles(data).map(d => <td>{Utils.bytesToString(d.toLong)}</td>)

          def getFormattedSizeQuantilesWithRecords(data: Seq[Double], records: Seq[Double])
            : Seq[Elem] = {
            val recordDist = getDistributionQuantiles(records).iterator
            getDistributionQuantiles(data).map(d =>
              <td>{s"${Utils.bytesToString(d.toLong)} / ${recordDist.next().toLong}"}</td>
            )
          }

          val inputSizes = validTasks.map { case TaskUIData(_, metrics, _) =>
            metrics.get.inputMetrics.map(_.bytesRead).getOrElse(0L).toDouble
          }

          val inputRecords = validTasks.map { case TaskUIData(_, metrics, _) =>
            metrics.get.inputMetrics.map(_.recordsRead).getOrElse(0L).toDouble
          }

          val inputQuantiles = <td>Input Size / Records</td> +:
            getFormattedSizeQuantilesWithRecords(inputSizes, inputRecords)

          val outputSizes = validTasks.map { case TaskUIData(_, metrics, _) =>
            metrics.get.outputMetrics.map(_.bytesWritten).getOrElse(0L).toDouble
          }

          val outputRecords = validTasks.map { case TaskUIData(_, metrics, _) =>
            metrics.get.outputMetrics.map(_.recordsWritten).getOrElse(0L).toDouble
          }

          val outputQuantiles = <td>Output Size / Records</td> +:
            getFormattedSizeQuantilesWithRecords(outputSizes, outputRecords)

          val shuffleReadBlockedTimes = validTasks.map { case TaskUIData(_, metrics, _) =>
            metrics.get.shuffleReadMetrics.map(_.fetchWaitTime).getOrElse(0L).toDouble
          }
          val shuffleReadBlockedQuantiles =
            <td>
              <span data-toggle="tooltip"
                    title={ToolTips.SHUFFLE_READ_BLOCKED_TIME} data-placement="right">
                Shuffle Read Blocked Time
              </span>
            </td> +:
            getFormattedTimeQuantiles(shuffleReadBlockedTimes)

          val shuffleReadTotalSizes = validTasks.map { case TaskUIData(_, metrics, _) =>
            metrics.get.shuffleReadMetrics.map(_.totalBytesRead).getOrElse(0L).toDouble
          }
          val shuffleReadTotalRecords = validTasks.map { case TaskUIData(_, metrics, _) =>
            metrics.get.shuffleReadMetrics.map(_.recordsRead).getOrElse(0L).toDouble
          }
          val shuffleReadTotalQuantiles =
            <td>
              <span data-toggle="tooltip"
                    title={ToolTips.SHUFFLE_READ} data-placement="right">
                Shuffle Read Size / Records
              </span>
            </td> +:
            getFormattedSizeQuantilesWithRecords(shuffleReadTotalSizes, shuffleReadTotalRecords)

          val shuffleReadRemoteSizes = validTasks.map { case TaskUIData(_, metrics, _) =>
            metrics.get.shuffleReadMetrics.map(_.remoteBytesRead).getOrElse(0L).toDouble
          }
          val shuffleReadRemoteQuantiles =
            <td>
              <span data-toggle="tooltip"
                    title={ToolTips.SHUFFLE_READ_REMOTE_SIZE} data-placement="right">
                Shuffle Remote Reads
              </span>
            </td> +:
            getFormattedSizeQuantiles(shuffleReadRemoteSizes)

          val shuffleWriteSizes = validTasks.map { case TaskUIData(_, metrics, _) =>
            metrics.get.shuffleWriteMetrics.map(_.shuffleBytesWritten).getOrElse(0L).toDouble
          }

          val shuffleWriteRecords = validTasks.map { case TaskUIData(_, metrics, _) =>
            metrics.get.shuffleWriteMetrics.map(_.shuffleRecordsWritten).getOrElse(0L).toDouble
          }

          val shuffleWriteQuantiles = <td>Shuffle Write Size / Records</td> +:
            getFormattedSizeQuantilesWithRecords(shuffleWriteSizes, shuffleWriteRecords)

          val memoryBytesSpilledSizes = validTasks.map { case TaskUIData(_, metrics, _) =>
            metrics.get.memoryBytesSpilled.toDouble
          }
          val memoryBytesSpilledQuantiles = <td>Shuffle spill (memory)</td> +:
            getFormattedSizeQuantiles(memoryBytesSpilledSizes)

          val diskBytesSpilledSizes = validTasks.map { case TaskUIData(_, metrics, _) =>
            metrics.get.diskBytesSpilled.toDouble
          }
          val diskBytesSpilledQuantiles = <td>Shuffle spill (disk)</td> +:
            getFormattedSizeQuantiles(diskBytesSpilledSizes)

          val listings: Seq[Seq[Node]] = Seq(
            <tr>{serviceQuantiles}</tr>,
            <tr class={TaskDetailsClassNames.SCHEDULER_DELAY}>{schedulerDelayQuantiles}</tr>,
            <tr class={TaskDetailsClassNames.TASK_DESERIALIZATION_TIME}>
              {deserializationQuantiles}
            </tr>
            <tr>{gcQuantiles}</tr>,
            <tr class={TaskDetailsClassNames.RESULT_SERIALIZATION_TIME}>
              {serializationQuantiles}
            </tr>,
            <tr class={TaskDetailsClassNames.GETTING_RESULT_TIME}>{gettingResultQuantiles}</tr>,
            if (stageData.hasInput) <tr>{inputQuantiles}</tr> else Nil,
            if (stageData.hasOutput) <tr>{outputQuantiles}</tr> else Nil,
            if (stageData.hasShuffleRead) {
              <tr class={TaskDetailsClassNames.SHUFFLE_READ_BLOCKED_TIME}>
                {shuffleReadBlockedQuantiles}
              </tr>
              <tr>{shuffleReadTotalQuantiles}</tr>
              <tr class={TaskDetailsClassNames.SHUFFLE_READ_REMOTE_SIZE}>
                {shuffleReadRemoteQuantiles}
              </tr>
            } else {
              Nil
            },
            if (stageData.hasShuffleWrite) <tr>{shuffleWriteQuantiles}</tr> else Nil,
            if (stageData.hasBytesSpilled) <tr>{memoryBytesSpilledQuantiles}</tr> else Nil,
            if (stageData.hasBytesSpilled) <tr>{diskBytesSpilledQuantiles}</tr> else Nil)

          val quantileHeaders = Seq("Metric", "Min", "25th percentile",
            "Median", "75th percentile", "Max")
          // The summary table does not use CSS to stripe rows, which doesn't work with hidden
          // rows (instead, JavaScript in table.js is used to stripe the non-hidden rows).
          Some(UIUtils.listingTable(
            quantileHeaders,
            identity[Seq[Node]],
            listings,
            fixedWidth = true,
            id = Some("task-summary-table"),
            stripeRowsWithCss = false))
        }

      val executorTable = new ExecutorTable(stageId, stageAttemptId, parent)

      val maybeAccumulableTable: Seq[Node] =
        if (accumulables.size > 0) { <h4>Accumulators</h4> ++ accumulableTable } else Seq()

      val content =
        summary ++
        showAdditionalMetrics ++
        dagViz ++
        <h4>Summary Metrics for {numCompleted} Completed Tasks</h4> ++
        <div>{summaryTable.getOrElse("No tasks have reported metrics yet.")}</div> ++
        <h4>Aggregated Metrics by Executor</h4> ++ executorTable.toNodeSeq ++
        maybeAccumulableTable ++
        <h4>Tasks</h4> ++ taskTable

<<<<<<< HEAD
      UIUtils.headerSparkPage(stageHeader, content, parent)
=======
      UIUtils.headerSparkPage(
        "Details for Stage %d".format(stageId), content, parent, showVisualization = true)
>>>>>>> 8aa5aea7
    }
  }

  def taskRow(
      hasAccumulators: Boolean,
      hasInput: Boolean,
      hasOutput: Boolean,
      hasShuffleRead: Boolean,
      hasShuffleWrite: Boolean,
      hasBytesSpilled: Boolean)(taskData: TaskUIData): Seq[Node] = {
    taskData match { case TaskUIData(info, metrics, errorMessage) =>
      val duration = if (info.status == "RUNNING") info.timeRunning(System.currentTimeMillis())
        else metrics.map(_.executorRunTime).getOrElse(1L)
      val formatDuration = if (info.status == "RUNNING") UIUtils.formatDuration(duration)
        else metrics.map(m => UIUtils.formatDuration(m.executorRunTime)).getOrElse("")
      val schedulerDelay = metrics.map(getSchedulerDelay(info, _)).getOrElse(0L)
      val gcTime = metrics.map(_.jvmGCTime).getOrElse(0L)
      val taskDeserializationTime = metrics.map(_.executorDeserializeTime).getOrElse(0L)
      val serializationTime = metrics.map(_.resultSerializationTime).getOrElse(0L)
      val gettingResultTime = getGettingResultTime(info)

      val maybeAccumulators = info.accumulables
      val accumulatorsReadable = maybeAccumulators.map{acc => s"${acc.name}: ${acc.update.get}"}

      val maybeInput = metrics.flatMap(_.inputMetrics)
      val inputSortable = maybeInput.map(_.bytesRead.toString).getOrElse("")
      val inputReadable = maybeInput
        .map(m => s"${Utils.bytesToString(m.bytesRead)} (${m.readMethod.toString.toLowerCase()})")
        .getOrElse("")
      val inputRecords = maybeInput.map(_.recordsRead.toString).getOrElse("")

      val maybeOutput = metrics.flatMap(_.outputMetrics)
      val outputSortable = maybeOutput.map(_.bytesWritten.toString).getOrElse("")
      val outputReadable = maybeOutput
        .map(m => s"${Utils.bytesToString(m.bytesWritten)}")
        .getOrElse("")
      val outputRecords = maybeOutput.map(_.recordsWritten.toString).getOrElse("")

      val maybeShuffleRead = metrics.flatMap(_.shuffleReadMetrics)
      val shuffleReadBlockedTimeSortable = maybeShuffleRead
        .map(_.fetchWaitTime.toString).getOrElse("")
      val shuffleReadBlockedTimeReadable =
        maybeShuffleRead.map(ms => UIUtils.formatDuration(ms.fetchWaitTime)).getOrElse("")

      val totalShuffleBytes = maybeShuffleRead.map(_.totalBytesRead)
      val shuffleReadSortable = totalShuffleBytes.map(_.toString).getOrElse("")
      val shuffleReadReadable = totalShuffleBytes.map(Utils.bytesToString).getOrElse("")
      val shuffleReadRecords = maybeShuffleRead.map(_.recordsRead.toString).getOrElse("")

      val remoteShuffleBytes = maybeShuffleRead.map(_.remoteBytesRead)
      val shuffleReadRemoteSortable = remoteShuffleBytes.map(_.toString).getOrElse("")
      val shuffleReadRemoteReadable = remoteShuffleBytes.map(Utils.bytesToString).getOrElse("")

      val maybeShuffleWrite = metrics.flatMap(_.shuffleWriteMetrics)
      val shuffleWriteSortable = maybeShuffleWrite.map(_.shuffleBytesWritten.toString).getOrElse("")
      val shuffleWriteReadable = maybeShuffleWrite
        .map(m => s"${Utils.bytesToString(m.shuffleBytesWritten)}").getOrElse("")
      val shuffleWriteRecords = maybeShuffleWrite
        .map(_.shuffleRecordsWritten.toString).getOrElse("")

      val maybeWriteTime = metrics.flatMap(_.shuffleWriteMetrics).map(_.shuffleWriteTime)
      val writeTimeSortable = maybeWriteTime.map(_.toString).getOrElse("")
      val writeTimeReadable = maybeWriteTime.map(t => t / (1000 * 1000)).map { ms =>
        if (ms == 0) "" else UIUtils.formatDuration(ms)
      }.getOrElse("")

      val maybeMemoryBytesSpilled = metrics.map(_.memoryBytesSpilled)
      val memoryBytesSpilledSortable = maybeMemoryBytesSpilled.map(_.toString).getOrElse("")
      val memoryBytesSpilledReadable =
        maybeMemoryBytesSpilled.map(Utils.bytesToString).getOrElse("")

      val maybeDiskBytesSpilled = metrics.map(_.diskBytesSpilled)
      val diskBytesSpilledSortable = maybeDiskBytesSpilled.map(_.toString).getOrElse("")
      val diskBytesSpilledReadable = maybeDiskBytesSpilled.map(Utils.bytesToString).getOrElse("")

      <tr>
        <td>{info.index}</td>
        <td>{info.taskId}</td>
        <td sorttable_customkey={info.attempt.toString}>{
          if (info.speculative) s"${info.attempt} (speculative)" else info.attempt.toString
        }</td>
        <td>{info.status}</td>
        <td>{info.taskLocality}</td>
        <td>{info.executorId} / {info.host}</td>
        <td>{UIUtils.formatDate(new Date(info.launchTime))}</td>
        <td sorttable_customkey={duration.toString}>
          {formatDuration}
        </td>
        <td sorttable_customkey={schedulerDelay.toString}
            class={TaskDetailsClassNames.SCHEDULER_DELAY}>
          {UIUtils.formatDuration(schedulerDelay.toLong)}
        </td>
        <td sorttable_customkey={taskDeserializationTime.toString}
            class={TaskDetailsClassNames.TASK_DESERIALIZATION_TIME}>
          {UIUtils.formatDuration(taskDeserializationTime.toLong)}
        </td>
        <td sorttable_customkey={gcTime.toString}>
          {if (gcTime > 0) UIUtils.formatDuration(gcTime) else ""}
        </td>
        <td sorttable_customkey={serializationTime.toString}
            class={TaskDetailsClassNames.RESULT_SERIALIZATION_TIME}>
          {UIUtils.formatDuration(serializationTime)}
        </td>
        <td sorttable_customkey={gettingResultTime.toString}
            class={TaskDetailsClassNames.GETTING_RESULT_TIME}>
          {UIUtils.formatDuration(gettingResultTime)}
        </td>
        {if (hasAccumulators) {
          <td>
            {Unparsed(accumulatorsReadable.mkString("<br/>"))}
          </td>
        }}
        {if (hasInput) {
          <td sorttable_customkey={inputSortable}>
            {s"$inputReadable / $inputRecords"}
          </td>
        }}
        {if (hasOutput) {
          <td sorttable_customkey={outputSortable}>
            {s"$outputReadable / $outputRecords"}
          </td>
        }}
        {if (hasShuffleRead) {
           <td sorttable_customkey={shuffleReadBlockedTimeSortable}
             class={TaskDetailsClassNames.SHUFFLE_READ_BLOCKED_TIME}>
             {shuffleReadBlockedTimeReadable}
           </td>
           <td sorttable_customkey={shuffleReadSortable}>
             {s"$shuffleReadReadable / $shuffleReadRecords"}
           </td>
           <td sorttable_customkey={shuffleReadRemoteSortable}
               class={TaskDetailsClassNames.SHUFFLE_READ_REMOTE_SIZE}>
             {shuffleReadRemoteReadable}
           </td>
        }}
        {if (hasShuffleWrite) {
           <td sorttable_customkey={writeTimeSortable}>
             {writeTimeReadable}
           </td>
           <td sorttable_customkey={shuffleWriteSortable}>
             {s"$shuffleWriteReadable / $shuffleWriteRecords"}
           </td>
        }}
        {if (hasBytesSpilled) {
          <td sorttable_customkey={memoryBytesSpilledSortable}>
            {memoryBytesSpilledReadable}
          </td>
          <td sorttable_customkey={diskBytesSpilledSortable}>
            {diskBytesSpilledReadable}
          </td>
        }}
        {errorMessageCell(errorMessage)}
      </tr>
    }
  }

  private def errorMessageCell(errorMessage: Option[String]): Seq[Node] = {
    val error = errorMessage.getOrElse("")
    val isMultiline = error.indexOf('\n') >= 0
    // Display the first line by default
    val errorSummary = StringEscapeUtils.escapeHtml4(
      if (isMultiline) {
        error.substring(0, error.indexOf('\n'))
      } else {
        error
      })
    val details = if (isMultiline) {
      // scalastyle:off
      <span onclick="this.parentNode.querySelector('.stacktrace-details').classList.toggle('collapsed')"
            class="expand-details">
        +details
      </span> ++
        <div class="stacktrace-details collapsed">
          <pre>{error}</pre>
        </div>
      // scalastyle:on
    } else {
      ""
    }
    <td>{errorSummary}{details}</td>
  }

  private def getGettingResultTime(info: TaskInfo): Long = {
    if (info.gettingResultTime > 0) {
      if (info.finishTime > 0) {
        info.finishTime - info.gettingResultTime
      } else {
        // The task is still fetching the result.
        System.currentTimeMillis - info.gettingResultTime
      }
    } else {
      0L
    }
  }

  private def getSchedulerDelay(info: TaskInfo, metrics: TaskMetrics): Long = {
    val totalExecutionTime =
      if (info.gettingResult) {
        info.gettingResultTime - info.launchTime
      } else if (info.finished) {
        info.finishTime - info.launchTime
      } else {
        0
      }
    val executorOverhead = (metrics.executorDeserializeTime +
      metrics.resultSerializationTime)
    math.max(
      0,
      totalExecutionTime - metrics.executorRunTime - executorOverhead - getGettingResultTime(info))
  }
}<|MERGE_RESOLUTION|>--- conflicted
+++ resolved
@@ -454,12 +454,7 @@
         maybeAccumulableTable ++
         <h4>Tasks</h4> ++ taskTable
 
-<<<<<<< HEAD
-      UIUtils.headerSparkPage(stageHeader, content, parent)
-=======
-      UIUtils.headerSparkPage(
-        "Details for Stage %d".format(stageId), content, parent, showVisualization = true)
->>>>>>> 8aa5aea7
+      UIUtils.headerSparkPage(stageHeader, content, parent, showVisualization = true)
     }
   }
 
