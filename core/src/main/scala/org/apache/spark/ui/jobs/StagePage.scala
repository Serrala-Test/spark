--- conflicted
+++ resolved
@@ -69,6 +69,9 @@
       </svg>
     </div>
   }
+
+  // TODO: We should consider increasing the number of this parameter over time if we find that it's okey.
+  private val MAX_TIMELINE_TASKS = parent.conf.getInt("spark.ui.timeline.tasks.maximum", 1000)
 
   def render(request: HttpServletRequest): Seq[Node] = {
     progressListener.synchronized {
@@ -502,12 +505,7 @@
         <h4>Aggregated Metrics by Executor</h4> ++ executorTable.toNodeSeq ++
         maybeAccumulableTable ++
         <h4>Tasks</h4> ++ taskTable
-<<<<<<< HEAD
-      UIUtils.headerSparkPage("Details for Stage %d".format(stageId), content, parent)
-=======
-
       UIUtils.headerSparkPage(stageHeader, content, parent, showVisualization = true)
->>>>>>> 16696759
     }
   }
 
@@ -520,7 +518,19 @@
     val executorsArrayStr = tasks.filter { taskUIData =>
       val taskInfo = taskUIData.taskInfo
       taskInfo.successful || taskInfo.running || taskInfo.failed
-    }.map { taskUIData =>
+    }.sortWith { (uiDataL, uiDataR) =>
+      val taskInfoL = uiDataL.taskInfo
+      val launchTimeL = taskInfoL.launchTime
+      val finishTimeL = if (!taskInfoL.running) taskInfoL.finishTime else currentTime
+      val totalExecutionTimeL = finishTimeL - launchTimeL
+
+      val taskInfoR = uiDataR.taskInfo
+      val launchTimeR = taskInfoR.launchTime
+      val finishTimeR = if (!taskInfoR.running) taskInfoR.finishTime else currentTime
+      val totalExecutionTimeR = finishTimeR - launchTimeR
+
+      totalExecutionTimeL > totalExecutionTimeR
+    }.take(MAX_TIMELINE_TASKS).map { taskUIData =>
       val taskInfo = taskUIData.taskInfo
       val executorId = taskInfo.executorId
       val host = taskInfo.host
@@ -674,14 +684,14 @@
 
     <span class="expand-task-assignment-timeline">
       <span class="expand-task-assignment-timeline-arrow arrow-closed"></span>
-      <strong>Event Timeline</strong>
+      <a>Event Timeline(Longest {numEffectiveTasks.min(MAX_TIMELINE_TASKS)} tasks)</a>
     </span> ++
     <div id="task-assignment-timeline" class="collapsed">
       <div class="timeline-header">
         <div class="control-panel">
           <div id="task-assignment-timeline-zoom-lock">
-            <input type="checkbox" checked="checked"></input>
-            <span>Zoom Lock</span>
+            <input type="checkbox"></input>
+            <span>Enable zooming</span>
           </div>
         </div>
         {TIMELINE_LEGEND}
