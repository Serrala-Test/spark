--- conflicted
+++ resolved
@@ -195,17 +195,6 @@
     val stageGraph = parent.store.asOption(parent.store.operationGraphForStage(stageId))
     val dagViz = UIUtils.showDagVizForStage(stageId, stageGraph)
 
-<<<<<<< HEAD
-    val page: Int = {
-      // If the user has changed to a larger page size, then go to page 1 in order to avoid
-      // IndexOutOfBoundsException.
-      if (taskPageSize <= taskPrevPageSize) {
-        taskPage
-      } else {
-        1
-      }
-    }
-=======
     val accumulableHeaders: Seq[String] = Seq("Accumulable", "Value")
     def accumulableRow(acc: AccumulableInfo): Seq[Node] = {
       if (acc.name != null && acc.value != null) {
@@ -219,7 +208,6 @@
       accumulableRow,
       stageData.accumulatorUpdates.toSeq)
 
->>>>>>> fc65b4af
     val currentTime = System.currentTimeMillis()
     val taskTable = try {
       val _taskTable = new TaskPagedTable(
@@ -232,11 +220,7 @@
         desc = taskSortDesc,
         store = parent.store
       )
-<<<<<<< HEAD
       _taskTable
-=======
-      (_taskTable, _taskTable.table(taskPage))
->>>>>>> fc65b4af
     } catch {
       case e @ (_ : IllegalArgumentException | _ : IndexOutOfBoundsException) =>
         null
@@ -263,8 +247,8 @@
       makeTimeline(
         // Only show the tasks in the table
         Option(taskTable).map({ taskPagedTable =>
-          val from = (page - 1) * taskPageSize
-          val to = taskPagedTable.dataSource.dataSize.min(page * taskPageSize)
+          val from = (taskPage - 1) * taskPageSize
+          val to = taskPagedTable.dataSource.dataSize.min(taskPage * taskPageSize)
           taskPagedTable.dataSource.sliceData(from, to)}).getOrElse(Nil), currentTime) ++
         <div id="parent-container">
           <script src={UIUtils.prependBaseUri(request, "/static/utils.js")}></script>
