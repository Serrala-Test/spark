--- conflicted
+++ resolved
@@ -54,298 +54,6 @@
   private val GCTimePercent = 0.1
 
   def render(request: HttpServletRequest): Seq[Node] = {
-<<<<<<< HEAD
-    val (activeExecutorInfo, deadExecutorInfo) = listener.synchronized {
-      // The follow codes should be protected by `listener` to make sure no executors will be
-      // removed before we query their status. See SPARK-12784.
-      val _activeExecutorInfo = {
-        for (statusId <- 0 until listener.activeStorageStatusList.size)
-          yield ExecutorsPage.getExecInfo(listener, statusId, isActive = true)
-      }
-      val _deadExecutorInfo = {
-        for (statusId <- 0 until listener.deadStorageStatusList.size)
-          yield ExecutorsPage.getExecInfo(listener, statusId, isActive = false)
-      }
-      (_activeExecutorInfo, _deadExecutorInfo)
-    }
-
-    val execInfo = activeExecutorInfo ++ deadExecutorInfo
-    implicit val idOrder = Ordering[Int].on((s: String) => idStrToInt(s)).reverse
-    val execInfoSorted = execInfo.sortBy(_.id)
-    val logsExist = execInfo.filter(_.executorLogs.nonEmpty).nonEmpty
-    val workerExist = execInfo.exists(_.worker.nonEmpty)
-
-    val execTable = {
-      <table class={UIUtils.TABLE_CLASS_STRIPED_SORTABLE}>
-        <thead>
-          <th class="sorttable_numeric">Executor ID</th>
-          <th>Address</th>
-          <th>Status</th>
-          <th>RDD Blocks</th>
-          <th><span data-toggle="tooltip" title={ToolTips.STORAGE_MEMORY}>Storage Memory</span></th>
-          <th>Disk Used</th>
-          <th>Cores</th>
-          <th>Active Tasks</th>
-          <th>Failed Tasks</th>
-          <th>Complete Tasks</th>
-          <th>Total Tasks</th>
-          <th><span data-toggle="tooltip" title={ToolTips.TASK_TIME}>Task Time (GC Time)</span></th>
-          <th><span data-toggle="tooltip" title={ToolTips.INPUT}>Input</span></th>
-          <th><span data-toggle="tooltip" title={ToolTips.SHUFFLE_READ}>Shuffle Read</span></th>
-          <th>
-            <!-- Place the shuffle write tooltip on the left (rather than the default position
-              of on top) because the shuffle write column is the last column on the right side and
-              the tooltip is wider than the column, so it doesn't fit on top. -->
-            <span data-toggle="tooltip" data-placement="left" title={ToolTips.SHUFFLE_WRITE}>
-              Shuffle Write
-            </span>
-          </th>
-          {if (logsExist) <th class="sorttable_nosort">Logs</th> else Seq.empty}
-          {if (threadDumpEnabled) <th class="sorttable_nosort">Thread Dump</th> else Seq.empty}
-          {if (workerExist) <th class="sorttable_nosort">Worker</th> else Seq.empty}
-        </thead>
-        <tbody>
-          {execInfoSorted.map(execRow(_, logsExist, workerExist))}
-        </tbody>
-      </table>
-    }
-
-    val content =
-      <div class="row">
-        <div class="span12">
-          <h4>Summary</h4>
-          {execSummary(activeExecutorInfo, deadExecutorInfo)}
-        </div>
-      </div>
-      <div class = "row">
-        <div class="span12">
-          <h4>Executors</h4>
-          {execTable}
-        </div>
-      </div>;
-
-    UIUtils.headerSparkPage("Executors", content, parent)
-  }
-
-  /** Render an HTML row representing an executor */
-  private def execRow(info: ExecutorSummary, logsExist: Boolean, workerExist: Boolean)
-    : Seq[Node] = {
-    val maximumMemory = info.maxMemory
-    val memoryUsed = info.memoryUsed
-    val diskUsed = info.diskUsed
-    val executorStatus =
-      if (info.isActive) {
-        "Active"
-      } else {
-        "Dead"
-      }
-
-    <tr>
-      <td sorttable_customkey={idStrToInt(info.id).toString}>{info.id}</td>
-      <td>{info.hostPort}</td>
-      <td sorttable_customkey={executorStatus.toString}>
-        {executorStatus}
-      </td>
-      <td>{info.rddBlocks}</td>
-      <td sorttable_customkey={memoryUsed.toString}>
-        {Utils.bytesToString(memoryUsed)} /
-        {Utils.bytesToString(maximumMemory)}
-      </td>
-      <td sorttable_customkey={diskUsed.toString}>
-        {Utils.bytesToString(diskUsed)}
-      </td>
-      <td>{info.totalCores}</td>
-      {taskData(info.maxTasks, info.activeTasks, info.failedTasks, info.completedTasks,
-      info.totalTasks, info.totalDuration, info.totalGCTime)}
-      <td sorttable_customkey={info.totalInputBytes.toString}>
-        {Utils.bytesToString(info.totalInputBytes)}
-      </td>
-      <td sorttable_customkey={info.totalShuffleRead.toString}>
-        {Utils.bytesToString(info.totalShuffleRead)}
-      </td>
-      <td sorttable_customkey={info.totalShuffleWrite.toString}>
-        {Utils.bytesToString(info.totalShuffleWrite)}
-      </td>
-      {
-        if (logsExist) {
-          <td>
-            {
-              info.executorLogs.map { case (logName, logUrl) =>
-                <div>
-                  <a href={logUrl}>
-                    {logName}
-                  </a>
-                </div>
-              }
-            }
-          </td>
-        }
-      }
-      {
-        if (threadDumpEnabled) {
-          if (info.isActive) {
-            val encodedId = URLEncoder.encode(info.id, "UTF-8")
-            <td>
-              <a href={s"threadDump/?executorId=${encodedId}"}>Thread Dump</a>
-            </td>
-          } else {
-            <td> </td>
-          }
-        } else {
-          Seq.empty
-        }
-      }
-      {
-        if (workerExist) {
-          val uiUrl = info.worker.get("ui_url")
-          if (uiUrl.isDefined) {
-            <td>
-              <a href={uiUrl.get} >
-                Worker
-              </a>
-            </td>
-          } else {
-            <td> </td>
-          }
-        }
-      }
-    </tr>
-  }
-
-  private def execSummaryRow(execInfo: Seq[ExecutorSummary], rowName: String): Seq[Node] = {
-    val maximumMemory = execInfo.map(_.maxMemory).sum
-    val memoryUsed = execInfo.map(_.memoryUsed).sum
-    val diskUsed = execInfo.map(_.diskUsed).sum
-    val totalCores = execInfo.map(_.totalCores).sum
-    val totalInputBytes = execInfo.map(_.totalInputBytes).sum
-    val totalShuffleRead = execInfo.map(_.totalShuffleRead).sum
-    val totalShuffleWrite = execInfo.map(_.totalShuffleWrite).sum
-
-    <tr>
-      <td><b>{rowName}({execInfo.size})</b></td>
-      <td>{execInfo.map(_.rddBlocks).sum}</td>
-      <td sorttable_customkey={memoryUsed.toString}>
-        {Utils.bytesToString(memoryUsed)} /
-        {Utils.bytesToString(maximumMemory)}
-      </td>
-      <td sorttable_customkey={diskUsed.toString}>
-        {Utils.bytesToString(diskUsed)}
-      </td>
-      <td>{totalCores}</td>
-      {taskData(execInfo.map(_.maxTasks).sum,
-      execInfo.map(_.activeTasks).sum,
-      execInfo.map(_.failedTasks).sum,
-      execInfo.map(_.completedTasks).sum,
-      execInfo.map(_.totalTasks).sum,
-      execInfo.map(_.totalDuration).sum,
-      execInfo.map(_.totalGCTime).sum)}
-      <td sorttable_customkey={totalInputBytes.toString}>
-        {Utils.bytesToString(totalInputBytes)}
-      </td>
-      <td sorttable_customkey={totalShuffleRead.toString}>
-        {Utils.bytesToString(totalShuffleRead)}
-      </td>
-      <td sorttable_customkey={totalShuffleWrite.toString}>
-        {Utils.bytesToString(totalShuffleWrite)}
-      </td>
-    </tr>
-  }
-
-  private def execSummary(activeExecInfo: Seq[ExecutorSummary], deadExecInfo: Seq[ExecutorSummary]):
-    Seq[Node] = {
-    val totalExecInfo = activeExecInfo ++ deadExecInfo
-    val activeRow = execSummaryRow(activeExecInfo, "Active");
-    val deadRow = execSummaryRow(deadExecInfo, "Dead");
-    val totalRow = execSummaryRow(totalExecInfo, "Total");
-
-    <table class={UIUtils.TABLE_CLASS_STRIPED}>
-      <thead>
-        <th></th>
-        <th>RDD Blocks</th>
-        <th><span data-toggle="tooltip" title={ToolTips.STORAGE_MEMORY}>Storage Memory</span></th>
-        <th>Disk Used</th>
-        <th>Cores</th>
-        <th>Active Tasks</th>
-        <th>Failed Tasks</th>
-        <th>Complete Tasks</th>
-        <th>Total Tasks</th>
-        <th><span data-toggle="tooltip" title={ToolTips.TASK_TIME}>Task Time (GC Time)</span></th>
-        <th><span data-toggle="tooltip" title={ToolTips.INPUT}>Input</span></th>
-        <th><span data-toggle="tooltip" title={ToolTips.SHUFFLE_READ}>Shuffle Read</span></th>
-        <th>
-          <span data-toggle="tooltip" data-placement="left" title={ToolTips.SHUFFLE_WRITE}>
-            Shuffle Write
-          </span>
-        </th>
-      </thead>
-      <tbody>
-        {activeRow}
-        {deadRow}
-        {totalRow}
-      </tbody>
-    </table>
-  }
-
-  private def taskData(
-      maxTasks: Int,
-      activeTasks: Int,
-      failedTasks: Int,
-      completedTasks: Int,
-      totalTasks: Int,
-      totalDuration: Long,
-      totalGCTime: Long): Seq[Node] = {
-    // Determine Color Opacity from 0.5-1
-    // activeTasks range from 0 to maxTasks
-    val activeTasksAlpha =
-      if (maxTasks > 0) {
-        (activeTasks.toDouble / maxTasks) * 0.5 + 0.5
-      } else {
-        1
-      }
-    // failedTasks range max at 10% failure, alpha max = 1
-    val failedTasksAlpha =
-      if (totalTasks > 0) {
-        math.min(10 * failedTasks.toDouble / totalTasks, 1) * 0.5 + 0.5
-      } else {
-        1
-      }
-    // totalDuration range from 0 to 50% GC time, alpha max = 1
-    val totalDurationAlpha =
-      if (totalDuration > 0) {
-        math.min(totalGCTime.toDouble / totalDuration + 0.5, 1)
-      } else {
-        1
-      }
-
-    val tableData =
-    <td style={
-      if (activeTasks > 0) {
-        "background:hsla(240, 100%, 50%, " + activeTasksAlpha + ");color:white"
-      } else {
-        ""
-      }
-      }>{activeTasks}</td>
-    <td style={
-      if (failedTasks > 0) {
-        "background:hsla(0, 100%, 50%, " + failedTasksAlpha + ");color:white"
-      } else {
-        ""
-      }
-      }>{failedTasks}</td>
-    <td>{completedTasks}</td>
-    <td>{totalTasks}</td>
-    <td sorttable_customkey={totalDuration.toString} style={
-      // Red if GC time over GCTimePercent of total time
-      if (totalGCTime > GCTimePercent * totalDuration) {
-        "background:hsla(0, 100%, 50%, " + totalDurationAlpha + ");color:white"
-      } else {
-        ""
-      }
-    }>
-      {Utils.msDurationToString(totalDuration)}
-      ({Utils.msDurationToString(totalGCTime)})
-    </td>;
-=======
     val content =
       <div>
         {
@@ -354,7 +62,6 @@
           <script src={UIUtils.prependBaseUri("/static/executorspage.js")}></script>
         }
       </div>;
->>>>>>> 8674054d
 
     UIUtils.headerSparkPage("Executors", content, parent, useDataTables = true)
   }
