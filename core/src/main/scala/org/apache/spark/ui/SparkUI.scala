--- conflicted
+++ resolved
@@ -188,10 +188,6 @@
 
     new SparkUI(sc, conf, securityManager, environmentListener, storageStatusListener,
       executorsListener, _jobProgressListener, storageListener, operationGraphListener,
-<<<<<<< HEAD
-      appName, basePath)
-=======
       appName, basePath, startTime)
->>>>>>> 9f1f9b10
   }
 }