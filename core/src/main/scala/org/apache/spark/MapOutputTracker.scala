/*
 * Licensed to the Apache Software Foundation (ASF) under one or more
 * contributor license agreements.  See the NOTICE file distributed with
 * this work for additional information regarding copyright ownership.
 * The ASF licenses this file to You under the Apache License, Version 2.0
 * (the "License"); you may not use this file except in compliance with
 * the License.  You may obtain a copy of the License at
 *
 *    http://www.apache.org/licenses/LICENSE-2.0
 *
 * Unless required by applicable law or agreed to in writing, software
 * distributed under the License is distributed on an "AS IS" BASIS,
 * WITHOUT WARRANTIES OR CONDITIONS OF ANY KIND, either express or implied.
 * See the License for the specific language governing permissions and
 * limitations under the License.
 */

package org.apache.spark

import java.io._
import java.util.concurrent.{ConcurrentHashMap, LinkedBlockingQueue, ThreadPoolExecutor}
import java.util.zip.{GZIPInputStream, GZIPOutputStream}

import scala.collection.JavaConverters._
import scala.collection.mutable.{HashMap, HashSet, ListBuffer, Map}
import scala.concurrent.{ExecutionContext, Future}
import scala.concurrent.duration.Duration
import scala.reflect.ClassTag
import scala.util.control.NonFatal

import org.apache.spark.broadcast.{Broadcast, BroadcastManager}
import org.apache.spark.internal.Logging
import org.apache.spark.internal.config._
import org.apache.spark.io.CompressionCodec
import org.apache.spark.rpc.{RpcCallContext, RpcEndpoint, RpcEndpointRef, RpcEnv}
import org.apache.spark.scheduler.MapStatus
import org.apache.spark.serializer.Serializer
import org.apache.spark.shuffle.MetadataFetchFailedException
import org.apache.spark.storage.{BlockId, BlockManagerId, ContinuousShuffleBlockId, ShuffleBlockId}
import org.apache.spark.util._

/**
 * Helper class used by the [[MapOutputTrackerMaster]] to perform bookkeeping for a single
 * ShuffleMapStage.
 *
 * This class maintains a mapping from mapIds to `MapStatus`. It also maintains a cache of
 * serialized map statuses in order to speed up tasks' requests for map output statuses.
 *
 * All public methods of this class are thread-safe.
 */
private class ShuffleStatus(numPartitions: Int) {

  // All accesses to the following state must be guarded with `this.synchronized`.

  /**
   * MapStatus for each partition. The index of the array is the map partition id.
   * Each value in the array is the MapStatus for a partition, or null if the partition
   * is not available. Even though in theory a task may run multiple times (due to speculation,
   * stage retries, etc.), in practice the likelihood of a map output being available at multiple
   * locations is so small that we choose to ignore that case and store only a single location
   * for each output.
   */
  // Exposed for testing
  val mapStatuses = new Array[MapStatus](numPartitions)

  /**
   * The cached result of serializing the map statuses array. This cache is lazily populated when
   * [[serializedMapStatus]] is called. The cache is invalidated when map outputs are removed.
   */
  private[this] var cachedSerializedMapStatus: Array[Byte] = _

  /**
   * Broadcast variable holding serialized map output statuses array. When [[serializedMapStatus]]
   * serializes the map statuses array it may detect that the result is too large to send in a
   * single RPC, in which case it places the serialized array into a broadcast variable and then
   * sends a serialized broadcast variable instead. This variable holds a reference to that
   * broadcast variable in order to keep it from being garbage collected and to allow for it to be
   * explicitly destroyed later on when the ShuffleMapStage is garbage-collected.
   */
  private[this] var cachedSerializedBroadcast: Broadcast[Array[Byte]] = _

  /**
   * Counter tracking the number of partitions that have output. This is a performance optimization
   * to avoid having to count the number of non-null entries in the `mapStatuses` array and should
   * be equivalent to`mapStatuses.count(_ ne null)`.
   */
  private[this] var _numAvailableOutputs: Int = 0

  /**
   * Register a map output. If there is already a registered location for the map output then it
   * will be replaced by the new location.
   */
  def addMapOutput(mapId: Int, status: MapStatus): Unit = synchronized {
    if (mapStatuses(mapId) == null) {
      _numAvailableOutputs += 1
      invalidateSerializedMapOutputStatusCache()
    }
    mapStatuses(mapId) = status
  }

  /**
   * Remove the map output which was served by the specified block manager.
   * This is a no-op if there is no registered map output or if the registered output is from a
   * different block manager.
   */
  def removeMapOutput(mapId: Int, bmAddress: BlockManagerId): Unit = synchronized {
    if (mapStatuses(mapId) != null && mapStatuses(mapId).location == bmAddress) {
      _numAvailableOutputs -= 1
      mapStatuses(mapId) = null
      invalidateSerializedMapOutputStatusCache()
    }
  }

  /**
   * Removes all shuffle outputs associated with this host. Note that this will also remove
   * outputs which are served by an external shuffle server (if one exists).
   */
  def removeOutputsOnHost(host: String): Unit = {
    removeOutputsByFilter(x => x.host == host)
  }

  /**
   * Removes all map outputs associated with the specified executor. Note that this will also
   * remove outputs which are served by an external shuffle server (if one exists), as they are
   * still registered with that execId.
   */
  def removeOutputsOnExecutor(execId: String): Unit = synchronized {
    removeOutputsByFilter(x => x.executorId == execId)
  }

  /**
   * Removes all shuffle outputs which satisfies the filter. Note that this will also
   * remove outputs which are served by an external shuffle server (if one exists).
   */
  def removeOutputsByFilter(f: (BlockManagerId) => Boolean): Unit = synchronized {
    for (mapId <- 0 until mapStatuses.length) {
      if (mapStatuses(mapId) != null && f(mapStatuses(mapId).location)) {
        _numAvailableOutputs -= 1
        mapStatuses(mapId) = null
        invalidateSerializedMapOutputStatusCache()
      }
    }
  }

  /**
   * Number of partitions that have shuffle outputs.
   */
  def numAvailableOutputs: Int = synchronized {
    _numAvailableOutputs
  }

  /**
   * Returns the sequence of partition ids that are missing (i.e. needs to be computed).
   */
  def findMissingPartitions(): Seq[Int] = synchronized {
    val missing = (0 until numPartitions).filter(id => mapStatuses(id) == null)
    assert(missing.size == numPartitions - _numAvailableOutputs,
      s"${missing.size} missing, expected ${numPartitions - _numAvailableOutputs}")
    missing
  }

  /**
   * Serializes the mapStatuses array into an efficient compressed format. See the comments on
   * `MapOutputTracker.serializeMapStatuses()` for more details on the serialization format.
   *
   * This method is designed to be called multiple times and implements caching in order to speed
   * up subsequent requests. If the cache is empty and multiple threads concurrently attempt to
   * serialize the map statuses then serialization will only be performed in a single thread and all
   * other threads will block until the cache is populated.
   */
  def serializedMapStatus(
      broadcastManager: BroadcastManager,
      isLocal: Boolean,
      minBroadcastSize: Int): Array[Byte] = synchronized {
    if (cachedSerializedMapStatus eq null) {
      val serResult = MapOutputTracker.serializeMapStatuses(
          mapStatuses, broadcastManager, isLocal, minBroadcastSize)
      cachedSerializedMapStatus = serResult._1
      cachedSerializedBroadcast = serResult._2
    }
    cachedSerializedMapStatus
  }

  // Used in testing.
  def hasCachedSerializedBroadcast: Boolean = synchronized {
    cachedSerializedBroadcast != null
  }

  /**
   * Helper function which provides thread-safe access to the mapStatuses array.
   * The function should NOT mutate the array.
   */
  def withMapStatuses[T](f: Array[MapStatus] => T): T = synchronized {
    f(mapStatuses)
  }

  /**
   * Clears the cached serialized map output statuses.
   */
  def invalidateSerializedMapOutputStatusCache(): Unit = synchronized {
    if (cachedSerializedBroadcast != null) {
      // Prevent errors during broadcast cleanup from crashing the DAGScheduler (see SPARK-21444)
      Utils.tryLogNonFatalError {
        // Use `blocking = false` so that this operation doesn't hang while trying to send cleanup
        // RPCs to dead executors.
        cachedSerializedBroadcast.destroy(blocking = false)
      }
      cachedSerializedBroadcast = null
    }
    cachedSerializedMapStatus = null
  }
}

private[spark] sealed trait MapOutputTrackerMessage
private[spark] case class GetMapOutputStatuses(shuffleId: Int)
  extends MapOutputTrackerMessage
private[spark] case object StopMapOutputTracker extends MapOutputTrackerMessage

private[spark] case class GetMapOutputMessage(shuffleId: Int, context: RpcCallContext)

/** RpcEndpoint class for MapOutputTrackerMaster */
private[spark] class MapOutputTrackerMasterEndpoint(
    override val rpcEnv: RpcEnv, tracker: MapOutputTrackerMaster, conf: SparkConf)
  extends RpcEndpoint with Logging {

  logDebug("init") // force eager creation of logger

  override def receiveAndReply(context: RpcCallContext): PartialFunction[Any, Unit] = {
    case GetMapOutputStatuses(shuffleId: Int) =>
      val hostPort = context.senderAddress.hostPort
      logInfo("Asked to send map output locations for shuffle " + shuffleId + " to " + hostPort)
      val mapOutputStatuses = tracker.post(new GetMapOutputMessage(shuffleId, context))

    case StopMapOutputTracker =>
      logInfo("MapOutputTrackerMasterEndpoint stopped!")
      context.reply(true)
      stop()
  }
}

/**
 * Class that keeps track of the location of the map output of a stage. This is abstract because the
 * driver and executor have different versions of the MapOutputTracker. In principle the driver-
 * and executor-side classes don't need to share a common base class; the current shared base class
 * is maintained primarily for backwards-compatibility in order to avoid having to update existing
 * test code.
*/
private[spark] abstract class MapOutputTracker(conf: SparkConf) extends Logging {
  /** Set to the MapOutputTrackerMasterEndpoint living on the driver. */
  var trackerEndpoint: RpcEndpointRef = _

  /**
   * The driver-side counter is incremented every time that a map output is lost. This value is sent
   * to executors as part of tasks, where executors compare the new epoch number to the highest
   * epoch number that they received in the past. If the new epoch number is higher then executors
   * will clear their local caches of map output statuses and will re-fetch (possibly updated)
   * statuses from the driver.
   */
  protected var epoch: Long = 0
  protected val epochLock = new AnyRef

  /**
   * Send a message to the trackerEndpoint and get its result within a default timeout, or
   * throw a SparkException if this fails.
   */
  protected def askTracker[T: ClassTag](message: Any): T = {
    try {
      trackerEndpoint.askSync[T](message)
    } catch {
      case e: Exception =>
        logError("Error communicating with MapOutputTracker", e)
        throw new SparkException("Error communicating with MapOutputTracker", e)
    }
  }

  /** Send a one-way message to the trackerEndpoint, to which we expect it to reply with true. */
  protected def sendTracker(message: Any) {
    val response = askTracker[Boolean](message)
    if (response != true) {
      throw new SparkException(
        "Error reply received from MapOutputTracker. Expecting true, got " + response.toString)
    }
  }

  protected def supportsContinuousBlockBatchFetch(serializerRelocatable: Boolean): Boolean = {
    if (!serializerRelocatable) {
      false
    } else {
      if (!conf.getBoolean("spark.shuffle.compress", true)) {
        true
      } else {
        val compressionCodec: CompressionCodec = CompressionCodec.createCodec(conf)
        CompressionCodec.supportsConcatenationOfSerializedStreams(compressionCodec)
      }
    }
  }

  // For testing
  def getMapSizesByExecutorId(shuffleId: Int, reduceId: Int)
<<<<<<< HEAD
      : Seq[(BlockManagerId, Seq[(BlockId, Long)])] = {
    getMapSizesByExecutorId(shuffleId, reduceId, reduceId + 1, serializerRelocatable = false)
=======
      : Iterator[(BlockManagerId, Seq[(BlockId, Long)])] = {
    getMapSizesByExecutorId(shuffleId, reduceId, reduceId + 1)
>>>>>>> 81a305dd
  }

  /**
   * Called from executors to get the server URIs and output sizes for each shuffle block that
   * needs to be read from a given range of map output partitions (startPartition is included but
   * endPartition is excluded from the range).
   *
   * @return A sequence of 2-item tuples, where the first item in the tuple is a BlockManagerId,
   *         and the second item is a sequence of (shuffle block id, shuffle block size) tuples
   *         describing the shuffle blocks that are stored at that block manager.
   */
<<<<<<< HEAD
  def getMapSizesByExecutorId(shuffleId: Int, startPartition: Int, endPartition: Int,
      serializerRelocatable: Boolean): Seq[(BlockManagerId, Seq[(BlockId, Long)])]
=======
  def getMapSizesByExecutorId(shuffleId: Int, startPartition: Int, endPartition: Int)
      : Iterator[(BlockManagerId, Seq[(BlockId, Long)])]
>>>>>>> 81a305dd

  /**
   * Deletes map output status information for the specified shuffle stage.
   */
  def unregisterShuffle(shuffleId: Int): Unit

  def stop() {}
}

/**
 * Driver-side class that keeps track of the location of the map output of a stage.
 *
 * The DAGScheduler uses this class to (de)register map output statuses and to look up statistics
 * for performing locality-aware reduce task scheduling.
 *
 * ShuffleMapStage uses this class for tracking available / missing outputs in order to determine
 * which tasks need to be run.
 */
private[spark] class MapOutputTrackerMaster(
    conf: SparkConf,
    broadcastManager: BroadcastManager,
    isLocal: Boolean)
  extends MapOutputTracker(conf) {

  // The size at which we use Broadcast to send the map output statuses to the executors
  private val minSizeForBroadcast =
    conf.getSizeAsBytes("spark.shuffle.mapOutput.minSizeForBroadcast", "512k").toInt

  /** Whether to compute locality preferences for reduce tasks */
  private val shuffleLocalityEnabled = conf.getBoolean("spark.shuffle.reduceLocality.enabled", true)

  // Number of map and reduce tasks above which we do not assign preferred locations based on map
  // output sizes. We limit the size of jobs for which assign preferred locations as computing the
  // top locations by size becomes expensive.
  private val SHUFFLE_PREF_MAP_THRESHOLD = 1000
  // NOTE: This should be less than 2000 as we use HighlyCompressedMapStatus beyond that
  private val SHUFFLE_PREF_REDUCE_THRESHOLD = 1000

  // Fraction of total map output that must be at a location for it to considered as a preferred
  // location for a reduce task. Making this larger will focus on fewer locations where most data
  // can be read locally, but may lead to more delay in scheduling if those locations are busy.
  private val REDUCER_PREF_LOCS_FRACTION = 0.2

  // HashMap for storing shuffleStatuses in the driver.
  // Statuses are dropped only by explicit de-registering.
  // Exposed for testing
  val shuffleStatuses = new ConcurrentHashMap[Int, ShuffleStatus]().asScala

  private val maxRpcMessageSize = RpcUtils.maxMessageSizeBytes(conf)

  // requests for map output statuses
  private val mapOutputRequests = new LinkedBlockingQueue[GetMapOutputMessage]

  // Thread pool used for handling map output status requests. This is a separate thread pool
  // to ensure we don't block the normal dispatcher threads.
  private val threadpool: ThreadPoolExecutor = {
    val numThreads = conf.getInt("spark.shuffle.mapOutput.dispatcher.numThreads", 8)
    val pool = ThreadUtils.newDaemonFixedThreadPool(numThreads, "map-output-dispatcher")
    for (i <- 0 until numThreads) {
      pool.execute(new MessageLoop)
    }
    pool
  }

  // Make sure that we aren't going to exceed the max RPC message size by making sure
  // we use broadcast to send large map output statuses.
  if (minSizeForBroadcast > maxRpcMessageSize) {
    val msg = s"spark.shuffle.mapOutput.minSizeForBroadcast ($minSizeForBroadcast bytes) must " +
      s"be <= spark.rpc.message.maxSize ($maxRpcMessageSize bytes) to prevent sending an rpc " +
      "message that is too large."
    logError(msg)
    throw new IllegalArgumentException(msg)
  }

  def post(message: GetMapOutputMessage): Unit = {
    mapOutputRequests.offer(message)
  }

  /** Message loop used for dispatching messages. */
  private class MessageLoop extends Runnable {
    override def run(): Unit = {
      try {
        while (true) {
          try {
            val data = mapOutputRequests.take()
             if (data == PoisonPill) {
              // Put PoisonPill back so that other MessageLoops can see it.
              mapOutputRequests.offer(PoisonPill)
              return
            }
            val context = data.context
            val shuffleId = data.shuffleId
            val hostPort = context.senderAddress.hostPort
            logDebug("Handling request to send map output locations for shuffle " + shuffleId +
              " to " + hostPort)
            val shuffleStatus = shuffleStatuses.get(shuffleId).head
            context.reply(
              shuffleStatus.serializedMapStatus(broadcastManager, isLocal, minSizeForBroadcast))
          } catch {
            case NonFatal(e) => logError(e.getMessage, e)
          }
        }
      } catch {
        case ie: InterruptedException => // exit
      }
    }
  }

  /** A poison endpoint that indicates MessageLoop should exit its message loop. */
  private val PoisonPill = new GetMapOutputMessage(-99, null)

  // Used only in unit tests.
  private[spark] def getNumCachedSerializedBroadcast: Int = {
    shuffleStatuses.valuesIterator.count(_.hasCachedSerializedBroadcast)
  }

  def registerShuffle(shuffleId: Int, numMaps: Int) {
    if (shuffleStatuses.put(shuffleId, new ShuffleStatus(numMaps)).isDefined) {
      throw new IllegalArgumentException("Shuffle ID " + shuffleId + " registered twice")
    }
  }

  def registerMapOutput(shuffleId: Int, mapId: Int, status: MapStatus) {
    shuffleStatuses(shuffleId).addMapOutput(mapId, status)
  }

  /** Unregister map output information of the given shuffle, mapper and block manager */
  def unregisterMapOutput(shuffleId: Int, mapId: Int, bmAddress: BlockManagerId) {
    shuffleStatuses.get(shuffleId) match {
      case Some(shuffleStatus) =>
        shuffleStatus.removeMapOutput(mapId, bmAddress)
        incrementEpoch()
      case None =>
        throw new SparkException("unregisterMapOutput called for nonexistent shuffle ID")
    }
  }

  /** Unregister all map output information of the given shuffle. */
  def unregisterAllMapOutput(shuffleId: Int) {
    shuffleStatuses.get(shuffleId) match {
      case Some(shuffleStatus) =>
        shuffleStatus.removeOutputsByFilter(x => true)
        incrementEpoch()
      case None =>
        throw new SparkException(
          s"unregisterAllMapOutput called for nonexistent shuffle ID $shuffleId.")
    }
  }

  /** Unregister shuffle data */
  def unregisterShuffle(shuffleId: Int) {
    shuffleStatuses.remove(shuffleId).foreach { shuffleStatus =>
      shuffleStatus.invalidateSerializedMapOutputStatusCache()
    }
  }

  /**
   * Removes all shuffle outputs associated with this host. Note that this will also remove
   * outputs which are served by an external shuffle server (if one exists).
   */
  def removeOutputsOnHost(host: String): Unit = {
    shuffleStatuses.valuesIterator.foreach { _.removeOutputsOnHost(host) }
    incrementEpoch()
  }

  /**
   * Removes all shuffle outputs associated with this executor. Note that this will also remove
   * outputs which are served by an external shuffle server (if one exists), as they are still
   * registered with this execId.
   */
  def removeOutputsOnExecutor(execId: String): Unit = {
    shuffleStatuses.valuesIterator.foreach { _.removeOutputsOnExecutor(execId) }
    incrementEpoch()
  }

  /** Check if the given shuffle is being tracked */
  def containsShuffle(shuffleId: Int): Boolean = shuffleStatuses.contains(shuffleId)

  def getNumAvailableOutputs(shuffleId: Int): Int = {
    shuffleStatuses.get(shuffleId).map(_.numAvailableOutputs).getOrElse(0)
  }

  /**
   * Returns the sequence of partition ids that are missing (i.e. needs to be computed), or None
   * if the MapOutputTrackerMaster doesn't know about this shuffle.
   */
  def findMissingPartitions(shuffleId: Int): Option[Seq[Int]] = {
    shuffleStatuses.get(shuffleId).map(_.findMissingPartitions())
  }

  /**
   * Grouped function of Range, this is to avoid traverse of all elements of Range using
   * IterableLike's grouped function.
   */
  def rangeGrouped(range: Range, size: Int): Seq[Range] = {
    val start = range.start
    val step = range.step
    val end = range.end
    for (i <- start.until(end, size * step)) yield {
      i.until(i + size * step, step)
    }
  }

  /**
   * To equally divide n elements into m buckets, basically each bucket should have n/m elements,
   * for the remaining n%m elements, add one more element to the first n%m buckets each.
   */
  def equallyDivide(numElements: Int, numBuckets: Int): Seq[Seq[Int]] = {
    val elementsPerBucket = numElements / numBuckets
    val remaining = numElements % numBuckets
    val splitPoint = (elementsPerBucket + 1) * remaining
    if (elementsPerBucket == 0) {
      rangeGrouped(0.until(splitPoint), elementsPerBucket + 1)
    } else {
      rangeGrouped(0.until(splitPoint), elementsPerBucket + 1) ++
        rangeGrouped(splitPoint.until(numElements), elementsPerBucket)
    }
  }

  /**
   * Return statistics about all of the outputs for a given shuffle.
   */
  def getStatistics(dep: ShuffleDependency[_, _, _]): MapOutputStatistics = {
    shuffleStatuses(dep.shuffleId).withMapStatuses { statuses =>
      val totalSizes = new Array[Long](dep.partitioner.numPartitions)
      val parallelAggThreshold = conf.get(
        SHUFFLE_MAP_OUTPUT_PARALLEL_AGGREGATION_THRESHOLD)
      val parallelism = math.min(
        Runtime.getRuntime.availableProcessors(),
        statuses.length.toLong * totalSizes.length / parallelAggThreshold + 1).toInt
      if (parallelism <= 1) {
        for (s <- statuses) {
          for (i <- 0 until totalSizes.length) {
            totalSizes(i) += s.getSizeForBlock(i)
          }
        }
      } else {
        val threadPool = ThreadUtils.newDaemonFixedThreadPool(parallelism, "map-output-aggregate")
        try {
          implicit val executionContext = ExecutionContext.fromExecutor(threadPool)
          val mapStatusSubmitTasks = equallyDivide(totalSizes.length, parallelism).map {
            reduceIds => Future {
              for (s <- statuses; i <- reduceIds) {
                totalSizes(i) += s.getSizeForBlock(i)
              }
            }
          }
          ThreadUtils.awaitResult(Future.sequence(mapStatusSubmitTasks), Duration.Inf)
        } finally {
          threadPool.shutdown()
        }
      }
      new MapOutputStatistics(dep.shuffleId, totalSizes)
    }
  }

  /**
   * Return the preferred hosts on which to run the given map output partition in a given shuffle,
   * i.e. the nodes that the most outputs for that partition are on.
   *
   * @param dep shuffle dependency object
   * @param partitionId map output partition that we want to read
   * @return a sequence of host names
   */
  def getPreferredLocationsForShuffle(dep: ShuffleDependency[_, _, _], partitionId: Int)
      : Seq[String] = {
    if (shuffleLocalityEnabled && dep.rdd.partitions.length < SHUFFLE_PREF_MAP_THRESHOLD &&
        dep.partitioner.numPartitions < SHUFFLE_PREF_REDUCE_THRESHOLD) {
      val blockManagerIds = getLocationsWithLargestOutputs(dep.shuffleId, partitionId,
        dep.partitioner.numPartitions, REDUCER_PREF_LOCS_FRACTION)
      if (blockManagerIds.nonEmpty) {
        blockManagerIds.get.map(_.host)
      } else {
        Nil
      }
    } else {
      Nil
    }
  }

  /**
   * Return a list of locations that each have fraction of map output greater than the specified
   * threshold.
   *
   * @param shuffleId id of the shuffle
   * @param reducerId id of the reduce task
   * @param numReducers total number of reducers in the shuffle
   * @param fractionThreshold fraction of total map output size that a location must have
   *                          for it to be considered large.
   */
  def getLocationsWithLargestOutputs(
      shuffleId: Int,
      reducerId: Int,
      numReducers: Int,
      fractionThreshold: Double)
    : Option[Array[BlockManagerId]] = {

    val shuffleStatus = shuffleStatuses.get(shuffleId).orNull
    if (shuffleStatus != null) {
      shuffleStatus.withMapStatuses { statuses =>
        if (statuses.nonEmpty) {
          // HashMap to add up sizes of all blocks at the same location
          val locs = new HashMap[BlockManagerId, Long]
          var totalOutputSize = 0L
          var mapIdx = 0
          while (mapIdx < statuses.length) {
            val status = statuses(mapIdx)
            // status may be null here if we are called between registerShuffle, which creates an
            // array with null entries for each output, and registerMapOutputs, which populates it
            // with valid status entries. This is possible if one thread schedules a job which
            // depends on an RDD which is currently being computed by another thread.
            if (status != null) {
              val blockSize = status.getSizeForBlock(reducerId)
              if (blockSize > 0) {
                locs(status.location) = locs.getOrElse(status.location, 0L) + blockSize
                totalOutputSize += blockSize
              }
            }
            mapIdx = mapIdx + 1
          }
          val topLocs = locs.filter { case (loc, size) =>
            size.toDouble / totalOutputSize >= fractionThreshold
          }
          // Return if we have any locations which satisfy the required threshold
          if (topLocs.nonEmpty) {
            return Some(topLocs.keys.toArray)
          }
        }
      }
    }
    None
  }

  def incrementEpoch() {
    epochLock.synchronized {
      epoch += 1
      logDebug("Increasing epoch to " + epoch)
    }
  }

  /** Called to get current epoch number. */
  def getEpoch: Long = {
    epochLock.synchronized {
      return epoch
    }
  }

  // Get blocks sizes by executor Id. Note that zero-sized blocks are excluded in the result.
  // This method is only called in local-mode.
<<<<<<< HEAD
  def getMapSizesByExecutorId(shuffleId: Int, startPartition: Int, endPartition: Int,
      serializerRelocatable: Boolean): Seq[(BlockManagerId, Seq[(BlockId, Long)])] = {
=======
  def getMapSizesByExecutorId(shuffleId: Int, startPartition: Int, endPartition: Int)
      : Iterator[(BlockManagerId, Seq[(BlockId, Long)])] = {
>>>>>>> 81a305dd
    logDebug(s"Fetching outputs for shuffle $shuffleId, partitions $startPartition-$endPartition")
    shuffleStatuses.get(shuffleId) match {
      case Some (shuffleStatus) =>
        shuffleStatus.withMapStatuses { statuses =>
          MapOutputTracker.convertMapStatuses(shuffleId, startPartition, endPartition, statuses,
            supportsContinuousBlockBatchFetch(serializerRelocatable))
        }
      case None =>
        Iterator.empty
    }
  }

  override def stop() {
    mapOutputRequests.offer(PoisonPill)
    threadpool.shutdown()
    sendTracker(StopMapOutputTracker)
    trackerEndpoint = null
    shuffleStatuses.clear()
  }
}

/**
 * Executor-side client for fetching map output info from the driver's MapOutputTrackerMaster.
 * Note that this is not used in local-mode; instead, local-mode Executors access the
 * MapOutputTrackerMaster directly (which is possible because the master and worker share a comon
 * superclass).
 */
private[spark] class MapOutputTrackerWorker(conf: SparkConf) extends MapOutputTracker(conf) {

  val mapStatuses: Map[Int, Array[MapStatus]] =
    new ConcurrentHashMap[Int, Array[MapStatus]]().asScala

  /** Remembers which map output locations are currently being fetched on an executor. */
  private val fetching = new HashSet[Int]

<<<<<<< HEAD
  override def getMapSizesByExecutorId(shuffleId: Int, startPartition: Int, endPartition: Int,
      serializerRelocatable: Boolean): Seq[(BlockManagerId, Seq[(BlockId, Long)])] = {
=======
  // Get blocks sizes by executor Id. Note that zero-sized blocks are excluded in the result.
  override def getMapSizesByExecutorId(shuffleId: Int, startPartition: Int, endPartition: Int)
      : Iterator[(BlockManagerId, Seq[(BlockId, Long)])] = {
>>>>>>> 81a305dd
    logDebug(s"Fetching outputs for shuffle $shuffleId, partitions $startPartition-$endPartition")
    val statuses = getStatuses(shuffleId)
    try {
      MapOutputTracker.convertMapStatuses(shuffleId, startPartition, endPartition, statuses,
        supportsContinuousBlockBatchFetch(serializerRelocatable))
    } catch {
      case e: MetadataFetchFailedException =>
        // We experienced a fetch failure so our mapStatuses cache is outdated; clear it:
        mapStatuses.clear()
        throw e
    }
  }

  /**
   * Get or fetch the array of MapStatuses for a given shuffle ID. NOTE: clients MUST synchronize
   * on this array when reading it, because on the driver, we may be changing it in place.
   *
   * (It would be nice to remove this restriction in the future.)
   */
  private def getStatuses(shuffleId: Int): Array[MapStatus] = {
    val statuses = mapStatuses.get(shuffleId).orNull
    if (statuses == null) {
      logInfo("Don't have map outputs for shuffle " + shuffleId + ", fetching them")
      val startTime = System.currentTimeMillis
      var fetchedStatuses: Array[MapStatus] = null
      fetching.synchronized {
        // Someone else is fetching it; wait for them to be done
        while (fetching.contains(shuffleId)) {
          try {
            fetching.wait()
          } catch {
            case e: InterruptedException =>
          }
        }

        // Either while we waited the fetch happened successfully, or
        // someone fetched it in between the get and the fetching.synchronized.
        fetchedStatuses = mapStatuses.get(shuffleId).orNull
        if (fetchedStatuses == null) {
          // We have to do the fetch, get others to wait for us.
          fetching += shuffleId
        }
      }

      if (fetchedStatuses == null) {
        // We won the race to fetch the statuses; do so
        logInfo("Doing the fetch; tracker endpoint = " + trackerEndpoint)
        // This try-finally prevents hangs due to timeouts:
        try {
          val fetchedBytes = askTracker[Array[Byte]](GetMapOutputStatuses(shuffleId))
          fetchedStatuses = MapOutputTracker.deserializeMapStatuses(fetchedBytes)
          logInfo("Got the output locations")
          mapStatuses.put(shuffleId, fetchedStatuses)
        } finally {
          fetching.synchronized {
            fetching -= shuffleId
            fetching.notifyAll()
          }
        }
      }
      logDebug(s"Fetching map output statuses for shuffle $shuffleId took " +
        s"${System.currentTimeMillis - startTime} ms")

      if (fetchedStatuses != null) {
        fetchedStatuses
      } else {
        logError("Missing all output locations for shuffle " + shuffleId)
        throw new MetadataFetchFailedException(
          shuffleId, -1, "Missing all output locations for shuffle " + shuffleId)
      }
    } else {
      statuses
    }
  }


  /** Unregister shuffle data. */
  def unregisterShuffle(shuffleId: Int): Unit = {
    mapStatuses.remove(shuffleId)
  }

  /**
   * Called from executors to update the epoch number, potentially clearing old outputs
   * because of a fetch failure. Each executor task calls this with the latest epoch
   * number on the driver at the time it was created.
   */
  def updateEpoch(newEpoch: Long): Unit = {
    epochLock.synchronized {
      if (newEpoch > epoch) {
        logInfo("Updating epoch to " + newEpoch + " and clearing cache")
        epoch = newEpoch
        mapStatuses.clear()
      }
    }
  }
}

private[spark] object MapOutputTracker extends Logging {

  val ENDPOINT_NAME = "MapOutputTracker"
  private val DIRECT = 0
  private val BROADCAST = 1

  // Serialize an array of map output locations into an efficient byte format so that we can send
  // it to reduce tasks. We do this by compressing the serialized bytes using GZIP. They will
  // generally be pretty compressible because many map outputs will be on the same hostname.
  def serializeMapStatuses(statuses: Array[MapStatus], broadcastManager: BroadcastManager,
      isLocal: Boolean, minBroadcastSize: Int): (Array[Byte], Broadcast[Array[Byte]]) = {
    val out = new ByteArrayOutputStream
    out.write(DIRECT)
    val objOut = new ObjectOutputStream(new GZIPOutputStream(out))
    Utils.tryWithSafeFinally {
      // Since statuses can be modified in parallel, sync on it
      statuses.synchronized {
        objOut.writeObject(statuses)
      }
    } {
      objOut.close()
    }
    val arr = out.toByteArray
    if (arr.length >= minBroadcastSize) {
      // Use broadcast instead.
      // Important arr(0) is the tag == DIRECT, ignore that while deserializing !
      val bcast = broadcastManager.newBroadcast(arr, isLocal)
      // toByteArray creates copy, so we can reuse out
      out.reset()
      out.write(BROADCAST)
      val oos = new ObjectOutputStream(new GZIPOutputStream(out))
      oos.writeObject(bcast)
      oos.close()
      val outArr = out.toByteArray
      logInfo("Broadcast mapstatuses size = " + outArr.length + ", actual size = " + arr.length)
      (outArr, bcast)
    } else {
      (arr, null)
    }
  }

  // Opposite of serializeMapStatuses.
  def deserializeMapStatuses(bytes: Array[Byte]): Array[MapStatus] = {
    assert (bytes.length > 0)

    def deserializeObject(arr: Array[Byte], off: Int, len: Int): AnyRef = {
      val objIn = new ObjectInputStream(new GZIPInputStream(
        new ByteArrayInputStream(arr, off, len)))
      Utils.tryWithSafeFinally {
        objIn.readObject()
      } {
        objIn.close()
      }
    }

    bytes(0) match {
      case DIRECT =>
        deserializeObject(bytes, 1, bytes.length - 1).asInstanceOf[Array[MapStatus]]
      case BROADCAST =>
        // deserialize the Broadcast, pull .value array out of it, and then deserialize that
        val bcast = deserializeObject(bytes, 1, bytes.length - 1).
          asInstanceOf[Broadcast[Array[Byte]]]
        logInfo("Broadcast mapstatuses size = " + bytes.length +
          ", actual size = " + bcast.value.length)
        // Important - ignore the DIRECT tag ! Start from offset 1
        deserializeObject(bcast.value, 1, bcast.value.length - 1).asInstanceOf[Array[MapStatus]]
      case _ => throw new IllegalArgumentException("Unexpected byte tag = " + bytes(0))
    }
  }

  /**
   * Given an array of map statuses and a range of map output partitions, returns a sequence that,
   * for each block manager ID, lists the shuffle block IDs and corresponding shuffle block sizes
   * stored at that block manager.
   * Note that empty blocks are filtered in the result.
   *
   * If any of the statuses is null (indicating a missing location due to a failed mapper),
   * throws a FetchFailedException.
   *
   * @param shuffleId Identifier for the shuffle
   * @param startPartition Start of map output partition ID range (included in range)
   * @param endPartition End of map output partition ID range (excluded from range)
   * @param statuses List of map statuses, indexed by map ID.
   * @param supportsContinuousBlockBatchFetch if true, merge contiguous partitions in one IO
   * @return A sequence of 2-item tuples, where the first item in the tuple is a BlockManagerId,
   *         and the second item is a sequence of (shuffle block ID, shuffle block size) tuples
   *         describing the shuffle blocks that are stored at that block manager.
   */
  def convertMapStatuses(
      shuffleId: Int,
      startPartition: Int,
      endPartition: Int,
<<<<<<< HEAD
      statuses: Array[MapStatus],
      supportsContinuousBlockBatchFetch: Boolean)
      : Seq[(BlockManagerId, Seq[(BlockId, Long)])] = {
=======
      statuses: Array[MapStatus]): Iterator[(BlockManagerId, Seq[(BlockId, Long)])] = {
>>>>>>> 81a305dd
    assert (statuses != null)
    val splitsByAddress = new HashMap[BlockManagerId, ListBuffer[(BlockId, Long)]]
    for ((status, mapId) <- statuses.iterator.zipWithIndex) {
      if (status == null) {
        val errorMessage = s"Missing an output location for shuffle $shuffleId"
        logError(errorMessage)
        throw new MetadataFetchFailedException(shuffleId, startPartition, errorMessage)
      } else {
<<<<<<< HEAD
        if (endPartition - startPartition > 1 && supportsContinuousBlockBatchFetch) {
          val totalSize: Long = (startPartition until endPartition).map(status.getSizeForBlock).sum
          splitsByAddress.getOrElseUpdate(status.location, ArrayBuffer()) +=
            ((ContinuousShuffleBlockId(shuffleId, mapId,
              startPartition, endPartition - startPartition), totalSize))
        } else {
          for (part <- startPartition until endPartition) {
            splitsByAddress.getOrElseUpdate(status.location, ArrayBuffer()) +=
              ((ShuffleBlockId(shuffleId, mapId, part), status.getSizeForBlock(part)))
=======
        for (part <- startPartition until endPartition) {
          val size = status.getSizeForBlock(part)
          if (size != 0) {
            splitsByAddress.getOrElseUpdate(status.location, ListBuffer()) +=
                ((ShuffleBlockId(shuffleId, mapId, part), size))
>>>>>>> 81a305dd
          }
        }
      }
    }
    splitsByAddress.iterator
  }
}<|MERGE_RESOLUTION|>--- conflicted
+++ resolved
@@ -297,13 +297,8 @@
 
   // For testing
   def getMapSizesByExecutorId(shuffleId: Int, reduceId: Int)
-<<<<<<< HEAD
-      : Seq[(BlockManagerId, Seq[(BlockId, Long)])] = {
+      : Iterator[(BlockManagerId, Seq[(BlockId, Long)])] = {
     getMapSizesByExecutorId(shuffleId, reduceId, reduceId + 1, serializerRelocatable = false)
-=======
-      : Iterator[(BlockManagerId, Seq[(BlockId, Long)])] = {
-    getMapSizesByExecutorId(shuffleId, reduceId, reduceId + 1)
->>>>>>> 81a305dd
   }
 
   /**
@@ -315,13 +310,8 @@
    *         and the second item is a sequence of (shuffle block id, shuffle block size) tuples
    *         describing the shuffle blocks that are stored at that block manager.
    */
-<<<<<<< HEAD
   def getMapSizesByExecutorId(shuffleId: Int, startPartition: Int, endPartition: Int,
-      serializerRelocatable: Boolean): Seq[(BlockManagerId, Seq[(BlockId, Long)])]
-=======
-  def getMapSizesByExecutorId(shuffleId: Int, startPartition: Int, endPartition: Int)
-      : Iterator[(BlockManagerId, Seq[(BlockId, Long)])]
->>>>>>> 81a305dd
+      serializerRelocatable: Boolean): Iterator[(BlockManagerId, Seq[(BlockId, Long)])]
 
   /**
    * Deletes map output status information for the specified shuffle stage.
@@ -671,13 +661,8 @@
 
   // Get blocks sizes by executor Id. Note that zero-sized blocks are excluded in the result.
   // This method is only called in local-mode.
-<<<<<<< HEAD
   def getMapSizesByExecutorId(shuffleId: Int, startPartition: Int, endPartition: Int,
-      serializerRelocatable: Boolean): Seq[(BlockManagerId, Seq[(BlockId, Long)])] = {
-=======
-  def getMapSizesByExecutorId(shuffleId: Int, startPartition: Int, endPartition: Int)
-      : Iterator[(BlockManagerId, Seq[(BlockId, Long)])] = {
->>>>>>> 81a305dd
+      serializerRelocatable: Boolean): Iterator[(BlockManagerId, Seq[(BlockId, Long)])] = {
     logDebug(s"Fetching outputs for shuffle $shuffleId, partitions $startPartition-$endPartition")
     shuffleStatuses.get(shuffleId) match {
       case Some (shuffleStatus) =>
@@ -713,14 +698,9 @@
   /** Remembers which map output locations are currently being fetched on an executor. */
   private val fetching = new HashSet[Int]
 
-<<<<<<< HEAD
+  // Get blocks sizes by executor Id. Note that zero-sized blocks are excluded in the result.
   override def getMapSizesByExecutorId(shuffleId: Int, startPartition: Int, endPartition: Int,
-      serializerRelocatable: Boolean): Seq[(BlockManagerId, Seq[(BlockId, Long)])] = {
-=======
-  // Get blocks sizes by executor Id. Note that zero-sized blocks are excluded in the result.
-  override def getMapSizesByExecutorId(shuffleId: Int, startPartition: Int, endPartition: Int)
-      : Iterator[(BlockManagerId, Seq[(BlockId, Long)])] = {
->>>>>>> 81a305dd
+      serializerRelocatable: Boolean): Iterator[(BlockManagerId, Seq[(BlockId, Long)])] = {
     logDebug(s"Fetching outputs for shuffle $shuffleId, partitions $startPartition-$endPartition")
     val statuses = getStatuses(shuffleId)
     try {
@@ -910,13 +890,9 @@
       shuffleId: Int,
       startPartition: Int,
       endPartition: Int,
-<<<<<<< HEAD
       statuses: Array[MapStatus],
       supportsContinuousBlockBatchFetch: Boolean)
-      : Seq[(BlockManagerId, Seq[(BlockId, Long)])] = {
-=======
-      statuses: Array[MapStatus]): Iterator[(BlockManagerId, Seq[(BlockId, Long)])] = {
->>>>>>> 81a305dd
+      : Iterator[(BlockManagerId, Seq[(BlockId, Long)])] = {
     assert (statuses != null)
     val splitsByAddress = new HashMap[BlockManagerId, ListBuffer[(BlockId, Long)]]
     for ((status, mapId) <- statuses.iterator.zipWithIndex) {
@@ -925,23 +901,20 @@
         logError(errorMessage)
         throw new MetadataFetchFailedException(shuffleId, startPartition, errorMessage)
       } else {
-<<<<<<< HEAD
         if (endPartition - startPartition > 1 && supportsContinuousBlockBatchFetch) {
           val totalSize: Long = (startPartition until endPartition).map(status.getSizeForBlock).sum
-          splitsByAddress.getOrElseUpdate(status.location, ArrayBuffer()) +=
-            ((ContinuousShuffleBlockId(shuffleId, mapId,
-              startPartition, endPartition - startPartition), totalSize))
+          if (totalSize != 0) {
+            splitsByAddress.getOrElseUpdate(status.location, ListBuffer()) +=
+              ((ContinuousShuffleBlockId(shuffleId, mapId,
+                startPartition, endPartition - startPartition), totalSize))
+          }
         } else {
           for (part <- startPartition until endPartition) {
-            splitsByAddress.getOrElseUpdate(status.location, ArrayBuffer()) +=
-              ((ShuffleBlockId(shuffleId, mapId, part), status.getSizeForBlock(part)))
-=======
-        for (part <- startPartition until endPartition) {
-          val size = status.getSizeForBlock(part)
-          if (size != 0) {
-            splitsByAddress.getOrElseUpdate(status.location, ListBuffer()) +=
-                ((ShuffleBlockId(shuffleId, mapId, part), size))
->>>>>>> 81a305dd
+            val size: Long = status.getSizeForBlock(part)
+            if (size != 0) {
+              splitsByAddress.getOrElseUpdate(status.location, ListBuffer()) +=
+                ((ShuffleBlockId(shuffleId, mapId, part), status.getSizeForBlock(part)))
+            }
           }
         }
       }
