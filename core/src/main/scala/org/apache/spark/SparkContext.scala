--- conflicted
+++ resolved
@@ -208,15 +208,9 @@
     value <- Option(System.getenv(envKey)).orElse(Option(System.getProperty(propKey)))} {
     executorEnvs(envKey) = value
   }
-<<<<<<< HEAD
-
-  // Since memory can be set with a system property too, use that
-  executorEnvs("SPARK_MEM") = executorMemory + "m"
-=======
   // The Mesos scheduler backend relies on this environment variable to set executor memory.
   // TODO: Set this only in the Mesos scheduler.
   executorEnvs("SPARK_EXECUTOR_MEMORY") = executorMemory + "m"
->>>>>>> d679843a
   executorEnvs ++= conf.getExecutorEnv
 
   // Set SPARK_USER for user who is running SparkContext.
