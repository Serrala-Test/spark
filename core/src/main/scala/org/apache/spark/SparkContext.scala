--- conflicted
+++ resolved
@@ -2779,18 +2779,10 @@
       deployMode: String): (SchedulerBackend, TaskScheduler) = {
     import SparkMasterRegex._
 
-<<<<<<< HEAD
-    // Ensure that executor's resources satisfies one or more tasks requirement.
-    def checkResourcesPerTask(clusterMode: Boolean, executorCores: Option[Int]): Unit = {
-=======
-    // When running locally, don't try to re-execute tasks on failure.
-    val MAX_LOCAL_TASK_FAILURES = 1
-
     // Ensure that default executor's resources satisfies one or more tasks requirement.
     // This function is for cluster managers that don't set the executor cores config, for
     // others its checked in ResourceProfile.
     def checkResourcesPerTask(executorCores: Int): Unit = {
->>>>>>> 274b328f
       val taskCores = sc.conf.get(CPUS_PER_TASK)
       validateTaskCpusLargeEnough(executorCores, taskCores)
       val defaultProf = sc.resourceProfileManager.defaultResourceProfile
@@ -2814,14 +2806,9 @@
 
     master match {
       case "local" =>
-<<<<<<< HEAD
-        checkResourcesPerTask(clusterMode = false, Some(1))
+        checkResourcesPerTask(1)
         val scheduler =
           new TaskSchedulerImpl(sc, sc.conf.get(MAX_LOCAL_TASK_FAILURES), isLocal = true)
-=======
-        checkResourcesPerTask(1)
-        val scheduler = new TaskSchedulerImpl(sc, MAX_LOCAL_TASK_FAILURES, isLocal = true)
->>>>>>> 274b328f
         val backend = new LocalSchedulerBackend(sc.getConf, scheduler, 1)
         scheduler.initialize(backend)
         (backend, scheduler)
@@ -2833,14 +2820,9 @@
         if (threadCount <= 0) {
           throw new SparkException(s"Asked to run locally with $threadCount threads")
         }
-<<<<<<< HEAD
-        checkResourcesPerTask(clusterMode = false, Some(threadCount))
+        checkResourcesPerTask(threadCount)
         val scheduler =
           new TaskSchedulerImpl(sc, sc.conf.get(MAX_LOCAL_TASK_FAILURES), isLocal = true)
-=======
-        checkResourcesPerTask(threadCount)
-        val scheduler = new TaskSchedulerImpl(sc, MAX_LOCAL_TASK_FAILURES, isLocal = true)
->>>>>>> 274b328f
         val backend = new LocalSchedulerBackend(sc.getConf, scheduler, threadCount)
         scheduler.initialize(backend)
         (backend, scheduler)
