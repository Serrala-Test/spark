--- conflicted
+++ resolved
@@ -360,15 +360,10 @@
   private val dynamicAllocationEnabled = conf.getBoolean("spark.dynamicAllocation.enabled", false)
   private val dynamicAllocationTesting = conf.getBoolean("spark.dynamicAllocation.testing", false)
   private[spark] val executorAllocationManager: Option[ExecutorAllocationManager] =
-<<<<<<< HEAD
-    if (conf.getBoolean("spark.dynamicAllocation.enabled", false)) {
-      Some(new ExecutorAllocationManager(this, listenerBus, conf))
-=======
     if (dynamicAllocationEnabled) {
       assert(master.contains("yarn") || dynamicAllocationTesting,
         "Dynamic allocation of executors is currently only supported in YARN mode")
-      Some(new ExecutorAllocationManager(this))
->>>>>>> 36bdb5b7
+      Some(new ExecutorAllocationManager(this, listenerBus, conf))
     } else {
       None
     }
@@ -997,13 +992,9 @@
    * This is currently only supported in Yarn mode. Return whether the request is received.
    */
   @DeveloperApi
-<<<<<<< HEAD
   override def requestExecutors(numAdditionalExecutors: Int): Boolean = {
-=======
-  def requestExecutors(numAdditionalExecutors: Int): Boolean = {
     assert(master.contains("yarn") || dynamicAllocationTesting,
       "Requesting executors is currently only supported in YARN mode")
->>>>>>> 36bdb5b7
     schedulerBackend match {
       case b: CoarseGrainedSchedulerBackend =>
         b.requestExecutors(numAdditionalExecutors)
@@ -1019,13 +1010,9 @@
    * This is currently only supported in Yarn mode. Return whether the request is received.
    */
   @DeveloperApi
-<<<<<<< HEAD
   override def killExecutors(executorIds: Seq[String]): Boolean = {
-=======
-  def killExecutors(executorIds: Seq[String]): Boolean = {
     assert(master.contains("yarn") || dynamicAllocationTesting,
       "Killing executors is currently only supported in YARN mode")
->>>>>>> 36bdb5b7
     schedulerBackend match {
       case b: CoarseGrainedSchedulerBackend =>
         b.killExecutors(executorIds)
