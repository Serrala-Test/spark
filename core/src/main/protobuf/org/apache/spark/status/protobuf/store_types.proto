--- conflicted
+++ resolved
@@ -27,17 +27,10 @@
 
 enum JobExecutionStatus {
   JOB_EXECUTION_STATUS_UNSPECIFIED = 0;
-<<<<<<< HEAD
   JOB_EXECUTION_STATUS_RUNNING = 1;
   JOB_EXECUTION_STATUS_SUCCEEDED = 2;
   JOB_EXECUTION_STATUS_FAILED = 3;
   JOB_EXECUTION_STATUS_UNKNOWN = 4;
-=======
-  RUNNING = 1;
-  SUCCEEDED = 2;
-  FAILED = 3;
-  UNKNOWN = 4;
->>>>>>> 6aac6428
 }
 
 message JobData {
