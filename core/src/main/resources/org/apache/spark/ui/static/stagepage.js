--- conflicted
+++ resolved
@@ -492,30 +492,6 @@
             var accumulatorTable = responseBody.accumulatorUpdates.filter(accumUpdate =>
                 !(accumUpdate.name).toString().includes("internal."));
 
-<<<<<<< HEAD
-            // rendering the UI page
-            var data = {"executors": response};
-            $.get(createTemplateURI(appId, "stagespage"), function(template) {
-                tasksSummary.append(Mustache.render($(template).filter("#stages-summary-template").html(), data));
-
-                $("#additionalMetrics").click(function(){
-                    $("#arrowtoggle1").toggleClass("arrow-open arrow-closed");
-                    $("#toggle-metrics").toggleClass("d-none");
-                    if (window.localStorage) {
-                        window.localStorage.setItem("arrowtoggle1class", $("#arrowtoggle1").attr('class'));
-                    }
-                });
-
-                $("#aggregatedMetrics").click(function(){
-                    $("#arrowtoggle2").toggleClass("arrow-open arrow-closed");
-                    $("#toggle-aggregatedMetrics").toggleClass("d-none");
-                    if (window.localStorage) {
-                        window.localStorage.setItem("arrowtoggle2class", $("#arrowtoggle2").attr('class'));
-                    }
-                });
-
-=======
->>>>>>> d0f635e3
                 var quantiles = "0,0.25,0.5,0.75,1.0";
                 $.getJSON(endPoint + "/" + stageAttemptId + "/taskSummary?quantiles=" + quantiles,
                   function(taskMetricsResponse, status, jqXHR) {
