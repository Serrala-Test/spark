--- conflicted
+++ resolved
@@ -3305,7 +3305,260 @@
       "Expected exactly one path to be specified, but got: <paths>"
     ]
   },
-<<<<<<< HEAD
+  "_LEGACY_ERROR_TEMP_2051" : {
+    "message" : [
+      "Failed to find data source: <provider>. Please find packages at https://spark.apache.org/third-party-projects.html"
+    ]
+  },
+  "_LEGACY_ERROR_TEMP_2052" : {
+    "message" : [
+      "<className> was removed in Spark 2.0. Please check if your library is compatible with Spark 2.0"
+    ]
+  },
+  "_LEGACY_ERROR_TEMP_2053" : {
+    "message" : [
+      "buildReader is not supported for <format>"
+    ]
+  },
+  "_LEGACY_ERROR_TEMP_2054" : {
+    "message" : [
+      "Task failed while writing rows."
+    ]
+  },
+  "_LEGACY_ERROR_TEMP_2055" : {
+    "message" : [
+      "<message>",
+      "It is possible the underlying files have been updated. You can explicitly invalidate the cache in Spark by running 'REFRESH TABLE tableName' command in SQL or by recreating the Dataset/DataFrame involved."
+    ]
+  },
+  "_LEGACY_ERROR_TEMP_2056" : {
+    "message" : [
+      "Unable to clear output directory <staticPrefixPath> prior to writing to it"
+    ]
+  },
+  "_LEGACY_ERROR_TEMP_2057" : {
+    "message" : [
+      "Unable to clear partition directory <path> prior to writing to it"
+    ]
+  },
+  "_LEGACY_ERROR_TEMP_2058" : {
+    "message" : [
+      "Failed to cast value `<value>` to `<dataType>` for partition column `<columnName>`"
+    ]
+  },
+  "_LEGACY_ERROR_TEMP_2059" : {
+    "message" : [
+      "End of stream"
+    ]
+  },
+  "_LEGACY_ERROR_TEMP_2060" : {
+    "message" : [
+      "The fallback v1 relation reports inconsistent schema:",
+      "Schema of v2 scan: <v2Schema>",
+      "Schema of v1 relation: <v1Schema>"
+    ]
+  },
+  "_LEGACY_ERROR_TEMP_2061" : {
+    "message" : [
+      "No records should be returned from EmptyDataReader"
+    ]
+  },
+  "_LEGACY_ERROR_TEMP_2062" : {
+    "message" : [
+      "<message>",
+      "It is possible the underlying files have been updated. You can explicitly invalidate the cache in Spark by recreating the Dataset/DataFrame involved."
+    ]
+  },
+  "_LEGACY_ERROR_TEMP_2063" : {
+    "message" : [
+      "Parquet column cannot be converted in file <filePath>. Column: <column>, Expected: <logicalType>, Found: <physicalType>"
+    ]
+  },
+  "_LEGACY_ERROR_TEMP_2064" : {
+    "message" : [
+      "Encountered error while reading file <path>. Details:"
+    ]
+  },
+  "_LEGACY_ERROR_TEMP_2065" : {
+    "message" : [
+      "Cannot create columnar reader."
+    ]
+  },
+  "_LEGACY_ERROR_TEMP_2066" : {
+    "message" : [
+      "Invalid namespace name: <namespace>"
+    ]
+  },
+  "_LEGACY_ERROR_TEMP_2067" : {
+    "message" : [
+      "Unsupported partition transform: <transform>"
+    ]
+  },
+  "_LEGACY_ERROR_TEMP_2068" : {
+    "message" : [
+      "Missing database location"
+    ]
+  },
+  "_LEGACY_ERROR_TEMP_2069" : {
+    "message" : [
+      "Cannot remove reserved property: <property>"
+    ]
+  },
+  "_LEGACY_ERROR_TEMP_2070" : {
+    "message" : [
+      "Writing job failed."
+    ]
+  },
+  "_LEGACY_ERROR_TEMP_2071" : {
+    "message" : [
+      "Commit denied for partition <partId> (task <taskId>, attempt <attemptId>, stage <stageId>.<stageAttempt>)"
+    ]
+  },
+  "_LEGACY_ERROR_TEMP_2072" : {
+    "message" : [
+      "Table implementation does not support writes: <ident>"
+    ]
+  },
+  "_LEGACY_ERROR_TEMP_2073" : {
+    "message" : [
+      "Cannot create JDBC table with partition"
+    ]
+  },
+  "_LEGACY_ERROR_TEMP_2074" : {
+    "message" : [
+      "user-specified schema"
+    ]
+  },
+  "_LEGACY_ERROR_TEMP_2075" : {
+    "message" : [
+      "Write is not supported for binary file data source"
+    ]
+  },
+  "_LEGACY_ERROR_TEMP_2076" : {
+    "message" : [
+      "The length of <path> is <len>, which exceeds the max length allowed: <maxLength>."
+    ]
+  },
+  "_LEGACY_ERROR_TEMP_2077" : {
+    "message" : [
+      "Unsupported field name: <fieldName>"
+    ]
+  },
+  "_LEGACY_ERROR_TEMP_2078" : {
+    "message" : [
+      "Both '<jdbcTableName>' and '<jdbcQueryString>' can not be specified at the same time."
+    ]
+  },
+  "_LEGACY_ERROR_TEMP_2079" : {
+    "message" : [
+      "Option '<jdbcTableName>' or '<jdbcQueryString>' is required."
+    ]
+  },
+  "_LEGACY_ERROR_TEMP_2080" : {
+    "message" : [
+      "Option `<optionName>` can not be empty."
+    ]
+  },
+  "_LEGACY_ERROR_TEMP_2081" : {
+    "message" : [
+      "Invalid value `<value>` for parameter `<jdbcTxnIsolationLevel>`. This can be `NONE`, `READ_UNCOMMITTED`, `READ_COMMITTED`, `REPEATABLE_READ` or `SERIALIZABLE`."
+    ]
+  },
+  "_LEGACY_ERROR_TEMP_2082" : {
+    "message" : [
+      "Can't get JDBC type for <catalogString>"
+    ]
+  },
+  "_LEGACY_ERROR_TEMP_2083" : {
+    "message" : [
+      "Unsupported type <content>"
+    ]
+  },
+  "_LEGACY_ERROR_TEMP_2084" : {
+    "message" : [
+      "Unsupported array element type <catalogString> based on binary"
+    ]
+  },
+  "_LEGACY_ERROR_TEMP_2085" : {
+    "message" : [
+      "Nested arrays unsupported"
+    ]
+  },
+  "_LEGACY_ERROR_TEMP_2086" : {
+    "message" : [
+      "Can't translate non-null value for field <pos>"
+    ]
+  },
+  "_LEGACY_ERROR_TEMP_2087" : {
+    "message" : [
+      "Invalid value `<n>` for parameter `<jdbcNumPartitions>` in table writing via JDBC. The minimum value is 1."
+    ]
+  },
+  "_LEGACY_ERROR_TEMP_2088" : {
+    "message" : [
+      "<dataType> is not supported yet."
+    ]
+  },
+  "_LEGACY_ERROR_TEMP_2089" : {
+    "message" : [
+      "DataType: <catalogString>"
+    ]
+  },
+  "_LEGACY_ERROR_TEMP_2090" : {
+    "message" : [
+      "The input filter of <owner> should be fully convertible."
+    ]
+  },
+  "_LEGACY_ERROR_TEMP_2091" : {
+    "message" : [
+      "Could not read footer for file: <file>"
+    ]
+  },
+  "_LEGACY_ERROR_TEMP_2092" : {
+    "message" : [
+      "Could not read footer for file: <file>"
+    ]
+  },
+  "_LEGACY_ERROR_TEMP_2093" : {
+    "message" : [
+      "Found duplicate field(s) \"<requiredFieldName>\": <matchedOrcFields> in case-insensitive mode"
+    ]
+  },
+  "_LEGACY_ERROR_TEMP_2094" : {
+    "message" : [
+      "Found duplicate field(s) \"<requiredId>\": <matchedFields> in id mapping mode"
+    ]
+  },
+  "_LEGACY_ERROR_TEMP_2095" : {
+    "message" : [
+      "Failed to merge incompatible schemas <left> and <right>"
+    ]
+  },
+  "_LEGACY_ERROR_TEMP_2096" : {
+    "message" : [
+      "<ddl> is not supported temporarily."
+    ]
+  },
+  "_LEGACY_ERROR_TEMP_2097" : {
+    "message" : [
+      "Could not execute broadcast in <timeout> secs. You can increase the timeout for broadcasts via <broadcastTimeout> or disable broadcast join by setting <autoBroadcastJoinThreshold> to -1"
+    ]
+  },
+  "_LEGACY_ERROR_TEMP_2098" : {
+    "message" : [
+      "Could not compare cost with <cost>"
+    ]
+  },
+  "_LEGACY_ERROR_TEMP_2099" : {
+    "message" : [
+      "Unsupported data type: <dt>"
+    ]
+  },
+  "_LEGACY_ERROR_TEMP_2100" : {
+    "message" : [
+      "not support type: <dataType>"
+    ]
+  },
   "_LEGACY_ERROR_TEMP_2251" : {
     "message" : [
       "<execName> does not support the execute() code path."
@@ -3443,260 +3696,6 @@
   "_LEGACY_ERROR_TEMP_2275" : {
     "message" : [
       "Dataset transformations and actions can only be invoked by the driver, not inside of other Dataset transformations; for example, dataset1.map(x => dataset2.values.count() * x) is invalid because the values transformation and count action cannot be performed inside of the dataset1.map transformation. For more information, see SPARK-28702."
-=======
-  "_LEGACY_ERROR_TEMP_2051" : {
-    "message" : [
-      "Failed to find data source: <provider>. Please find packages at https://spark.apache.org/third-party-projects.html"
-    ]
-  },
-  "_LEGACY_ERROR_TEMP_2052" : {
-    "message" : [
-      "<className> was removed in Spark 2.0. Please check if your library is compatible with Spark 2.0"
-    ]
-  },
-  "_LEGACY_ERROR_TEMP_2053" : {
-    "message" : [
-      "buildReader is not supported for <format>"
-    ]
-  },
-  "_LEGACY_ERROR_TEMP_2054" : {
-    "message" : [
-      "Task failed while writing rows."
-    ]
-  },
-  "_LEGACY_ERROR_TEMP_2055" : {
-    "message" : [
-      "<message>",
-      "It is possible the underlying files have been updated. You can explicitly invalidate the cache in Spark by running 'REFRESH TABLE tableName' command in SQL or by recreating the Dataset/DataFrame involved."
-    ]
-  },
-  "_LEGACY_ERROR_TEMP_2056" : {
-    "message" : [
-      "Unable to clear output directory <staticPrefixPath> prior to writing to it"
-    ]
-  },
-  "_LEGACY_ERROR_TEMP_2057" : {
-    "message" : [
-      "Unable to clear partition directory <path> prior to writing to it"
-    ]
-  },
-  "_LEGACY_ERROR_TEMP_2058" : {
-    "message" : [
-      "Failed to cast value `<value>` to `<dataType>` for partition column `<columnName>`"
-    ]
-  },
-  "_LEGACY_ERROR_TEMP_2059" : {
-    "message" : [
-      "End of stream"
-    ]
-  },
-  "_LEGACY_ERROR_TEMP_2060" : {
-    "message" : [
-      "The fallback v1 relation reports inconsistent schema:",
-      "Schema of v2 scan: <v2Schema>",
-      "Schema of v1 relation: <v1Schema>"
-    ]
-  },
-  "_LEGACY_ERROR_TEMP_2061" : {
-    "message" : [
-      "No records should be returned from EmptyDataReader"
-    ]
-  },
-  "_LEGACY_ERROR_TEMP_2062" : {
-    "message" : [
-      "<message>",
-      "It is possible the underlying files have been updated. You can explicitly invalidate the cache in Spark by recreating the Dataset/DataFrame involved."
-    ]
-  },
-  "_LEGACY_ERROR_TEMP_2063" : {
-    "message" : [
-      "Parquet column cannot be converted in file <filePath>. Column: <column>, Expected: <logicalType>, Found: <physicalType>"
-    ]
-  },
-  "_LEGACY_ERROR_TEMP_2064" : {
-    "message" : [
-      "Encountered error while reading file <path>. Details:"
-    ]
-  },
-  "_LEGACY_ERROR_TEMP_2065" : {
-    "message" : [
-      "Cannot create columnar reader."
-    ]
-  },
-  "_LEGACY_ERROR_TEMP_2066" : {
-    "message" : [
-      "Invalid namespace name: <namespace>"
-    ]
-  },
-  "_LEGACY_ERROR_TEMP_2067" : {
-    "message" : [
-      "Unsupported partition transform: <transform>"
-    ]
-  },
-  "_LEGACY_ERROR_TEMP_2068" : {
-    "message" : [
-      "Missing database location"
-    ]
-  },
-  "_LEGACY_ERROR_TEMP_2069" : {
-    "message" : [
-      "Cannot remove reserved property: <property>"
-    ]
-  },
-  "_LEGACY_ERROR_TEMP_2070" : {
-    "message" : [
-      "Writing job failed."
-    ]
-  },
-  "_LEGACY_ERROR_TEMP_2071" : {
-    "message" : [
-      "Commit denied for partition <partId> (task <taskId>, attempt <attemptId>, stage <stageId>.<stageAttempt>)"
-    ]
-  },
-  "_LEGACY_ERROR_TEMP_2072" : {
-    "message" : [
-      "Table implementation does not support writes: <ident>"
-    ]
-  },
-  "_LEGACY_ERROR_TEMP_2073" : {
-    "message" : [
-      "Cannot create JDBC table with partition"
-    ]
-  },
-  "_LEGACY_ERROR_TEMP_2074" : {
-    "message" : [
-      "user-specified schema"
-    ]
-  },
-  "_LEGACY_ERROR_TEMP_2075" : {
-    "message" : [
-      "Write is not supported for binary file data source"
-    ]
-  },
-  "_LEGACY_ERROR_TEMP_2076" : {
-    "message" : [
-      "The length of <path> is <len>, which exceeds the max length allowed: <maxLength>."
-    ]
-  },
-  "_LEGACY_ERROR_TEMP_2077" : {
-    "message" : [
-      "Unsupported field name: <fieldName>"
-    ]
-  },
-  "_LEGACY_ERROR_TEMP_2078" : {
-    "message" : [
-      "Both '<jdbcTableName>' and '<jdbcQueryString>' can not be specified at the same time."
-    ]
-  },
-  "_LEGACY_ERROR_TEMP_2079" : {
-    "message" : [
-      "Option '<jdbcTableName>' or '<jdbcQueryString>' is required."
-    ]
-  },
-  "_LEGACY_ERROR_TEMP_2080" : {
-    "message" : [
-      "Option `<optionName>` can not be empty."
-    ]
-  },
-  "_LEGACY_ERROR_TEMP_2081" : {
-    "message" : [
-      "Invalid value `<value>` for parameter `<jdbcTxnIsolationLevel>`. This can be `NONE`, `READ_UNCOMMITTED`, `READ_COMMITTED`, `REPEATABLE_READ` or `SERIALIZABLE`."
-    ]
-  },
-  "_LEGACY_ERROR_TEMP_2082" : {
-    "message" : [
-      "Can't get JDBC type for <catalogString>"
-    ]
-  },
-  "_LEGACY_ERROR_TEMP_2083" : {
-    "message" : [
-      "Unsupported type <content>"
-    ]
-  },
-  "_LEGACY_ERROR_TEMP_2084" : {
-    "message" : [
-      "Unsupported array element type <catalogString> based on binary"
-    ]
-  },
-  "_LEGACY_ERROR_TEMP_2085" : {
-    "message" : [
-      "Nested arrays unsupported"
-    ]
-  },
-  "_LEGACY_ERROR_TEMP_2086" : {
-    "message" : [
-      "Can't translate non-null value for field <pos>"
-    ]
-  },
-  "_LEGACY_ERROR_TEMP_2087" : {
-    "message" : [
-      "Invalid value `<n>` for parameter `<jdbcNumPartitions>` in table writing via JDBC. The minimum value is 1."
-    ]
-  },
-  "_LEGACY_ERROR_TEMP_2088" : {
-    "message" : [
-      "<dataType> is not supported yet."
-    ]
-  },
-  "_LEGACY_ERROR_TEMP_2089" : {
-    "message" : [
-      "DataType: <catalogString>"
-    ]
-  },
-  "_LEGACY_ERROR_TEMP_2090" : {
-    "message" : [
-      "The input filter of <owner> should be fully convertible."
-    ]
-  },
-  "_LEGACY_ERROR_TEMP_2091" : {
-    "message" : [
-      "Could not read footer for file: <file>"
-    ]
-  },
-  "_LEGACY_ERROR_TEMP_2092" : {
-    "message" : [
-      "Could not read footer for file: <file>"
-    ]
-  },
-  "_LEGACY_ERROR_TEMP_2093" : {
-    "message" : [
-      "Found duplicate field(s) \"<requiredFieldName>\": <matchedOrcFields> in case-insensitive mode"
-    ]
-  },
-  "_LEGACY_ERROR_TEMP_2094" : {
-    "message" : [
-      "Found duplicate field(s) \"<requiredId>\": <matchedFields> in id mapping mode"
-    ]
-  },
-  "_LEGACY_ERROR_TEMP_2095" : {
-    "message" : [
-      "Failed to merge incompatible schemas <left> and <right>"
-    ]
-  },
-  "_LEGACY_ERROR_TEMP_2096" : {
-    "message" : [
-      "<ddl> is not supported temporarily."
-    ]
-  },
-  "_LEGACY_ERROR_TEMP_2097" : {
-    "message" : [
-      "Could not execute broadcast in <timeout> secs. You can increase the timeout for broadcasts via <broadcastTimeout> or disable broadcast join by setting <autoBroadcastJoinThreshold> to -1"
-    ]
-  },
-  "_LEGACY_ERROR_TEMP_2098" : {
-    "message" : [
-      "Could not compare cost with <cost>"
-    ]
-  },
-  "_LEGACY_ERROR_TEMP_2099" : {
-    "message" : [
-      "Unsupported data type: <dt>"
-    ]
-  },
-  "_LEGACY_ERROR_TEMP_2100" : {
-    "message" : [
-      "not support type: <dataType>"
->>>>>>> 1c6bd9e2
     ]
   }
 }