{
  "AMBIGUOUS_COLUMN_OR_FIELD" : {
    "message" : [
      "Column or field <name> is ambiguous and has <n> matches."
    ],
    "sqlState" : "42702"
  },
  "AMBIGUOUS_LATERAL_COLUMN_ALIAS" : {
    "message" : [
      "Lateral column alias <name> is ambiguous and has <n> matches."
    ],
    "sqlState" : "42702"
  },
  "AMBIGUOUS_REFERENCE" : {
    "message" : [
      "Reference <name> is ambiguous, could be: <referenceNames>."
    ],
    "sqlState" : "42704"
  },
  "ARITHMETIC_OVERFLOW" : {
    "message" : [
      "<message>.<alternative> If necessary set <config> to \"false\" to bypass this error."
    ],
    "sqlState" : "22003"
  },
  "CANNOT_CAST_DATATYPE" : {
    "message" : [
      "Cannot cast <sourceType> to <targetType>."
    ],
    "sqlState" : "42846"
  },
  "CANNOT_CONSTRUCT_PROTOBUF_DESCRIPTOR" : {
    "message" : [
      "Error constructing FileDescriptor for <descFilePath>."
    ]
  },
  "CANNOT_CONVERT_PROTOBUF_FIELD_TYPE_TO_SQL_TYPE" : {
    "message" : [
      "Cannot convert Protobuf <protobufColumn> to SQL <sqlColumn> because schema is incompatible (protobufType = <protobufType>, sqlType = <sqlType>)."
    ]
  },
  "CANNOT_CONVERT_PROTOBUF_MESSAGE_TYPE_TO_SQL_TYPE" : {
    "message" : [
      "Unable to convert <protobufType> of Protobuf to SQL type <toType>."
    ]
  },
  "CANNOT_CONVERT_SQL_TYPE_TO_PROTOBUF_ENUM_TYPE" : {
    "message" : [
      "Cannot convert SQL <sqlColumn> to Protobuf <protobufColumn> because <data> cannot be written since it's not defined in ENUM <enumString>."
    ]
  },
  "CANNOT_CONVERT_SQL_TYPE_TO_PROTOBUF_FIELD_TYPE" : {
    "message" : [
      "Cannot convert SQL <sqlColumn> to Protobuf <protobufColumn> because schema is incompatible (protobufType = <protobufType>, sqlType = <sqlType>)."
    ]
  },
  "CANNOT_DECODE_URL" : {
    "message" : [
      "Cannot decode url : <url>."
    ],
    "sqlState" : "22546"
  },
  "CANNOT_LOAD_FUNCTION_CLASS" : {
    "message" : [
      "Cannot load class <className> when registering the function <functionName>, please make sure it is on the classpath."
    ]
  },
  "CANNOT_LOAD_PROTOBUF_CLASS" : {
    "message" : [
      "Could not load Protobuf class with name <protobufClassName>. <explanation>."
    ]
  },
  "CANNOT_PARSE_DECIMAL" : {
    "message" : [
      "Cannot parse decimal."
    ],
    "sqlState" : "22018"
  },
  "CANNOT_PARSE_JSON_FIELD" : {
    "message" : [
      "Cannot parse the field name <fieldName> and the value <fieldValue> of the JSON token type <jsonType> to target Spark data type <dataType>."
    ],
    "sqlState" : "2203G"
  },
  "CANNOT_PARSE_PROTOBUF_DESCRIPTOR" : {
    "message" : [
      "Error parsing file <descFilePath> descriptor byte[] into Descriptor object."
    ]
  },
  "CANNOT_PARSE_TIMESTAMP" : {
    "message" : [
      "<message>. If necessary set <ansiConfig> to \"false\" to bypass this error."
    ],
    "sqlState" : "22007"
  },
  "CANNOT_RESTORE_PERMISSIONS_FOR_PATH" : {
    "message" : [
      "Failed to set permissions on created path <path> back to <permission>."
    ]
  },
  "CANNOT_UP_CAST_DATATYPE" : {
    "message" : [
      "Cannot up cast <expression> from <sourceType> to <targetType>.",
      "<details>"
    ]
  },
  "CAST_INVALID_INPUT" : {
    "message" : [
      "The value <expression> of the type <sourceType> cannot be cast to <targetType> because it is malformed. Correct the value as per the syntax, or change its target type. Use `try_cast` to tolerate malformed input and return NULL instead. If necessary set <ansiConfig> to \"false\" to bypass this error."
    ],
    "sqlState" : "22018"
  },
  "CAST_OVERFLOW" : {
    "message" : [
      "The value <value> of the type <sourceType> cannot be cast to <targetType> due to an overflow. Use `try_cast` to tolerate overflow and return NULL instead. If necessary set <ansiConfig> to \"false\" to bypass this error."
    ],
    "sqlState" : "22003"
  },
  "CAST_OVERFLOW_IN_TABLE_INSERT" : {
    "message" : [
      "Fail to insert a value of <sourceType> type into the <targetType> type column <columnName> due to an overflow. Use `try_cast` on the input value to tolerate overflow and return NULL instead."
    ],
    "sqlState" : "22003"
  },
  "COLUMN_ALREADY_EXISTS" : {
    "message" : [
      "The column <columnName> already exists. Consider to choose another name or rename the existing column."
    ],
    "sqlState" : "42711"
  },
  "COLUMN_NOT_FOUND" : {
    "message" : [
      "The column <colName> cannot be found. Verify the spelling and correctness of the column name according to the SQL config <caseSensitiveConfig>."
    ],
    "sqlState" : "42703"
  },
  "COMPARATOR_RETURNS_NULL" : {
    "message" : [
      "The comparator has returned a NULL for a comparison between <firstValue> and <secondValue>. It should return a positive integer for \"greater than\", 0 for \"equal\" and a negative integer for \"less than\". To revert to deprecated behavior where NULL is treated as 0 (equal), you must set \"spark.sql.legacy.allowNullComparisonResultInArraySort\" to \"true\"."
    ]
  },
  "CONCURRENT_QUERY" : {
    "message" : [
      "Another instance of this query was just started by a concurrent session."
    ]
  },
  "CONNECT" : {
    "message" : [
      "Generic Spark Connect error."
    ],
    "subClass" : {
      "INTERCEPTOR_CTOR_MISSING" : {
        "message" : [
          "Cannot instantiate GRPC interceptor because <cls> is missing a default constructor without arguments."
        ]
      },
      "INTERCEPTOR_RUNTIME_ERROR" : {
        "message" : [
          "Error instantiating GRPC interceptor: <msg>"
        ]
      },
      "PLUGIN_CTOR_MISSING" : {
        "message" : [
          "Cannot instantiate Spark Connect plugin because <cls> is missing a default constructor without arguments."
        ]
      },
      "PLUGIN_RUNTIME_ERROR" : {
        "message" : [
          "Error instantiating Spark Connect plugin: <msg>"
        ]
      }
    }
  },
  "CONVERSION_INVALID_INPUT" : {
    "message" : [
      "The value <str> (<fmt>) cannot be converted to <targetType> because it is malformed. Correct the value as per the syntax, or change its format. Use <suggestion> to tolerate malformed input and return NULL instead."
    ],
    "sqlState" : "22018"
  },
  "CREATE_TABLE_COLUMN_OPTION_DUPLICATE" : {
    "message" : [
      "CREATE TABLE column <columnName> specifies option \"<optionName>\" more than once, which is invalid."
    ],
    "sqlState" : "42710"
  },
  "DATATYPE_MISMATCH" : {
    "message" : [
      "Cannot resolve <sqlExpr> due to data type mismatch:"
    ],
    "subClass" : {
      "ARRAY_FUNCTION_DIFF_TYPES" : {
        "message" : [
          "Input to <functionName> should have been <dataType> followed by a value with same element type, but it's [<leftType>, <rightType>]."
        ]
      },
      "BINARY_ARRAY_DIFF_TYPES" : {
        "message" : [
          "Input to function <functionName> should have been two <arrayType> with same element type, but it's [<leftType>, <rightType>]."
        ]
      },
      "BINARY_OP_DIFF_TYPES" : {
        "message" : [
          "the left and right operands of the binary operator have incompatible types (<left> and <right>)."
        ]
      },
      "BINARY_OP_WRONG_TYPE" : {
        "message" : [
          "the binary operator requires the input type <inputType>, not <actualDataType>."
        ]
      },
      "BLOOM_FILTER_BINARY_OP_WRONG_TYPE" : {
        "message" : [
          "The Bloom filter binary input to <functionName> should be either a constant value or a scalar subquery expression, but it's <actual>."
        ]
      },
      "BLOOM_FILTER_WRONG_TYPE" : {
        "message" : [
          "Input to function <functionName> should have been <expectedLeft> followed by value with <expectedRight>, but it's [<actual>]."
        ]
      },
      "CANNOT_CONVERT_TO_JSON" : {
        "message" : [
          "Unable to convert column <name> of type <type> to JSON."
        ]
      },
      "CANNOT_DROP_ALL_FIELDS" : {
        "message" : [
          "Cannot drop all fields in struct."
        ]
      },
      "CAST_WITHOUT_SUGGESTION" : {
        "message" : [
          "cannot cast <srcType> to <targetType>."
        ]
      },
      "CAST_WITH_CONF_SUGGESTION" : {
        "message" : [
          "cannot cast <srcType> to <targetType> with ANSI mode on.",
          "If you have to cast <srcType> to <targetType>, you can set <config> as <configVal>."
        ]
      },
      "CAST_WITH_FUNC_SUGGESTION" : {
        "message" : [
          "cannot cast <srcType> to <targetType>.",
          "To convert values from <srcType> to <targetType>, you can use the functions <functionNames> instead."
        ]
      },
      "CREATE_MAP_KEY_DIFF_TYPES" : {
        "message" : [
          "The given keys of function <functionName> should all be the same type, but they are <dataType>."
        ]
      },
      "CREATE_MAP_VALUE_DIFF_TYPES" : {
        "message" : [
          "The given values of function <functionName> should all be the same type, but they are <dataType>."
        ]
      },
      "CREATE_NAMED_STRUCT_WITHOUT_FOLDABLE_STRING" : {
        "message" : [
          "Only foldable `STRING` expressions are allowed to appear at odd position, but they are <inputExprs>."
        ]
      },
      "DATA_DIFF_TYPES" : {
        "message" : [
          "Input to <functionName> should all be the same type, but it's <dataType>."
        ]
      },
      "HASH_MAP_TYPE" : {
        "message" : [
          "Input to the function <functionName> cannot contain elements of the \"MAP\" type. In Spark, same maps may have different hashcode, thus hash expressions are prohibited on \"MAP\" elements. To restore previous behavior set \"spark.sql.legacy.allowHashOnMapType\" to \"true\"."
        ]
      },
      "INPUT_SIZE_NOT_ONE" : {
        "message" : [
          "Length of <exprName> should be 1."
        ]
      },
      "INVALID_ARG_VALUE" : {
        "message" : [
          "The <inputName> value must to be a <requireType> literal of <validValues>, but got <inputValue>."
        ]
      },
      "INVALID_JSON_MAP_KEY_TYPE" : {
        "message" : [
          "Input schema <schema> can only contain STRING as a key type for a MAP."
        ]
      },
      "INVALID_JSON_SCHEMA" : {
        "message" : [
          "Input schema <schema> must be a struct, an array or a map."
        ]
      },
      "INVALID_MAP_KEY_TYPE" : {
        "message" : [
          "The key of map cannot be/contain <keyType>."
        ]
      },
      "INVALID_ORDERING_TYPE" : {
        "message" : [
          "The <functionName> does not support ordering on type <dataType>."
        ]
      },
      "IN_SUBQUERY_DATA_TYPE_MISMATCH" : {
        "message" : [
          "The data type of one or more elements in the left hand side of an IN subquery is not compatible with the data type of the output of the subquery. Mismatched columns: [<mismatchedColumns>], left side: [<leftType>], right side: [<rightType>]."
        ]
      },
      "IN_SUBQUERY_LENGTH_MISMATCH" : {
        "message" : [
          "The number of columns in the left hand side of an IN subquery does not match the number of columns in the output of subquery. Left hand side columns(length: <leftLength>): [<leftColumns>], right hand side columns(length: <rightLength>): [<rightColumns>]."
        ]
      },
      "MAP_CONCAT_DIFF_TYPES" : {
        "message" : [
          "The <functionName> should all be of type map, but it's <dataType>."
        ]
      },
      "MAP_FUNCTION_DIFF_TYPES" : {
        "message" : [
          "Input to <functionName> should have been <dataType> followed by a value with same key type, but it's [<leftType>, <rightType>]."
        ]
      },
      "MAP_ZIP_WITH_DIFF_TYPES" : {
        "message" : [
          "Input to the <functionName> should have been two maps with compatible key types, but it's [<leftType>, <rightType>]."
        ]
      },
      "NON_FOLDABLE_INPUT" : {
        "message" : [
          "the input <inputName> should be a foldable <inputType> expression; however, got <inputExpr>."
        ]
      },
      "NON_STRING_TYPE" : {
        "message" : [
          "all arguments must be strings."
        ]
      },
      "NULL_TYPE" : {
        "message" : [
          "Null typed values cannot be used as arguments of <functionName>."
        ]
      },
      "PARAMETER_CONSTRAINT_VIOLATION" : {
        "message" : [
          "The <leftExprName>(<leftExprValue>) must be <constraint> the <rightExprName>(<rightExprValue>)."
        ]
      },
      "RANGE_FRAME_INVALID_TYPE" : {
        "message" : [
          "The data type <orderSpecType> used in the order specification does not match the data type <valueBoundaryType> which is used in the range frame."
        ]
      },
      "RANGE_FRAME_MULTI_ORDER" : {
        "message" : [
          "A range window frame with value boundaries cannot be used in a window specification with multiple order by expressions: <orderSpec>."
        ]
      },
      "RANGE_FRAME_WITHOUT_ORDER" : {
        "message" : [
          "A range window frame cannot be used in an unordered window specification."
        ]
      },
      "SEQUENCE_WRONG_INPUT_TYPES" : {
        "message" : [
          "<functionName> uses the wrong parameter type. The parameter type must conform to:",
          "1. The start and stop expressions must resolve to the same type.",
          "2. If start and stop expressions resolve to the <startType> type, then the step expression must resolve to the <stepType> type.",
          "3. Otherwise, if start and stop expressions resolve to the <otherStartType> type, then the step expression must resolve to the same type."
        ]
      },
      "SPECIFIED_WINDOW_FRAME_DIFF_TYPES" : {
        "message" : [
          "Window frame bounds <lower> and <upper> do not have the same type: <lowerType> <> <upperType>."
        ]
      },
      "SPECIFIED_WINDOW_FRAME_INVALID_BOUND" : {
        "message" : [
          "Window frame upper bound <upper> does not follow the lower bound <lower>."
        ]
      },
      "SPECIFIED_WINDOW_FRAME_UNACCEPTED_TYPE" : {
        "message" : [
          "The data type of the <location> bound <exprType> does not match the expected data type <expectedType>."
        ]
      },
      "SPECIFIED_WINDOW_FRAME_WITHOUT_FOLDABLE" : {
        "message" : [
          "Window frame <location> bound <expression> is not a literal."
        ]
      },
      "SPECIFIED_WINDOW_FRAME_WRONG_COMPARISON" : {
        "message" : [
          "The lower bound of a window frame must be <comparison> to the upper bound."
        ]
      },
      "STACK_COLUMN_DIFF_TYPES" : {
        "message" : [
          "The data type of the column (<columnIndex>) do not have the same type: <leftType> (<leftParamIndex>) <> <rightType> (<rightParamIndex>)."
        ]
      },
      "UNEXPECTED_CLASS_TYPE" : {
        "message" : [
          "class <className> not found."
        ]
      },
      "UNEXPECTED_INPUT_TYPE" : {
        "message" : [
          "Parameter <paramIndex> requires the <requiredType> type, however <inputSql> has the type <inputType>."
        ]
      },
      "UNEXPECTED_NULL" : {
        "message" : [
          "The <exprName> must not be null."
        ]
      },
      "UNEXPECTED_RETURN_TYPE" : {
        "message" : [
          "The <functionName> requires return <expectedType> type, but the actual is <actualType> type."
        ]
      },
      "UNEXPECTED_STATIC_METHOD" : {
        "message" : [
          "cannot find a static method <methodName> that matches the argument types in <className>."
        ]
      },
      "UNSUPPORTED_INPUT_TYPE" : {
        "message" : [
          "The input of <functionName> can't be <dataType> type data."
        ]
      },
      "VALUE_OUT_OF_RANGE" : {
        "message" : [
          "The <exprName> must be between <valueRange> (current value = <currentValue>)."
        ]
      },
      "WRONG_NUM_ARGS" : {
        "message" : [
          "The <functionName> requires <expectedNum> parameters but the actual number is <actualNum>."
        ]
      },
      "WRONG_NUM_ARGS_WITH_SUGGESTION" : {
        "message" : [
          "The <functionName> requires <expectedNum> parameters but the actual number is <actualNum>.",
          "If you have to call this function with <legacyNum> parameters, set the legacy configuration <legacyConfKey> to <legacyConfValue>."
        ]
      },
      "WRONG_NUM_ENDPOINTS" : {
        "message" : [
          "The number of endpoints must be >= 2 to construct intervals but the actual number is <actualNumber>."
        ]
      }
    },
    "sqlState" : "42K09"
  },
  "DATATYPE_MISSING_SIZE" : {
    "message" : [
      "DataType <type> requires a length parameter, for example <type>(10). Please specify the length."
    ],
    "sqlState" : "42K01"
  },
  "DATA_SOURCE_NOT_FOUND" : {
    "message" : [
      "Failed to find the data source: <provider>. Please find packages at `https://spark.apache.org/third-party-projects.html`."
    ],
    "sqlState" : "42K02"
  },
  "DATETIME_OVERFLOW" : {
    "message" : [
      "Datetime operation overflow: <operation>."
    ],
    "sqlState" : "22008"
  },
  "DECIMAL_PRECISION_EXCEEDS_MAX_PRECISION" : {
    "message" : [
      "Decimal precision <precision> exceeds max precision <maxPrecision>."
    ],
    "sqlState" : "22003"
  },
  "DEFAULT_DATABASE_NOT_EXISTS" : {
    "message" : [
      "Default database <defaultDatabase> does not exist, please create it first or change default database to `<defaultDatabase>`."
    ],
    "sqlState" : "42704"
  },
  "DIVIDE_BY_ZERO" : {
    "message" : [
      "Division by zero. Use `try_divide` to tolerate divisor being 0 and return NULL instead. If necessary set <config> to \"false\" to bypass this error."
    ],
    "sqlState" : "22012"
  },
  "DUPLICATE_KEY" : {
    "message" : [
      "Found duplicate keys <keyColumn>."
    ],
    "sqlState" : "23505"
  },
  "ELEMENT_AT_BY_INDEX_ZERO" : {
    "message" : [
      "The index 0 is invalid. An index shall be either < 0 or > 0 (the first element has index 1)."
    ],
    "sqlState" : "22003"
  },
  "ENCODER_NOT_FOUND" : {
    "message" : [
      "Not found an encoder of the type <typeName> to Spark SQL internal representation. Consider to change the input type to one of supported at https://spark.apache.org/docs/latest/sql-ref-datatypes.html."
    ]
  },
  "FAILED_EXECUTE_UDF" : {
    "message" : [
      "Failed to execute user defined function (<functionName>: (<signature>) => <result>)."
    ],
    "sqlState" : "39000"
  },
  "FAILED_FUNCTION_CALL" : {
    "message" : [
      "Failed preparing of the function <funcName> for call. Please, double check function's arguments."
    ],
    "sqlState" : "38000"
  },
  "FAILED_RENAME_PATH" : {
    "message" : [
      "Failed to rename <sourcePath> to <targetPath> as destination already exists."
    ],
    "sqlState" : "42K04"
  },
  "FIELD_NOT_FOUND" : {
    "message" : [
      "No such struct field <fieldName> in <fields>."
    ],
    "sqlState" : "42704"
  },
  "FORBIDDEN_OPERATION" : {
    "message" : [
      "The operation <statement> is not allowed on the <objectType>: <objectName>."
    ],
    "sqlState" : "42809"
  },
  "GRAPHITE_SINK_INVALID_PROTOCOL" : {
    "message" : [
      "Invalid Graphite protocol: <protocol>."
    ]
  },
  "GRAPHITE_SINK_PROPERTY_MISSING" : {
    "message" : [
      "Graphite sink requires '<property>' property."
    ]
  },
  "GROUPING_COLUMN_MISMATCH" : {
    "message" : [
      "Column of grouping (<grouping>) can't be found in grouping columns <groupingColumns>."
    ],
    "sqlState" : "42803"
  },
  "GROUPING_ID_COLUMN_MISMATCH" : {
    "message" : [
      "Columns of grouping_id (<groupingIdColumn>) does not match grouping columns (<groupByColumns>)."
    ],
    "sqlState" : "42803"
  },
  "GROUPING_SIZE_LIMIT_EXCEEDED" : {
    "message" : [
      "Grouping sets size cannot be greater than <maxSize>."
    ],
    "sqlState" : "54000"
  },
  "GROUP_BY_AGGREGATE" : {
    "message" : [
      "Aggregate functions are not allowed in GROUP BY, but found <sqlExpr>."
    ],
    "sqlState" : "42903"
  },
  "GROUP_BY_POS_AGGREGATE" : {
    "message" : [
      "GROUP BY <index> refers to an expression <aggExpr> that contains an aggregate function. Aggregate functions are not allowed in GROUP BY."
    ],
    "sqlState" : "42903"
  },
  "GROUP_BY_POS_OUT_OF_RANGE" : {
    "message" : [
      "GROUP BY position <index> is not in select list (valid range is [1, <size>])."
    ],
    "sqlState" : "42805"
  },
  "INCOMPARABLE_PIVOT_COLUMN" : {
    "message" : [
      "Invalid pivot column <columnName>. Pivot columns must be comparable."
    ],
    "sqlState" : "42818"
  },
  "INCOMPATIBLE_DATASOURCE_REGISTER" : {
    "message" : [
      "Detected an incompatible DataSourceRegister. Please remove the incompatible library from classpath or upgrade it. Error: <message>"
    ]
  },
  "INCOMPATIBLE_TEMP_VIEW_SCHEMA_CHANGE" : {
    "message" : [
      "The SQL query of view <viewName> has an incompatible schema change and column <colName> cannot be resolved. Expected <expectedNum> columns named <colName> but got <actualCols>."
    ]
  },
  "INCOMPATIBLE_VIEW_SCHEMA_CHANGE" : {
    "message" : [
      "The SQL query of view <viewName> has an incompatible schema change and column <colName> cannot be resolved. Expected <expectedNum> columns named <colName> but got <actualCols>.",
      "Please try to re-create the view by running: <viewDDL>"
    ]
  },
  "INCONSISTENT_BEHAVIOR_CROSS_VERSION" : {
    "message" : [
      "You may get a different result due to the upgrading to"
    ],
    "subClass" : {
      "DATETIME_PATTERN_RECOGNITION" : {
        "message" : [
          "Spark >= 3.0:",
          "Fail to recognize <pattern> pattern in the DateTimeFormatter. 1) You can set <config> to \"LEGACY\" to restore the behavior before Spark 3.0. 2) You can form a valid datetime pattern with the guide from https://spark.apache.org/docs/latest/sql-ref-datetime-pattern.html."
        ]
      },
      "PARSE_DATETIME_BY_NEW_PARSER" : {
        "message" : [
          "Spark >= 3.0:",
          "Fail to parse <datetime> in the new parser. You can set <config> to \"LEGACY\" to restore the behavior before Spark 3.0, or set to \"CORRECTED\" and treat it as an invalid datetime string."
        ]
      },
      "READ_ANCIENT_DATETIME" : {
        "message" : [
          "Spark >= 3.0:",
          "reading dates before 1582-10-15 or timestamps before 1900-01-01T00:00:00Z",
          "from <format> files can be ambiguous, as the files may be written by",
          "Spark 2.x or legacy versions of Hive, which uses a legacy hybrid calendar",
          "that is different from Spark 3.0+'s Proleptic Gregorian calendar.",
          "See more details in SPARK-31404. You can set the SQL config <config> or",
          "the datasource option <option> to \"LEGACY\" to rebase the datetime values",
          "w.r.t. the calendar difference during reading. To read the datetime values",
          "as it is, set the SQL config or the datasource option to \"CORRECTED\"."
        ]
      },
      "WRITE_ANCIENT_DATETIME" : {
        "message" : [
          "Spark >= 3.0:",
          "writing dates before 1582-10-15 or timestamps before 1900-01-01T00:00:00Z",
          "into <format> files can be dangerous, as the files may be read by Spark 2.x",
          "or legacy versions of Hive later, which uses a legacy hybrid calendar that",
          "is different from Spark 3.0+'s Proleptic Gregorian calendar. See more",
          "details in SPARK-31404. You can set <config> to \"LEGACY\" to rebase the",
          "datetime values w.r.t. the calendar difference during writing, to get maximum",
          "interoperability. Or set the config to \"CORRECTED\" to write the datetime",
          "values as it is, if you are sure that the written files will only be read by",
          "Spark 3.0+ or other systems that use Proleptic Gregorian calendar."
        ]
      }
    },
    "sqlState" : "42K0B"
  },
  "INCORRECT_END_OFFSET" : {
    "message" : [
      "Max offset with <rowsPerSecond> rowsPerSecond is <maxSeconds>, but it's <endSeconds> now."
    ],
    "sqlState" : "22003"
  },
  "INCORRECT_RAMP_UP_RATE" : {
    "message" : [
      "Max offset with <rowsPerSecond> rowsPerSecond is <maxSeconds>, but 'rampUpTimeSeconds' is <rampUpTimeSeconds>."
    ],
    "sqlState" : "22003"
  },
  "INDEX_ALREADY_EXISTS" : {
    "message" : [
      "Cannot create the index <indexName> on table <tableName> because it already exists."
    ],
    "sqlState" : "42710"
  },
  "INDEX_NOT_FOUND" : {
    "message" : [
      "Cannot find the index <indexName> on table <tableName>."
    ],
    "sqlState" : "42704"
  },
  "INTERNAL_ERROR" : {
    "message" : [
      "<message>"
    ],
    "sqlState" : "XX000"
  },
  "INTERVAL_ARITHMETIC_OVERFLOW" : {
    "message" : [
      "<message>.<alternative>"
    ],
    "sqlState" : "22015"
  },
  "INTERVAL_DIVIDED_BY_ZERO" : {
    "message" : [
      "Division by zero. Use `try_divide` to tolerate divisor being 0 and return NULL instead."
    ],
    "sqlState" : "22012"
  },
  "INVALID_ARRAY_INDEX" : {
    "message" : [
      "The index <indexValue> is out of bounds. The array has <arraySize> elements. Use the SQL function `get()` to tolerate accessing element at invalid index and return NULL instead. If necessary set <ansiConfig> to \"false\" to bypass this error."
    ],
    "sqlState" : "22003"
  },
  "INVALID_ARRAY_INDEX_IN_ELEMENT_AT" : {
    "message" : [
      "The index <indexValue> is out of bounds. The array has <arraySize> elements. Use `try_element_at` to tolerate accessing element at invalid index and return NULL instead. If necessary set <ansiConfig> to \"false\" to bypass this error."
    ],
    "sqlState" : "22003"
  },
  "INVALID_BUCKET_FILE" : {
    "message" : [
      "Invalid bucket file: <path>."
    ]
  },
  "INVALID_BYTE_STRING" : {
    "message" : [
      "The expected format is ByteString, but was <unsupported> (<class>)."
    ]
  },
  "INVALID_COLUMN_OR_FIELD_DATA_TYPE" : {
    "message" : [
      "Column or field <name> is of type <type> while it's required to be <expectedType>."
    ],
    "sqlState" : "42000"
  },
  "INVALID_EMPTY_LOCATION" : {
    "message" : [
      "The location name cannot be empty string, but `<location>` was given."
    ],
    "sqlState" : "42K05"
  },
  "INVALID_EXTRACT_FIELD" : {
    "message" : [
      "Cannot extract <field> from <expr>."
    ],
    "sqlState" : "42601"
  },
  "INVALID_FIELD_NAME" : {
    "message" : [
      "Field name <fieldName> is invalid: <path> is not a struct."
    ],
    "sqlState" : "42000"
  },
  "INVALID_FORMAT" : {
    "message" : [
      "The format is invalid: <format>."
    ],
    "subClass" : {
      "CONT_THOUSANDS_SEPS" : {
        "message" : [
          "Thousands separators (, or G) must have digits in between them in the number format."
        ]
      },
      "CUR_MUST_BEFORE_DEC" : {
        "message" : [
          "Currency characters must appear before any decimal point in the number format."
        ]
      },
      "CUR_MUST_BEFORE_DIGIT" : {
        "message" : [
          "Currency characters must appear before digits in the number format."
        ]
      },
      "EMPTY" : {
        "message" : [
          "The number format string cannot be empty."
        ]
      },
      "ESC_AT_THE_END" : {
        "message" : [
          "The escape character is not allowed to end with."
        ]
      },
      "ESC_IN_THE_MIDDLE" : {
        "message" : [
          "The escape character is not allowed to precede <char>."
        ]
      },
      "THOUSANDS_SEPS_MUST_BEFORE_DEC" : {
        "message" : [
          "Thousands separators (, or G) may not appear after the decimal point in the number format."
        ]
      },
      "UNEXPECTED_TOKEN" : {
        "message" : [
          "Found the unexpected <token> in the format string; the structure of the format string must match: [MI|S] [$] [0|9|G|,]* [.|D] [0|9]* [$] [PR|MI|S]."
        ]
      },
      "WRONG_NUM_DIGIT" : {
        "message" : [
          "The format string requires at least one number digit."
        ]
      },
      "WRONG_NUM_TOKEN" : {
        "message" : [
          "At most one <token> is allowed in the number format."
        ]
      }
    },
    "sqlState" : "42601"
  },
  "INVALID_FRACTION_OF_SECOND" : {
    "message" : [
      "The fraction of sec must be zero. Valid range is [0, 60]. If necessary set <ansiConfig> to \"false\" to bypass this error."
    ],
    "sqlState" : "22023"
  },
  "INVALID_IDENTIFIER" : {
    "message" : [
      "The identifier <ident> is invalid. Please, consider quoting it with back-quotes as `<ident>`."
    ],
    "sqlState" : "42602"
  },
  "INVALID_JSON_ROOT_FIELD" : {
    "message" : [
      "Cannot convert JSON root field to target Spark type."
    ],
    "sqlState" : "22032"
  },
  "INVALID_JSON_SCHEMA_MAP_TYPE" : {
    "message" : [
      "Input schema <jsonSchema> can only contain STRING as a key type for a MAP."
    ],
    "sqlState" : "22032"
  },
  "INVALID_LATERAL_JOIN_TYPE" : {
    "message" : [
      "The <joinType> JOIN with LATERAL correlation is not allowed because an OUTER subquery cannot correlate to its join partner. Remove the LATERAL correlation or use an INNER JOIN, or LEFT OUTER JOIN instead."
    ],
    "sqlState" : "42613"
  },
  "INVALID_OPTIONS" : {
    "message" : [
      "Invalid options:"
    ],
    "subClass" : {
      "NON_MAP_FUNCTION" : {
        "message" : [
          "Must use the `map()` function for options."
        ]
      },
      "NON_STRING_TYPE" : {
        "message" : [
          "A type of keys and values in `map()` must be string, but got <mapType>."
        ]
      }
    },
    "sqlState" : "42K06"
  },
  "INVALID_PANDAS_UDF_PLACEMENT" : {
    "message" : [
      "The group aggregate pandas UDF <functionList> cannot be invoked together with as other, non-pandas aggregate functions."
    ],
    "sqlState" : "0A000"
  },
  "INVALID_PARAMETER_VALUE" : {
    "message" : [
      "The value of parameter(s) <parameter> in <functionName> is invalid:"
    ],
    "subClass" : {
      "AES_KEY" : {
        "message" : [
          "detail message: <detailMessage>"
        ]
      },
      "AES_KEY_LENGTH" : {
        "message" : [
          "expects a binary value with 16, 24 or 32 bytes, but got <actualLength> bytes."
        ]
      },
      "PATTERN" : {
        "message" : [
          "<value>."
        ]
      },
      "ZERO_INDEX" : {
        "message" : [
          "expects %1$, %2$ and so on, but got %0$."
        ]
      }
    },
    "sqlState" : "22023"
  },
  "INVALID_PROPERTY_KEY" : {
    "message" : [
      "<key> is an invalid property key, please use quotes, e.g. SET <key>=<value>."
    ],
    "sqlState" : "42602"
  },
  "INVALID_PROPERTY_VALUE" : {
    "message" : [
      "<value> is an invalid property value, please use quotes, e.g. SET <key>=<value>"
    ],
    "sqlState" : "42602"
  },
  "INVALID_SCHEMA" : {
    "message" : [
      "The input schema <inputSchema> is not a valid schema string."
    ],
    "subClass" : {
      "NON_STRING_LITERAL" : {
        "message" : [
          "The input expression must be string literal and not null."
        ]
      },
      "NON_STRUCT_TYPE" : {
        "message" : [
          "The input expression should be evaluated to struct type, but got <dataType>."
        ]
      },
      "PARSE_ERROR" : {
        "message" : [
          "Cannot parse the schema:",
          "<reason>"
        ]
      }
    },
    "sqlState" : "42K07"
  },
  "INVALID_SQL_ARG" : {
    "message" : [
      "The argument <name> of `sql()` is invalid. Consider to replace it by a SQL literal."
    ]
  },
  "INVALID_SQL_SYNTAX" : {
    "message" : [
      "Invalid SQL syntax: <inputString>."
    ],
    "sqlState" : "42000"
  },
  "INVALID_SUBQUERY_EXPRESSION" : {
    "message" : [
      "Invalid subquery:"
    ],
    "subClass" : {
      "SCALAR_SUBQUERY_RETURN_MORE_THAN_ONE_OUTPUT_COLUMN" : {
        "message" : [
          "Scalar subquery must return only one column, but got <number>."
        ]
      }
    },
    "sqlState" : "42823"
  },
  "INVALID_TYPED_LITERAL" : {
    "message" : [
      "The value of the typed literal <valueType> is invalid: <value>."
    ],
    "sqlState" : "42604"
  },
  "INVALID_WHERE_CONDITION" : {
    "message" : [
      "The WHERE condition <condition> contains invalid expressions: <expressionList>.",
      "Rewrite the query to avoid window functions, aggregate functions, and generator functions in the WHERE clause."
    ],
    "sqlState" : "42903"
  },
  "LOCATION_ALREADY_EXISTS" : {
    "message" : [
      "Cannot name the managed table as <identifier>, as its associated location <location> already exists. Please pick a different table name, or remove the existing location first."
    ],
    "sqlState" : "42710"
  },
  "MALFORMED_CSV_RECORD" : {
    "message" : [
      "Malformed CSV record: <badRecord>"
    ]
  },
  "MALFORMED_PROTOBUF_MESSAGE" : {
    "message" : [
      "Malformed Protobuf messages are detected in message deserialization. Parse Mode: <failFastMode>. To process malformed protobuf message as null result, try setting the option 'mode' as 'PERMISSIVE'."
    ]
  },
  "MISSING_AGGREGATION" : {
    "message" : [
      "The non-aggregating expression <expression> is based on columns which are not participating in the GROUP BY clause.",
      "Add the columns or the expression to the GROUP BY, aggregate the expression, or use <expressionAnyValue> if you do not care which of the values within a group is returned."
    ],
    "sqlState" : "42803"
  },
  "MISSING_GROUP_BY" : {
    "message" : [
      "The query does not include a GROUP BY clause. Add GROUP BY or turn it into the window functions using OVER clauses."
    ],
    "sqlState" : "42803"
  },
  "MISSING_STATIC_PARTITION_COLUMN" : {
    "message" : [
      "Unknown static partition column: <columnName>."
    ],
    "sqlState" : "42000"
  },
  "MULTI_UDF_INTERFACE_ERROR" : {
    "message" : [
      "Not allowed to implement multiple UDF interfaces, UDF class <className>."
    ]
  },
  "NESTED_AGGREGATE_FUNCTION" : {
    "message" : [
      "It is not allowed to use an aggregate function in the argument of another aggregate function. Please use the inner aggregate function in a sub-query."
    ],
    "sqlState" : "42607"
  },
  "NON_LAST_MATCHED_CLAUSE_OMIT_CONDITION" : {
    "message" : [
      "When there are more than one MATCHED clauses in a MERGE statement, only the last MATCHED clause can omit the condition."
    ],
    "sqlState" : "42613"
  },
  "NON_LAST_NOT_MATCHED_BY_SOURCE_CLAUSE_OMIT_CONDITION" : {
    "message" : [
      "When there are more than one NOT MATCHED BY SOURCE clauses in a MERGE statement, only the last NOT MATCHED BY SOURCE clause can omit the condition."
    ],
    "sqlState" : "42613"
  },
  "NON_LAST_NOT_MATCHED_BY_TARGET_CLAUSE_OMIT_CONDITION" : {
    "message" : [
      "When there are more than one NOT MATCHED [BY TARGET] clauses in a MERGE statement, only the last NOT MATCHED [BY TARGET] clause can omit the condition."
    ],
    "sqlState" : "42613"
  },
  "NON_LITERAL_PIVOT_VALUES" : {
    "message" : [
      "Literal expressions required for pivot values, found <expression>."
    ],
    "sqlState" : "42K08"
  },
  "NON_PARTITION_COLUMN" : {
    "message" : [
      "PARTITION clause cannot contain the non-partition column: <columnName>."
    ],
    "sqlState" : "42000"
  },
  "NOT_A_PARTITIONED_TABLE" : {
    "message" : [
      "Operation <operation> is not allowed for <tableIdentWithDB> because it is not a partitioned table."
    ]
  },
  "NO_HANDLER_FOR_UDAF" : {
    "message" : [
      "No handler for UDAF '<functionName>'. Use sparkSession.udf.register(...) instead."
    ]
  },
  "NO_SQL_TYPE_IN_PROTOBUF_SCHEMA" : {
    "message" : [
      "Cannot find <catalystFieldPath> in Protobuf schema."
    ]
  },
  "NO_UDF_INTERFACE" : {
    "message" : [
      "UDF class <className> doesn't implement any UDF interface."
    ]
  },
  "NULLABLE_ARRAY_OR_MAP_ELEMENT" : {
    "message" : [
      "Array or map at <columnPath> contains nullable element while it's required to be non-nullable."
    ],
    "sqlState" : "42000"
  },
  "NULLABLE_COLUMN_OR_FIELD" : {
    "message" : [
      "Column or field <name> is nullable while it's required to be non-nullable."
    ],
    "sqlState" : "42000"
  },
  "NULLABLE_ROW_ID_ATTRIBUTES" : {
    "message" : [
      "Row ID attributes cannot be nullable: <nullableRowIdAttrs>."
    ],
    "sqlState" : "42000"
  },
  "NULL_MAP_KEY" : {
    "message" : [
      "Cannot use null as map key."
    ],
    "sqlState" : "2200E"
  },
  "NUMERIC_OUT_OF_SUPPORTED_RANGE" : {
    "message" : [
      "The value <value> cannot be interpreted as a numeric since it has more than 38 digits."
    ],
    "sqlState" : "22003"
  },
  "NUMERIC_VALUE_OUT_OF_RANGE" : {
    "message" : [
      "<value> cannot be represented as Decimal(<precision>, <scale>). If necessary set <config> to \"false\" to bypass this error, and return NULL instead."
    ],
    "sqlState" : "22003"
  },
  "NUM_COLUMNS_MISMATCH" : {
    "message" : [
      "<operator> can only be performed on inputs with the same number of columns, but the first input has <firstNumColumns> columns and the <invalidOrdinalNum> input has <invalidNumColumns> columns."
    ],
    "sqlState" : "42826"
  },
  "ORDER_BY_POS_OUT_OF_RANGE" : {
    "message" : [
      "ORDER BY position <index> is not in select list (valid range is [1, <size>])."
    ],
    "sqlState" : "42805"
  },
  "PARSE_EMPTY_STATEMENT" : {
    "message" : [
      "Syntax error, unexpected empty statement."
    ],
    "sqlState" : "42617"
  },
  "PARSE_SYNTAX_ERROR" : {
    "message" : [
      "Syntax error at or near <error><hint>."
    ],
    "sqlState" : "42601"
  },
  "PARTITIONS_ALREADY_EXIST" : {
    "message" : [
      "Cannot ADD or RENAME TO partition(s) <partitionList> in table <tableName> because they already exist.",
      "Choose a different name, drop the existing partition, or add the IF NOT EXISTS clause to tolerate a pre-existing partition."
    ],
    "sqlState" : "428FT"
  },
  "PARTITIONS_NOT_FOUND" : {
    "message" : [
      "The partition(s) <partitionList> cannot be found in table <tableName>.",
      "Verify the partition specification and table name.",
      "To tolerate the error on drop use ALTER TABLE … DROP IF EXISTS PARTITION."
    ],
    "sqlState" : "428FT"
  },
  "PATH_NOT_FOUND" : {
    "message" : [
      "Path does not exist: <path>."
    ],
    "sqlState" : "42K03"
  },
  "PIVOT_VALUE_DATA_TYPE_MISMATCH" : {
    "message" : [
      "Invalid pivot value '<value>': value data type <valueType> does not match pivot column data type <pivotType>."
    ],
    "sqlState" : "42K09"
  },
  "PROTOBUF_DEPENDENCY_NOT_FOUND" : {
    "message" : [
      "Could not find dependency: <dependencyName>."
    ]
  },
  "PROTOBUF_DESCRIPTOR_FILE_NOT_FOUND" : {
    "message" : [
      "Error reading Protobuf descriptor file at path: <filePath>."
    ]
  },
  "PROTOBUF_FIELD_MISSING" : {
    "message" : [
      "Searching for <field> in Protobuf schema at <protobufSchema> gave <matchSize> matches. Candidates: <matches>."
    ]
  },
  "PROTOBUF_FIELD_MISSING_IN_SQL_SCHEMA" : {
    "message" : [
      "Found <field> in Protobuf schema but there is no match in the SQL schema."
    ]
  },
  "PROTOBUF_FIELD_TYPE_MISMATCH" : {
    "message" : [
      "Type mismatch encountered for field: <field>."
    ]
  },
  "PROTOBUF_MESSAGE_NOT_FOUND" : {
    "message" : [
      "Unable to locate Message <messageName> in Descriptor."
    ]
  },
  "PROTOBUF_TYPE_NOT_SUPPORT" : {
    "message" : [
      "Protobuf type not yet supported: <protobufType>."
    ]
  },
  "RECURSIVE_PROTOBUF_SCHEMA" : {
    "message" : [
      "Found recursive reference in Protobuf schema, which can not be processed by Spark by default: <fieldDescriptor>. try setting the option `recursive.fields.max.depth` 0 to 10. Going beyond 10 levels of recursion is not allowed."
    ]
  },
  "RENAME_SRC_PATH_NOT_FOUND" : {
    "message" : [
      "Failed to rename as <sourcePath> was not found."
    ],
    "sqlState" : "42K03"
  },
  "ROUTINE_ALREADY_EXISTS" : {
    "message" : [
      "Cannot create the function <routineName> because it already exists.",
      "Choose a different name, drop or replace the existing function, or add the IF NOT EXISTS clause to tolerate a pre-existing function."
    ],
    "sqlState" : "42723"
  },
  "ROUTINE_NOT_FOUND" : {
    "message" : [
      "The function <routineName> cannot be found. Verify the spelling and correctness of the schema and catalog.",
      "If you did not qualify the name with a schema and catalog, verify the current_schema() output, or qualify the name with the correct schema and catalog.",
      "To tolerate the error on drop use DROP FUNCTION IF EXISTS."
    ],
    "sqlState" : "42883"
  },
  "SCALAR_SUBQUERY_TOO_MANY_ROWS" : {
    "message" : [
      "More than one row returned by a subquery used as an expression."
    ],
    "sqlState" : "21000"
  },
  "SCHEMA_ALREADY_EXISTS" : {
    "message" : [
      "Cannot create schema <schemaName> because it already exists.",
      "Choose a different name, drop the existing schema, or add the IF NOT EXISTS clause to tolerate pre-existing schema."
    ],
    "sqlState" : "42P06"
  },
  "SCHEMA_NOT_EMPTY" : {
    "message" : [
      "Cannot drop a schema <schemaName> because it contains objects.",
      "Use DROP SCHEMA ... CASCADE to drop the schema and all its objects."
    ],
    "sqlState" : "2BP01"
  },
  "SCHEMA_NOT_FOUND" : {
    "message" : [
      "The schema <schemaName> cannot be found. Verify the spelling and correctness of the schema and catalog.",
      "If you did not qualify the name with a catalog, verify the current_schema() output, or qualify the name with the correct catalog.",
      "To tolerate the error on drop use DROP SCHEMA IF EXISTS."
    ],
    "sqlState" : "42704"
  },
  "SECOND_FUNCTION_ARGUMENT_NOT_INTEGER" : {
    "message" : [
      "The second argument of <functionName> function needs to be an integer."
    ],
    "sqlState" : "22023"
  },
  "SORT_BY_WITHOUT_BUCKETING" : {
    "message" : [
      "sortBy must be used together with bucketBy."
    ]
  },
  "STAR_GROUP_BY_POS" : {
    "message" : [
      "Star (*) is not allowed in a select list when GROUP BY an ordinal position is used."
    ],
    "sqlState" : "0A000"
  },
  "STATIC_PARTITION_COLUMN_IN_INSERT_COLUMN_LIST" : {
    "message" : [
      "Static partition column <staticName> is also specified in the column list."
    ]
  },
  "STREAM_FAILED" : {
    "message" : [
      "Query [id = <id>, runId = <runId>] terminated with exception: <message>"
    ]
  },
  "TABLE_OR_VIEW_ALREADY_EXISTS" : {
    "message" : [
      "Cannot create table or view <relationName> because it already exists.",
      "Choose a different name, drop or replace the existing object, or add the IF NOT EXISTS clause to tolerate pre-existing objects."
    ],
    "sqlState" : "42P07"
  },
  "TABLE_OR_VIEW_NOT_FOUND" : {
    "message" : [
      "The table or view <relationName> cannot be found. Verify the spelling and correctness of the schema and catalog.",
      "If you did not qualify the name with a schema, verify the current_schema() output, or qualify the name with the correct schema and catalog.",
      "To tolerate the error on drop use DROP VIEW IF EXISTS or DROP TABLE IF EXISTS."
    ],
    "sqlState" : "42P01"
  },
  "TASK_WRITE_FAILED" : {
    "message" : [
      "Task failed while writing rows to <path>."
    ]
  },
  "TEMP_TABLE_OR_VIEW_ALREADY_EXISTS" : {
    "message" : [
      "Cannot create the temporary view <relationName> because it already exists.",
      "Choose a different name, drop or replace the existing view,  or add the IF NOT EXISTS clause to tolerate pre-existing views."
    ],
    "sqlState" : "42P07"
  },
  "TEMP_VIEW_NAME_TOO_MANY_NAME_PARTS" : {
    "message" : [
      "CREATE TEMPORARY VIEW or the corresponding Dataset APIs only accept single-part view names, but got: <actualName>."
    ],
    "sqlState" : "428EK"
  },
  "TOO_MANY_ARRAY_ELEMENTS" : {
    "message" : [
      "Cannot initialize array with <numElements> elements of size <size>."
    ],
    "sqlState" : "54000"
  },
  "UNABLE_TO_ACQUIRE_MEMORY" : {
    "message" : [
      "Unable to acquire <requestedBytes> bytes of memory, got <receivedBytes>."
    ],
    "sqlState" : "53200"
  },
  "UNABLE_TO_CONVERT_TO_PROTOBUF_MESSAGE_TYPE" : {
    "message" : [
      "Unable to convert SQL type <toType> to Protobuf type <protobufType>."
    ]
  },
  "UNBOUND_SQL_PARAMETER" : {
    "message" : [
      "Found the unbound parameter: <name>. Please, fix `args` and provide a mapping of the parameter to a SQL literal."
    ],
    "sqlState" : "42P02"
  },
  "UNCLOSED_BRACKETED_COMMENT" : {
    "message" : [
      "Found an unclosed bracketed comment. Please, append */ at the end of the comment."
    ],
    "sqlState" : "42601"
  },
  "UNEXPECTED_INPUT_TYPE" : {
    "message" : [
      "Parameter <paramIndex> of function <functionName> requires the <requiredType> type, however <inputSql> has the type <inputType>."
    ],
    "sqlState" : "42K09"
  },
  "UNKNOWN_PROTOBUF_MESSAGE_TYPE" : {
    "message" : [
      "Attempting to treat <descriptorName> as a Message, but it was <containingType>."
    ]
  },
  "UNPIVOT_REQUIRES_ATTRIBUTES" : {
    "message" : [
      "UNPIVOT requires all given <given> expressions to be columns when no <empty> expressions are given. These are not columns: [<expressions>]."
    ],
    "sqlState" : "42K0A"
  },
  "UNPIVOT_REQUIRES_VALUE_COLUMNS" : {
    "message" : [
      "At least one value column needs to be specified for UNPIVOT, all columns specified as ids."
    ],
    "sqlState" : "42K0A"
  },
  "UNPIVOT_VALUE_DATA_TYPE_MISMATCH" : {
    "message" : [
      "Unpivot value columns must share a least common type, some types do not: [<types>]."
    ],
    "sqlState" : "42K09"
  },
  "UNPIVOT_VALUE_SIZE_MISMATCH" : {
    "message" : [
      "All unpivot value columns must have the same size as there are value column names (<names>)."
    ],
    "sqlState" : "428C4"
  },
  "UNRECOGNIZED_SQL_TYPE" : {
    "message" : [
      "Unrecognized SQL type <typeName>."
    ],
    "sqlState" : "42704"
  },
  "UNRESOLVED_ALL_IN_GROUP_BY" : {
    "message" : [
      "Cannot infer grouping columns for GROUP BY ALL based on the select clause. Please explicitly specify the grouping columns."
    ],
    "sqlState" : "42803"
  },
  "UNRESOLVED_COLUMN" : {
    "message" : [
      "A column or function parameter with name <objectName> cannot be resolved."
    ],
    "subClass" : {
      "WITHOUT_SUGGESTION" : {
        "message" : [
          ""
        ]
      },
      "WITH_SUGGESTION" : {
        "message" : [
          "Did you mean one of the following? [<proposal>]."
        ]
      }
    },
    "sqlState" : "42703"
  },
  "UNRESOLVED_FIELD" : {
    "message" : [
      "A field with name <fieldName> cannot be resolved with the struct-type column <columnPath>."
    ],
    "subClass" : {
      "WITHOUT_SUGGESTION" : {
        "message" : [
          ""
        ]
      },
      "WITH_SUGGESTION" : {
        "message" : [
          "Did you mean one of the following? [<proposal>]."
        ]
      }
    },
    "sqlState" : "42703"
  },
  "UNRESOLVED_MAP_KEY" : {
    "message" : [
      "Cannot resolve column <objectName> as a map key. If the key is a string literal, add the single quotes '' around it."
    ],
    "subClass" : {
      "WITHOUT_SUGGESTION" : {
        "message" : [
          ""
        ]
      },
      "WITH_SUGGESTION" : {
        "message" : [
          "Otherwise did you mean one of the following column(s)? [<proposal>]."
        ]
      }
    },
    "sqlState" : "42703"
  },
  "UNRESOLVED_ROUTINE" : {
    "message" : [
      "Cannot resolve function <routineName> on search path <searchPath>."
    ],
    "sqlState" : "42883"
  },
  "UNSUPPORTED_DATATYPE" : {
    "message" : [
      "Unsupported data type <typeName>."
    ],
    "sqlState" : "0A000"
  },
  "UNSUPPORTED_DESERIALIZER" : {
    "message" : [
      "The deserializer is not supported:"
    ],
    "subClass" : {
      "DATA_TYPE_MISMATCH" : {
        "message" : [
          "need a(n) <desiredType> field but got <dataType>."
        ]
      },
      "FIELD_NUMBER_MISMATCH" : {
        "message" : [
          "try to map <schema> to Tuple<ordinal>, but failed as the number of fields does not line up."
        ]
      }
    },
    "sqlState" : "0A000"
  },
  "UNSUPPORTED_FEATURE" : {
    "message" : [
      "The feature is not supported:"
    ],
    "subClass" : {
      "AES_MODE" : {
        "message" : [
          "AES-<mode> with the padding <padding> by the <functionName> function."
        ]
      },
      "ANALYZE_UNCACHED_TEMP_VIEW" : {
        "message" : [
          "The ANALYZE TABLE FOR COLUMNS command can operate on temporary views that have been cached already. Consider to cache the view <viewName>."
        ]
      },
      "ANALYZE_UNSUPPORTED_COLUMN_TYPE" : {
        "message" : [
          "The ANALYZE TABLE FOR COLUMNS command does not support the type <columnType> of the column <columnName> in the table <tableName>."
        ]
      },
      "ANALYZE_VIEW" : {
        "message" : [
          "The ANALYZE TABLE command does not support views."
        ]
      },
      "CATALOG_OPERATION" : {
        "message" : [
          "Catalog <catalogName> does not support <operation>."
        ]
      },
      "COMBINATION_QUERY_RESULT_CLAUSES" : {
        "message" : [
          "Combination of ORDER BY/SORT BY/DISTRIBUTE BY/CLUSTER BY."
        ]
      },
      "DESC_TABLE_COLUMN_PARTITION" : {
        "message" : [
          "DESC TABLE COLUMN for a specific partition."
        ]
      },
      "INSERT_PARTITION_SPEC_IF_NOT_EXISTS" : {
        "message" : [
          "INSERT INTO <tableName> with IF NOT EXISTS in the PARTITION spec."
        ]
      },
      "JDBC_TRANSACTION" : {
        "message" : [
          "The target JDBC server does not support transactions and can only support ALTER TABLE with a single action."
        ]
      },
      "LATERAL_COLUMN_ALIAS_IN_AGGREGATE_FUNC" : {
        "message" : [
          "Referencing a lateral column alias <lca> in the aggregate function <aggFunc>."
        ]
      },
      "LATERAL_JOIN_USING" : {
        "message" : [
          "JOIN USING with LATERAL correlation."
        ]
      },
      "LATERAL_NATURAL_JOIN" : {
        "message" : [
          "NATURAL join with LATERAL correlation."
        ]
      },
      "LITERAL_TYPE" : {
        "message" : [
          "Literal for '<value>' of <type>."
        ]
      },
      "MULTIPLE_BUCKET_TRANSFORMS" : {
        "message" : [
          "Multiple bucket TRANSFORMs."
        ]
      },
      "NATURAL_CROSS_JOIN" : {
        "message" : [
          "NATURAL CROSS JOIN."
        ]
      },
      "ORC_TYPE_CAST" : {
        "message" : [
          "Unable to convert <orcType> of Orc to data type <toType>."
        ]
      },
      "PANDAS_UDAF_IN_PIVOT" : {
        "message" : [
          "Pandas user defined aggregate function in the PIVOT clause."
        ]
      },
      "PIVOT_AFTER_GROUP_BY" : {
        "message" : [
          "PIVOT clause following a GROUP BY clause."
        ]
      },
      "PIVOT_TYPE" : {
        "message" : [
          "Pivoting by the value '<value>' of the column data type <type>."
        ]
      },
      "PYTHON_UDF_IN_ON_CLAUSE" : {
        "message" : [
          "Python UDF in the ON clause of a <joinType> JOIN. In case of an INNNER JOIN consider rewriting to a CROSS JOIN with a WHERE clause."
        ]
      },
      "REPEATED_PIVOT" : {
        "message" : [
          "Repeated PIVOT operation."
        ]
      },
      "SET_NAMESPACE_PROPERTY" : {
        "message" : [
          "<property> is a reserved namespace property, <msg>."
        ]
      },
      "SET_PROPERTIES_AND_DBPROPERTIES" : {
        "message" : [
          "set PROPERTIES and DBPROPERTIES at the same time."
        ]
      },
      "SET_TABLE_PROPERTY" : {
        "message" : [
          "<property> is a reserved table property, <msg>."
        ]
      },
      "TABLE_OPERATION" : {
        "message" : [
          "Table <tableName> does not support <operation>. Please check the current catalog and namespace to make sure the qualified table name is expected, and also check the catalog implementation which is configured by \"spark.sql.catalog\"."
        ]
      },
      "TOO_MANY_TYPE_ARGUMENTS_FOR_UDF_CLASS" : {
        "message" : [
          "UDF class with <num> type arguments."
        ]
      },
      "TRANSFORM_DISTINCT_ALL" : {
        "message" : [
          "TRANSFORM with the DISTINCT/ALL clause."
        ]
      },
      "TRANSFORM_NON_HIVE" : {
        "message" : [
          "TRANSFORM with SERDE is only supported in hive mode."
        ]
      }
    },
    "sqlState" : "0A000"
  },
  "UNSUPPORTED_GENERATOR" : {
    "message" : [
      "The generator is not supported:"
    ],
    "subClass" : {
      "MULTI_GENERATOR" : {
        "message" : [
          "only one generator allowed per <clause> clause but found <num>: <generators>."
        ]
      },
      "NESTED_IN_EXPRESSIONS" : {
        "message" : [
          "nested in expressions <expression>."
        ]
      },
      "NOT_GENERATOR" : {
        "message" : [
          "<functionName> is expected to be a generator. However, its class is <classCanonicalName>, which is not a generator."
        ]
      },
      "OUTSIDE_SELECT" : {
        "message" : [
          "outside the SELECT clause, found: <plan>."
        ]
      }
    },
    "sqlState" : "0A000"
  },
  "UNSUPPORTED_GROUPING_EXPRESSION" : {
    "message" : [
      "grouping()/grouping_id() can only be used with GroupingSets/Cube/Rollup."
    ]
  },
  "UNSUPPORTED_SAVE_MODE" : {
    "message" : [
      "The save mode <saveMode> is not supported for:"
    ],
    "subClass" : {
      "EXISTENT_PATH" : {
        "message" : [
          "an existent path."
        ]
      },
      "NON_EXISTENT_PATH" : {
        "message" : [
          "a non-existent path."
        ]
      }
    }
  },
  "UNSUPPORTED_SUBQUERY_EXPRESSION_CATEGORY" : {
    "message" : [
      "Unsupported subquery expression:"
    ],
    "subClass" : {
      "ACCESSING_OUTER_QUERY_COLUMN_IS_NOT_ALLOWED" : {
        "message" : [
          "Accessing outer query column is not allowed in this location<treeNode>."
        ]
      },
      "AGGREGATE_FUNCTION_MIXED_OUTER_LOCAL_REFERENCES" : {
        "message" : [
          "Found an aggregate function in a correlated predicate that has both outer and local references, which is not supported: <function>."
        ]
      },
      "CORRELATED_COLUMN_IS_NOT_ALLOWED_IN_PREDICATE" : {
        "message" : [
          "Correlated column is not allowed in predicate: <treeNode>."
        ]
      },
      "CORRELATED_COLUMN_NOT_FOUND" : {
        "message" : [
          "A correlated outer name reference within a subquery expression body was not found in the enclosing query: <value>."
        ]
      },
      "CORRELATED_REFERENCE" : {
        "message" : [
          "Expressions referencing the outer query are not supported outside of WHERE/HAVING clauses: <sqlExprs>."
        ]
      },
      "LATERAL_JOIN_CONDITION_NON_DETERMINISTIC" : {
        "message" : [
          "Lateral join condition cannot be non-deterministic: <condition>."
        ]
      },
      "MUST_AGGREGATE_CORRELATED_SCALAR_SUBQUERY" : {
        "message" : [
          "Correlated scalar subqueries in the GROUP BY clause must also be in the aggregate expressions<treeNode>."
        ]
      },
      "MUST_AGGREGATE_CORRELATED_SCALAR_SUBQUERY_OUTPUT" : {
        "message" : [
          "The output of a correlated scalar subquery must be aggregated."
        ]
      },
      "NON_CORRELATED_COLUMNS_IN_GROUP_BY" : {
        "message" : [
          "A GROUP BY clause in a scalar correlated subquery cannot contain non-correlated columns: <value>."
        ]
      },
      "NON_DETERMINISTIC_LATERAL_SUBQUERIES" : {
        "message" : [
          "Non-deterministic lateral subqueries are not supported when joining with outer relations that produce more than one row<treeNode>."
        ]
      },
      "UNSUPPORTED_CORRELATED_REFERENCE_DATA_TYPE" : {
        "message" : [
          "Correlated column reference '<expr>' cannot be <dataType> type."
        ]
      },
      "UNSUPPORTED_CORRELATED_SCALAR_SUBQUERY" : {
        "message" : [
          "Correlated scalar subqueries can only be used in filters, aggregations, projections, and UPDATE/MERGE/DELETE commands<treeNode>."
        ]
      },
      "UNSUPPORTED_IN_EXISTS_SUBQUERY" : {
        "message" : [
          "IN/EXISTS predicate subqueries can only be used in filters, joins, aggregations, window functions, projections, and UPDATE/MERGE/DELETE commands<treeNode>."
        ]
      }
    },
    "sqlState" : "0A000"
  },
  "UNSUPPORTED_TYPED_LITERAL" : {
    "message" : [
      "Literals of the type <unsupportedType> are not supported. Supported types are <supportedTypes>."
    ],
    "sqlState" : "0A000"
  },
  "UNTYPED_SCALA_UDF" : {
    "message" : [
      "You're using untyped Scala UDF, which does not have the input type information. Spark may blindly pass null to the Scala closure with primitive-type argument, and the closure will see the default value of the Java type for the null argument, e.g. `udf((x: Int) => x, IntegerType)`, the result is 0 for null input. To get rid of this error, you could:",
      "1. use typed Scala UDF APIs(without return type parameter), e.g. `udf((x: Int) => x)`.",
      "2. use Java UDF APIs, e.g. `udf(new UDF1[String, Integer] { override def call(s: String): Integer = s.length() }, IntegerType)`, if input types are all non primitive.",
      "3. set \"spark.sql.legacy.allowUntypedScalaUDF\" to \"true\" and use this API with caution."
    ]
  },
  "VIEW_ALREADY_EXISTS" : {
    "message" : [
      "Cannot create view <relationName> because it already exists.",
      "Choose a different name, drop or replace the existing object, or add the IF NOT EXISTS clause to tolerate pre-existing objects."
    ],
    "sqlState" : "42P07"
  },
  "VIEW_NOT_FOUND" : {
    "message" : [
      "The view <relationName> cannot be found. Verify the spelling and correctness of the schema and catalog.",
      "If you did not qualify the name with a schema, verify the current_schema() output, or qualify the name with the correct schema and catalog.",
      "To tolerate the error on drop use DROP VIEW IF EXISTS."
    ],
    "sqlState" : "42P01"
  },
  "WRITE_STREAM_NOT_ALLOWED" : {
    "message" : [
      "`writeStream` can be called only on streaming Dataset/DataFrame."
    ]
  },
  "WRONG_COMMAND_FOR_OBJECT_TYPE" : {
    "message" : [
      "The operation <operation> requires a <requiredType>. But <objectName> is a <foundType>. Use <alternative> instead."
    ]
  },
  "WRONG_NUM_ARGS" : {
    "message" : [
      "Invalid number of arguments for the function <functionName>."
    ],
    "subClass" : {
      "WITHOUT_SUGGESTION" : {
        "message" : [
          "Please, refer to 'https://spark.apache.org/docs/latest/sql-ref-functions.html' for a fix."
        ]
      },
      "WITH_SUGGESTION" : {
        "message" : [
          "Consider to change the number of arguments because the function requires <expectedNum> parameters but the actual number is <actualNum>."
        ]
      }
    },
    "sqlState" : "42605"
  },
  "_LEGACY_ERROR_TEMP_0001" : {
    "message" : [
      "Invalid InsertIntoContext."
    ]
  },
  "_LEGACY_ERROR_TEMP_0002" : {
    "message" : [
      "INSERT OVERWRITE DIRECTORY is not supported."
    ]
  },
  "_LEGACY_ERROR_TEMP_0003" : {
    "message" : [
      "Columns aliases are not allowed in <op>."
    ]
  },
  "_LEGACY_ERROR_TEMP_0004" : {
    "message" : [
      "Empty source for merge: you should specify a source table/subquery in merge."
    ]
  },
  "_LEGACY_ERROR_TEMP_0006" : {
    "message" : [
      "The number of inserted values cannot match the fields."
    ]
  },
  "_LEGACY_ERROR_TEMP_0008" : {
    "message" : [
      "There must be at least one WHEN clause in a MERGE statement."
    ]
  },
  "_LEGACY_ERROR_TEMP_0012" : {
    "message" : [
      "DISTRIBUTE BY is not supported."
    ]
  },
  "_LEGACY_ERROR_TEMP_0013" : {
    "message" : [
      "LATERAL cannot be used together with PIVOT in FROM clause."
    ]
  },
  "_LEGACY_ERROR_TEMP_0014" : {
    "message" : [
      "TABLESAMPLE does not accept empty inputs."
    ]
  },
  "_LEGACY_ERROR_TEMP_0015" : {
    "message" : [
      "TABLESAMPLE(<msg>) is not supported."
    ]
  },
  "_LEGACY_ERROR_TEMP_0016" : {
    "message" : [
      "<bytesStr> is not a valid byte length literal, expected syntax: DIGIT+ ('B' | 'K' | 'M' | 'G')."
    ]
  },
  "_LEGACY_ERROR_TEMP_0017" : {
    "message" : [
      "Invalid escape string. Escape string must contain only one character."
    ]
  },
  "_LEGACY_ERROR_TEMP_0018" : {
    "message" : [
      "Function trim doesn't support with type <trimOption>. Please use BOTH, LEADING or TRAILING as trim type."
    ]
  },
  "_LEGACY_ERROR_TEMP_0023" : {
    "message" : [
      "Numeric literal <rawStrippedQualifier> does not fit in range [<minValue>, <maxValue>] for type <typeName>."
    ]
  },
  "_LEGACY_ERROR_TEMP_0024" : {
    "message" : [
      "Can only have a single from-to unit in the interval literal syntax."
    ]
  },
  "_LEGACY_ERROR_TEMP_0025" : {
    "message" : [
      "At least one time unit should be given for interval literal."
    ]
  },
  "_LEGACY_ERROR_TEMP_0026" : {
    "message" : [
      "Can only use numbers in the interval value part for multiple unit value pairs interval form, but got invalid value: <value>."
    ]
  },
  "_LEGACY_ERROR_TEMP_0027" : {
    "message" : [
      "The value of from-to unit must be a string."
    ]
  },
  "_LEGACY_ERROR_TEMP_0028" : {
    "message" : [
      "Intervals FROM <from> TO <to> are not supported."
    ]
  },
  "_LEGACY_ERROR_TEMP_0029" : {
    "message" : [
      "Cannot mix year-month and day-time fields: <literal>."
    ]
  },
  "_LEGACY_ERROR_TEMP_0031" : {
    "message" : [
      "Invalid number of buckets: <describe>."
    ]
  },
  "_LEGACY_ERROR_TEMP_0032" : {
    "message" : [
      "Duplicated table paths found: '<pathOne>' and '<pathTwo>'. LOCATION and the case insensitive key 'path' in OPTIONS are all used to indicate the custom table path, you can only specify one of them."
    ]
  },
  "_LEGACY_ERROR_TEMP_0033" : {
    "message" : [
      "Expected either STORED AS or STORED BY, not both."
    ]
  },
  "_LEGACY_ERROR_TEMP_0034" : {
    "message" : [
      "<operation> is not supported in Hive-style <command><msg>."
    ]
  },
  "_LEGACY_ERROR_TEMP_0035" : {
    "message" : [
      "Operation not allowed: <message>."
    ]
  },
  "_LEGACY_ERROR_TEMP_0036" : {
    "message" : [
      "Expected `NOSCAN` instead of `<ctx>`."
    ]
  },
  "_LEGACY_ERROR_TEMP_0037" : {
    "message" : [
      "It is not allowed to add catalog/namespace prefix <quoted> to the table name in CACHE TABLE AS SELECT."
    ]
  },
  "_LEGACY_ERROR_TEMP_0038" : {
    "message" : [
      "CTE definition can't have duplicate names: <duplicateNames>."
    ]
  },
  "_LEGACY_ERROR_TEMP_0039" : {
    "message" : [
      "Unsupported SQL statement."
    ]
  },
  "_LEGACY_ERROR_TEMP_0041" : {
    "message" : [
      "Found duplicate clauses: <clauseName>."
    ]
  },
  "_LEGACY_ERROR_TEMP_0042" : {
    "message" : [
      "Expected format is 'SET', 'SET key', or 'SET key=value'. If you want to include special characters in key, or include semicolon in value, please use quotes, e.g., SET `key`=`value`."
    ]
  },
  "_LEGACY_ERROR_TEMP_0043" : {
    "message" : [
      "Expected format is 'RESET' or 'RESET key'. If you want to include special characters in key, please use quotes, e.g., RESET `key`."
    ]
  },
  "_LEGACY_ERROR_TEMP_0044" : {
    "message" : [
      "The interval value must be in the range of [-18, +18] hours with second precision."
    ]
  },
  "_LEGACY_ERROR_TEMP_0045" : {
    "message" : [
      "Invalid time zone displacement value."
    ]
  },
  "_LEGACY_ERROR_TEMP_0046" : {
    "message" : [
      "CREATE TEMPORARY TABLE without a provider is not allowed."
    ]
  },
  "_LEGACY_ERROR_TEMP_0047" : {
    "message" : [
      "'ROW FORMAT' must be used with 'STORED AS'."
    ]
  },
  "_LEGACY_ERROR_TEMP_0048" : {
    "message" : [
      "Unsupported operation: Used defined record reader/writer classes."
    ]
  },
  "_LEGACY_ERROR_TEMP_0049" : {
    "message" : [
      "Directory path and 'path' in OPTIONS should be specified one, but not both."
    ]
  },
  "_LEGACY_ERROR_TEMP_0050" : {
    "message" : [
      "LOCAL is supported only with file: scheme."
    ]
  },
  "_LEGACY_ERROR_TEMP_0051" : {
    "message" : [
      "Empty set in <element> grouping sets is not supported."
    ]
  },
  "_LEGACY_ERROR_TEMP_0052" : {
    "message" : [
      "CREATE VIEW with both IF NOT EXISTS and REPLACE is not allowed."
    ]
  },
  "_LEGACY_ERROR_TEMP_0053" : {
    "message" : [
      "It is not allowed to define a TEMPORARY view with IF NOT EXISTS."
    ]
  },
  "_LEGACY_ERROR_TEMP_0056" : {
    "message" : [
      "Invalid time travel spec: <reason>."
    ]
  },
  "_LEGACY_ERROR_TEMP_0057" : {
    "message" : [
      "Support for DEFAULT column values is not implemented yet."
    ]
  },
  "_LEGACY_ERROR_TEMP_0058" : {
    "message" : [
      "Support for DEFAULT column values is not allowed."
    ]
  },
  "_LEGACY_ERROR_TEMP_0059" : {
    "message" : [
      "References to DEFAULT column values are not allowed within the PARTITION clause."
    ]
  },
  "_LEGACY_ERROR_TEMP_0060" : {
    "message" : [
      "<msg>."
    ]
  },
  "_LEGACY_ERROR_TEMP_0061" : {
    "message" : [
      "<msg>."
    ]
  },
  "_LEGACY_ERROR_TEMP_0062" : {
    "message" : [
      "<msg>."
    ]
  },
  "_LEGACY_ERROR_TEMP_0063" : {
    "message" : [
      "<msg>."
    ]
  },
  "_LEGACY_ERROR_TEMP_0064" : {
    "message" : [
      "<msg>."
    ]
  },
  "_LEGACY_ERROR_TEMP_1000" : {
    "message" : [
      "LEGACY store assignment policy is disallowed in Spark data source V2. Please set the configuration <configKey> to other values."
    ]
  },
  "_LEGACY_ERROR_TEMP_1001" : {
    "message" : [
      "USING column `<colName>` cannot be resolved on the <side> side of the join. The <side>-side columns: [<plan>]."
    ]
  },
  "_LEGACY_ERROR_TEMP_1002" : {
    "message" : [
      "Unable to generate an encoder for inner class `<className>` without access to the scope that this class was defined in.",
      "Try moving this class out of its parent class."
    ]
  },
  "_LEGACY_ERROR_TEMP_1003" : {
    "message" : [
      "Couldn't find the reference column for <after> at <parentName>."
    ]
  },
  "_LEGACY_ERROR_TEMP_1004" : {
    "message" : [
      "Window specification <windowName> is not defined in the WINDOW clause."
    ]
  },
  "_LEGACY_ERROR_TEMP_1005" : {
    "message" : [
      "<expr> doesn't show up in the GROUP BY list <groupByAliases>."
    ]
  },
  "_LEGACY_ERROR_TEMP_1006" : {
    "message" : [
      "Aggregate expression required for pivot, but '<sql>' did not appear in any aggregate function."
    ]
  },
  "_LEGACY_ERROR_TEMP_1007" : {
    "message" : [
      "Cannot write into temp view <quoted> as it's not a data source v2 relation."
    ]
  },
  "_LEGACY_ERROR_TEMP_1008" : {
    "message" : [
      "<quoted> is not a temp view of streaming logical plan, please use batch API such as `DataFrameReader.table` to read it."
    ]
  },
  "_LEGACY_ERROR_TEMP_1009" : {
    "message" : [
      "The depth of view <identifier> exceeds the maximum view resolution depth (<maxNestedViewDepth>). Analysis is aborted to avoid errors. Increase the value of <config> to work around this."
    ]
  },
  "_LEGACY_ERROR_TEMP_1010" : {
    "message" : [
      "Inserting into a view is not allowed. View: <identifier>."
    ]
  },
  "_LEGACY_ERROR_TEMP_1011" : {
    "message" : [
      "Writing into a view is not allowed. View: <identifier>."
    ]
  },
  "_LEGACY_ERROR_TEMP_1012" : {
    "message" : [
      "Cannot write into v1 table: <identifier>."
    ]
  },
  "_LEGACY_ERROR_TEMP_1013" : {
    "message" : [
      "<nameParts> is a <viewStr>. '<cmd>' expects a table.<hintStr>."
    ]
  },
  "_LEGACY_ERROR_TEMP_1014" : {
    "message" : [
      "<nameParts> is a temp view. '<cmd>' expects a permanent view."
    ]
  },
  "_LEGACY_ERROR_TEMP_1015" : {
    "message" : [
      "<identifier> is a table. '<cmd>' expects a view.<hintStr>."
    ]
  },
  "_LEGACY_ERROR_TEMP_1016" : {
    "message" : [
      "<nameParts> is a temp view. '<cmd>' expects a table or permanent view."
    ]
  },
  "_LEGACY_ERROR_TEMP_1017" : {
    "message" : [
      "<name> is a built-in/temporary function. '<cmd>' expects a persistent function.<hintStr>."
    ]
  },
  "_LEGACY_ERROR_TEMP_1018" : {
    "message" : [
      "<quoted> is a permanent view, which is not supported by streaming reading API such as `DataStreamReader.table` yet."
    ]
  },
  "_LEGACY_ERROR_TEMP_1020" : {
    "message" : [
      "Invalid usage of <elem> in <prettyName>."
    ]
  },
  "_LEGACY_ERROR_TEMP_1021" : {
    "message" : [
      "count(<targetString>.*) is not allowed. Please use count(*) or expand the columns manually, e.g. count(col1, col2)."
    ]
  },
  "_LEGACY_ERROR_TEMP_1023" : {
    "message" : [
      "Function <prettyName> does not support <syntax>."
    ]
  },
  "_LEGACY_ERROR_TEMP_1024" : {
    "message" : [
      "FILTER expression is non-deterministic, it cannot be used in aggregate functions."
    ]
  },
  "_LEGACY_ERROR_TEMP_1025" : {
    "message" : [
      "FILTER expression is not of type boolean. It cannot be used in an aggregate function."
    ]
  },
  "_LEGACY_ERROR_TEMP_1026" : {
    "message" : [
      "FILTER expression contains aggregate. It cannot be used in an aggregate function."
    ]
  },
  "_LEGACY_ERROR_TEMP_1027" : {
    "message" : [
      "FILTER expression contains window function. It cannot be used in an aggregate function."
    ]
  },
  "_LEGACY_ERROR_TEMP_1028" : {
    "message" : [
      "Number of column aliases does not match number of columns. Number of column aliases: <columnSize>; number of columns: <outputSize>."
    ]
  },
  "_LEGACY_ERROR_TEMP_1029" : {
    "message" : [
      "The number of aliases supplied in the AS clause does not match the number of columns output by the UDTF expected <aliasesSize> aliases but got <aliasesNames>."
    ]
  },
  "_LEGACY_ERROR_TEMP_1030" : {
    "message" : [
      "Window aggregate function with filter predicate is not supported yet."
    ]
  },
  "_LEGACY_ERROR_TEMP_1031" : {
    "message" : [
      "It is not allowed to use a window function inside an aggregate function. Please use the inner window function in a sub-query."
    ]
  },
  "_LEGACY_ERROR_TEMP_1032" : {
    "message" : [
      "<expr> does not have any WindowExpression."
    ]
  },
  "_LEGACY_ERROR_TEMP_1033" : {
    "message" : [
      "<expr> has multiple Window Specifications (<distinctWindowSpec>).",
      "Please file a bug report with this error message, stack trace, and the query."
    ]
  },
  "_LEGACY_ERROR_TEMP_1034" : {
    "message" : [
      "It is not allowed to use window functions inside <clauseName> clause."
    ]
  },
  "_LEGACY_ERROR_TEMP_1035" : {
    "message" : [
      "Cannot specify window frame for <prettyName> function."
    ]
  },
  "_LEGACY_ERROR_TEMP_1036" : {
    "message" : [
      "Window Frame <wf> must match the required frame <required>."
    ]
  },
  "_LEGACY_ERROR_TEMP_1037" : {
    "message" : [
      "Window function <wf> requires window to be ordered, please add ORDER BY clause. For example SELECT <wf>(value_expr) OVER (PARTITION BY window_partition ORDER BY window_ordering) from table."
    ]
  },
  "_LEGACY_ERROR_TEMP_1038" : {
    "message" : [
      "Cannot write to table due to mismatched user specified column size(<columnSize>) and data column size(<outputSize>)."
    ]
  },
  "_LEGACY_ERROR_TEMP_1039" : {
    "message" : [
      "Multiple time/session window expressions would result in a cartesian product of rows, therefore they are currently not supported."
    ]
  },
  "_LEGACY_ERROR_TEMP_1040" : {
    "message" : [
      "Gap duration expression used in session window must be CalendarIntervalType, but got <dt>."
    ]
  },
  "_LEGACY_ERROR_TEMP_1045" : {
    "message" : [
      "ALTER TABLE SET LOCATION does not support partition for v2 tables."
    ]
  },
  "_LEGACY_ERROR_TEMP_1046" : {
    "message" : [
      "Join strategy hint parameter should be an identifier or string but was <unsupported> (<class>)."
    ]
  },
  "_LEGACY_ERROR_TEMP_1047" : {
    "message" : [
      "<hintName> Hint parameter should include columns, but <invalidParams> found."
    ]
  },
  "_LEGACY_ERROR_TEMP_1048" : {
    "message" : [
      "<hintName> Hint expects a partition number as a parameter."
    ]
  },
  "_LEGACY_ERROR_TEMP_1049" : {
    "message" : [
      "Syntax error in attribute name: <name>."
    ]
  },
  "_LEGACY_ERROR_TEMP_1050" : {
    "message" : [
      "Can only star expand struct data types. Attribute: `<attributes>`."
    ]
  },
  "_LEGACY_ERROR_TEMP_1051" : {
    "message" : [
      "Cannot resolve '<targetString>.*' given input columns '<columns>'."
    ]
  },
  "_LEGACY_ERROR_TEMP_1052" : {
    "message" : [
      "ADD COLUMN with v1 tables cannot specify NOT NULL."
    ]
  },
  "_LEGACY_ERROR_TEMP_1053" : {
    "message" : [
      "ALTER COLUMN with v1 tables cannot specify NOT NULL."
    ]
  },
  "_LEGACY_ERROR_TEMP_1054" : {
    "message" : [
      "ALTER COLUMN cannot find column <colName> in v1 table. Available: <fieldNames>."
    ]
  },
  "_LEGACY_ERROR_TEMP_1055" : {
    "message" : [
      "The database name is not valid: <quoted>."
    ]
  },
  "_LEGACY_ERROR_TEMP_1057" : {
    "message" : [
      "SHOW COLUMNS with conflicting databases: '<dbA>' != '<dbB>'."
    ]
  },
  "_LEGACY_ERROR_TEMP_1058" : {
    "message" : [
      "Cannot create table with both USING <provider> and <serDeInfo>."
    ]
  },
  "_LEGACY_ERROR_TEMP_1059" : {
    "message" : [
      "STORED AS with file format '<serdeInfo>' is invalid."
    ]
  },
  "_LEGACY_ERROR_TEMP_1060" : {
    "message" : [
      "<command> does not support nested column: <column>."
    ]
  },
  "_LEGACY_ERROR_TEMP_1065" : {
    "message" : [
      "`<name>` is not a valid name for tables/databases. Valid names only contain alphabet characters, numbers and _."
    ]
  },
  "_LEGACY_ERROR_TEMP_1066" : {
    "message" : [
      "<database> is a system preserved database, you cannot create a database with this name."
    ]
  },
  "_LEGACY_ERROR_TEMP_1067" : {
    "message" : [
      "Can not drop default database."
    ]
  },
  "_LEGACY_ERROR_TEMP_1068" : {
    "message" : [
      "<database> is a system preserved database, you cannot use it as current database. To access global temporary views, you should use qualified name with the GLOBAL_TEMP_DATABASE, e.g. SELECT * FROM <database>.viewName."
    ]
  },
  "_LEGACY_ERROR_TEMP_1069" : {
    "message" : [
      "CREATE EXTERNAL TABLE must be accompanied by LOCATION."
    ]
  },
  "_LEGACY_ERROR_TEMP_1071" : {
    "message" : [
      "Some existing schema fields (<nonExistentColumnNames>) are not present in the new schema. We don't support dropping columns yet."
    ]
  },
  "_LEGACY_ERROR_TEMP_1072" : {
    "message" : [
      "Only the tables/views belong to the same database can be retrieved. Querying tables/views are <qualifiedTableNames>."
    ]
  },
  "_LEGACY_ERROR_TEMP_1073" : {
    "message" : [
      "RENAME TABLE source and destination databases do not match: '<db>' != '<newDb>'."
    ]
  },
  "_LEGACY_ERROR_TEMP_1074" : {
    "message" : [
      "RENAME TEMPORARY VIEW from '<oldName>' to '<newName>': cannot specify database name '<db>' in the destination table."
    ]
  },
  "_LEGACY_ERROR_TEMP_1076" : {
    "message" : [
      "Partition spec is invalid. <details>."
    ]
  },
  "_LEGACY_ERROR_TEMP_1079" : {
    "message" : [
      "Resource Type '<resourceType>' is not supported."
    ]
  },
  "_LEGACY_ERROR_TEMP_1080" : {
    "message" : [
      "Table <identifier> did not specify database."
    ]
  },
  "_LEGACY_ERROR_TEMP_1081" : {
    "message" : [
      "Table <identifier> did not specify locationUri."
    ]
  },
  "_LEGACY_ERROR_TEMP_1082" : {
    "message" : [
      "Partition [<specString>] did not specify locationUri."
    ]
  },
  "_LEGACY_ERROR_TEMP_1083" : {
    "message" : [
      "Number of buckets should be greater than 0 but less than or equal to bucketing.maxBuckets (`<bucketingMaxBuckets>`). Got `<numBuckets>`."
    ]
  },
  "_LEGACY_ERROR_TEMP_1084" : {
    "message" : [
      "Corrupted table name context in catalog: <numParts> parts expected, but part <index> is missing."
    ]
  },
  "_LEGACY_ERROR_TEMP_1085" : {
    "message" : [
      "Corrupted view SQL configs in catalog."
    ]
  },
  "_LEGACY_ERROR_TEMP_1086" : {
    "message" : [
      "Corrupted view query output column names in catalog: <numCols> parts expected, but part <index> is missing."
    ]
  },
  "_LEGACY_ERROR_TEMP_1087" : {
    "message" : [
      "Corrupted view referred temp view names in catalog."
    ]
  },
  "_LEGACY_ERROR_TEMP_1088" : {
    "message" : [
      "Corrupted view referred temp functions names in catalog."
    ]
  },
  "_LEGACY_ERROR_TEMP_1089" : {
    "message" : [
      "Column statistics deserialization is not supported for column <name> of data type: <dataType>."
    ]
  },
  "_LEGACY_ERROR_TEMP_1090" : {
    "message" : [
      "Column statistics serialization is not supported for column <colName> of data type: <dataType>."
    ]
  },
  "_LEGACY_ERROR_TEMP_1091" : {
    "message" : [
      "Cannot read table property '<key>' as it's corrupted.<details>."
    ]
  },
  "_LEGACY_ERROR_TEMP_1097" : {
    "message" : [
      "The field for corrupt records must be string type and nullable."
    ]
  },
  "_LEGACY_ERROR_TEMP_1098" : {
    "message" : [
      "DataType '<x>' is not supported by <className>."
    ]
  },
  "_LEGACY_ERROR_TEMP_1099" : {
    "message" : [
      "<funcName>() doesn't support the <mode> mode. Acceptable modes are <permissiveMode> and <failFastMode>."
    ]
  },
  "_LEGACY_ERROR_TEMP_1100" : {
    "message" : [
      "The '<argName>' parameter of function '<funcName>' needs to be a <requiredType> literal."
    ]
  },
  "_LEGACY_ERROR_TEMP_1103" : {
    "message" : [
      "Unsupported component type <clz> in arrays."
    ]
  },
  "_LEGACY_ERROR_TEMP_1104" : {
    "message" : [
      "The second argument should be a double literal."
    ]
  },
  "_LEGACY_ERROR_TEMP_1105" : {
    "message" : [
      "Field name should be String Literal, but it's <extraction>."
    ]
  },
  "_LEGACY_ERROR_TEMP_1106" : {
    "message" : [
      "Can't extract value from <child>: need struct type but got <other>."
    ]
  },
  "_LEGACY_ERROR_TEMP_1107" : {
    "message" : [
      "Table <table> declares <batchWrite> capability but <v2WriteClassName> is not an instance of <v1WriteClassName>."
    ]
  },
  "_LEGACY_ERROR_TEMP_1108" : {
    "message" : [
      "Delete by condition with subquery is not supported: <condition>."
    ]
  },
  "_LEGACY_ERROR_TEMP_1109" : {
    "message" : [
      "Exec update failed: cannot translate expression to source filter: <f>."
    ]
  },
  "_LEGACY_ERROR_TEMP_1110" : {
    "message" : [
      "Cannot delete from table <table> where <filters>."
    ]
  },
  "_LEGACY_ERROR_TEMP_1111" : {
    "message" : [
      "DESCRIBE does not support partition for v2 tables."
    ]
  },
  "_LEGACY_ERROR_TEMP_1113" : {
    "message" : [
      "Table <table> does not support <cmd>."
    ]
  },
  "_LEGACY_ERROR_TEMP_1114" : {
    "message" : [
      "The streaming sources in a query do not have a common supported execution mode.",
      "Sources support micro-batch: <microBatchSources>.",
      "Sources support continuous: <continuousSources>."
    ]
  },
  "_LEGACY_ERROR_TEMP_1117" : {
    "message" : [
      "<sessionCatalog> requires a single-part namespace, but got <ns>."
    ]
  },
  "_LEGACY_ERROR_TEMP_1119" : {
    "message" : [
      "<cmd> is not supported in JDBC catalog."
    ]
  },
  "_LEGACY_ERROR_TEMP_1120" : {
    "message" : [
      "Unsupported NamespaceChange <changes> in JDBC catalog."
    ]
  },
  "_LEGACY_ERROR_TEMP_1121" : {
    "message" : [
      "Table does not support <cmd>: <table>."
    ]
  },
  "_LEGACY_ERROR_TEMP_1122" : {
    "message" : [
      "Table <table> is not a row-level operation table."
    ]
  },
  "_LEGACY_ERROR_TEMP_1123" : {
    "message" : [
      "Cannot rename a table with ALTER VIEW. Please use ALTER TABLE instead."
    ]
  },
  "_LEGACY_ERROR_TEMP_1124" : {
    "message" : [
      "<cmd> is not supported for v2 tables."
    ]
  },
  "_LEGACY_ERROR_TEMP_1125" : {
    "message" : [
      "Database from v1 session catalog is not specified."
    ]
  },
  "_LEGACY_ERROR_TEMP_1126" : {
    "message" : [
      "Nested databases are not supported by v1 session catalog: <catalog>."
    ]
  },
  "_LEGACY_ERROR_TEMP_1127" : {
    "message" : [
      "Invalid partitionExprs specified: <sortOrders> For range partitioning use REPARTITION_BY_RANGE instead."
    ]
  },
  "_LEGACY_ERROR_TEMP_1128" : {
    "message" : [
      "Failed to resolve the schema for <format> for the partition column: <partitionColumn>. It must be specified manually."
    ]
  },
  "_LEGACY_ERROR_TEMP_1129" : {
    "message" : [
      "Unable to infer schema for <format>. It must be specified manually."
    ]
  },
  "_LEGACY_ERROR_TEMP_1131" : {
    "message" : [
      "Data source <className> does not support <outputMode> output mode."
    ]
  },
  "_LEGACY_ERROR_TEMP_1132" : {
    "message" : [
      "A schema needs to be specified when using <className>."
    ]
  },
  "_LEGACY_ERROR_TEMP_1133" : {
    "message" : [
      "The user-specified schema doesn't match the actual schema:",
      "user-specified: <schema>, actual: <actualSchema>. If you're using",
      "DataFrameReader.schema API or creating a table, please do not specify the schema.",
      "Or if you're scanning an existed table, please drop it and re-create it."
    ]
  },
  "_LEGACY_ERROR_TEMP_1134" : {
    "message" : [
      "Unable to infer schema for <format> at <fileCatalog>. It must be specified manually."
    ]
  },
  "_LEGACY_ERROR_TEMP_1135" : {
    "message" : [
      "<className> is not a valid Spark SQL Data Source."
    ]
  },
  "_LEGACY_ERROR_TEMP_1136" : {
    "message" : [
      "Cannot save interval data type into external storage."
    ]
  },
  "_LEGACY_ERROR_TEMP_1137" : {
    "message" : [
      "Unable to resolve <name> given [<outputStr>]."
    ]
  },
  "_LEGACY_ERROR_TEMP_1138" : {
    "message" : [
      "Hive built-in ORC data source must be used with Hive support enabled. Please use the native ORC data source by setting 'spark.sql.orc.impl' to 'native'."
    ]
  },
  "_LEGACY_ERROR_TEMP_1139" : {
    "message" : [
      "Failed to find data source: <provider>. Avro is built-in but external data source module since Spark 2.4. Please deploy the application as per the deployment section of Apache Avro Data Source Guide."
    ]
  },
  "_LEGACY_ERROR_TEMP_1140" : {
    "message" : [
      "Failed to find data source: <provider>. Please deploy the application as per the deployment section of Structured Streaming + Kafka Integration Guide."
    ]
  },
  "_LEGACY_ERROR_TEMP_1141" : {
    "message" : [
      "Multiple sources found for <provider> (<sourceNames>), please specify the fully qualified class name."
    ]
  },
  "_LEGACY_ERROR_TEMP_1142" : {
    "message" : [
      "Datasource does not support writing empty or nested empty schemas. Please make sure the data schema has at least one or more column(s)."
    ]
  },
  "_LEGACY_ERROR_TEMP_1143" : {
    "message" : [
      "The data to be inserted needs to have the same number of columns as the target table: target table has <targetSize> column(s) but the inserted data has <actualSize> column(s), which contain <staticPartitionsSize> partition column(s) having assigned constant values."
    ]
  },
  "_LEGACY_ERROR_TEMP_1144" : {
    "message" : [
      "The data to be inserted needs to have the same number of partition columns as the target table: target table has <targetSize> partition column(s) but the inserted data has <providedPartitionsSize> partition columns specified."
    ]
  },
  "_LEGACY_ERROR_TEMP_1145" : {
    "message" : [
      "<partKey> is not a partition column. Partition columns are <partitionColumns>."
    ]
  },
  "_LEGACY_ERROR_TEMP_1146" : {
    "message" : [
      "Partition column <partColumn> have multiple values specified, <values>. Please only specify a single value."
    ]
  },
  "_LEGACY_ERROR_TEMP_1147" : {
    "message" : [
      "The ordering of partition columns is <partColumns>. All partition columns having constant values need to appear before other partition columns that do not have an assigned constant value."
    ]
  },
  "_LEGACY_ERROR_TEMP_1148" : {
    "message" : [
      "Can only write data to relations with a single path."
    ]
  },
  "_LEGACY_ERROR_TEMP_1149" : {
    "message" : [
      "Fail to rebuild expression: missing key <filter> in `translatedFilterToExpr`."
    ]
  },
  "_LEGACY_ERROR_TEMP_1150" : {
    "message" : [
      "Column `<field>` has a data type of <fieldType>, which is not supported by <format>."
    ]
  },
  "_LEGACY_ERROR_TEMP_1151" : {
    "message" : [
      "Fail to resolve data source for the table <table> since the table serde property has the duplicated key <key> with extra options specified for this scan operation. To fix this, you can rollback to the legacy behavior of ignoring the extra options by setting the config <config> to `false`, or address the conflicts of the same config."
    ]
  },
  "_LEGACY_ERROR_TEMP_1152" : {
    "message" : [
      "Path <outputPath> already exists."
    ]
  },
  "_LEGACY_ERROR_TEMP_1153" : {
    "message" : [
      "Cannot use <field> for partition column."
    ]
  },
  "_LEGACY_ERROR_TEMP_1154" : {
    "message" : [
      "Cannot use all columns for partition columns."
    ]
  },
  "_LEGACY_ERROR_TEMP_1155" : {
    "message" : [
      "Partition column `<col>` not found in schema <schemaCatalog>."
    ]
  },
  "_LEGACY_ERROR_TEMP_1156" : {
    "message" : [
      "Column <colName> not found in schema <tableSchema>."
    ]
  },
  "_LEGACY_ERROR_TEMP_1157" : {
    "message" : [
      "Unsupported data source type for direct query on files: <className>."
    ]
  },
  "_LEGACY_ERROR_TEMP_1158" : {
    "message" : [
      "Saving data into a view is not allowed."
    ]
  },
  "_LEGACY_ERROR_TEMP_1159" : {
    "message" : [
      "The format of the existing table <tableName> is `<existingProvider>`. It doesn't match the specified format `<specifiedProvider>`."
    ]
  },
  "_LEGACY_ERROR_TEMP_1160" : {
    "message" : [
      "The location of the existing table <identifier> is `<existingTableLoc>`. It doesn't match the specified location `<tableDescLoc>`."
    ]
  },
  "_LEGACY_ERROR_TEMP_1161" : {
    "message" : [
      "The column number of the existing table <tableName> (<existingTableSchema>) doesn't match the data schema (<querySchema>)."
    ]
  },
  "_LEGACY_ERROR_TEMP_1162" : {
    "message" : [
      "Cannot resolve '<col>' given input columns: [<inputColumns>]."
    ]
  },
  "_LEGACY_ERROR_TEMP_1163" : {
    "message" : [
      "Specified partitioning does not match that of the existing table <tableName>.",
      "Specified partition columns: [<specifiedPartCols>].",
      "Existing partition columns: [<existingPartCols>]."
    ]
  },
  "_LEGACY_ERROR_TEMP_1164" : {
    "message" : [
      "Specified bucketing does not match that of the existing table <tableName>.",
      "Specified bucketing: <specifiedBucketString>.",
      "Existing bucketing: <existingBucketString>."
    ]
  },
  "_LEGACY_ERROR_TEMP_1165" : {
    "message" : [
      "It is not allowed to specify partitioning when the table schema is not defined."
    ]
  },
  "_LEGACY_ERROR_TEMP_1166" : {
    "message" : [
      "Bucketing column '<bucketCol>' should not be part of partition columns '<normalizedPartCols>'."
    ]
  },
  "_LEGACY_ERROR_TEMP_1167" : {
    "message" : [
      "Bucket sorting column '<sortCol>' should not be part of partition columns '<normalizedPartCols>'."
    ]
  },
  "_LEGACY_ERROR_TEMP_1168" : {
    "message" : [
      "<tableName> requires that the data to be inserted have the same number of columns as the target table: target table has <targetColumns> column(s) but the inserted data has <insertedColumns> column(s), including <staticPartCols> partition column(s) having constant value(s)."
    ]
  },
  "_LEGACY_ERROR_TEMP_1169" : {
    "message" : [
      "Requested partitioning does not match the table <tableName>:",
      "Requested partitions: <normalizedPartSpec>.",
      "Table partitions: <partColNames>."
    ]
  },
  "_LEGACY_ERROR_TEMP_1170" : {
    "message" : [
      "Hive support is required to <detail>."
    ]
  },
  "_LEGACY_ERROR_TEMP_1171" : {
    "message" : [
      "createTableColumnTypes option column <col> not found in schema <schema>."
    ]
  },
  "_LEGACY_ERROR_TEMP_1172" : {
    "message" : [
      "Parquet type not yet supported: <parquetType>."
    ]
  },
  "_LEGACY_ERROR_TEMP_1173" : {
    "message" : [
      "Illegal Parquet type: <parquetType>."
    ]
  },
  "_LEGACY_ERROR_TEMP_1174" : {
    "message" : [
      "Unrecognized Parquet type: <field>."
    ]
  },
  "_LEGACY_ERROR_TEMP_1175" : {
    "message" : [
      "Unsupported data type <dataType>."
    ]
  },
<<<<<<< HEAD
=======
  "_LEGACY_ERROR_TEMP_1176" : {
    "message" : [
      "The SQL query of view <viewName> has an incompatible schema change and column <colName> cannot be resolved. Expected <expectedNum> columns named <colName> but got <actualCols>.",
      "Please try to re-create the view by running: <viewDDL>."
    ]
  },
  "_LEGACY_ERROR_TEMP_1177" : {
    "message" : [
      "The SQL query of view <viewName> has an incompatible schema change and column <colName> cannot be resolved. Expected <expectedNum> columns named <colName> but got <actualCols>."
    ]
  },
>>>>>>> 04d72659
  "_LEGACY_ERROR_TEMP_1178" : {
    "message" : [
      "The number of partitions can't be specified with unspecified distribution. Invalid writer requirements detected."
    ]
  },
  "_LEGACY_ERROR_TEMP_1181" : {
    "message" : [
      "Stream-stream join without equality predicate is not supported."
    ]
  },
  "_LEGACY_ERROR_TEMP_1182" : {
    "message" : [
      "Column <ambiguousAttrs> are ambiguous. It's probably because you joined several Datasets together, and some of these Datasets are the same. This column points to one of the Datasets but Spark is unable to figure out which one. Please alias the Datasets with different names via `Dataset.as` before joining them, and specify the column using qualified name, e.g. `df.as(\"a\").join(df.as(\"b\"), $\"a.id\" > $\"b.id\")`. You can also set <config> to false to disable this check."
    ]
  },
  "_LEGACY_ERROR_TEMP_1183" : {
    "message" : [
      "Cannot use interval type in the table schema."
    ]
  },
  "_LEGACY_ERROR_TEMP_1184" : {
    "message" : [
      "Catalog <plugin> does not support <ability>."
    ]
  },
  "_LEGACY_ERROR_TEMP_1185" : {
    "message" : [
      "<quoted> is not a valid <identifier> as it has more than 2 name parts."
    ]
  },
  "_LEGACY_ERROR_TEMP_1186" : {
    "message" : [
      "Multi-part identifier cannot be empty."
    ]
  },
  "_LEGACY_ERROR_TEMP_1187" : {
    "message" : [
      "Hive data source can only be used with tables, you can not <operation> files of Hive data source directly."
    ]
  },
  "_LEGACY_ERROR_TEMP_1188" : {
    "message" : [
      "There is a 'path' option set and <method>() is called with a path parameter. Either remove the path option, or call <method>() without the parameter. To ignore this check, set '<config>' to 'true'."
    ]
  },
  "_LEGACY_ERROR_TEMP_1189" : {
    "message" : [
      "User specified schema not supported with `<operation>`."
    ]
  },
  "_LEGACY_ERROR_TEMP_1190" : {
    "message" : [
      "Temporary view <viewName> doesn't support streaming write."
    ]
  },
  "_LEGACY_ERROR_TEMP_1191" : {
    "message" : [
      "Streaming into views <viewName> is not supported."
    ]
  },
  "_LEGACY_ERROR_TEMP_1192" : {
    "message" : [
      "The input source(<source>) is different from the table <tableName>'s data source provider(<provider>)."
    ]
  },
  "_LEGACY_ERROR_TEMP_1193" : {
    "message" : [
      "Table <tableName> doesn't support streaming write - <t>."
    ]
  },
  "_LEGACY_ERROR_TEMP_1194" : {
    "message" : [
      "queryName must be specified for memory sink."
    ]
  },
  "_LEGACY_ERROR_TEMP_1195" : {
    "message" : [
      "'<source>' is not supported with continuous trigger."
    ]
  },
  "_LEGACY_ERROR_TEMP_1196" : {
    "message" : [
      "<columnType> column <columnName> not found in existing columns (<validColumnNames>)."
    ]
  },
  "_LEGACY_ERROR_TEMP_1197" : {
    "message" : [
      "'<operation>' does not support partitioning."
    ]
  },
  "_LEGACY_ERROR_TEMP_1198" : {
    "message" : [
      "Function '<unbound>' cannot process input: (<arguments>): <unsupported>."
    ]
  },
  "_LEGACY_ERROR_TEMP_1199" : {
    "message" : [
      "Invalid bound function '<bound>: there are <argsLen> arguments but <inputTypesLen> parameters returned from 'inputTypes()'."
    ]
  },
  "_LEGACY_ERROR_TEMP_1200" : {
    "message" : [
      "<name> is not supported for v2 tables."
    ]
  },
  "_LEGACY_ERROR_TEMP_1201" : {
    "message" : [
      "Cannot resolve column name \"<colName>\" among (<fieldNames>)."
    ]
  },
  "_LEGACY_ERROR_TEMP_1202" : {
    "message" : [
      "Cannot write to '<tableName>', too many data columns:",
      "Table columns: <tableColumns>.",
      "Data columns: <dataColumns>."
    ]
  },
  "_LEGACY_ERROR_TEMP_1203" : {
    "message" : [
      "Cannot write to '<tableName>', not enough data columns:",
      "Table columns: <tableColumns>.",
      "Data columns: <dataColumns>."
    ]
  },
  "_LEGACY_ERROR_TEMP_1204" : {
    "message" : [
      "Cannot write incompatible data to table '<tableName>':",
      "- <errors>."
    ]
  },
  "_LEGACY_ERROR_TEMP_1205" : {
    "message" : [
      "Expected only partition pruning predicates: <nonPartitionPruningPredicates>."
    ]
  },
  "_LEGACY_ERROR_TEMP_1206" : {
    "message" : [
      "<colType> column <colName> is not defined in table <tableName>, defined table columns are: <tableCols>."
    ]
  },
  "_LEGACY_ERROR_TEMP_1207" : {
    "message" : [
      "The duration and time inputs to window must be an integer, long or string literal."
    ]
  },
  "_LEGACY_ERROR_TEMP_1209" : {
    "message" : [
      "Ambiguous reference to fields <fields>."
    ]
  },
  "_LEGACY_ERROR_TEMP_1210" : {
    "message" : [
      "The second argument in <funcName> should be a boolean literal."
    ]
  },
  "_LEGACY_ERROR_TEMP_1211" : {
    "message" : [
      "Detected implicit cartesian product for <joinType> join between logical plans",
      "<leftPlan>",
      "and",
      "rightPlan",
      "Join condition is missing or trivial.",
      "Either: use the CROSS JOIN syntax to allow cartesian products between these relations, or: enable implicit cartesian products by setting the configuration variable spark.sql.crossJoin.enabled=true."
    ]
  },
  "_LEGACY_ERROR_TEMP_1212" : {
    "message" : [
      "Found conflicting attributes <conflictingAttrs> in the condition joining outer plan:",
      "<outerPlan>",
      "and subplan:",
      "<subplan>."
    ]
  },
  "_LEGACY_ERROR_TEMP_1213" : {
    "message" : [
      "Window expression is empty in <expr>."
    ]
  },
  "_LEGACY_ERROR_TEMP_1214" : {
    "message" : [
      "Found different window function type in <windowExpressions>."
    ]
  },
  "_LEGACY_ERROR_TEMP_1215" : {
    "message" : [
      "char/varchar type can only be used in the table schema. You can set <config> to true, so that Spark treat them as string type as same as Spark 3.0 and earlier."
    ]
  },
  "_LEGACY_ERROR_TEMP_1218" : {
    "message" : [
      "<tableIdentifier> should be converted to HadoopFsRelation."
    ]
  },
  "_LEGACY_ERROR_TEMP_1219" : {
    "message" : [
      "Hive metastore does not support altering database location."
    ]
  },
  "_LEGACY_ERROR_TEMP_1220" : {
    "message" : [
      "Hive <tableType> is not supported."
    ]
  },
  "_LEGACY_ERROR_TEMP_1221" : {
    "message" : [
      "Hive 0.12 doesn't support creating permanent functions. Please use Hive 0.13 or higher."
    ]
  },
  "_LEGACY_ERROR_TEMP_1222" : {
    "message" : [
      "Unknown resource type: <resourceType>."
    ]
  },
  "_LEGACY_ERROR_TEMP_1223" : {
    "message" : [
      "Invalid field id '<field>' in day-time interval. Supported interval fields: <supportedIds>."
    ]
  },
  "_LEGACY_ERROR_TEMP_1224" : {
    "message" : [
      "'interval <startFieldName> to <endFieldName>' is invalid."
    ]
  },
  "_LEGACY_ERROR_TEMP_1225" : {
    "message" : [
      "Invalid field id '<field>' in year-month interval. Supported interval fields: <supportedIds>."
    ]
  },
  "_LEGACY_ERROR_TEMP_1226" : {
    "message" : [
      "The SQL config '<configName>' was removed in the version <version>. <comment>"
    ]
  },
  "_LEGACY_ERROR_TEMP_1228" : {
    "message" : [
      "Decimal scale (<scale>) cannot be greater than precision (<precision>)."
    ]
  },
  "_LEGACY_ERROR_TEMP_1229" : {
    "message" : [
      "<decimalType> can only support precision up to <precision>."
    ]
  },
  "_LEGACY_ERROR_TEMP_1231" : {
    "message" : [
      "<key> is not a valid partition column in table <tblName>."
    ]
  },
  "_LEGACY_ERROR_TEMP_1232" : {
    "message" : [
      "Partition spec is invalid. The spec (<specKeys>) must match the partition spec (<partitionColumnNames>) defined in table '<tableName>'."
    ]
  },
  "_LEGACY_ERROR_TEMP_1237" : {
    "message" : [
      "The list of partition columns with values in partition specification for table '<table>' in database '<database>' is not a prefix of the list of partition columns defined in the table schema. Expected a prefix of [<schemaColumns>], but got [<specColumns>]."
    ]
  },
  "_LEGACY_ERROR_TEMP_1239" : {
    "message" : [
      "Analyzing column statistics is not supported for column <name> of data type: <dataType>."
    ]
  },
  "_LEGACY_ERROR_TEMP_1241" : {
    "message" : [
      "CREATE-TABLE-AS-SELECT cannot create table with location to a non-empty directory <tablePath>. To allow overwriting the existing non-empty directory, set '<config>' to true."
    ]
  },
  "_LEGACY_ERROR_TEMP_1244" : {
    "message" : [
      "Attempted to unset non-existent property '<property>' in table '<table>'."
    ]
  },
  "_LEGACY_ERROR_TEMP_1245" : {
    "message" : [
      "ALTER TABLE CHANGE COLUMN is not supported for changing column '<originName>' with type '<originType>' to '<newName>' with type '<newType>'."
    ]
  },
  "_LEGACY_ERROR_TEMP_1246" : {
    "message" : [
      "Can't find column `<name>` given table data columns <fieldNames>."
    ]
  },
  "_LEGACY_ERROR_TEMP_1247" : {
    "message" : [
      "Operation not allowed: ALTER TABLE SET [SERDE | SERDEPROPERTIES] for a specific partition is not supported for tables created with the datasource API."
    ]
  },
  "_LEGACY_ERROR_TEMP_1248" : {
    "message" : [
      "Operation not allowed: ALTER TABLE SET SERDE is not supported for tables created with the datasource API."
    ]
  },
  "_LEGACY_ERROR_TEMP_1250" : {
    "message" : [
      "<action> is not allowed on <tableName> since filesource partition management is disabled (spark.sql.hive.manageFilesourcePartitions = false)."
    ]
  },
  "_LEGACY_ERROR_TEMP_1251" : {
    "message" : [
      "<action> is not allowed on <tableName> since its partition metadata is not stored in the Hive metastore. To import this information into the metastore, run `msck repair table <tableName>`."
    ]
  },
  "_LEGACY_ERROR_TEMP_1252" : {
    "message" : [
      "Cannot alter a view with ALTER TABLE. Please use ALTER VIEW instead."
    ]
  },
  "_LEGACY_ERROR_TEMP_1253" : {
    "message" : [
      "Cannot alter a table with ALTER VIEW. Please use ALTER TABLE instead."
    ]
  },
  "_LEGACY_ERROR_TEMP_1254" : {
    "message" : [
      "Cannot overwrite a path that is also being read from."
    ]
  },
  "_LEGACY_ERROR_TEMP_1255" : {
    "message" : [
      "Cannot drop built-in function '<functionName>'."
    ]
  },
  "_LEGACY_ERROR_TEMP_1256" : {
    "message" : [
      "Cannot refresh built-in function <functionName>."
    ]
  },
  "_LEGACY_ERROR_TEMP_1257" : {
    "message" : [
      "Cannot refresh temporary function <functionName>."
    ]
  },
  "_LEGACY_ERROR_TEMP_1259" : {
    "message" : [
      "ALTER ADD COLUMNS does not support views. You must drop and re-create the views for adding the new columns. Views: <table>."
    ]
  },
  "_LEGACY_ERROR_TEMP_1260" : {
    "message" : [
      "ALTER ADD COLUMNS does not support datasource table with type <tableType>. You must drop and re-create the table for adding the new columns. Tables: <table>."
    ]
  },
  "_LEGACY_ERROR_TEMP_1261" : {
    "message" : [
      "LOAD DATA is not supported for datasource tables: <tableIdentWithDB>."
    ]
  },
  "_LEGACY_ERROR_TEMP_1262" : {
    "message" : [
      "LOAD DATA target table <tableIdentWithDB> is partitioned, but no partition spec is provided."
    ]
  },
  "_LEGACY_ERROR_TEMP_1263" : {
    "message" : [
      "LOAD DATA target table <tableIdentWithDB> is partitioned, but number of columns in provided partition spec (<partitionSize>) do not match number of partitioned columns in table (<targetTableSize>)."
    ]
  },
  "_LEGACY_ERROR_TEMP_1264" : {
    "message" : [
      "LOAD DATA target table <tableIdentWithDB> is not partitioned, but a partition spec was provided."
    ]
  },
  "_LEGACY_ERROR_TEMP_1265" : {
    "message" : [
      "LOAD DATA input path does not exist: <path>."
    ]
  },
  "_LEGACY_ERROR_TEMP_1266" : {
    "message" : [
      "Operation not allowed: TRUNCATE TABLE on external tables: <tableIdentWithDB>."
    ]
  },
  "_LEGACY_ERROR_TEMP_1267" : {
    "message" : [
      "Operation not allowed: TRUNCATE TABLE ... PARTITION is not supported for tables that are not partitioned: <tableIdentWithDB>."
    ]
  },
  "_LEGACY_ERROR_TEMP_1268" : {
    "message" : [
      "Failed to truncate table <tableIdentWithDB> when removing data of the path: <path>."
    ]
  },
  "_LEGACY_ERROR_TEMP_1269" : {
    "message" : [
      "SHOW PARTITIONS is not allowed on a table that is not partitioned: <tableIdentWithDB>."
    ]
  },
  "_LEGACY_ERROR_TEMP_1270" : {
    "message" : [
      "SHOW CREATE TABLE is not supported on a temporary view: <table>."
    ]
  },
  "_LEGACY_ERROR_TEMP_1271" : {
    "message" : [
      "Failed to execute SHOW CREATE TABLE against table <table>, which is created by Hive and uses the following unsupported feature(s)",
      "<unsupportedFeatures>",
      "Please use `SHOW CREATE TABLE <table> AS SERDE` to show Hive DDL instead."
    ]
  },
  "_LEGACY_ERROR_TEMP_1272" : {
    "message" : [
      "SHOW CREATE TABLE doesn't support transactional Hive table. Please use `SHOW CREATE TABLE <table> AS SERDE` to show Hive DDL instead."
    ]
  },
  "_LEGACY_ERROR_TEMP_1273" : {
    "message" : [
      "Failed to execute SHOW CREATE TABLE against table <table>, which is created by Hive and uses the following unsupported serde configuration",
      "<configs>",
      "Please use `SHOW CREATE TABLE <table> AS SERDE` to show Hive DDL instead."
    ]
  },
  "_LEGACY_ERROR_TEMP_1274" : {
    "message" : [
      "<table> is a Spark data source table. Use `SHOW CREATE TABLE` without `AS SERDE` instead."
    ]
  },
  "_LEGACY_ERROR_TEMP_1275" : {
    "message" : [
      "Failed to execute SHOW CREATE TABLE against table/view <table>, which is created by Hive and uses the following unsupported feature(s)",
      "<features>."
    ]
  },
  "_LEGACY_ERROR_TEMP_1276" : {
    "message" : [
      "The logical plan that represents the view is not analyzed."
    ]
  },
  "_LEGACY_ERROR_TEMP_1277" : {
    "message" : [
      "The number of columns produced by the SELECT clause (num: `<analyzedPlanLength>`) does not match the number of column names specified by CREATE VIEW (num: `<userSpecifiedColumnsLength>`)."
    ]
  },
  "_LEGACY_ERROR_TEMP_1278" : {
    "message" : [
      "<name> is not a view."
    ]
  },
  "_LEGACY_ERROR_TEMP_1280" : {
    "message" : [
      "It is not allowed to create a persisted view from the Dataset API."
    ]
  },
  "_LEGACY_ERROR_TEMP_1281" : {
    "message" : [
      "Recursive view <viewIdent> detected (cycle: <newPath>)."
    ]
  },
  "_LEGACY_ERROR_TEMP_1282" : {
    "message" : [
      "Not allowed to create a permanent view <name> without explicitly assigning an alias for expression <attrName>."
    ]
  },
  "_LEGACY_ERROR_TEMP_1283" : {
    "message" : [
      "Not allowed to create a permanent view <name> by referencing a temporary view <nameParts>. Please create a temp view instead by CREATE TEMP VIEW."
    ]
  },
  "_LEGACY_ERROR_TEMP_1284" : {
    "message" : [
      "Not allowed to create a permanent view <name> by referencing a temporary function `<funcName>`."
    ]
  },
  "_LEGACY_ERROR_TEMP_1285" : {
    "message" : [
      "Since Spark 2.3, the queries from raw JSON/CSV files are disallowed when the",
      "referenced columns only include the internal corrupt record column",
      "(named _corrupt_record by default). For example:",
      "spark.read.schema(schema).csv(file).filter($\"_corrupt_record\".isNotNull).count()",
      "and spark.read.schema(schema).csv(file).select(\"_corrupt_record\").show().",
      "Instead, you can cache or save the parsed results and then send the same query.",
      "For example, val df = spark.read.schema(schema).csv(file).cache() and then",
      "df.filter($\"_corrupt_record\".isNotNull).count()."
    ]
  },
  "_LEGACY_ERROR_TEMP_1286" : {
    "message" : [
      "User-defined partition column <columnName> not found in the JDBC relation: <schema>."
    ]
  },
  "_LEGACY_ERROR_TEMP_1287" : {
    "message" : [
      "Partition column type should be <numericType>, <dateType>, or <timestampType>, but <dataType> found."
    ]
  },
  "_LEGACY_ERROR_TEMP_1288" : {
    "message" : [
      "Table or view '<name>' already exists. SaveMode: ErrorIfExists."
    ]
  },
  "_LEGACY_ERROR_TEMP_1289" : {
    "message" : [
      "Column name \"<name>\" contains invalid character(s). Please use alias to rename it."
    ]
  },
  "_LEGACY_ERROR_TEMP_1290" : {
    "message" : [
      "Text data source supports only a single column, and you have <schemaSize> columns."
    ]
  },
  "_LEGACY_ERROR_TEMP_1291" : {
    "message" : [
      "Can't find required partition column <readField> in partition schema <partitionSchema>."
    ]
  },
  "_LEGACY_ERROR_TEMP_1292" : {
    "message" : [
      "Temporary view '<tableIdent>' should not have specified a database."
    ]
  },
  "_LEGACY_ERROR_TEMP_1293" : {
    "message" : [
      "Hive data source can only be used with tables, you can't use it with CREATE TEMP VIEW USING."
    ]
  },
  "_LEGACY_ERROR_TEMP_1294" : {
    "message" : [
      "The timestamp provided for the '<strategy>' option is invalid. The expected format is 'YYYY-MM-DDTHH:mm:ss', but the provided timestamp: <timeString>."
    ]
  },
  "_LEGACY_ERROR_TEMP_1295" : {
    "message" : [
      "Set a host to read from with option(\"host\", ...)."
    ]
  },
  "_LEGACY_ERROR_TEMP_1296" : {
    "message" : [
      "Set a port to read from with option(\"port\", ...)."
    ]
  },
  "_LEGACY_ERROR_TEMP_1297" : {
    "message" : [
      "IncludeTimestamp must be set to either \"true\" or \"false\"."
    ]
  },
  "_LEGACY_ERROR_TEMP_1298" : {
    "message" : [
      "checkpointLocation must be specified either through option(\"checkpointLocation\", ...) or SparkSession.conf.set(\"<config>\", ...)."
    ]
  },
  "_LEGACY_ERROR_TEMP_1299" : {
    "message" : [
      "This query does not support recovering from checkpoint location. Delete <checkpointPath> to start over."
    ]
  },
  "_LEGACY_ERROR_TEMP_1300" : {
    "message" : [
      "Unable to find the column `<colName>` given [<actualColumns>]."
    ]
  },
  "_LEGACY_ERROR_TEMP_1301" : {
    "message" : [
      "Boundary start is not a valid integer: <start>."
    ]
  },
  "_LEGACY_ERROR_TEMP_1302" : {
    "message" : [
      "Boundary end is not a valid integer: <end>."
    ]
  },
  "_LEGACY_ERROR_TEMP_1304" : {
    "message" : [
      "Unexpected type <className> of the relation <tableName>."
    ]
  },
  "_LEGACY_ERROR_TEMP_1305" : {
    "message" : [
      "Unsupported TableChange <change> in JDBC catalog."
    ]
  },
  "_LEGACY_ERROR_TEMP_1306" : {
    "message" : [
      "There is a 'path' or 'paths' option set and load() is called with path parameters. Either remove the path option if it's the same as the path parameter, or add it to the load() parameter if you do want to read multiple paths. To ignore this check, set '<config>' to 'true'."
    ]
  },
  "_LEGACY_ERROR_TEMP_1307" : {
    "message" : [
      "There is a 'path' option set and save() is called with a path parameter. Either remove the path option, or call save() without the parameter. To ignore this check, set '<config>' to 'true'."
    ]
  },
  "_LEGACY_ERROR_TEMP_1308" : {
    "message" : [
      "TableProvider implementation <source> cannot be written with <createMode> mode, please use Append or Overwrite modes instead."
    ]
  },
  "_LEGACY_ERROR_TEMP_1309" : {
    "message" : [
      "insertInto() can't be used together with partitionBy(). Partition columns have already been defined for the table. It is not necessary to use partitionBy()."
    ]
  },
  "_LEGACY_ERROR_TEMP_1310" : {
    "message" : [
      "Couldn't find a catalog to handle the identifier <quote>."
    ]
  },
  "_LEGACY_ERROR_TEMP_1312" : {
    "message" : [
      "'<operation>' does not support bucketBy right now."
    ]
  },
  "_LEGACY_ERROR_TEMP_1313" : {
    "message" : [
      "'<operation>' does not support bucketBy and sortBy right now."
    ]
  },
  "_LEGACY_ERROR_TEMP_1315" : {
    "message" : [
      "Cannot overwrite table <tableName> that is also being read from."
    ]
  },
  "_LEGACY_ERROR_TEMP_1316" : {
    "message" : [
      "Invalid partition transformation: <expr>."
    ]
  },
  "_LEGACY_ERROR_TEMP_1317" : {
    "message" : [
      "Cannot resolve column name \"<colName>\" among (<fieldsStr>)<extraMsg>"
    ]
  },
  "_LEGACY_ERROR_TEMP_1318" : {
    "message" : [
      "Unable to parse '<delayThreshold>'."
    ]
  },
  "_LEGACY_ERROR_TEMP_1319" : {
    "message" : [
      "Invalid join type in joinWith: <joinType>."
    ]
  },
  "_LEGACY_ERROR_TEMP_1320" : {
    "message" : [
      "Typed column <typedCol> that needs input type and schema cannot be passed in untyped `select` API. Use the typed `Dataset.select` API instead."
    ]
  },
  "_LEGACY_ERROR_TEMP_1321" : {
    "message" : [
      "Invalid view name: <viewName>."
    ]
  },
  "_LEGACY_ERROR_TEMP_1322" : {
    "message" : [
      "Invalid number of buckets: bucket(<numBuckets>, <e>)."
    ]
  },
  "_LEGACY_ERROR_TEMP_1323" : {
    "message" : [
      "\"<colName>\" is not a numeric column. Aggregation function can only be applied on a numeric column."
    ]
  },
  "_LEGACY_ERROR_TEMP_1324" : {
    "message" : [
      "The pivot column <pivotColumn> has more than <maxValues> distinct values, this could indicate an error. If this was intended, set <config> to at least the number of distinct values of the pivot column."
    ]
  },
  "_LEGACY_ERROR_TEMP_1325" : {
    "message" : [
      "Cannot modify the value of a static config: <key>."
    ]
  },
  "_LEGACY_ERROR_TEMP_1326" : {
    "message" : [
      "Cannot modify the value of a Spark config: <key>.",
      "See also 'https://spark.apache.org/docs/latest/sql-migration-guide.html#ddl-statements'."
    ]
  },
  "_LEGACY_ERROR_TEMP_1327" : {
    "message" : [
      "Command execution is not supported in runner <runner>."
    ]
  },
  "_LEGACY_ERROR_TEMP_1328" : {
    "message" : [
      "Can not instantiate class <className>, please make sure it has public non argument constructor."
    ]
  },
  "_LEGACY_ERROR_TEMP_1329" : {
    "message" : [
      "Can not load class <className>, please make sure it is on the classpath."
    ]
  },
  "_LEGACY_ERROR_TEMP_1330" : {
    "message" : [
      "Class <className> doesn't implement interface UserDefinedAggregateFunction."
    ]
  },
  "_LEGACY_ERROR_TEMP_1331" : {
    "message" : [
      "Missing field <fieldName> in table <table> with schema:",
      "<schema>."
    ]
  },
  "_LEGACY_ERROR_TEMP_1332" : {
    "message" : [
      "<errorMessage>"
    ]
  },
  "_LEGACY_ERROR_TEMP_1333" : {
    "message" : [
      "Invalid view text: <viewText>. The view <tableName> may have been tampered with."
    ]
  },
  "_LEGACY_ERROR_TEMP_1334" : {
    "message" : [
      "Cannot specify both version and timestamp when time travelling the table."
    ]
  },
  "_LEGACY_ERROR_TEMP_1335" : {
    "message" : [
      "<expr> is not a valid timestamp expression for time travel."
    ]
  },
  "_LEGACY_ERROR_TEMP_1336" : {
    "message" : [
      "Cannot time travel <target>."
    ]
  },
  "_LEGACY_ERROR_TEMP_1337" : {
    "message" : [
      "Table <tableName> does not support time travel."
    ]
  },
  "_LEGACY_ERROR_TEMP_1338" : {
    "message" : [
      "Sinks cannot request distribution and ordering in continuous execution mode."
    ]
  },
  "_LEGACY_ERROR_TEMP_1339" : {
    "message" : [
      "Failed to execute INSERT INTO command because the VALUES list contains a DEFAULT column reference as part of another expression; this is not allowed."
    ]
  },
  "_LEGACY_ERROR_TEMP_1340" : {
    "message" : [
      "Failed to execute UPDATE command because the SET list contains a DEFAULT column reference as part of another expression; this is not allowed."
    ]
  },
  "_LEGACY_ERROR_TEMP_1341" : {
    "message" : [
      "Failed to execute UPDATE command because the WHERE clause contains a DEFAULT column reference; this is not allowed."
    ]
  },
  "_LEGACY_ERROR_TEMP_1342" : {
    "message" : [
      "Failed to execute MERGE command because the WHERE clause contains a DEFAULT column reference; this is not allowed."
    ]
  },
  "_LEGACY_ERROR_TEMP_1343" : {
    "message" : [
      "Failed to execute MERGE INTO command because one of its INSERT or UPDATE assignments contains a DEFAULT column reference as part of another expression; this is not allowed."
    ]
  },
  "_LEGACY_ERROR_TEMP_1344" : {
    "message" : [
      "Invalid DEFAULT value for column <fieldName>: <defaultValue> fails to parse as a valid literal value."
    ]
  },
  "_LEGACY_ERROR_TEMP_1345" : {
    "message" : [
      "Failed to execute <statementType> command because DEFAULT values are not supported for target data source with table provider: \"<dataSource>\"."
    ]
  },
  "_LEGACY_ERROR_TEMP_1346" : {
    "message" : [
      "Failed to execute <statementType> command because DEFAULT values are not supported when adding new columns to previously existing target data source with table provider: \"<dataSource>\"."
    ]
  },
  "_LEGACY_ERROR_TEMP_1347" : {
    "message" : [
      "Failed to execute command because subquery expressions are not allowed in DEFAULT values."
    ]
  },
  "_LEGACY_ERROR_TEMP_2000" : {
    "message" : [
      "<message>. If necessary set <ansiConfig> to false to bypass this error."
    ]
  },
  "_LEGACY_ERROR_TEMP_2003" : {
    "message" : [
      "Unsuccessful try to zip maps with <size> unique keys due to exceeding the array size limit <maxRoundedArrayLength>."
    ]
  },
  "_LEGACY_ERROR_TEMP_2004" : {
    "message" : [
      "no default for type <dataType>."
    ]
  },
  "_LEGACY_ERROR_TEMP_2005" : {
    "message" : [
      "Type <dataType> does not support ordered operations."
    ]
  },
  "_LEGACY_ERROR_TEMP_2006" : {
    "message" : [
      "The specified group index cannot be less than zero."
    ]
  },
  "_LEGACY_ERROR_TEMP_2007" : {
    "message" : [
      "Regex group count is <groupCount>, but the specified group index is <groupIndex>."
    ]
  },
  "_LEGACY_ERROR_TEMP_2008" : {
    "message" : [
      "Find an invalid url string <url>. If necessary set <ansiConfig> to false to bypass this error."
    ]
  },
  "_LEGACY_ERROR_TEMP_2010" : {
    "message" : [
      "Window Functions do not support merging."
    ]
  },
  "_LEGACY_ERROR_TEMP_2011" : {
    "message" : [
      "Unexpected data type <dataType>."
    ]
  },
  "_LEGACY_ERROR_TEMP_2013" : {
    "message" : [
      "Negative values found in <frequencyExpression>"
    ]
  },
  "_LEGACY_ERROR_TEMP_2014" : {
    "message" : [
      "<funcName> is not matched at addNewFunction."
    ]
  },
  "_LEGACY_ERROR_TEMP_2015" : {
    "message" : [
      "Cannot generate <codeType> code for incomparable type: <dataType>."
    ]
  },
  "_LEGACY_ERROR_TEMP_2016" : {
    "message" : [
      "Can not interpolate <arg> into code block."
    ]
  },
  "_LEGACY_ERROR_TEMP_2017" : {
    "message" : [
      "not resolved."
    ]
  },
  "_LEGACY_ERROR_TEMP_2018" : {
    "message" : [
      "class `<cls>` is not supported by `MapObjects` as resulting collection."
    ]
  },
  "_LEGACY_ERROR_TEMP_2020" : {
    "message" : [
      "Couldn't find a valid constructor on <cls>."
    ]
  },
  "_LEGACY_ERROR_TEMP_2021" : {
    "message" : [
      "Couldn't find a primary constructor on <cls>."
    ]
  },
  "_LEGACY_ERROR_TEMP_2022" : {
    "message" : [
      "Unsupported natural join type <joinType>."
    ]
  },
  "_LEGACY_ERROR_TEMP_2023" : {
    "message" : [
      "Unresolved encoder expected, but <attr> was found."
    ]
  },
  "_LEGACY_ERROR_TEMP_2024" : {
    "message" : [
      "Only expression encoders are supported for now."
    ]
  },
  "_LEGACY_ERROR_TEMP_2025" : {
    "message" : [
      "<className> must override either <m1> or <m2>."
    ]
  },
  "_LEGACY_ERROR_TEMP_2026" : {
    "message" : [
      "Failed to convert value <value> (class of <cls>) with the type of <dataType> to JSON."
    ]
  },
  "_LEGACY_ERROR_TEMP_2027" : {
    "message" : [
      "Unexpected operator <op> in correlated subquery<pos>."
    ]
  },
  "_LEGACY_ERROR_TEMP_2028" : {
    "message" : [
      "This line should be unreachable<err>."
    ]
  },
  "_LEGACY_ERROR_TEMP_2029" : {
    "message" : [
      "Not supported rounding mode: <roundMode>."
    ]
  },
  "_LEGACY_ERROR_TEMP_2030" : {
    "message" : [
      "Can not handle nested schema yet...  plan <plan>."
    ]
  },
  "_LEGACY_ERROR_TEMP_2031" : {
    "message" : [
      "The input external row cannot be null."
    ]
  },
  "_LEGACY_ERROR_TEMP_2032" : {
    "message" : [
      "<fieldCannotBeNullMsg>"
    ]
  },
  "_LEGACY_ERROR_TEMP_2033" : {
    "message" : [
      "Unable to create database <name> as failed to create its directory <locationUri>."
    ]
  },
  "_LEGACY_ERROR_TEMP_2034" : {
    "message" : [
      "Unable to drop database <name> as failed to delete its directory <locationUri>."
    ]
  },
  "_LEGACY_ERROR_TEMP_2035" : {
    "message" : [
      "Unable to create table <table> as failed to create its directory <defaultTableLocation>."
    ]
  },
  "_LEGACY_ERROR_TEMP_2036" : {
    "message" : [
      "Unable to delete partition path <partitionPath>."
    ]
  },
  "_LEGACY_ERROR_TEMP_2037" : {
    "message" : [
      "Unable to drop table <table> as failed to delete its directory <dir>."
    ]
  },
  "_LEGACY_ERROR_TEMP_2038" : {
    "message" : [
      "Unable to rename table <oldName> to <newName> as failed to rename its directory <oldDir>."
    ]
  },
  "_LEGACY_ERROR_TEMP_2039" : {
    "message" : [
      "Unable to create partition path <partitionPath>."
    ]
  },
  "_LEGACY_ERROR_TEMP_2040" : {
    "message" : [
      "Unable to rename partition path <oldPartPath>."
    ]
  },
  "_LEGACY_ERROR_TEMP_2041" : {
    "message" : [
      "<methodName> is not implemented."
    ]
  },
  "_LEGACY_ERROR_TEMP_2042" : {
    "message" : [
      "<message>. If necessary set <ansiConfig> to false to bypass this error."
    ]
  },
  "_LEGACY_ERROR_TEMP_2043" : {
    "message" : [
      "- <sqlValue> caused overflow."
    ]
  },
  "_LEGACY_ERROR_TEMP_2044" : {
    "message" : [
      "<sqlValue1> <symbol> <sqlValue2> caused overflow."
    ]
  },
  "_LEGACY_ERROR_TEMP_2045" : {
    "message" : [
      "Unsupported table change: <message>"
    ]
  },
  "_LEGACY_ERROR_TEMP_2046" : {
    "message" : [
      "[BUG] Not a DataSourceRDDPartition: <split>."
    ]
  },
  "_LEGACY_ERROR_TEMP_2047" : {
    "message" : [
      "'path' is not specified."
    ]
  },
  "_LEGACY_ERROR_TEMP_2048" : {
    "message" : [
      "Schema must be specified when creating a streaming source DataFrame. If some files already exist in the directory, then depending on the file format you may be able to create a static DataFrame on that directory with 'spark.read.load(directory)' and infer schema from it."
    ]
  },
  "_LEGACY_ERROR_TEMP_2049" : {
    "message" : [
      "Data source <className> does not support streamed <operator>."
    ]
  },
  "_LEGACY_ERROR_TEMP_2050" : {
    "message" : [
      "Expected exactly one path to be specified, but got: <paths>."
    ]
  },
  "_LEGACY_ERROR_TEMP_2052" : {
    "message" : [
      "<className> was removed in Spark 2.0. Please check if your library is compatible with Spark 2.0."
    ]
  },
  "_LEGACY_ERROR_TEMP_2053" : {
    "message" : [
      "buildReader is not supported for <format>."
    ]
  },
  "_LEGACY_ERROR_TEMP_2055" : {
    "message" : [
      "<message>",
      "It is possible the underlying files have been updated. You can explicitly invalidate the cache in Spark by running 'REFRESH TABLE tableName' command in SQL or by recreating the Dataset/DataFrame involved."
    ]
  },
  "_LEGACY_ERROR_TEMP_2056" : {
    "message" : [
      "Unable to clear output directory <staticPrefixPath> prior to writing to it."
    ]
  },
  "_LEGACY_ERROR_TEMP_2057" : {
    "message" : [
      "Unable to clear partition directory <path> prior to writing to it."
    ]
  },
  "_LEGACY_ERROR_TEMP_2058" : {
    "message" : [
      "Failed to cast value `<value>` to `<dataType>` for partition column `<columnName>`."
    ]
  },
  "_LEGACY_ERROR_TEMP_2059" : {
    "message" : [
      "End of stream."
    ]
  },
  "_LEGACY_ERROR_TEMP_2060" : {
    "message" : [
      "The fallback v1 relation reports inconsistent schema:",
      "Schema of v2 scan: <v2Schema>.",
      "Schema of v1 relation: <v1Schema>."
    ]
  },
  "_LEGACY_ERROR_TEMP_2061" : {
    "message" : [
      "No records should be returned from EmptyDataReader."
    ]
  },
  "_LEGACY_ERROR_TEMP_2062" : {
    "message" : [
      "<message>",
      "It is possible the underlying files have been updated. You can explicitly invalidate the cache in Spark by recreating the Dataset/DataFrame involved."
    ]
  },
  "_LEGACY_ERROR_TEMP_2063" : {
    "message" : [
      "Parquet column cannot be converted in file <filePath>. Column: <column>, Expected: <logicalType>, Found: <physicalType>."
    ]
  },
  "_LEGACY_ERROR_TEMP_2064" : {
    "message" : [
      "Encountered error while reading file <path>. Details:"
    ]
  },
  "_LEGACY_ERROR_TEMP_2065" : {
    "message" : [
      "Cannot create columnar reader."
    ]
  },
  "_LEGACY_ERROR_TEMP_2066" : {
    "message" : [
      "Invalid namespace name: <namespace>."
    ]
  },
  "_LEGACY_ERROR_TEMP_2067" : {
    "message" : [
      "Unsupported partition transform: <transform>."
    ]
  },
  "_LEGACY_ERROR_TEMP_2068" : {
    "message" : [
      "Missing database location."
    ]
  },
  "_LEGACY_ERROR_TEMP_2069" : {
    "message" : [
      "Cannot remove reserved property: <property>."
    ]
  },
  "_LEGACY_ERROR_TEMP_2070" : {
    "message" : [
      "Writing job failed."
    ]
  },
  "_LEGACY_ERROR_TEMP_2071" : {
    "message" : [
      "Commit denied for partition <partId> (task <taskId>, attempt <attemptId>, stage <stageId>.<stageAttempt>)."
    ]
  },
  "_LEGACY_ERROR_TEMP_2072" : {
    "message" : [
      "Table implementation does not support writes: <ident>."
    ]
  },
  "_LEGACY_ERROR_TEMP_2073" : {
    "message" : [
      "Cannot create JDBC table with partition."
    ]
  },
  "_LEGACY_ERROR_TEMP_2074" : {
    "message" : [
      "user-specified schema."
    ]
  },
  "_LEGACY_ERROR_TEMP_2075" : {
    "message" : [
      "Write is not supported for binary file data source."
    ]
  },
  "_LEGACY_ERROR_TEMP_2076" : {
    "message" : [
      "The length of <path> is <len>, which exceeds the max length allowed: <maxLength>."
    ]
  },
  "_LEGACY_ERROR_TEMP_2077" : {
    "message" : [
      "Unsupported field name: <fieldName>."
    ]
  },
  "_LEGACY_ERROR_TEMP_2078" : {
    "message" : [
      "Both '<jdbcTableName>' and '<jdbcQueryString>' can not be specified at the same time."
    ]
  },
  "_LEGACY_ERROR_TEMP_2079" : {
    "message" : [
      "Option '<jdbcTableName>' or '<jdbcQueryString>' is required."
    ]
  },
  "_LEGACY_ERROR_TEMP_2080" : {
    "message" : [
      "Option `<optionName>` can not be empty."
    ]
  },
  "_LEGACY_ERROR_TEMP_2081" : {
    "message" : [
      "Invalid value `<value>` for parameter `<jdbcTxnIsolationLevel>`. This can be `NONE`, `READ_UNCOMMITTED`, `READ_COMMITTED`, `REPEATABLE_READ` or `SERIALIZABLE`."
    ]
  },
  "_LEGACY_ERROR_TEMP_2082" : {
    "message" : [
      "Can't get JDBC type for <catalogString>."
    ]
  },
  "_LEGACY_ERROR_TEMP_2083" : {
    "message" : [
      "Unsupported type <content>."
    ]
  },
  "_LEGACY_ERROR_TEMP_2084" : {
    "message" : [
      "Unsupported array element type <catalogString> based on binary."
    ]
  },
  "_LEGACY_ERROR_TEMP_2085" : {
    "message" : [
      "Nested arrays unsupported."
    ]
  },
  "_LEGACY_ERROR_TEMP_2086" : {
    "message" : [
      "Can't translate non-null value for field <pos>."
    ]
  },
  "_LEGACY_ERROR_TEMP_2087" : {
    "message" : [
      "Invalid value `<n>` for parameter `<jdbcNumPartitions>` in table writing via JDBC. The minimum value is 1."
    ]
  },
  "_LEGACY_ERROR_TEMP_2088" : {
    "message" : [
      "<dataType> is not supported yet."
    ]
  },
  "_LEGACY_ERROR_TEMP_2089" : {
    "message" : [
      "DataType: <catalogString>."
    ]
  },
  "_LEGACY_ERROR_TEMP_2090" : {
    "message" : [
      "The input filter of <owner> should be fully convertible."
    ]
  },
  "_LEGACY_ERROR_TEMP_2091" : {
    "message" : [
      "Could not read footer for file: <file>."
    ]
  },
  "_LEGACY_ERROR_TEMP_2092" : {
    "message" : [
      "Could not read footer for file: <file>."
    ]
  },
  "_LEGACY_ERROR_TEMP_2093" : {
    "message" : [
      "Found duplicate field(s) \"<requiredFieldName>\": <matchedOrcFields> in case-insensitive mode."
    ]
  },
  "_LEGACY_ERROR_TEMP_2094" : {
    "message" : [
      "Found duplicate field(s) \"<requiredId>\": <matchedFields> in id mapping mode."
    ]
  },
  "_LEGACY_ERROR_TEMP_2095" : {
    "message" : [
      "Failed to merge incompatible schemas <left> and <right>."
    ]
  },
  "_LEGACY_ERROR_TEMP_2096" : {
    "message" : [
      "<ddl> is not supported temporarily."
    ]
  },
  "_LEGACY_ERROR_TEMP_2097" : {
    "message" : [
      "Could not execute broadcast in <timeout> secs. You can increase the timeout for broadcasts via <broadcastTimeout> or disable broadcast join by setting <autoBroadcastJoinThreshold> to -1."
    ]
  },
  "_LEGACY_ERROR_TEMP_2098" : {
    "message" : [
      "Could not compare cost with <cost>."
    ]
  },
  "_LEGACY_ERROR_TEMP_2099" : {
    "message" : [
      "Unsupported data type: <dt>."
    ]
  },
  "_LEGACY_ERROR_TEMP_2100" : {
    "message" : [
      "not support type: <dataType>."
    ]
  },
  "_LEGACY_ERROR_TEMP_2101" : {
    "message" : [
      "Not support non-primitive type now."
    ]
  },
  "_LEGACY_ERROR_TEMP_2102" : {
    "message" : [
      "Unsupported type: <catalogString>."
    ]
  },
  "_LEGACY_ERROR_TEMP_2103" : {
    "message" : [
      "Dictionary encoding should not be used because of dictionary overflow."
    ]
  },
  "_LEGACY_ERROR_TEMP_2104" : {
    "message" : [
      "End of the iterator."
    ]
  },
  "_LEGACY_ERROR_TEMP_2105" : {
    "message" : [
      "Could not allocate memory to grow BytesToBytesMap."
    ]
  },
  "_LEGACY_ERROR_TEMP_2106" : {
    "message" : [
      "Can't acquire <size> bytes memory to build hash relation, got <got> bytes."
    ]
  },
  "_LEGACY_ERROR_TEMP_2107" : {
    "message" : [
      "There is not enough memory to build hash map."
    ]
  },
  "_LEGACY_ERROR_TEMP_2108" : {
    "message" : [
      "Does not support row that is larger than 256M."
    ]
  },
  "_LEGACY_ERROR_TEMP_2109" : {
    "message" : [
      "Cannot build HashedRelation with more than 1/3 billions unique keys."
    ]
  },
  "_LEGACY_ERROR_TEMP_2110" : {
    "message" : [
      "Can not build a HashedRelation that is larger than 8G."
    ]
  },
  "_LEGACY_ERROR_TEMP_2111" : {
    "message" : [
      "failed to push a row into <rowQueue>."
    ]
  },
  "_LEGACY_ERROR_TEMP_2112" : {
    "message" : [
      "Unexpected window function frame <frame>."
    ]
  },
  "_LEGACY_ERROR_TEMP_2113" : {
    "message" : [
      "Unable to parse <stats> as a percentile."
    ]
  },
  "_LEGACY_ERROR_TEMP_2114" : {
    "message" : [
      "<stats> is not a recognised statistic."
    ]
  },
  "_LEGACY_ERROR_TEMP_2115" : {
    "message" : [
      "Unknown column: <unknownColumn>."
    ]
  },
  "_LEGACY_ERROR_TEMP_2116" : {
    "message" : [
      "Unexpected: <o>."
    ]
  },
  "_LEGACY_ERROR_TEMP_2120" : {
    "message" : [
      "Do not support array of type <clazz>."
    ]
  },
  "_LEGACY_ERROR_TEMP_2121" : {
    "message" : [
      "Do not support type <clazz>."
    ]
  },
  "_LEGACY_ERROR_TEMP_2122" : {
    "message" : [
      "Failed parsing <simpleString>: <raw>."
    ]
  },
  "_LEGACY_ERROR_TEMP_2123" : {
    "message" : [
      "Failed to merge fields '<leftName>' and '<rightName>'. <message>"
    ]
  },
  "_LEGACY_ERROR_TEMP_2124" : {
    "message" : [
      "Failed to merge decimal types with incompatible scale <leftScale> and <rightScale>."
    ]
  },
  "_LEGACY_ERROR_TEMP_2125" : {
    "message" : [
      "Failed to merge incompatible data types <leftCatalogString> and <rightCatalogString>."
    ]
  },
  "_LEGACY_ERROR_TEMP_2126" : {
    "message" : [
      "Unsuccessful attempt to build maps with <size> elements due to exceeding the map size limit <maxRoundedArrayLength>."
    ]
  },
  "_LEGACY_ERROR_TEMP_2127" : {
    "message" : [
      "Duplicate map key <key> was found, please check the input data. If you want to remove the duplicated keys, you can set <mapKeyDedupPolicy> to <lastWin> so that the key inserted at last takes precedence."
    ]
  },
  "_LEGACY_ERROR_TEMP_2128" : {
    "message" : [
      "The key array and value array of MapData must have the same length."
    ]
  },
  "_LEGACY_ERROR_TEMP_2129" : {
    "message" : [
      "Conflict found: Field <field> <actual> differs from <field> <expected> derived from <candidate>."
    ]
  },
  "_LEGACY_ERROR_TEMP_2130" : {
    "message" : [
      "Fail to recognize '<pattern>' pattern in the DateTimeFormatter. You can form a valid datetime pattern with the guide from https://spark.apache.org/docs/latest/sql-ref-datetime-pattern.html."
    ]
  },
  "_LEGACY_ERROR_TEMP_2131" : {
    "message" : [
      "Exception when registering StreamingQueryListener."
    ]
  },
  "_LEGACY_ERROR_TEMP_2132" : {
    "message" : [
      "Parsing JSON arrays as structs is forbidden."
    ]
  },
  "_LEGACY_ERROR_TEMP_2133" : {
    "message" : [
      "Cannot parse field name <fieldName>, field value <fieldValue>, [<token>] as target spark data type [<dataType>]."
    ]
  },
  "_LEGACY_ERROR_TEMP_2134" : {
    "message" : [
      "Cannot parse field value <value> for pattern <pattern> as target spark data type [<dataType>]."
    ]
  },
  "_LEGACY_ERROR_TEMP_2135" : {
    "message" : [
      "Failed to parse an empty string for data type <dataType>."
    ]
  },
  "_LEGACY_ERROR_TEMP_2138" : {
    "message" : [
      "Cannot have circular references in bean class, but got the circular reference of class <clazz>."
    ]
  },
  "_LEGACY_ERROR_TEMP_2139" : {
    "message" : [
      "cannot have circular references in class, but got the circular reference of class <t>."
    ]
  },
  "_LEGACY_ERROR_TEMP_2140" : {
    "message" : [
      "`<fieldName>` is not a valid identifier of Java and cannot be used as field name",
      "<walkedTypePath>."
    ]
  },
  "_LEGACY_ERROR_TEMP_2142" : {
    "message" : [
      "Attributes for type <schema> is not supported."
    ]
  },
  "_LEGACY_ERROR_TEMP_2144" : {
    "message" : [
      "Unable to find constructor for <tpe>. This could happen if <tpe> is an interface, or a trait without companion object constructor."
    ]
  },
  "_LEGACY_ERROR_TEMP_2145" : {
    "message" : [
      "<paramName> cannot be more than one character."
    ]
  },
  "_LEGACY_ERROR_TEMP_2146" : {
    "message" : [
      "<paramName> should be an integer. Found <value>."
    ]
  },
  "_LEGACY_ERROR_TEMP_2147" : {
    "message" : [
      "<paramName> flag can be true or false."
    ]
  },
  "_LEGACY_ERROR_TEMP_2148" : {
    "message" : [
      "null value found but field <name> is not nullable."
    ]
  },
  "_LEGACY_ERROR_TEMP_2150" : {
    "message" : [
      "Due to Scala's limited support of tuple, tuple with more than 22 elements are not supported."
    ]
  },
  "_LEGACY_ERROR_TEMP_2151" : {
    "message" : [
      "Error while decoding: <e>",
      "<expressions>."
    ]
  },
  "_LEGACY_ERROR_TEMP_2152" : {
    "message" : [
      "Error while encoding: <e>",
      "<expressions>."
    ]
  },
  "_LEGACY_ERROR_TEMP_2153" : {
    "message" : [
      "class <clsName> has unexpected serializer: <objSerializer>."
    ]
  },
  "_LEGACY_ERROR_TEMP_2154" : {
    "message" : [
      "Failed to get outer pointer for <innerCls>."
    ]
  },
  "_LEGACY_ERROR_TEMP_2155" : {
    "message" : [
      "<userClass> is not annotated with SQLUserDefinedType nor registered with UDTRegistration.}"
    ]
  },
  "_LEGACY_ERROR_TEMP_2156" : {
    "message" : [
      "The size function doesn't support the operand type <dataType>."
    ]
  },
  "_LEGACY_ERROR_TEMP_2157" : {
    "message" : [
      "Unexpected value for start in function <prettyName>: SQL array indices start at 1."
    ]
  },
  "_LEGACY_ERROR_TEMP_2158" : {
    "message" : [
      "Unexpected value for length in function <prettyName>: length must be greater than or equal to 0."
    ]
  },
  "_LEGACY_ERROR_TEMP_2159" : {
    "message" : [
      "Unsuccessful try to concat arrays with <numberOfElements> elements due to exceeding the array size limit <maxRoundedArrayLength>."
    ]
  },
  "_LEGACY_ERROR_TEMP_2160" : {
    "message" : [
      "Unsuccessful try to flatten an array of arrays with <numberOfElements> elements due to exceeding the array size limit <maxRoundedArrayLength>."
    ]
  },
  "_LEGACY_ERROR_TEMP_2161" : {
    "message" : [
      "Unsuccessful try to create array with <count> elements due to exceeding the array size limit <maxRoundedArrayLength>."
    ]
  },
  "_LEGACY_ERROR_TEMP_2162" : {
    "message" : [
      "Unsuccessful try to union arrays with <length> elements due to exceeding the array size limit <maxRoundedArrayLength>."
    ]
  },
  "_LEGACY_ERROR_TEMP_2163" : {
    "message" : [
      "Initial type <dataType> must be a <target>."
    ]
  },
  "_LEGACY_ERROR_TEMP_2164" : {
    "message" : [
      "Initial type <dataType> must be an <arrayType>, a <structType> or a <mapType>."
    ]
  },
  "_LEGACY_ERROR_TEMP_2165" : {
    "message" : [
      "Malformed records are detected in schema inference. Parse Mode: <failFastMode>."
    ]
  },
  "_LEGACY_ERROR_TEMP_2166" : {
    "message" : [
      "Malformed JSON."
    ]
  },
  "_LEGACY_ERROR_TEMP_2167" : {
    "message" : [
      "Malformed records are detected in schema inference. Parse Mode: <failFastMode>. Reasons: Failed to infer a common schema. Struct types are expected, but `<dataType>` was found."
    ]
  },
  "_LEGACY_ERROR_TEMP_2168" : {
    "message" : [
      "Decorrelate inner query through <plan> is not supported."
    ]
  },
  "_LEGACY_ERROR_TEMP_2169" : {
    "message" : [
      "This method should not be called in the analyzer."
    ]
  },
  "_LEGACY_ERROR_TEMP_2170" : {
    "message" : [
      "Cannot safely merge SERDEPROPERTIES:",
      "<props1>",
      "<props2>",
      "The conflict keys: <conflictKeys>."
    ]
  },
  "_LEGACY_ERROR_TEMP_2171" : {
    "message" : [
      "Not supported pair: <r1>, <r2> at <function>()."
    ]
  },
  "_LEGACY_ERROR_TEMP_2172" : {
    "message" : [
      "Once strategy's idempotence is broken for batch <batchName>",
      "<plan>."
    ]
  },
  "_LEGACY_ERROR_TEMP_2173" : {
    "message" : [
      "The structural integrity of the input plan is broken in <className>."
    ]
  },
  "_LEGACY_ERROR_TEMP_2174" : {
    "message" : [
      "After applying rule <ruleName> in batch <batchName>, the structural integrity of the plan is broken."
    ]
  },
  "_LEGACY_ERROR_TEMP_2175" : {
    "message" : [
      "Rule id not found for <ruleName>. Please modify RuleIdCollection.scala if you are adding a new rule."
    ]
  },
  "_LEGACY_ERROR_TEMP_2176" : {
    "message" : [
      "Cannot create array with <numElements> elements of data due to exceeding the limit <maxRoundedArrayLength> elements for ArrayData. <additionalErrorMessage>"
    ]
  },
  "_LEGACY_ERROR_TEMP_2177" : {
    "message" : [
      "Malformed records are detected in record parsing. Parse Mode: <failFastMode>. To process malformed records as null result, try setting the option 'mode' as 'PERMISSIVE'."
    ]
  },
  "_LEGACY_ERROR_TEMP_2178" : {
    "message" : [
      "Remote operations not supported."
    ]
  },
  "_LEGACY_ERROR_TEMP_2179" : {
    "message" : [
      "HiveServer2 Kerberos principal or keytab is not correctly configured."
    ]
  },
  "_LEGACY_ERROR_TEMP_2180" : {
    "message" : [
      "Parent SparkUI to attach this tab to not found."
    ]
  },
  "_LEGACY_ERROR_TEMP_2181" : {
    "message" : [
      "inferSchema is not supported for hive data source."
    ]
  },
  "_LEGACY_ERROR_TEMP_2182" : {
    "message" : [
      "Requested partitioning does not match the <tableIdentifier> table:",
      "Requested partitions: <partitionKeys>.",
      "Table partitions: <partitionColumnNames>."
    ]
  },
  "_LEGACY_ERROR_TEMP_2183" : {
    "message" : [
      "Dynamic partition key <key> is not among written partition paths."
    ]
  },
  "_LEGACY_ERROR_TEMP_2184" : {
    "message" : [
      "Cannot remove partition directory '<partitionPath>'."
    ]
  },
  "_LEGACY_ERROR_TEMP_2185" : {
    "message" : [
      "Cannot create staging directory: <message>"
    ]
  },
  "_LEGACY_ERROR_TEMP_2186" : {
    "message" : [
      "The SerDe interface removed since Hive 2.3(HIVE-15167). Please migrate your custom SerDes to Hive 2.3. See HIVE-15167 for more details."
    ]
  },
  "_LEGACY_ERROR_TEMP_2187" : {
    "message" : [
      "<message>, db: <dbName>, table: <tableName>."
    ]
  },
  "_LEGACY_ERROR_TEMP_2188" : {
    "message" : [
      "Cannot recognize hive type string: <fieldType>, column: <fieldName>."
    ]
  },
  "_LEGACY_ERROR_TEMP_2189" : {
    "message" : [
      "Hive 2.2 and lower versions don't support getTablesByType. Please use Hive 2.3 or higher version."
    ]
  },
  "_LEGACY_ERROR_TEMP_2190" : {
    "message" : [
      "DROP TABLE ... PURGE."
    ]
  },
  "_LEGACY_ERROR_TEMP_2191" : {
    "message" : [
      "ALTER TABLE ... DROP PARTITION ... PURGE."
    ]
  },
  "_LEGACY_ERROR_TEMP_2192" : {
    "message" : [
      "Partition filter cannot have both `\"` and `'` characters."
    ]
  },
  "_LEGACY_ERROR_TEMP_2193" : {
    "message" : [
      "Caught Hive MetaException attempting to get partition metadata by filter from Hive. You can set the Spark configuration setting <hiveMetastorePartitionPruningFallbackOnException> to true to work around this problem, however this will result in degraded performance. Please report a bug: https://issues.apache.org/jira/browse/SPARK."
    ]
  },
  "_LEGACY_ERROR_TEMP_2194" : {
    "message" : [
      "Unsupported Hive Metastore version <version>. Please set <key> with a valid version."
    ]
  },
  "_LEGACY_ERROR_TEMP_2195" : {
    "message" : [
      "<cnf> when creating Hive client using classpath: <execJars> Please make sure that jars for your version of hive and hadoop are included in the paths passed to <key>."
    ]
  },
  "_LEGACY_ERROR_TEMP_2196" : {
    "message" : [
      "Unable to fetch tables of db <dbName>."
    ]
  },
  "_LEGACY_ERROR_TEMP_2197" : {
    "message" : [
      "LOCATION clause illegal for view partition."
    ]
  },
  "_LEGACY_ERROR_TEMP_2198" : {
    "message" : [
      "Failed to rename as <dstPath> already exists."
    ]
  },
  "_LEGACY_ERROR_TEMP_2199" : {
    "message" : [
      "Failed to rename temp file <srcPath> to <dstPath> as rename returned false."
    ]
  },
  "_LEGACY_ERROR_TEMP_2200" : {
    "message" : [
      "Error: we detected a possible problem with the location of your \"_spark_metadata\"",
      "directory and you likely need to move it before restarting this query.",
      "",
      "Earlier version of Spark incorrectly escaped paths when writing out the",
      "\"_spark_metadata\" directory for structured streaming. While this was corrected in",
      "Spark 3.0, it appears that your query was started using an earlier version that",
      "",
      "Correct \"_spark_metadata\" Directory: <metadataPath>",
      "Incorrect \"_spark_metadata\" Directory: <legacyMetadataPath>",
      "",
      "Please move the data from the incorrect directory to the correct one, delete the",
      "incorrect directory, and then restart this query. If you believe you are receiving",
      "this message in error, you can disable it with the SQL conf",
      "<StreamingCheckpointEscaptedPathCheckEnabled>."
    ]
  },
  "_LEGACY_ERROR_TEMP_2201" : {
    "message" : [
      "Partition column <col> not found in schema <schema>."
    ]
  },
  "_LEGACY_ERROR_TEMP_2203" : {
    "message" : [
      "Cannot set timeout duration without enabling processing time timeout in [map|flatMap]GroupsWithState."
    ]
  },
  "_LEGACY_ERROR_TEMP_2204" : {
    "message" : [
      "Cannot get event time watermark timestamp without setting watermark before [map|flatMap]GroupsWithState."
    ]
  },
  "_LEGACY_ERROR_TEMP_2205" : {
    "message" : [
      "Cannot set timeout timestamp without enabling event time timeout in [map|flatMapGroupsWithState."
    ]
  },
  "_LEGACY_ERROR_TEMP_2206" : {
    "message" : [
      "Unable to find batch <batchMetadataFile>."
    ]
  },
  "_LEGACY_ERROR_TEMP_2207" : {
    "message" : [
      "Multiple streaming queries are concurrently using <path>."
    ]
  },
  "_LEGACY_ERROR_TEMP_2208" : {
    "message" : [
      "<commitProtocol> does not support adding files with an absolute path."
    ]
  },
  "_LEGACY_ERROR_TEMP_2209" : {
    "message" : [
      "Data source <srcName> does not support microbatch processing.",
      "",
      "Either the data source is disabled at",
      "SQLConf.get.DISABLED_V2_STREAMING_MICROBATCH_READERS.key (The disabled sources",
      "are [<disabledSources>]) or the table <table> does not have MICRO_BATCH_READ",
      "capability. Meanwhile, the fallback, data source v1, is not available.\""
    ]
  },
  "_LEGACY_ERROR_TEMP_2210" : {
    "message" : [
      "StreamingRelationExec cannot be executed."
    ]
  },
  "_LEGACY_ERROR_TEMP_2211" : {
    "message" : [
      "Invalid output mode: <outputMode>."
    ]
  },
  "_LEGACY_ERROR_TEMP_2212" : {
    "message" : [
      "Invalid catalog name: <name>."
    ]
  },
  "_LEGACY_ERROR_TEMP_2214" : {
    "message" : [
      "Plugin class for catalog '<name>' does not implement CatalogPlugin: <pluginClassName>."
    ]
  },
  "_LEGACY_ERROR_TEMP_2215" : {
    "message" : [
      "Cannot find catalog plugin class for catalog '<name>': <pluginClassName>."
    ]
  },
  "_LEGACY_ERROR_TEMP_2216" : {
    "message" : [
      "Failed to find public no-arg constructor for catalog '<name>': <pluginClassName>)."
    ]
  },
  "_LEGACY_ERROR_TEMP_2217" : {
    "message" : [
      "Failed to call public no-arg constructor for catalog '<name>': <pluginClassName>)."
    ]
  },
  "_LEGACY_ERROR_TEMP_2218" : {
    "message" : [
      "Cannot instantiate abstract catalog plugin class for catalog '<name>': <pluginClassName>."
    ]
  },
  "_LEGACY_ERROR_TEMP_2219" : {
    "message" : [
      "Failed during instantiating constructor for catalog '<name>': <pluginClassName>."
    ]
  },
  "_LEGACY_ERROR_TEMP_2220" : {
    "message" : [
      ""
    ]
  },
  "_LEGACY_ERROR_TEMP_2222" : {
    "message" : [
      "Cannot mutate ReadOnlySQLConf."
    ]
  },
  "_LEGACY_ERROR_TEMP_2223" : {
    "message" : [
      "Cannot clone/copy ReadOnlySQLConf."
    ]
  },
  "_LEGACY_ERROR_TEMP_2224" : {
    "message" : [
      "Cannot get SQLConf inside scheduler event loop thread."
    ]
  },
  "_LEGACY_ERROR_TEMP_2225" : {
    "message" : [
      ""
    ]
  },
  "_LEGACY_ERROR_TEMP_2226" : {
    "message" : [
      "null literals can't be casted to <name>."
    ]
  },
  "_LEGACY_ERROR_TEMP_2227" : {
    "message" : [
      "<name> is not an UserDefinedType. Please make sure registering an UserDefinedType for <userClass>."
    ]
  },
  "_LEGACY_ERROR_TEMP_2228" : {
    "message" : [
      "Can not load in UserDefinedType <name> for user class <userClass>."
    ]
  },
  "_LEGACY_ERROR_TEMP_2229" : {
    "message" : [
      "<name> is not a public class. Only public classes are supported."
    ]
  },
  "_LEGACY_ERROR_TEMP_2230" : {
    "message" : [
      "Primitive types are not supported."
    ]
  },
  "_LEGACY_ERROR_TEMP_2231" : {
    "message" : [
      "fieldIndex on a Row without schema is undefined."
    ]
  },
  "_LEGACY_ERROR_TEMP_2232" : {
    "message" : [
      "Value at index <index> is null."
    ]
  },
  "_LEGACY_ERROR_TEMP_2233" : {
    "message" : [
      "Only Data Sources providing FileFormat are supported: <providingClass>."
    ]
  },
  "_LEGACY_ERROR_TEMP_2234" : {
    "message" : [
      "Failed to set original ACL <aclEntries> back to the created path: <path>. Exception: <message>"
    ]
  },
  "_LEGACY_ERROR_TEMP_2235" : {
    "message" : [
      "Multiple failures in stage materialization."
    ]
  },
  "_LEGACY_ERROR_TEMP_2236" : {
    "message" : [
      "Unrecognized compression scheme type ID: <typeId>."
    ]
  },
  "_LEGACY_ERROR_TEMP_2237" : {
    "message" : [
      "<className>.getParentLogger is not yet implemented."
    ]
  },
  "_LEGACY_ERROR_TEMP_2238" : {
    "message" : [
      "Unable to create Parquet converter for <typeName> whose Parquet type is <parquetType> without decimal metadata. Please read this column/field as Spark BINARY type."
    ]
  },
  "_LEGACY_ERROR_TEMP_2239" : {
    "message" : [
      "Unable to create Parquet converter for decimal type <t> whose Parquet type is <parquetType>.  Parquet DECIMAL type can only be backed by INT32, INT64, FIXED_LEN_BYTE_ARRAY, or BINARY."
    ]
  },
  "_LEGACY_ERROR_TEMP_2240" : {
    "message" : [
      "Unable to create Parquet converter for data type <t> whose Parquet type is <parquetType>."
    ]
  },
  "_LEGACY_ERROR_TEMP_2241" : {
    "message" : [
      "Nonatomic partition table <tableName> can not add multiple partitions."
    ]
  },
  "_LEGACY_ERROR_TEMP_2242" : {
    "message" : [
      "<provider> source does not support user-specified schema."
    ]
  },
  "_LEGACY_ERROR_TEMP_2243" : {
    "message" : [
      "Nonatomic partition table <tableName> can not drop multiple partitions."
    ]
  },
  "_LEGACY_ERROR_TEMP_2244" : {
    "message" : [
      "The table <tableName> does not support truncation of multiple partition."
    ]
  },
  "_LEGACY_ERROR_TEMP_2245" : {
    "message" : [
      "Table does not support overwrite by expression: <table>."
    ]
  },
  "_LEGACY_ERROR_TEMP_2246" : {
    "message" : [
      "Table does not support dynamic partition overwrite: <table>."
    ]
  },
  "_LEGACY_ERROR_TEMP_2247" : {
    "message" : [
      "Failed merging schema:",
      "<schema>."
    ]
  },
  "_LEGACY_ERROR_TEMP_2248" : {
    "message" : [
      "Cannot broadcast the table over <maxBroadcastTableRows> rows: <numRows> rows."
    ]
  },
  "_LEGACY_ERROR_TEMP_2249" : {
    "message" : [
      "Cannot broadcast the table that is larger than <maxBroadcastTableBytes>GB: <dataSize> GB."
    ]
  },
  "_LEGACY_ERROR_TEMP_2250" : {
    "message" : [
      "Not enough memory to build and broadcast the table to all worker nodes. As a workaround, you can either disable broadcast by setting <autoBroadcastjoinThreshold> to -1 or increase the spark driver memory by setting <driverMemory> to a higher value<analyzeTblMsg>"
    ]
  },
  "_LEGACY_ERROR_TEMP_2251" : {
    "message" : [
      "<execName> does not support the execute() code path."
    ]
  },
  "_LEGACY_ERROR_TEMP_2252" : {
    "message" : [
      "Cannot merge <className> with <otherClass>."
    ]
  },
  "_LEGACY_ERROR_TEMP_2253" : {
    "message" : [
      "Data source <sourceName> does not support continuous processing."
    ]
  },
  "_LEGACY_ERROR_TEMP_2254" : {
    "message" : [
      "Data read failed."
    ]
  },
  "_LEGACY_ERROR_TEMP_2255" : {
    "message" : [
      "Epoch marker generation failed."
    ]
  },
  "_LEGACY_ERROR_TEMP_2256" : {
    "message" : [
      "Foreach writer has been aborted due to a task failure."
    ]
  },
  "_LEGACY_ERROR_TEMP_2258" : {
    "message" : [
      "Error reading delta file <fileToRead> of <clazz>: key size cannot be <keySize>."
    ]
  },
  "_LEGACY_ERROR_TEMP_2259" : {
    "message" : [
      "Error reading snapshot file <fileToRead> of <clazz>: <message>"
    ]
  },
  "_LEGACY_ERROR_TEMP_2260" : {
    "message" : [
      "Cannot purge as it might break internal state."
    ]
  },
  "_LEGACY_ERROR_TEMP_2261" : {
    "message" : [
      "Clean up source files is not supported when reading from the output directory of FileStreamSink."
    ]
  },
  "_LEGACY_ERROR_TEMP_2262" : {
    "message" : [
      "latestOffset(Offset, ReadLimit) should be called instead of this method."
    ]
  },
  "_LEGACY_ERROR_TEMP_2263" : {
    "message" : [
      "Error: we detected a possible problem with the location of your checkpoint and you",
      "likely need to move it before restarting this query.",
      "",
      "Earlier version of Spark incorrectly escaped paths when writing out checkpoints for",
      "structured streaming. While this was corrected in Spark 3.0, it appears that your",
      "query was started using an earlier version that incorrectly handled the checkpoint",
      "path.",
      "",
      "Correct Checkpoint Directory: <checkpointPath>",
      "Incorrect Checkpoint Directory: <legacyCheckpointDir>",
      "",
      "Please move the data from the incorrect directory to the correct one, delete the",
      "incorrect directory, and then restart this query. If you believe you are receiving",
      "this message in error, you can disable it with the SQL conf",
      "<StreamingCheckpointEscapedPathCheckEnabled>."
    ]
  },
  "_LEGACY_ERROR_TEMP_2264" : {
    "message" : [
      "Subprocess exited with status <exitCode>. Error: <stderrBuffer>."
    ]
  },
  "_LEGACY_ERROR_TEMP_2265" : {
    "message" : [
      "<nodeName> without serde does not support <dt> as output data type."
    ]
  },
  "_LEGACY_ERROR_TEMP_2266" : {
    "message" : [
      "Invalid `startIndex` provided for generating iterator over the array. Total elements: <numRows>, requested `startIndex`: <startIndex>."
    ]
  },
  "_LEGACY_ERROR_TEMP_2267" : {
    "message" : [
      "The backing <className> has been modified since the creation of this Iterator."
    ]
  },
  "_LEGACY_ERROR_TEMP_2268" : {
    "message" : [
      "<nodeName> does not implement doExecuteBroadcast."
    ]
  },
  "_LEGACY_ERROR_TEMP_2269" : {
    "message" : [
      "<globalTempDB> is a system preserved database, please rename your existing database to resolve the name conflict, or set a different value for <globalTempDatabase>, and launch your Spark application again."
    ]
  },
  "_LEGACY_ERROR_TEMP_2270" : {
    "message" : [
      "comment on table is not supported."
    ]
  },
  "_LEGACY_ERROR_TEMP_2271" : {
    "message" : [
      "UpdateColumnNullability is not supported."
    ]
  },
  "_LEGACY_ERROR_TEMP_2272" : {
    "message" : [
      "Rename column is only supported for MySQL version 8.0 and above."
    ]
  },
  "_LEGACY_ERROR_TEMP_2273" : {
    "message" : [
      "<message>"
    ]
  },
  "_LEGACY_ERROR_TEMP_2274" : {
    "message" : [
      "Nested field <colName> is not supported."
    ]
  },
  "_LEGACY_ERROR_TEMP_2275" : {
    "message" : [
      "Dataset transformations and actions can only be invoked by the driver, not inside of other Dataset transformations; for example, dataset1.map(x => dataset2.values.count() * x) is invalid because the values transformation and count action cannot be performed inside of the dataset1.map transformation. For more information, see SPARK-28702."
    ]
  },
  "_LEGACY_ERROR_TEMP_2276" : {
    "message" : [
      "Hive table <tableName> with ANSI intervals is not supported."
    ]
  },
  "_LEGACY_ERROR_TEMP_2277" : {
    "message" : [
      "Number of dynamic partitions created is <numWrittenParts>, which is more than <maxDynamicPartitions>. To solve this try to set <maxDynamicPartitionsKey> to at least <numWrittenParts>."
    ]
  },
  "_LEGACY_ERROR_TEMP_2278" : {
    "message" : [
      "The input <valueType> '<input>' does not match the given number format: '<format>'."
    ]
  },
  "_LEGACY_ERROR_TEMP_2279" : {
    "message" : [
      "Multiple bucket transforms are not supported."
    ]
  },
  "_LEGACY_ERROR_TEMP_2280" : {
    "message" : [
      "Create namespace comment is not supported."
    ]
  },
  "_LEGACY_ERROR_TEMP_2281" : {
    "message" : [
      "Remove namespace comment is not supported."
    ]
  },
  "_LEGACY_ERROR_TEMP_2282" : {
    "message" : [
      "Drop namespace restrict is not supported."
    ]
  },
  "_LEGACY_ERROR_TEMP_2300" : {
    "message" : [
      "The number of lambda function arguments '<namesSize>' does not match the number of arguments expected by the higher order function '<argInfoSize>'."
    ]
  },
  "_LEGACY_ERROR_TEMP_2301" : {
    "message" : [
      "Lambda function arguments should not have names that are semantically the same."
    ]
  },
  "_LEGACY_ERROR_TEMP_2302" : {
    "message" : [
      "'<name>' does not support more than one sources."
    ]
  },
  "_LEGACY_ERROR_TEMP_2303" : {
    "message" : [
      "incompatible types found in column <name> for inline table."
    ]
  },
  "_LEGACY_ERROR_TEMP_2304" : {
    "message" : [
      "cannot evaluate expression <sqlExpr> in inline table definition."
    ]
  },
  "_LEGACY_ERROR_TEMP_2305" : {
    "message" : [
      "expected <numCols> columns but found <rowSize> columns in row <ri>."
    ]
  },
  "_LEGACY_ERROR_TEMP_2306" : {
    "message" : [
      "A lambda function should only be used in a higher order function. However, its class is <class>, which is not a higher order function."
    ]
  },
  "_LEGACY_ERROR_TEMP_2307" : {
    "message" : [
      "Number of given aliases does not match number of output columns. Function name: <funcName>; number of aliases: <aliasesNum>; number of output columns: <outColsNum>."
    ]
  },
  "_LEGACY_ERROR_TEMP_2308" : {
    "message" : [
      "could not resolve `<name>` to a table-valued function."
    ]
  },
  "_LEGACY_ERROR_TEMP_2309" : {
    "message" : [
      "cannot resolve <sqlExpr> in MERGE command given columns [<cols>]."
    ]
  },
  "_LEGACY_ERROR_TEMP_2311" : {
    "message" : [
      "'writeTo' can not be called on streaming Dataset/DataFrame."
    ]
  },
  "_LEGACY_ERROR_TEMP_2312" : {
    "message" : [
      "'write' can not be called on streaming Dataset/DataFrame."
    ]
  },
  "_LEGACY_ERROR_TEMP_2313" : {
    "message" : [
      "Hint not found: <name>."
    ]
  },
  "_LEGACY_ERROR_TEMP_2314" : {
    "message" : [
      "cannot resolve '<sqlExpr>' due to argument data type mismatch: <msg>"
    ]
  },
  "_LEGACY_ERROR_TEMP_2315" : {
    "message" : [
      "cannot resolve '<sqlExpr>' due to data type mismatch: <msg><hint>."
    ]
  },
  "_LEGACY_ERROR_TEMP_2316" : {
    "message" : [
      "observed metrics should be named: <operator>."
    ]
  },
  "_LEGACY_ERROR_TEMP_2317" : {
    "message" : [
      "window expressions are not allowed in observed metrics, but found: <sqlExpr>."
    ]
  },
  "_LEGACY_ERROR_TEMP_2318" : {
    "message" : [
      "non-deterministic expression <sqlExpr> can only be used as an argument to an aggregate function."
    ]
  },
  "_LEGACY_ERROR_TEMP_2319" : {
    "message" : [
      "nested aggregates are not allowed in observed metrics, but found: <sqlExpr>."
    ]
  },
  "_LEGACY_ERROR_TEMP_2320" : {
    "message" : [
      "distinct aggregates are not allowed in observed metrics, but found: <sqlExpr>."
    ]
  },
  "_LEGACY_ERROR_TEMP_2321" : {
    "message" : [
      "aggregates with filter predicate are not allowed in observed metrics, but found: <sqlExpr>."
    ]
  },
  "_LEGACY_ERROR_TEMP_2322" : {
    "message" : [
      "attribute <sqlExpr> can only be used as an argument to an aggregate function."
    ]
  },
  "_LEGACY_ERROR_TEMP_2323" : {
    "message" : [
      "Cannot <op> column, because <fieldNames> already exists in <struct>."
    ]
  },
  "_LEGACY_ERROR_TEMP_2324" : {
    "message" : [
      "Cannot update <table> field <fieldName> type: update a struct by updating its fields."
    ]
  },
  "_LEGACY_ERROR_TEMP_2325" : {
    "message" : [
      "Cannot update <table> field <fieldName> type: update a map by updating <fieldName>.key or <fieldName>.value."
    ]
  },
  "_LEGACY_ERROR_TEMP_2326" : {
    "message" : [
      "Cannot update <table> field <fieldName> type: update the element by updating <fieldName>.element."
    ]
  },
  "_LEGACY_ERROR_TEMP_2327" : {
    "message" : [
      "Cannot update <table> field <fieldName> type: update a UserDefinedType[<udtSql>] by updating its fields."
    ]
  },
  "_LEGACY_ERROR_TEMP_2328" : {
    "message" : [
      "Cannot update <table> field <fieldName> to interval type."
    ]
  },
  "_LEGACY_ERROR_TEMP_2329" : {
    "message" : [
      "Cannot update <table> field <fieldName>: <oldType> cannot be cast to <newType>."
    ]
  },
  "_LEGACY_ERROR_TEMP_2330" : {
    "message" : [
      "Cannot change nullable column to non-nullable: <fieldName>."
    ]
  },
  "_LEGACY_ERROR_TEMP_2331" : {
    "message" : [
      "failed to evaluate expression <sqlExpr>: <msg>"
    ]
  },
  "_LEGACY_ERROR_TEMP_2332" : {
    "message" : [
      "<msg>"
    ]
  },
  "_LEGACY_ERROR_TEMP_2400" : {
    "message" : [
      "The <name> expression must evaluate to a constant value, but got <limitExpr>."
    ]
  },
  "_LEGACY_ERROR_TEMP_2401" : {
    "message" : [
      "The <name> expression must be integer type, but got <dataType>."
    ]
  },
  "_LEGACY_ERROR_TEMP_2402" : {
    "message" : [
      "The evaluated <name> expression must not be null, but got <limitExpr>."
    ]
  },
  "_LEGACY_ERROR_TEMP_2403" : {
    "message" : [
      "The <name> expression must be equal to or greater than 0, but got <v>."
    ]
  },
  "_LEGACY_ERROR_TEMP_2404" : {
    "message" : [
      "Table <name> is not partitioned."
    ]
  },
  "_LEGACY_ERROR_TEMP_2405" : {
    "message" : [
      "Table <name> does not support partition management."
    ]
  },
  "_LEGACY_ERROR_TEMP_2406" : {
    "message" : [
      "invalid cast from <srcType> to <targetType>."
    ]
  },
  "_LEGACY_ERROR_TEMP_2407" : {
    "message" : [
      "grouping_id() can only be used with GroupingSets/Cube/Rollup."
    ]
  },
  "_LEGACY_ERROR_TEMP_2408" : {
    "message" : [
      "Window function <w> requires an OVER clause."
    ]
  },
  "_LEGACY_ERROR_TEMP_2409" : {
    "message" : [
      "Distinct window functions are not supported: <w>."
    ]
  },
  "_LEGACY_ERROR_TEMP_2410" : {
    "message" : [
      "<wf> function can only be evaluated in an ordered row-based window frame with a single offset: <w>."
    ]
  },
  "_LEGACY_ERROR_TEMP_2411" : {
    "message" : [
      "Cannot specify order by or frame for '<aggFunc>'."
    ]
  },
  "_LEGACY_ERROR_TEMP_2412" : {
    "message" : [
      "Expression '<sqlExpr>' not supported within a window function."
    ]
  },
  "_LEGACY_ERROR_TEMP_2413" : {
    "message" : [
      "Input argument to <argName> must be a constant."
    ]
  },
  "_LEGACY_ERROR_TEMP_2414" : {
    "message" : [
      "Event time must be defined on a window or a timestamp, but <evName> is of type <evType>."
    ]
  },
  "_LEGACY_ERROR_TEMP_2415" : {
    "message" : [
      "filter expression '<filter>' of type <type> is not a boolean."
    ]
  },
  "_LEGACY_ERROR_TEMP_2416" : {
    "message" : [
      "join condition '<join>' of type <type> is not a boolean."
    ]
  },
  "_LEGACY_ERROR_TEMP_2417" : {
    "message" : [
      "join condition '<condition>' of type <dataType> is not a boolean."
    ]
  },
  "_LEGACY_ERROR_TEMP_2418" : {
    "message" : [
      "Input argument tolerance must be a constant."
    ]
  },
  "_LEGACY_ERROR_TEMP_2419" : {
    "message" : [
      "Input argument tolerance must be non-negative."
    ]
  },
  "_LEGACY_ERROR_TEMP_2421" : {
    "message" : [
      "nondeterministic expression <sqlExpr> should not appear in the arguments of an aggregate function."
    ]
  },
  "_LEGACY_ERROR_TEMP_2423" : {
    "message" : [
      "Correlated scalar subquery '<sqlExpr>' is neither present in the group by, nor in an aggregate function. Add it to group by using ordinal position or wrap it in first() (or first_value) if you don't care which value you get."
    ]
  },
  "_LEGACY_ERROR_TEMP_2425" : {
    "message" : [
      "expression <sqlExpr> cannot be used as a grouping expression because its data type <dataType> is not an orderable data type."
    ]
  },
  "_LEGACY_ERROR_TEMP_2426" : {
    "message" : [
      "nondeterministic expression <sqlExpr> should not appear in grouping expression."
    ]
  },
  "_LEGACY_ERROR_TEMP_2427" : {
    "message" : [
      "sorting is not supported for columns of type <type>."
    ]
  },
  "_LEGACY_ERROR_TEMP_2428" : {
    "message" : [
      "The sum of the LIMIT clause and the OFFSET clause must not be greater than the maximum 32-bit integer value (2,147,483,647) but found limit = <limit>, offset = <offset>."
    ]
  },
  "_LEGACY_ERROR_TEMP_2430" : {
    "message" : [
      "<operator> can only be performed on tables with compatible column types. The <ci> column of the <ti> table is <dt1> type which is not compatible with <dt2> at the same column of the first table.<hint>."
    ]
  },
  "_LEGACY_ERROR_TEMP_2431" : {
    "message" : [
      "Invalid partitioning: <cols> is missing or is in a map or array."
    ]
  },
  "_LEGACY_ERROR_TEMP_2432" : {
    "message" : [
      "<msg>"
    ]
  },
  "_LEGACY_ERROR_TEMP_2433" : {
    "message" : [
      "Only a single table generating function is allowed in a SELECT clause, found:",
      "<sqlExprs>."
    ]
  },
  "_LEGACY_ERROR_TEMP_2434" : {
    "message" : [
      "Failure when resolving conflicting references in Join:",
      "<plan>",
      "Conflicting attributes: <conflictingAttributes>."
    ]
  },
  "_LEGACY_ERROR_TEMP_2435" : {
    "message" : [
      "Failure when resolving conflicting references in Intersect:",
      "<plan>",
      "Conflicting attributes: <conflictingAttributes>."
    ]
  },
  "_LEGACY_ERROR_TEMP_2436" : {
    "message" : [
      "Failure when resolving conflicting references in Except:",
      "<plan>",
      "Conflicting attributes: <conflictingAttributes>."
    ]
  },
  "_LEGACY_ERROR_TEMP_2437" : {
    "message" : [
      "Failure when resolving conflicting references in AsOfJoin:",
      "<plan>",
      "Conflicting attributes: <conflictingAttributes>."
    ]
  },
  "_LEGACY_ERROR_TEMP_2438" : {
    "message" : [
      "Cannot have map type columns in DataFrame which calls set operations(intersect, except, etc.), but the type of column <colName> is <dataType>."
    ]
  },
  "_LEGACY_ERROR_TEMP_2439" : {
    "message" : [
      "nondeterministic expressions are only allowed in Project, Filter, Aggregate or Window, found:",
      "<sqlExprs>",
      "in operator <operator>."
    ]
  },
  "_LEGACY_ERROR_TEMP_2441" : {
    "message" : [
      "The query operator `<operator>` contains one or more unsupported expression types Aggregate, Window or Generate.",
      "Invalid expressions: [<invalidExprSqls>]."
    ]
  },
  "_LEGACY_ERROR_TEMP_2443" : {
    "message" : [
      "Multiple definitions of observed metrics named '<name>': <plan>."
    ]
  },
  "_LEGACY_ERROR_TEMP_2444" : {
    "message" : [
      "Function '<funcName>' does not implement ScalarFunction or AggregateFunction."
    ]
  },
  "_LEGACY_ERROR_TEMP_2445" : {
    "message" : [
      "grouping() can only be used with GroupingSets/Cube/Rollup."
    ]
  },
  "_LEGACY_ERROR_TEMP_2446" : {
    "message" : [
      "Operation not allowed: <cmd> only works on table with location provided: <tableIdentWithDB>"
    ]
  }
}<|MERGE_RESOLUTION|>--- conflicted
+++ resolved
@@ -2784,20 +2784,6 @@
       "Unsupported data type <dataType>."
     ]
   },
-<<<<<<< HEAD
-=======
-  "_LEGACY_ERROR_TEMP_1176" : {
-    "message" : [
-      "The SQL query of view <viewName> has an incompatible schema change and column <colName> cannot be resolved. Expected <expectedNum> columns named <colName> but got <actualCols>.",
-      "Please try to re-create the view by running: <viewDDL>."
-    ]
-  },
-  "_LEGACY_ERROR_TEMP_1177" : {
-    "message" : [
-      "The SQL query of view <viewName> has an incompatible schema change and column <colName> cannot be resolved. Expected <expectedNum> columns named <colName> but got <actualCols>."
-    ]
-  },
->>>>>>> 04d72659
   "_LEGACY_ERROR_TEMP_1178" : {
     "message" : [
       "The number of partitions can't be specified with unspecified distribution. Invalid writer requirements detected."
