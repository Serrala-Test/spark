--- conflicted
+++ resolved
@@ -592,13 +592,12 @@
       "Detected an incompatible DataSourceRegister. Please remove the incompatible library from classpath or upgrade it. Error: <message>"
     ]
   },
-<<<<<<< HEAD
   "INCOMPATIBLE_VIEW_SCHEMA_CHANGE" : {
     "message" : [
       "The SQL query of view <viewName> has an incompatible schema change and column <colName> cannot be resolved. Expected <expectedNum> columns named <colName> but got <actualCols>.",
       "Please try to re-create the view by running: <suggestion>."
     ]
-=======
+  },
   "INCOMPLETE_TYPE_DEFINITION" : {
     "message" : [
       "Incomplete complex type:"
@@ -621,7 +620,6 @@
       }
     },
     "sqlState" : "42K01"
->>>>>>> f348d4fb
   },
   "INCONSISTENT_BEHAVIOR_CROSS_VERSION" : {
     "message" : [
