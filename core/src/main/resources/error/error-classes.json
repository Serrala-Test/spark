{
  "AMBIGUOUS_FIELD_NAME" : {
    "message" : [ "Field name %s is ambiguous and has %s matching fields in the struct." ],
    "sqlState" : "42000"
  },
<<<<<<< HEAD
  "CANNOT_CAST_DATATYPE" : {
    "message" : [ "Cannot cast %s to %s." ],
    "sqlState" : "22018"
  },
  "CANNOT_CHANGE_DECIMAL_PRECISION" : {
    "message" : [ "%s cannot be represented as Decimal(%s, %s)." ],
    "sqlState" : "22023"
  },
  "CANNOT_EVALUATE_EXPRESSION" : {
    "message" : [ "Cannot evaluate expression: %s: %s" ],
    "sqlState" : "42000"
  },
  "CANNOT_GENERATE_CODE_FOR_EXPRESSION" : {
    "message" : [ "Cannot generate code for expression: %s" ],
    "sqlState" : "42000"
  },
  "CANNOT_PARSE_DECIMAL" : {
    "message" : [ "Cannot parse any decimal" ],
    "sqlState" : "42000"
  },
  "CANNOT_TERMINATE_GENERATOR" : {
    "message" : [ "Cannot terminate expression: %s" ],
    "sqlState" : "42000"
  },
  "CAST_CAUSE_OVERFLOW" : {
    "message" : [ "Casting %s to %s causes overflow" ],
    "sqlState" : "22018"
=======
  "CONCURRENT_QUERY_ERROR" : {
    "message" : [ "Another instance of this query was just started by a concurrent session." ]
>>>>>>> df0ec567
  },
  "DIVIDE_BY_ZERO" : {
    "message" : [ "divide by zero" ],
    "sqlState" : "22012"
  },
  "DUPLICATE_KEY" : {
    "message" : [ "Found duplicate keys '%s'" ],
    "sqlState" : "23000"
  },
<<<<<<< HEAD
  "FAILED_EXECUTE_UDF" : {
    "message" : [ "Failed to execute user defined function (%s: (%s) => %s)" ],
    "sqlState" : "45000"
=======
  "FAILED_RENAME_PATH" : {
    "message" : [ "Failed to rename %s to %s as destination already exists" ],
    "sqlState" : "22023"
  },
  "FAILED_SET_ORIGINAL_PERMISSION_BACK" : {
    "message" : [ "Failed to set original permission %s back to the created path: %s. Exception: %s" ]
>>>>>>> df0ec567
  },
  "GROUPING_COLUMN_MISMATCH" : {
    "message" : [ "Column of grouping (%s) can't be found in grouping columns %s" ],
    "sqlState" : "42000"
  },
  "GROUPING_ID_COLUMN_MISMATCH" : {
    "message" : [ "Columns of grouping_id (%s) does not match grouping columns (%s)" ],
    "sqlState" : "42000"
  },
  "GROUPING_SIZE_LIMIT_EXCEEDED" : {
    "message" : [ "Grouping sets size cannot be greater than %s" ]
  },
  "IF_PARTITION_NOT_EXISTS_UNSUPPORTED" : {
    "message" : [ "Cannot write, IF NOT EXISTS is not supported for table: %s" ]
  },
  "INCOMPARABLE_PIVOT_COLUMN" : {
    "message" : [ "Invalid pivot column '%s'. Pivot columns must be comparable." ],
    "sqlState" : "42000"
  },
<<<<<<< HEAD
  "INVALID_ARRAY_INDEX" : {
    "message" : [ "Invalid index: %s, numElements: %s" ]
=======
  "INCOMPATIBLE_DATASOURCE_REGISTER" : {
    "message" : [ "Detected an incompatible DataSourceRegister. Please remove the incompatible library from classpath or upgrade it. Error: %s" ]
  },
  "INDEX_OUT_OF_BOUNDS" : {
    "message" : [ "Index %s must be between 0 and the length of the ArrayData." ],
    "sqlState" : "22023"
>>>>>>> df0ec567
  },
  "INVALID_FIELD_NAME" : {
    "message" : [ "Field name %s is invalid: %s is not a struct." ],
    "sqlState" : "42000"
  },
<<<<<<< HEAD
  "INVALID_INPUT_SYNTAX_FOR_NUMERIC" : {
    "message" : [ "invalid input syntax for type numeric: %s" ],
    "sqlState" : "42000"
=======
  "INVALID_FRACTION_OF_SECOND" : {
    "message" : [ "The fraction of sec must be zero. Valid range is [0, 60]." ],
    "sqlState" : "22023"
>>>>>>> df0ec567
  },
  "INVALID_JSON_SCHEMA_MAPTYPE" : {
    "message" : [ "Input schema %s can only contain StringType as a key type for a MapType." ]
  },
  "LOGICAL_HINT_OPERATOR_NOT_REMOVE_DURING_ANALYSIS" : {
    "message" : [ "Internal error: logical hint operator should have been removed during analysis" ]
  },
  "MAP_KEY_NOT_EXIST" : {
    "message" : [ "Key %s does not exist." ]
  },
  "MISSING_COLUMN" : {
    "message" : [ "cannot resolve '%s' given input columns: [%s]" ],
    "sqlState" : "42000"
  },
  "MISSING_METHOD" : {
    "message" : [ "A method named \"%s\" is not declared in any enclosing class nor any supertype" ],
    "sqlState" : "42000"
  },
  "MISSING_STATIC_PARTITION_COLUMN" : {
    "message" : [ "Unknown static partition column: %s" ],
    "sqlState" : "42000"
  },
  "NON_LITERAL_PIVOT_VALUES" : {
    "message" : [ "Literal expressions required for pivot values, found '%s'" ],
    "sqlState" : "42000"
  },
  "NON_PARTITION_COLUMN" : {
    "message" : [ "PARTITION clause cannot contain a non-partition column name: %s" ],
    "sqlState" : "42000"
  },
  "PIVOT_VALUE_DATA_TYPE_MISMATCH" : {
    "message" : [ "Invalid pivot value '%s': value data type %s does not match pivot column data type %s" ],
    "sqlState" : "42000"
  },
<<<<<<< HEAD
  "ROW_FROM_CSV_PARSER_NOT_EXPECTED" : {
    "message" : [ "Expected one row from CSV parser." ],
    "sqlState" : "42000"
=======
  "RENAME_SRC_PATH_NOT_FOUND" : {
    "message" : [ "Failed to rename as %s was not found" ],
    "sqlState" : "22023"
>>>>>>> df0ec567
  },
  "SECOND_FUNCTION_ARGUMENT_NOT_INTEGER" : {
    "message" : [ "The second argument of '%s' function needs to be an integer." ],
    "sqlState" : "22023"
  },
  "UNABLE_TO_ACQUIRE_MEMORY" : {
    "message" : [ "Unable to acquire %s bytes of memory, got %s" ]
  },
<<<<<<< HEAD
  "UNSUPPORTED_CHANGE_COLUMN" : {
    "message" : [ "Please add an implementation for a column change here" ],
    "sqlState" : "0A000"
  },
  "UNSUPPORTED_DATATYPE" : {
    "message" : [ "Unsupported data type %s %s" ],
    "sqlState" : "0A000"
  },
  "UNSUPPORTED_SIMPLE_STRING_WITH_NODEID" : {
    "message" : [ "%s does not implement simpleStringWithNodeId" ],
=======
  "UNRECOGNIZED_SQL_TYPE" : {
    "message" : [ "Unrecognized SQL type %s" ],
    "sqlState" : "42000"
  },
  "UNSUPPORTED_LITERAL_TYPE" : {
    "message" : [ "Unsupported literal type %s %s" ],
    "sqlState" : "0A000"
  },
  "UNSUPPORTED_TRANSACTION_BY_JDBC_SERVER" : {
    "message" : [ "The target JDBC server does not support transaction and can only support ALTER TABLE with a single action." ],
>>>>>>> df0ec567
    "sqlState" : "0A000"
  },
  "WRITING_JOB_ABORTED" : {
    "message" : [ "Writing job aborted" ],
    "sqlState" : "40000"
  }
}<|MERGE_RESOLUTION|>--- conflicted
+++ resolved
@@ -3,7 +3,6 @@
     "message" : [ "Field name %s is ambiguous and has %s matching fields in the struct." ],
     "sqlState" : "42000"
   },
-<<<<<<< HEAD
   "CANNOT_CAST_DATATYPE" : {
     "message" : [ "Cannot cast %s to %s." ],
     "sqlState" : "22018"
@@ -31,10 +30,9 @@
   "CAST_CAUSE_OVERFLOW" : {
     "message" : [ "Casting %s to %s causes overflow" ],
     "sqlState" : "22018"
-=======
+  },
   "CONCURRENT_QUERY_ERROR" : {
     "message" : [ "Another instance of this query was just started by a concurrent session." ]
->>>>>>> df0ec567
   },
   "DIVIDE_BY_ZERO" : {
     "message" : [ "divide by zero" ],
@@ -44,18 +42,16 @@
     "message" : [ "Found duplicate keys '%s'" ],
     "sqlState" : "23000"
   },
-<<<<<<< HEAD
   "FAILED_EXECUTE_UDF" : {
     "message" : [ "Failed to execute user defined function (%s: (%s) => %s)" ],
     "sqlState" : "45000"
-=======
+  },
   "FAILED_RENAME_PATH" : {
     "message" : [ "Failed to rename %s to %s as destination already exists" ],
     "sqlState" : "22023"
   },
   "FAILED_SET_ORIGINAL_PERMISSION_BACK" : {
     "message" : [ "Failed to set original permission %s back to the created path: %s. Exception: %s" ]
->>>>>>> df0ec567
   },
   "GROUPING_COLUMN_MISMATCH" : {
     "message" : [ "Column of grouping (%s) can't be found in grouping columns %s" ],
@@ -75,31 +71,27 @@
     "message" : [ "Invalid pivot column '%s'. Pivot columns must be comparable." ],
     "sqlState" : "42000"
   },
-<<<<<<< HEAD
-  "INVALID_ARRAY_INDEX" : {
-    "message" : [ "Invalid index: %s, numElements: %s" ]
-=======
   "INCOMPATIBLE_DATASOURCE_REGISTER" : {
     "message" : [ "Detected an incompatible DataSourceRegister. Please remove the incompatible library from classpath or upgrade it. Error: %s" ]
   },
   "INDEX_OUT_OF_BOUNDS" : {
     "message" : [ "Index %s must be between 0 and the length of the ArrayData." ],
     "sqlState" : "22023"
->>>>>>> df0ec567
+  },
+  "INVALID_ARRAY_INDEX" : {
+    "message" : [ "Invalid index: %s, numElements: %s" ]
   },
   "INVALID_FIELD_NAME" : {
     "message" : [ "Field name %s is invalid: %s is not a struct." ],
     "sqlState" : "42000"
   },
-<<<<<<< HEAD
+  "INVALID_FRACTION_OF_SECOND" : {
+    "message" : [ "The fraction of sec must be zero. Valid range is [0, 60]." ],
+    "sqlState" : "22023"
+  },
   "INVALID_INPUT_SYNTAX_FOR_NUMERIC" : {
     "message" : [ "invalid input syntax for type numeric: %s" ],
     "sqlState" : "42000"
-=======
-  "INVALID_FRACTION_OF_SECOND" : {
-    "message" : [ "The fraction of sec must be zero. Valid range is [0, 60]." ],
-    "sqlState" : "22023"
->>>>>>> df0ec567
   },
   "INVALID_JSON_SCHEMA_MAPTYPE" : {
     "message" : [ "Input schema %s can only contain StringType as a key type for a MapType." ]
@@ -134,15 +126,13 @@
     "message" : [ "Invalid pivot value '%s': value data type %s does not match pivot column data type %s" ],
     "sqlState" : "42000"
   },
-<<<<<<< HEAD
+  "RENAME_SRC_PATH_NOT_FOUND" : {
+    "message" : [ "Failed to rename as %s was not found" ],
+    "sqlState" : "22023"
+  },
   "ROW_FROM_CSV_PARSER_NOT_EXPECTED" : {
     "message" : [ "Expected one row from CSV parser." ],
     "sqlState" : "42000"
-=======
-  "RENAME_SRC_PATH_NOT_FOUND" : {
-    "message" : [ "Failed to rename as %s was not found" ],
-    "sqlState" : "22023"
->>>>>>> df0ec567
   },
   "SECOND_FUNCTION_ARGUMENT_NOT_INTEGER" : {
     "message" : [ "The second argument of '%s' function needs to be an integer." ],
@@ -151,7 +141,6 @@
   "UNABLE_TO_ACQUIRE_MEMORY" : {
     "message" : [ "Unable to acquire %s bytes of memory, got %s" ]
   },
-<<<<<<< HEAD
   "UNSUPPORTED_CHANGE_COLUMN" : {
     "message" : [ "Please add an implementation for a column change here" ],
     "sqlState" : "0A000"
@@ -160,20 +149,19 @@
     "message" : [ "Unsupported data type %s %s" ],
     "sqlState" : "0A000"
   },
+  "UNSUPPORTED_LITERAL_TYPE" : {
+    "message" : [ "Unsupported literal type %s %s" ],
+    "sqlState" : "0A000"
+  },
   "UNSUPPORTED_SIMPLE_STRING_WITH_NODEID" : {
-    "message" : [ "%s does not implement simpleStringWithNodeId" ],
-=======
+    "message" : [ "%s does not implement simpleStringWithNodeId" ]
+  },
   "UNRECOGNIZED_SQL_TYPE" : {
     "message" : [ "Unrecognized SQL type %s" ],
     "sqlState" : "42000"
   },
-  "UNSUPPORTED_LITERAL_TYPE" : {
-    "message" : [ "Unsupported literal type %s %s" ],
-    "sqlState" : "0A000"
-  },
   "UNSUPPORTED_TRANSACTION_BY_JDBC_SERVER" : {
     "message" : [ "The target JDBC server does not support transaction and can only support ALTER TABLE with a single action." ],
->>>>>>> df0ec567
     "sqlState" : "0A000"
   },
   "WRITING_JOB_ABORTED" : {
