{
  "AMBIGUOUS_COLUMN_OR_FIELD" : {
    "message" : [
      "Column or field <name> is ambiguous and has <n> matches."
    ],
    "sqlState" : "42702"
  },
  "AMBIGUOUS_LATERAL_COLUMN_ALIAS" : {
    "message" : [
      "Lateral column alias <name> is ambiguous and has <n> matches."
    ],
    "sqlState" : "42702"
  },
  "AMBIGUOUS_REFERENCE" : {
    "message" : [
      "Reference <name> is ambiguous, could be: <referenceNames>."
    ],
    "sqlState" : "42704"
  },
  "ARITHMETIC_OVERFLOW" : {
    "message" : [
      "<message>.<alternative> If necessary set <config> to \"false\" to bypass this error."
    ],
    "sqlState" : "22003"
  },
  "CANNOT_CAST_DATATYPE" : {
    "message" : [
      "Cannot cast <sourceType> to <targetType>."
    ],
    "sqlState" : "42846"
  },
  "CANNOT_CONSTRUCT_PROTOBUF_DESCRIPTOR" : {
    "message" : [
      "Error constructing FileDescriptor for <descFilePath>."
    ]
  },
  "CANNOT_CONVERT_PROTOBUF_FIELD_TYPE_TO_SQL_TYPE" : {
    "message" : [
      "Cannot convert Protobuf <protobufColumn> to SQL <sqlColumn> because schema is incompatible (protobufType = <protobufType>, sqlType = <sqlType>)."
    ]
  },
  "CANNOT_CONVERT_PROTOBUF_MESSAGE_TYPE_TO_SQL_TYPE" : {
    "message" : [
      "Unable to convert <protobufType> of Protobuf to SQL type <toType>."
    ]
  },
  "CANNOT_CONVERT_SQL_TYPE_TO_PROTOBUF_ENUM_TYPE" : {
    "message" : [
      "Cannot convert SQL <sqlColumn> to Protobuf <protobufColumn> because <data> cannot be written since it's not defined in ENUM <enumString>."
    ]
  },
  "CANNOT_CONVERT_SQL_TYPE_TO_PROTOBUF_FIELD_TYPE" : {
    "message" : [
      "Cannot convert SQL <sqlColumn> to Protobuf <protobufColumn> because schema is incompatible (protobufType = <protobufType>, sqlType = <sqlType>)."
    ]
  },
  "CANNOT_DECODE_URL" : {
    "message" : [
      "Cannot decode url : <url>."
    ],
    "sqlState" : "22546"
  },
  "CANNOT_LOAD_FUNCTION_CLASS" : {
    "message" : [
      "Cannot load class <className> when registering the function <functionName>, please make sure it is on the classpath."
    ]
  },
  "CANNOT_LOAD_PROTOBUF_CLASS" : {
    "message" : [
      "Could not load Protobuf class with name <protobufClassName>. <explanation>."
    ]
  },
  "CANNOT_PARSE_DECIMAL" : {
    "message" : [
      "Cannot parse decimal."
    ],
    "sqlState" : "22018"
  },
  "CANNOT_PARSE_JSON_FIELD" : {
    "message" : [
      "Cannot parse the field name <fieldName> and the value <fieldValue> of the JSON token type <jsonType> to target Spark data type <dataType>."
    ],
    "sqlState" : "2203G"
  },
  "CANNOT_PARSE_PROTOBUF_DESCRIPTOR" : {
    "message" : [
      "Error parsing file <descFilePath> descriptor byte[] into Descriptor object."
    ]
  },
  "CANNOT_PARSE_TIMESTAMP" : {
    "message" : [
      "<message>. If necessary set <ansiConfig> to \"false\" to bypass this error."
    ],
    "sqlState" : "22007"
  },
  "CANNOT_RESTORE_PERMISSIONS_FOR_PATH" : {
    "message" : [
      "Failed to set permissions on created path <path> back to <permission>."
    ]
  },
  "CANNOT_UP_CAST_DATATYPE" : {
    "message" : [
      "Cannot up cast <expression> from <sourceType> to <targetType>.",
      "<details>"
    ]
  },
  "CAST_INVALID_INPUT" : {
    "message" : [
      "The value <expression> of the type <sourceType> cannot be cast to <targetType> because it is malformed. Correct the value as per the syntax, or change its target type. Use `try_cast` to tolerate malformed input and return NULL instead. If necessary set <ansiConfig> to \"false\" to bypass this error."
    ],
    "sqlState" : "22018"
  },
  "CAST_OVERFLOW" : {
    "message" : [
      "The value <value> of the type <sourceType> cannot be cast to <targetType> due to an overflow. Use `try_cast` to tolerate overflow and return NULL instead. If necessary set <ansiConfig> to \"false\" to bypass this error."
    ],
    "sqlState" : "22003"
  },
  "CAST_OVERFLOW_IN_TABLE_INSERT" : {
    "message" : [
      "Fail to insert a value of <sourceType> type into the <targetType> type column <columnName> due to an overflow. Use `try_cast` on the input value to tolerate overflow and return NULL instead."
    ],
    "sqlState" : "22003"
  },
  "COLUMN_ALREADY_EXISTS" : {
    "message" : [
      "The column <columnName> already exists. Consider to choose another name or rename the existing column."
    ],
    "sqlState" : "42711"
  },
  "COLUMN_NOT_FOUND" : {
    "message" : [
      "The column <colName> cannot be found. Verify the spelling and correctness of the column name according to the SQL config <caseSensitiveConfig>."
    ],
    "sqlState" : "42703"
  },
  "COMPARATOR_RETURNS_NULL" : {
    "message" : [
      "The comparator has returned a NULL for a comparison between <firstValue> and <secondValue>. It should return a positive integer for \"greater than\", 0 for \"equal\" and a negative integer for \"less than\". To revert to deprecated behavior where NULL is treated as 0 (equal), you must set \"spark.sql.legacy.allowNullComparisonResultInArraySort\" to \"true\"."
    ]
  },
  "CONCURRENT_QUERY" : {
    "message" : [
      "Another instance of this query was just started by a concurrent session."
    ]
  },
  "CONNECT" : {
    "message" : [
      "Generic Spark Connect error."
    ],
    "subClass" : {
      "INTERCEPTOR_CTOR_MISSING" : {
        "message" : [
          "Cannot instantiate GRPC interceptor because <cls> is missing a default constructor without arguments."
        ]
      },
      "INTERCEPTOR_RUNTIME_ERROR" : {
        "message" : [
          "Error instantiating GRPC interceptor: <msg>"
        ]
      },
      "PLUGIN_CTOR_MISSING" : {
        "message" : [
          "Cannot instantiate Spark Connect plugin because <cls> is missing a default constructor without arguments."
        ]
      },
      "PLUGIN_RUNTIME_ERROR" : {
        "message" : [
          "Error instantiating Spark Connect plugin: <msg>"
        ]
      }
    }
  },
  "CONVERSION_INVALID_INPUT" : {
    "message" : [
      "The value <str> (<fmt>) cannot be converted to <targetType> because it is malformed. Correct the value as per the syntax, or change its format. Use <suggestion> to tolerate malformed input and return NULL instead."
    ],
    "sqlState" : "22018"
  },
  "CREATE_TABLE_COLUMN_OPTION_DUPLICATE" : {
    "message" : [
      "CREATE TABLE column <columnName> specifies option \"<optionName>\" more than once, which is invalid."
    ],
    "sqlState" : "42710"
  },
  "DATATYPE_MISMATCH" : {
    "message" : [
      "Cannot resolve <sqlExpr> due to data type mismatch:"
    ],
    "subClass" : {
      "ARRAY_FUNCTION_DIFF_TYPES" : {
        "message" : [
          "Input to <functionName> should have been <dataType> followed by a value with same element type, but it's [<leftType>, <rightType>]."
        ]
      },
      "BINARY_ARRAY_DIFF_TYPES" : {
        "message" : [
          "Input to function <functionName> should have been two <arrayType> with same element type, but it's [<leftType>, <rightType>]."
        ]
      },
      "BINARY_OP_DIFF_TYPES" : {
        "message" : [
          "the left and right operands of the binary operator have incompatible types (<left> and <right>)."
        ]
      },
      "BINARY_OP_WRONG_TYPE" : {
        "message" : [
          "the binary operator requires the input type <inputType>, not <actualDataType>."
        ]
      },
      "BLOOM_FILTER_BINARY_OP_WRONG_TYPE" : {
        "message" : [
          "The Bloom filter binary input to <functionName> should be either a constant value or a scalar subquery expression, but it's <actual>."
        ]
      },
      "BLOOM_FILTER_WRONG_TYPE" : {
        "message" : [
          "Input to function <functionName> should have been <expectedLeft> followed by value with <expectedRight>, but it's [<actual>]."
        ]
      },
      "CANNOT_CONVERT_TO_JSON" : {
        "message" : [
          "Unable to convert column <name> of type <type> to JSON."
        ]
      },
      "CANNOT_DROP_ALL_FIELDS" : {
        "message" : [
          "Cannot drop all fields in struct."
        ]
      },
      "CAST_WITHOUT_SUGGESTION" : {
        "message" : [
          "cannot cast <srcType> to <targetType>."
        ]
      },
      "CAST_WITH_CONF_SUGGESTION" : {
        "message" : [
          "cannot cast <srcType> to <targetType> with ANSI mode on.",
          "If you have to cast <srcType> to <targetType>, you can set <config> as <configVal>."
        ]
      },
      "CAST_WITH_FUNC_SUGGESTION" : {
        "message" : [
          "cannot cast <srcType> to <targetType>.",
          "To convert values from <srcType> to <targetType>, you can use the functions <functionNames> instead."
        ]
      },
      "CREATE_MAP_KEY_DIFF_TYPES" : {
        "message" : [
          "The given keys of function <functionName> should all be the same type, but they are <dataType>."
        ]
      },
      "CREATE_MAP_VALUE_DIFF_TYPES" : {
        "message" : [
          "The given values of function <functionName> should all be the same type, but they are <dataType>."
        ]
      },
      "CREATE_NAMED_STRUCT_WITHOUT_FOLDABLE_STRING" : {
        "message" : [
          "Only foldable `STRING` expressions are allowed to appear at odd position, but they are <inputExprs>."
        ]
      },
      "DATA_DIFF_TYPES" : {
        "message" : [
          "Input to <functionName> should all be the same type, but it's <dataType>."
        ]
      },
      "FILTER_NOT_BOOLEAN" : {
        "message" : [
          "Filter expression <filter> of type <type> is not a boolean."
        ]
      },
      "HASH_MAP_TYPE" : {
        "message" : [
          "Input to the function <functionName> cannot contain elements of the \"MAP\" type. In Spark, same maps may have different hashcode, thus hash expressions are prohibited on \"MAP\" elements. To restore previous behavior set \"spark.sql.legacy.allowHashOnMapType\" to \"true\"."
        ]
      },
      "INPUT_SIZE_NOT_ONE" : {
        "message" : [
          "Length of <exprName> should be 1."
        ]
      },
      "INVALID_ARG_VALUE" : {
        "message" : [
          "The <inputName> value must to be a <requireType> literal of <validValues>, but got <inputValue>."
        ]
      },
      "INVALID_JSON_MAP_KEY_TYPE" : {
        "message" : [
          "Input schema <schema> can only contain STRING as a key type for a MAP."
        ]
      },
      "INVALID_JSON_SCHEMA" : {
        "message" : [
          "Input schema <schema> must be a struct, an array or a map."
        ]
      },
      "INVALID_MAP_KEY_TYPE" : {
        "message" : [
          "The key of map cannot be/contain <keyType>."
        ]
      },
      "INVALID_ORDERING_TYPE" : {
        "message" : [
          "The <functionName> does not support ordering on type <dataType>."
        ]
      },
      "IN_SUBQUERY_DATA_TYPE_MISMATCH" : {
        "message" : [
          "The data type of one or more elements in the left hand side of an IN subquery is not compatible with the data type of the output of the subquery. Mismatched columns: [<mismatchedColumns>], left side: [<leftType>], right side: [<rightType>]."
        ]
      },
      "IN_SUBQUERY_LENGTH_MISMATCH" : {
        "message" : [
          "The number of columns in the left hand side of an IN subquery does not match the number of columns in the output of subquery. Left hand side columns(length: <leftLength>): [<leftColumns>], right hand side columns(length: <rightLength>): [<rightColumns>]."
        ]
      },
      "MAP_CONCAT_DIFF_TYPES" : {
        "message" : [
          "The <functionName> should all be of type map, but it's <dataType>."
        ]
      },
      "MAP_FUNCTION_DIFF_TYPES" : {
        "message" : [
          "Input to <functionName> should have been <dataType> followed by a value with same key type, but it's [<leftType>, <rightType>]."
        ]
      },
      "MAP_ZIP_WITH_DIFF_TYPES" : {
        "message" : [
          "Input to the <functionName> should have been two maps with compatible key types, but it's [<leftType>, <rightType>]."
        ]
      },
      "NON_FOLDABLE_INPUT" : {
        "message" : [
          "the input <inputName> should be a foldable <inputType> expression; however, got <inputExpr>."
        ]
      },
      "NON_STRING_TYPE" : {
        "message" : [
          "all arguments must be strings."
        ]
      },
      "NULL_TYPE" : {
        "message" : [
          "Null typed values cannot be used as arguments of <functionName>."
        ]
      },
      "PARAMETER_CONSTRAINT_VIOLATION" : {
        "message" : [
          "The <leftExprName>(<leftExprValue>) must be <constraint> the <rightExprName>(<rightExprValue>)."
        ]
      },
      "RANGE_FRAME_INVALID_TYPE" : {
        "message" : [
          "The data type <orderSpecType> used in the order specification does not match the data type <valueBoundaryType> which is used in the range frame."
        ]
      },
      "RANGE_FRAME_MULTI_ORDER" : {
        "message" : [
          "A range window frame with value boundaries cannot be used in a window specification with multiple order by expressions: <orderSpec>."
        ]
      },
      "RANGE_FRAME_WITHOUT_ORDER" : {
        "message" : [
          "A range window frame cannot be used in an unordered window specification."
        ]
      },
      "SEQUENCE_WRONG_INPUT_TYPES" : {
        "message" : [
          "<functionName> uses the wrong parameter type. The parameter type must conform to:",
          "1. The start and stop expressions must resolve to the same type.",
          "2. If start and stop expressions resolve to the <startType> type, then the step expression must resolve to the <stepType> type.",
          "3. Otherwise, if start and stop expressions resolve to the <otherStartType> type, then the step expression must resolve to the same type."
        ]
      },
      "SPECIFIED_WINDOW_FRAME_DIFF_TYPES" : {
        "message" : [
          "Window frame bounds <lower> and <upper> do not have the same type: <lowerType> <> <upperType>."
        ]
      },
      "SPECIFIED_WINDOW_FRAME_INVALID_BOUND" : {
        "message" : [
          "Window frame upper bound <upper> does not follow the lower bound <lower>."
        ]
      },
      "SPECIFIED_WINDOW_FRAME_UNACCEPTED_TYPE" : {
        "message" : [
          "The data type of the <location> bound <exprType> does not match the expected data type <expectedType>."
        ]
      },
      "SPECIFIED_WINDOW_FRAME_WITHOUT_FOLDABLE" : {
        "message" : [
          "Window frame <location> bound <expression> is not a literal."
        ]
      },
      "SPECIFIED_WINDOW_FRAME_WRONG_COMPARISON" : {
        "message" : [
          "The lower bound of a window frame must be <comparison> to the upper bound."
        ]
      },
      "STACK_COLUMN_DIFF_TYPES" : {
        "message" : [
          "The data type of the column (<columnIndex>) do not have the same type: <leftType> (<leftParamIndex>) <> <rightType> (<rightParamIndex>)."
        ]
      },
      "UNEXPECTED_CLASS_TYPE" : {
        "message" : [
          "class <className> not found."
        ]
      },
      "UNEXPECTED_INPUT_TYPE" : {
        "message" : [
          "Parameter <paramIndex> requires the <requiredType> type, however <inputSql> has the type <inputType>."
        ]
      },
      "UNEXPECTED_NULL" : {
        "message" : [
          "The <exprName> must not be null."
        ]
      },
      "UNEXPECTED_RETURN_TYPE" : {
        "message" : [
          "The <functionName> requires return <expectedType> type, but the actual is <actualType> type."
        ]
      },
      "UNEXPECTED_STATIC_METHOD" : {
        "message" : [
          "cannot find a static method <methodName> that matches the argument types in <className>."
        ]
      },
      "UNSUPPORTED_INPUT_TYPE" : {
        "message" : [
          "The input of <functionName> can't be <dataType> type data."
        ]
      },
      "VALUE_OUT_OF_RANGE" : {
        "message" : [
          "The <exprName> must be between <valueRange> (current value = <currentValue>)."
        ]
      },
      "WRONG_NUM_ENDPOINTS" : {
        "message" : [
          "The number of endpoints must be >= 2 to construct intervals but the actual number is <actualNumber>."
        ]
      }
    },
    "sqlState" : "42K09"
  },
  "DATATYPE_MISSING_SIZE" : {
    "message" : [
      "DataType <type> requires a length parameter, for example <type>(10). Please specify the length."
    ],
    "sqlState" : "42K01"
  },
  "DATA_SOURCE_NOT_FOUND" : {
    "message" : [
      "Failed to find the data source: <provider>. Please find packages at `https://spark.apache.org/third-party-projects.html`."
    ],
    "sqlState" : "42K02"
  },
  "DATETIME_OVERFLOW" : {
    "message" : [
      "Datetime operation overflow: <operation>."
    ],
    "sqlState" : "22008"
  },
  "DECIMAL_PRECISION_EXCEEDS_MAX_PRECISION" : {
    "message" : [
      "Decimal precision <precision> exceeds max precision <maxPrecision>."
    ],
    "sqlState" : "22003"
  },
  "DEFAULT_DATABASE_NOT_EXISTS" : {
    "message" : [
      "Default database <defaultDatabase> does not exist, please create it first or change default database to `<defaultDatabase>`."
    ],
    "sqlState" : "42704"
  },
  "DIVIDE_BY_ZERO" : {
    "message" : [
      "Division by zero. Use `try_divide` to tolerate divisor being 0 and return NULL instead. If necessary set <config> to \"false\" to bypass this error."
    ],
    "sqlState" : "22012"
  },
  "DUPLICATE_KEY" : {
    "message" : [
      "Found duplicate keys <keyColumn>."
    ],
    "sqlState" : "23505"
  },
  "ELEMENT_AT_BY_INDEX_ZERO" : {
    "message" : [
      "The index 0 is invalid. An index shall be either < 0 or > 0 (the first element has index 1)."
    ],
    "sqlState" : "22003"
  },
  "ENCODER_NOT_FOUND" : {
    "message" : [
      "Not found an encoder of the type <typeName> to Spark SQL internal representation. Consider to change the input type to one of supported at https://spark.apache.org/docs/latest/sql-ref-datatypes.html."
    ]
  },
  "FAILED_EXECUTE_UDF" : {
    "message" : [
      "Failed to execute user defined function (<functionName>: (<signature>) => <result>)."
    ],
    "sqlState" : "39000"
  },
  "FAILED_FUNCTION_CALL" : {
    "message" : [
      "Failed preparing of the function <funcName> for call. Please, double check function's arguments."
    ],
    "sqlState" : "38000"
  },
  "FAILED_RENAME_PATH" : {
    "message" : [
      "Failed to rename <sourcePath> to <targetPath> as destination already exists."
    ],
    "sqlState" : "42K04"
  },
  "FIELD_NOT_FOUND" : {
    "message" : [
      "No such struct field <fieldName> in <fields>."
    ],
    "sqlState" : "42704"
  },
  "FORBIDDEN_OPERATION" : {
    "message" : [
      "The operation <statement> is not allowed on the <objectType>: <objectName>."
    ],
    "sqlState" : "42809"
  },
  "GRAPHITE_SINK_INVALID_PROTOCOL" : {
    "message" : [
      "Invalid Graphite protocol: <protocol>."
    ]
  },
  "GRAPHITE_SINK_PROPERTY_MISSING" : {
    "message" : [
      "Graphite sink requires '<property>' property."
    ]
  },
  "GROUPING_COLUMN_MISMATCH" : {
    "message" : [
      "Column of grouping (<grouping>) can't be found in grouping columns <groupingColumns>."
    ],
    "sqlState" : "42803"
  },
  "GROUPING_ID_COLUMN_MISMATCH" : {
    "message" : [
      "Columns of grouping_id (<groupingIdColumn>) does not match grouping columns (<groupByColumns>)."
    ],
    "sqlState" : "42803"
  },
  "GROUPING_SIZE_LIMIT_EXCEEDED" : {
    "message" : [
      "Grouping sets size cannot be greater than <maxSize>."
    ],
    "sqlState" : "54000"
  },
  "GROUP_BY_AGGREGATE" : {
    "message" : [
      "Aggregate functions are not allowed in GROUP BY, but found <sqlExpr>."
    ],
    "sqlState" : "42903"
  },
  "GROUP_BY_POS_AGGREGATE" : {
    "message" : [
      "GROUP BY <index> refers to an expression <aggExpr> that contains an aggregate function. Aggregate functions are not allowed in GROUP BY."
    ],
    "sqlState" : "42903"
  },
  "GROUP_BY_POS_OUT_OF_RANGE" : {
    "message" : [
      "GROUP BY position <index> is not in select list (valid range is [1, <size>])."
    ],
    "sqlState" : "42805"
  },
  "INCOMPARABLE_PIVOT_COLUMN" : {
    "message" : [
      "Invalid pivot column <columnName>. Pivot columns must be comparable."
    ],
    "sqlState" : "42818"
  },
  "INCOMPATIBLE_DATASOURCE_REGISTER" : {
    "message" : [
      "Detected an incompatible DataSourceRegister. Please remove the incompatible library from classpath or upgrade it. Error: <message>"
    ]
  },
  "INCOMPATIBLE_VIEW_SCHEMA_CHANGE" : {
    "message" : [
      "The SQL query of view <viewName> has an incompatible schema change and column <colName> cannot be resolved. Expected <expectedNum> columns named <colName> but got <actualCols>.",
      "Please try to re-create the view by running: <suggestion>."
    ]
  },
  "INCOMPLETE_TYPE_DEFINITION" : {
    "message" : [
      "Incomplete complex type:"
    ],
    "subClass" : {
      "ARRAY" : {
        "message" : [
          "The definition of \"ARRAY\" type is incomplete. You must provide an element type. For example: \"ARRAY<elementType>\"."
        ]
      },
      "MAP" : {
        "message" : [
          "The definition of \"MAP\" type is incomplete. You must provide a key type and a value type. For example: \"MAP<TIMESTAMP, INT>\"."
        ]
      },
      "STRUCT" : {
        "message" : [
          "The definition of \"STRUCT\" type is incomplete. You must provide at least one field type. For example: \"STRUCT<Field1: INT>\"."
        ]
      }
    },
    "sqlState" : "42K01"
  },
  "INCONSISTENT_BEHAVIOR_CROSS_VERSION" : {
    "message" : [
      "You may get a different result due to the upgrading to"
    ],
    "subClass" : {
      "DATETIME_PATTERN_RECOGNITION" : {
        "message" : [
          "Spark >= 3.0:",
          "Fail to recognize <pattern> pattern in the DateTimeFormatter. 1) You can set <config> to \"LEGACY\" to restore the behavior before Spark 3.0. 2) You can form a valid datetime pattern with the guide from https://spark.apache.org/docs/latest/sql-ref-datetime-pattern.html."
        ]
      },
      "PARSE_DATETIME_BY_NEW_PARSER" : {
        "message" : [
          "Spark >= 3.0:",
          "Fail to parse <datetime> in the new parser. You can set <config> to \"LEGACY\" to restore the behavior before Spark 3.0, or set to \"CORRECTED\" and treat it as an invalid datetime string."
        ]
      },
      "READ_ANCIENT_DATETIME" : {
        "message" : [
          "Spark >= 3.0:",
          "reading dates before 1582-10-15 or timestamps before 1900-01-01T00:00:00Z",
          "from <format> files can be ambiguous, as the files may be written by",
          "Spark 2.x or legacy versions of Hive, which uses a legacy hybrid calendar",
          "that is different from Spark 3.0+'s Proleptic Gregorian calendar.",
          "See more details in SPARK-31404. You can set the SQL config <config> or",
          "the datasource option <option> to \"LEGACY\" to rebase the datetime values",
          "w.r.t. the calendar difference during reading. To read the datetime values",
          "as it is, set the SQL config or the datasource option to \"CORRECTED\"."
        ]
      },
      "WRITE_ANCIENT_DATETIME" : {
        "message" : [
          "Spark >= 3.0:",
          "writing dates before 1582-10-15 or timestamps before 1900-01-01T00:00:00Z",
          "into <format> files can be dangerous, as the files may be read by Spark 2.x",
          "or legacy versions of Hive later, which uses a legacy hybrid calendar that",
          "is different from Spark 3.0+'s Proleptic Gregorian calendar. See more",
          "details in SPARK-31404. You can set <config> to \"LEGACY\" to rebase the",
          "datetime values w.r.t. the calendar difference during writing, to get maximum",
          "interoperability. Or set the config to \"CORRECTED\" to write the datetime",
          "values as it is, if you are sure that the written files will only be read by",
          "Spark 3.0+ or other systems that use Proleptic Gregorian calendar."
        ]
      }
    },
    "sqlState" : "42K0B"
  },
  "INCORRECT_END_OFFSET" : {
    "message" : [
      "Max offset with <rowsPerSecond> rowsPerSecond is <maxSeconds>, but it's <endSeconds> now."
    ],
    "sqlState" : "22003"
  },
  "INCORRECT_RAMP_UP_RATE" : {
    "message" : [
      "Max offset with <rowsPerSecond> rowsPerSecond is <maxSeconds>, but 'rampUpTimeSeconds' is <rampUpTimeSeconds>."
    ],
    "sqlState" : "22003"
  },
  "INDEX_ALREADY_EXISTS" : {
    "message" : [
      "Cannot create the index <indexName> on table <tableName> because it already exists."
    ],
    "sqlState" : "42710"
  },
  "INDEX_NOT_FOUND" : {
    "message" : [
      "Cannot find the index <indexName> on table <tableName>."
    ],
    "sqlState" : "42704"
  },
  "INTERNAL_ERROR" : {
    "message" : [
      "<message>"
    ],
    "sqlState" : "XX000"
  },
  "INTERVAL_ARITHMETIC_OVERFLOW" : {
    "message" : [
      "<message>.<alternative>"
    ],
    "sqlState" : "22015"
  },
  "INTERVAL_DIVIDED_BY_ZERO" : {
    "message" : [
      "Division by zero. Use `try_divide` to tolerate divisor being 0 and return NULL instead."
    ],
    "sqlState" : "22012"
  },
  "INVALID_ARRAY_INDEX" : {
    "message" : [
      "The index <indexValue> is out of bounds. The array has <arraySize> elements. Use the SQL function `get()` to tolerate accessing element at invalid index and return NULL instead. If necessary set <ansiConfig> to \"false\" to bypass this error."
    ],
    "sqlState" : "22003"
  },
  "INVALID_ARRAY_INDEX_IN_ELEMENT_AT" : {
    "message" : [
      "The index <indexValue> is out of bounds. The array has <arraySize> elements. Use `try_element_at` to tolerate accessing element at invalid index and return NULL instead. If necessary set <ansiConfig> to \"false\" to bypass this error."
    ],
    "sqlState" : "22003"
  },
  "INVALID_BUCKET_FILE" : {
    "message" : [
      "Invalid bucket file: <path>."
    ]
  },
  "INVALID_BYTE_STRING" : {
    "message" : [
      "The expected format is ByteString, but was <unsupported> (<class>)."
    ]
  },
  "INVALID_COLUMN_OR_FIELD_DATA_TYPE" : {
    "message" : [
      "Column or field <name> is of type <type> while it's required to be <expectedType>."
    ],
    "sqlState" : "42000"
  },
  "INVALID_EMPTY_LOCATION" : {
    "message" : [
      "The location name cannot be empty string, but `<location>` was given."
    ],
    "sqlState" : "42K05"
  },
  "INVALID_EXTRACT_FIELD" : {
    "message" : [
      "Cannot extract <field> from <expr>."
    ],
    "sqlState" : "42601"
  },
  "INVALID_FIELD_NAME" : {
    "message" : [
      "Field name <fieldName> is invalid: <path> is not a struct."
    ],
    "sqlState" : "42000"
  },
  "INVALID_FORMAT" : {
    "message" : [
      "The format is invalid: <format>."
    ],
    "subClass" : {
      "CONT_THOUSANDS_SEPS" : {
        "message" : [
          "Thousands separators (, or G) must have digits in between them in the number format."
        ]
      },
      "CUR_MUST_BEFORE_DEC" : {
        "message" : [
          "Currency characters must appear before any decimal point in the number format."
        ]
      },
      "CUR_MUST_BEFORE_DIGIT" : {
        "message" : [
          "Currency characters must appear before digits in the number format."
        ]
      },
      "EMPTY" : {
        "message" : [
          "The number format string cannot be empty."
        ]
      },
      "ESC_AT_THE_END" : {
        "message" : [
          "The escape character is not allowed to end with."
        ]
      },
      "ESC_IN_THE_MIDDLE" : {
        "message" : [
          "The escape character is not allowed to precede <char>."
        ]
      },
      "THOUSANDS_SEPS_MUST_BEFORE_DEC" : {
        "message" : [
          "Thousands separators (, or G) may not appear after the decimal point in the number format."
        ]
      },
      "UNEXPECTED_TOKEN" : {
        "message" : [
          "Found the unexpected <token> in the format string; the structure of the format string must match: [MI|S] [$] [0|9|G|,]* [.|D] [0|9]* [$] [PR|MI|S]."
        ]
      },
      "WRONG_NUM_DIGIT" : {
        "message" : [
          "The format string requires at least one number digit."
        ]
      },
      "WRONG_NUM_TOKEN" : {
        "message" : [
          "At most one <token> is allowed in the number format."
        ]
      }
    },
    "sqlState" : "42601"
  },
  "INVALID_FRACTION_OF_SECOND" : {
    "message" : [
      "The fraction of sec must be zero. Valid range is [0, 60]. If necessary set <ansiConfig> to \"false\" to bypass this error."
    ],
    "sqlState" : "22023"
  },
  "INVALID_IDENTIFIER" : {
    "message" : [
      "The identifier <ident> is invalid. Please, consider quoting it with back-quotes as `<ident>`."
    ],
    "sqlState" : "42602"
  },
  "INVALID_JSON_ROOT_FIELD" : {
    "message" : [
      "Cannot convert JSON root field to target Spark type."
    ],
    "sqlState" : "22032"
  },
  "INVALID_JSON_SCHEMA_MAP_TYPE" : {
    "message" : [
      "Input schema <jsonSchema> can only contain STRING as a key type for a MAP."
    ],
    "sqlState" : "22032"
  },
  "INVALID_LATERAL_JOIN_TYPE" : {
    "message" : [
      "The <joinType> JOIN with LATERAL correlation is not allowed because an OUTER subquery cannot correlate to its join partner. Remove the LATERAL correlation or use an INNER JOIN, or LEFT OUTER JOIN instead."
    ],
    "sqlState" : "42613"
  },
  "INVALID_OPTIONS" : {
    "message" : [
      "Invalid options:"
    ],
    "subClass" : {
      "NON_MAP_FUNCTION" : {
        "message" : [
          "Must use the `map()` function for options."
        ]
      },
      "NON_STRING_TYPE" : {
        "message" : [
          "A type of keys and values in `map()` must be string, but got <mapType>."
        ]
      }
    },
    "sqlState" : "42K06"
  },
  "INVALID_PANDAS_UDF_PLACEMENT" : {
    "message" : [
      "The group aggregate pandas UDF <functionList> cannot be invoked together with as other, non-pandas aggregate functions."
    ],
    "sqlState" : "0A000"
  },
  "INVALID_PARAMETER_VALUE" : {
    "message" : [
      "The value of parameter(s) <parameter> in <functionName> is invalid:"
    ],
    "subClass" : {
      "AES_KEY" : {
        "message" : [
          "detail message: <detailMessage>"
        ]
      },
      "AES_KEY_LENGTH" : {
        "message" : [
          "expects a binary value with 16, 24 or 32 bytes, but got <actualLength> bytes."
        ]
      },
      "PATTERN" : {
        "message" : [
          "<value>."
        ]
      },
      "ZERO_INDEX" : {
        "message" : [
          "expects %1$, %2$ and so on, but got %0$."
        ]
      }
    },
    "sqlState" : "22023"
  },
  "INVALID_PROPERTY_KEY" : {
    "message" : [
      "<key> is an invalid property key, please use quotes, e.g. SET <key>=<value>."
    ],
    "sqlState" : "42602"
  },
  "INVALID_PROPERTY_VALUE" : {
    "message" : [
      "<value> is an invalid property value, please use quotes, e.g. SET <key>=<value>"
    ],
    "sqlState" : "42602"
  },
  "INVALID_SCHEMA" : {
    "message" : [
      "The input schema <inputSchema> is not a valid schema string."
    ],
    "subClass" : {
      "NON_STRING_LITERAL" : {
        "message" : [
          "The input expression must be string literal and not null."
        ]
      },
      "NON_STRUCT_TYPE" : {
        "message" : [
          "The input expression should be evaluated to struct type, but got <dataType>."
        ]
      },
      "PARSE_ERROR" : {
        "message" : [
          "Cannot parse the schema:",
          "<reason>"
        ]
      }
    },
    "sqlState" : "42K07"
  },
  "INVALID_SQL_ARG" : {
    "message" : [
      "The argument <name> of `sql()` is invalid. Consider to replace it by a SQL literal."
    ]
  },
  "INVALID_SQL_SYNTAX" : {
    "message" : [
      "Invalid SQL syntax: <inputString>."
    ],
    "sqlState" : "42000"
  },
  "INVALID_SUBQUERY_EXPRESSION" : {
    "message" : [
      "Invalid subquery:"
    ],
    "subClass" : {
      "SCALAR_SUBQUERY_RETURN_MORE_THAN_ONE_OUTPUT_COLUMN" : {
        "message" : [
          "Scalar subquery must return only one column, but got <number>."
        ]
      }
    },
    "sqlState" : "42823"
  },
  "INVALID_TYPED_LITERAL" : {
    "message" : [
      "The value of the typed literal <valueType> is invalid: <value>."
    ],
    "sqlState" : "42604"
  },
  "INVALID_WHERE_CONDITION" : {
    "message" : [
      "The WHERE condition <condition> contains invalid expressions: <expressionList>.",
      "Rewrite the query to avoid window functions, aggregate functions, and generator functions in the WHERE clause."
    ],
    "sqlState" : "42903"
  },
  "LOCATION_ALREADY_EXISTS" : {
    "message" : [
      "Cannot name the managed table as <identifier>, as its associated location <location> already exists. Please pick a different table name, or remove the existing location first."
    ],
    "sqlState" : "42710"
  },
  "MALFORMED_CSV_RECORD" : {
    "message" : [
      "Malformed CSV record: <badRecord>"
    ]
  },
  "MALFORMED_PROTOBUF_MESSAGE" : {
    "message" : [
      "Malformed Protobuf messages are detected in message deserialization. Parse Mode: <failFastMode>. To process malformed protobuf message as null result, try setting the option 'mode' as 'PERMISSIVE'."
    ]
  },
  "MISSING_AGGREGATION" : {
    "message" : [
      "The non-aggregating expression <expression> is based on columns which are not participating in the GROUP BY clause.",
      "Add the columns or the expression to the GROUP BY, aggregate the expression, or use <expressionAnyValue> if you do not care which of the values within a group is returned."
    ],
    "sqlState" : "42803"
  },
  "MISSING_GROUP_BY" : {
    "message" : [
      "The query does not include a GROUP BY clause. Add GROUP BY or turn it into the window functions using OVER clauses."
    ],
    "sqlState" : "42803"
  },
  "MULTI_UDF_INTERFACE_ERROR" : {
    "message" : [
      "Not allowed to implement multiple UDF interfaces, UDF class <className>."
    ]
  },
  "NESTED_AGGREGATE_FUNCTION" : {
    "message" : [
      "It is not allowed to use an aggregate function in the argument of another aggregate function. Please use the inner aggregate function in a sub-query."
    ],
    "sqlState" : "42607"
  },
  "NON_LAST_MATCHED_CLAUSE_OMIT_CONDITION" : {
    "message" : [
      "When there are more than one MATCHED clauses in a MERGE statement, only the last MATCHED clause can omit the condition."
    ],
    "sqlState" : "42613"
  },
  "NON_LAST_NOT_MATCHED_BY_SOURCE_CLAUSE_OMIT_CONDITION" : {
    "message" : [
      "When there are more than one NOT MATCHED BY SOURCE clauses in a MERGE statement, only the last NOT MATCHED BY SOURCE clause can omit the condition."
    ],
    "sqlState" : "42613"
  },
  "NON_LAST_NOT_MATCHED_BY_TARGET_CLAUSE_OMIT_CONDITION" : {
    "message" : [
      "When there are more than one NOT MATCHED [BY TARGET] clauses in a MERGE statement, only the last NOT MATCHED [BY TARGET] clause can omit the condition."
    ],
    "sqlState" : "42613"
  },
  "NON_LITERAL_PIVOT_VALUES" : {
    "message" : [
      "Literal expressions required for pivot values, found <expression>."
    ],
    "sqlState" : "42K08"
  },
  "NON_PARTITION_COLUMN" : {
    "message" : [
      "PARTITION clause cannot contain the non-partition column: <columnName>."
    ],
    "sqlState" : "42000"
  },
  "NOT_A_PARTITIONED_TABLE" : {
    "message" : [
      "Operation <operation> is not allowed for <tableIdentWithDB> because it is not a partitioned table."
    ]
  },
  "NOT_NULL_CONSTRAINT_VIOLATION" : {
    "message" : [
      "Assigning a NULL is not allowed here."
    ],
    "subClass" : {
      "ARRAY_ELEMENT" : {
        "message" : [
          "The array <columnPath> is defined to contain only elements that are NOT NULL."
        ]
      },
      "MAP_VALUE" : {
        "message" : [
          "The map <columnPath> is defined to contain only values that are NOT NULL."
        ]
      }
    },
    "sqlState" : "42000"
  },
  "NO_HANDLER_FOR_UDAF" : {
    "message" : [
      "No handler for UDAF '<functionName>'. Use sparkSession.udf.register(...) instead."
    ]
  },
  "NO_SQL_TYPE_IN_PROTOBUF_SCHEMA" : {
    "message" : [
      "Cannot find <catalystFieldPath> in Protobuf schema."
    ]
  },
  "NO_UDF_INTERFACE" : {
    "message" : [
      "UDF class <className> doesn't implement any UDF interface."
    ]
  },
  "NULLABLE_COLUMN_OR_FIELD" : {
    "message" : [
      "Column or field <name> is nullable while it's required to be non-nullable."
    ],
    "sqlState" : "42000"
  },
  "NULLABLE_ROW_ID_ATTRIBUTES" : {
    "message" : [
      "Row ID attributes cannot be nullable: <nullableRowIdAttrs>."
    ],
    "sqlState" : "42000"
  },
  "NULL_MAP_KEY" : {
    "message" : [
      "Cannot use null as map key."
    ],
    "sqlState" : "2200E"
  },
  "NUMERIC_OUT_OF_SUPPORTED_RANGE" : {
    "message" : [
      "The value <value> cannot be interpreted as a numeric since it has more than 38 digits."
    ],
    "sqlState" : "22003"
  },
  "NUMERIC_VALUE_OUT_OF_RANGE" : {
    "message" : [
      "<value> cannot be represented as Decimal(<precision>, <scale>). If necessary set <config> to \"false\" to bypass this error, and return NULL instead."
    ],
    "sqlState" : "22003"
  },
  "NUM_COLUMNS_MISMATCH" : {
    "message" : [
      "<operator> can only be performed on inputs with the same number of columns, but the first input has <firstNumColumns> columns and the <invalidOrdinalNum> input has <invalidNumColumns> columns."
    ],
    "sqlState" : "42826"
  },
  "ORDER_BY_POS_OUT_OF_RANGE" : {
    "message" : [
      "ORDER BY position <index> is not in select list (valid range is [1, <size>])."
    ],
    "sqlState" : "42805"
  },
  "PARSE_EMPTY_STATEMENT" : {
    "message" : [
      "Syntax error, unexpected empty statement."
    ],
    "sqlState" : "42617"
  },
  "PARSE_SYNTAX_ERROR" : {
    "message" : [
      "Syntax error at or near <error><hint>."
    ],
    "sqlState" : "42601"
  },
  "PARTITIONS_ALREADY_EXIST" : {
    "message" : [
      "Cannot ADD or RENAME TO partition(s) <partitionList> in table <tableName> because they already exist.",
      "Choose a different name, drop the existing partition, or add the IF NOT EXISTS clause to tolerate a pre-existing partition."
    ],
    "sqlState" : "428FT"
  },
  "PARTITIONS_NOT_FOUND" : {
    "message" : [
      "The partition(s) <partitionList> cannot be found in table <tableName>.",
      "Verify the partition specification and table name.",
      "To tolerate the error on drop use ALTER TABLE … DROP IF EXISTS PARTITION."
    ],
    "sqlState" : "428FT"
  },
  "PATH_NOT_FOUND" : {
    "message" : [
      "Path does not exist: <path>."
    ],
    "sqlState" : "42K03"
  },
  "PIVOT_VALUE_DATA_TYPE_MISMATCH" : {
    "message" : [
      "Invalid pivot value '<value>': value data type <valueType> does not match pivot column data type <pivotType>."
    ],
    "sqlState" : "42K09"
  },
  "PLAN_VALIDATION_FAILED_RULE_EXECUTOR" : {
    "message" : [
      "The input plan of <ruleExecutor> is invalid: <reason>"
    ]
  },
  "PLAN_VALIDATION_FAILED_RULE_IN_BATCH" : {
    "message" : [
      "Rule <rule> in batch <batch> generated an invalid plan: <reason>"
    ]
  },
  "PROTOBUF_DEPENDENCY_NOT_FOUND" : {
    "message" : [
      "Could not find dependency: <dependencyName>."
    ]
  },
  "PROTOBUF_DESCRIPTOR_FILE_NOT_FOUND" : {
    "message" : [
      "Error reading Protobuf descriptor file at path: <filePath>."
    ]
  },
  "PROTOBUF_FIELD_MISSING" : {
    "message" : [
      "Searching for <field> in Protobuf schema at <protobufSchema> gave <matchSize> matches. Candidates: <matches>."
    ]
  },
  "PROTOBUF_FIELD_MISSING_IN_SQL_SCHEMA" : {
    "message" : [
      "Found <field> in Protobuf schema but there is no match in the SQL schema."
    ]
  },
  "PROTOBUF_FIELD_TYPE_MISMATCH" : {
    "message" : [
      "Type mismatch encountered for field: <field>."
    ]
  },
  "PROTOBUF_MESSAGE_NOT_FOUND" : {
    "message" : [
      "Unable to locate Message <messageName> in Descriptor."
    ]
  },
  "PROTOBUF_TYPE_NOT_SUPPORT" : {
    "message" : [
      "Protobuf type not yet supported: <protobufType>."
    ]
  },
  "RECURSIVE_PROTOBUF_SCHEMA" : {
    "message" : [
      "Found recursive reference in Protobuf schema, which can not be processed by Spark by default: <fieldDescriptor>. try setting the option `recursive.fields.max.depth` 0 to 10. Going beyond 10 levels of recursion is not allowed."
    ]
  },
  "RENAME_SRC_PATH_NOT_FOUND" : {
    "message" : [
      "Failed to rename as <sourcePath> was not found."
    ],
    "sqlState" : "42K03"
  },
  "ROUTINE_ALREADY_EXISTS" : {
    "message" : [
      "Cannot create the function <routineName> because it already exists.",
      "Choose a different name, drop or replace the existing function, or add the IF NOT EXISTS clause to tolerate a pre-existing function."
    ],
    "sqlState" : "42723"
  },
  "ROUTINE_NOT_FOUND" : {
    "message" : [
      "The function <routineName> cannot be found. Verify the spelling and correctness of the schema and catalog.",
      "If you did not qualify the name with a schema and catalog, verify the current_schema() output, or qualify the name with the correct schema and catalog.",
      "To tolerate the error on drop use DROP FUNCTION IF EXISTS."
    ],
    "sqlState" : "42883"
  },
  "SCALAR_SUBQUERY_TOO_MANY_ROWS" : {
    "message" : [
      "More than one row returned by a subquery used as an expression."
    ],
    "sqlState" : "21000"
  },
  "SCHEMA_ALREADY_EXISTS" : {
    "message" : [
      "Cannot create schema <schemaName> because it already exists.",
      "Choose a different name, drop the existing schema, or add the IF NOT EXISTS clause to tolerate pre-existing schema."
    ],
    "sqlState" : "42P06"
  },
  "SCHEMA_NOT_EMPTY" : {
    "message" : [
      "Cannot drop a schema <schemaName> because it contains objects.",
      "Use DROP SCHEMA ... CASCADE to drop the schema and all its objects."
    ],
    "sqlState" : "2BP01"
  },
  "SCHEMA_NOT_FOUND" : {
    "message" : [
      "The schema <schemaName> cannot be found. Verify the spelling and correctness of the schema and catalog.",
      "If you did not qualify the name with a catalog, verify the current_schema() output, or qualify the name with the correct catalog.",
      "To tolerate the error on drop use DROP SCHEMA IF EXISTS."
    ],
    "sqlState" : "42704"
  },
  "SECOND_FUNCTION_ARGUMENT_NOT_INTEGER" : {
    "message" : [
      "The second argument of <functionName> function needs to be an integer."
    ],
    "sqlState" : "22023"
  },
  "SORT_BY_WITHOUT_BUCKETING" : {
    "message" : [
      "sortBy must be used together with bucketBy."
    ]
  },
  "STAR_GROUP_BY_POS" : {
    "message" : [
      "Star (*) is not allowed in a select list when GROUP BY an ordinal position is used."
    ],
    "sqlState" : "0A000"
  },
  "STATIC_PARTITION_COLUMN_IN_INSERT_COLUMN_LIST" : {
    "message" : [
      "Static partition column <staticName> is also specified in the column list."
    ]
  },
  "STREAM_FAILED" : {
    "message" : [
      "Query [id = <id>, runId = <runId>] terminated with exception: <message>"
    ]
  },
  "TABLE_OR_VIEW_ALREADY_EXISTS" : {
    "message" : [
      "Cannot create table or view <relationName> because it already exists.",
      "Choose a different name, drop or replace the existing object, or add the IF NOT EXISTS clause to tolerate pre-existing objects."
    ],
    "sqlState" : "42P07"
  },
  "TABLE_OR_VIEW_NOT_FOUND" : {
    "message" : [
      "The table or view <relationName> cannot be found. Verify the spelling and correctness of the schema and catalog.",
      "If you did not qualify the name with a schema, verify the current_schema() output, or qualify the name with the correct schema and catalog.",
      "To tolerate the error on drop use DROP VIEW IF EXISTS or DROP TABLE IF EXISTS."
    ],
    "sqlState" : "42P01"
  },
  "TASK_WRITE_FAILED" : {
    "message" : [
      "Task failed while writing rows to <path>."
    ]
  },
  "TEMP_TABLE_OR_VIEW_ALREADY_EXISTS" : {
    "message" : [
      "Cannot create the temporary view <relationName> because it already exists.",
      "Choose a different name, drop or replace the existing view,  or add the IF NOT EXISTS clause to tolerate pre-existing views."
    ],
    "sqlState" : "42P07"
  },
  "TEMP_VIEW_NAME_TOO_MANY_NAME_PARTS" : {
    "message" : [
      "CREATE TEMPORARY VIEW or the corresponding Dataset APIs only accept single-part view names, but got: <actualName>."
    ],
    "sqlState" : "428EK"
  },
  "TOO_MANY_ARRAY_ELEMENTS" : {
    "message" : [
      "Cannot initialize array with <numElements> elements of size <size>."
    ],
    "sqlState" : "54000"
  },
  "UNABLE_TO_ACQUIRE_MEMORY" : {
    "message" : [
      "Unable to acquire <requestedBytes> bytes of memory, got <receivedBytes>."
    ],
    "sqlState" : "53200"
  },
  "UNABLE_TO_CONVERT_TO_PROTOBUF_MESSAGE_TYPE" : {
    "message" : [
      "Unable to convert SQL type <toType> to Protobuf type <protobufType>."
    ]
  },
  "UNBOUND_SQL_PARAMETER" : {
    "message" : [
      "Found the unbound parameter: <name>. Please, fix `args` and provide a mapping of the parameter to a SQL literal."
    ],
    "sqlState" : "42P02"
  },
  "UNCLOSED_BRACKETED_COMMENT" : {
    "message" : [
      "Found an unclosed bracketed comment. Please, append */ at the end of the comment."
    ],
    "sqlState" : "42601"
  },
  "UNEXPECTED_INPUT_TYPE" : {
    "message" : [
      "Parameter <paramIndex> of function <functionName> requires the <requiredType> type, however <inputSql> has the type <inputType>."
    ],
    "sqlState" : "42K09"
  },
  "UNKNOWN_PROTOBUF_MESSAGE_TYPE" : {
    "message" : [
      "Attempting to treat <descriptorName> as a Message, but it was <containingType>."
    ]
  },
  "UNPIVOT_REQUIRES_ATTRIBUTES" : {
    "message" : [
      "UNPIVOT requires all given <given> expressions to be columns when no <empty> expressions are given. These are not columns: [<expressions>]."
    ],
    "sqlState" : "42K0A"
  },
  "UNPIVOT_REQUIRES_VALUE_COLUMNS" : {
    "message" : [
      "At least one value column needs to be specified for UNPIVOT, all columns specified as ids."
    ],
    "sqlState" : "42K0A"
  },
  "UNPIVOT_VALUE_DATA_TYPE_MISMATCH" : {
    "message" : [
      "Unpivot value columns must share a least common type, some types do not: [<types>]."
    ],
    "sqlState" : "42K09"
  },
  "UNPIVOT_VALUE_SIZE_MISMATCH" : {
    "message" : [
      "All unpivot value columns must have the same size as there are value column names (<names>)."
    ],
    "sqlState" : "428C4"
  },
  "UNRECOGNIZED_SQL_TYPE" : {
    "message" : [
      "Unrecognized SQL type <typeName>."
    ],
    "sqlState" : "42704"
  },
  "UNRESOLVED_ALL_IN_GROUP_BY" : {
    "message" : [
      "Cannot infer grouping columns for GROUP BY ALL based on the select clause. Please explicitly specify the grouping columns."
    ],
    "sqlState" : "42803"
  },
  "UNRESOLVED_COLUMN" : {
    "message" : [
      "A column or function parameter with name <objectName> cannot be resolved."
    ],
    "subClass" : {
      "WITHOUT_SUGGESTION" : {
        "message" : [
          ""
        ]
      },
      "WITH_SUGGESTION" : {
        "message" : [
          "Did you mean one of the following? [<proposal>]."
        ]
      }
    },
    "sqlState" : "42703"
  },
  "UNRESOLVED_FIELD" : {
    "message" : [
      "A field with name <fieldName> cannot be resolved with the struct-type column <columnPath>."
    ],
    "subClass" : {
      "WITHOUT_SUGGESTION" : {
        "message" : [
          ""
        ]
      },
      "WITH_SUGGESTION" : {
        "message" : [
          "Did you mean one of the following? [<proposal>]."
        ]
      }
    },
    "sqlState" : "42703"
  },
  "UNRESOLVED_MAP_KEY" : {
    "message" : [
      "Cannot resolve column <objectName> as a map key. If the key is a string literal, add the single quotes '' around it."
    ],
    "subClass" : {
      "WITHOUT_SUGGESTION" : {
        "message" : [
          ""
        ]
      },
      "WITH_SUGGESTION" : {
        "message" : [
          "Otherwise did you mean one of the following column(s)? [<proposal>]."
        ]
      }
    },
    "sqlState" : "42703"
  },
  "UNRESOLVED_ROUTINE" : {
    "message" : [
      "Cannot resolve function <routineName> on search path <searchPath>."
    ],
    "sqlState" : "42883"
  },
  "UNSUPPORTED_DATATYPE" : {
    "message" : [
      "Unsupported data type <typeName>."
    ],
    "sqlState" : "0A000"
  },
  "UNSUPPORTED_DESERIALIZER" : {
    "message" : [
      "The deserializer is not supported:"
    ],
    "subClass" : {
      "DATA_TYPE_MISMATCH" : {
        "message" : [
          "need a(n) <desiredType> field but got <dataType>."
        ]
      },
      "FIELD_NUMBER_MISMATCH" : {
        "message" : [
          "try to map <schema> to Tuple<ordinal>, but failed as the number of fields does not line up."
        ]
      }
    },
    "sqlState" : "0A000"
  },
  "UNSUPPORTED_EXPR_FOR_OPERATOR" : {
    "message" : [
      "A query operator contains one or more unsupported expressions. Consider to rewrite it to avoid window functions, aggregate functions, and generator functions in the WHERE clause.",
      "Invalid expressions: [<invalidExprSqls>]"
    ]
  },
  "UNSUPPORTED_FEATURE" : {
    "message" : [
      "The feature is not supported:"
    ],
    "subClass" : {
      "AES_MODE" : {
        "message" : [
          "AES-<mode> with the padding <padding> by the <functionName> function."
        ]
      },
      "ANALYZE_UNCACHED_TEMP_VIEW" : {
        "message" : [
          "The ANALYZE TABLE FOR COLUMNS command can operate on temporary views that have been cached already. Consider to cache the view <viewName>."
        ]
      },
      "ANALYZE_UNSUPPORTED_COLUMN_TYPE" : {
        "message" : [
          "The ANALYZE TABLE FOR COLUMNS command does not support the type <columnType> of the column <columnName> in the table <tableName>."
        ]
      },
      "ANALYZE_VIEW" : {
        "message" : [
          "The ANALYZE TABLE command does not support views."
        ]
      },
      "CATALOG_OPERATION" : {
        "message" : [
          "Catalog <catalogName> does not support <operation>."
        ]
      },
      "COMBINATION_QUERY_RESULT_CLAUSES" : {
        "message" : [
          "Combination of ORDER BY/SORT BY/DISTRIBUTE BY/CLUSTER BY."
        ]
      },
      "DESC_TABLE_COLUMN_PARTITION" : {
        "message" : [
          "DESC TABLE COLUMN for a specific partition."
        ]
      },
      "INSERT_PARTITION_SPEC_IF_NOT_EXISTS" : {
        "message" : [
          "INSERT INTO <tableName> with IF NOT EXISTS in the PARTITION spec."
        ]
      },
      "JDBC_TRANSACTION" : {
        "message" : [
          "The target JDBC server does not support transactions and can only support ALTER TABLE with a single action."
        ]
      },
      "LATERAL_COLUMN_ALIAS_IN_AGGREGATE_FUNC" : {
        "message" : [
          "Referencing a lateral column alias <lca> in the aggregate function <aggFunc>."
        ]
      },
<<<<<<< HEAD
      "LATERAL_COLUMN_ALIAS_IN_AGGREGATE_WITH_WINDOW_AND_HAVING" : {
        "message" : [
          "Referencing lateral column alias <lca> in the aggregate query both with window expressions and with having clause. Please rewrite the aggregate query by removing the having clause or removing lateral alias reference in the SELECT list."
        ]
      },
      "LATERAL_COLUMN_ALIAS_IN_WINDOW" : {
        "message" : [
          "Referencing a lateral column alias <lca> in window expression <windowExpr>."
=======
      "LATERAL_COLUMN_ALIAS_IN_GROUP_BY" : {
        "message" : [
          "Referencing a lateral column alias via GROUP BY alias/ALL is not supported yet."
>>>>>>> fb9d7067
        ]
      },
      "LATERAL_JOIN_USING" : {
        "message" : [
          "JOIN USING with LATERAL correlation."
        ]
      },
      "LATERAL_NATURAL_JOIN" : {
        "message" : [
          "NATURAL join with LATERAL correlation."
        ]
      },
      "LITERAL_TYPE" : {
        "message" : [
          "Literal for '<value>' of <type>."
        ]
      },
      "MULTIPLE_BUCKET_TRANSFORMS" : {
        "message" : [
          "Multiple bucket TRANSFORMs."
        ]
      },
      "NATURAL_CROSS_JOIN" : {
        "message" : [
          "NATURAL CROSS JOIN."
        ]
      },
      "ORC_TYPE_CAST" : {
        "message" : [
          "Unable to convert <orcType> of Orc to data type <toType>."
        ]
      },
      "PANDAS_UDAF_IN_PIVOT" : {
        "message" : [
          "Pandas user defined aggregate function in the PIVOT clause."
        ]
      },
      "PIVOT_AFTER_GROUP_BY" : {
        "message" : [
          "PIVOT clause following a GROUP BY clause. Consider pushing the GROUP BY into a subquery."
        ]
      },
      "PIVOT_TYPE" : {
        "message" : [
          "Pivoting by the value '<value>' of the column data type <type>."
        ]
      },
      "PYTHON_UDF_IN_ON_CLAUSE" : {
        "message" : [
          "Python UDF in the ON clause of a <joinType> JOIN. In case of an INNNER JOIN consider rewriting to a CROSS JOIN with a WHERE clause."
        ]
      },
      "REPEATED_PIVOT" : {
        "message" : [
          "Repeated PIVOT operation."
        ]
      },
      "SET_NAMESPACE_PROPERTY" : {
        "message" : [
          "<property> is a reserved namespace property, <msg>."
        ]
      },
      "SET_PROPERTIES_AND_DBPROPERTIES" : {
        "message" : [
          "set PROPERTIES and DBPROPERTIES at the same time."
        ]
      },
      "SET_TABLE_PROPERTY" : {
        "message" : [
          "<property> is a reserved table property, <msg>."
        ]
      },
      "TABLE_OPERATION" : {
        "message" : [
          "Table <tableName> does not support <operation>. Please check the current catalog and namespace to make sure the qualified table name is expected, and also check the catalog implementation which is configured by \"spark.sql.catalog\"."
        ]
      },
      "TOO_MANY_TYPE_ARGUMENTS_FOR_UDF_CLASS" : {
        "message" : [
          "UDF class with <num> type arguments."
        ]
      },
      "TRANSFORM_DISTINCT_ALL" : {
        "message" : [
          "TRANSFORM with the DISTINCT/ALL clause."
        ]
      },
      "TRANSFORM_NON_HIVE" : {
        "message" : [
          "TRANSFORM with SERDE is only supported in hive mode."
        ]
      }
    },
    "sqlState" : "0A000"
  },
  "UNSUPPORTED_GENERATOR" : {
    "message" : [
      "The generator is not supported:"
    ],
    "subClass" : {
      "MULTI_GENERATOR" : {
        "message" : [
          "only one generator allowed per <clause> clause but found <num>: <generators>."
        ]
      },
      "NESTED_IN_EXPRESSIONS" : {
        "message" : [
          "nested in expressions <expression>."
        ]
      },
      "NOT_GENERATOR" : {
        "message" : [
          "<functionName> is expected to be a generator. However, its class is <classCanonicalName>, which is not a generator."
        ]
      },
      "OUTSIDE_SELECT" : {
        "message" : [
          "outside the SELECT clause, found: <plan>."
        ]
      }
    },
    "sqlState" : "0A000"
  },
  "UNSUPPORTED_GROUPING_EXPRESSION" : {
    "message" : [
      "grouping()/grouping_id() can only be used with GroupingSets/Cube/Rollup."
    ]
  },
  "UNSUPPORTED_SAVE_MODE" : {
    "message" : [
      "The save mode <saveMode> is not supported for:"
    ],
    "subClass" : {
      "EXISTENT_PATH" : {
        "message" : [
          "an existent path."
        ]
      },
      "NON_EXISTENT_PATH" : {
        "message" : [
          "a non-existent path."
        ]
      }
    }
  },
  "UNSUPPORTED_SUBQUERY_EXPRESSION_CATEGORY" : {
    "message" : [
      "Unsupported subquery expression:"
    ],
    "subClass" : {
      "ACCESSING_OUTER_QUERY_COLUMN_IS_NOT_ALLOWED" : {
        "message" : [
          "Accessing outer query column is not allowed in this location<treeNode>."
        ]
      },
      "AGGREGATE_FUNCTION_MIXED_OUTER_LOCAL_REFERENCES" : {
        "message" : [
          "Found an aggregate function in a correlated predicate that has both outer and local references, which is not supported: <function>."
        ]
      },
      "CORRELATED_COLUMN_IS_NOT_ALLOWED_IN_PREDICATE" : {
        "message" : [
          "Correlated column is not allowed in predicate: <treeNode>."
        ]
      },
      "CORRELATED_COLUMN_NOT_FOUND" : {
        "message" : [
          "A correlated outer name reference within a subquery expression body was not found in the enclosing query: <value>."
        ]
      },
      "CORRELATED_REFERENCE" : {
        "message" : [
          "Expressions referencing the outer query are not supported outside of WHERE/HAVING clauses: <sqlExprs>."
        ]
      },
      "LATERAL_JOIN_CONDITION_NON_DETERMINISTIC" : {
        "message" : [
          "Lateral join condition cannot be non-deterministic: <condition>."
        ]
      },
      "MUST_AGGREGATE_CORRELATED_SCALAR_SUBQUERY" : {
        "message" : [
          "Correlated scalar subqueries must be aggregated to return at most one row."
        ]
      },
      "NON_CORRELATED_COLUMNS_IN_GROUP_BY" : {
        "message" : [
          "A GROUP BY clause in a scalar correlated subquery cannot contain non-correlated columns: <value>."
        ]
      },
      "NON_DETERMINISTIC_LATERAL_SUBQUERIES" : {
        "message" : [
          "Non-deterministic lateral subqueries are not supported when joining with outer relations that produce more than one row<treeNode>."
        ]
      },
      "UNSUPPORTED_CORRELATED_REFERENCE_DATA_TYPE" : {
        "message" : [
          "Correlated column reference '<expr>' cannot be <dataType> type."
        ]
      },
      "UNSUPPORTED_CORRELATED_SCALAR_SUBQUERY" : {
        "message" : [
          "Correlated scalar subqueries can only be used in filters, aggregations, projections, and UPDATE/MERGE/DELETE commands<treeNode>."
        ]
      },
      "UNSUPPORTED_IN_EXISTS_SUBQUERY" : {
        "message" : [
          "IN/EXISTS predicate subqueries can only be used in filters, joins, aggregations, window functions, projections, and UPDATE/MERGE/DELETE commands<treeNode>."
        ]
      }
    },
    "sqlState" : "0A000"
  },
  "UNSUPPORTED_TYPED_LITERAL" : {
    "message" : [
      "Literals of the type <unsupportedType> are not supported. Supported types are <supportedTypes>."
    ],
    "sqlState" : "0A000"
  },
  "UNTYPED_SCALA_UDF" : {
    "message" : [
      "You're using untyped Scala UDF, which does not have the input type information. Spark may blindly pass null to the Scala closure with primitive-type argument, and the closure will see the default value of the Java type for the null argument, e.g. `udf((x: Int) => x, IntegerType)`, the result is 0 for null input. To get rid of this error, you could:",
      "1. use typed Scala UDF APIs(without return type parameter), e.g. `udf((x: Int) => x)`.",
      "2. use Java UDF APIs, e.g. `udf(new UDF1[String, Integer] { override def call(s: String): Integer = s.length() }, IntegerType)`, if input types are all non primitive.",
      "3. set \"spark.sql.legacy.allowUntypedScalaUDF\" to \"true\" and use this API with caution."
    ]
  },
  "VIEW_ALREADY_EXISTS" : {
    "message" : [
      "Cannot create view <relationName> because it already exists.",
      "Choose a different name, drop or replace the existing object, or add the IF NOT EXISTS clause to tolerate pre-existing objects."
    ],
    "sqlState" : "42P07"
  },
  "VIEW_NOT_FOUND" : {
    "message" : [
      "The view <relationName> cannot be found. Verify the spelling and correctness of the schema and catalog.",
      "If you did not qualify the name with a schema, verify the current_schema() output, or qualify the name with the correct schema and catalog.",
      "To tolerate the error on drop use DROP VIEW IF EXISTS."
    ],
    "sqlState" : "42P01"
  },
  "WRITE_STREAM_NOT_ALLOWED" : {
    "message" : [
      "`writeStream` can be called only on streaming Dataset/DataFrame."
    ]
  },
  "WRONG_COMMAND_FOR_OBJECT_TYPE" : {
    "message" : [
      "The operation <operation> requires a <requiredType>. But <objectName> is a <foundType>. Use <alternative> instead."
    ]
  },
  "WRONG_NUM_ARGS" : {
    "message" : [
      "The <functionName> requires <expectedNum> parameters but the actual number is <actualNum>."
    ],
    "subClass" : {
      "WITHOUT_SUGGESTION" : {
        "message" : [
          "Please, refer to 'https://spark.apache.org/docs/latest/sql-ref-functions.html' for a fix."
        ]
      },
      "WITH_SUGGESTION" : {
        "message" : [
          "If you have to call this function with <legacyNum> parameters, set the legacy configuration <legacyConfKey> to <legacyConfValue>."
        ]
      }
    },
    "sqlState" : "42605"
  },
  "_LEGACY_ERROR_TEMP_0001" : {
    "message" : [
      "Invalid InsertIntoContext."
    ]
  },
  "_LEGACY_ERROR_TEMP_0002" : {
    "message" : [
      "INSERT OVERWRITE DIRECTORY is not supported."
    ]
  },
  "_LEGACY_ERROR_TEMP_0003" : {
    "message" : [
      "Columns aliases are not allowed in <op>."
    ]
  },
  "_LEGACY_ERROR_TEMP_0004" : {
    "message" : [
      "Empty source for merge: you should specify a source table/subquery in merge."
    ]
  },
  "_LEGACY_ERROR_TEMP_0006" : {
    "message" : [
      "The number of inserted values cannot match the fields."
    ]
  },
  "_LEGACY_ERROR_TEMP_0008" : {
    "message" : [
      "There must be at least one WHEN clause in a MERGE statement."
    ]
  },
  "_LEGACY_ERROR_TEMP_0012" : {
    "message" : [
      "DISTRIBUTE BY is not supported."
    ]
  },
  "_LEGACY_ERROR_TEMP_0013" : {
    "message" : [
      "LATERAL cannot be used together with PIVOT in FROM clause."
    ]
  },
  "_LEGACY_ERROR_TEMP_0014" : {
    "message" : [
      "TABLESAMPLE does not accept empty inputs."
    ]
  },
  "_LEGACY_ERROR_TEMP_0015" : {
    "message" : [
      "TABLESAMPLE(<msg>) is not supported."
    ]
  },
  "_LEGACY_ERROR_TEMP_0016" : {
    "message" : [
      "<bytesStr> is not a valid byte length literal, expected syntax: DIGIT+ ('B' | 'K' | 'M' | 'G')."
    ]
  },
  "_LEGACY_ERROR_TEMP_0017" : {
    "message" : [
      "Invalid escape string. Escape string must contain only one character."
    ]
  },
  "_LEGACY_ERROR_TEMP_0018" : {
    "message" : [
      "Function trim doesn't support with type <trimOption>. Please use BOTH, LEADING or TRAILING as trim type."
    ]
  },
  "_LEGACY_ERROR_TEMP_0023" : {
    "message" : [
      "Numeric literal <rawStrippedQualifier> does not fit in range [<minValue>, <maxValue>] for type <typeName>."
    ]
  },
  "_LEGACY_ERROR_TEMP_0024" : {
    "message" : [
      "Can only have a single from-to unit in the interval literal syntax."
    ]
  },
  "_LEGACY_ERROR_TEMP_0025" : {
    "message" : [
      "At least one time unit should be given for interval literal."
    ]
  },
  "_LEGACY_ERROR_TEMP_0026" : {
    "message" : [
      "Can only use numbers in the interval value part for multiple unit value pairs interval form, but got invalid value: <value>."
    ]
  },
  "_LEGACY_ERROR_TEMP_0027" : {
    "message" : [
      "The value of from-to unit must be a string."
    ]
  },
  "_LEGACY_ERROR_TEMP_0028" : {
    "message" : [
      "Intervals FROM <from> TO <to> are not supported."
    ]
  },
  "_LEGACY_ERROR_TEMP_0029" : {
    "message" : [
      "Cannot mix year-month and day-time fields: <literal>."
    ]
  },
  "_LEGACY_ERROR_TEMP_0031" : {
    "message" : [
      "Invalid number of buckets: <describe>."
    ]
  },
  "_LEGACY_ERROR_TEMP_0032" : {
    "message" : [
      "Duplicated table paths found: '<pathOne>' and '<pathTwo>'. LOCATION and the case insensitive key 'path' in OPTIONS are all used to indicate the custom table path, you can only specify one of them."
    ]
  },
  "_LEGACY_ERROR_TEMP_0033" : {
    "message" : [
      "Expected either STORED AS or STORED BY, not both."
    ]
  },
  "_LEGACY_ERROR_TEMP_0034" : {
    "message" : [
      "<operation> is not supported in Hive-style <command><msg>."
    ]
  },
  "_LEGACY_ERROR_TEMP_0035" : {
    "message" : [
      "Operation not allowed: <message>."
    ]
  },
  "_LEGACY_ERROR_TEMP_0036" : {
    "message" : [
      "Expected `NOSCAN` instead of `<ctx>`."
    ]
  },
  "_LEGACY_ERROR_TEMP_0037" : {
    "message" : [
      "It is not allowed to add catalog/namespace prefix <quoted> to the table name in CACHE TABLE AS SELECT."
    ]
  },
  "_LEGACY_ERROR_TEMP_0038" : {
    "message" : [
      "CTE definition can't have duplicate names: <duplicateNames>."
    ]
  },
  "_LEGACY_ERROR_TEMP_0039" : {
    "message" : [
      "Unsupported SQL statement."
    ]
  },
  "_LEGACY_ERROR_TEMP_0041" : {
    "message" : [
      "Found duplicate clauses: <clauseName>."
    ]
  },
  "_LEGACY_ERROR_TEMP_0042" : {
    "message" : [
      "Expected format is 'SET', 'SET key', or 'SET key=value'. If you want to include special characters in key, or include semicolon in value, please use quotes, e.g., SET `key`=`value`."
    ]
  },
  "_LEGACY_ERROR_TEMP_0043" : {
    "message" : [
      "Expected format is 'RESET' or 'RESET key'. If you want to include special characters in key, please use quotes, e.g., RESET `key`."
    ]
  },
  "_LEGACY_ERROR_TEMP_0044" : {
    "message" : [
      "The interval value must be in the range of [-18, +18] hours with second precision."
    ]
  },
  "_LEGACY_ERROR_TEMP_0045" : {
    "message" : [
      "Invalid time zone displacement value."
    ]
  },
  "_LEGACY_ERROR_TEMP_0046" : {
    "message" : [
      "CREATE TEMPORARY TABLE without a provider is not allowed."
    ]
  },
  "_LEGACY_ERROR_TEMP_0047" : {
    "message" : [
      "'ROW FORMAT' must be used with 'STORED AS'."
    ]
  },
  "_LEGACY_ERROR_TEMP_0048" : {
    "message" : [
      "Unsupported operation: Used defined record reader/writer classes."
    ]
  },
  "_LEGACY_ERROR_TEMP_0049" : {
    "message" : [
      "Directory path and 'path' in OPTIONS should be specified one, but not both."
    ]
  },
  "_LEGACY_ERROR_TEMP_0050" : {
    "message" : [
      "LOCAL is supported only with file: scheme."
    ]
  },
  "_LEGACY_ERROR_TEMP_0051" : {
    "message" : [
      "Empty set in <element> grouping sets is not supported."
    ]
  },
  "_LEGACY_ERROR_TEMP_0052" : {
    "message" : [
      "CREATE VIEW with both IF NOT EXISTS and REPLACE is not allowed."
    ]
  },
  "_LEGACY_ERROR_TEMP_0053" : {
    "message" : [
      "It is not allowed to define a TEMPORARY view with IF NOT EXISTS."
    ]
  },
  "_LEGACY_ERROR_TEMP_0056" : {
    "message" : [
      "Invalid time travel spec: <reason>."
    ]
  },
  "_LEGACY_ERROR_TEMP_0057" : {
    "message" : [
      "Support for DEFAULT column values is not implemented yet."
    ]
  },
  "_LEGACY_ERROR_TEMP_0058" : {
    "message" : [
      "Support for DEFAULT column values is not allowed."
    ]
  },
  "_LEGACY_ERROR_TEMP_0059" : {
    "message" : [
      "References to DEFAULT column values are not allowed within the PARTITION clause."
    ]
  },
  "_LEGACY_ERROR_TEMP_0060" : {
    "message" : [
      "<msg>."
    ]
  },
  "_LEGACY_ERROR_TEMP_0061" : {
    "message" : [
      "<msg>."
    ]
  },
  "_LEGACY_ERROR_TEMP_0062" : {
    "message" : [
      "<msg>."
    ]
  },
  "_LEGACY_ERROR_TEMP_0063" : {
    "message" : [
      "<msg>."
    ]
  },
  "_LEGACY_ERROR_TEMP_0064" : {
    "message" : [
      "<msg>."
    ]
  },
  "_LEGACY_ERROR_TEMP_1000" : {
    "message" : [
      "LEGACY store assignment policy is disallowed in Spark data source V2. Please set the configuration <configKey> to other values."
    ]
  },
  "_LEGACY_ERROR_TEMP_1001" : {
    "message" : [
      "USING column `<colName>` cannot be resolved on the <side> side of the join. The <side>-side columns: [<plan>]."
    ]
  },
  "_LEGACY_ERROR_TEMP_1002" : {
    "message" : [
      "Unable to generate an encoder for inner class `<className>` without access to the scope that this class was defined in.",
      "Try moving this class out of its parent class."
    ]
  },
  "_LEGACY_ERROR_TEMP_1004" : {
    "message" : [
      "Window specification <windowName> is not defined in the WINDOW clause."
    ]
  },
  "_LEGACY_ERROR_TEMP_1005" : {
    "message" : [
      "<expr> doesn't show up in the GROUP BY list <groupByAliases>."
    ]
  },
  "_LEGACY_ERROR_TEMP_1006" : {
    "message" : [
      "Aggregate expression required for pivot, but '<sql>' did not appear in any aggregate function."
    ]
  },
  "_LEGACY_ERROR_TEMP_1007" : {
    "message" : [
      "Cannot write into temp view <quoted> as it's not a data source v2 relation."
    ]
  },
  "_LEGACY_ERROR_TEMP_1008" : {
    "message" : [
      "<quoted> is not a temp view of streaming logical plan, please use batch API such as `DataFrameReader.table` to read it."
    ]
  },
  "_LEGACY_ERROR_TEMP_1009" : {
    "message" : [
      "The depth of view <identifier> exceeds the maximum view resolution depth (<maxNestedViewDepth>). Analysis is aborted to avoid errors. Increase the value of <config> to work around this."
    ]
  },
  "_LEGACY_ERROR_TEMP_1010" : {
    "message" : [
      "Inserting into a view is not allowed. View: <identifier>."
    ]
  },
  "_LEGACY_ERROR_TEMP_1011" : {
    "message" : [
      "Writing into a view is not allowed. View: <identifier>."
    ]
  },
  "_LEGACY_ERROR_TEMP_1012" : {
    "message" : [
      "Cannot write into v1 table: <identifier>."
    ]
  },
  "_LEGACY_ERROR_TEMP_1013" : {
    "message" : [
      "<nameParts> is a <viewStr>. '<cmd>' expects a table.<hintStr>."
    ]
  },
  "_LEGACY_ERROR_TEMP_1014" : {
    "message" : [
      "<nameParts> is a temp view. '<cmd>' expects a permanent view."
    ]
  },
  "_LEGACY_ERROR_TEMP_1015" : {
    "message" : [
      "<identifier> is a table. '<cmd>' expects a view.<hintStr>."
    ]
  },
  "_LEGACY_ERROR_TEMP_1016" : {
    "message" : [
      "<nameParts> is a temp view. '<cmd>' expects a table or permanent view."
    ]
  },
  "_LEGACY_ERROR_TEMP_1017" : {
    "message" : [
      "<name> is a built-in/temporary function. '<cmd>' expects a persistent function.<hintStr>."
    ]
  },
  "_LEGACY_ERROR_TEMP_1018" : {
    "message" : [
      "<quoted> is a permanent view, which is not supported by streaming reading API such as `DataStreamReader.table` yet."
    ]
  },
  "_LEGACY_ERROR_TEMP_1020" : {
    "message" : [
      "Invalid usage of <elem> in <prettyName>."
    ]
  },
  "_LEGACY_ERROR_TEMP_1021" : {
    "message" : [
      "count(<targetString>.*) is not allowed. Please use count(*) or expand the columns manually, e.g. count(col1, col2)."
    ]
  },
  "_LEGACY_ERROR_TEMP_1023" : {
    "message" : [
      "Function <prettyName> does not support <syntax>."
    ]
  },
  "_LEGACY_ERROR_TEMP_1024" : {
    "message" : [
      "FILTER expression is non-deterministic, it cannot be used in aggregate functions."
    ]
  },
  "_LEGACY_ERROR_TEMP_1025" : {
    "message" : [
      "FILTER expression is not of type boolean. It cannot be used in an aggregate function."
    ]
  },
  "_LEGACY_ERROR_TEMP_1026" : {
    "message" : [
      "FILTER expression contains aggregate. It cannot be used in an aggregate function."
    ]
  },
  "_LEGACY_ERROR_TEMP_1027" : {
    "message" : [
      "FILTER expression contains window function. It cannot be used in an aggregate function."
    ]
  },
  "_LEGACY_ERROR_TEMP_1028" : {
    "message" : [
      "Number of column aliases does not match number of columns. Number of column aliases: <columnSize>; number of columns: <outputSize>."
    ]
  },
  "_LEGACY_ERROR_TEMP_1029" : {
    "message" : [
      "The number of aliases supplied in the AS clause does not match the number of columns output by the UDTF expected <aliasesSize> aliases but got <aliasesNames>."
    ]
  },
  "_LEGACY_ERROR_TEMP_1030" : {
    "message" : [
      "Window aggregate function with filter predicate is not supported yet."
    ]
  },
  "_LEGACY_ERROR_TEMP_1031" : {
    "message" : [
      "It is not allowed to use a window function inside an aggregate function. Please use the inner window function in a sub-query."
    ]
  },
  "_LEGACY_ERROR_TEMP_1032" : {
    "message" : [
      "<expr> does not have any WindowExpression."
    ]
  },
  "_LEGACY_ERROR_TEMP_1033" : {
    "message" : [
      "<expr> has multiple Window Specifications (<distinctWindowSpec>).",
      "Please file a bug report with this error message, stack trace, and the query."
    ]
  },
  "_LEGACY_ERROR_TEMP_1034" : {
    "message" : [
      "It is not allowed to use window functions inside <clauseName> clause."
    ]
  },
  "_LEGACY_ERROR_TEMP_1035" : {
    "message" : [
      "Cannot specify window frame for <prettyName> function."
    ]
  },
  "_LEGACY_ERROR_TEMP_1036" : {
    "message" : [
      "Window Frame <wf> must match the required frame <required>."
    ]
  },
  "_LEGACY_ERROR_TEMP_1037" : {
    "message" : [
      "Window function <wf> requires window to be ordered, please add ORDER BY clause. For example SELECT <wf>(value_expr) OVER (PARTITION BY window_partition ORDER BY window_ordering) from table."
    ]
  },
  "_LEGACY_ERROR_TEMP_1038" : {
    "message" : [
      "Cannot write to table due to mismatched user specified column size(<columnSize>) and data column size(<outputSize>)."
    ]
  },
  "_LEGACY_ERROR_TEMP_1039" : {
    "message" : [
      "Multiple time/session window expressions would result in a cartesian product of rows, therefore they are currently not supported."
    ]
  },
  "_LEGACY_ERROR_TEMP_1040" : {
    "message" : [
      "Gap duration expression used in session window must be CalendarIntervalType, but got <dt>."
    ]
  },
  "_LEGACY_ERROR_TEMP_1045" : {
    "message" : [
      "ALTER TABLE SET LOCATION does not support partition for v2 tables."
    ]
  },
  "_LEGACY_ERROR_TEMP_1046" : {
    "message" : [
      "Join strategy hint parameter should be an identifier or string but was <unsupported> (<class>)."
    ]
  },
  "_LEGACY_ERROR_TEMP_1047" : {
    "message" : [
      "<hintName> Hint parameter should include columns, but <invalidParams> found."
    ]
  },
  "_LEGACY_ERROR_TEMP_1048" : {
    "message" : [
      "<hintName> Hint expects a partition number as a parameter."
    ]
  },
  "_LEGACY_ERROR_TEMP_1049" : {
    "message" : [
      "Syntax error in attribute name: <name>."
    ]
  },
  "_LEGACY_ERROR_TEMP_1050" : {
    "message" : [
      "Can only star expand struct data types. Attribute: `<attributes>`."
    ]
  },
  "_LEGACY_ERROR_TEMP_1051" : {
    "message" : [
      "Cannot resolve '<targetString>.*' given input columns '<columns>'."
    ]
  },
  "_LEGACY_ERROR_TEMP_1052" : {
    "message" : [
      "ADD COLUMN with v1 tables cannot specify NOT NULL."
    ]
  },
  "_LEGACY_ERROR_TEMP_1053" : {
    "message" : [
      "ALTER COLUMN with v1 tables cannot specify NOT NULL."
    ]
  },
  "_LEGACY_ERROR_TEMP_1054" : {
    "message" : [
      "ALTER COLUMN cannot find column <colName> in v1 table. Available: <fieldNames>."
    ]
  },
  "_LEGACY_ERROR_TEMP_1055" : {
    "message" : [
      "The database name is not valid: <quoted>."
    ]
  },
  "_LEGACY_ERROR_TEMP_1057" : {
    "message" : [
      "SHOW COLUMNS with conflicting databases: '<dbA>' != '<dbB>'."
    ]
  },
  "_LEGACY_ERROR_TEMP_1058" : {
    "message" : [
      "Cannot create table with both USING <provider> and <serDeInfo>."
    ]
  },
  "_LEGACY_ERROR_TEMP_1059" : {
    "message" : [
      "STORED AS with file format '<serdeInfo>' is invalid."
    ]
  },
  "_LEGACY_ERROR_TEMP_1060" : {
    "message" : [
      "<command> does not support nested column: <column>."
    ]
  },
  "_LEGACY_ERROR_TEMP_1065" : {
    "message" : [
      "`<name>` is not a valid name for tables/databases. Valid names only contain alphabet characters, numbers and _."
    ]
  },
  "_LEGACY_ERROR_TEMP_1066" : {
    "message" : [
      "<database> is a system preserved database, you cannot create a database with this name."
    ]
  },
  "_LEGACY_ERROR_TEMP_1067" : {
    "message" : [
      "Can not drop default database."
    ]
  },
  "_LEGACY_ERROR_TEMP_1068" : {
    "message" : [
      "<database> is a system preserved database, you cannot use it as current database. To access global temporary views, you should use qualified name with the GLOBAL_TEMP_DATABASE, e.g. SELECT * FROM <database>.viewName."
    ]
  },
  "_LEGACY_ERROR_TEMP_1069" : {
    "message" : [
      "CREATE EXTERNAL TABLE must be accompanied by LOCATION."
    ]
  },
  "_LEGACY_ERROR_TEMP_1071" : {
    "message" : [
      "Some existing schema fields (<nonExistentColumnNames>) are not present in the new schema. We don't support dropping columns yet."
    ]
  },
  "_LEGACY_ERROR_TEMP_1072" : {
    "message" : [
      "Only the tables/views belong to the same database can be retrieved. Querying tables/views are <qualifiedTableNames>."
    ]
  },
  "_LEGACY_ERROR_TEMP_1073" : {
    "message" : [
      "RENAME TABLE source and destination databases do not match: '<db>' != '<newDb>'."
    ]
  },
  "_LEGACY_ERROR_TEMP_1074" : {
    "message" : [
      "RENAME TEMPORARY VIEW from '<oldName>' to '<newName>': cannot specify database name '<db>' in the destination table."
    ]
  },
  "_LEGACY_ERROR_TEMP_1076" : {
    "message" : [
      "Partition spec is invalid. <details>."
    ]
  },
  "_LEGACY_ERROR_TEMP_1079" : {
    "message" : [
      "Resource Type '<resourceType>' is not supported."
    ]
  },
  "_LEGACY_ERROR_TEMP_1080" : {
    "message" : [
      "Table <identifier> did not specify database."
    ]
  },
  "_LEGACY_ERROR_TEMP_1081" : {
    "message" : [
      "Table <identifier> did not specify locationUri."
    ]
  },
  "_LEGACY_ERROR_TEMP_1082" : {
    "message" : [
      "Partition [<specString>] did not specify locationUri."
    ]
  },
  "_LEGACY_ERROR_TEMP_1083" : {
    "message" : [
      "Number of buckets should be greater than 0 but less than or equal to bucketing.maxBuckets (`<bucketingMaxBuckets>`). Got `<numBuckets>`."
    ]
  },
  "_LEGACY_ERROR_TEMP_1084" : {
    "message" : [
      "Corrupted table name context in catalog: <numParts> parts expected, but part <index> is missing."
    ]
  },
  "_LEGACY_ERROR_TEMP_1085" : {
    "message" : [
      "Corrupted view SQL configs in catalog."
    ]
  },
  "_LEGACY_ERROR_TEMP_1086" : {
    "message" : [
      "Corrupted view query output column names in catalog: <numCols> parts expected, but part <index> is missing."
    ]
  },
  "_LEGACY_ERROR_TEMP_1087" : {
    "message" : [
      "Corrupted view referred temp view names in catalog."
    ]
  },
  "_LEGACY_ERROR_TEMP_1088" : {
    "message" : [
      "Corrupted view referred temp functions names in catalog."
    ]
  },
  "_LEGACY_ERROR_TEMP_1089" : {
    "message" : [
      "Column statistics deserialization is not supported for column <name> of data type: <dataType>."
    ]
  },
  "_LEGACY_ERROR_TEMP_1090" : {
    "message" : [
      "Column statistics serialization is not supported for column <colName> of data type: <dataType>."
    ]
  },
  "_LEGACY_ERROR_TEMP_1091" : {
    "message" : [
      "Cannot read table property '<key>' as it's corrupted.<details>."
    ]
  },
  "_LEGACY_ERROR_TEMP_1097" : {
    "message" : [
      "The field for corrupt records must be string type and nullable."
    ]
  },
  "_LEGACY_ERROR_TEMP_1098" : {
    "message" : [
      "DataType '<x>' is not supported by <className>."
    ]
  },
  "_LEGACY_ERROR_TEMP_1099" : {
    "message" : [
      "<funcName>() doesn't support the <mode> mode. Acceptable modes are <permissiveMode> and <failFastMode>."
    ]
  },
  "_LEGACY_ERROR_TEMP_1100" : {
    "message" : [
      "The '<argName>' parameter of function '<funcName>' needs to be a <requiredType> literal."
    ]
  },
  "_LEGACY_ERROR_TEMP_1103" : {
    "message" : [
      "Unsupported component type <clz> in arrays."
    ]
  },
  "_LEGACY_ERROR_TEMP_1104" : {
    "message" : [
      "The second argument should be a double literal."
    ]
  },
  "_LEGACY_ERROR_TEMP_1105" : {
    "message" : [
      "Field name should be String Literal, but it's <extraction>."
    ]
  },
  "_LEGACY_ERROR_TEMP_1106" : {
    "message" : [
      "Can't extract value from <child>: need struct type but got <other>."
    ]
  },
  "_LEGACY_ERROR_TEMP_1107" : {
    "message" : [
      "Table <table> declares <batchWrite> capability but <v2WriteClassName> is not an instance of <v1WriteClassName>."
    ]
  },
  "_LEGACY_ERROR_TEMP_1108" : {
    "message" : [
      "Delete by condition with subquery is not supported: <condition>."
    ]
  },
  "_LEGACY_ERROR_TEMP_1109" : {
    "message" : [
      "Exec update failed: cannot translate expression to source filter: <f>."
    ]
  },
  "_LEGACY_ERROR_TEMP_1110" : {
    "message" : [
      "Cannot delete from table <table> where <filters>."
    ]
  },
  "_LEGACY_ERROR_TEMP_1111" : {
    "message" : [
      "DESCRIBE does not support partition for v2 tables."
    ]
  },
  "_LEGACY_ERROR_TEMP_1113" : {
    "message" : [
      "Table <table> does not support <cmd>."
    ]
  },
  "_LEGACY_ERROR_TEMP_1114" : {
    "message" : [
      "The streaming sources in a query do not have a common supported execution mode.",
      "Sources support micro-batch: <microBatchSources>.",
      "Sources support continuous: <continuousSources>."
    ]
  },
  "_LEGACY_ERROR_TEMP_1117" : {
    "message" : [
      "<sessionCatalog> requires a single-part namespace, but got <ns>."
    ]
  },
  "_LEGACY_ERROR_TEMP_1119" : {
    "message" : [
      "<cmd> is not supported in JDBC catalog."
    ]
  },
  "_LEGACY_ERROR_TEMP_1120" : {
    "message" : [
      "Unsupported NamespaceChange <changes> in JDBC catalog."
    ]
  },
  "_LEGACY_ERROR_TEMP_1121" : {
    "message" : [
      "Table does not support <cmd>: <table>."
    ]
  },
  "_LEGACY_ERROR_TEMP_1122" : {
    "message" : [
      "Table <table> is not a row-level operation table."
    ]
  },
  "_LEGACY_ERROR_TEMP_1123" : {
    "message" : [
      "Cannot rename a table with ALTER VIEW. Please use ALTER TABLE instead."
    ]
  },
  "_LEGACY_ERROR_TEMP_1124" : {
    "message" : [
      "<cmd> is not supported for v2 tables."
    ]
  },
  "_LEGACY_ERROR_TEMP_1125" : {
    "message" : [
      "Database from v1 session catalog is not specified."
    ]
  },
  "_LEGACY_ERROR_TEMP_1126" : {
    "message" : [
      "Nested databases are not supported by v1 session catalog: <catalog>."
    ]
  },
  "_LEGACY_ERROR_TEMP_1127" : {
    "message" : [
      "Invalid partitionExprs specified: <sortOrders> For range partitioning use REPARTITION_BY_RANGE instead."
    ]
  },
  "_LEGACY_ERROR_TEMP_1128" : {
    "message" : [
      "Failed to resolve the schema for <format> for the partition column: <partitionColumn>. It must be specified manually."
    ]
  },
  "_LEGACY_ERROR_TEMP_1129" : {
    "message" : [
      "Unable to infer schema for <format>. It must be specified manually."
    ]
  },
  "_LEGACY_ERROR_TEMP_1131" : {
    "message" : [
      "Data source <className> does not support <outputMode> output mode."
    ]
  },
  "_LEGACY_ERROR_TEMP_1132" : {
    "message" : [
      "A schema needs to be specified when using <className>."
    ]
  },
  "_LEGACY_ERROR_TEMP_1133" : {
    "message" : [
      "The user-specified schema doesn't match the actual schema:",
      "user-specified: <schema>, actual: <actualSchema>. If you're using",
      "DataFrameReader.schema API or creating a table, please do not specify the schema.",
      "Or if you're scanning an existed table, please drop it and re-create it."
    ]
  },
  "_LEGACY_ERROR_TEMP_1134" : {
    "message" : [
      "Unable to infer schema for <format> at <fileCatalog>. It must be specified manually."
    ]
  },
  "_LEGACY_ERROR_TEMP_1135" : {
    "message" : [
      "<className> is not a valid Spark SQL Data Source."
    ]
  },
  "_LEGACY_ERROR_TEMP_1136" : {
    "message" : [
      "Cannot save interval data type into external storage."
    ]
  },
  "_LEGACY_ERROR_TEMP_1137" : {
    "message" : [
      "Unable to resolve <name> given [<outputStr>]."
    ]
  },
  "_LEGACY_ERROR_TEMP_1138" : {
    "message" : [
      "Hive built-in ORC data source must be used with Hive support enabled. Please use the native ORC data source by setting 'spark.sql.orc.impl' to 'native'."
    ]
  },
  "_LEGACY_ERROR_TEMP_1139" : {
    "message" : [
      "Failed to find data source: <provider>. Avro is built-in but external data source module since Spark 2.4. Please deploy the application as per the deployment section of Apache Avro Data Source Guide."
    ]
  },
  "_LEGACY_ERROR_TEMP_1140" : {
    "message" : [
      "Failed to find data source: <provider>. Please deploy the application as per the deployment section of Structured Streaming + Kafka Integration Guide."
    ]
  },
  "_LEGACY_ERROR_TEMP_1141" : {
    "message" : [
      "Multiple sources found for <provider> (<sourceNames>), please specify the fully qualified class name."
    ]
  },
  "_LEGACY_ERROR_TEMP_1142" : {
    "message" : [
      "Datasource does not support writing empty or nested empty schemas. Please make sure the data schema has at least one or more column(s)."
    ]
  },
  "_LEGACY_ERROR_TEMP_1143" : {
    "message" : [
      "The data to be inserted needs to have the same number of columns as the target table: target table has <targetSize> column(s) but the inserted data has <actualSize> column(s), which contain <staticPartitionsSize> partition column(s) having assigned constant values."
    ]
  },
  "_LEGACY_ERROR_TEMP_1144" : {
    "message" : [
      "The data to be inserted needs to have the same number of partition columns as the target table: target table has <targetSize> partition column(s) but the inserted data has <providedPartitionsSize> partition columns specified."
    ]
  },
  "_LEGACY_ERROR_TEMP_1145" : {
    "message" : [
      "<partKey> is not a partition column. Partition columns are <partitionColumns>."
    ]
  },
  "_LEGACY_ERROR_TEMP_1146" : {
    "message" : [
      "Partition column <partColumn> have multiple values specified, <values>. Please only specify a single value."
    ]
  },
  "_LEGACY_ERROR_TEMP_1147" : {
    "message" : [
      "The ordering of partition columns is <partColumns>. All partition columns having constant values need to appear before other partition columns that do not have an assigned constant value."
    ]
  },
  "_LEGACY_ERROR_TEMP_1148" : {
    "message" : [
      "Can only write data to relations with a single path."
    ]
  },
  "_LEGACY_ERROR_TEMP_1149" : {
    "message" : [
      "Fail to rebuild expression: missing key <filter> in `translatedFilterToExpr`."
    ]
  },
  "_LEGACY_ERROR_TEMP_1150" : {
    "message" : [
      "Column `<field>` has a data type of <fieldType>, which is not supported by <format>."
    ]
  },
  "_LEGACY_ERROR_TEMP_1151" : {
    "message" : [
      "Fail to resolve data source for the table <table> since the table serde property has the duplicated key <key> with extra options specified for this scan operation. To fix this, you can rollback to the legacy behavior of ignoring the extra options by setting the config <config> to `false`, or address the conflicts of the same config."
    ]
  },
  "_LEGACY_ERROR_TEMP_1152" : {
    "message" : [
      "Path <outputPath> already exists."
    ]
  },
  "_LEGACY_ERROR_TEMP_1153" : {
    "message" : [
      "Cannot use <field> for partition column."
    ]
  },
  "_LEGACY_ERROR_TEMP_1154" : {
    "message" : [
      "Cannot use all columns for partition columns."
    ]
  },
  "_LEGACY_ERROR_TEMP_1155" : {
    "message" : [
      "Partition column `<col>` not found in schema <schemaCatalog>."
    ]
  },
  "_LEGACY_ERROR_TEMP_1156" : {
    "message" : [
      "Column <colName> not found in schema <tableSchema>."
    ]
  },
  "_LEGACY_ERROR_TEMP_1157" : {
    "message" : [
      "Unsupported data source type for direct query on files: <className>."
    ]
  },
  "_LEGACY_ERROR_TEMP_1158" : {
    "message" : [
      "Saving data into a view is not allowed."
    ]
  },
  "_LEGACY_ERROR_TEMP_1159" : {
    "message" : [
      "The format of the existing table <tableName> is `<existingProvider>`. It doesn't match the specified format `<specifiedProvider>`."
    ]
  },
  "_LEGACY_ERROR_TEMP_1160" : {
    "message" : [
      "The location of the existing table <identifier> is `<existingTableLoc>`. It doesn't match the specified location `<tableDescLoc>`."
    ]
  },
  "_LEGACY_ERROR_TEMP_1161" : {
    "message" : [
      "The column number of the existing table <tableName> (<existingTableSchema>) doesn't match the data schema (<querySchema>)."
    ]
  },
  "_LEGACY_ERROR_TEMP_1162" : {
    "message" : [
      "Cannot resolve '<col>' given input columns: [<inputColumns>]."
    ]
  },
  "_LEGACY_ERROR_TEMP_1163" : {
    "message" : [
      "Specified partitioning does not match that of the existing table <tableName>.",
      "Specified partition columns: [<specifiedPartCols>].",
      "Existing partition columns: [<existingPartCols>]."
    ]
  },
  "_LEGACY_ERROR_TEMP_1164" : {
    "message" : [
      "Specified bucketing does not match that of the existing table <tableName>.",
      "Specified bucketing: <specifiedBucketString>.",
      "Existing bucketing: <existingBucketString>."
    ]
  },
  "_LEGACY_ERROR_TEMP_1165" : {
    "message" : [
      "It is not allowed to specify partitioning when the table schema is not defined."
    ]
  },
  "_LEGACY_ERROR_TEMP_1166" : {
    "message" : [
      "Bucketing column '<bucketCol>' should not be part of partition columns '<normalizedPartCols>'."
    ]
  },
  "_LEGACY_ERROR_TEMP_1167" : {
    "message" : [
      "Bucket sorting column '<sortCol>' should not be part of partition columns '<normalizedPartCols>'."
    ]
  },
  "_LEGACY_ERROR_TEMP_1168" : {
    "message" : [
      "<tableName> requires that the data to be inserted have the same number of columns as the target table: target table has <targetColumns> column(s) but the inserted data has <insertedColumns> column(s), including <staticPartCols> partition column(s) having constant value(s)."
    ]
  },
  "_LEGACY_ERROR_TEMP_1169" : {
    "message" : [
      "Requested partitioning does not match the table <tableName>:",
      "Requested partitions: <normalizedPartSpec>.",
      "Table partitions: <partColNames>."
    ]
  },
  "_LEGACY_ERROR_TEMP_1170" : {
    "message" : [
      "Hive support is required to <detail>."
    ]
  },
  "_LEGACY_ERROR_TEMP_1171" : {
    "message" : [
      "createTableColumnTypes option column <col> not found in schema <schema>."
    ]
  },
  "_LEGACY_ERROR_TEMP_1172" : {
    "message" : [
      "Parquet type not yet supported: <parquetType>."
    ]
  },
  "_LEGACY_ERROR_TEMP_1173" : {
    "message" : [
      "Illegal Parquet type: <parquetType>."
    ]
  },
  "_LEGACY_ERROR_TEMP_1174" : {
    "message" : [
      "Unrecognized Parquet type: <field>."
    ]
  },
  "_LEGACY_ERROR_TEMP_1175" : {
    "message" : [
      "Unsupported data type <dataType>."
    ]
  },
  "_LEGACY_ERROR_TEMP_1178" : {
    "message" : [
      "The number of partitions can't be specified with unspecified distribution. Invalid writer requirements detected."
    ]
  },
  "_LEGACY_ERROR_TEMP_1181" : {
    "message" : [
      "Stream-stream join without equality predicate is not supported."
    ]
  },
  "_LEGACY_ERROR_TEMP_1182" : {
    "message" : [
      "Column <ambiguousAttrs> are ambiguous. It's probably because you joined several Datasets together, and some of these Datasets are the same. This column points to one of the Datasets but Spark is unable to figure out which one. Please alias the Datasets with different names via `Dataset.as` before joining them, and specify the column using qualified name, e.g. `df.as(\"a\").join(df.as(\"b\"), $\"a.id\" > $\"b.id\")`. You can also set <config> to false to disable this check."
    ]
  },
  "_LEGACY_ERROR_TEMP_1183" : {
    "message" : [
      "Cannot use interval type in the table schema."
    ]
  },
  "_LEGACY_ERROR_TEMP_1184" : {
    "message" : [
      "Catalog <plugin> does not support <ability>."
    ]
  },
  "_LEGACY_ERROR_TEMP_1185" : {
    "message" : [
      "<quoted> is not a valid <identifier> as it has more than 2 name parts."
    ]
  },
  "_LEGACY_ERROR_TEMP_1186" : {
    "message" : [
      "Multi-part identifier cannot be empty."
    ]
  },
  "_LEGACY_ERROR_TEMP_1187" : {
    "message" : [
      "Hive data source can only be used with tables, you can not <operation> files of Hive data source directly."
    ]
  },
  "_LEGACY_ERROR_TEMP_1188" : {
    "message" : [
      "There is a 'path' option set and <method>() is called with a path parameter. Either remove the path option, or call <method>() without the parameter. To ignore this check, set '<config>' to 'true'."
    ]
  },
  "_LEGACY_ERROR_TEMP_1189" : {
    "message" : [
      "User specified schema not supported with `<operation>`."
    ]
  },
  "_LEGACY_ERROR_TEMP_1190" : {
    "message" : [
      "Temporary view <viewName> doesn't support streaming write."
    ]
  },
  "_LEGACY_ERROR_TEMP_1191" : {
    "message" : [
      "Streaming into views <viewName> is not supported."
    ]
  },
  "_LEGACY_ERROR_TEMP_1192" : {
    "message" : [
      "The input source(<source>) is different from the table <tableName>'s data source provider(<provider>)."
    ]
  },
  "_LEGACY_ERROR_TEMP_1193" : {
    "message" : [
      "Table <tableName> doesn't support streaming write - <t>."
    ]
  },
  "_LEGACY_ERROR_TEMP_1194" : {
    "message" : [
      "queryName must be specified for memory sink."
    ]
  },
  "_LEGACY_ERROR_TEMP_1195" : {
    "message" : [
      "'<source>' is not supported with continuous trigger."
    ]
  },
  "_LEGACY_ERROR_TEMP_1196" : {
    "message" : [
      "<columnType> column <columnName> not found in existing columns (<validColumnNames>)."
    ]
  },
  "_LEGACY_ERROR_TEMP_1197" : {
    "message" : [
      "'<operation>' does not support partitioning."
    ]
  },
  "_LEGACY_ERROR_TEMP_1198" : {
    "message" : [
      "Function '<unbound>' cannot process input: (<arguments>): <unsupported>."
    ]
  },
  "_LEGACY_ERROR_TEMP_1199" : {
    "message" : [
      "Invalid bound function '<bound>: there are <argsLen> arguments but <inputTypesLen> parameters returned from 'inputTypes()'."
    ]
  },
  "_LEGACY_ERROR_TEMP_1200" : {
    "message" : [
      "<name> is not supported for v2 tables."
    ]
  },
  "_LEGACY_ERROR_TEMP_1201" : {
    "message" : [
      "Cannot resolve column name \"<colName>\" among (<fieldNames>)."
    ]
  },
  "_LEGACY_ERROR_TEMP_1202" : {
    "message" : [
      "Cannot write to '<tableName>', too many data columns:",
      "Table columns: <tableColumns>.",
      "Data columns: <dataColumns>."
    ]
  },
  "_LEGACY_ERROR_TEMP_1203" : {
    "message" : [
      "Cannot write to '<tableName>', not enough data columns:",
      "Table columns: <tableColumns>.",
      "Data columns: <dataColumns>."
    ]
  },
  "_LEGACY_ERROR_TEMP_1204" : {
    "message" : [
      "Cannot write incompatible data to table '<tableName>':",
      "- <errors>."
    ]
  },
  "_LEGACY_ERROR_TEMP_1205" : {
    "message" : [
      "Expected only partition pruning predicates: <nonPartitionPruningPredicates>."
    ]
  },
  "_LEGACY_ERROR_TEMP_1206" : {
    "message" : [
      "<colType> column <colName> is not defined in table <tableName>, defined table columns are: <tableCols>."
    ]
  },
  "_LEGACY_ERROR_TEMP_1207" : {
    "message" : [
      "The duration and time inputs to window must be an integer, long or string literal."
    ]
  },
  "_LEGACY_ERROR_TEMP_1209" : {
    "message" : [
      "Ambiguous reference to fields <fields>."
    ]
  },
  "_LEGACY_ERROR_TEMP_1210" : {
    "message" : [
      "The second argument in <funcName> should be a boolean literal."
    ]
  },
  "_LEGACY_ERROR_TEMP_1211" : {
    "message" : [
      "Detected implicit cartesian product for <joinType> join between logical plans",
      "<leftPlan>",
      "and",
      "rightPlan",
      "Join condition is missing or trivial.",
      "Either: use the CROSS JOIN syntax to allow cartesian products between these relations, or: enable implicit cartesian products by setting the configuration variable spark.sql.crossJoin.enabled=true."
    ]
  },
  "_LEGACY_ERROR_TEMP_1212" : {
    "message" : [
      "Found conflicting attributes <conflictingAttrs> in the condition joining outer plan:",
      "<outerPlan>",
      "and subplan:",
      "<subplan>."
    ]
  },
  "_LEGACY_ERROR_TEMP_1213" : {
    "message" : [
      "Window expression is empty in <expr>."
    ]
  },
  "_LEGACY_ERROR_TEMP_1214" : {
    "message" : [
      "Found different window function type in <windowExpressions>."
    ]
  },
  "_LEGACY_ERROR_TEMP_1215" : {
    "message" : [
      "char/varchar type can only be used in the table schema. You can set <config> to true, so that Spark treat them as string type as same as Spark 3.0 and earlier."
    ]
  },
  "_LEGACY_ERROR_TEMP_1218" : {
    "message" : [
      "<tableIdentifier> should be converted to HadoopFsRelation."
    ]
  },
  "_LEGACY_ERROR_TEMP_1219" : {
    "message" : [
      "Hive metastore does not support altering database location."
    ]
  },
  "_LEGACY_ERROR_TEMP_1220" : {
    "message" : [
      "Hive <tableType> is not supported."
    ]
  },
  "_LEGACY_ERROR_TEMP_1221" : {
    "message" : [
      "Hive 0.12 doesn't support creating permanent functions. Please use Hive 0.13 or higher."
    ]
  },
  "_LEGACY_ERROR_TEMP_1222" : {
    "message" : [
      "Unknown resource type: <resourceType>."
    ]
  },
  "_LEGACY_ERROR_TEMP_1223" : {
    "message" : [
      "Invalid field id '<field>' in day-time interval. Supported interval fields: <supportedIds>."
    ]
  },
  "_LEGACY_ERROR_TEMP_1224" : {
    "message" : [
      "'interval <startFieldName> to <endFieldName>' is invalid."
    ]
  },
  "_LEGACY_ERROR_TEMP_1225" : {
    "message" : [
      "Invalid field id '<field>' in year-month interval. Supported interval fields: <supportedIds>."
    ]
  },
  "_LEGACY_ERROR_TEMP_1226" : {
    "message" : [
      "The SQL config '<configName>' was removed in the version <version>. <comment>"
    ]
  },
  "_LEGACY_ERROR_TEMP_1228" : {
    "message" : [
      "Decimal scale (<scale>) cannot be greater than precision (<precision>)."
    ]
  },
  "_LEGACY_ERROR_TEMP_1229" : {
    "message" : [
      "<decimalType> can only support precision up to <precision>."
    ]
  },
  "_LEGACY_ERROR_TEMP_1231" : {
    "message" : [
      "<key> is not a valid partition column in table <tblName>."
    ]
  },
  "_LEGACY_ERROR_TEMP_1232" : {
    "message" : [
      "Partition spec is invalid. The spec (<specKeys>) must match the partition spec (<partitionColumnNames>) defined in table '<tableName>'."
    ]
  },
  "_LEGACY_ERROR_TEMP_1237" : {
    "message" : [
      "The list of partition columns with values in partition specification for table '<table>' in database '<database>' is not a prefix of the list of partition columns defined in the table schema. Expected a prefix of [<schemaColumns>], but got [<specColumns>]."
    ]
  },
  "_LEGACY_ERROR_TEMP_1239" : {
    "message" : [
      "Analyzing column statistics is not supported for column <name> of data type: <dataType>."
    ]
  },
  "_LEGACY_ERROR_TEMP_1241" : {
    "message" : [
      "CREATE-TABLE-AS-SELECT cannot create table with location to a non-empty directory <tablePath>. To allow overwriting the existing non-empty directory, set '<config>' to true."
    ]
  },
  "_LEGACY_ERROR_TEMP_1244" : {
    "message" : [
      "Attempted to unset non-existent property '<property>' in table '<table>'."
    ]
  },
  "_LEGACY_ERROR_TEMP_1245" : {
    "message" : [
      "ALTER TABLE CHANGE COLUMN is not supported for changing column '<originName>' with type '<originType>' to '<newName>' with type '<newType>'."
    ]
  },
  "_LEGACY_ERROR_TEMP_1246" : {
    "message" : [
      "Can't find column `<name>` given table data columns <fieldNames>."
    ]
  },
  "_LEGACY_ERROR_TEMP_1247" : {
    "message" : [
      "Operation not allowed: ALTER TABLE SET [SERDE | SERDEPROPERTIES] for a specific partition is not supported for tables created with the datasource API."
    ]
  },
  "_LEGACY_ERROR_TEMP_1248" : {
    "message" : [
      "Operation not allowed: ALTER TABLE SET SERDE is not supported for tables created with the datasource API."
    ]
  },
  "_LEGACY_ERROR_TEMP_1250" : {
    "message" : [
      "<action> is not allowed on <tableName> since filesource partition management is disabled (spark.sql.hive.manageFilesourcePartitions = false)."
    ]
  },
  "_LEGACY_ERROR_TEMP_1251" : {
    "message" : [
      "<action> is not allowed on <tableName> since its partition metadata is not stored in the Hive metastore. To import this information into the metastore, run `msck repair table <tableName>`."
    ]
  },
  "_LEGACY_ERROR_TEMP_1252" : {
    "message" : [
      "Cannot alter a view with ALTER TABLE. Please use ALTER VIEW instead."
    ]
  },
  "_LEGACY_ERROR_TEMP_1253" : {
    "message" : [
      "Cannot alter a table with ALTER VIEW. Please use ALTER TABLE instead."
    ]
  },
  "_LEGACY_ERROR_TEMP_1254" : {
    "message" : [
      "Cannot overwrite a path that is also being read from."
    ]
  },
  "_LEGACY_ERROR_TEMP_1255" : {
    "message" : [
      "Cannot drop built-in function '<functionName>'."
    ]
  },
  "_LEGACY_ERROR_TEMP_1256" : {
    "message" : [
      "Cannot refresh built-in function <functionName>."
    ]
  },
  "_LEGACY_ERROR_TEMP_1257" : {
    "message" : [
      "Cannot refresh temporary function <functionName>."
    ]
  },
  "_LEGACY_ERROR_TEMP_1259" : {
    "message" : [
      "ALTER ADD COLUMNS does not support views. You must drop and re-create the views for adding the new columns. Views: <table>."
    ]
  },
  "_LEGACY_ERROR_TEMP_1260" : {
    "message" : [
      "ALTER ADD COLUMNS does not support datasource table with type <tableType>. You must drop and re-create the table for adding the new columns. Tables: <table>."
    ]
  },
  "_LEGACY_ERROR_TEMP_1261" : {
    "message" : [
      "LOAD DATA is not supported for datasource tables: <tableIdentWithDB>."
    ]
  },
  "_LEGACY_ERROR_TEMP_1262" : {
    "message" : [
      "LOAD DATA target table <tableIdentWithDB> is partitioned, but no partition spec is provided."
    ]
  },
  "_LEGACY_ERROR_TEMP_1263" : {
    "message" : [
      "LOAD DATA target table <tableIdentWithDB> is partitioned, but number of columns in provided partition spec (<partitionSize>) do not match number of partitioned columns in table (<targetTableSize>)."
    ]
  },
  "_LEGACY_ERROR_TEMP_1264" : {
    "message" : [
      "LOAD DATA target table <tableIdentWithDB> is not partitioned, but a partition spec was provided."
    ]
  },
  "_LEGACY_ERROR_TEMP_1265" : {
    "message" : [
      "LOAD DATA input path does not exist: <path>."
    ]
  },
  "_LEGACY_ERROR_TEMP_1266" : {
    "message" : [
      "Operation not allowed: TRUNCATE TABLE on external tables: <tableIdentWithDB>."
    ]
  },
  "_LEGACY_ERROR_TEMP_1267" : {
    "message" : [
      "Operation not allowed: TRUNCATE TABLE ... PARTITION is not supported for tables that are not partitioned: <tableIdentWithDB>."
    ]
  },
  "_LEGACY_ERROR_TEMP_1268" : {
    "message" : [
      "Failed to truncate table <tableIdentWithDB> when removing data of the path: <path>."
    ]
  },
  "_LEGACY_ERROR_TEMP_1269" : {
    "message" : [
      "SHOW PARTITIONS is not allowed on a table that is not partitioned: <tableIdentWithDB>."
    ]
  },
  "_LEGACY_ERROR_TEMP_1270" : {
    "message" : [
      "SHOW CREATE TABLE is not supported on a temporary view: <table>."
    ]
  },
  "_LEGACY_ERROR_TEMP_1271" : {
    "message" : [
      "Failed to execute SHOW CREATE TABLE against table <table>, which is created by Hive and uses the following unsupported feature(s)",
      "<unsupportedFeatures>",
      "Please use `SHOW CREATE TABLE <table> AS SERDE` to show Hive DDL instead."
    ]
  },
  "_LEGACY_ERROR_TEMP_1272" : {
    "message" : [
      "SHOW CREATE TABLE doesn't support transactional Hive table. Please use `SHOW CREATE TABLE <table> AS SERDE` to show Hive DDL instead."
    ]
  },
  "_LEGACY_ERROR_TEMP_1273" : {
    "message" : [
      "Failed to execute SHOW CREATE TABLE against table <table>, which is created by Hive and uses the following unsupported serde configuration",
      "<configs>",
      "Please use `SHOW CREATE TABLE <table> AS SERDE` to show Hive DDL instead."
    ]
  },
  "_LEGACY_ERROR_TEMP_1274" : {
    "message" : [
      "<table> is a Spark data source table. Use `SHOW CREATE TABLE` without `AS SERDE` instead."
    ]
  },
  "_LEGACY_ERROR_TEMP_1275" : {
    "message" : [
      "Failed to execute SHOW CREATE TABLE against table/view <table>, which is created by Hive and uses the following unsupported feature(s)",
      "<features>."
    ]
  },
  "_LEGACY_ERROR_TEMP_1276" : {
    "message" : [
      "The logical plan that represents the view is not analyzed."
    ]
  },
  "_LEGACY_ERROR_TEMP_1277" : {
    "message" : [
      "The number of columns produced by the SELECT clause (num: `<analyzedPlanLength>`) does not match the number of column names specified by CREATE VIEW (num: `<userSpecifiedColumnsLength>`)."
    ]
  },
  "_LEGACY_ERROR_TEMP_1278" : {
    "message" : [
      "<name> is not a view."
    ]
  },
  "_LEGACY_ERROR_TEMP_1280" : {
    "message" : [
      "It is not allowed to create a persisted view from the Dataset API."
    ]
  },
  "_LEGACY_ERROR_TEMP_1281" : {
    "message" : [
      "Recursive view <viewIdent> detected (cycle: <newPath>)."
    ]
  },
  "_LEGACY_ERROR_TEMP_1282" : {
    "message" : [
      "Not allowed to create a permanent view <name> without explicitly assigning an alias for expression <attrName>."
    ]
  },
  "_LEGACY_ERROR_TEMP_1283" : {
    "message" : [
      "Not allowed to create a permanent view <name> by referencing a temporary view <nameParts>. Please create a temp view instead by CREATE TEMP VIEW."
    ]
  },
  "_LEGACY_ERROR_TEMP_1284" : {
    "message" : [
      "Not allowed to create a permanent view <name> by referencing a temporary function `<funcName>`."
    ]
  },
  "_LEGACY_ERROR_TEMP_1285" : {
    "message" : [
      "Since Spark 2.3, the queries from raw JSON/CSV files are disallowed when the",
      "referenced columns only include the internal corrupt record column",
      "(named _corrupt_record by default). For example:",
      "spark.read.schema(schema).csv(file).filter($\"_corrupt_record\".isNotNull).count()",
      "and spark.read.schema(schema).csv(file).select(\"_corrupt_record\").show().",
      "Instead, you can cache or save the parsed results and then send the same query.",
      "For example, val df = spark.read.schema(schema).csv(file).cache() and then",
      "df.filter($\"_corrupt_record\".isNotNull).count()."
    ]
  },
  "_LEGACY_ERROR_TEMP_1286" : {
    "message" : [
      "User-defined partition column <columnName> not found in the JDBC relation: <schema>."
    ]
  },
  "_LEGACY_ERROR_TEMP_1287" : {
    "message" : [
      "Partition column type should be <numericType>, <dateType>, or <timestampType>, but <dataType> found."
    ]
  },
  "_LEGACY_ERROR_TEMP_1288" : {
    "message" : [
      "Table or view '<name>' already exists. SaveMode: ErrorIfExists."
    ]
  },
  "_LEGACY_ERROR_TEMP_1289" : {
    "message" : [
      "Column name \"<name>\" contains invalid character(s). Please use alias to rename it."
    ]
  },
  "_LEGACY_ERROR_TEMP_1290" : {
    "message" : [
      "Text data source supports only a single column, and you have <schemaSize> columns."
    ]
  },
  "_LEGACY_ERROR_TEMP_1291" : {
    "message" : [
      "Can't find required partition column <readField> in partition schema <partitionSchema>."
    ]
  },
  "_LEGACY_ERROR_TEMP_1292" : {
    "message" : [
      "Temporary view '<tableIdent>' should not have specified a database."
    ]
  },
  "_LEGACY_ERROR_TEMP_1293" : {
    "message" : [
      "Hive data source can only be used with tables, you can't use it with CREATE TEMP VIEW USING."
    ]
  },
  "_LEGACY_ERROR_TEMP_1294" : {
    "message" : [
      "The timestamp provided for the '<strategy>' option is invalid. The expected format is 'YYYY-MM-DDTHH:mm:ss', but the provided timestamp: <timeString>."
    ]
  },
  "_LEGACY_ERROR_TEMP_1295" : {
    "message" : [
      "Set a host to read from with option(\"host\", ...)."
    ]
  },
  "_LEGACY_ERROR_TEMP_1296" : {
    "message" : [
      "Set a port to read from with option(\"port\", ...)."
    ]
  },
  "_LEGACY_ERROR_TEMP_1297" : {
    "message" : [
      "IncludeTimestamp must be set to either \"true\" or \"false\"."
    ]
  },
  "_LEGACY_ERROR_TEMP_1298" : {
    "message" : [
      "checkpointLocation must be specified either through option(\"checkpointLocation\", ...) or SparkSession.conf.set(\"<config>\", ...)."
    ]
  },
  "_LEGACY_ERROR_TEMP_1299" : {
    "message" : [
      "This query does not support recovering from checkpoint location. Delete <checkpointPath> to start over."
    ]
  },
  "_LEGACY_ERROR_TEMP_1300" : {
    "message" : [
      "Unable to find the column `<colName>` given [<actualColumns>]."
    ]
  },
  "_LEGACY_ERROR_TEMP_1301" : {
    "message" : [
      "Boundary start is not a valid integer: <start>."
    ]
  },
  "_LEGACY_ERROR_TEMP_1302" : {
    "message" : [
      "Boundary end is not a valid integer: <end>."
    ]
  },
  "_LEGACY_ERROR_TEMP_1304" : {
    "message" : [
      "Unexpected type <className> of the relation <tableName>."
    ]
  },
  "_LEGACY_ERROR_TEMP_1305" : {
    "message" : [
      "Unsupported TableChange <change> in JDBC catalog."
    ]
  },
  "_LEGACY_ERROR_TEMP_1306" : {
    "message" : [
      "There is a 'path' or 'paths' option set and load() is called with path parameters. Either remove the path option if it's the same as the path parameter, or add it to the load() parameter if you do want to read multiple paths. To ignore this check, set '<config>' to 'true'."
    ]
  },
  "_LEGACY_ERROR_TEMP_1307" : {
    "message" : [
      "There is a 'path' option set and save() is called with a path parameter. Either remove the path option, or call save() without the parameter. To ignore this check, set '<config>' to 'true'."
    ]
  },
  "_LEGACY_ERROR_TEMP_1308" : {
    "message" : [
      "TableProvider implementation <source> cannot be written with <createMode> mode, please use Append or Overwrite modes instead."
    ]
  },
  "_LEGACY_ERROR_TEMP_1309" : {
    "message" : [
      "insertInto() can't be used together with partitionBy(). Partition columns have already been defined for the table. It is not necessary to use partitionBy()."
    ]
  },
  "_LEGACY_ERROR_TEMP_1310" : {
    "message" : [
      "Couldn't find a catalog to handle the identifier <quote>."
    ]
  },
  "_LEGACY_ERROR_TEMP_1312" : {
    "message" : [
      "'<operation>' does not support bucketBy right now."
    ]
  },
  "_LEGACY_ERROR_TEMP_1313" : {
    "message" : [
      "'<operation>' does not support bucketBy and sortBy right now."
    ]
  },
  "_LEGACY_ERROR_TEMP_1315" : {
    "message" : [
      "Cannot overwrite table <tableName> that is also being read from."
    ]
  },
  "_LEGACY_ERROR_TEMP_1316" : {
    "message" : [
      "Invalid partition transformation: <expr>."
    ]
  },
  "_LEGACY_ERROR_TEMP_1317" : {
    "message" : [
      "Cannot resolve column name \"<colName>\" among (<fieldsStr>)<extraMsg>"
    ]
  },
  "_LEGACY_ERROR_TEMP_1318" : {
    "message" : [
      "Unable to parse '<delayThreshold>'."
    ]
  },
  "_LEGACY_ERROR_TEMP_1319" : {
    "message" : [
      "Invalid join type in joinWith: <joinType>."
    ]
  },
  "_LEGACY_ERROR_TEMP_1320" : {
    "message" : [
      "Typed column <typedCol> that needs input type and schema cannot be passed in untyped `select` API. Use the typed `Dataset.select` API instead."
    ]
  },
  "_LEGACY_ERROR_TEMP_1321" : {
    "message" : [
      "Invalid view name: <viewName>."
    ]
  },
  "_LEGACY_ERROR_TEMP_1322" : {
    "message" : [
      "Invalid number of buckets: bucket(<numBuckets>, <e>)."
    ]
  },
  "_LEGACY_ERROR_TEMP_1323" : {
    "message" : [
      "\"<colName>\" is not a numeric column. Aggregation function can only be applied on a numeric column."
    ]
  },
  "_LEGACY_ERROR_TEMP_1324" : {
    "message" : [
      "The pivot column <pivotColumn> has more than <maxValues> distinct values, this could indicate an error. If this was intended, set <config> to at least the number of distinct values of the pivot column."
    ]
  },
  "_LEGACY_ERROR_TEMP_1325" : {
    "message" : [
      "Cannot modify the value of a static config: <key>."
    ]
  },
  "_LEGACY_ERROR_TEMP_1326" : {
    "message" : [
      "Cannot modify the value of a Spark config: <key>.",
      "See also 'https://spark.apache.org/docs/latest/sql-migration-guide.html#ddl-statements'."
    ]
  },
  "_LEGACY_ERROR_TEMP_1327" : {
    "message" : [
      "Command execution is not supported in runner <runner>."
    ]
  },
  "_LEGACY_ERROR_TEMP_1328" : {
    "message" : [
      "Can not instantiate class <className>, please make sure it has public non argument constructor."
    ]
  },
  "_LEGACY_ERROR_TEMP_1329" : {
    "message" : [
      "Can not load class <className>, please make sure it is on the classpath."
    ]
  },
  "_LEGACY_ERROR_TEMP_1330" : {
    "message" : [
      "Class <className> doesn't implement interface UserDefinedAggregateFunction."
    ]
  },
  "_LEGACY_ERROR_TEMP_1331" : {
    "message" : [
      "Missing field <fieldName> in table <table> with schema:",
      "<schema>."
    ]
  },
  "_LEGACY_ERROR_TEMP_1332" : {
    "message" : [
      "<errorMessage>"
    ]
  },
  "_LEGACY_ERROR_TEMP_1333" : {
    "message" : [
      "Invalid view text: <viewText>. The view <tableName> may have been tampered with."
    ]
  },
  "_LEGACY_ERROR_TEMP_1334" : {
    "message" : [
      "Cannot specify both version and timestamp when time travelling the table."
    ]
  },
  "_LEGACY_ERROR_TEMP_1335" : {
    "message" : [
      "<expr> is not a valid timestamp expression for time travel."
    ]
  },
  "_LEGACY_ERROR_TEMP_1336" : {
    "message" : [
      "Cannot time travel <target>."
    ]
  },
  "_LEGACY_ERROR_TEMP_1337" : {
    "message" : [
      "Table <tableName> does not support time travel."
    ]
  },
  "_LEGACY_ERROR_TEMP_1338" : {
    "message" : [
      "Sinks cannot request distribution and ordering in continuous execution mode."
    ]
  },
  "_LEGACY_ERROR_TEMP_1339" : {
    "message" : [
      "Failed to execute INSERT INTO command because the VALUES list contains a DEFAULT column reference as part of another expression; this is not allowed."
    ]
  },
  "_LEGACY_ERROR_TEMP_1340" : {
    "message" : [
      "Failed to execute UPDATE command because the SET list contains a DEFAULT column reference as part of another expression; this is not allowed."
    ]
  },
  "_LEGACY_ERROR_TEMP_1341" : {
    "message" : [
      "Failed to execute UPDATE command because the WHERE clause contains a DEFAULT column reference; this is not allowed."
    ]
  },
  "_LEGACY_ERROR_TEMP_1342" : {
    "message" : [
      "Failed to execute MERGE command because the WHERE clause contains a DEFAULT column reference; this is not allowed."
    ]
  },
  "_LEGACY_ERROR_TEMP_1343" : {
    "message" : [
      "Failed to execute MERGE INTO command because one of its INSERT or UPDATE assignments contains a DEFAULT column reference as part of another expression; this is not allowed."
    ]
  },
  "_LEGACY_ERROR_TEMP_1344" : {
    "message" : [
      "Invalid DEFAULT value for column <fieldName>: <defaultValue> fails to parse as a valid literal value."
    ]
  },
  "_LEGACY_ERROR_TEMP_1345" : {
    "message" : [
      "Failed to execute <statementType> command because DEFAULT values are not supported for target data source with table provider: \"<dataSource>\"."
    ]
  },
  "_LEGACY_ERROR_TEMP_1346" : {
    "message" : [
      "Failed to execute <statementType> command because DEFAULT values are not supported when adding new columns to previously existing target data source with table provider: \"<dataSource>\"."
    ]
  },
  "_LEGACY_ERROR_TEMP_1347" : {
    "message" : [
      "Failed to execute command because subquery expressions are not allowed in DEFAULT values."
    ]
  },
  "_LEGACY_ERROR_TEMP_2000" : {
    "message" : [
      "<message>. If necessary set <ansiConfig> to false to bypass this error."
    ]
  },
  "_LEGACY_ERROR_TEMP_2003" : {
    "message" : [
      "Unsuccessful try to zip maps with <size> unique keys due to exceeding the array size limit <maxRoundedArrayLength>."
    ]
  },
  "_LEGACY_ERROR_TEMP_2004" : {
    "message" : [
      "no default for type <dataType>."
    ]
  },
  "_LEGACY_ERROR_TEMP_2005" : {
    "message" : [
      "Type <dataType> does not support ordered operations."
    ]
  },
  "_LEGACY_ERROR_TEMP_2006" : {
    "message" : [
      "The specified group index cannot be less than zero."
    ]
  },
  "_LEGACY_ERROR_TEMP_2007" : {
    "message" : [
      "Regex group count is <groupCount>, but the specified group index is <groupIndex>."
    ]
  },
  "_LEGACY_ERROR_TEMP_2008" : {
    "message" : [
      "Find an invalid url string <url>. If necessary set <ansiConfig> to false to bypass this error."
    ]
  },
  "_LEGACY_ERROR_TEMP_2010" : {
    "message" : [
      "Window Functions do not support merging."
    ]
  },
  "_LEGACY_ERROR_TEMP_2011" : {
    "message" : [
      "Unexpected data type <dataType>."
    ]
  },
  "_LEGACY_ERROR_TEMP_2013" : {
    "message" : [
      "Negative values found in <frequencyExpression>"
    ]
  },
  "_LEGACY_ERROR_TEMP_2014" : {
    "message" : [
      "<funcName> is not matched at addNewFunction."
    ]
  },
  "_LEGACY_ERROR_TEMP_2015" : {
    "message" : [
      "Cannot generate <codeType> code for incomparable type: <dataType>."
    ]
  },
  "_LEGACY_ERROR_TEMP_2016" : {
    "message" : [
      "Can not interpolate <arg> into code block."
    ]
  },
  "_LEGACY_ERROR_TEMP_2017" : {
    "message" : [
      "not resolved."
    ]
  },
  "_LEGACY_ERROR_TEMP_2018" : {
    "message" : [
      "class `<cls>` is not supported by `MapObjects` as resulting collection."
    ]
  },
  "_LEGACY_ERROR_TEMP_2020" : {
    "message" : [
      "Couldn't find a valid constructor on <cls>."
    ]
  },
  "_LEGACY_ERROR_TEMP_2021" : {
    "message" : [
      "Couldn't find a primary constructor on <cls>."
    ]
  },
  "_LEGACY_ERROR_TEMP_2022" : {
    "message" : [
      "Unsupported natural join type <joinType>."
    ]
  },
  "_LEGACY_ERROR_TEMP_2023" : {
    "message" : [
      "Unresolved encoder expected, but <attr> was found."
    ]
  },
  "_LEGACY_ERROR_TEMP_2024" : {
    "message" : [
      "Only expression encoders are supported for now."
    ]
  },
  "_LEGACY_ERROR_TEMP_2025" : {
    "message" : [
      "<className> must override either <m1> or <m2>."
    ]
  },
  "_LEGACY_ERROR_TEMP_2026" : {
    "message" : [
      "Failed to convert value <value> (class of <cls>) with the type of <dataType> to JSON."
    ]
  },
  "_LEGACY_ERROR_TEMP_2027" : {
    "message" : [
      "Unexpected operator <op> in correlated subquery<pos>."
    ]
  },
  "_LEGACY_ERROR_TEMP_2028" : {
    "message" : [
      "This line should be unreachable<err>."
    ]
  },
  "_LEGACY_ERROR_TEMP_2029" : {
    "message" : [
      "Not supported rounding mode: <roundMode>."
    ]
  },
  "_LEGACY_ERROR_TEMP_2030" : {
    "message" : [
      "Can not handle nested schema yet...  plan <plan>."
    ]
  },
  "_LEGACY_ERROR_TEMP_2031" : {
    "message" : [
      "The input external row cannot be null."
    ]
  },
  "_LEGACY_ERROR_TEMP_2032" : {
    "message" : [
      "<fieldCannotBeNullMsg>"
    ]
  },
  "_LEGACY_ERROR_TEMP_2033" : {
    "message" : [
      "Unable to create database <name> as failed to create its directory <locationUri>."
    ]
  },
  "_LEGACY_ERROR_TEMP_2034" : {
    "message" : [
      "Unable to drop database <name> as failed to delete its directory <locationUri>."
    ]
  },
  "_LEGACY_ERROR_TEMP_2035" : {
    "message" : [
      "Unable to create table <table> as failed to create its directory <defaultTableLocation>."
    ]
  },
  "_LEGACY_ERROR_TEMP_2036" : {
    "message" : [
      "Unable to delete partition path <partitionPath>."
    ]
  },
  "_LEGACY_ERROR_TEMP_2037" : {
    "message" : [
      "Unable to drop table <table> as failed to delete its directory <dir>."
    ]
  },
  "_LEGACY_ERROR_TEMP_2038" : {
    "message" : [
      "Unable to rename table <oldName> to <newName> as failed to rename its directory <oldDir>."
    ]
  },
  "_LEGACY_ERROR_TEMP_2039" : {
    "message" : [
      "Unable to create partition path <partitionPath>."
    ]
  },
  "_LEGACY_ERROR_TEMP_2040" : {
    "message" : [
      "Unable to rename partition path <oldPartPath>."
    ]
  },
  "_LEGACY_ERROR_TEMP_2041" : {
    "message" : [
      "<methodName> is not implemented."
    ]
  },
  "_LEGACY_ERROR_TEMP_2042" : {
    "message" : [
      "<message>. If necessary set <ansiConfig> to false to bypass this error."
    ]
  },
  "_LEGACY_ERROR_TEMP_2043" : {
    "message" : [
      "- <sqlValue> caused overflow."
    ]
  },
  "_LEGACY_ERROR_TEMP_2044" : {
    "message" : [
      "<sqlValue1> <symbol> <sqlValue2> caused overflow."
    ]
  },
  "_LEGACY_ERROR_TEMP_2045" : {
    "message" : [
      "Unsupported table change: <message>"
    ]
  },
  "_LEGACY_ERROR_TEMP_2046" : {
    "message" : [
      "[BUG] Not a DataSourceRDDPartition: <split>."
    ]
  },
  "_LEGACY_ERROR_TEMP_2047" : {
    "message" : [
      "'path' is not specified."
    ]
  },
  "_LEGACY_ERROR_TEMP_2048" : {
    "message" : [
      "Schema must be specified when creating a streaming source DataFrame. If some files already exist in the directory, then depending on the file format you may be able to create a static DataFrame on that directory with 'spark.read.load(directory)' and infer schema from it."
    ]
  },
  "_LEGACY_ERROR_TEMP_2049" : {
    "message" : [
      "Data source <className> does not support streamed <operator>."
    ]
  },
  "_LEGACY_ERROR_TEMP_2050" : {
    "message" : [
      "Expected exactly one path to be specified, but got: <paths>."
    ]
  },
  "_LEGACY_ERROR_TEMP_2052" : {
    "message" : [
      "<className> was removed in Spark 2.0. Please check if your library is compatible with Spark 2.0."
    ]
  },
  "_LEGACY_ERROR_TEMP_2053" : {
    "message" : [
      "buildReader is not supported for <format>."
    ]
  },
  "_LEGACY_ERROR_TEMP_2055" : {
    "message" : [
      "<message>",
      "It is possible the underlying files have been updated. You can explicitly invalidate the cache in Spark by running 'REFRESH TABLE tableName' command in SQL or by recreating the Dataset/DataFrame involved."
    ]
  },
  "_LEGACY_ERROR_TEMP_2056" : {
    "message" : [
      "Unable to clear output directory <staticPrefixPath> prior to writing to it."
    ]
  },
  "_LEGACY_ERROR_TEMP_2057" : {
    "message" : [
      "Unable to clear partition directory <path> prior to writing to it."
    ]
  },
  "_LEGACY_ERROR_TEMP_2058" : {
    "message" : [
      "Failed to cast value `<value>` to `<dataType>` for partition column `<columnName>`."
    ]
  },
  "_LEGACY_ERROR_TEMP_2059" : {
    "message" : [
      "End of stream."
    ]
  },
  "_LEGACY_ERROR_TEMP_2060" : {
    "message" : [
      "The fallback v1 relation reports inconsistent schema:",
      "Schema of v2 scan: <v2Schema>.",
      "Schema of v1 relation: <v1Schema>."
    ]
  },
  "_LEGACY_ERROR_TEMP_2061" : {
    "message" : [
      "No records should be returned from EmptyDataReader."
    ]
  },
  "_LEGACY_ERROR_TEMP_2062" : {
    "message" : [
      "<message>",
      "It is possible the underlying files have been updated. You can explicitly invalidate the cache in Spark by recreating the Dataset/DataFrame involved."
    ]
  },
  "_LEGACY_ERROR_TEMP_2063" : {
    "message" : [
      "Parquet column cannot be converted in file <filePath>. Column: <column>, Expected: <logicalType>, Found: <physicalType>."
    ]
  },
  "_LEGACY_ERROR_TEMP_2064" : {
    "message" : [
      "Encountered error while reading file <path>. Details:"
    ]
  },
  "_LEGACY_ERROR_TEMP_2065" : {
    "message" : [
      "Cannot create columnar reader."
    ]
  },
  "_LEGACY_ERROR_TEMP_2066" : {
    "message" : [
      "Invalid namespace name: <namespace>."
    ]
  },
  "_LEGACY_ERROR_TEMP_2067" : {
    "message" : [
      "Unsupported partition transform: <transform>."
    ]
  },
  "_LEGACY_ERROR_TEMP_2068" : {
    "message" : [
      "Missing database location."
    ]
  },
  "_LEGACY_ERROR_TEMP_2069" : {
    "message" : [
      "Cannot remove reserved property: <property>."
    ]
  },
  "_LEGACY_ERROR_TEMP_2070" : {
    "message" : [
      "Writing job failed."
    ]
  },
  "_LEGACY_ERROR_TEMP_2071" : {
    "message" : [
      "Commit denied for partition <partId> (task <taskId>, attempt <attemptId>, stage <stageId>.<stageAttempt>)."
    ]
  },
  "_LEGACY_ERROR_TEMP_2072" : {
    "message" : [
      "Table implementation does not support writes: <ident>."
    ]
  },
  "_LEGACY_ERROR_TEMP_2073" : {
    "message" : [
      "Cannot create JDBC table with partition."
    ]
  },
  "_LEGACY_ERROR_TEMP_2074" : {
    "message" : [
      "user-specified schema."
    ]
  },
  "_LEGACY_ERROR_TEMP_2075" : {
    "message" : [
      "Write is not supported for binary file data source."
    ]
  },
  "_LEGACY_ERROR_TEMP_2076" : {
    "message" : [
      "The length of <path> is <len>, which exceeds the max length allowed: <maxLength>."
    ]
  },
  "_LEGACY_ERROR_TEMP_2077" : {
    "message" : [
      "Unsupported field name: <fieldName>."
    ]
  },
  "_LEGACY_ERROR_TEMP_2078" : {
    "message" : [
      "Both '<jdbcTableName>' and '<jdbcQueryString>' can not be specified at the same time."
    ]
  },
  "_LEGACY_ERROR_TEMP_2079" : {
    "message" : [
      "Option '<jdbcTableName>' or '<jdbcQueryString>' is required."
    ]
  },
  "_LEGACY_ERROR_TEMP_2080" : {
    "message" : [
      "Option `<optionName>` can not be empty."
    ]
  },
  "_LEGACY_ERROR_TEMP_2081" : {
    "message" : [
      "Invalid value `<value>` for parameter `<jdbcTxnIsolationLevel>`. This can be `NONE`, `READ_UNCOMMITTED`, `READ_COMMITTED`, `REPEATABLE_READ` or `SERIALIZABLE`."
    ]
  },
  "_LEGACY_ERROR_TEMP_2082" : {
    "message" : [
      "Can't get JDBC type for <catalogString>."
    ]
  },
  "_LEGACY_ERROR_TEMP_2083" : {
    "message" : [
      "Unsupported type <content>."
    ]
  },
  "_LEGACY_ERROR_TEMP_2084" : {
    "message" : [
      "Unsupported array element type <catalogString> based on binary."
    ]
  },
  "_LEGACY_ERROR_TEMP_2085" : {
    "message" : [
      "Nested arrays unsupported."
    ]
  },
  "_LEGACY_ERROR_TEMP_2086" : {
    "message" : [
      "Can't translate non-null value for field <pos>."
    ]
  },
  "_LEGACY_ERROR_TEMP_2087" : {
    "message" : [
      "Invalid value `<n>` for parameter `<jdbcNumPartitions>` in table writing via JDBC. The minimum value is 1."
    ]
  },
  "_LEGACY_ERROR_TEMP_2088" : {
    "message" : [
      "<dataType> is not supported yet."
    ]
  },
  "_LEGACY_ERROR_TEMP_2089" : {
    "message" : [
      "DataType: <catalogString>."
    ]
  },
  "_LEGACY_ERROR_TEMP_2090" : {
    "message" : [
      "The input filter of <owner> should be fully convertible."
    ]
  },
  "_LEGACY_ERROR_TEMP_2091" : {
    "message" : [
      "Could not read footer for file: <file>."
    ]
  },
  "_LEGACY_ERROR_TEMP_2092" : {
    "message" : [
      "Could not read footer for file: <file>."
    ]
  },
  "_LEGACY_ERROR_TEMP_2093" : {
    "message" : [
      "Found duplicate field(s) \"<requiredFieldName>\": <matchedOrcFields> in case-insensitive mode."
    ]
  },
  "_LEGACY_ERROR_TEMP_2094" : {
    "message" : [
      "Found duplicate field(s) \"<requiredId>\": <matchedFields> in id mapping mode."
    ]
  },
  "_LEGACY_ERROR_TEMP_2095" : {
    "message" : [
      "Failed to merge incompatible schemas <left> and <right>."
    ]
  },
  "_LEGACY_ERROR_TEMP_2096" : {
    "message" : [
      "<ddl> is not supported temporarily."
    ]
  },
  "_LEGACY_ERROR_TEMP_2097" : {
    "message" : [
      "Could not execute broadcast in <timeout> secs. You can increase the timeout for broadcasts via <broadcastTimeout> or disable broadcast join by setting <autoBroadcastJoinThreshold> to -1."
    ]
  },
  "_LEGACY_ERROR_TEMP_2098" : {
    "message" : [
      "Could not compare cost with <cost>."
    ]
  },
  "_LEGACY_ERROR_TEMP_2099" : {
    "message" : [
      "Unsupported data type: <dt>."
    ]
  },
  "_LEGACY_ERROR_TEMP_2100" : {
    "message" : [
      "not support type: <dataType>."
    ]
  },
  "_LEGACY_ERROR_TEMP_2101" : {
    "message" : [
      "Not support non-primitive type now."
    ]
  },
  "_LEGACY_ERROR_TEMP_2102" : {
    "message" : [
      "Unsupported type: <catalogString>."
    ]
  },
  "_LEGACY_ERROR_TEMP_2103" : {
    "message" : [
      "Dictionary encoding should not be used because of dictionary overflow."
    ]
  },
  "_LEGACY_ERROR_TEMP_2104" : {
    "message" : [
      "End of the iterator."
    ]
  },
  "_LEGACY_ERROR_TEMP_2105" : {
    "message" : [
      "Could not allocate memory to grow BytesToBytesMap."
    ]
  },
  "_LEGACY_ERROR_TEMP_2106" : {
    "message" : [
      "Can't acquire <size> bytes memory to build hash relation, got <got> bytes."
    ]
  },
  "_LEGACY_ERROR_TEMP_2107" : {
    "message" : [
      "There is not enough memory to build hash map."
    ]
  },
  "_LEGACY_ERROR_TEMP_2108" : {
    "message" : [
      "Does not support row that is larger than 256M."
    ]
  },
  "_LEGACY_ERROR_TEMP_2109" : {
    "message" : [
      "Cannot build HashedRelation with more than 1/3 billions unique keys."
    ]
  },
  "_LEGACY_ERROR_TEMP_2110" : {
    "message" : [
      "Can not build a HashedRelation that is larger than 8G."
    ]
  },
  "_LEGACY_ERROR_TEMP_2111" : {
    "message" : [
      "failed to push a row into <rowQueue>."
    ]
  },
  "_LEGACY_ERROR_TEMP_2112" : {
    "message" : [
      "Unexpected window function frame <frame>."
    ]
  },
  "_LEGACY_ERROR_TEMP_2113" : {
    "message" : [
      "Unable to parse <stats> as a percentile."
    ]
  },
  "_LEGACY_ERROR_TEMP_2114" : {
    "message" : [
      "<stats> is not a recognised statistic."
    ]
  },
  "_LEGACY_ERROR_TEMP_2115" : {
    "message" : [
      "Unknown column: <unknownColumn>."
    ]
  },
  "_LEGACY_ERROR_TEMP_2116" : {
    "message" : [
      "Unexpected: <o>."
    ]
  },
  "_LEGACY_ERROR_TEMP_2120" : {
    "message" : [
      "Do not support array of type <clazz>."
    ]
  },
  "_LEGACY_ERROR_TEMP_2121" : {
    "message" : [
      "Do not support type <clazz>."
    ]
  },
  "_LEGACY_ERROR_TEMP_2122" : {
    "message" : [
      "Failed parsing <simpleString>: <raw>."
    ]
  },
  "_LEGACY_ERROR_TEMP_2123" : {
    "message" : [
      "Failed to merge fields '<leftName>' and '<rightName>'. <message>"
    ]
  },
  "_LEGACY_ERROR_TEMP_2124" : {
    "message" : [
      "Failed to merge decimal types with incompatible scale <leftScale> and <rightScale>."
    ]
  },
  "_LEGACY_ERROR_TEMP_2125" : {
    "message" : [
      "Failed to merge incompatible data types <leftCatalogString> and <rightCatalogString>."
    ]
  },
  "_LEGACY_ERROR_TEMP_2126" : {
    "message" : [
      "Unsuccessful attempt to build maps with <size> elements due to exceeding the map size limit <maxRoundedArrayLength>."
    ]
  },
  "_LEGACY_ERROR_TEMP_2127" : {
    "message" : [
      "Duplicate map key <key> was found, please check the input data. If you want to remove the duplicated keys, you can set <mapKeyDedupPolicy> to <lastWin> so that the key inserted at last takes precedence."
    ]
  },
  "_LEGACY_ERROR_TEMP_2128" : {
    "message" : [
      "The key array and value array of MapData must have the same length."
    ]
  },
  "_LEGACY_ERROR_TEMP_2129" : {
    "message" : [
      "Conflict found: Field <field> <actual> differs from <field> <expected> derived from <candidate>."
    ]
  },
  "_LEGACY_ERROR_TEMP_2130" : {
    "message" : [
      "Fail to recognize '<pattern>' pattern in the DateTimeFormatter. You can form a valid datetime pattern with the guide from https://spark.apache.org/docs/latest/sql-ref-datetime-pattern.html."
    ]
  },
  "_LEGACY_ERROR_TEMP_2131" : {
    "message" : [
      "Exception when registering StreamingQueryListener."
    ]
  },
  "_LEGACY_ERROR_TEMP_2132" : {
    "message" : [
      "Parsing JSON arrays as structs is forbidden."
    ]
  },
  "_LEGACY_ERROR_TEMP_2133" : {
    "message" : [
      "Cannot parse field name <fieldName>, field value <fieldValue>, [<token>] as target spark data type [<dataType>]."
    ]
  },
  "_LEGACY_ERROR_TEMP_2134" : {
    "message" : [
      "Cannot parse field value <value> for pattern <pattern> as target spark data type [<dataType>]."
    ]
  },
  "_LEGACY_ERROR_TEMP_2135" : {
    "message" : [
      "Failed to parse an empty string for data type <dataType>."
    ]
  },
  "_LEGACY_ERROR_TEMP_2138" : {
    "message" : [
      "Cannot have circular references in bean class, but got the circular reference of class <clazz>."
    ]
  },
  "_LEGACY_ERROR_TEMP_2139" : {
    "message" : [
      "cannot have circular references in class, but got the circular reference of class <t>."
    ]
  },
  "_LEGACY_ERROR_TEMP_2140" : {
    "message" : [
      "`<fieldName>` is not a valid identifier of Java and cannot be used as field name",
      "<walkedTypePath>."
    ]
  },
  "_LEGACY_ERROR_TEMP_2142" : {
    "message" : [
      "Attributes for type <schema> is not supported."
    ]
  },
  "_LEGACY_ERROR_TEMP_2144" : {
    "message" : [
      "Unable to find constructor for <tpe>. This could happen if <tpe> is an interface, or a trait without companion object constructor."
    ]
  },
  "_LEGACY_ERROR_TEMP_2145" : {
    "message" : [
      "<paramName> cannot be more than one character."
    ]
  },
  "_LEGACY_ERROR_TEMP_2146" : {
    "message" : [
      "<paramName> should be an integer. Found <value>."
    ]
  },
  "_LEGACY_ERROR_TEMP_2147" : {
    "message" : [
      "<paramName> flag can be true or false."
    ]
  },
  "_LEGACY_ERROR_TEMP_2148" : {
    "message" : [
      "null value found but field <name> is not nullable."
    ]
  },
  "_LEGACY_ERROR_TEMP_2150" : {
    "message" : [
      "Due to Scala's limited support of tuple, tuple with more than 22 elements are not supported."
    ]
  },
  "_LEGACY_ERROR_TEMP_2151" : {
    "message" : [
      "Error while decoding: <e>",
      "<expressions>."
    ]
  },
  "_LEGACY_ERROR_TEMP_2152" : {
    "message" : [
      "Error while encoding: <e>",
      "<expressions>."
    ]
  },
  "_LEGACY_ERROR_TEMP_2153" : {
    "message" : [
      "class <clsName> has unexpected serializer: <objSerializer>."
    ]
  },
  "_LEGACY_ERROR_TEMP_2154" : {
    "message" : [
      "Failed to get outer pointer for <innerCls>."
    ]
  },
  "_LEGACY_ERROR_TEMP_2155" : {
    "message" : [
      "<userClass> is not annotated with SQLUserDefinedType nor registered with UDTRegistration.}"
    ]
  },
  "_LEGACY_ERROR_TEMP_2156" : {
    "message" : [
      "The size function doesn't support the operand type <dataType>."
    ]
  },
  "_LEGACY_ERROR_TEMP_2157" : {
    "message" : [
      "Unexpected value for start in function <prettyName>: SQL array indices start at 1."
    ]
  },
  "_LEGACY_ERROR_TEMP_2158" : {
    "message" : [
      "Unexpected value for length in function <prettyName>: length must be greater than or equal to 0."
    ]
  },
  "_LEGACY_ERROR_TEMP_2159" : {
    "message" : [
      "Unsuccessful try to concat arrays with <numberOfElements> elements due to exceeding the array size limit <maxRoundedArrayLength>."
    ]
  },
  "_LEGACY_ERROR_TEMP_2160" : {
    "message" : [
      "Unsuccessful try to flatten an array of arrays with <numberOfElements> elements due to exceeding the array size limit <maxRoundedArrayLength>."
    ]
  },
  "_LEGACY_ERROR_TEMP_2161" : {
    "message" : [
      "Unsuccessful try to create array with <count> elements due to exceeding the array size limit <maxRoundedArrayLength>."
    ]
  },
  "_LEGACY_ERROR_TEMP_2162" : {
    "message" : [
      "Unsuccessful try to union arrays with <length> elements due to exceeding the array size limit <maxRoundedArrayLength>."
    ]
  },
  "_LEGACY_ERROR_TEMP_2163" : {
    "message" : [
      "Initial type <dataType> must be a <target>."
    ]
  },
  "_LEGACY_ERROR_TEMP_2164" : {
    "message" : [
      "Initial type <dataType> must be an <arrayType>, a <structType> or a <mapType>."
    ]
  },
  "_LEGACY_ERROR_TEMP_2165" : {
    "message" : [
      "Malformed records are detected in schema inference. Parse Mode: <failFastMode>."
    ]
  },
  "_LEGACY_ERROR_TEMP_2166" : {
    "message" : [
      "Malformed JSON."
    ]
  },
  "_LEGACY_ERROR_TEMP_2167" : {
    "message" : [
      "Malformed records are detected in schema inference. Parse Mode: <failFastMode>. Reasons: Failed to infer a common schema. Struct types are expected, but `<dataType>` was found."
    ]
  },
  "_LEGACY_ERROR_TEMP_2168" : {
    "message" : [
      "Decorrelate inner query through <plan> is not supported."
    ]
  },
  "_LEGACY_ERROR_TEMP_2169" : {
    "message" : [
      "This method should not be called in the analyzer."
    ]
  },
  "_LEGACY_ERROR_TEMP_2170" : {
    "message" : [
      "Cannot safely merge SERDEPROPERTIES:",
      "<props1>",
      "<props2>",
      "The conflict keys: <conflictKeys>."
    ]
  },
  "_LEGACY_ERROR_TEMP_2171" : {
    "message" : [
      "Not supported pair: <r1>, <r2> at <function>()."
    ]
  },
  "_LEGACY_ERROR_TEMP_2172" : {
    "message" : [
      "Once strategy's idempotence is broken for batch <batchName>",
      "<plan>."
    ]
  },
  "_LEGACY_ERROR_TEMP_2175" : {
    "message" : [
      "Rule id not found for <ruleName>. Please modify RuleIdCollection.scala if you are adding a new rule."
    ]
  },
  "_LEGACY_ERROR_TEMP_2176" : {
    "message" : [
      "Cannot create array with <numElements> elements of data due to exceeding the limit <maxRoundedArrayLength> elements for ArrayData. <additionalErrorMessage>"
    ]
  },
  "_LEGACY_ERROR_TEMP_2177" : {
    "message" : [
      "Malformed records are detected in record parsing. Parse Mode: <failFastMode>. To process malformed records as null result, try setting the option 'mode' as 'PERMISSIVE'."
    ]
  },
  "_LEGACY_ERROR_TEMP_2178" : {
    "message" : [
      "Remote operations not supported."
    ]
  },
  "_LEGACY_ERROR_TEMP_2179" : {
    "message" : [
      "HiveServer2 Kerberos principal or keytab is not correctly configured."
    ]
  },
  "_LEGACY_ERROR_TEMP_2180" : {
    "message" : [
      "Parent SparkUI to attach this tab to not found."
    ]
  },
  "_LEGACY_ERROR_TEMP_2181" : {
    "message" : [
      "inferSchema is not supported for hive data source."
    ]
  },
  "_LEGACY_ERROR_TEMP_2182" : {
    "message" : [
      "Requested partitioning does not match the <tableIdentifier> table:",
      "Requested partitions: <partitionKeys>.",
      "Table partitions: <partitionColumnNames>."
    ]
  },
  "_LEGACY_ERROR_TEMP_2183" : {
    "message" : [
      "Dynamic partition key <key> is not among written partition paths."
    ]
  },
  "_LEGACY_ERROR_TEMP_2184" : {
    "message" : [
      "Cannot remove partition directory '<partitionPath>'."
    ]
  },
  "_LEGACY_ERROR_TEMP_2185" : {
    "message" : [
      "Cannot create staging directory: <message>"
    ]
  },
  "_LEGACY_ERROR_TEMP_2186" : {
    "message" : [
      "The SerDe interface removed since Hive 2.3(HIVE-15167). Please migrate your custom SerDes to Hive 2.3. See HIVE-15167 for more details."
    ]
  },
  "_LEGACY_ERROR_TEMP_2187" : {
    "message" : [
      "<message>, db: <dbName>, table: <tableName>."
    ]
  },
  "_LEGACY_ERROR_TEMP_2188" : {
    "message" : [
      "Cannot recognize hive type string: <fieldType>, column: <fieldName>."
    ]
  },
  "_LEGACY_ERROR_TEMP_2189" : {
    "message" : [
      "Hive 2.2 and lower versions don't support getTablesByType. Please use Hive 2.3 or higher version."
    ]
  },
  "_LEGACY_ERROR_TEMP_2190" : {
    "message" : [
      "DROP TABLE ... PURGE."
    ]
  },
  "_LEGACY_ERROR_TEMP_2191" : {
    "message" : [
      "ALTER TABLE ... DROP PARTITION ... PURGE."
    ]
  },
  "_LEGACY_ERROR_TEMP_2192" : {
    "message" : [
      "Partition filter cannot have both `\"` and `'` characters."
    ]
  },
  "_LEGACY_ERROR_TEMP_2193" : {
    "message" : [
      "Caught Hive MetaException attempting to get partition metadata by filter from Hive. You can set the Spark configuration setting <hiveMetastorePartitionPruningFallbackOnException> to true to work around this problem, however this will result in degraded performance. Please report a bug: https://issues.apache.org/jira/browse/SPARK."
    ]
  },
  "_LEGACY_ERROR_TEMP_2194" : {
    "message" : [
      "Unsupported Hive Metastore version <version>. Please set <key> with a valid version."
    ]
  },
  "_LEGACY_ERROR_TEMP_2195" : {
    "message" : [
      "<cnf> when creating Hive client using classpath: <execJars> Please make sure that jars for your version of hive and hadoop are included in the paths passed to <key>."
    ]
  },
  "_LEGACY_ERROR_TEMP_2196" : {
    "message" : [
      "Unable to fetch tables of db <dbName>."
    ]
  },
  "_LEGACY_ERROR_TEMP_2197" : {
    "message" : [
      "LOCATION clause illegal for view partition."
    ]
  },
  "_LEGACY_ERROR_TEMP_2198" : {
    "message" : [
      "Failed to rename as <dstPath> already exists."
    ]
  },
  "_LEGACY_ERROR_TEMP_2199" : {
    "message" : [
      "Failed to rename temp file <srcPath> to <dstPath> as rename returned false."
    ]
  },
  "_LEGACY_ERROR_TEMP_2200" : {
    "message" : [
      "Error: we detected a possible problem with the location of your \"_spark_metadata\"",
      "directory and you likely need to move it before restarting this query.",
      "",
      "Earlier version of Spark incorrectly escaped paths when writing out the",
      "\"_spark_metadata\" directory for structured streaming. While this was corrected in",
      "Spark 3.0, it appears that your query was started using an earlier version that",
      "",
      "Correct \"_spark_metadata\" Directory: <metadataPath>",
      "Incorrect \"_spark_metadata\" Directory: <legacyMetadataPath>",
      "",
      "Please move the data from the incorrect directory to the correct one, delete the",
      "incorrect directory, and then restart this query. If you believe you are receiving",
      "this message in error, you can disable it with the SQL conf",
      "<StreamingCheckpointEscaptedPathCheckEnabled>."
    ]
  },
  "_LEGACY_ERROR_TEMP_2201" : {
    "message" : [
      "Partition column <col> not found in schema <schema>."
    ]
  },
  "_LEGACY_ERROR_TEMP_2203" : {
    "message" : [
      "Cannot set timeout duration without enabling processing time timeout in [map|flatMap]GroupsWithState."
    ]
  },
  "_LEGACY_ERROR_TEMP_2204" : {
    "message" : [
      "Cannot get event time watermark timestamp without setting watermark before [map|flatMap]GroupsWithState."
    ]
  },
  "_LEGACY_ERROR_TEMP_2205" : {
    "message" : [
      "Cannot set timeout timestamp without enabling event time timeout in [map|flatMapGroupsWithState."
    ]
  },
  "_LEGACY_ERROR_TEMP_2206" : {
    "message" : [
      "Unable to find batch <batchMetadataFile>."
    ]
  },
  "_LEGACY_ERROR_TEMP_2207" : {
    "message" : [
      "Multiple streaming queries are concurrently using <path>."
    ]
  },
  "_LEGACY_ERROR_TEMP_2208" : {
    "message" : [
      "<commitProtocol> does not support adding files with an absolute path."
    ]
  },
  "_LEGACY_ERROR_TEMP_2209" : {
    "message" : [
      "Data source <srcName> does not support microbatch processing.",
      "",
      "Either the data source is disabled at",
      "SQLConf.get.DISABLED_V2_STREAMING_MICROBATCH_READERS.key (The disabled sources",
      "are [<disabledSources>]) or the table <table> does not have MICRO_BATCH_READ",
      "capability. Meanwhile, the fallback, data source v1, is not available.\""
    ]
  },
  "_LEGACY_ERROR_TEMP_2210" : {
    "message" : [
      "StreamingRelationExec cannot be executed."
    ]
  },
  "_LEGACY_ERROR_TEMP_2211" : {
    "message" : [
      "Invalid output mode: <outputMode>."
    ]
  },
  "_LEGACY_ERROR_TEMP_2212" : {
    "message" : [
      "Invalid catalog name: <name>."
    ]
  },
  "_LEGACY_ERROR_TEMP_2214" : {
    "message" : [
      "Plugin class for catalog '<name>' does not implement CatalogPlugin: <pluginClassName>."
    ]
  },
  "_LEGACY_ERROR_TEMP_2215" : {
    "message" : [
      "Cannot find catalog plugin class for catalog '<name>': <pluginClassName>."
    ]
  },
  "_LEGACY_ERROR_TEMP_2216" : {
    "message" : [
      "Failed to find public no-arg constructor for catalog '<name>': <pluginClassName>)."
    ]
  },
  "_LEGACY_ERROR_TEMP_2217" : {
    "message" : [
      "Failed to call public no-arg constructor for catalog '<name>': <pluginClassName>)."
    ]
  },
  "_LEGACY_ERROR_TEMP_2218" : {
    "message" : [
      "Cannot instantiate abstract catalog plugin class for catalog '<name>': <pluginClassName>."
    ]
  },
  "_LEGACY_ERROR_TEMP_2219" : {
    "message" : [
      "Failed during instantiating constructor for catalog '<name>': <pluginClassName>."
    ]
  },
  "_LEGACY_ERROR_TEMP_2220" : {
    "message" : [
      ""
    ]
  },
  "_LEGACY_ERROR_TEMP_2222" : {
    "message" : [
      "Cannot mutate ReadOnlySQLConf."
    ]
  },
  "_LEGACY_ERROR_TEMP_2223" : {
    "message" : [
      "Cannot clone/copy ReadOnlySQLConf."
    ]
  },
  "_LEGACY_ERROR_TEMP_2224" : {
    "message" : [
      "Cannot get SQLConf inside scheduler event loop thread."
    ]
  },
  "_LEGACY_ERROR_TEMP_2225" : {
    "message" : [
      ""
    ]
  },
  "_LEGACY_ERROR_TEMP_2226" : {
    "message" : [
      "null literals can't be casted to <name>."
    ]
  },
  "_LEGACY_ERROR_TEMP_2227" : {
    "message" : [
      "<name> is not an UserDefinedType. Please make sure registering an UserDefinedType for <userClass>."
    ]
  },
  "_LEGACY_ERROR_TEMP_2228" : {
    "message" : [
      "Can not load in UserDefinedType <name> for user class <userClass>."
    ]
  },
  "_LEGACY_ERROR_TEMP_2229" : {
    "message" : [
      "<name> is not a public class. Only public classes are supported."
    ]
  },
  "_LEGACY_ERROR_TEMP_2230" : {
    "message" : [
      "Primitive types are not supported."
    ]
  },
  "_LEGACY_ERROR_TEMP_2231" : {
    "message" : [
      "fieldIndex on a Row without schema is undefined."
    ]
  },
  "_LEGACY_ERROR_TEMP_2232" : {
    "message" : [
      "Value at index <index> is null."
    ]
  },
  "_LEGACY_ERROR_TEMP_2233" : {
    "message" : [
      "Only Data Sources providing FileFormat are supported: <providingClass>."
    ]
  },
  "_LEGACY_ERROR_TEMP_2234" : {
    "message" : [
      "Failed to set original ACL <aclEntries> back to the created path: <path>. Exception: <message>"
    ]
  },
  "_LEGACY_ERROR_TEMP_2235" : {
    "message" : [
      "Multiple failures in stage materialization."
    ]
  },
  "_LEGACY_ERROR_TEMP_2236" : {
    "message" : [
      "Unrecognized compression scheme type ID: <typeId>."
    ]
  },
  "_LEGACY_ERROR_TEMP_2237" : {
    "message" : [
      "<className>.getParentLogger is not yet implemented."
    ]
  },
  "_LEGACY_ERROR_TEMP_2238" : {
    "message" : [
      "Unable to create Parquet converter for <typeName> whose Parquet type is <parquetType> without decimal metadata. Please read this column/field as Spark BINARY type."
    ]
  },
  "_LEGACY_ERROR_TEMP_2239" : {
    "message" : [
      "Unable to create Parquet converter for decimal type <t> whose Parquet type is <parquetType>.  Parquet DECIMAL type can only be backed by INT32, INT64, FIXED_LEN_BYTE_ARRAY, or BINARY."
    ]
  },
  "_LEGACY_ERROR_TEMP_2240" : {
    "message" : [
      "Unable to create Parquet converter for data type <t> whose Parquet type is <parquetType>."
    ]
  },
  "_LEGACY_ERROR_TEMP_2241" : {
    "message" : [
      "Nonatomic partition table <tableName> can not add multiple partitions."
    ]
  },
  "_LEGACY_ERROR_TEMP_2242" : {
    "message" : [
      "<provider> source does not support user-specified schema."
    ]
  },
  "_LEGACY_ERROR_TEMP_2243" : {
    "message" : [
      "Nonatomic partition table <tableName> can not drop multiple partitions."
    ]
  },
  "_LEGACY_ERROR_TEMP_2244" : {
    "message" : [
      "The table <tableName> does not support truncation of multiple partition."
    ]
  },
  "_LEGACY_ERROR_TEMP_2245" : {
    "message" : [
      "Table does not support overwrite by expression: <table>."
    ]
  },
  "_LEGACY_ERROR_TEMP_2246" : {
    "message" : [
      "Table does not support dynamic partition overwrite: <table>."
    ]
  },
  "_LEGACY_ERROR_TEMP_2247" : {
    "message" : [
      "Failed merging schema:",
      "<schema>."
    ]
  },
  "_LEGACY_ERROR_TEMP_2248" : {
    "message" : [
      "Cannot broadcast the table over <maxBroadcastTableRows> rows: <numRows> rows."
    ]
  },
  "_LEGACY_ERROR_TEMP_2249" : {
    "message" : [
      "Cannot broadcast the table that is larger than <maxBroadcastTableBytes>GB: <dataSize> GB."
    ]
  },
  "_LEGACY_ERROR_TEMP_2250" : {
    "message" : [
      "Not enough memory to build and broadcast the table to all worker nodes. As a workaround, you can either disable broadcast by setting <autoBroadcastjoinThreshold> to -1 or increase the spark driver memory by setting <driverMemory> to a higher value<analyzeTblMsg>"
    ]
  },
  "_LEGACY_ERROR_TEMP_2251" : {
    "message" : [
      "<execName> does not support the execute() code path."
    ]
  },
  "_LEGACY_ERROR_TEMP_2252" : {
    "message" : [
      "Cannot merge <className> with <otherClass>."
    ]
  },
  "_LEGACY_ERROR_TEMP_2253" : {
    "message" : [
      "Data source <sourceName> does not support continuous processing."
    ]
  },
  "_LEGACY_ERROR_TEMP_2254" : {
    "message" : [
      "Data read failed."
    ]
  },
  "_LEGACY_ERROR_TEMP_2255" : {
    "message" : [
      "Epoch marker generation failed."
    ]
  },
  "_LEGACY_ERROR_TEMP_2256" : {
    "message" : [
      "Foreach writer has been aborted due to a task failure."
    ]
  },
  "_LEGACY_ERROR_TEMP_2258" : {
    "message" : [
      "Error reading delta file <fileToRead> of <clazz>: key size cannot be <keySize>."
    ]
  },
  "_LEGACY_ERROR_TEMP_2259" : {
    "message" : [
      "Error reading snapshot file <fileToRead> of <clazz>: <message>"
    ]
  },
  "_LEGACY_ERROR_TEMP_2260" : {
    "message" : [
      "Cannot purge as it might break internal state."
    ]
  },
  "_LEGACY_ERROR_TEMP_2261" : {
    "message" : [
      "Clean up source files is not supported when reading from the output directory of FileStreamSink."
    ]
  },
  "_LEGACY_ERROR_TEMP_2262" : {
    "message" : [
      "latestOffset(Offset, ReadLimit) should be called instead of this method."
    ]
  },
  "_LEGACY_ERROR_TEMP_2263" : {
    "message" : [
      "Error: we detected a possible problem with the location of your checkpoint and you",
      "likely need to move it before restarting this query.",
      "",
      "Earlier version of Spark incorrectly escaped paths when writing out checkpoints for",
      "structured streaming. While this was corrected in Spark 3.0, it appears that your",
      "query was started using an earlier version that incorrectly handled the checkpoint",
      "path.",
      "",
      "Correct Checkpoint Directory: <checkpointPath>",
      "Incorrect Checkpoint Directory: <legacyCheckpointDir>",
      "",
      "Please move the data from the incorrect directory to the correct one, delete the",
      "incorrect directory, and then restart this query. If you believe you are receiving",
      "this message in error, you can disable it with the SQL conf",
      "<StreamingCheckpointEscapedPathCheckEnabled>."
    ]
  },
  "_LEGACY_ERROR_TEMP_2264" : {
    "message" : [
      "Subprocess exited with status <exitCode>. Error: <stderrBuffer>."
    ]
  },
  "_LEGACY_ERROR_TEMP_2265" : {
    "message" : [
      "<nodeName> without serde does not support <dt> as output data type."
    ]
  },
  "_LEGACY_ERROR_TEMP_2266" : {
    "message" : [
      "Invalid `startIndex` provided for generating iterator over the array. Total elements: <numRows>, requested `startIndex`: <startIndex>."
    ]
  },
  "_LEGACY_ERROR_TEMP_2267" : {
    "message" : [
      "The backing <className> has been modified since the creation of this Iterator."
    ]
  },
  "_LEGACY_ERROR_TEMP_2268" : {
    "message" : [
      "<nodeName> does not implement doExecuteBroadcast."
    ]
  },
  "_LEGACY_ERROR_TEMP_2269" : {
    "message" : [
      "<globalTempDB> is a system preserved database, please rename your existing database to resolve the name conflict, or set a different value for <globalTempDatabase>, and launch your Spark application again."
    ]
  },
  "_LEGACY_ERROR_TEMP_2270" : {
    "message" : [
      "comment on table is not supported."
    ]
  },
  "_LEGACY_ERROR_TEMP_2271" : {
    "message" : [
      "UpdateColumnNullability is not supported."
    ]
  },
  "_LEGACY_ERROR_TEMP_2272" : {
    "message" : [
      "Rename column is only supported for MySQL version 8.0 and above."
    ]
  },
  "_LEGACY_ERROR_TEMP_2273" : {
    "message" : [
      "<message>"
    ]
  },
  "_LEGACY_ERROR_TEMP_2274" : {
    "message" : [
      "Nested field <colName> is not supported."
    ]
  },
  "_LEGACY_ERROR_TEMP_2275" : {
    "message" : [
      "Dataset transformations and actions can only be invoked by the driver, not inside of other Dataset transformations; for example, dataset1.map(x => dataset2.values.count() * x) is invalid because the values transformation and count action cannot be performed inside of the dataset1.map transformation. For more information, see SPARK-28702."
    ]
  },
  "_LEGACY_ERROR_TEMP_2276" : {
    "message" : [
      "Hive table <tableName> with ANSI intervals is not supported."
    ]
  },
  "_LEGACY_ERROR_TEMP_2277" : {
    "message" : [
      "Number of dynamic partitions created is <numWrittenParts>, which is more than <maxDynamicPartitions>. To solve this try to set <maxDynamicPartitionsKey> to at least <numWrittenParts>."
    ]
  },
  "_LEGACY_ERROR_TEMP_2278" : {
    "message" : [
      "The input <valueType> '<input>' does not match the given number format: '<format>'."
    ]
  },
  "_LEGACY_ERROR_TEMP_2279" : {
    "message" : [
      "Multiple bucket transforms are not supported."
    ]
  },
  "_LEGACY_ERROR_TEMP_2280" : {
    "message" : [
      "Create namespace comment is not supported."
    ]
  },
  "_LEGACY_ERROR_TEMP_2281" : {
    "message" : [
      "Remove namespace comment is not supported."
    ]
  },
  "_LEGACY_ERROR_TEMP_2282" : {
    "message" : [
      "Drop namespace restrict is not supported."
    ]
  },
  "_LEGACY_ERROR_TEMP_2300" : {
    "message" : [
      "The number of lambda function arguments '<namesSize>' does not match the number of arguments expected by the higher order function '<argInfoSize>'."
    ]
  },
  "_LEGACY_ERROR_TEMP_2301" : {
    "message" : [
      "Lambda function arguments should not have names that are semantically the same."
    ]
  },
  "_LEGACY_ERROR_TEMP_2302" : {
    "message" : [
      "'<name>' does not support more than one sources."
    ]
  },
  "_LEGACY_ERROR_TEMP_2303" : {
    "message" : [
      "incompatible types found in column <name> for inline table."
    ]
  },
  "_LEGACY_ERROR_TEMP_2304" : {
    "message" : [
      "cannot evaluate expression <sqlExpr> in inline table definition."
    ]
  },
  "_LEGACY_ERROR_TEMP_2305" : {
    "message" : [
      "expected <numCols> columns but found <rowSize> columns in row <ri>."
    ]
  },
  "_LEGACY_ERROR_TEMP_2306" : {
    "message" : [
      "A lambda function should only be used in a higher order function. However, its class is <class>, which is not a higher order function."
    ]
  },
  "_LEGACY_ERROR_TEMP_2307" : {
    "message" : [
      "Number of given aliases does not match number of output columns. Function name: <funcName>; number of aliases: <aliasesNum>; number of output columns: <outColsNum>."
    ]
  },
  "_LEGACY_ERROR_TEMP_2308" : {
    "message" : [
      "could not resolve `<name>` to a table-valued function."
    ]
  },
  "_LEGACY_ERROR_TEMP_2309" : {
    "message" : [
      "cannot resolve <sqlExpr> in MERGE command given columns [<cols>]."
    ]
  },
  "_LEGACY_ERROR_TEMP_2311" : {
    "message" : [
      "'writeTo' can not be called on streaming Dataset/DataFrame."
    ]
  },
  "_LEGACY_ERROR_TEMP_2312" : {
    "message" : [
      "'write' can not be called on streaming Dataset/DataFrame."
    ]
  },
  "_LEGACY_ERROR_TEMP_2313" : {
    "message" : [
      "Hint not found: <name>."
    ]
  },
  "_LEGACY_ERROR_TEMP_2314" : {
    "message" : [
      "cannot resolve '<sqlExpr>' due to argument data type mismatch: <msg>"
    ]
  },
  "_LEGACY_ERROR_TEMP_2315" : {
    "message" : [
      "cannot resolve '<sqlExpr>' due to data type mismatch: <msg><hint>."
    ]
  },
  "_LEGACY_ERROR_TEMP_2316" : {
    "message" : [
      "observed metrics should be named: <operator>."
    ]
  },
  "_LEGACY_ERROR_TEMP_2317" : {
    "message" : [
      "window expressions are not allowed in observed metrics, but found: <sqlExpr>."
    ]
  },
  "_LEGACY_ERROR_TEMP_2318" : {
    "message" : [
      "non-deterministic expression <sqlExpr> can only be used as an argument to an aggregate function."
    ]
  },
  "_LEGACY_ERROR_TEMP_2319" : {
    "message" : [
      "nested aggregates are not allowed in observed metrics, but found: <sqlExpr>."
    ]
  },
  "_LEGACY_ERROR_TEMP_2320" : {
    "message" : [
      "distinct aggregates are not allowed in observed metrics, but found: <sqlExpr>."
    ]
  },
  "_LEGACY_ERROR_TEMP_2321" : {
    "message" : [
      "aggregates with filter predicate are not allowed in observed metrics, but found: <sqlExpr>."
    ]
  },
  "_LEGACY_ERROR_TEMP_2322" : {
    "message" : [
      "attribute <sqlExpr> can only be used as an argument to an aggregate function."
    ]
  },
  "_LEGACY_ERROR_TEMP_2323" : {
    "message" : [
      "Cannot <op> column, because <fieldNames> already exists in <struct>."
    ]
  },
  "_LEGACY_ERROR_TEMP_2324" : {
    "message" : [
      "Cannot update <table> field <fieldName> type: update a struct by updating its fields."
    ]
  },
  "_LEGACY_ERROR_TEMP_2325" : {
    "message" : [
      "Cannot update <table> field <fieldName> type: update a map by updating <fieldName>.key or <fieldName>.value."
    ]
  },
  "_LEGACY_ERROR_TEMP_2326" : {
    "message" : [
      "Cannot update <table> field <fieldName> type: update the element by updating <fieldName>.element."
    ]
  },
  "_LEGACY_ERROR_TEMP_2327" : {
    "message" : [
      "Cannot update <table> field <fieldName> type: update a UserDefinedType[<udtSql>] by updating its fields."
    ]
  },
  "_LEGACY_ERROR_TEMP_2328" : {
    "message" : [
      "Cannot update <table> field <fieldName> to interval type."
    ]
  },
  "_LEGACY_ERROR_TEMP_2329" : {
    "message" : [
      "Cannot update <table> field <fieldName>: <oldType> cannot be cast to <newType>."
    ]
  },
  "_LEGACY_ERROR_TEMP_2330" : {
    "message" : [
      "Cannot change nullable column to non-nullable: <fieldName>."
    ]
  },
  "_LEGACY_ERROR_TEMP_2331" : {
    "message" : [
      "failed to evaluate expression <sqlExpr>: <msg>"
    ]
  },
  "_LEGACY_ERROR_TEMP_2332" : {
    "message" : [
      "<msg>"
    ]
  },
  "_LEGACY_ERROR_TEMP_2400" : {
    "message" : [
      "The <name> expression must evaluate to a constant value, but got <limitExpr>."
    ]
  },
  "_LEGACY_ERROR_TEMP_2401" : {
    "message" : [
      "The <name> expression must be integer type, but got <dataType>."
    ]
  },
  "_LEGACY_ERROR_TEMP_2402" : {
    "message" : [
      "The evaluated <name> expression must not be null, but got <limitExpr>."
    ]
  },
  "_LEGACY_ERROR_TEMP_2403" : {
    "message" : [
      "The <name> expression must be equal to or greater than 0, but got <v>."
    ]
  },
  "_LEGACY_ERROR_TEMP_2404" : {
    "message" : [
      "Table <name> is not partitioned."
    ]
  },
  "_LEGACY_ERROR_TEMP_2405" : {
    "message" : [
      "Table <name> does not support partition management."
    ]
  },
  "_LEGACY_ERROR_TEMP_2406" : {
    "message" : [
      "invalid cast from <srcType> to <targetType>."
    ]
  },
  "_LEGACY_ERROR_TEMP_2407" : {
    "message" : [
      "grouping_id() can only be used with GroupingSets/Cube/Rollup."
    ]
  },
  "_LEGACY_ERROR_TEMP_2408" : {
    "message" : [
      "Window function <w> requires an OVER clause."
    ]
  },
  "_LEGACY_ERROR_TEMP_2409" : {
    "message" : [
      "Distinct window functions are not supported: <w>."
    ]
  },
  "_LEGACY_ERROR_TEMP_2410" : {
    "message" : [
      "<wf> function can only be evaluated in an ordered row-based window frame with a single offset: <w>."
    ]
  },
  "_LEGACY_ERROR_TEMP_2411" : {
    "message" : [
      "Cannot specify order by or frame for '<aggFunc>'."
    ]
  },
  "_LEGACY_ERROR_TEMP_2412" : {
    "message" : [
      "Expression '<sqlExpr>' not supported within a window function."
    ]
  },
  "_LEGACY_ERROR_TEMP_2413" : {
    "message" : [
      "Input argument to <argName> must be a constant."
    ]
  },
  "_LEGACY_ERROR_TEMP_2414" : {
    "message" : [
      "Event time must be defined on a window or a timestamp, but <evName> is of type <evType>."
    ]
  },
  "_LEGACY_ERROR_TEMP_2416" : {
    "message" : [
      "join condition '<join>' of type <type> is not a boolean."
    ]
  },
  "_LEGACY_ERROR_TEMP_2417" : {
    "message" : [
      "join condition '<condition>' of type <dataType> is not a boolean."
    ]
  },
  "_LEGACY_ERROR_TEMP_2418" : {
    "message" : [
      "Input argument tolerance must be a constant."
    ]
  },
  "_LEGACY_ERROR_TEMP_2419" : {
    "message" : [
      "Input argument tolerance must be non-negative."
    ]
  },
  "_LEGACY_ERROR_TEMP_2421" : {
    "message" : [
      "nondeterministic expression <sqlExpr> should not appear in the arguments of an aggregate function."
    ]
  },
  "_LEGACY_ERROR_TEMP_2423" : {
    "message" : [
      "Correlated scalar subquery '<sqlExpr>' is neither present in the group by, nor in an aggregate function. Add it to group by using ordinal position or wrap it in first() (or first_value) if you don't care which value you get."
    ]
  },
  "_LEGACY_ERROR_TEMP_2425" : {
    "message" : [
      "expression <sqlExpr> cannot be used as a grouping expression because its data type <dataType> is not an orderable data type."
    ]
  },
  "_LEGACY_ERROR_TEMP_2426" : {
    "message" : [
      "nondeterministic expression <sqlExpr> should not appear in grouping expression."
    ]
  },
  "_LEGACY_ERROR_TEMP_2427" : {
    "message" : [
      "sorting is not supported for columns of type <type>."
    ]
  },
  "_LEGACY_ERROR_TEMP_2428" : {
    "message" : [
      "The sum of the LIMIT clause and the OFFSET clause must not be greater than the maximum 32-bit integer value (2,147,483,647) but found limit = <limit>, offset = <offset>."
    ]
  },
  "_LEGACY_ERROR_TEMP_2430" : {
    "message" : [
      "<operator> can only be performed on tables with compatible column types. The <ci> column of the <ti> table is <dt1> type which is not compatible with <dt2> at the same column of the first table.<hint>."
    ]
  },
  "_LEGACY_ERROR_TEMP_2431" : {
    "message" : [
      "Invalid partitioning: <cols> is missing or is in a map or array."
    ]
  },
  "_LEGACY_ERROR_TEMP_2432" : {
    "message" : [
      "<msg>"
    ]
  },
  "_LEGACY_ERROR_TEMP_2433" : {
    "message" : [
      "Only a single table generating function is allowed in a SELECT clause, found:",
      "<sqlExprs>."
    ]
  },
  "_LEGACY_ERROR_TEMP_2434" : {
    "message" : [
      "Failure when resolving conflicting references in Join:",
      "<plan>",
      "Conflicting attributes: <conflictingAttributes>."
    ]
  },
  "_LEGACY_ERROR_TEMP_2435" : {
    "message" : [
      "Failure when resolving conflicting references in Intersect:",
      "<plan>",
      "Conflicting attributes: <conflictingAttributes>."
    ]
  },
  "_LEGACY_ERROR_TEMP_2436" : {
    "message" : [
      "Failure when resolving conflicting references in Except:",
      "<plan>",
      "Conflicting attributes: <conflictingAttributes>."
    ]
  },
  "_LEGACY_ERROR_TEMP_2437" : {
    "message" : [
      "Failure when resolving conflicting references in AsOfJoin:",
      "<plan>",
      "Conflicting attributes: <conflictingAttributes>."
    ]
  },
  "_LEGACY_ERROR_TEMP_2438" : {
    "message" : [
      "Cannot have map type columns in DataFrame which calls set operations(intersect, except, etc.), but the type of column <colName> is <dataType>."
    ]
  },
  "_LEGACY_ERROR_TEMP_2439" : {
    "message" : [
      "nondeterministic expressions are only allowed in Project, Filter, Aggregate or Window, found:",
      "<sqlExprs>",
      "in operator <operator>."
    ]
  },
  "_LEGACY_ERROR_TEMP_2443" : {
    "message" : [
      "Multiple definitions of observed metrics named '<name>': <plan>."
    ]
  },
  "_LEGACY_ERROR_TEMP_2444" : {
    "message" : [
      "Function '<funcName>' does not implement ScalarFunction or AggregateFunction."
    ]
  },
  "_LEGACY_ERROR_TEMP_2445" : {
    "message" : [
      "grouping() can only be used with GroupingSets/Cube/Rollup."
    ]
  },
  "_LEGACY_ERROR_TEMP_2446" : {
    "message" : [
      "Operation not allowed: <cmd> only works on table with location provided: <tableIdentWithDB>"
    ]
  },
  "_LEGACY_ERROR_TEMP_3000" : {
    "message" : [
      "Unexpected Py4J server <class>."
    ]
  },
  "_LEGACY_ERROR_TEMP_3001" : {
    "message" : [
      "EOFException occurred while reading the port number from <daemonModule>'s stdout<additionalMessage>."
    ]
  },
  "_LEGACY_ERROR_TEMP_3002" : {
    "message" : [
      "Data of type <other> is not supported"
    ]
  },
  "_LEGACY_ERROR_TEMP_3003" : {
    "message" : [
      "Could not compute split, block <blockId> of RDD <id> not found"
    ]
  },
  "_LEGACY_ERROR_TEMP_3004" : {
    "message" : [
      "Attempted to use <string> after its blocks have been removed!"
    ]
  },
  "_LEGACY_ERROR_TEMP_3005" : {
    "message" : [
      "Histogram on either an empty RDD or RDD containing +/-infinity or NaN"
    ]
  },
  "_LEGACY_ERROR_TEMP_3006" : {
    "message" : [
      "empty RDD"
    ]
  },
  "_LEGACY_ERROR_TEMP_3007" : {
    "message" : [
      "Checkpoint block <rddBlockId> not found! Either the executor",
      "that originally checkpointed this partition is no longer alive, or the original RDD is",
      "unpersisted. If this problem persists, you may consider using `rdd.checkpoint()`",
      "instead, which is slower than local checkpointing but more fault-tolerant."
    ]
  },
  "_LEGACY_ERROR_TEMP_3008" : {
    "message" : [
      "Cannot use map-side combining with array keys."
    ]
  },
  "_LEGACY_ERROR_TEMP_3009" : {
    "message" : [
      "HashPartitioner cannot partition array keys."
    ]
  },
  "_LEGACY_ERROR_TEMP_3010" : {
    "message" : [
      "reduceByKeyLocally() does not support array keys"
    ]
  },
  "_LEGACY_ERROR_TEMP_3011" : {
    "message" : [
      "This RDD lacks a SparkContext. It could happen in the following cases:",
      "(1) RDD transformations and actions are NOT invoked by the driver, but inside of other transformations; for example, rdd1.map(x => rdd2.values.count() * x) is invalid because the values transformation and count action cannot be performed inside of the rdd1.map transformation. For more information, see SPARK-5063.",
      "(2) When a Spark Streaming job recovers from checkpoint, this exception will be hit if a reference to an RDD not defined by the streaming job is used in DStream operations. For more information, See SPARK-13758."
    ]
  },
  "_LEGACY_ERROR_TEMP_3012" : {
    "message" : [
      "Cannot change storage level of an RDD after it was already assigned a level"
    ]
  },
  "_LEGACY_ERROR_TEMP_3013" : {
    "message" : [
      "Can only zip RDDs with same number of elements in each partition"
    ]
  },
  "_LEGACY_ERROR_TEMP_3014" : {
    "message" : [
      "empty collection"
    ]
  },
  "_LEGACY_ERROR_TEMP_3015" : {
    "message" : [
      "countByValueApprox() does not support arrays"
    ]
  },
  "_LEGACY_ERROR_TEMP_3016" : {
    "message" : [
      "Checkpoint directory has not been set in the SparkContext"
    ]
  },
  "_LEGACY_ERROR_TEMP_3017" : {
    "message" : [
      "Invalid checkpoint file: <path>"
    ]
  },
  "_LEGACY_ERROR_TEMP_3018" : {
    "message" : [
      "Failed to create checkpoint path <checkpointDirPath>"
    ]
  },
  "_LEGACY_ERROR_TEMP_3019" : {
    "message" : [
      "Checkpoint RDD has a different number of partitions from original RDD. Original",
      "RDD [ID: <originalRDDId>, num of partitions: <originalRDDLength>];",
      "Checkpoint RDD [ID: <newRDDId>, num of partitions: <newRDDLength>]."
    ]
  },
  "_LEGACY_ERROR_TEMP_3020" : {
    "message" : [
      "Checkpoint dir must be specified."
    ]
  },
  "_LEGACY_ERROR_TEMP_3021" : {
    "message" : [
      "Error asking standalone scheduler to shut down executors"
    ]
  },
  "_LEGACY_ERROR_TEMP_3022" : {
    "message" : [
      "Error stopping standalone scheduler's driver endpoint"
    ]
  },
  "_LEGACY_ERROR_TEMP_3023" : {
    "message" : [
      "Can't run submitMapStage on RDD with 0 partitions"
    ]
  },
  "_LEGACY_ERROR_TEMP_3024" : {
    "message" : [
      "attempted to access non-existent accumulator <id>"
    ]
  },
  "_LEGACY_ERROR_TEMP_3025" : {
    "message" : [
      "TaskSetManagers should only send Resubmitted task statuses for tasks in ShuffleMapStages."
    ]
  },
  "_LEGACY_ERROR_TEMP_3026" : {
    "message" : [
      "duration() called on unfinished task"
    ]
  },
  "_LEGACY_ERROR_TEMP_3027" : {
    "message" : [
      "Unrecognized <schedulerModeProperty>: <schedulingModeConf>"
    ]
  },
  "_LEGACY_ERROR_TEMP_3028" : {
    "message" : [
      "<errorMsg>"
    ]
  },
  "_LEGACY_ERROR_TEMP_3029" : {
    "message" : [
      "Exiting due to error from cluster scheduler: <message>"
    ]
  },
  "_LEGACY_ERROR_TEMP_3030" : {
    "message" : [
      "Task <currentTaskAttemptId> has not locked block <blockId> for writing"
    ]
  },
  "_LEGACY_ERROR_TEMP_3031" : {
    "message" : [
      "Block <blockId> does not exist"
    ]
  },
  "_LEGACY_ERROR_TEMP_3032" : {
    "message" : [
      "Error occurred while waiting for replication to finish"
    ]
  },
  "_LEGACY_ERROR_TEMP_3033" : {
    "message" : [
      "Unable to register with external shuffle server due to : <message>"
    ]
  },
  "_LEGACY_ERROR_TEMP_3034" : {
    "message" : [
      "Error occurred while waiting for async. reregistration"
    ]
  },
  "_LEGACY_ERROR_TEMP_3035" : {
    "message" : [
      "Unexpected shuffle block <blockId> with unsupported shuffle resolver <shuffleBlockResolver>"
    ]
  },
  "_LEGACY_ERROR_TEMP_3036" : {
    "message" : [
      "Failure while trying to store block <blockId> on <blockManagerId>."
    ]
  },
  "_LEGACY_ERROR_TEMP_3037" : {
    "message" : [
      "Block <blockId> was not found even though it's read-locked"
    ]
  },
  "_LEGACY_ERROR_TEMP_3038" : {
    "message" : [
      "get() failed for block <blockId> even though we held a lock"
    ]
  },
  "_LEGACY_ERROR_TEMP_3039" : {
    "message" : [
      "BlockManager returned null for BlockStatus query: <blockId>"
    ]
  },
  "_LEGACY_ERROR_TEMP_3040" : {
    "message" : [
      "BlockManagerMasterEndpoint returned false, expected true."
    ]
  },
  "_LEGACY_ERROR_TEMP_3041" : {
    "message" : [
      ""
    ]
  },
  "_LEGACY_ERROR_TEMP_3042" : {
    "message" : [
      "Failed to get block <blockId>, which is not a shuffle block"
    ]
  }
}<|MERGE_RESOLUTION|>--- conflicted
+++ resolved
@@ -1532,20 +1532,19 @@
           "Referencing a lateral column alias <lca> in the aggregate function <aggFunc>."
         ]
       },
-<<<<<<< HEAD
       "LATERAL_COLUMN_ALIAS_IN_AGGREGATE_WITH_WINDOW_AND_HAVING" : {
         "message" : [
           "Referencing lateral column alias <lca> in the aggregate query both with window expressions and with having clause. Please rewrite the aggregate query by removing the having clause or removing lateral alias reference in the SELECT list."
         ]
       },
+      "LATERAL_COLUMN_ALIAS_IN_GROUP_BY" : {
+        "message" : [
+          "Referencing a lateral column alias via GROUP BY alias/ALL is not supported yet."
+        ]
+      },
       "LATERAL_COLUMN_ALIAS_IN_WINDOW" : {
-        "message" : [
+        "message": [
           "Referencing a lateral column alias <lca> in window expression <windowExpr>."
-=======
-      "LATERAL_COLUMN_ALIAS_IN_GROUP_BY" : {
-        "message" : [
-          "Referencing a lateral column alias via GROUP BY alias/ALL is not supported yet."
->>>>>>> fb9d7067
         ]
       },
       "LATERAL_JOIN_USING" : {
