{
  "AGGREGATE_FUNCTION_WITH_NONDETERMINISTIC_EXPRESSION" : {
    "message" : [
      "Non-deterministic expression <sqlExpr> should not appear in the arguments of an aggregate function."
    ]
  },
  "ALTER_TABLE_COLUMN_DESCRIPTOR_DUPLICATE" : {
    "message" : [
      "ALTER TABLE <type> column <columnName> specifies descriptor \"<optionName>\" more than once, which is invalid."
    ],
    "sqlState" : "42710"
  },
  "AMBIGUOUS_ALIAS_IN_NESTED_CTE" : {
    "message" : [
      "Name <name> is ambiguous in nested CTE.",
      "Please set <config> to \"CORRECTED\" so that name defined in inner CTE takes precedence. If set it to \"LEGACY\", outer CTE definitions will take precedence.",
      "See '<docroot>/sql-migration-guide.html#query-engine'."
    ]
  },
  "AMBIGUOUS_COLUMN_OR_FIELD" : {
    "message" : [
      "Column or field <name> is ambiguous and has <n> matches."
    ],
    "sqlState" : "42702"
  },
  "AMBIGUOUS_LATERAL_COLUMN_ALIAS" : {
    "message" : [
      "Lateral column alias <name> is ambiguous and has <n> matches."
    ],
    "sqlState" : "42702"
  },
  "AMBIGUOUS_REFERENCE" : {
    "message" : [
      "Reference <name> is ambiguous, could be: <referenceNames>."
    ],
    "sqlState" : "42704"
  },
  "AMBIGUOUS_REFERENCE_TO_FIELDS" : {
    "message" : [
      "Ambiguous reference to the field <field>. It appears <count> times in the schema."
    ],
    "sqlState" : "42000"
  },
  "ARITHMETIC_OVERFLOW" : {
    "message" : [
      "<message>.<alternative> If necessary set <config> to \"false\" to bypass this error."
    ],
    "sqlState" : "22003"
  },
<<<<<<< HEAD
  "BATCH_METADATA_NOT_FOUND" : {
    "message" : [
      "Unable to find batch <batchMetadataFile>."
    ],
    "sqlState" : "42K03"
=======
  "AS_OF_JOIN" : {
    "message" : [
      "Invalid as-of join."
    ],
    "subClass" : {
      "TOLERANCE_IS_NON_NEGATIVE" : {
        "message" : [
          "The input argument `tolerance` must be non-negative."
        ]
      },
      "TOLERANCE_IS_UNFOLDABLE" : {
        "message" : [
          "The input argument `tolerance` must be a constant."
        ]
      }
    }
>>>>>>> c3b62708
  },
  "BINARY_ARITHMETIC_OVERFLOW" : {
    "message" : [
      "<value1> <symbol> <value2> caused overflow."
    ],
    "sqlState" : "22003"
  },
  "CANNOT_CAST_DATATYPE" : {
    "message" : [
      "Cannot cast <sourceType> to <targetType>."
    ],
    "sqlState" : "42846"
  },
  "CANNOT_CONVERT_PROTOBUF_FIELD_TYPE_TO_SQL_TYPE" : {
    "message" : [
      "Cannot convert Protobuf <protobufColumn> to SQL <sqlColumn> because schema is incompatible (protobufType = <protobufType>, sqlType = <sqlType>)."
    ]
  },
  "CANNOT_CONVERT_PROTOBUF_MESSAGE_TYPE_TO_SQL_TYPE" : {
    "message" : [
      "Unable to convert <protobufType> of Protobuf to SQL type <toType>."
    ]
  },
  "CANNOT_CONVERT_SQL_TYPE_TO_PROTOBUF_FIELD_TYPE" : {
    "message" : [
      "Cannot convert SQL <sqlColumn> to Protobuf <protobufColumn> because schema is incompatible (protobufType = <protobufType>, sqlType = <sqlType>)."
    ]
  },
  "CANNOT_CONVERT_SQL_VALUE_TO_PROTOBUF_ENUM_TYPE" : {
    "message" : [
      "Cannot convert SQL <sqlColumn> to Protobuf <protobufColumn> because <data> is not in defined values for enum: <enumString>."
    ]
  },
  "CANNOT_DECODE_URL" : {
    "message" : [
      "Cannot decode url : <url>."
    ],
    "sqlState" : "22546"
  },
  "CANNOT_LOAD_FUNCTION_CLASS" : {
    "message" : [
      "Cannot load class <className> when registering the function <functionName>, please make sure it is on the classpath."
    ]
  },
  "CANNOT_LOAD_PROTOBUF_CLASS" : {
    "message" : [
      "Could not load Protobuf class with name <protobufClassName>. <explanation>."
    ]
  },
  "CANNOT_MERGE_INCOMPATIBLE_DATA_TYPE" : {
    "message" : [
      "Failed to merge incompatible data types <left> and <right>."
    ],
    "sqlState" : "42825"
  },
  "CANNOT_MERGE_SCHEMAS" : {
    "message" : [
      "Failed merging schemas:",
      "Initial schema:",
      "<left>",
      "Schema that cannot be merged with the initial schema:",
      "<right>."
    ],
    "sqlState" : "42KD9"
  },
  "CANNOT_MODIFY_CONFIG" : {
    "message" : [
      "Cannot modify the value of the Spark config: <key>.",
      "See also '<docroot>/sql-migration-guide.html#ddl-statements'."
    ],
    "sqlState" : "46110"
  },
  "CANNOT_PARSE_DECIMAL" : {
    "message" : [
      "Cannot parse decimal."
    ],
    "sqlState" : "22018"
  },
  "CANNOT_PARSE_JSON_FIELD" : {
    "message" : [
      "Cannot parse the field name <fieldName> and the value <fieldValue> of the JSON token type <jsonType> to target Spark data type <dataType>."
    ],
    "sqlState" : "2203G"
  },
  "CANNOT_PARSE_PROTOBUF_DESCRIPTOR" : {
    "message" : [
      "Error parsing descriptor bytes into Protobuf FileDescriptorSet."
    ]
  },
  "CANNOT_PARSE_TIMESTAMP" : {
    "message" : [
      "<message>. If necessary set <ansiConfig> to \"false\" to bypass this error."
    ],
    "sqlState" : "22007"
  },
  "CANNOT_READ_FILE_FOOTER" : {
    "message" : [
      "Could not read footer for file: <file>."
    ]
  },
  "CANNOT_RECOGNIZE_HIVE_TYPE" : {
    "message" : [
      "Cannot recognize hive type string: <fieldType>, column: <fieldName>."
    ],
    "sqlState" : "429BB"
  },
  "CANNOT_RENAME_ACROSS_SCHEMA" : {
    "message" : [
      "Renaming a <type> across schemas is not allowed."
    ],
    "sqlState" : "0AKD0"
  },
  "CANNOT_RESTORE_PERMISSIONS_FOR_PATH" : {
    "message" : [
      "Failed to set permissions on created path <path> back to <permission>."
    ]
  },
  "CANNOT_UP_CAST_DATATYPE" : {
    "message" : [
      "Cannot up cast <expression> from <sourceType> to <targetType>.",
      "<details>"
    ]
  },
  "CAST_INVALID_INPUT" : {
    "message" : [
      "The value <expression> of the type <sourceType> cannot be cast to <targetType> because it is malformed. Correct the value as per the syntax, or change its target type. Use `try_cast` to tolerate malformed input and return NULL instead. If necessary set <ansiConfig> to \"false\" to bypass this error."
    ],
    "sqlState" : "22018"
  },
  "CAST_OVERFLOW" : {
    "message" : [
      "The value <value> of the type <sourceType> cannot be cast to <targetType> due to an overflow. Use `try_cast` to tolerate overflow and return NULL instead. If necessary set <ansiConfig> to \"false\" to bypass this error."
    ],
    "sqlState" : "22003"
  },
  "CAST_OVERFLOW_IN_TABLE_INSERT" : {
    "message" : [
      "Fail to insert a value of <sourceType> type into the <targetType> type column <columnName> due to an overflow. Use `try_cast` on the input value to tolerate overflow and return NULL instead."
    ],
    "sqlState" : "22003"
  },
  "CODEC_NOT_AVAILABLE" : {
    "message" : [
      "The codec <codecName> is not available. Consider to set the config <configKey> to <configVal>."
    ]
  },
  "CODEC_SHORT_NAME_NOT_FOUND" : {
    "message" : [
      "Cannot find a short name for the codec <codecName>."
    ]
  },
  "COLUMN_ALIASES_IS_NOT_ALLOWED" : {
    "message" : [
      "Columns aliases are not allowed in <op>."
    ]
  },
  "COLUMN_ALREADY_EXISTS" : {
    "message" : [
      "The column <columnName> already exists. Consider to choose another name or rename the existing column."
    ],
    "sqlState" : "42711"
  },
  "COLUMN_NOT_DEFINED_IN_TABLE" : {
    "message" : [
      "<colType> column <colName> is not defined in table <tableName>, defined table columns are: <tableCols>."
    ]
  },
  "COLUMN_NOT_FOUND" : {
    "message" : [
      "The column <colName> cannot be found. Verify the spelling and correctness of the column name according to the SQL config <caseSensitiveConfig>."
    ],
    "sqlState" : "42703"
  },
  "COMPARATOR_RETURNS_NULL" : {
    "message" : [
      "The comparator has returned a NULL for a comparison between <firstValue> and <secondValue>. It should return a positive integer for \"greater than\", 0 for \"equal\" and a negative integer for \"less than\". To revert to deprecated behavior where NULL is treated as 0 (equal), you must set \"spark.sql.legacy.allowNullComparisonResultInArraySort\" to \"true\"."
    ]
  },
  "CONCURRENT_QUERY" : {
    "message" : [
      "Another instance of this query was just started by a concurrent session."
    ]
  },
  "CONCURRENT_STREAM_LOG_UPDATE" : {
    "message" : [
      "Concurrent update to the log. Multiple streaming jobs detected for <batchId>.",
      "Please make sure only one streaming job runs on a specific checkpoint location at a time."
    ],
    "sqlState" : "40000"
  },
  "CONNECT" : {
    "message" : [
      "Generic Spark Connect error."
    ],
    "subClass" : {
      "INTERCEPTOR_CTOR_MISSING" : {
        "message" : [
          "Cannot instantiate GRPC interceptor because <cls> is missing a default constructor without arguments."
        ]
      },
      "INTERCEPTOR_RUNTIME_ERROR" : {
        "message" : [
          "Error instantiating GRPC interceptor: <msg>"
        ]
      },
      "PLUGIN_CTOR_MISSING" : {
        "message" : [
          "Cannot instantiate Spark Connect plugin because <cls> is missing a default constructor without arguments."
        ]
      },
      "PLUGIN_RUNTIME_ERROR" : {
        "message" : [
          "Error instantiating Spark Connect plugin: <msg>"
        ]
      }
    }
  },
  "CONVERSION_INVALID_INPUT" : {
    "message" : [
      "The value <str> (<fmt>) cannot be converted to <targetType> because it is malformed. Correct the value as per the syntax, or change its format. Use <suggestion> to tolerate malformed input and return NULL instead."
    ],
    "sqlState" : "22018"
  },
  "CREATE_PERMANENT_VIEW_WITHOUT_ALIAS" : {
    "message" : [
      "Not allowed to create the permanent view <name> without explicitly assigning an alias for the expression <attr>."
    ]
  },
  "CREATE_TABLE_COLUMN_DESCRIPTOR_DUPLICATE" : {
    "message" : [
      "CREATE TABLE column <columnName> specifies descriptor \"<optionName>\" more than once, which is invalid."
    ],
    "sqlState" : "42710"
  },
  "DATATYPE_MISMATCH" : {
    "message" : [
      "Cannot resolve <sqlExpr> due to data type mismatch:"
    ],
    "subClass" : {
      "ARRAY_FUNCTION_DIFF_TYPES" : {
        "message" : [
          "Input to <functionName> should have been <dataType> followed by a value with same element type, but it's [<leftType>, <rightType>]."
        ]
      },
      "BINARY_ARRAY_DIFF_TYPES" : {
        "message" : [
          "Input to function <functionName> should have been two <arrayType> with same element type, but it's [<leftType>, <rightType>]."
        ]
      },
      "BINARY_OP_DIFF_TYPES" : {
        "message" : [
          "the left and right operands of the binary operator have incompatible types (<left> and <right>)."
        ]
      },
      "BINARY_OP_WRONG_TYPE" : {
        "message" : [
          "the binary operator requires the input type <inputType>, not <actualDataType>."
        ]
      },
      "BLOOM_FILTER_BINARY_OP_WRONG_TYPE" : {
        "message" : [
          "The Bloom filter binary input to <functionName> should be either a constant value or a scalar subquery expression, but it's <actual>."
        ]
      },
      "BLOOM_FILTER_WRONG_TYPE" : {
        "message" : [
          "Input to function <functionName> should have been <expectedLeft> followed by value with <expectedRight>, but it's [<actual>]."
        ]
      },
      "CANNOT_CONVERT_TO_JSON" : {
        "message" : [
          "Unable to convert column <name> of type <type> to JSON."
        ]
      },
      "CANNOT_DROP_ALL_FIELDS" : {
        "message" : [
          "Cannot drop all fields in struct."
        ]
      },
      "CAST_WITHOUT_SUGGESTION" : {
        "message" : [
          "cannot cast <srcType> to <targetType>."
        ]
      },
      "CAST_WITH_CONF_SUGGESTION" : {
        "message" : [
          "cannot cast <srcType> to <targetType> with ANSI mode on.",
          "If you have to cast <srcType> to <targetType>, you can set <config> as <configVal>."
        ]
      },
      "CAST_WITH_FUNC_SUGGESTION" : {
        "message" : [
          "cannot cast <srcType> to <targetType>.",
          "To convert values from <srcType> to <targetType>, you can use the functions <functionNames> instead."
        ]
      },
      "CREATE_MAP_KEY_DIFF_TYPES" : {
        "message" : [
          "The given keys of function <functionName> should all be the same type, but they are <dataType>."
        ]
      },
      "CREATE_MAP_VALUE_DIFF_TYPES" : {
        "message" : [
          "The given values of function <functionName> should all be the same type, but they are <dataType>."
        ]
      },
      "CREATE_NAMED_STRUCT_WITHOUT_FOLDABLE_STRING" : {
        "message" : [
          "Only foldable `STRING` expressions are allowed to appear at odd position, but they are <inputExprs>."
        ]
      },
      "DATA_DIFF_TYPES" : {
        "message" : [
          "Input to <functionName> should all be the same type, but it's <dataType>."
        ]
      },
      "FILTER_NOT_BOOLEAN" : {
        "message" : [
          "Filter expression <filter> of type <type> is not a boolean."
        ]
      },
      "HASH_MAP_TYPE" : {
        "message" : [
          "Input to the function <functionName> cannot contain elements of the \"MAP\" type. In Spark, same maps may have different hashcode, thus hash expressions are prohibited on \"MAP\" elements. To restore previous behavior set \"spark.sql.legacy.allowHashOnMapType\" to \"true\"."
        ]
      },
      "INPUT_SIZE_NOT_ONE" : {
        "message" : [
          "Length of <exprName> should be 1."
        ]
      },
      "INVALID_ARG_VALUE" : {
        "message" : [
          "The <inputName> value must to be a <requireType> literal of <validValues>, but got <inputValue>."
        ]
      },
      "INVALID_JSON_MAP_KEY_TYPE" : {
        "message" : [
          "Input schema <schema> can only contain STRING as a key type for a MAP."
        ]
      },
      "INVALID_JSON_SCHEMA" : {
        "message" : [
          "Input schema <schema> must be a struct, an array or a map."
        ]
      },
      "INVALID_MAP_KEY_TYPE" : {
        "message" : [
          "The key of map cannot be/contain <keyType>."
        ]
      },
      "INVALID_ORDERING_TYPE" : {
        "message" : [
          "The <functionName> does not support ordering on type <dataType>."
        ]
      },
      "INVALID_ROW_LEVEL_OPERATION_ASSIGNMENTS" : {
        "message" : [
          "<errors>"
        ]
      },
      "IN_SUBQUERY_DATA_TYPE_MISMATCH" : {
        "message" : [
          "The data type of one or more elements in the left hand side of an IN subquery is not compatible with the data type of the output of the subquery. Mismatched columns: [<mismatchedColumns>], left side: [<leftType>], right side: [<rightType>]."
        ]
      },
      "IN_SUBQUERY_LENGTH_MISMATCH" : {
        "message" : [
          "The number of columns in the left hand side of an IN subquery does not match the number of columns in the output of subquery. Left hand side columns(length: <leftLength>): [<leftColumns>], right hand side columns(length: <rightLength>): [<rightColumns>]."
        ]
      },
      "MAP_CONCAT_DIFF_TYPES" : {
        "message" : [
          "The <functionName> should all be of type map, but it's <dataType>."
        ]
      },
      "MAP_FUNCTION_DIFF_TYPES" : {
        "message" : [
          "Input to <functionName> should have been <dataType> followed by a value with same key type, but it's [<leftType>, <rightType>]."
        ]
      },
      "MAP_ZIP_WITH_DIFF_TYPES" : {
        "message" : [
          "Input to the <functionName> should have been two maps with compatible key types, but it's [<leftType>, <rightType>]."
        ]
      },
      "NON_FOLDABLE_INPUT" : {
        "message" : [
          "the input <inputName> should be a foldable <inputType> expression; however, got <inputExpr>."
        ]
      },
      "NON_STRING_TYPE" : {
        "message" : [
          "all arguments must be strings."
        ]
      },
      "NULL_TYPE" : {
        "message" : [
          "Null typed values cannot be used as arguments of <functionName>."
        ]
      },
      "PARAMETER_CONSTRAINT_VIOLATION" : {
        "message" : [
          "The <leftExprName>(<leftExprValue>) must be <constraint> the <rightExprName>(<rightExprValue>)."
        ]
      },
      "RANGE_FRAME_INVALID_TYPE" : {
        "message" : [
          "The data type <orderSpecType> used in the order specification does not match the data type <valueBoundaryType> which is used in the range frame."
        ]
      },
      "RANGE_FRAME_MULTI_ORDER" : {
        "message" : [
          "A range window frame with value boundaries cannot be used in a window specification with multiple order by expressions: <orderSpec>."
        ]
      },
      "RANGE_FRAME_WITHOUT_ORDER" : {
        "message" : [
          "A range window frame cannot be used in an unordered window specification."
        ]
      },
      "SEQUENCE_WRONG_INPUT_TYPES" : {
        "message" : [
          "<functionName> uses the wrong parameter type. The parameter type must conform to:",
          "1. The start and stop expressions must resolve to the same type.",
          "2. If start and stop expressions resolve to the <startType> type, then the step expression must resolve to the <stepType> type.",
          "3. Otherwise, if start and stop expressions resolve to the <otherStartType> type, then the step expression must resolve to the same type."
        ]
      },
      "SPECIFIED_WINDOW_FRAME_DIFF_TYPES" : {
        "message" : [
          "Window frame bounds <lower> and <upper> do not have the same type: <lowerType> <> <upperType>."
        ]
      },
      "SPECIFIED_WINDOW_FRAME_INVALID_BOUND" : {
        "message" : [
          "Window frame upper bound <upper> does not follow the lower bound <lower>."
        ]
      },
      "SPECIFIED_WINDOW_FRAME_UNACCEPTED_TYPE" : {
        "message" : [
          "The data type of the <location> bound <exprType> does not match the expected data type <expectedType>."
        ]
      },
      "SPECIFIED_WINDOW_FRAME_WITHOUT_FOLDABLE" : {
        "message" : [
          "Window frame <location> bound <expression> is not a literal."
        ]
      },
      "SPECIFIED_WINDOW_FRAME_WRONG_COMPARISON" : {
        "message" : [
          "The lower bound of a window frame must be <comparison> to the upper bound."
        ]
      },
      "STACK_COLUMN_DIFF_TYPES" : {
        "message" : [
          "The data type of the column (<columnIndex>) do not have the same type: <leftType> (<leftParamIndex>) <> <rightType> (<rightParamIndex>)."
        ]
      },
      "UNEXPECTED_CLASS_TYPE" : {
        "message" : [
          "class <className> not found."
        ]
      },
      "UNEXPECTED_INPUT_TYPE" : {
        "message" : [
          "Parameter <paramIndex> requires the <requiredType> type, however <inputSql> has the type <inputType>."
        ]
      },
      "UNEXPECTED_NULL" : {
        "message" : [
          "The <exprName> must not be null."
        ]
      },
      "UNEXPECTED_RETURN_TYPE" : {
        "message" : [
          "The <functionName> requires return <expectedType> type, but the actual is <actualType> type."
        ]
      },
      "UNEXPECTED_STATIC_METHOD" : {
        "message" : [
          "cannot find a static method <methodName> that matches the argument types in <className>."
        ]
      },
      "UNSUPPORTED_INPUT_TYPE" : {
        "message" : [
          "The input of <functionName> can't be <dataType> type data."
        ]
      },
      "VALUE_OUT_OF_RANGE" : {
        "message" : [
          "The <exprName> must be between <valueRange> (current value = <currentValue>)."
        ]
      },
      "WRONG_NUM_ENDPOINTS" : {
        "message" : [
          "The number of endpoints must be >= 2 to construct intervals but the actual number is <actualNumber>."
        ]
      }
    },
    "sqlState" : "42K09"
  },
  "DATATYPE_MISSING_SIZE" : {
    "message" : [
      "DataType <type> requires a length parameter, for example <type>(10). Please specify the length."
    ],
    "sqlState" : "42K01"
  },
  "DATA_SOURCE_NOT_FOUND" : {
    "message" : [
      "Failed to find the data source: <provider>. Please find packages at `https://spark.apache.org/third-party-projects.html`."
    ],
    "sqlState" : "42K02"
  },
  "DATETIME_OVERFLOW" : {
    "message" : [
      "Datetime operation overflow: <operation>."
    ],
    "sqlState" : "22008"
  },
  "DECIMAL_PRECISION_EXCEEDS_MAX_PRECISION" : {
    "message" : [
      "Decimal precision <precision> exceeds max precision <maxPrecision>."
    ],
    "sqlState" : "22003"
  },
  "DEFAULT_DATABASE_NOT_EXISTS" : {
    "message" : [
      "Default database <defaultDatabase> does not exist, please create it first or change default database to `<defaultDatabase>`."
    ],
    "sqlState" : "42704"
  },
  "DISTINCT_WINDOW_FUNCTION_UNSUPPORTED" : {
    "message" : [
      "Distinct window functions are not supported: <windowExpr>."
    ]
  },
  "DIVIDE_BY_ZERO" : {
    "message" : [
      "Division by zero. Use `try_divide` to tolerate divisor being 0 and return NULL instead. If necessary set <config> to \"false\" to bypass this error."
    ],
    "sqlState" : "22012"
  },
  "DUPLICATED_FIELD_NAME_IN_ARROW_STRUCT" : {
    "message" : [
      "Duplicated field names in Arrow Struct are not allowed, got <fieldNames>."
    ]
  },
  "DUPLICATED_MAP_KEY" : {
    "message" : [
      "Duplicate map key <key> was found, please check the input data. If you want to remove the duplicated keys, you can set <mapKeyDedupPolicy> to \"LAST_WIN\" so that the key inserted at last takes precedence."
    ],
    "sqlState" : "23505"
  },
  "DUPLICATE_CLAUSES" : {
    "message" : [
      "Found duplicate clauses: <clauseName>. Please, remove one of them."
    ]
  },
  "DUPLICATE_KEY" : {
    "message" : [
      "Found duplicate keys <keyColumn>."
    ],
    "sqlState" : "23505"
  },
  "EMPTY_JSON_FIELD_VALUE" : {
    "message" : [
      "Failed to parse an empty string for data type <dataType>."
    ],
    "sqlState" : "42604"
  },
  "ENCODER_NOT_FOUND" : {
    "message" : [
      "Not found an encoder of the type <typeName> to Spark SQL internal representation. Consider to change the input type to one of supported at '<docroot>/sql-ref-datatypes.html'."
    ]
  },
  "EVENT_TIME_IS_NOT_ON_TIMESTAMP_TYPE" : {
    "message" : [
      "The event time <eventName> has the invalid type <eventType>, but expected \"TIMESTAMP\"."
    ]
  },
  "FAILED_EXECUTE_UDF" : {
    "message" : [
      "Failed to execute user defined function (<functionName>: (<signature>) => <result>)."
    ],
    "sqlState" : "39000"
  },
  "FAILED_FUNCTION_CALL" : {
    "message" : [
      "Failed preparing of the function <funcName> for call. Please, double check function's arguments."
    ],
    "sqlState" : "38000"
  },
  "FAILED_PARSE_STRUCT_TYPE" : {
    "message" : [
      "Failed parsing struct: <raw>."
    ],
    "sqlState" : "22018"
  },
  "FAILED_RENAME_PATH" : {
    "message" : [
      "Failed to rename <sourcePath> to <targetPath> as destination already exists."
    ],
    "sqlState" : "42K04"
  },
  "FIELD_NOT_FOUND" : {
    "message" : [
      "No such struct field <fieldName> in <fields>."
    ],
    "sqlState" : "42704"
  },
  "FORBIDDEN_OPERATION" : {
    "message" : [
      "The operation <statement> is not allowed on the <objectType>: <objectName>."
    ],
    "sqlState" : "42809"
  },
  "GENERATED_COLUMN_WITH_DEFAULT_VALUE" : {
    "message" : [
      "A column cannot have both a default value and a generation expression but column <colName> has default value: (<defaultValue>) and generation expression: (<genExpr>)."
    ]
  },
  "GRAPHITE_SINK_INVALID_PROTOCOL" : {
    "message" : [
      "Invalid Graphite protocol: <protocol>."
    ]
  },
  "GRAPHITE_SINK_PROPERTY_MISSING" : {
    "message" : [
      "Graphite sink requires '<property>' property."
    ]
  },
  "GROUPING_COLUMN_MISMATCH" : {
    "message" : [
      "Column of grouping (<grouping>) can't be found in grouping columns <groupingColumns>."
    ],
    "sqlState" : "42803"
  },
  "GROUPING_ID_COLUMN_MISMATCH" : {
    "message" : [
      "Columns of grouping_id (<groupingIdColumn>) does not match grouping columns (<groupByColumns>)."
    ],
    "sqlState" : "42803"
  },
  "GROUPING_SIZE_LIMIT_EXCEEDED" : {
    "message" : [
      "Grouping sets size cannot be greater than <maxSize>."
    ],
    "sqlState" : "54000"
  },
  "GROUP_BY_AGGREGATE" : {
    "message" : [
      "Aggregate functions are not allowed in GROUP BY, but found <sqlExpr>."
    ],
    "sqlState" : "42903"
  },
  "GROUP_BY_POS_AGGREGATE" : {
    "message" : [
      "GROUP BY <index> refers to an expression <aggExpr> that contains an aggregate function. Aggregate functions are not allowed in GROUP BY."
    ],
    "sqlState" : "42903"
  },
  "GROUP_BY_POS_OUT_OF_RANGE" : {
    "message" : [
      "GROUP BY position <index> is not in select list (valid range is [1, <size>])."
    ],
    "sqlState" : "42805"
  },
  "GROUP_EXPRESSION_TYPE_IS_NOT_ORDERABLE" : {
    "message" : [
      "The expression <sqlExpr> cannot be used as a grouping expression because its data type <dataType> is not an orderable data type."
    ]
  },
  "IDENTIFIER_TOO_MANY_NAME_PARTS" : {
    "message" : [
      "<identifier> is not a valid identifier as it has more than 2 name parts."
    ],
    "sqlState" : "42601"
  },
  "INCOMPARABLE_PIVOT_COLUMN" : {
    "message" : [
      "Invalid pivot column <columnName>. Pivot columns must be comparable."
    ],
    "sqlState" : "42818"
  },
  "INCOMPATIBLE_COLUMN_TYPE" : {
    "message" : [
      "<operator> can only be performed on tables with compatible column types. The <columnOrdinalNumber> column of the <tableOrdinalNumber> table is <dataType1> type which is not compatible with <dataType2> at the same column of the first table.<hint>."
    ],
    "sqlState" : "42825"
  },
  "INCOMPATIBLE_DATASOURCE_REGISTER" : {
    "message" : [
      "Detected an incompatible DataSourceRegister. Please remove the incompatible library from classpath or upgrade it. Error: <message>"
    ]
  },
  "INCOMPATIBLE_JOIN_TYPES" : {
    "message" : [
      "The join types <joinType1> and <joinType2> are incompatible."
    ],
    "sqlState" : "42613"
  },
  "INCOMPATIBLE_VIEW_SCHEMA_CHANGE" : {
    "message" : [
      "The SQL query of view <viewName> has an incompatible schema change and column <colName> cannot be resolved. Expected <expectedNum> columns named <colName> but got <actualCols>.",
      "Please try to re-create the view by running: <suggestion>."
    ]
  },
  "INCOMPLETE_TYPE_DEFINITION" : {
    "message" : [
      "Incomplete complex type:"
    ],
    "subClass" : {
      "ARRAY" : {
        "message" : [
          "The definition of \"ARRAY\" type is incomplete. You must provide an element type. For example: \"ARRAY<elementType>\"."
        ]
      },
      "MAP" : {
        "message" : [
          "The definition of \"MAP\" type is incomplete. You must provide a key type and a value type. For example: \"MAP<TIMESTAMP, INT>\"."
        ]
      },
      "STRUCT" : {
        "message" : [
          "The definition of \"STRUCT\" type is incomplete. You must provide at least one field type. For example: \"STRUCT<name STRING, phone DECIMAL(10, 0)>\"."
        ]
      }
    },
    "sqlState" : "42K01"
  },
  "INCONSISTENT_BEHAVIOR_CROSS_VERSION" : {
    "message" : [
      "You may get a different result due to the upgrading to"
    ],
    "subClass" : {
      "DATETIME_PATTERN_RECOGNITION" : {
        "message" : [
          "Spark >= 3.0:",
          "Fail to recognize <pattern> pattern in the DateTimeFormatter. 1) You can set <config> to \"LEGACY\" to restore the behavior before Spark 3.0. 2) You can form a valid datetime pattern with the guide from '<docroot>/sql-ref-datetime-pattern.html'."
        ]
      },
      "PARSE_DATETIME_BY_NEW_PARSER" : {
        "message" : [
          "Spark >= 3.0:",
          "Fail to parse <datetime> in the new parser. You can set <config> to \"LEGACY\" to restore the behavior before Spark 3.0, or set to \"CORRECTED\" and treat it as an invalid datetime string."
        ]
      },
      "READ_ANCIENT_DATETIME" : {
        "message" : [
          "Spark >= 3.0:",
          "reading dates before 1582-10-15 or timestamps before 1900-01-01T00:00:00Z",
          "from <format> files can be ambiguous, as the files may be written by",
          "Spark 2.x or legacy versions of Hive, which uses a legacy hybrid calendar",
          "that is different from Spark 3.0+'s Proleptic Gregorian calendar.",
          "See more details in SPARK-31404. You can set the SQL config <config> or",
          "the datasource option <option> to \"LEGACY\" to rebase the datetime values",
          "w.r.t. the calendar difference during reading. To read the datetime values",
          "as it is, set the SQL config or the datasource option to \"CORRECTED\"."
        ]
      },
      "WRITE_ANCIENT_DATETIME" : {
        "message" : [
          "Spark >= 3.0:",
          "writing dates before 1582-10-15 or timestamps before 1900-01-01T00:00:00Z",
          "into <format> files can be dangerous, as the files may be read by Spark 2.x",
          "or legacy versions of Hive later, which uses a legacy hybrid calendar that",
          "is different from Spark 3.0+'s Proleptic Gregorian calendar. See more",
          "details in SPARK-31404. You can set <config> to \"LEGACY\" to rebase the",
          "datetime values w.r.t. the calendar difference during writing, to get maximum",
          "interoperability. Or set the config to \"CORRECTED\" to write the datetime",
          "values as it is, if you are sure that the written files will only be read by",
          "Spark 3.0+ or other systems that use Proleptic Gregorian calendar."
        ]
      }
    },
    "sqlState" : "42K0B"
  },
  "INCORRECT_END_OFFSET" : {
    "message" : [
      "Max offset with <rowsPerSecond> rowsPerSecond is <maxSeconds>, but it's <endSeconds> now."
    ],
    "sqlState" : "22003"
  },
  "INCORRECT_RAMP_UP_RATE" : {
    "message" : [
      "Max offset with <rowsPerSecond> rowsPerSecond is <maxSeconds>, but 'rampUpTimeSeconds' is <rampUpTimeSeconds>."
    ],
    "sqlState" : "22003"
  },
  "INDEX_ALREADY_EXISTS" : {
    "message" : [
      "Cannot create the index <indexName> on table <tableName> because it already exists."
    ],
    "sqlState" : "42710"
  },
  "INDEX_NOT_FOUND" : {
    "message" : [
      "Cannot find the index <indexName> on table <tableName>."
    ],
    "sqlState" : "42704"
  },
  "INSERT_COLUMN_ARITY_MISMATCH" : {
    "message" : [
      "Cannot write to '<tableName>', <reason>:",
      "Table columns: <tableColumns>.",
      "Data columns: <dataColumns>."
    ],
    "sqlState" : "21S01"
  },
  "INSERT_PARTITION_COLUMN_ARITY_MISMATCH" : {
    "message" : [
      "Cannot write to '<tableName>', <reason>:",
      "Table columns: <tableColumns>.",
      "Partition columns with static values: <staticPartCols>.",
      "Data columns: <dataColumns>."
    ],
    "sqlState" : "21S01"
  },
  "INSUFFICIENT_TABLE_PROPERTY" : {
    "message" : [
      "Can't find table property:"
    ],
    "subClass" : {
      "MISSING_KEY" : {
        "message" : [
          "<key>."
        ]
      },
      "MISSING_KEY_PART" : {
        "message" : [
          "<key>, <totalAmountOfParts> parts are expected."
        ]
      }
    }
  },
  "INTERNAL_ERROR" : {
    "message" : [
      "<message>"
    ],
    "sqlState" : "XX000"
  },
  "INTERNAL_ERROR_BROADCAST" : {
    "message" : [
      "<message>"
    ],
    "sqlState" : "XX000"
  },
  "INTERNAL_ERROR_EXECUTOR" : {
    "message" : [
      "<message>"
    ],
    "sqlState" : "XX000"
  },
  "INTERNAL_ERROR_MEMORY" : {
    "message" : [
      "<message>"
    ],
    "sqlState" : "XX000"
  },
  "INTERNAL_ERROR_NETWORK" : {
    "message" : [
      "<message>"
    ],
    "sqlState" : "XX000"
  },
  "INTERVAL_ARITHMETIC_OVERFLOW" : {
    "message" : [
      "<message>.<alternative>"
    ],
    "sqlState" : "22015"
  },
  "INTERVAL_DIVIDED_BY_ZERO" : {
    "message" : [
      "Division by zero. Use `try_divide` to tolerate divisor being 0 and return NULL instead."
    ],
    "sqlState" : "22012"
  },
  "INVALID_ARRAY_INDEX" : {
    "message" : [
      "The index <indexValue> is out of bounds. The array has <arraySize> elements. Use the SQL function `get()` to tolerate accessing element at invalid index and return NULL instead. If necessary set <ansiConfig> to \"false\" to bypass this error."
    ],
    "sqlState" : "22003"
  },
  "INVALID_ARRAY_INDEX_IN_ELEMENT_AT" : {
    "message" : [
      "The index <indexValue> is out of bounds. The array has <arraySize> elements. Use `try_element_at` to tolerate accessing element at invalid index and return NULL instead. If necessary set <ansiConfig> to \"false\" to bypass this error."
    ],
    "sqlState" : "22003"
  },
  "INVALID_BOUNDARY" : {
    "message" : [
      "The boundary <boundary> is invalid: <invalidValue>."
    ],
    "subClass" : {
      "END" : {
        "message" : [
          "Expected the value is '0', '<longMaxValue>', '[<intMinValue>, <intMaxValue>]'."
        ]
      },
      "START" : {
        "message" : [
          "Expected the value is '0', '<longMinValue>', '[<intMinValue>, <intMaxValue>]'."
        ]
      }
    }
  },
  "INVALID_BUCKET_FILE" : {
    "message" : [
      "Invalid bucket file: <path>."
    ]
  },
  "INVALID_BYTE_STRING" : {
    "message" : [
      "The expected format is ByteString, but was <unsupported> (<class>)."
    ]
  },
  "INVALID_COLUMN_NAME_AS_PATH" : {
    "message" : [
      "The datasource <datasource> cannot save the column <columnName> because its name contains some characters that are not allowed in file paths. Please, use an alias to rename it."
    ],
    "sqlState" : "46121"
  },
  "INVALID_COLUMN_OR_FIELD_DATA_TYPE" : {
    "message" : [
      "Column or field <name> is of type <type> while it's required to be <expectedType>."
    ],
    "sqlState" : "42000"
  },
  "INVALID_DEFAULT_VALUE" : {
    "message" : [
      "Failed to execute <statement> command because the destination table column <colName> has a DEFAULT value <defaultValue>,"
    ],
    "subClass" : {
      "DATA_TYPE" : {
        "message" : [
          "which requires <expectedType> type, but the statement provided a value of incompatible <actualType> type."
        ]
      },
      "SUBQUERY_EXPRESSION" : {
        "message" : [
          "which contains subquery expressions."
        ]
      },
      "UNRESOLVED_EXPRESSION" : {
        "message" : [
          "which fails to resolve as a valid expression."
        ]
      }
    }
  },
  "INVALID_DRIVER_MEMORY" : {
    "message" : [
      "System memory <systemMemory> must be at least <minSystemMemory>. Please increase heap size using the --driver-memory option or \"<config>\" in Spark configuration."
    ],
    "sqlState" : "F0000"
  },
  "INVALID_EMPTY_LOCATION" : {
    "message" : [
      "The location name cannot be empty string, but `<location>` was given."
    ],
    "sqlState" : "42K05"
  },
  "INVALID_ESC" : {
    "message" : [
      "Found an invalid escape string: <invalidEscape>. The escape string must contain only one character."
    ]
  },
  "INVALID_EXECUTOR_MEMORY" : {
    "message" : [
      "Executor memory <executorMemory> must be at least <minSystemMemory>. Please increase executor memory using the --executor-memory option or \"<config>\" in Spark configuration."
    ],
    "sqlState" : "F0000"
  },
  "INVALID_EXTRACT_BASE_FIELD_TYPE" : {
    "message" : [
      "Can't extract a value from <base>. Need a complex type [STRUCT, ARRAY, MAP] but got <other>."
    ],
    "sqlState" : "42000"
  },
  "INVALID_EXTRACT_FIELD" : {
    "message" : [
      "Cannot extract <field> from <expr>."
    ],
    "sqlState" : "42601"
  },
  "INVALID_EXTRACT_FIELD_TYPE" : {
    "message" : [
      "Field name should be a non-null string literal, but it's <extraction>."
    ],
    "sqlState" : "42000"
  },
  "INVALID_FIELD_NAME" : {
    "message" : [
      "Field name <fieldName> is invalid: <path> is not a struct."
    ],
    "sqlState" : "42000"
  },
  "INVALID_FORMAT" : {
    "message" : [
      "The format is invalid: <format>."
    ],
    "subClass" : {
      "CONT_THOUSANDS_SEPS" : {
        "message" : [
          "Thousands separators (, or G) must have digits in between them in the number format."
        ]
      },
      "CUR_MUST_BEFORE_DEC" : {
        "message" : [
          "Currency characters must appear before any decimal point in the number format."
        ]
      },
      "CUR_MUST_BEFORE_DIGIT" : {
        "message" : [
          "Currency characters must appear before digits in the number format."
        ]
      },
      "EMPTY" : {
        "message" : [
          "The number format string cannot be empty."
        ]
      },
      "ESC_AT_THE_END" : {
        "message" : [
          "The escape character is not allowed to end with."
        ]
      },
      "ESC_IN_THE_MIDDLE" : {
        "message" : [
          "The escape character is not allowed to precede <char>."
        ]
      },
      "THOUSANDS_SEPS_MUST_BEFORE_DEC" : {
        "message" : [
          "Thousands separators (, or G) may not appear after the decimal point in the number format."
        ]
      },
      "UNEXPECTED_TOKEN" : {
        "message" : [
          "Found the unexpected <token> in the format string; the structure of the format string must match: [MI|S] [$] [0|9|G|,]* [.|D] [0|9]* [$] [PR|MI|S]."
        ]
      },
      "WRONG_NUM_DIGIT" : {
        "message" : [
          "The format string requires at least one number digit."
        ]
      },
      "WRONG_NUM_TOKEN" : {
        "message" : [
          "At most one <token> is allowed in the number format."
        ]
      }
    },
    "sqlState" : "42601"
  },
  "INVALID_FRACTION_OF_SECOND" : {
    "message" : [
      "The fraction of sec must be zero. Valid range is [0, 60]. If necessary set <ansiConfig> to \"false\" to bypass this error."
    ],
    "sqlState" : "22023"
  },
  "INVALID_IDENTIFIER" : {
    "message" : [
      "The identifier <ident> is invalid. Please, consider quoting it with back-quotes as `<ident>`."
    ],
    "sqlState" : "42602"
  },
  "INVALID_INDEX_OF_ZERO" : {
    "message" : [
      "The index 0 is invalid. An index shall be either < 0 or > 0 (the first element has index 1)."
    ],
    "sqlState" : "22003"
  },
  "INVALID_JSON_ROOT_FIELD" : {
    "message" : [
      "Cannot convert JSON root field to target Spark type."
    ],
    "sqlState" : "22032"
  },
  "INVALID_JSON_SCHEMA_MAP_TYPE" : {
    "message" : [
      "Input schema <jsonSchema> can only contain STRING as a key type for a MAP."
    ],
    "sqlState" : "22032"
  },
  "INVALID_LATERAL_JOIN_TYPE" : {
    "message" : [
      "The <joinType> JOIN with LATERAL correlation is not allowed because an OUTER subquery cannot correlate to its join partner. Remove the LATERAL correlation or use an INNER JOIN, or LEFT OUTER JOIN instead."
    ],
    "sqlState" : "42613"
  },
  "INVALID_LIMIT_LIKE_EXPRESSION" : {
    "message" : [
      "The limit like expression <expr> is invalid."
    ],
    "subClass" : {
      "DATA_TYPE" : {
        "message" : [
          "The <name> expression must be integer type, but got <dataType>."
        ]
      },
      "IS_NEGATIVE" : {
        "message" : [
          "The <name> expression must be equal to or greater than 0, but got <v>."
        ]
      },
      "IS_NULL" : {
        "message" : [
          "The evaluated <name> expression must not be null."
        ]
      },
      "IS_UNFOLDABLE" : {
        "message" : [
          "The <name> expression must evaluate to a constant value."
        ]
      }
    }
  },
  "INVALID_OPTIONS" : {
    "message" : [
      "Invalid options:"
    ],
    "subClass" : {
      "NON_MAP_FUNCTION" : {
        "message" : [
          "Must use the `map()` function for options."
        ]
      },
      "NON_STRING_TYPE" : {
        "message" : [
          "A type of keys and values in `map()` must be string, but got <mapType>."
        ]
      }
    },
    "sqlState" : "42K06"
  },
  "INVALID_PANDAS_UDF_PLACEMENT" : {
    "message" : [
      "The group aggregate pandas UDF <functionList> cannot be invoked together with as other, non-pandas aggregate functions."
    ],
    "sqlState" : "0A000"
  },
  "INVALID_PARAMETER_VALUE" : {
    "message" : [
      "The value of parameter(s) <parameter> in <functionName> is invalid:"
    ],
    "subClass" : {
      "AES_CRYPTO_ERROR" : {
        "message" : [
          "detail message: <detailMessage>"
        ]
      },
      "AES_IV_LENGTH" : {
        "message" : [
          "supports 16-byte CBC IVs and 12-byte GCM IVs, but got <actualLength> bytes for <mode>."
        ]
      },
      "AES_KEY_LENGTH" : {
        "message" : [
          "expects a binary value with 16, 24 or 32 bytes, but got <actualLength> bytes."
        ]
      },
      "DATETIME_UNIT" : {
        "message" : [
          "expects one of the units without quotes YEAR, QUARTER, MONTH, WEEK, DAY, DAYOFYEAR, HOUR, MINUTE, SECOND, MILLISECOND, MICROSECOND, but got the string literal <invalidValue>."
        ]
      },
      "PATTERN" : {
        "message" : [
          "<value>."
        ]
      },
      "REGEX_GROUP_INDEX" : {
        "message" : [
          "Expects group index between 0 and <groupCount>, but got <groupIndex>."
        ]
      },
      "ZERO_INDEX" : {
        "message" : [
          "expects %1$, %2$ and so on, but got %0$."
        ]
      }
    },
    "sqlState" : "22023"
  },
  "INVALID_PARTITION_OPERATION" : {
    "message" : [
      "The partition command is invalid."
    ],
    "subClass" : {
      "PARTITION_MANAGEMENT_IS_UNSUPPORTED" : {
        "message" : [
          "Table <name> does not support partition management."
        ]
      },
      "PARTITION_SCHEMA_IS_EMPTY" : {
        "message" : [
          "Table <name> is not partitioned."
        ]
      }
    }
  },
  "INVALID_PROPERTY_KEY" : {
    "message" : [
      "<key> is an invalid property key, please use quotes, e.g. SET <key>=<value>."
    ],
    "sqlState" : "42602"
  },
  "INVALID_PROPERTY_VALUE" : {
    "message" : [
      "<value> is an invalid property value, please use quotes, e.g. SET <key>=<value>"
    ],
    "sqlState" : "42602"
  },
  "INVALID_SCHEMA" : {
    "message" : [
      "The input schema <inputSchema> is not a valid schema string."
    ],
    "subClass" : {
      "NON_STRING_LITERAL" : {
        "message" : [
          "The input expression must be string literal and not null."
        ]
      },
      "NON_STRUCT_TYPE" : {
        "message" : [
          "The input expression should be evaluated to struct type, but got <dataType>."
        ]
      },
      "PARSE_ERROR" : {
        "message" : [
          "Cannot parse the schema:",
          "<reason>"
        ]
      }
    },
    "sqlState" : "42K07"
  },
  "INVALID_SET_SYNTAX" : {
    "message" : [
      "Expected format is 'SET', 'SET key', or 'SET key=value'. If you want to include special characters in key, or include semicolon in value, please use backquotes, e.g., SET `key`=`value`."
    ],
    "sqlState" : "42000"
  },
  "INVALID_SQL_ARG" : {
    "message" : [
      "The argument <name> of `sql()` is invalid. Consider to replace it by a SQL literal."
    ]
  },
  "INVALID_SQL_SYNTAX" : {
    "message" : [
      "Invalid SQL syntax:"
    ],
    "subClass" : {
      "ANALYZE_TABLE_UNEXPECTED_NOSCAN" : {
        "message" : [
          "ANALYZE TABLE(S) ... COMPUTE STATISTICS ... <ctx> must be either NOSCAN or empty."
        ]
      },
      "CREATE_FUNC_WITH_IF_NOT_EXISTS_AND_REPLACE" : {
        "message" : [
          "CREATE FUNCTION with both IF NOT EXISTS and REPLACE is not allowed."
        ]
      },
      "CREATE_TEMP_FUNC_WITH_DATABASE" : {
        "message" : [
          "CREATE TEMPORARY FUNCTION with specifying a database(<database>) is not allowed."
        ]
      },
      "CREATE_TEMP_FUNC_WITH_IF_NOT_EXISTS" : {
        "message" : [
          "CREATE TEMPORARY FUNCTION with IF NOT EXISTS is not allowed."
        ]
      },
      "EMPTY_PARTITION_VALUE" : {
        "message" : [
          "Partition key <partKey> must set value."
        ]
      },
      "INVALID_COLUMN_REFERENCE" : {
        "message" : [
          "Expected a column reference for transform <transform>: <expr>."
        ]
      },
      "INVALID_TABLE_VALUED_FUNC_NAME" : {
        "message" : [
          "Table valued function cannot specify database name: <funcName>."
        ]
      },
      "INVALID_WINDOW_REFERENCE" : {
        "message" : [
          "Window reference <windowName> is not a window specification."
        ]
      },
      "LATERAL_WITHOUT_SUBQUERY_OR_TABLE_VALUED_FUNC" : {
        "message" : [
          "LATERAL can only be used with subquery and table-valued functions."
        ]
      },
      "MULTI_PART_NAME" : {
        "message" : [
          "<statement> with multiple part function name(<funcName>) is not allowed."
        ]
      },
      "REPETITIVE_WINDOW_DEFINITION" : {
        "message" : [
          "The definition of window <windowName> is repetitive."
        ]
      },
      "SHOW_FUNCTIONS_INVALID_PATTERN" : {
        "message" : [
          "Invalid pattern in SHOW FUNCTIONS: <pattern>. It must be a \"STRING\" literal."
        ]
      },
      "SHOW_FUNCTIONS_INVALID_SCOPE" : {
        "message" : [
          "SHOW <scope> FUNCTIONS not supported."
        ]
      },
      "TRANSFORM_WRONG_NUM_ARGS" : {
        "message" : [
          "The transform<transform> requires <expectedNum> parameters but the actual number is <actualNum>."
        ]
      },
      "UNRESOLVED_WINDOW_REFERENCE" : {
        "message" : [
          "Cannot resolve window reference <windowName>."
        ]
      },
      "UNSUPPORTED_FUNC_NAME" : {
        "message" : [
          "Unsupported function name <funcName>."
        ]
      }
    },
    "sqlState" : "42000"
  },
  "INVALID_SUBQUERY_EXPRESSION" : {
    "message" : [
      "Invalid subquery:"
    ],
    "subClass" : {
      "SCALAR_SUBQUERY_RETURN_MORE_THAN_ONE_OUTPUT_COLUMN" : {
        "message" : [
          "Scalar subquery must return only one column, but got <number>."
        ]
      }
    },
    "sqlState" : "42823"
  },
  "INVALID_TEMP_OBJ_REFERENCE" : {
    "message" : [
      "Cannot create the persistent object <objName> of the type <obj> because it references to the temporary object <tempObjName> of the type <tempObj>. Please make the temporary object <tempObjName> persistent, or make the persistent object <objName> temporary."
    ]
  },
  "INVALID_TIME_TRAVEL_TIMESTAMP_EXPR" : {
    "message" : [
      "The time travel timestamp expression <expr> is invalid."
    ],
    "subClass" : {
      "INPUT" : {
        "message" : [
          "Cannot be casted to the \"TIMESTAMP\" type."
        ]
      },
      "NON_DETERMINISTIC" : {
        "message" : [
          "Must be deterministic."
        ]
      },
      "UNEVALUABLE" : {
        "message" : [
          "Must be evaluable."
        ]
      }
    }
  },
  "INVALID_TYPED_LITERAL" : {
    "message" : [
      "The value of the typed literal <valueType> is invalid: <value>."
    ],
    "sqlState" : "42604"
  },
  "INVALID_URL" : {
    "message" : [
      "The url is invalid: <url>. If necessary set <ansiConfig> to \"false\" to bypass this error."
    ]
  },
  "INVALID_WHERE_CONDITION" : {
    "message" : [
      "The WHERE condition <condition> contains invalid expressions: <expressionList>.",
      "Rewrite the query to avoid window functions, aggregate functions, and generator functions in the WHERE clause."
    ],
    "sqlState" : "42903"
  },
  "INVALID_WINDOW_SPEC_FOR_AGGREGATION_FUNC" : {
    "message" : [
      "Cannot specify ORDER BY or a window frame for <aggFunc>."
    ]
  },
  "INVALID_WRITE_DISTRIBUTION" : {
    "message" : [
      "The requested write distribution is invalid."
    ],
    "subClass" : {
      "PARTITION_NUM_AND_SIZE" : {
        "message" : [
          "The partition number and advisory partition size can't be specified at the same time."
        ]
      },
      "PARTITION_NUM_WITH_UNSPECIFIED_DISTRIBUTION" : {
        "message" : [
          "The number of partitions can't be specified with unspecified distribution."
        ]
      },
      "PARTITION_SIZE_WITH_UNSPECIFIED_DISTRIBUTION" : {
        "message" : [
          "The advisory partition size can't be specified with unspecified distribution."
        ]
      }
    }
  },
  "JOIN_CONDITION_IS_NOT_BOOLEAN_TYPE" : {
    "message" : [
      "The join condition <joinCondition> has the invalid type <conditionType>, expected \"BOOLEAN\"."
    ]
  },
  "LOCATION_ALREADY_EXISTS" : {
    "message" : [
      "Cannot name the managed table as <identifier>, as its associated location <location> already exists. Please pick a different table name, or remove the existing location first."
    ],
    "sqlState" : "42710"
  },
  "MALFORMED_CSV_RECORD" : {
    "message" : [
      "Malformed CSV record: <badRecord>"
    ]
  },
  "MALFORMED_PROTOBUF_MESSAGE" : {
    "message" : [
      "Malformed Protobuf messages are detected in message deserialization. Parse Mode: <failFastMode>. To process malformed protobuf message as null result, try setting the option 'mode' as 'PERMISSIVE'."
    ]
  },
  "MALFORMED_RECORD_IN_PARSING" : {
    "message" : [
      "Malformed records are detected in record parsing: <badRecord>.",
      "Parse Mode: <failFastMode>. To process malformed records as null result, try setting the option 'mode' as 'PERMISSIVE'."
    ]
  },
  "MISSING_AGGREGATION" : {
    "message" : [
      "The non-aggregating expression <expression> is based on columns which are not participating in the GROUP BY clause.",
      "Add the columns or the expression to the GROUP BY, aggregate the expression, or use <expressionAnyValue> if you do not care which of the values within a group is returned."
    ],
    "sqlState" : "42803"
  },
  "MISSING_GROUP_BY" : {
    "message" : [
      "The query does not include a GROUP BY clause. Add GROUP BY or turn it into the window functions using OVER clauses."
    ],
    "sqlState" : "42803"
  },
  "MULTI_UDF_INTERFACE_ERROR" : {
    "message" : [
      "Not allowed to implement multiple UDF interfaces, UDF class <className>."
    ]
  },
  "NESTED_AGGREGATE_FUNCTION" : {
    "message" : [
      "It is not allowed to use an aggregate function in the argument of another aggregate function. Please use the inner aggregate function in a sub-query."
    ],
    "sqlState" : "42607"
  },
  "NON_LAST_MATCHED_CLAUSE_OMIT_CONDITION" : {
    "message" : [
      "When there are more than one MATCHED clauses in a MERGE statement, only the last MATCHED clause can omit the condition."
    ],
    "sqlState" : "42613"
  },
  "NON_LAST_NOT_MATCHED_BY_SOURCE_CLAUSE_OMIT_CONDITION" : {
    "message" : [
      "When there are more than one NOT MATCHED BY SOURCE clauses in a MERGE statement, only the last NOT MATCHED BY SOURCE clause can omit the condition."
    ],
    "sqlState" : "42613"
  },
  "NON_LAST_NOT_MATCHED_BY_TARGET_CLAUSE_OMIT_CONDITION" : {
    "message" : [
      "When there are more than one NOT MATCHED [BY TARGET] clauses in a MERGE statement, only the last NOT MATCHED [BY TARGET] clause can omit the condition."
    ],
    "sqlState" : "42613"
  },
  "NON_LITERAL_PIVOT_VALUES" : {
    "message" : [
      "Literal expressions required for pivot values, found <expression>."
    ],
    "sqlState" : "42K08"
  },
  "NON_PARTITION_COLUMN" : {
    "message" : [
      "PARTITION clause cannot contain the non-partition column: <columnName>."
    ],
    "sqlState" : "42000"
  },
  "NOT_ALLOWED_IN_FROM" : {
    "message" : [
      "Not allowed in the FROM clause:"
    ],
    "subClass" : {
      "LATERAL_WITH_PIVOT" : {
        "message" : [
          "LATERAL together with PIVOT."
        ]
      },
      "LATERAL_WITH_UNPIVOT" : {
        "message" : [
          "LATERAL together with UNPIVOT."
        ]
      },
      "UNPIVOT_WITH_PIVOT" : {
        "message" : [
          "UNPIVOT together with PIVOT."
        ]
      }
    }
  },
  "NOT_A_CONSTANT_STRING" : {
    "message" : [
      "The expression <expr> used for the routine or clause <name> must be a constant STRING which is NOT NULL."
    ],
    "subClass" : {
      "NOT_CONSTANT" : {
        "message" : [
          "To be considered constant the expression must not depend on any columns, contain a subquery, or invoke a non deterministic function such as rand()."
        ]
      },
      "NULL" : {
        "message" : [
          "The expression evaluates to NULL."
        ]
      },
      "WRONG_TYPE" : {
        "message" : [
          "The data type of the expression is <dataType>."
        ]
      }
    },
    "sqlState" : "42601"
  },
  "NOT_A_PARTITIONED_TABLE" : {
    "message" : [
      "Operation <operation> is not allowed for <tableIdentWithDB> because it is not a partitioned table."
    ]
  },
  "NOT_NULL_CONSTRAINT_VIOLATION" : {
    "message" : [
      "Assigning a NULL is not allowed here."
    ],
    "subClass" : {
      "ARRAY_ELEMENT" : {
        "message" : [
          "The array <columnPath> is defined to contain only elements that are NOT NULL."
        ]
      },
      "MAP_VALUE" : {
        "message" : [
          "The map <columnPath> is defined to contain only values that are NOT NULL."
        ]
      }
    },
    "sqlState" : "42000"
  },
  "NOT_SUPPORTED_COMMAND_FOR_V2_TABLE" : {
    "message" : [
      "<cmd> is not supported for v2 tables."
    ],
    "sqlState" : "46110"
  },
  "NOT_SUPPORTED_IN_JDBC_CATALOG" : {
    "message" : [
      "Not supported command in JDBC catalog:"
    ],
    "subClass" : {
      "COMMAND" : {
        "message" : [
          "<cmd>"
        ]
      },
      "COMMAND_WITH_PROPERTY" : {
        "message" : [
          "<cmd> with property <property>."
        ]
      }
    },
    "sqlState" : "46110"
  },
  "NO_HANDLER_FOR_UDAF" : {
    "message" : [
      "No handler for UDAF '<functionName>'. Use sparkSession.udf.register(...) instead."
    ]
  },
  "NO_SQL_TYPE_IN_PROTOBUF_SCHEMA" : {
    "message" : [
      "Cannot find <catalystFieldPath> in Protobuf schema."
    ]
  },
  "NO_UDF_INTERFACE" : {
    "message" : [
      "UDF class <className> doesn't implement any UDF interface."
    ]
  },
  "NULLABLE_COLUMN_OR_FIELD" : {
    "message" : [
      "Column or field <name> is nullable while it's required to be non-nullable."
    ],
    "sqlState" : "42000"
  },
  "NULLABLE_ROW_ID_ATTRIBUTES" : {
    "message" : [
      "Row ID attributes cannot be nullable: <nullableRowIdAttrs>."
    ],
    "sqlState" : "42000"
  },
  "NULL_MAP_KEY" : {
    "message" : [
      "Cannot use null as map key."
    ],
    "sqlState" : "2200E"
  },
  "NUMERIC_OUT_OF_SUPPORTED_RANGE" : {
    "message" : [
      "The value <value> cannot be interpreted as a numeric since it has more than 38 digits."
    ],
    "sqlState" : "22003"
  },
  "NUMERIC_VALUE_OUT_OF_RANGE" : {
    "message" : [
      "<value> cannot be represented as Decimal(<precision>, <scale>). If necessary set <config> to \"false\" to bypass this error, and return NULL instead."
    ],
    "sqlState" : "22003"
  },
  "NUM_COLUMNS_MISMATCH" : {
    "message" : [
      "<operator> can only be performed on inputs with the same number of columns, but the first input has <firstNumColumns> columns and the <invalidOrdinalNum> input has <invalidNumColumns> columns."
    ],
    "sqlState" : "42826"
  },
  "ORDER_BY_POS_OUT_OF_RANGE" : {
    "message" : [
      "ORDER BY position <index> is not in select list (valid range is [1, <size>])."
    ],
    "sqlState" : "42805"
  },
  "PARSE_EMPTY_STATEMENT" : {
    "message" : [
      "Syntax error, unexpected empty statement."
    ],
    "sqlState" : "42617"
  },
  "PARSE_SYNTAX_ERROR" : {
    "message" : [
      "Syntax error at or near <error><hint>."
    ],
    "sqlState" : "42601"
  },
  "PARTITIONS_ALREADY_EXIST" : {
    "message" : [
      "Cannot ADD or RENAME TO partition(s) <partitionList> in table <tableName> because they already exist.",
      "Choose a different name, drop the existing partition, or add the IF NOT EXISTS clause to tolerate a pre-existing partition."
    ],
    "sqlState" : "428FT"
  },
  "PARTITIONS_NOT_FOUND" : {
    "message" : [
      "The partition(s) <partitionList> cannot be found in table <tableName>.",
      "Verify the partition specification and table name.",
      "To tolerate the error on drop use ALTER TABLE … DROP IF EXISTS PARTITION."
    ],
    "sqlState" : "428FT"
  },
  "PATH_ALREADY_EXISTS" : {
    "message" : [
      "Path <outputPath> already exists. Set mode as \"overwrite\" to overwrite the existing path."
    ],
    "sqlState" : "42K04"
  },
  "PATH_NOT_FOUND" : {
    "message" : [
      "Path does not exist: <path>."
    ],
    "sqlState" : "42K03"
  },
  "PIVOT_VALUE_DATA_TYPE_MISMATCH" : {
    "message" : [
      "Invalid pivot value '<value>': value data type <valueType> does not match pivot column data type <pivotType>."
    ],
    "sqlState" : "42K09"
  },
  "PLAN_VALIDATION_FAILED_RULE_EXECUTOR" : {
    "message" : [
      "The input plan of <ruleExecutor> is invalid: <reason>"
    ]
  },
  "PLAN_VALIDATION_FAILED_RULE_IN_BATCH" : {
    "message" : [
      "Rule <rule> in batch <batch> generated an invalid plan: <reason>"
    ]
  },
  "PROTOBUF_DEPENDENCY_NOT_FOUND" : {
    "message" : [
      "Could not find dependency: <dependencyName>."
    ]
  },
  "PROTOBUF_DESCRIPTOR_FILE_NOT_FOUND" : {
    "message" : [
      "Error reading Protobuf descriptor file at path: <filePath>."
    ]
  },
  "PROTOBUF_FIELD_MISSING" : {
    "message" : [
      "Searching for <field> in Protobuf schema at <protobufSchema> gave <matchSize> matches. Candidates: <matches>."
    ]
  },
  "PROTOBUF_FIELD_MISSING_IN_SQL_SCHEMA" : {
    "message" : [
      "Found <field> in Protobuf schema but there is no match in the SQL schema."
    ]
  },
  "PROTOBUF_FIELD_TYPE_MISMATCH" : {
    "message" : [
      "Type mismatch encountered for field: <field>."
    ]
  },
  "PROTOBUF_MESSAGE_NOT_FOUND" : {
    "message" : [
      "Unable to locate Message <messageName> in Descriptor."
    ]
  },
  "PROTOBUF_TYPE_NOT_SUPPORT" : {
    "message" : [
      "Protobuf type not yet supported: <protobufType>."
    ]
  },
  "RECURSIVE_PROTOBUF_SCHEMA" : {
    "message" : [
      "Found recursive reference in Protobuf schema, which can not be processed by Spark by default: <fieldDescriptor>. try setting the option `recursive.fields.max.depth` 0 to 10. Going beyond 10 levels of recursion is not allowed."
    ]
  },
  "RECURSIVE_VIEW" : {
    "message" : [
      "Recursive view <viewIdent> detected (cycle: <newPath>)."
    ]
  },
  "RENAME_SRC_PATH_NOT_FOUND" : {
    "message" : [
      "Failed to rename as <sourcePath> was not found."
    ],
    "sqlState" : "42K03"
  },
  "REPEATED_CLAUSE" : {
    "message" : [
      "The <clause> clause may be used at most once per <operation> operation."
    ],
    "sqlState" : "42614"
  },
  "REQUIRES_SINGLE_PART_NAMESPACE" : {
    "message" : [
      "<sessionCatalog> requires a single-part namespace, but got <namespace>."
    ],
    "sqlState" : "42K05"
  },
  "ROUTINE_ALREADY_EXISTS" : {
    "message" : [
      "Cannot create the function <routineName> because it already exists.",
      "Choose a different name, drop or replace the existing function, or add the IF NOT EXISTS clause to tolerate a pre-existing function."
    ],
    "sqlState" : "42723"
  },
  "ROUTINE_NOT_FOUND" : {
    "message" : [
      "The function <routineName> cannot be found. Verify the spelling and correctness of the schema and catalog.",
      "If you did not qualify the name with a schema and catalog, verify the current_schema() output, or qualify the name with the correct schema and catalog.",
      "To tolerate the error on drop use DROP FUNCTION IF EXISTS."
    ],
    "sqlState" : "42883"
  },
  "SCALAR_SUBQUERY_IS_IN_GROUP_BY_OR_AGGREGATE_FUNCTION" : {
    "message" : [
      "The correlated scalar subquery '<sqlExpr>' is neither present in GROUP BY, nor in an aggregate function. Add it to GROUP BY using ordinal position or wrap it in `first()` (or `first_value`) if you don't care which value you get."
    ]
  },
  "SCALAR_SUBQUERY_TOO_MANY_ROWS" : {
    "message" : [
      "More than one row returned by a subquery used as an expression."
    ],
    "sqlState" : "21000"
  },
  "SCHEMA_ALREADY_EXISTS" : {
    "message" : [
      "Cannot create schema <schemaName> because it already exists.",
      "Choose a different name, drop the existing schema, or add the IF NOT EXISTS clause to tolerate pre-existing schema."
    ],
    "sqlState" : "42P06"
  },
  "SCHEMA_NOT_EMPTY" : {
    "message" : [
      "Cannot drop a schema <schemaName> because it contains objects.",
      "Use DROP SCHEMA ... CASCADE to drop the schema and all its objects."
    ],
    "sqlState" : "2BP01"
  },
  "SCHEMA_NOT_FOUND" : {
    "message" : [
      "The schema <schemaName> cannot be found. Verify the spelling and correctness of the schema and catalog.",
      "If you did not qualify the name with a catalog, verify the current_schema() output, or qualify the name with the correct catalog.",
      "To tolerate the error on drop use DROP SCHEMA IF EXISTS."
    ],
    "sqlState" : "42704"
  },
  "SECOND_FUNCTION_ARGUMENT_NOT_INTEGER" : {
    "message" : [
      "The second argument of <functionName> function needs to be an integer."
    ],
    "sqlState" : "22023"
  },
  "SEED_EXPRESSION_IS_UNFOLDABLE" : {
    "message" : [
      "The seed expression <seedExpr> of the expression <exprWithSeed> must be foldable."
    ]
  },
  "SORT_BY_WITHOUT_BUCKETING" : {
    "message" : [
      "sortBy must be used together with bucketBy."
    ]
  },
  "SQL_CONF_NOT_FOUND" : {
    "message" : [
      "The SQL config <sqlConf> cannot be found. Please verify that the config exists."
    ]
  },
  "STAR_GROUP_BY_POS" : {
    "message" : [
      "Star (*) is not allowed in a select list when GROUP BY an ordinal position is used."
    ],
    "sqlState" : "0A000"
  },
  "STATIC_PARTITION_COLUMN_IN_INSERT_COLUMN_LIST" : {
    "message" : [
      "Static partition column <staticName> is also specified in the column list."
    ]
  },
  "STREAM_FAILED" : {
    "message" : [
      "Query [id = <id>, runId = <runId>] terminated with exception: <message>"
    ]
  },
  "TABLE_OR_VIEW_ALREADY_EXISTS" : {
    "message" : [
      "Cannot create table or view <relationName> because it already exists.",
      "Choose a different name, drop or replace the existing object, or add the IF NOT EXISTS clause to tolerate pre-existing objects."
    ],
    "sqlState" : "42P07"
  },
  "TABLE_OR_VIEW_NOT_FOUND" : {
    "message" : [
      "The table or view <relationName> cannot be found. Verify the spelling and correctness of the schema and catalog.",
      "If you did not qualify the name with a schema, verify the current_schema() output, or qualify the name with the correct schema and catalog.",
      "To tolerate the error on drop use DROP VIEW IF EXISTS or DROP TABLE IF EXISTS."
    ],
    "sqlState" : "42P01"
  },
  "TASK_WRITE_FAILED" : {
    "message" : [
      "Task failed while writing rows to <path>."
    ]
  },
  "TEMP_TABLE_OR_VIEW_ALREADY_EXISTS" : {
    "message" : [
      "Cannot create the temporary view <relationName> because it already exists.",
      "Choose a different name, drop or replace the existing view,  or add the IF NOT EXISTS clause to tolerate pre-existing views."
    ],
    "sqlState" : "42P07"
  },
  "TEMP_VIEW_NAME_TOO_MANY_NAME_PARTS" : {
    "message" : [
      "CREATE TEMPORARY VIEW or the corresponding Dataset APIs only accept single-part view names, but got: <actualName>."
    ],
    "sqlState" : "428EK"
  },
  "TOO_MANY_ARRAY_ELEMENTS" : {
    "message" : [
      "Cannot initialize array with <numElements> elements of size <size>."
    ],
    "sqlState" : "54000"
  },
  "UNABLE_TO_ACQUIRE_MEMORY" : {
    "message" : [
      "Unable to acquire <requestedBytes> bytes of memory, got <receivedBytes>."
    ],
    "sqlState" : "53200"
  },
  "UNABLE_TO_CONVERT_TO_PROTOBUF_MESSAGE_TYPE" : {
    "message" : [
      "Unable to convert SQL type <toType> to Protobuf type <protobufType>."
    ]
  },
  "UNABLE_TO_INFER_SCHEMA" : {
    "message" : [
      "Unable to infer schema for <format>. It must be specified manually."
    ],
    "sqlState" : "42KD9"
  },
  "UNBOUND_SQL_PARAMETER" : {
    "message" : [
      "Found the unbound parameter: <name>. Please, fix `args` and provide a mapping of the parameter to a SQL literal."
    ],
    "sqlState" : "42P02"
  },
  "UNCLOSED_BRACKETED_COMMENT" : {
    "message" : [
      "Found an unclosed bracketed comment. Please, append */ at the end of the comment."
    ],
    "sqlState" : "42601"
  },
  "UNEXPECTED_INPUT_TYPE" : {
    "message" : [
      "Parameter <paramIndex> of function <functionName> requires the <requiredType> type, however <inputSql> has the type <inputType>."
    ],
    "sqlState" : "42K09"
  },
  "UNKNOWN_PROTOBUF_MESSAGE_TYPE" : {
    "message" : [
      "Attempting to treat <descriptorName> as a Message, but it was <containingType>."
    ]
  },
  "UNPIVOT_REQUIRES_ATTRIBUTES" : {
    "message" : [
      "UNPIVOT requires all given <given> expressions to be columns when no <empty> expressions are given. These are not columns: [<expressions>]."
    ],
    "sqlState" : "42K0A"
  },
  "UNPIVOT_REQUIRES_VALUE_COLUMNS" : {
    "message" : [
      "At least one value column needs to be specified for UNPIVOT, all columns specified as ids."
    ],
    "sqlState" : "42K0A"
  },
  "UNPIVOT_VALUE_DATA_TYPE_MISMATCH" : {
    "message" : [
      "Unpivot value columns must share a least common type, some types do not: [<types>]."
    ],
    "sqlState" : "42K09"
  },
  "UNPIVOT_VALUE_SIZE_MISMATCH" : {
    "message" : [
      "All unpivot value columns must have the same size as there are value column names (<names>)."
    ],
    "sqlState" : "428C4"
  },
  "UNRECOGNIZED_SQL_TYPE" : {
    "message" : [
      "Unrecognized SQL type - name: <typeName>, id: <jdbcType>."
    ],
    "sqlState" : "42704"
  },
  "UNRESOLVED_ALL_IN_GROUP_BY" : {
    "message" : [
      "Cannot infer grouping columns for GROUP BY ALL based on the select clause. Please explicitly specify the grouping columns."
    ],
    "sqlState" : "42803"
  },
  "UNRESOLVED_COLUMN" : {
    "message" : [
      "A column or function parameter with name <objectName> cannot be resolved."
    ],
    "subClass" : {
      "WITHOUT_SUGGESTION" : {
        "message" : [
          ""
        ]
      },
      "WITH_SUGGESTION" : {
        "message" : [
          "Did you mean one of the following? [<proposal>]."
        ]
      }
    },
    "sqlState" : "42703"
  },
  "UNRESOLVED_FIELD" : {
    "message" : [
      "A field with name <fieldName> cannot be resolved with the struct-type column <columnPath>."
    ],
    "subClass" : {
      "WITHOUT_SUGGESTION" : {
        "message" : [
          ""
        ]
      },
      "WITH_SUGGESTION" : {
        "message" : [
          "Did you mean one of the following? [<proposal>]."
        ]
      }
    },
    "sqlState" : "42703"
  },
  "UNRESOLVED_MAP_KEY" : {
    "message" : [
      "Cannot resolve column <objectName> as a map key. If the key is a string literal, add the single quotes '' around it."
    ],
    "subClass" : {
      "WITHOUT_SUGGESTION" : {
        "message" : [
          ""
        ]
      },
      "WITH_SUGGESTION" : {
        "message" : [
          "Otherwise did you mean one of the following column(s)? [<proposal>]."
        ]
      }
    },
    "sqlState" : "42703"
  },
  "UNRESOLVED_ROUTINE" : {
    "message" : [
      "Cannot resolve function <routineName> on search path <searchPath>."
    ],
    "sqlState" : "42883"
  },
  "UNRESOLVED_USING_COLUMN_FOR_JOIN" : {
    "message" : [
      "USING column <colName> cannot be resolved on the <side> side of the join. The <side>-side columns: [<suggestion>]."
    ],
    "sqlState" : "42703"
  },
  "UNSET_NONEXISTENT_PROPERTIES" : {
    "message" : [
      "Attempted to unset non-existent properties [<properties>] in table <table>."
    ]
  },
  "UNSUPPORTED_ARROWTYPE" : {
    "message" : [
      "Unsupported arrow type <typeName>."
    ],
    "sqlState" : "0A000"
  },
  "UNSUPPORTED_DATASOURCE_FOR_DIRECT_QUERY" : {
    "message" : [
      "Unsupported data source type for direct query on files: <dataSourceType>"
    ]
  },
  "UNSUPPORTED_DATATYPE" : {
    "message" : [
      "Unsupported data type <typeName>."
    ],
    "sqlState" : "0A000"
  },
  "UNSUPPORTED_DESERIALIZER" : {
    "message" : [
      "The deserializer is not supported:"
    ],
    "subClass" : {
      "DATA_TYPE_MISMATCH" : {
        "message" : [
          "need a(n) <desiredType> field but got <dataType>."
        ]
      },
      "FIELD_NUMBER_MISMATCH" : {
        "message" : [
          "try to map <schema> to Tuple<ordinal>, but failed as the number of fields does not line up."
        ]
      }
    },
    "sqlState" : "0A000"
  },
  "UNSUPPORTED_EXPRESSION_GENERATED_COLUMN" : {
    "message" : [
      "Cannot create generated column <fieldName> with generation expression <expressionStr> because <reason>."
    ]
  },
  "UNSUPPORTED_EXPR_FOR_OPERATOR" : {
    "message" : [
      "A query operator contains one or more unsupported expressions. Consider to rewrite it to avoid window functions, aggregate functions, and generator functions in the WHERE clause.",
      "Invalid expressions: [<invalidExprSqls>]"
    ]
  },
  "UNSUPPORTED_EXPR_FOR_WINDOW" : {
    "message" : [
      "Expression <sqlExpr> not supported within a window function."
    ],
    "sqlState" : "42P20"
  },
  "UNSUPPORTED_FEATURE" : {
    "message" : [
      "The feature is not supported:"
    ],
    "subClass" : {
      "AES_MODE" : {
        "message" : [
          "AES-<mode> with the padding <padding> by the <functionName> function."
        ]
      },
      "AES_MODE_AAD" : {
        "message" : [
          "<functionName> with AES-<mode> does not support additional authenticate data (AAD)."
        ]
      },
      "AES_MODE_IV" : {
        "message" : [
          "<functionName> with AES-<mode> does not support initialization vectors (IVs)."
        ]
      },
      "ANALYZE_UNCACHED_TEMP_VIEW" : {
        "message" : [
          "The ANALYZE TABLE FOR COLUMNS command can operate on temporary views that have been cached already. Consider to cache the view <viewName>."
        ]
      },
      "ANALYZE_UNSUPPORTED_COLUMN_TYPE" : {
        "message" : [
          "The ANALYZE TABLE FOR COLUMNS command does not support the type <columnType> of the column <columnName> in the table <tableName>."
        ]
      },
      "ANALYZE_VIEW" : {
        "message" : [
          "The ANALYZE TABLE command does not support views."
        ]
      },
      "CATALOG_OPERATION" : {
        "message" : [
          "Catalog <catalogName> does not support <operation>."
        ]
      },
      "COMBINATION_QUERY_RESULT_CLAUSES" : {
        "message" : [
          "Combination of ORDER BY/SORT BY/DISTRIBUTE BY/CLUSTER BY."
        ]
      },
      "DESC_TABLE_COLUMN_PARTITION" : {
        "message" : [
          "DESC TABLE COLUMN for a specific partition."
        ]
      },
      "INSERT_PARTITION_SPEC_IF_NOT_EXISTS" : {
        "message" : [
          "INSERT INTO <tableName> with IF NOT EXISTS in the PARTITION spec."
        ]
      },
      "LATERAL_COLUMN_ALIAS_IN_AGGREGATE_FUNC" : {
        "message" : [
          "Referencing a lateral column alias <lca> in the aggregate function <aggFunc>."
        ]
      },
      "LATERAL_COLUMN_ALIAS_IN_AGGREGATE_WITH_WINDOW_AND_HAVING" : {
        "message" : [
          "Referencing lateral column alias <lca> in the aggregate query both with window expressions and with having clause. Please rewrite the aggregate query by removing the having clause or removing lateral alias reference in the SELECT list."
        ]
      },
      "LATERAL_COLUMN_ALIAS_IN_GROUP_BY" : {
        "message" : [
          "Referencing a lateral column alias via GROUP BY alias/ALL is not supported yet."
        ]
      },
      "LATERAL_COLUMN_ALIAS_IN_WINDOW" : {
        "message" : [
          "Referencing a lateral column alias <lca> in window expression <windowExpr>."
        ]
      },
      "LATERAL_JOIN_USING" : {
        "message" : [
          "JOIN USING with LATERAL correlation."
        ]
      },
      "LITERAL_TYPE" : {
        "message" : [
          "Literal for '<value>' of <type>."
        ]
      },
      "MULTIPLE_BUCKET_TRANSFORMS" : {
        "message" : [
          "Multiple bucket TRANSFORMs."
        ]
      },
      "MULTI_ACTION_ALTER" : {
        "message" : [
          "The target JDBC server hosting table <tableName> does not support ALTER TABLE with multiple actions. Split the ALTER TABLE up into individual actions to avoid this error."
        ]
      },
      "ORC_TYPE_CAST" : {
        "message" : [
          "Unable to convert <orcType> of Orc to data type <toType>."
        ]
      },
      "PANDAS_UDAF_IN_PIVOT" : {
        "message" : [
          "Pandas user defined aggregate function in the PIVOT clause."
        ]
      },
      "PARAMETER_MARKER_IN_UNEXPECTED_STATEMENT" : {
        "message" : [
          "Parameter markers in unexpected statement: <statement>. Parameter markers must only be used in a query, or DML statement."
        ]
      },
      "PIVOT_AFTER_GROUP_BY" : {
        "message" : [
          "PIVOT clause following a GROUP BY clause. Consider pushing the GROUP BY into a subquery."
        ]
      },
      "PIVOT_TYPE" : {
        "message" : [
          "Pivoting by the value '<value>' of the column data type <type>."
        ]
      },
      "PYTHON_UDF_IN_ON_CLAUSE" : {
        "message" : [
          "Python UDF in the ON clause of a <joinType> JOIN. In case of an INNNER JOIN consider rewriting to a CROSS JOIN with a WHERE clause."
        ]
      },
      "SET_NAMESPACE_PROPERTY" : {
        "message" : [
          "<property> is a reserved namespace property, <msg>."
        ]
      },
      "SET_PROPERTIES_AND_DBPROPERTIES" : {
        "message" : [
          "set PROPERTIES and DBPROPERTIES at the same time."
        ]
      },
      "SET_TABLE_PROPERTY" : {
        "message" : [
          "<property> is a reserved table property, <msg>."
        ]
      },
      "TABLE_OPERATION" : {
        "message" : [
          "Table <tableName> does not support <operation>. Please check the current catalog and namespace to make sure the qualified table name is expected, and also check the catalog implementation which is configured by \"spark.sql.catalog\"."
        ]
      },
      "TIME_TRAVEL" : {
        "message" : [
          "Time travel on the relation: <relationId>."
        ]
      },
      "TOO_MANY_TYPE_ARGUMENTS_FOR_UDF_CLASS" : {
        "message" : [
          "UDF class with <num> type arguments."
        ]
      },
      "TRANSFORM_DISTINCT_ALL" : {
        "message" : [
          "TRANSFORM with the DISTINCT/ALL clause."
        ]
      },
      "TRANSFORM_NON_HIVE" : {
        "message" : [
          "TRANSFORM with SERDE is only supported in hive mode."
        ]
      }
    },
    "sqlState" : "0A000"
  },
  "UNSUPPORTED_GENERATOR" : {
    "message" : [
      "The generator is not supported:"
    ],
    "subClass" : {
      "MULTI_GENERATOR" : {
        "message" : [
          "only one generator allowed per <clause> clause but found <num>: <generators>."
        ]
      },
      "NESTED_IN_EXPRESSIONS" : {
        "message" : [
          "nested in expressions <expression>."
        ]
      },
      "NOT_GENERATOR" : {
        "message" : [
          "<functionName> is expected to be a generator. However, its class is <classCanonicalName>, which is not a generator."
        ]
      },
      "OUTSIDE_SELECT" : {
        "message" : [
          "outside the SELECT clause, found: <plan>."
        ]
      }
    },
    "sqlState" : "0A000"
  },
  "UNSUPPORTED_GROUPING_EXPRESSION" : {
    "message" : [
      "grouping()/grouping_id() can only be used with GroupingSets/Cube/Rollup."
    ]
  },
  "UNSUPPORTED_OVERWRITE" : {
    "message" : [
      "Can't overwrite the target that is also being read from."
    ],
    "subClass" : {
      "PATH" : {
        "message" : [
          "The target path is <path>."
        ]
      },
      "TABLE" : {
        "message" : [
          "The target table is <table>."
        ]
      }
    }
  },
  "UNSUPPORTED_SAVE_MODE" : {
    "message" : [
      "The save mode <saveMode> is not supported for:"
    ],
    "subClass" : {
      "EXISTENT_PATH" : {
        "message" : [
          "an existent path."
        ]
      },
      "NON_EXISTENT_PATH" : {
        "message" : [
          "a non-existent path."
        ]
      }
    }
  },
  "UNSUPPORTED_SUBQUERY_EXPRESSION_CATEGORY" : {
    "message" : [
      "Unsupported subquery expression:"
    ],
    "subClass" : {
      "ACCESSING_OUTER_QUERY_COLUMN_IS_NOT_ALLOWED" : {
        "message" : [
          "Accessing outer query column is not allowed in this location<treeNode>."
        ]
      },
      "AGGREGATE_FUNCTION_MIXED_OUTER_LOCAL_REFERENCES" : {
        "message" : [
          "Found an aggregate function in a correlated predicate that has both outer and local references, which is not supported: <function>."
        ]
      },
      "CORRELATED_COLUMN_IS_NOT_ALLOWED_IN_PREDICATE" : {
        "message" : [
          "Correlated column is not allowed in predicate: <treeNode>."
        ]
      },
      "CORRELATED_COLUMN_NOT_FOUND" : {
        "message" : [
          "A correlated outer name reference within a subquery expression body was not found in the enclosing query: <value>."
        ]
      },
      "CORRELATED_REFERENCE" : {
        "message" : [
          "Expressions referencing the outer query are not supported outside of WHERE/HAVING clauses: <sqlExprs>."
        ]
      },
      "LATERAL_JOIN_CONDITION_NON_DETERMINISTIC" : {
        "message" : [
          "Lateral join condition cannot be non-deterministic: <condition>."
        ]
      },
      "MUST_AGGREGATE_CORRELATED_SCALAR_SUBQUERY" : {
        "message" : [
          "Correlated scalar subqueries must be aggregated to return at most one row."
        ]
      },
      "NON_CORRELATED_COLUMNS_IN_GROUP_BY" : {
        "message" : [
          "A GROUP BY clause in a scalar correlated subquery cannot contain non-correlated columns: <value>."
        ]
      },
      "NON_DETERMINISTIC_LATERAL_SUBQUERIES" : {
        "message" : [
          "Non-deterministic lateral subqueries are not supported when joining with outer relations that produce more than one row<treeNode>."
        ]
      },
      "UNSUPPORTED_CORRELATED_REFERENCE_DATA_TYPE" : {
        "message" : [
          "Correlated column reference '<expr>' cannot be <dataType> type."
        ]
      },
      "UNSUPPORTED_CORRELATED_SCALAR_SUBQUERY" : {
        "message" : [
          "Correlated scalar subqueries can only be used in filters, aggregations, projections, and UPDATE/MERGE/DELETE commands<treeNode>."
        ]
      },
      "UNSUPPORTED_IN_EXISTS_SUBQUERY" : {
        "message" : [
          "IN/EXISTS predicate subqueries can only be used in filters, joins, aggregations, window functions, projections, and UPDATE/MERGE/DELETE commands<treeNode>."
        ]
      }
    },
    "sqlState" : "0A000"
  },
  "UNSUPPORTED_TYPED_LITERAL" : {
    "message" : [
      "Literals of the type <unsupportedType> are not supported. Supported types are <supportedTypes>."
    ],
    "sqlState" : "0A000"
  },
  "UNTYPED_SCALA_UDF" : {
    "message" : [
      "You're using untyped Scala UDF, which does not have the input type information. Spark may blindly pass null to the Scala closure with primitive-type argument, and the closure will see the default value of the Java type for the null argument, e.g. `udf((x: Int) => x, IntegerType)`, the result is 0 for null input. To get rid of this error, you could:",
      "1. use typed Scala UDF APIs(without return type parameter), e.g. `udf((x: Int) => x)`.",
      "2. use Java UDF APIs, e.g. `udf(new UDF1[String, Integer] { override def call(s: String): Integer = s.length() }, IntegerType)`, if input types are all non primitive.",
      "3. set \"spark.sql.legacy.allowUntypedScalaUDF\" to \"true\" and use this API with caution."
    ]
  },
  "VIEW_ALREADY_EXISTS" : {
    "message" : [
      "Cannot create view <relationName> because it already exists.",
      "Choose a different name, drop or replace the existing object, or add the IF NOT EXISTS clause to tolerate pre-existing objects."
    ],
    "sqlState" : "42P07"
  },
  "VIEW_NOT_FOUND" : {
    "message" : [
      "The view <relationName> cannot be found. Verify the spelling and correctness of the schema and catalog.",
      "If you did not qualify the name with a schema, verify the current_schema() output, or qualify the name with the correct schema and catalog.",
      "To tolerate the error on drop use DROP VIEW IF EXISTS."
    ],
    "sqlState" : "42P01"
  },
  "WINDOW_FUNCTION_AND_FRAME_MISMATCH" : {
    "message" : [
      "<funcName> function can only be evaluated in an ordered row-based window frame with a single offset: <windowExpr>."
    ]
  },
  "WINDOW_FUNCTION_WITHOUT_OVER_CLAUSE" : {
    "message" : [
      "Window function <funcName> requires an OVER clause."
    ]
  },
  "WRITE_STREAM_NOT_ALLOWED" : {
    "message" : [
      "`writeStream` can be called only on streaming Dataset/DataFrame."
    ]
  },
  "WRONG_COMMAND_FOR_OBJECT_TYPE" : {
    "message" : [
      "The operation <operation> requires a <requiredType>. But <objectName> is a <foundType>. Use <alternative> instead."
    ]
  },
  "WRONG_NUM_ARGS" : {
    "message" : [
      "The <functionName> requires <expectedNum> parameters but the actual number is <actualNum>."
    ],
    "subClass" : {
      "WITHOUT_SUGGESTION" : {
        "message" : [
          "Please, refer to '<docroot>/sql-ref-functions.html' for a fix."
        ]
      },
      "WITH_SUGGESTION" : {
        "message" : [
          "If you have to call this function with <legacyNum> parameters, set the legacy configuration <legacyConfKey> to <legacyConfValue>."
        ]
      }
    },
    "sqlState" : "42605"
  },
  "_LEGACY_ERROR_TEMP_0001" : {
    "message" : [
      "Invalid InsertIntoContext."
    ]
  },
  "_LEGACY_ERROR_TEMP_0004" : {
    "message" : [
      "Empty source for merge: you should specify a source table/subquery in merge."
    ]
  },
  "_LEGACY_ERROR_TEMP_0006" : {
    "message" : [
      "The number of inserted values cannot match the fields."
    ]
  },
  "_LEGACY_ERROR_TEMP_0008" : {
    "message" : [
      "There must be at least one WHEN clause in a MERGE statement."
    ]
  },
  "_LEGACY_ERROR_TEMP_0012" : {
    "message" : [
      "DISTRIBUTE BY is not supported."
    ]
  },
  "_LEGACY_ERROR_TEMP_0014" : {
    "message" : [
      "TABLESAMPLE does not accept empty inputs."
    ]
  },
  "_LEGACY_ERROR_TEMP_0015" : {
    "message" : [
      "TABLESAMPLE(<msg>) is not supported."
    ]
  },
  "_LEGACY_ERROR_TEMP_0016" : {
    "message" : [
      "<bytesStr> is not a valid byte length literal, expected syntax: DIGIT+ ('B' | 'K' | 'M' | 'G')."
    ]
  },
  "_LEGACY_ERROR_TEMP_0018" : {
    "message" : [
      "Function trim doesn't support with type <trimOption>. Please use BOTH, LEADING or TRAILING as trim type."
    ]
  },
  "_LEGACY_ERROR_TEMP_0023" : {
    "message" : [
      "Numeric literal <rawStrippedQualifier> does not fit in range [<minValue>, <maxValue>] for type <typeName>."
    ]
  },
  "_LEGACY_ERROR_TEMP_0024" : {
    "message" : [
      "Can only have a single from-to unit in the interval literal syntax."
    ]
  },
  "_LEGACY_ERROR_TEMP_0026" : {
    "message" : [
      "Can only use numbers in the interval value part for multiple unit value pairs interval form, but got invalid value: <value>."
    ]
  },
  "_LEGACY_ERROR_TEMP_0027" : {
    "message" : [
      "The value of from-to unit must be a string."
    ]
  },
  "_LEGACY_ERROR_TEMP_0028" : {
    "message" : [
      "Intervals FROM <from> TO <to> are not supported."
    ]
  },
  "_LEGACY_ERROR_TEMP_0029" : {
    "message" : [
      "Cannot mix year-month and day-time fields: <literal>."
    ]
  },
  "_LEGACY_ERROR_TEMP_0031" : {
    "message" : [
      "Invalid number of buckets: <describe>."
    ]
  },
  "_LEGACY_ERROR_TEMP_0032" : {
    "message" : [
      "Duplicated table paths found: '<pathOne>' and '<pathTwo>'. LOCATION and the case insensitive key 'path' in OPTIONS are all used to indicate the custom table path, you can only specify one of them."
    ]
  },
  "_LEGACY_ERROR_TEMP_0033" : {
    "message" : [
      "Expected either STORED AS or STORED BY, not both."
    ]
  },
  "_LEGACY_ERROR_TEMP_0034" : {
    "message" : [
      "<operation> is not supported in Hive-style <command><msg>."
    ]
  },
  "_LEGACY_ERROR_TEMP_0035" : {
    "message" : [
      "Operation not allowed: <message>."
    ]
  },
  "_LEGACY_ERROR_TEMP_0036" : {
    "message" : [
      "Expected `NOSCAN` instead of `<ctx>`."
    ]
  },
  "_LEGACY_ERROR_TEMP_0037" : {
    "message" : [
      "It is not allowed to add catalog/namespace prefix <quoted> to the table name in CACHE TABLE AS SELECT."
    ]
  },
  "_LEGACY_ERROR_TEMP_0038" : {
    "message" : [
      "CTE definition can't have duplicate names: <duplicateNames>."
    ]
  },
  "_LEGACY_ERROR_TEMP_0039" : {
    "message" : [
      "Unsupported SQL statement."
    ]
  },
  "_LEGACY_ERROR_TEMP_0043" : {
    "message" : [
      "Expected format is 'RESET' or 'RESET key'. If you want to include special characters in key, please use quotes, e.g., RESET `key`."
    ]
  },
  "_LEGACY_ERROR_TEMP_0044" : {
    "message" : [
      "The interval value must be in the range of [-18, +18] hours with second precision."
    ]
  },
  "_LEGACY_ERROR_TEMP_0045" : {
    "message" : [
      "Invalid time zone displacement value."
    ]
  },
  "_LEGACY_ERROR_TEMP_0046" : {
    "message" : [
      "CREATE TEMPORARY TABLE without a provider is not allowed."
    ]
  },
  "_LEGACY_ERROR_TEMP_0047" : {
    "message" : [
      "'ROW FORMAT' must be used with 'STORED AS'."
    ]
  },
  "_LEGACY_ERROR_TEMP_0048" : {
    "message" : [
      "Unsupported operation: Used defined record reader/writer classes."
    ]
  },
  "_LEGACY_ERROR_TEMP_0049" : {
    "message" : [
      "Directory path and 'path' in OPTIONS should be specified one, but not both."
    ]
  },
  "_LEGACY_ERROR_TEMP_0050" : {
    "message" : [
      "LOCAL is supported only with file: scheme."
    ]
  },
  "_LEGACY_ERROR_TEMP_0051" : {
    "message" : [
      "Empty set in <element> grouping sets is not supported."
    ]
  },
  "_LEGACY_ERROR_TEMP_0052" : {
    "message" : [
      "CREATE VIEW with both IF NOT EXISTS and REPLACE is not allowed."
    ]
  },
  "_LEGACY_ERROR_TEMP_0053" : {
    "message" : [
      "It is not allowed to define a TEMPORARY view with IF NOT EXISTS."
    ]
  },
  "_LEGACY_ERROR_TEMP_0056" : {
    "message" : [
      "Invalid time travel spec: <reason>."
    ]
  },
  "_LEGACY_ERROR_TEMP_0057" : {
    "message" : [
      "Support for DEFAULT column values is not implemented yet."
    ]
  },
  "_LEGACY_ERROR_TEMP_0058" : {
    "message" : [
      "Support for DEFAULT column values is not allowed."
    ]
  },
  "_LEGACY_ERROR_TEMP_0059" : {
    "message" : [
      "References to DEFAULT column values are not allowed within the PARTITION clause."
    ]
  },
  "_LEGACY_ERROR_TEMP_0060" : {
    "message" : [
      "<msg>."
    ]
  },
  "_LEGACY_ERROR_TEMP_0061" : {
    "message" : [
      "<msg>."
    ]
  },
  "_LEGACY_ERROR_TEMP_0062" : {
    "message" : [
      "<msg>."
    ]
  },
  "_LEGACY_ERROR_TEMP_0063" : {
    "message" : [
      "<msg>."
    ]
  },
  "_LEGACY_ERROR_TEMP_0064" : {
    "message" : [
      "<msg>."
    ]
  },
  "_LEGACY_ERROR_TEMP_1000" : {
    "message" : [
      "LEGACY store assignment policy is disallowed in Spark data source V2. Please set the configuration <configKey> to other values."
    ]
  },
  "_LEGACY_ERROR_TEMP_1002" : {
    "message" : [
      "Unable to generate an encoder for inner class `<className>` without access to the scope that this class was defined in.",
      "Try moving this class out of its parent class."
    ]
  },
  "_LEGACY_ERROR_TEMP_1004" : {
    "message" : [
      "Window specification <windowName> is not defined in the WINDOW clause."
    ]
  },
  "_LEGACY_ERROR_TEMP_1005" : {
    "message" : [
      "<expr> doesn't show up in the GROUP BY list <groupByAliases>."
    ]
  },
  "_LEGACY_ERROR_TEMP_1006" : {
    "message" : [
      "Aggregate expression required for pivot, but '<sql>' did not appear in any aggregate function."
    ]
  },
  "_LEGACY_ERROR_TEMP_1007" : {
    "message" : [
      "Cannot write into temp view <quoted> as it's not a data source v2 relation."
    ]
  },
  "_LEGACY_ERROR_TEMP_1008" : {
    "message" : [
      "<quoted> is not a temp view of streaming logical plan, please use batch API such as `DataFrameReader.table` to read it."
    ]
  },
  "_LEGACY_ERROR_TEMP_1009" : {
    "message" : [
      "The depth of view <identifier> exceeds the maximum view resolution depth (<maxNestedViewDepth>). Analysis is aborted to avoid errors. Increase the value of <config> to work around this."
    ]
  },
  "_LEGACY_ERROR_TEMP_1010" : {
    "message" : [
      "Inserting into a view is not allowed. View: <identifier>."
    ]
  },
  "_LEGACY_ERROR_TEMP_1011" : {
    "message" : [
      "Writing into a view is not allowed. View: <identifier>."
    ]
  },
  "_LEGACY_ERROR_TEMP_1012" : {
    "message" : [
      "Cannot write into v1 table: <identifier>."
    ]
  },
  "_LEGACY_ERROR_TEMP_1013" : {
    "message" : [
      "<nameParts> is a <viewStr>. '<cmd>' expects a table.<hintStr>."
    ]
  },
  "_LEGACY_ERROR_TEMP_1014" : {
    "message" : [
      "<nameParts> is a temp view. '<cmd>' expects a permanent view."
    ]
  },
  "_LEGACY_ERROR_TEMP_1015" : {
    "message" : [
      "<identifier> is a table. '<cmd>' expects a view.<hintStr>."
    ]
  },
  "_LEGACY_ERROR_TEMP_1016" : {
    "message" : [
      "<nameParts> is a temp view. '<cmd>' expects a table or permanent view."
    ]
  },
  "_LEGACY_ERROR_TEMP_1017" : {
    "message" : [
      "<name> is a built-in/temporary function. '<cmd>' expects a persistent function.<hintStr>."
    ]
  },
  "_LEGACY_ERROR_TEMP_1018" : {
    "message" : [
      "<quoted> is a permanent view, which is not supported by streaming reading API such as `DataStreamReader.table` yet."
    ]
  },
  "_LEGACY_ERROR_TEMP_1020" : {
    "message" : [
      "Invalid usage of <elem> in <prettyName>."
    ]
  },
  "_LEGACY_ERROR_TEMP_1021" : {
    "message" : [
      "count(<targetString>.*) is not allowed. Please use count(*) or expand the columns manually, e.g. count(col1, col2)."
    ]
  },
  "_LEGACY_ERROR_TEMP_1023" : {
    "message" : [
      "Function <prettyName> does not support <syntax>."
    ]
  },
  "_LEGACY_ERROR_TEMP_1024" : {
    "message" : [
      "FILTER expression is non-deterministic, it cannot be used in aggregate functions."
    ]
  },
  "_LEGACY_ERROR_TEMP_1025" : {
    "message" : [
      "FILTER expression is not of type boolean. It cannot be used in an aggregate function."
    ]
  },
  "_LEGACY_ERROR_TEMP_1026" : {
    "message" : [
      "FILTER expression contains aggregate. It cannot be used in an aggregate function."
    ]
  },
  "_LEGACY_ERROR_TEMP_1027" : {
    "message" : [
      "FILTER expression contains window function. It cannot be used in an aggregate function."
    ]
  },
  "_LEGACY_ERROR_TEMP_1028" : {
    "message" : [
      "Number of column aliases does not match number of columns. Number of column aliases: <columnSize>; number of columns: <outputSize>."
    ]
  },
  "_LEGACY_ERROR_TEMP_1029" : {
    "message" : [
      "The number of aliases supplied in the AS clause does not match the number of columns output by the UDTF expected <aliasesSize> aliases but got <aliasesNames>."
    ]
  },
  "_LEGACY_ERROR_TEMP_1030" : {
    "message" : [
      "Window aggregate function with filter predicate is not supported yet."
    ]
  },
  "_LEGACY_ERROR_TEMP_1031" : {
    "message" : [
      "It is not allowed to use a window function inside an aggregate function. Please use the inner window function in a sub-query."
    ]
  },
  "_LEGACY_ERROR_TEMP_1032" : {
    "message" : [
      "<expr> does not have any WindowExpression."
    ]
  },
  "_LEGACY_ERROR_TEMP_1033" : {
    "message" : [
      "<expr> has multiple Window Specifications (<distinctWindowSpec>).",
      "Please file a bug report with this error message, stack trace, and the query."
    ]
  },
  "_LEGACY_ERROR_TEMP_1034" : {
    "message" : [
      "It is not allowed to use window functions inside <clauseName> clause."
    ]
  },
  "_LEGACY_ERROR_TEMP_1035" : {
    "message" : [
      "Cannot specify window frame for <prettyName> function."
    ]
  },
  "_LEGACY_ERROR_TEMP_1036" : {
    "message" : [
      "Window Frame <wf> must match the required frame <required>."
    ]
  },
  "_LEGACY_ERROR_TEMP_1037" : {
    "message" : [
      "Window function <wf> requires window to be ordered, please add ORDER BY clause. For example SELECT <wf>(value_expr) OVER (PARTITION BY window_partition ORDER BY window_ordering) from table."
    ]
  },
  "_LEGACY_ERROR_TEMP_1038" : {
    "message" : [
      "Cannot write to table due to mismatched user specified column size(<columnSize>) and data column size(<outputSize>)."
    ]
  },
  "_LEGACY_ERROR_TEMP_1039" : {
    "message" : [
      "Multiple time/session window expressions would result in a cartesian product of rows, therefore they are currently not supported."
    ]
  },
  "_LEGACY_ERROR_TEMP_1040" : {
    "message" : [
      "Gap duration expression used in session window must be CalendarIntervalType, but got <dt>."
    ]
  },
  "_LEGACY_ERROR_TEMP_1045" : {
    "message" : [
      "ALTER TABLE SET LOCATION does not support partition for v2 tables."
    ]
  },
  "_LEGACY_ERROR_TEMP_1046" : {
    "message" : [
      "Join strategy hint parameter should be an identifier or string but was <unsupported> (<class>)."
    ]
  },
  "_LEGACY_ERROR_TEMP_1047" : {
    "message" : [
      "<hintName> Hint parameter should include columns, but <invalidParams> found."
    ]
  },
  "_LEGACY_ERROR_TEMP_1048" : {
    "message" : [
      "<hintName> Hint expects a partition number as a parameter."
    ]
  },
  "_LEGACY_ERROR_TEMP_1049" : {
    "message" : [
      "Syntax error in attribute name: <name>."
    ]
  },
  "_LEGACY_ERROR_TEMP_1050" : {
    "message" : [
      "Can only star expand struct data types. Attribute: `<attributes>`."
    ]
  },
  "_LEGACY_ERROR_TEMP_1051" : {
    "message" : [
      "Cannot resolve '<targetString>.*' given input columns '<columns>'."
    ]
  },
  "_LEGACY_ERROR_TEMP_1052" : {
    "message" : [
      "ADD COLUMN with v1 tables cannot specify NOT NULL."
    ]
  },
  "_LEGACY_ERROR_TEMP_1053" : {
    "message" : [
      "ALTER COLUMN with v1 tables cannot specify NOT NULL."
    ]
  },
  "_LEGACY_ERROR_TEMP_1054" : {
    "message" : [
      "ALTER COLUMN cannot find column <colName> in v1 table. Available: <fieldNames>."
    ]
  },
  "_LEGACY_ERROR_TEMP_1055" : {
    "message" : [
      "The database name is not valid: <quoted>."
    ]
  },
  "_LEGACY_ERROR_TEMP_1057" : {
    "message" : [
      "SHOW COLUMNS with conflicting databases: '<dbA>' != '<dbB>'."
    ]
  },
  "_LEGACY_ERROR_TEMP_1058" : {
    "message" : [
      "Cannot create table with both USING <provider> and <serDeInfo>."
    ]
  },
  "_LEGACY_ERROR_TEMP_1059" : {
    "message" : [
      "STORED AS with file format '<serdeInfo>' is invalid."
    ]
  },
  "_LEGACY_ERROR_TEMP_1060" : {
    "message" : [
      "<command> does not support nested column: <column>."
    ]
  },
  "_LEGACY_ERROR_TEMP_1065" : {
    "message" : [
      "`<name>` is not a valid name for tables/databases. Valid names only contain alphabet characters, numbers and _."
    ]
  },
  "_LEGACY_ERROR_TEMP_1066" : {
    "message" : [
      "<database> is a system preserved database, you cannot create a database with this name."
    ]
  },
  "_LEGACY_ERROR_TEMP_1067" : {
    "message" : [
      "Can not drop default database."
    ]
  },
  "_LEGACY_ERROR_TEMP_1068" : {
    "message" : [
      "<database> is a system preserved database, you cannot use it as current database. To access global temporary views, you should use qualified name with the GLOBAL_TEMP_DATABASE, e.g. SELECT * FROM <database>.viewName."
    ]
  },
  "_LEGACY_ERROR_TEMP_1069" : {
    "message" : [
      "CREATE EXTERNAL TABLE must be accompanied by LOCATION."
    ]
  },
  "_LEGACY_ERROR_TEMP_1071" : {
    "message" : [
      "Some existing schema fields (<nonExistentColumnNames>) are not present in the new schema. We don't support dropping columns yet."
    ]
  },
  "_LEGACY_ERROR_TEMP_1072" : {
    "message" : [
      "Only the tables/views belong to the same database can be retrieved. Querying tables/views are <qualifiedTableNames>."
    ]
  },
  "_LEGACY_ERROR_TEMP_1073" : {
    "message" : [
      "RENAME TABLE source and destination databases do not match: '<db>' != '<newDb>'."
    ]
  },
  "_LEGACY_ERROR_TEMP_1074" : {
    "message" : [
      "RENAME TEMPORARY VIEW from '<oldName>' to '<newName>': cannot specify database name '<db>' in the destination table."
    ]
  },
  "_LEGACY_ERROR_TEMP_1076" : {
    "message" : [
      "Partition spec is invalid. <details>."
    ]
  },
  "_LEGACY_ERROR_TEMP_1079" : {
    "message" : [
      "Resource Type '<resourceType>' is not supported."
    ]
  },
  "_LEGACY_ERROR_TEMP_1080" : {
    "message" : [
      "Table <identifier> did not specify database."
    ]
  },
  "_LEGACY_ERROR_TEMP_1081" : {
    "message" : [
      "Table <identifier> did not specify locationUri."
    ]
  },
  "_LEGACY_ERROR_TEMP_1082" : {
    "message" : [
      "Partition [<specString>] did not specify locationUri."
    ]
  },
  "_LEGACY_ERROR_TEMP_1083" : {
    "message" : [
      "Number of buckets should be greater than 0 but less than or equal to bucketing.maxBuckets (`<bucketingMaxBuckets>`). Got `<numBuckets>`."
    ]
  },
  "_LEGACY_ERROR_TEMP_1084" : {
    "message" : [
      "Corrupted table name context in catalog: <numParts> parts expected, but part <index> is missing."
    ]
  },
  "_LEGACY_ERROR_TEMP_1085" : {
    "message" : [
      "Corrupted view SQL configs in catalog."
    ]
  },
  "_LEGACY_ERROR_TEMP_1086" : {
    "message" : [
      "Corrupted view query output column names in catalog: <numCols> parts expected, but part <index> is missing."
    ]
  },
  "_LEGACY_ERROR_TEMP_1087" : {
    "message" : [
      "Corrupted view referred temp view names in catalog."
    ]
  },
  "_LEGACY_ERROR_TEMP_1088" : {
    "message" : [
      "Corrupted view referred temp functions names in catalog."
    ]
  },
  "_LEGACY_ERROR_TEMP_1089" : {
    "message" : [
      "Column statistics deserialization is not supported for column <name> of data type: <dataType>."
    ]
  },
  "_LEGACY_ERROR_TEMP_1090" : {
    "message" : [
      "Column statistics serialization is not supported for column <colName> of data type: <dataType>."
    ]
  },
  "_LEGACY_ERROR_TEMP_1097" : {
    "message" : [
      "The field for corrupt records must be string type and nullable."
    ]
  },
  "_LEGACY_ERROR_TEMP_1098" : {
    "message" : [
      "DataType '<x>' is not supported by <className>."
    ]
  },
  "_LEGACY_ERROR_TEMP_1099" : {
    "message" : [
      "<funcName>() doesn't support the <mode> mode. Acceptable modes are <permissiveMode> and <failFastMode>."
    ]
  },
  "_LEGACY_ERROR_TEMP_1100" : {
    "message" : [
      "The '<argName>' parameter of function '<funcName>' needs to be a <requiredType> literal."
    ]
  },
  "_LEGACY_ERROR_TEMP_1103" : {
    "message" : [
      "Unsupported component type <clz> in arrays."
    ]
  },
  "_LEGACY_ERROR_TEMP_1104" : {
    "message" : [
      "The second argument should be a double literal."
    ]
  },
  "_LEGACY_ERROR_TEMP_1107" : {
    "message" : [
      "Table <table> declares <batchWrite> capability but <v2WriteClassName> is not an instance of <v1WriteClassName>."
    ]
  },
  "_LEGACY_ERROR_TEMP_1108" : {
    "message" : [
      "Delete by condition with subquery is not supported: <condition>."
    ]
  },
  "_LEGACY_ERROR_TEMP_1109" : {
    "message" : [
      "Exec update failed: cannot translate expression to source filter: <f>."
    ]
  },
  "_LEGACY_ERROR_TEMP_1110" : {
    "message" : [
      "Cannot delete from table <table> where <filters>."
    ]
  },
  "_LEGACY_ERROR_TEMP_1111" : {
    "message" : [
      "DESCRIBE does not support partition for v2 tables."
    ]
  },
  "_LEGACY_ERROR_TEMP_1113" : {
    "message" : [
      "Table <table> does not support <cmd>."
    ]
  },
  "_LEGACY_ERROR_TEMP_1114" : {
    "message" : [
      "The streaming sources in a query do not have a common supported execution mode.",
      "Sources support micro-batch: <microBatchSources>.",
      "Sources support continuous: <continuousSources>."
    ]
  },
  "_LEGACY_ERROR_TEMP_1120" : {
    "message" : [
      "Unsupported NamespaceChange <changes> in JDBC catalog."
    ]
  },
  "_LEGACY_ERROR_TEMP_1121" : {
    "message" : [
      "Table does not support <cmd>: <table>."
    ]
  },
  "_LEGACY_ERROR_TEMP_1122" : {
    "message" : [
      "Table <table> is not a row-level operation table."
    ]
  },
  "_LEGACY_ERROR_TEMP_1123" : {
    "message" : [
      "Cannot rename a table with ALTER VIEW. Please use ALTER TABLE instead."
    ]
  },
  "_LEGACY_ERROR_TEMP_1125" : {
    "message" : [
      "Database from v1 session catalog is not specified."
    ]
  },
  "_LEGACY_ERROR_TEMP_1126" : {
    "message" : [
      "Nested databases are not supported by v1 session catalog: <catalog>."
    ]
  },
  "_LEGACY_ERROR_TEMP_1127" : {
    "message" : [
      "Invalid partitionExprs specified: <sortOrders> For range partitioning use REPARTITION_BY_RANGE instead."
    ]
  },
  "_LEGACY_ERROR_TEMP_1128" : {
    "message" : [
      "Failed to resolve the schema for <format> for the partition column: <partitionColumn>. It must be specified manually."
    ]
  },
  "_LEGACY_ERROR_TEMP_1131" : {
    "message" : [
      "Data source <className> does not support <outputMode> output mode."
    ]
  },
  "_LEGACY_ERROR_TEMP_1132" : {
    "message" : [
      "A schema needs to be specified when using <className>."
    ]
  },
  "_LEGACY_ERROR_TEMP_1133" : {
    "message" : [
      "The user-specified schema doesn't match the actual schema:",
      "user-specified: <schema>, actual: <actualSchema>. If you're using",
      "DataFrameReader.schema API or creating a table, please do not specify the schema.",
      "Or if you're scanning an existed table, please drop it and re-create it."
    ]
  },
  "_LEGACY_ERROR_TEMP_1134" : {
    "message" : [
      "Unable to infer schema for <format> at <fileCatalog>. It must be specified manually."
    ]
  },
  "_LEGACY_ERROR_TEMP_1135" : {
    "message" : [
      "<className> is not a valid Spark SQL Data Source."
    ]
  },
  "_LEGACY_ERROR_TEMP_1136" : {
    "message" : [
      "Cannot save interval data type into external storage."
    ]
  },
  "_LEGACY_ERROR_TEMP_1137" : {
    "message" : [
      "Unable to resolve <name> given [<outputStr>]."
    ]
  },
  "_LEGACY_ERROR_TEMP_1138" : {
    "message" : [
      "Hive built-in ORC data source must be used with Hive support enabled. Please use the native ORC data source by setting 'spark.sql.orc.impl' to 'native'."
    ]
  },
  "_LEGACY_ERROR_TEMP_1139" : {
    "message" : [
      "Failed to find data source: <provider>. Avro is built-in but external data source module since Spark 2.4. Please deploy the application as per the deployment section of Apache Avro Data Source Guide."
    ]
  },
  "_LEGACY_ERROR_TEMP_1140" : {
    "message" : [
      "Failed to find data source: <provider>. Please deploy the application as per the deployment section of Structured Streaming + Kafka Integration Guide."
    ]
  },
  "_LEGACY_ERROR_TEMP_1141" : {
    "message" : [
      "Multiple sources found for <provider> (<sourceNames>), please specify the fully qualified class name."
    ]
  },
  "_LEGACY_ERROR_TEMP_1142" : {
    "message" : [
      "Datasource does not support writing empty or nested empty schemas. Please make sure the data schema has at least one or more column(s)."
    ]
  },
  "_LEGACY_ERROR_TEMP_1143" : {
    "message" : [
      "The data to be inserted needs to have the same number of columns as the target table: target table has <targetSize> column(s) but the inserted data has <actualSize> column(s), which contain <staticPartitionsSize> partition column(s) having assigned constant values."
    ]
  },
  "_LEGACY_ERROR_TEMP_1144" : {
    "message" : [
      "The data to be inserted needs to have the same number of partition columns as the target table: target table has <targetSize> partition column(s) but the inserted data has <providedPartitionsSize> partition columns specified."
    ]
  },
  "_LEGACY_ERROR_TEMP_1145" : {
    "message" : [
      "<partKey> is not a partition column. Partition columns are <partitionColumns>."
    ]
  },
  "_LEGACY_ERROR_TEMP_1146" : {
    "message" : [
      "Partition column <partColumn> have multiple values specified, <values>. Please only specify a single value."
    ]
  },
  "_LEGACY_ERROR_TEMP_1147" : {
    "message" : [
      "The ordering of partition columns is <partColumns>. All partition columns having constant values need to appear before other partition columns that do not have an assigned constant value."
    ]
  },
  "_LEGACY_ERROR_TEMP_1148" : {
    "message" : [
      "Can only write data to relations with a single path."
    ]
  },
  "_LEGACY_ERROR_TEMP_1149" : {
    "message" : [
      "Fail to rebuild expression: missing key <filter> in `translatedFilterToExpr`."
    ]
  },
  "_LEGACY_ERROR_TEMP_1150" : {
    "message" : [
      "Column `<field>` has a data type of <fieldType>, which is not supported by <format>."
    ]
  },
  "_LEGACY_ERROR_TEMP_1151" : {
    "message" : [
      "Fail to resolve data source for the table <table> since the table serde property has the duplicated key <key> with extra options specified for this scan operation. To fix this, you can rollback to the legacy behavior of ignoring the extra options by setting the config <config> to `false`, or address the conflicts of the same config."
    ]
  },
  "_LEGACY_ERROR_TEMP_1153" : {
    "message" : [
      "Cannot use <field> for partition column."
    ]
  },
  "_LEGACY_ERROR_TEMP_1154" : {
    "message" : [
      "Cannot use all columns for partition columns."
    ]
  },
  "_LEGACY_ERROR_TEMP_1155" : {
    "message" : [
      "Partition column `<col>` not found in schema <schemaCatalog>."
    ]
  },
  "_LEGACY_ERROR_TEMP_1156" : {
    "message" : [
      "Column <colName> not found in schema <tableSchema>."
    ]
  },
  "_LEGACY_ERROR_TEMP_1157" : {
    "message" : [
      "Unsupported data source type for direct query on files: <className>."
    ]
  },
  "_LEGACY_ERROR_TEMP_1158" : {
    "message" : [
      "Saving data into a view is not allowed."
    ]
  },
  "_LEGACY_ERROR_TEMP_1159" : {
    "message" : [
      "The format of the existing table <tableName> is `<existingProvider>`. It doesn't match the specified format `<specifiedProvider>`."
    ]
  },
  "_LEGACY_ERROR_TEMP_1160" : {
    "message" : [
      "The location of the existing table <identifier> is `<existingTableLoc>`. It doesn't match the specified location `<tableDescLoc>`."
    ]
  },
  "_LEGACY_ERROR_TEMP_1161" : {
    "message" : [
      "The column number of the existing table <tableName> (<existingTableSchema>) doesn't match the data schema (<querySchema>)."
    ]
  },
  "_LEGACY_ERROR_TEMP_1162" : {
    "message" : [
      "Cannot resolve '<col>' given input columns: [<inputColumns>]."
    ]
  },
  "_LEGACY_ERROR_TEMP_1163" : {
    "message" : [
      "Specified partitioning does not match that of the existing table <tableName>.",
      "Specified partition columns: [<specifiedPartCols>].",
      "Existing partition columns: [<existingPartCols>]."
    ]
  },
  "_LEGACY_ERROR_TEMP_1164" : {
    "message" : [
      "Specified bucketing does not match that of the existing table <tableName>.",
      "Specified bucketing: <specifiedBucketString>.",
      "Existing bucketing: <existingBucketString>."
    ]
  },
  "_LEGACY_ERROR_TEMP_1165" : {
    "message" : [
      "It is not allowed to specify partitioning when the table schema is not defined."
    ]
  },
  "_LEGACY_ERROR_TEMP_1166" : {
    "message" : [
      "Bucketing column '<bucketCol>' should not be part of partition columns '<normalizedPartCols>'."
    ]
  },
  "_LEGACY_ERROR_TEMP_1167" : {
    "message" : [
      "Bucket sorting column '<sortCol>' should not be part of partition columns '<normalizedPartCols>'."
    ]
  },
  "_LEGACY_ERROR_TEMP_1169" : {
    "message" : [
      "Requested partitioning does not match the table <tableName>:",
      "Requested partitions: <normalizedPartSpec>.",
      "Table partitions: <partColNames>."
    ]
  },
  "_LEGACY_ERROR_TEMP_1170" : {
    "message" : [
      "Hive support is required to <detail>."
    ]
  },
  "_LEGACY_ERROR_TEMP_1171" : {
    "message" : [
      "createTableColumnTypes option column <col> not found in schema <schema>."
    ]
  },
  "_LEGACY_ERROR_TEMP_1172" : {
    "message" : [
      "Parquet type not yet supported: <parquetType>."
    ]
  },
  "_LEGACY_ERROR_TEMP_1173" : {
    "message" : [
      "Illegal Parquet type: <parquetType>."
    ]
  },
  "_LEGACY_ERROR_TEMP_1174" : {
    "message" : [
      "Unrecognized Parquet type: <field>."
    ]
  },
  "_LEGACY_ERROR_TEMP_1175" : {
    "message" : [
      "Unsupported data type <dataType>."
    ]
  },
  "_LEGACY_ERROR_TEMP_1181" : {
    "message" : [
      "Stream-stream join without equality predicate is not supported."
    ]
  },
  "_LEGACY_ERROR_TEMP_1182" : {
    "message" : [
      "Column <ambiguousAttrs> are ambiguous. It's probably because you joined several Datasets together, and some of these Datasets are the same. This column points to one of the Datasets but Spark is unable to figure out which one. Please alias the Datasets with different names via `Dataset.as` before joining them, and specify the column using qualified name, e.g. `df.as(\"a\").join(df.as(\"b\"), $\"a.id\" > $\"b.id\")`. You can also set <config> to false to disable this check."
    ]
  },
  "_LEGACY_ERROR_TEMP_1183" : {
    "message" : [
      "Cannot use interval type in the table schema."
    ]
  },
  "_LEGACY_ERROR_TEMP_1184" : {
    "message" : [
      "Catalog <plugin> does not support <ability>."
    ]
  },
  "_LEGACY_ERROR_TEMP_1186" : {
    "message" : [
      "Multi-part identifier cannot be empty."
    ]
  },
  "_LEGACY_ERROR_TEMP_1187" : {
    "message" : [
      "Hive data source can only be used with tables, you can not <operation> files of Hive data source directly."
    ]
  },
  "_LEGACY_ERROR_TEMP_1188" : {
    "message" : [
      "There is a 'path' option set and <method>() is called with a path parameter. Either remove the path option, or call <method>() without the parameter. To ignore this check, set '<config>' to 'true'."
    ]
  },
  "_LEGACY_ERROR_TEMP_1189" : {
    "message" : [
      "User specified schema not supported with `<operation>`."
    ]
  },
  "_LEGACY_ERROR_TEMP_1190" : {
    "message" : [
      "Temporary view <viewName> doesn't support streaming write."
    ]
  },
  "_LEGACY_ERROR_TEMP_1191" : {
    "message" : [
      "Streaming into views <viewName> is not supported."
    ]
  },
  "_LEGACY_ERROR_TEMP_1192" : {
    "message" : [
      "The input source(<source>) is different from the table <tableName>'s data source provider(<provider>)."
    ]
  },
  "_LEGACY_ERROR_TEMP_1193" : {
    "message" : [
      "Table <tableName> doesn't support streaming write - <t>."
    ]
  },
  "_LEGACY_ERROR_TEMP_1194" : {
    "message" : [
      "queryName must be specified for memory sink."
    ]
  },
  "_LEGACY_ERROR_TEMP_1195" : {
    "message" : [
      "'<source>' is not supported with continuous trigger."
    ]
  },
  "_LEGACY_ERROR_TEMP_1196" : {
    "message" : [
      "<columnType> column <columnName> not found in existing columns (<validColumnNames>)."
    ]
  },
  "_LEGACY_ERROR_TEMP_1197" : {
    "message" : [
      "'<operation>' does not support partitioning."
    ]
  },
  "_LEGACY_ERROR_TEMP_1198" : {
    "message" : [
      "Function '<unbound>' cannot process input: (<arguments>): <unsupported>."
    ]
  },
  "_LEGACY_ERROR_TEMP_1199" : {
    "message" : [
      "Invalid bound function '<bound>: there are <argsLen> arguments but <inputTypesLen> parameters returned from 'inputTypes()'."
    ]
  },
  "_LEGACY_ERROR_TEMP_1200" : {
    "message" : [
      "<name> is not supported for v2 tables."
    ]
  },
  "_LEGACY_ERROR_TEMP_1201" : {
    "message" : [
      "Cannot resolve column name \"<colName>\" among (<fieldNames>)."
    ]
  },
  "_LEGACY_ERROR_TEMP_1204" : {
    "message" : [
      "Cannot write incompatible data to table '<tableName>':",
      "- <errors>."
    ]
  },
  "_LEGACY_ERROR_TEMP_1205" : {
    "message" : [
      "Expected only partition pruning predicates: <nonPartitionPruningPredicates>."
    ]
  },
  "_LEGACY_ERROR_TEMP_1207" : {
    "message" : [
      "The duration and time inputs to window must be an integer, long or string literal."
    ]
  },
  "_LEGACY_ERROR_TEMP_1210" : {
    "message" : [
      "The second argument in <funcName> should be a boolean literal."
    ]
  },
  "_LEGACY_ERROR_TEMP_1211" : {
    "message" : [
      "Detected implicit cartesian product for <joinType> join between logical plans",
      "<leftPlan>",
      "and",
      "rightPlan",
      "Join condition is missing or trivial.",
      "Either: use the CROSS JOIN syntax to allow cartesian products between these relations, or: enable implicit cartesian products by setting the configuration variable spark.sql.crossJoin.enabled=true."
    ]
  },
  "_LEGACY_ERROR_TEMP_1212" : {
    "message" : [
      "Found conflicting attributes <conflictingAttrs> in the condition joining outer plan:",
      "<outerPlan>",
      "and subplan:",
      "<subplan>."
    ]
  },
  "_LEGACY_ERROR_TEMP_1213" : {
    "message" : [
      "Window expression is empty in <expr>."
    ]
  },
  "_LEGACY_ERROR_TEMP_1214" : {
    "message" : [
      "Found different window function type in <windowExpressions>."
    ]
  },
  "_LEGACY_ERROR_TEMP_1215" : {
    "message" : [
      "char/varchar type can only be used in the table schema. You can set <config> to true, so that Spark treat them as string type as same as Spark 3.0 and earlier."
    ]
  },
  "_LEGACY_ERROR_TEMP_1218" : {
    "message" : [
      "<tableIdentifier> should be converted to HadoopFsRelation."
    ]
  },
  "_LEGACY_ERROR_TEMP_1219" : {
    "message" : [
      "Hive metastore does not support altering database location."
    ]
  },
  "_LEGACY_ERROR_TEMP_1220" : {
    "message" : [
      "Hive <tableType> is not supported."
    ]
  },
  "_LEGACY_ERROR_TEMP_1221" : {
    "message" : [
      "Hive 0.12 doesn't support creating permanent functions. Please use Hive 0.13 or higher."
    ]
  },
  "_LEGACY_ERROR_TEMP_1222" : {
    "message" : [
      "Unknown resource type: <resourceType>."
    ]
  },
  "_LEGACY_ERROR_TEMP_1223" : {
    "message" : [
      "Invalid field id '<field>' in day-time interval. Supported interval fields: <supportedIds>."
    ]
  },
  "_LEGACY_ERROR_TEMP_1224" : {
    "message" : [
      "'interval <startFieldName> to <endFieldName>' is invalid."
    ]
  },
  "_LEGACY_ERROR_TEMP_1225" : {
    "message" : [
      "Invalid field id '<field>' in year-month interval. Supported interval fields: <supportedIds>."
    ]
  },
  "_LEGACY_ERROR_TEMP_1226" : {
    "message" : [
      "The SQL config '<configName>' was removed in the version <version>. <comment>"
    ]
  },
  "_LEGACY_ERROR_TEMP_1228" : {
    "message" : [
      "Decimal scale (<scale>) cannot be greater than precision (<precision>)."
    ]
  },
  "_LEGACY_ERROR_TEMP_1231" : {
    "message" : [
      "<key> is not a valid partition column in table <tblName>."
    ]
  },
  "_LEGACY_ERROR_TEMP_1232" : {
    "message" : [
      "Partition spec is invalid. The spec (<specKeys>) must match the partition spec (<partitionColumnNames>) defined in table '<tableName>'."
    ]
  },
  "_LEGACY_ERROR_TEMP_1237" : {
    "message" : [
      "The list of partition columns with values in partition specification for table '<table>' in database '<database>' is not a prefix of the list of partition columns defined in the table schema. Expected a prefix of [<schemaColumns>], but got [<specColumns>]."
    ]
  },
  "_LEGACY_ERROR_TEMP_1239" : {
    "message" : [
      "Analyzing column statistics is not supported for column <name> of data type: <dataType>."
    ]
  },
  "_LEGACY_ERROR_TEMP_1241" : {
    "message" : [
      "CREATE-TABLE-AS-SELECT cannot create table with location to a non-empty directory <tablePath>. To allow overwriting the existing non-empty directory, set '<config>' to true."
    ]
  },
  "_LEGACY_ERROR_TEMP_1245" : {
    "message" : [
      "ALTER TABLE CHANGE COLUMN is not supported for changing column '<originName>' with type '<originType>' to '<newName>' with type '<newType>'."
    ]
  },
  "_LEGACY_ERROR_TEMP_1246" : {
    "message" : [
      "Can't find column `<name>` given table data columns <fieldNames>."
    ]
  },
  "_LEGACY_ERROR_TEMP_1247" : {
    "message" : [
      "Operation not allowed: ALTER TABLE SET [SERDE | SERDEPROPERTIES] for a specific partition is not supported for tables created with the datasource API."
    ]
  },
  "_LEGACY_ERROR_TEMP_1248" : {
    "message" : [
      "Operation not allowed: ALTER TABLE SET SERDE is not supported for tables created with the datasource API."
    ]
  },
  "_LEGACY_ERROR_TEMP_1250" : {
    "message" : [
      "<action> is not allowed on <tableName> since filesource partition management is disabled (spark.sql.hive.manageFilesourcePartitions = false)."
    ]
  },
  "_LEGACY_ERROR_TEMP_1251" : {
    "message" : [
      "<action> is not allowed on <tableName> since its partition metadata is not stored in the Hive metastore. To import this information into the metastore, run `msck repair table <tableName>`."
    ]
  },
  "_LEGACY_ERROR_TEMP_1252" : {
    "message" : [
      "Cannot alter a view with ALTER TABLE. Please use ALTER VIEW instead."
    ]
  },
  "_LEGACY_ERROR_TEMP_1253" : {
    "message" : [
      "Cannot alter a table with ALTER VIEW. Please use ALTER TABLE instead."
    ]
  },
  "_LEGACY_ERROR_TEMP_1255" : {
    "message" : [
      "Cannot drop built-in function '<functionName>'."
    ]
  },
  "_LEGACY_ERROR_TEMP_1256" : {
    "message" : [
      "Cannot refresh built-in function <functionName>."
    ]
  },
  "_LEGACY_ERROR_TEMP_1257" : {
    "message" : [
      "Cannot refresh temporary function <functionName>."
    ]
  },
  "_LEGACY_ERROR_TEMP_1259" : {
    "message" : [
      "ALTER ADD COLUMNS does not support views. You must drop and re-create the views for adding the new columns. Views: <table>."
    ]
  },
  "_LEGACY_ERROR_TEMP_1260" : {
    "message" : [
      "ALTER ADD COLUMNS does not support datasource table with type <tableType>. You must drop and re-create the table for adding the new columns. Tables: <table>."
    ]
  },
  "_LEGACY_ERROR_TEMP_1261" : {
    "message" : [
      "LOAD DATA is not supported for datasource tables: <tableIdentWithDB>."
    ]
  },
  "_LEGACY_ERROR_TEMP_1262" : {
    "message" : [
      "LOAD DATA target table <tableIdentWithDB> is partitioned, but no partition spec is provided."
    ]
  },
  "_LEGACY_ERROR_TEMP_1263" : {
    "message" : [
      "LOAD DATA target table <tableIdentWithDB> is partitioned, but number of columns in provided partition spec (<partitionSize>) do not match number of partitioned columns in table (<targetTableSize>)."
    ]
  },
  "_LEGACY_ERROR_TEMP_1264" : {
    "message" : [
      "LOAD DATA target table <tableIdentWithDB> is not partitioned, but a partition spec was provided."
    ]
  },
  "_LEGACY_ERROR_TEMP_1265" : {
    "message" : [
      "LOAD DATA input path does not exist: <path>."
    ]
  },
  "_LEGACY_ERROR_TEMP_1266" : {
    "message" : [
      "Operation not allowed: TRUNCATE TABLE on external tables: <tableIdentWithDB>."
    ]
  },
  "_LEGACY_ERROR_TEMP_1267" : {
    "message" : [
      "Operation not allowed: TRUNCATE TABLE ... PARTITION is not supported for tables that are not partitioned: <tableIdentWithDB>."
    ]
  },
  "_LEGACY_ERROR_TEMP_1268" : {
    "message" : [
      "Failed to truncate table <tableIdentWithDB> when removing data of the path: <path>."
    ]
  },
  "_LEGACY_ERROR_TEMP_1270" : {
    "message" : [
      "SHOW CREATE TABLE is not supported on a temporary view: <table>."
    ]
  },
  "_LEGACY_ERROR_TEMP_1271" : {
    "message" : [
      "Failed to execute SHOW CREATE TABLE against table <table>, which is created by Hive and uses the following unsupported feature(s)",
      "<unsupportedFeatures>",
      "Please use `SHOW CREATE TABLE <table> AS SERDE` to show Hive DDL instead."
    ]
  },
  "_LEGACY_ERROR_TEMP_1272" : {
    "message" : [
      "SHOW CREATE TABLE doesn't support transactional Hive table. Please use `SHOW CREATE TABLE <table> AS SERDE` to show Hive DDL instead."
    ]
  },
  "_LEGACY_ERROR_TEMP_1273" : {
    "message" : [
      "Failed to execute SHOW CREATE TABLE against table <table>, which is created by Hive and uses the following unsupported serde configuration",
      "<configs>",
      "Please use `SHOW CREATE TABLE <table> AS SERDE` to show Hive DDL instead."
    ]
  },
  "_LEGACY_ERROR_TEMP_1274" : {
    "message" : [
      "<table> is a Spark data source table. Use `SHOW CREATE TABLE` without `AS SERDE` instead."
    ]
  },
  "_LEGACY_ERROR_TEMP_1275" : {
    "message" : [
      "Failed to execute SHOW CREATE TABLE against table/view <table>, which is created by Hive and uses the following unsupported feature(s)",
      "<features>."
    ]
  },
  "_LEGACY_ERROR_TEMP_1276" : {
    "message" : [
      "The logical plan that represents the view is not analyzed."
    ]
  },
  "_LEGACY_ERROR_TEMP_1277" : {
    "message" : [
      "The number of columns produced by the SELECT clause (num: `<analyzedPlanLength>`) does not match the number of column names specified by CREATE VIEW (num: `<userSpecifiedColumnsLength>`)."
    ]
  },
  "_LEGACY_ERROR_TEMP_1278" : {
    "message" : [
      "<name> is not a view."
    ]
  },
  "_LEGACY_ERROR_TEMP_1280" : {
    "message" : [
      "It is not allowed to create a persisted view from the Dataset API."
    ]
  },
  "_LEGACY_ERROR_TEMP_1285" : {
    "message" : [
      "Since Spark 2.3, the queries from raw JSON/CSV files are disallowed when the",
      "referenced columns only include the internal corrupt record column",
      "(named _corrupt_record by default). For example:",
      "spark.read.schema(schema).csv(file).filter($\"_corrupt_record\".isNotNull).count()",
      "and spark.read.schema(schema).csv(file).select(\"_corrupt_record\").show().",
      "Instead, you can cache or save the parsed results and then send the same query.",
      "For example, val df = spark.read.schema(schema).csv(file).cache() and then",
      "df.filter($\"_corrupt_record\".isNotNull).count()."
    ]
  },
  "_LEGACY_ERROR_TEMP_1286" : {
    "message" : [
      "User-defined partition column <columnName> not found in the JDBC relation: <schema>."
    ]
  },
  "_LEGACY_ERROR_TEMP_1287" : {
    "message" : [
      "Partition column type should be <numericType>, <dateType>, or <timestampType>, but <dataType> found."
    ]
  },
  "_LEGACY_ERROR_TEMP_1288" : {
    "message" : [
      "Table or view '<name>' already exists. SaveMode: ErrorIfExists."
    ]
  },
  "_LEGACY_ERROR_TEMP_1290" : {
    "message" : [
      "Text data source supports only a single column, and you have <schemaSize> columns."
    ]
  },
  "_LEGACY_ERROR_TEMP_1291" : {
    "message" : [
      "Can't find required partition column <readField> in partition schema <partitionSchema>."
    ]
  },
  "_LEGACY_ERROR_TEMP_1292" : {
    "message" : [
      "Temporary view '<tableIdent>' should not have specified a database."
    ]
  },
  "_LEGACY_ERROR_TEMP_1293" : {
    "message" : [
      "Hive data source can only be used with tables, you can't use it with CREATE TEMP VIEW USING."
    ]
  },
  "_LEGACY_ERROR_TEMP_1294" : {
    "message" : [
      "The timestamp provided for the '<strategy>' option is invalid. The expected format is 'YYYY-MM-DDTHH:mm:ss', but the provided timestamp: <timeString>."
    ]
  },
  "_LEGACY_ERROR_TEMP_1295" : {
    "message" : [
      "Set a host to read from with option(\"host\", ...)."
    ]
  },
  "_LEGACY_ERROR_TEMP_1296" : {
    "message" : [
      "Set a port to read from with option(\"port\", ...)."
    ]
  },
  "_LEGACY_ERROR_TEMP_1297" : {
    "message" : [
      "IncludeTimestamp must be set to either \"true\" or \"false\"."
    ]
  },
  "_LEGACY_ERROR_TEMP_1298" : {
    "message" : [
      "checkpointLocation must be specified either through option(\"checkpointLocation\", ...) or SparkSession.conf.set(\"<config>\", ...)."
    ]
  },
  "_LEGACY_ERROR_TEMP_1299" : {
    "message" : [
      "This query does not support recovering from checkpoint location. Delete <checkpointPath> to start over."
    ]
  },
  "_LEGACY_ERROR_TEMP_1300" : {
    "message" : [
      "Unable to find the column `<colName>` given [<actualColumns>]."
    ]
  },
  "_LEGACY_ERROR_TEMP_1304" : {
    "message" : [
      "Unexpected type <className> of the relation <tableName>."
    ]
  },
  "_LEGACY_ERROR_TEMP_1305" : {
    "message" : [
      "Unsupported TableChange <change> in JDBC catalog."
    ]
  },
  "_LEGACY_ERROR_TEMP_1306" : {
    "message" : [
      "There is a 'path' or 'paths' option set and load() is called with path parameters. Either remove the path option if it's the same as the path parameter, or add it to the load() parameter if you do want to read multiple paths. To ignore this check, set '<config>' to 'true'."
    ]
  },
  "_LEGACY_ERROR_TEMP_1307" : {
    "message" : [
      "There is a 'path' option set and save() is called with a path parameter. Either remove the path option, or call save() without the parameter. To ignore this check, set '<config>' to 'true'."
    ]
  },
  "_LEGACY_ERROR_TEMP_1308" : {
    "message" : [
      "TableProvider implementation <source> cannot be written with <createMode> mode, please use Append or Overwrite modes instead."
    ]
  },
  "_LEGACY_ERROR_TEMP_1309" : {
    "message" : [
      "insertInto() can't be used together with partitionBy(). Partition columns have already been defined for the table. It is not necessary to use partitionBy()."
    ]
  },
  "_LEGACY_ERROR_TEMP_1310" : {
    "message" : [
      "Couldn't find a catalog to handle the identifier <quote>."
    ]
  },
  "_LEGACY_ERROR_TEMP_1312" : {
    "message" : [
      "'<operation>' does not support bucketBy right now."
    ]
  },
  "_LEGACY_ERROR_TEMP_1313" : {
    "message" : [
      "'<operation>' does not support bucketBy and sortBy right now."
    ]
  },
  "_LEGACY_ERROR_TEMP_1316" : {
    "message" : [
      "Invalid partition transformation: <expr>."
    ]
  },
  "_LEGACY_ERROR_TEMP_1318" : {
    "message" : [
      "Unable to parse '<delayThreshold>'."
    ]
  },
  "_LEGACY_ERROR_TEMP_1319" : {
    "message" : [
      "Invalid join type in joinWith: <joinType>."
    ]
  },
  "_LEGACY_ERROR_TEMP_1320" : {
    "message" : [
      "Typed column <typedCol> that needs input type and schema cannot be passed in untyped `select` API. Use the typed `Dataset.select` API instead."
    ]
  },
  "_LEGACY_ERROR_TEMP_1321" : {
    "message" : [
      "Invalid view name: <viewName>."
    ]
  },
  "_LEGACY_ERROR_TEMP_1322" : {
    "message" : [
      "Invalid number of buckets: bucket(<numBuckets>, <e>)."
    ]
  },
  "_LEGACY_ERROR_TEMP_1323" : {
    "message" : [
      "\"<colName>\" is not a numeric column. Aggregation function can only be applied on a numeric column."
    ]
  },
  "_LEGACY_ERROR_TEMP_1324" : {
    "message" : [
      "The pivot column <pivotColumn> has more than <maxValues> distinct values, this could indicate an error. If this was intended, set <config> to at least the number of distinct values of the pivot column."
    ]
  },
  "_LEGACY_ERROR_TEMP_1325" : {
    "message" : [
      "Cannot modify the value of a static config: <key>."
    ]
  },
  "_LEGACY_ERROR_TEMP_1327" : {
    "message" : [
      "Command execution is not supported in runner <runner>."
    ]
  },
  "_LEGACY_ERROR_TEMP_1328" : {
    "message" : [
      "Can not instantiate class <className>, please make sure it has public non argument constructor."
    ]
  },
  "_LEGACY_ERROR_TEMP_1329" : {
    "message" : [
      "Can not load class <className>, please make sure it is on the classpath."
    ]
  },
  "_LEGACY_ERROR_TEMP_1330" : {
    "message" : [
      "Class <className> doesn't implement interface UserDefinedAggregateFunction."
    ]
  },
  "_LEGACY_ERROR_TEMP_1331" : {
    "message" : [
      "Missing field <fieldName> in table <table> with schema:",
      "<schema>."
    ]
  },
  "_LEGACY_ERROR_TEMP_1332" : {
    "message" : [
      "<errorMessage>"
    ]
  },
  "_LEGACY_ERROR_TEMP_1333" : {
    "message" : [
      "Invalid view text: <viewText>. The view <tableName> may have been tampered with."
    ]
  },
  "_LEGACY_ERROR_TEMP_1334" : {
    "message" : [
      "Cannot specify both version and timestamp when time travelling the table."
    ]
  },
  "_LEGACY_ERROR_TEMP_1338" : {
    "message" : [
      "Sinks cannot request distribution and ordering in continuous execution mode."
    ]
  },
  "_LEGACY_ERROR_TEMP_1339" : {
    "message" : [
      "Failed to execute INSERT INTO command because the VALUES list contains a DEFAULT column reference as part of another expression; this is not allowed."
    ]
  },
  "_LEGACY_ERROR_TEMP_1340" : {
    "message" : [
      "Failed to execute UPDATE command because the SET list contains a DEFAULT column reference as part of another expression; this is not allowed."
    ]
  },
  "_LEGACY_ERROR_TEMP_1341" : {
    "message" : [
      "Failed to execute UPDATE command because the WHERE clause contains a DEFAULT column reference; this is not allowed."
    ]
  },
  "_LEGACY_ERROR_TEMP_1342" : {
    "message" : [
      "Failed to execute MERGE command because the WHERE clause contains a DEFAULT column reference; this is not allowed."
    ]
  },
  "_LEGACY_ERROR_TEMP_1343" : {
    "message" : [
      "Failed to execute MERGE INTO command because one of its INSERT or UPDATE assignments contains a DEFAULT column reference as part of another expression; this is not allowed."
    ]
  },
  "_LEGACY_ERROR_TEMP_1344" : {
    "message" : [
      "Invalid DEFAULT value for column <fieldName>: <defaultValue> fails to parse as a valid literal value."
    ]
  },
  "_LEGACY_ERROR_TEMP_1345" : {
    "message" : [
      "Failed to execute <statementType> command because DEFAULT values are not supported for target data source with table provider: \"<dataSource>\"."
    ]
  },
  "_LEGACY_ERROR_TEMP_1346" : {
    "message" : [
      "Failed to execute <statementType> command because DEFAULT values are not supported when adding new columns to previously existing target data source with table provider: \"<dataSource>\"."
    ]
  },
  "_LEGACY_ERROR_TEMP_2000" : {
    "message" : [
      "<message>. If necessary set <ansiConfig> to false to bypass this error."
    ]
  },
  "_LEGACY_ERROR_TEMP_2003" : {
    "message" : [
      "Unsuccessful try to zip maps with <size> unique keys due to exceeding the array size limit <maxRoundedArrayLength>."
    ]
  },
  "_LEGACY_ERROR_TEMP_2005" : {
    "message" : [
      "Type <dataType> does not support ordered operations."
    ]
  },
  "_LEGACY_ERROR_TEMP_2011" : {
    "message" : [
      "Unexpected data type <dataType>."
    ]
  },
  "_LEGACY_ERROR_TEMP_2013" : {
    "message" : [
      "Negative values found in <frequencyExpression>"
    ]
  },
  "_LEGACY_ERROR_TEMP_2015" : {
    "message" : [
      "Cannot generate <codeType> code for incomparable type: <dataType>."
    ]
  },
  "_LEGACY_ERROR_TEMP_2016" : {
    "message" : [
      "Can not interpolate <arg> into code block."
    ]
  },
  "_LEGACY_ERROR_TEMP_2017" : {
    "message" : [
      "not resolved."
    ]
  },
  "_LEGACY_ERROR_TEMP_2018" : {
    "message" : [
      "class `<cls>` is not supported by `MapObjects` as resulting collection."
    ]
  },
  "_LEGACY_ERROR_TEMP_2020" : {
    "message" : [
      "Couldn't find a valid constructor on <cls>."
    ]
  },
  "_LEGACY_ERROR_TEMP_2021" : {
    "message" : [
      "Couldn't find a primary constructor on <cls>."
    ]
  },
  "_LEGACY_ERROR_TEMP_2023" : {
    "message" : [
      "Unresolved encoder expected, but <attr> was found."
    ]
  },
  "_LEGACY_ERROR_TEMP_2024" : {
    "message" : [
      "Only expression encoders are supported for now."
    ]
  },
  "_LEGACY_ERROR_TEMP_2025" : {
    "message" : [
      "<className> must override either <m1> or <m2>."
    ]
  },
  "_LEGACY_ERROR_TEMP_2026" : {
    "message" : [
      "Failed to convert value <value> (class of <cls>) with the type of <dataType> to JSON."
    ]
  },
  "_LEGACY_ERROR_TEMP_2027" : {
    "message" : [
      "Unexpected operator <op> in correlated subquery<pos>."
    ]
  },
  "_LEGACY_ERROR_TEMP_2028" : {
    "message" : [
      "This line should be unreachable<err>."
    ]
  },
  "_LEGACY_ERROR_TEMP_2030" : {
    "message" : [
      "Can not handle nested schema yet...  plan <plan>."
    ]
  },
  "_LEGACY_ERROR_TEMP_2031" : {
    "message" : [
      "The input external row cannot be null."
    ]
  },
  "_LEGACY_ERROR_TEMP_2032" : {
    "message" : [
      "<fieldCannotBeNullMsg>"
    ]
  },
  "_LEGACY_ERROR_TEMP_2033" : {
    "message" : [
      "Unable to create database <name> as failed to create its directory <locationUri>."
    ]
  },
  "_LEGACY_ERROR_TEMP_2034" : {
    "message" : [
      "Unable to drop database <name> as failed to delete its directory <locationUri>."
    ]
  },
  "_LEGACY_ERROR_TEMP_2035" : {
    "message" : [
      "Unable to create table <table> as failed to create its directory <defaultTableLocation>."
    ]
  },
  "_LEGACY_ERROR_TEMP_2036" : {
    "message" : [
      "Unable to delete partition path <partitionPath>."
    ]
  },
  "_LEGACY_ERROR_TEMP_2037" : {
    "message" : [
      "Unable to drop table <table> as failed to delete its directory <dir>."
    ]
  },
  "_LEGACY_ERROR_TEMP_2038" : {
    "message" : [
      "Unable to rename table <oldName> to <newName> as failed to rename its directory <oldDir>."
    ]
  },
  "_LEGACY_ERROR_TEMP_2039" : {
    "message" : [
      "Unable to create partition path <partitionPath>."
    ]
  },
  "_LEGACY_ERROR_TEMP_2040" : {
    "message" : [
      "Unable to rename partition path <oldPartPath>."
    ]
  },
  "_LEGACY_ERROR_TEMP_2041" : {
    "message" : [
      "<methodName> is not implemented."
    ]
  },
  "_LEGACY_ERROR_TEMP_2042" : {
    "message" : [
      "<message>. If necessary set <ansiConfig> to false to bypass this error."
    ]
  },
  "_LEGACY_ERROR_TEMP_2043" : {
    "message" : [
      "- <sqlValue> caused overflow."
    ]
  },
  "_LEGACY_ERROR_TEMP_2045" : {
    "message" : [
      "Unsupported table change: <message>"
    ]
  },
  "_LEGACY_ERROR_TEMP_2046" : {
    "message" : [
      "[BUG] Not a DataSourceRDDPartition: <split>."
    ]
  },
  "_LEGACY_ERROR_TEMP_2047" : {
    "message" : [
      "'path' is not specified."
    ]
  },
  "_LEGACY_ERROR_TEMP_2048" : {
    "message" : [
      "Schema must be specified when creating a streaming source DataFrame. If some files already exist in the directory, then depending on the file format you may be able to create a static DataFrame on that directory with 'spark.read.load(directory)' and infer schema from it."
    ]
  },
  "_LEGACY_ERROR_TEMP_2049" : {
    "message" : [
      "Data source <className> does not support streamed <operator>."
    ]
  },
  "_LEGACY_ERROR_TEMP_2050" : {
    "message" : [
      "Expected exactly one path to be specified, but got: <paths>."
    ]
  },
  "_LEGACY_ERROR_TEMP_2052" : {
    "message" : [
      "<className> was removed in Spark 2.0. Please check if your library is compatible with Spark 2.0."
    ]
  },
  "_LEGACY_ERROR_TEMP_2053" : {
    "message" : [
      "buildReader is not supported for <format>."
    ]
  },
  "_LEGACY_ERROR_TEMP_2055" : {
    "message" : [
      "<message>",
      "It is possible the underlying files have been updated. You can explicitly invalidate the cache in Spark by running 'REFRESH TABLE tableName' command in SQL or by recreating the Dataset/DataFrame involved."
    ]
  },
  "_LEGACY_ERROR_TEMP_2056" : {
    "message" : [
      "Unable to clear output directory <staticPrefixPath> prior to writing to it."
    ]
  },
  "_LEGACY_ERROR_TEMP_2057" : {
    "message" : [
      "Unable to clear partition directory <path> prior to writing to it."
    ]
  },
  "_LEGACY_ERROR_TEMP_2058" : {
    "message" : [
      "Failed to cast value `<value>` to `<dataType>` for partition column `<columnName>`."
    ]
  },
  "_LEGACY_ERROR_TEMP_2059" : {
    "message" : [
      "End of stream."
    ]
  },
  "_LEGACY_ERROR_TEMP_2060" : {
    "message" : [
      "The fallback v1 relation reports inconsistent schema:",
      "Schema of v2 scan: <v2Schema>.",
      "Schema of v1 relation: <v1Schema>."
    ]
  },
  "_LEGACY_ERROR_TEMP_2061" : {
    "message" : [
      "No records should be returned from EmptyDataReader."
    ]
  },
  "_LEGACY_ERROR_TEMP_2062" : {
    "message" : [
      "<message>",
      "It is possible the underlying files have been updated. You can explicitly invalidate the cache in Spark by recreating the Dataset/DataFrame involved."
    ]
  },
  "_LEGACY_ERROR_TEMP_2063" : {
    "message" : [
      "Parquet column cannot be converted in file <filePath>. Column: <column>, Expected: <logicalType>, Found: <physicalType>."
    ]
  },
  "_LEGACY_ERROR_TEMP_2064" : {
    "message" : [
      "Encountered error while reading file <path>. Details:"
    ]
  },
  "_LEGACY_ERROR_TEMP_2065" : {
    "message" : [
      "Cannot create columnar reader."
    ]
  },
  "_LEGACY_ERROR_TEMP_2066" : {
    "message" : [
      "Invalid namespace name: <namespace>."
    ]
  },
  "_LEGACY_ERROR_TEMP_2067" : {
    "message" : [
      "Unsupported partition transform: <transform>."
    ]
  },
  "_LEGACY_ERROR_TEMP_2068" : {
    "message" : [
      "Missing database location."
    ]
  },
  "_LEGACY_ERROR_TEMP_2069" : {
    "message" : [
      "Cannot remove reserved property: <property>."
    ]
  },
  "_LEGACY_ERROR_TEMP_2070" : {
    "message" : [
      "Writing job failed."
    ]
  },
  "_LEGACY_ERROR_TEMP_2071" : {
    "message" : [
      "Commit denied for partition <partId> (task <taskId>, attempt <attemptId>, stage <stageId>.<stageAttempt>)."
    ]
  },
  "_LEGACY_ERROR_TEMP_2072" : {
    "message" : [
      "Table implementation does not support writes: <ident>."
    ]
  },
  "_LEGACY_ERROR_TEMP_2073" : {
    "message" : [
      "Cannot create JDBC table with partition."
    ]
  },
  "_LEGACY_ERROR_TEMP_2074" : {
    "message" : [
      "user-specified schema."
    ]
  },
  "_LEGACY_ERROR_TEMP_2075" : {
    "message" : [
      "Write is not supported for binary file data source."
    ]
  },
  "_LEGACY_ERROR_TEMP_2076" : {
    "message" : [
      "The length of <path> is <len>, which exceeds the max length allowed: <maxLength>."
    ]
  },
  "_LEGACY_ERROR_TEMP_2077" : {
    "message" : [
      "Unsupported field name: <fieldName>."
    ]
  },
  "_LEGACY_ERROR_TEMP_2078" : {
    "message" : [
      "Both '<jdbcTableName>' and '<jdbcQueryString>' can not be specified at the same time."
    ]
  },
  "_LEGACY_ERROR_TEMP_2079" : {
    "message" : [
      "Option '<jdbcTableName>' or '<jdbcQueryString>' is required."
    ]
  },
  "_LEGACY_ERROR_TEMP_2080" : {
    "message" : [
      "Option `<optionName>` can not be empty."
    ]
  },
  "_LEGACY_ERROR_TEMP_2081" : {
    "message" : [
      "Invalid value `<value>` for parameter `<jdbcTxnIsolationLevel>`. This can be `NONE`, `READ_UNCOMMITTED`, `READ_COMMITTED`, `REPEATABLE_READ` or `SERIALIZABLE`."
    ]
  },
  "_LEGACY_ERROR_TEMP_2082" : {
    "message" : [
      "Can't get JDBC type for <catalogString>."
    ]
  },
  "_LEGACY_ERROR_TEMP_2083" : {
    "message" : [
      "Unsupported type <content>."
    ]
  },
  "_LEGACY_ERROR_TEMP_2084" : {
    "message" : [
      "Unsupported array element type <catalogString> based on binary."
    ]
  },
  "_LEGACY_ERROR_TEMP_2085" : {
    "message" : [
      "Nested arrays unsupported."
    ]
  },
  "_LEGACY_ERROR_TEMP_2086" : {
    "message" : [
      "Can't translate non-null value for field <pos>."
    ]
  },
  "_LEGACY_ERROR_TEMP_2087" : {
    "message" : [
      "Invalid value `<n>` for parameter `<jdbcNumPartitions>` in table writing via JDBC. The minimum value is 1."
    ]
  },
  "_LEGACY_ERROR_TEMP_2088" : {
    "message" : [
      "<dataType> is not supported yet."
    ]
  },
  "_LEGACY_ERROR_TEMP_2089" : {
    "message" : [
      "DataType: <catalogString>."
    ]
  },
  "_LEGACY_ERROR_TEMP_2090" : {
    "message" : [
      "The input filter of <owner> should be fully convertible."
    ]
  },
  "_LEGACY_ERROR_TEMP_2093" : {
    "message" : [
      "Found duplicate field(s) \"<requiredFieldName>\": <matchedOrcFields> in case-insensitive mode."
    ]
  },
  "_LEGACY_ERROR_TEMP_2094" : {
    "message" : [
      "Found duplicate field(s) \"<requiredId>\": <matchedFields> in id mapping mode."
    ]
  },
  "_LEGACY_ERROR_TEMP_2095" : {
    "message" : [
      "Failed to merge incompatible schemas <left> and <right>."
    ]
  },
  "_LEGACY_ERROR_TEMP_2096" : {
    "message" : [
      "<ddl> is not supported temporarily."
    ]
  },
  "_LEGACY_ERROR_TEMP_2097" : {
    "message" : [
      "Could not execute broadcast in <timeout> secs. You can increase the timeout for broadcasts via <broadcastTimeout> or disable broadcast join by setting <autoBroadcastJoinThreshold> to -1."
    ]
  },
  "_LEGACY_ERROR_TEMP_2098" : {
    "message" : [
      "Could not compare cost with <cost>."
    ]
  },
  "_LEGACY_ERROR_TEMP_2100" : {
    "message" : [
      "not support type: <dataType>."
    ]
  },
  "_LEGACY_ERROR_TEMP_2101" : {
    "message" : [
      "Not support non-primitive type now."
    ]
  },
  "_LEGACY_ERROR_TEMP_2102" : {
    "message" : [
      "Unsupported type: <catalogString>."
    ]
  },
  "_LEGACY_ERROR_TEMP_2103" : {
    "message" : [
      "Dictionary encoding should not be used because of dictionary overflow."
    ]
  },
  "_LEGACY_ERROR_TEMP_2104" : {
    "message" : [
      "End of the iterator."
    ]
  },
  "_LEGACY_ERROR_TEMP_2105" : {
    "message" : [
      "Could not allocate memory to grow BytesToBytesMap."
    ]
  },
  "_LEGACY_ERROR_TEMP_2106" : {
    "message" : [
      "Can't acquire <size> bytes memory to build hash relation, got <got> bytes."
    ]
  },
  "_LEGACY_ERROR_TEMP_2107" : {
    "message" : [
      "There is not enough memory to build hash map."
    ]
  },
  "_LEGACY_ERROR_TEMP_2108" : {
    "message" : [
      "Does not support row that is larger than 256M."
    ]
  },
  "_LEGACY_ERROR_TEMP_2109" : {
    "message" : [
      "Cannot build HashedRelation with more than 1/3 billions unique keys."
    ]
  },
  "_LEGACY_ERROR_TEMP_2110" : {
    "message" : [
      "Can not build a HashedRelation that is larger than 8G."
    ]
  },
  "_LEGACY_ERROR_TEMP_2111" : {
    "message" : [
      "failed to push a row into <rowQueue>."
    ]
  },
  "_LEGACY_ERROR_TEMP_2112" : {
    "message" : [
      "Unexpected window function frame <frame>."
    ]
  },
  "_LEGACY_ERROR_TEMP_2113" : {
    "message" : [
      "Unable to parse <stats> as a percentile."
    ]
  },
  "_LEGACY_ERROR_TEMP_2114" : {
    "message" : [
      "<stats> is not a recognised statistic."
    ]
  },
  "_LEGACY_ERROR_TEMP_2115" : {
    "message" : [
      "Unknown column: <unknownColumn>."
    ]
  },
  "_LEGACY_ERROR_TEMP_2116" : {
    "message" : [
      "Unexpected: <o>."
    ]
  },
  "_LEGACY_ERROR_TEMP_2120" : {
    "message" : [
      "Do not support array of type <clazz>."
    ]
  },
  "_LEGACY_ERROR_TEMP_2121" : {
    "message" : [
      "Do not support type <clazz>."
    ]
  },
  "_LEGACY_ERROR_TEMP_2124" : {
    "message" : [
      "Failed to merge decimal types with incompatible scale <leftScale> and <rightScale>."
    ]
  },
  "_LEGACY_ERROR_TEMP_2126" : {
    "message" : [
      "Unsuccessful attempt to build maps with <size> elements due to exceeding the map size limit <maxRoundedArrayLength>."
    ]
  },
  "_LEGACY_ERROR_TEMP_2128" : {
    "message" : [
      "The key array and value array of MapData must have the same length."
    ]
  },
  "_LEGACY_ERROR_TEMP_2129" : {
    "message" : [
      "Conflict found: Field <field> <actual> differs from <field> <expected> derived from <candidate>."
    ]
  },
  "_LEGACY_ERROR_TEMP_2130" : {
    "message" : [
      "Fail to recognize '<pattern>' pattern in the DateTimeFormatter. You can form a valid datetime pattern with the guide from '<docroot>/sql-ref-datetime-pattern.html'."
    ]
  },
  "_LEGACY_ERROR_TEMP_2131" : {
    "message" : [
      "Exception when registering StreamingQueryListener."
    ]
  },
  "_LEGACY_ERROR_TEMP_2132" : {
    "message" : [
      "Parsing JSON arrays as structs is forbidden."
    ]
  },
  "_LEGACY_ERROR_TEMP_2133" : {
    "message" : [
      "Cannot parse field name <fieldName>, field value <fieldValue>, [<token>] as target spark data type [<dataType>]."
    ]
  },
  "_LEGACY_ERROR_TEMP_2134" : {
    "message" : [
      "Cannot parse field value <value> for pattern <pattern> as target spark data type [<dataType>]."
    ]
  },
  "_LEGACY_ERROR_TEMP_2138" : {
    "message" : [
      "Cannot have circular references in bean class, but got the circular reference of class <clazz>."
    ]
  },
  "_LEGACY_ERROR_TEMP_2139" : {
    "message" : [
      "cannot have circular references in class, but got the circular reference of class <t>."
    ]
  },
  "_LEGACY_ERROR_TEMP_2140" : {
    "message" : [
      "`<fieldName>` is not a valid identifier of Java and cannot be used as field name",
      "<walkedTypePath>."
    ]
  },
  "_LEGACY_ERROR_TEMP_2142" : {
    "message" : [
      "Attributes for type <schema> is not supported."
    ]
  },
  "_LEGACY_ERROR_TEMP_2144" : {
    "message" : [
      "Unable to find constructor for <tpe>. This could happen if <tpe> is an interface, or a trait without companion object constructor."
    ]
  },
  "_LEGACY_ERROR_TEMP_2145" : {
    "message" : [
      "<paramName> cannot be more than one character."
    ]
  },
  "_LEGACY_ERROR_TEMP_2146" : {
    "message" : [
      "<paramName> should be an integer. Found <value>."
    ]
  },
  "_LEGACY_ERROR_TEMP_2147" : {
    "message" : [
      "<paramName> flag can be true or false."
    ]
  },
  "_LEGACY_ERROR_TEMP_2148" : {
    "message" : [
      "null value found but field <name> is not nullable."
    ]
  },
  "_LEGACY_ERROR_TEMP_2150" : {
    "message" : [
      "Due to Scala's limited support of tuple, tuple with more than 22 elements are not supported."
    ]
  },
  "_LEGACY_ERROR_TEMP_2151" : {
    "message" : [
      "Error while decoding: <e>",
      "<expressions>."
    ]
  },
  "_LEGACY_ERROR_TEMP_2152" : {
    "message" : [
      "Error while encoding: <e>",
      "<expressions>."
    ]
  },
  "_LEGACY_ERROR_TEMP_2153" : {
    "message" : [
      "class <clsName> has unexpected serializer: <objSerializer>."
    ]
  },
  "_LEGACY_ERROR_TEMP_2154" : {
    "message" : [
      "Failed to get outer pointer for <innerCls>."
    ]
  },
  "_LEGACY_ERROR_TEMP_2155" : {
    "message" : [
      "<userClass> is not annotated with SQLUserDefinedType nor registered with UDTRegistration.}"
    ]
  },
  "_LEGACY_ERROR_TEMP_2156" : {
    "message" : [
      "The size function doesn't support the operand type <dataType>."
    ]
  },
  "_LEGACY_ERROR_TEMP_2157" : {
    "message" : [
      "Unexpected value for start in function <prettyName>: SQL array indices start at 1."
    ]
  },
  "_LEGACY_ERROR_TEMP_2158" : {
    "message" : [
      "Unexpected value for length in function <prettyName>: length must be greater than or equal to 0."
    ]
  },
  "_LEGACY_ERROR_TEMP_2159" : {
    "message" : [
      "Unsuccessful try to concat arrays with <numberOfElements> elements due to exceeding the array size limit <maxRoundedArrayLength>."
    ]
  },
  "_LEGACY_ERROR_TEMP_2160" : {
    "message" : [
      "Unsuccessful try to flatten an array of arrays with <numberOfElements> elements due to exceeding the array size limit <maxRoundedArrayLength>."
    ]
  },
  "_LEGACY_ERROR_TEMP_2161" : {
    "message" : [
      "Unsuccessful try to create array with <count> elements due to exceeding the array size limit <maxRoundedArrayLength>."
    ]
  },
  "_LEGACY_ERROR_TEMP_2162" : {
    "message" : [
      "Unsuccessful try to union arrays with <length> elements due to exceeding the array size limit <maxRoundedArrayLength>."
    ]
  },
  "_LEGACY_ERROR_TEMP_2163" : {
    "message" : [
      "Initial type <dataType> must be a <target>."
    ]
  },
  "_LEGACY_ERROR_TEMP_2164" : {
    "message" : [
      "Initial type <dataType> must be an <arrayType>, a <structType> or a <mapType>."
    ]
  },
  "_LEGACY_ERROR_TEMP_2165" : {
    "message" : [
      "Malformed records are detected in schema inference. Parse Mode: <failFastMode>."
    ]
  },
  "_LEGACY_ERROR_TEMP_2166" : {
    "message" : [
      "Malformed JSON."
    ]
  },
  "_LEGACY_ERROR_TEMP_2167" : {
    "message" : [
      "Malformed records are detected in schema inference. Parse Mode: <failFastMode>. Reasons: Failed to infer a common schema. Struct types are expected, but `<dataType>` was found."
    ]
  },
  "_LEGACY_ERROR_TEMP_2168" : {
    "message" : [
      "Decorrelate inner query through <plan> is not supported."
    ]
  },
  "_LEGACY_ERROR_TEMP_2169" : {
    "message" : [
      "This method should not be called in the analyzer."
    ]
  },
  "_LEGACY_ERROR_TEMP_2170" : {
    "message" : [
      "Cannot safely merge SERDEPROPERTIES:",
      "<props1>",
      "<props2>",
      "The conflict keys: <conflictKeys>."
    ]
  },
  "_LEGACY_ERROR_TEMP_2171" : {
    "message" : [
      "Not supported pair: <r1>, <r2> at <function>()."
    ]
  },
  "_LEGACY_ERROR_TEMP_2172" : {
    "message" : [
      "Once strategy's idempotence is broken for batch <batchName>",
      "<plan>."
    ]
  },
  "_LEGACY_ERROR_TEMP_2175" : {
    "message" : [
      "Rule id not found for <ruleName>. Please modify RuleIdCollection.scala if you are adding a new rule."
    ]
  },
  "_LEGACY_ERROR_TEMP_2176" : {
    "message" : [
      "Cannot create array with <numElements> elements of data due to exceeding the limit <maxRoundedArrayLength> elements for ArrayData. <additionalErrorMessage>"
    ]
  },
  "_LEGACY_ERROR_TEMP_2178" : {
    "message" : [
      "Remote operations not supported."
    ]
  },
  "_LEGACY_ERROR_TEMP_2179" : {
    "message" : [
      "HiveServer2 Kerberos principal or keytab is not correctly configured."
    ]
  },
  "_LEGACY_ERROR_TEMP_2180" : {
    "message" : [
      "Parent SparkUI to attach this tab to not found."
    ]
  },
  "_LEGACY_ERROR_TEMP_2181" : {
    "message" : [
      "inferSchema is not supported for hive data source."
    ]
  },
  "_LEGACY_ERROR_TEMP_2182" : {
    "message" : [
      "Requested partitioning does not match the <tableIdentifier> table:",
      "Requested partitions: <partitionKeys>.",
      "Table partitions: <partitionColumnNames>."
    ]
  },
  "_LEGACY_ERROR_TEMP_2183" : {
    "message" : [
      "Dynamic partition key <key> is not among written partition paths."
    ]
  },
  "_LEGACY_ERROR_TEMP_2184" : {
    "message" : [
      "Cannot remove partition directory '<partitionPath>'."
    ]
  },
  "_LEGACY_ERROR_TEMP_2185" : {
    "message" : [
      "Cannot create staging directory: <message>"
    ]
  },
  "_LEGACY_ERROR_TEMP_2186" : {
    "message" : [
      "The SerDe interface removed since Hive 2.3(HIVE-15167). Please migrate your custom SerDes to Hive 2.3. See HIVE-15167 for more details."
    ]
  },
  "_LEGACY_ERROR_TEMP_2187" : {
    "message" : [
      "<message>, db: <dbName>, table: <tableName>."
    ]
  },
  "_LEGACY_ERROR_TEMP_2189" : {
    "message" : [
      "Hive 2.2 and lower versions don't support getTablesByType. Please use Hive 2.3 or higher version."
    ]
  },
  "_LEGACY_ERROR_TEMP_2190" : {
    "message" : [
      "DROP TABLE ... PURGE."
    ]
  },
  "_LEGACY_ERROR_TEMP_2191" : {
    "message" : [
      "ALTER TABLE ... DROP PARTITION ... PURGE."
    ]
  },
  "_LEGACY_ERROR_TEMP_2192" : {
    "message" : [
      "Partition filter cannot have both `\"` and `'` characters."
    ]
  },
  "_LEGACY_ERROR_TEMP_2193" : {
    "message" : [
      "Caught Hive MetaException attempting to get partition metadata by filter from Hive. You can set the Spark configuration setting <hiveMetastorePartitionPruningFallbackOnException> to true to work around this problem, however this will result in degraded performance. Please report a bug: https://issues.apache.org/jira/browse/SPARK."
    ]
  },
  "_LEGACY_ERROR_TEMP_2194" : {
    "message" : [
      "Unsupported Hive Metastore version <version>. Please set <key> with a valid version."
    ]
  },
  "_LEGACY_ERROR_TEMP_2195" : {
    "message" : [
      "<cnf> when creating Hive client using classpath: <execJars> Please make sure that jars for your version of hive and hadoop are included in the paths passed to <key>."
    ]
  },
  "_LEGACY_ERROR_TEMP_2196" : {
    "message" : [
      "Unable to fetch tables of db <dbName>."
    ]
  },
  "_LEGACY_ERROR_TEMP_2197" : {
    "message" : [
      "LOCATION clause illegal for view partition."
    ]
  },
  "_LEGACY_ERROR_TEMP_2198" : {
    "message" : [
      "Failed to rename as <dstPath> already exists."
    ]
  },
  "_LEGACY_ERROR_TEMP_2199" : {
    "message" : [
      "Failed to rename temp file <srcPath> to <dstPath> as rename returned false."
    ]
  },
  "_LEGACY_ERROR_TEMP_2200" : {
    "message" : [
      "Error: we detected a possible problem with the location of your \"_spark_metadata\"",
      "directory and you likely need to move it before restarting this query.",
      "",
      "Earlier version of Spark incorrectly escaped paths when writing out the",
      "\"_spark_metadata\" directory for structured streaming. While this was corrected in",
      "Spark 3.0, it appears that your query was started using an earlier version that",
      "",
      "Correct \"_spark_metadata\" Directory: <metadataPath>",
      "Incorrect \"_spark_metadata\" Directory: <legacyMetadataPath>",
      "",
      "Please move the data from the incorrect directory to the correct one, delete the",
      "incorrect directory, and then restart this query. If you believe you are receiving",
      "this message in error, you can disable it with the SQL conf",
      "<StreamingCheckpointEscaptedPathCheckEnabled>."
    ]
  },
  "_LEGACY_ERROR_TEMP_2201" : {
    "message" : [
      "Partition column <col> not found in schema <schema>."
    ]
  },
  "_LEGACY_ERROR_TEMP_2203" : {
    "message" : [
      "Cannot set timeout duration without enabling processing time timeout in [map|flatMap]GroupsWithState."
    ]
  },
  "_LEGACY_ERROR_TEMP_2204" : {
    "message" : [
      "Cannot get event time watermark timestamp without setting watermark before [map|flatMap]GroupsWithState."
    ]
  },
  "_LEGACY_ERROR_TEMP_2205" : {
    "message" : [
      "Cannot set timeout timestamp without enabling event time timeout in [map|flatMapGroupsWithState."
    ]
  },
  "_LEGACY_ERROR_TEMP_2207" : {
    "message" : [
      "Multiple streaming queries are concurrently using <path>."
    ]
  },
  "_LEGACY_ERROR_TEMP_2208" : {
    "message" : [
      "<commitProtocol> does not support adding files with an absolute path."
    ]
  },
  "_LEGACY_ERROR_TEMP_2209" : {
    "message" : [
      "Data source <srcName> does not support microbatch processing.",
      "",
      "Either the data source is disabled at",
      "SQLConf.get.DISABLED_V2_STREAMING_MICROBATCH_READERS.key (The disabled sources",
      "are [<disabledSources>]) or the table <table> does not have MICRO_BATCH_READ",
      "capability. Meanwhile, the fallback, data source v1, is not available.\""
    ]
  },
  "_LEGACY_ERROR_TEMP_2210" : {
    "message" : [
      "StreamingRelationExec cannot be executed."
    ]
  },
  "_LEGACY_ERROR_TEMP_2211" : {
    "message" : [
      "Invalid output mode: <outputMode>."
    ]
  },
  "_LEGACY_ERROR_TEMP_2212" : {
    "message" : [
      "Invalid catalog name: <name>."
    ]
  },
  "_LEGACY_ERROR_TEMP_2214" : {
    "message" : [
      "Plugin class for catalog '<name>' does not implement CatalogPlugin: <pluginClassName>."
    ]
  },
  "_LEGACY_ERROR_TEMP_2215" : {
    "message" : [
      "Cannot find catalog plugin class for catalog '<name>': <pluginClassName>."
    ]
  },
  "_LEGACY_ERROR_TEMP_2216" : {
    "message" : [
      "Failed to find public no-arg constructor for catalog '<name>': <pluginClassName>)."
    ]
  },
  "_LEGACY_ERROR_TEMP_2217" : {
    "message" : [
      "Failed to call public no-arg constructor for catalog '<name>': <pluginClassName>)."
    ]
  },
  "_LEGACY_ERROR_TEMP_2218" : {
    "message" : [
      "Cannot instantiate abstract catalog plugin class for catalog '<name>': <pluginClassName>."
    ]
  },
  "_LEGACY_ERROR_TEMP_2219" : {
    "message" : [
      "Failed during instantiating constructor for catalog '<name>': <pluginClassName>."
    ]
  },
  "_LEGACY_ERROR_TEMP_2220" : {
    "message" : [
      ""
    ]
  },
  "_LEGACY_ERROR_TEMP_2222" : {
    "message" : [
      "Cannot mutate ReadOnlySQLConf."
    ]
  },
  "_LEGACY_ERROR_TEMP_2223" : {
    "message" : [
      "Cannot clone/copy ReadOnlySQLConf."
    ]
  },
  "_LEGACY_ERROR_TEMP_2224" : {
    "message" : [
      "Cannot get SQLConf inside scheduler event loop thread."
    ]
  },
  "_LEGACY_ERROR_TEMP_2225" : {
    "message" : [
      ""
    ]
  },
  "_LEGACY_ERROR_TEMP_2226" : {
    "message" : [
      "null literals can't be casted to <name>."
    ]
  },
  "_LEGACY_ERROR_TEMP_2227" : {
    "message" : [
      "<name> is not an UserDefinedType. Please make sure registering an UserDefinedType for <userClass>."
    ]
  },
  "_LEGACY_ERROR_TEMP_2228" : {
    "message" : [
      "Can not load in UserDefinedType <name> for user class <userClass>."
    ]
  },
  "_LEGACY_ERROR_TEMP_2229" : {
    "message" : [
      "<name> is not a public class. Only public classes are supported."
    ]
  },
  "_LEGACY_ERROR_TEMP_2230" : {
    "message" : [
      "Primitive types are not supported."
    ]
  },
  "_LEGACY_ERROR_TEMP_2231" : {
    "message" : [
      "fieldIndex on a Row without schema is undefined."
    ]
  },
  "_LEGACY_ERROR_TEMP_2232" : {
    "message" : [
      "Value at index <index> is null."
    ]
  },
  "_LEGACY_ERROR_TEMP_2233" : {
    "message" : [
      "Only Data Sources providing FileFormat are supported: <providingClass>."
    ]
  },
  "_LEGACY_ERROR_TEMP_2234" : {
    "message" : [
      "Failed to set original ACL <aclEntries> back to the created path: <path>. Exception: <message>"
    ]
  },
  "_LEGACY_ERROR_TEMP_2235" : {
    "message" : [
      "Multiple failures in stage materialization."
    ]
  },
  "_LEGACY_ERROR_TEMP_2236" : {
    "message" : [
      "Unrecognized compression scheme type ID: <typeId>."
    ]
  },
  "_LEGACY_ERROR_TEMP_2237" : {
    "message" : [
      "<className>.getParentLogger is not yet implemented."
    ]
  },
  "_LEGACY_ERROR_TEMP_2238" : {
    "message" : [
      "Unable to create Parquet converter for <typeName> whose Parquet type is <parquetType> without decimal metadata. Please read this column/field as Spark BINARY type."
    ]
  },
  "_LEGACY_ERROR_TEMP_2239" : {
    "message" : [
      "Unable to create Parquet converter for decimal type <t> whose Parquet type is <parquetType>.  Parquet DECIMAL type can only be backed by INT32, INT64, FIXED_LEN_BYTE_ARRAY, or BINARY."
    ]
  },
  "_LEGACY_ERROR_TEMP_2240" : {
    "message" : [
      "Unable to create Parquet converter for data type <t> whose Parquet type is <parquetType>."
    ]
  },
  "_LEGACY_ERROR_TEMP_2241" : {
    "message" : [
      "Nonatomic partition table <tableName> can not add multiple partitions."
    ]
  },
  "_LEGACY_ERROR_TEMP_2242" : {
    "message" : [
      "<provider> source does not support user-specified schema."
    ]
  },
  "_LEGACY_ERROR_TEMP_2243" : {
    "message" : [
      "Nonatomic partition table <tableName> can not drop multiple partitions."
    ]
  },
  "_LEGACY_ERROR_TEMP_2244" : {
    "message" : [
      "The table <tableName> does not support truncation of multiple partition."
    ]
  },
  "_LEGACY_ERROR_TEMP_2245" : {
    "message" : [
      "Table does not support overwrite by expression: <table>."
    ]
  },
  "_LEGACY_ERROR_TEMP_2246" : {
    "message" : [
      "Table does not support dynamic partition overwrite: <table>."
    ]
  },
  "_LEGACY_ERROR_TEMP_2248" : {
    "message" : [
      "Cannot broadcast the table over <maxBroadcastTableRows> rows: <numRows> rows."
    ]
  },
  "_LEGACY_ERROR_TEMP_2249" : {
    "message" : [
      "Cannot broadcast the table that is larger than <maxBroadcastTableBytes>: <dataSize>."
    ]
  },
  "_LEGACY_ERROR_TEMP_2250" : {
    "message" : [
      "Not enough memory to build and broadcast the table to all worker nodes. As a workaround, you can either disable broadcast by setting <autoBroadcastjoinThreshold> to -1 or increase the spark driver memory by setting <driverMemory> to a higher value<analyzeTblMsg>"
    ]
  },
  "_LEGACY_ERROR_TEMP_2251" : {
    "message" : [
      "<execName> does not support the execute() code path."
    ]
  },
  "_LEGACY_ERROR_TEMP_2252" : {
    "message" : [
      "Cannot merge <className> with <otherClass>."
    ]
  },
  "_LEGACY_ERROR_TEMP_2253" : {
    "message" : [
      "Data source <sourceName> does not support continuous processing."
    ]
  },
  "_LEGACY_ERROR_TEMP_2254" : {
    "message" : [
      "Data read failed."
    ]
  },
  "_LEGACY_ERROR_TEMP_2255" : {
    "message" : [
      "Epoch marker generation failed."
    ]
  },
  "_LEGACY_ERROR_TEMP_2256" : {
    "message" : [
      "Foreach writer has been aborted due to a task failure."
    ]
  },
  "_LEGACY_ERROR_TEMP_2258" : {
    "message" : [
      "Error reading delta file <fileToRead> of <clazz>: key size cannot be <keySize>."
    ]
  },
  "_LEGACY_ERROR_TEMP_2259" : {
    "message" : [
      "Error reading snapshot file <fileToRead> of <clazz>: <message>"
    ]
  },
  "_LEGACY_ERROR_TEMP_2260" : {
    "message" : [
      "Cannot purge as it might break internal state."
    ]
  },
  "_LEGACY_ERROR_TEMP_2261" : {
    "message" : [
      "Clean up source files is not supported when reading from the output directory of FileStreamSink."
    ]
  },
  "_LEGACY_ERROR_TEMP_2262" : {
    "message" : [
      "latestOffset(Offset, ReadLimit) should be called instead of this method."
    ]
  },
  "_LEGACY_ERROR_TEMP_2263" : {
    "message" : [
      "Error: we detected a possible problem with the location of your checkpoint and you",
      "likely need to move it before restarting this query.",
      "",
      "Earlier version of Spark incorrectly escaped paths when writing out checkpoints for",
      "structured streaming. While this was corrected in Spark 3.0, it appears that your",
      "query was started using an earlier version that incorrectly handled the checkpoint",
      "path.",
      "",
      "Correct Checkpoint Directory: <checkpointPath>",
      "Incorrect Checkpoint Directory: <legacyCheckpointDir>",
      "",
      "Please move the data from the incorrect directory to the correct one, delete the",
      "incorrect directory, and then restart this query. If you believe you are receiving",
      "this message in error, you can disable it with the SQL conf",
      "<StreamingCheckpointEscapedPathCheckEnabled>."
    ]
  },
  "_LEGACY_ERROR_TEMP_2264" : {
    "message" : [
      "Subprocess exited with status <exitCode>. Error: <stderrBuffer>."
    ]
  },
  "_LEGACY_ERROR_TEMP_2265" : {
    "message" : [
      "<nodeName> without serde does not support <dt> as output data type."
    ]
  },
  "_LEGACY_ERROR_TEMP_2266" : {
    "message" : [
      "Invalid `startIndex` provided for generating iterator over the array. Total elements: <numRows>, requested `startIndex`: <startIndex>."
    ]
  },
  "_LEGACY_ERROR_TEMP_2267" : {
    "message" : [
      "The backing <className> has been modified since the creation of this Iterator."
    ]
  },
  "_LEGACY_ERROR_TEMP_2268" : {
    "message" : [
      "<nodeName> does not implement doExecuteBroadcast."
    ]
  },
  "_LEGACY_ERROR_TEMP_2269" : {
    "message" : [
      "<globalTempDB> is a system preserved database, please rename your existing database to resolve the name conflict, or set a different value for <globalTempDatabase>, and launch your Spark application again."
    ]
  },
  "_LEGACY_ERROR_TEMP_2270" : {
    "message" : [
      "comment on table is not supported."
    ]
  },
  "_LEGACY_ERROR_TEMP_2271" : {
    "message" : [
      "UpdateColumnNullability is not supported."
    ]
  },
  "_LEGACY_ERROR_TEMP_2272" : {
    "message" : [
      "Rename column is only supported for MySQL version 8.0 and above."
    ]
  },
  "_LEGACY_ERROR_TEMP_2273" : {
    "message" : [
      "<message>"
    ]
  },
  "_LEGACY_ERROR_TEMP_2274" : {
    "message" : [
      "Nested field <colName> is not supported."
    ]
  },
  "_LEGACY_ERROR_TEMP_2275" : {
    "message" : [
      "Dataset transformations and actions can only be invoked by the driver, not inside of other Dataset transformations; for example, dataset1.map(x => dataset2.values.count() * x) is invalid because the values transformation and count action cannot be performed inside of the dataset1.map transformation. For more information, see SPARK-28702."
    ]
  },
  "_LEGACY_ERROR_TEMP_2276" : {
    "message" : [
      "Hive table <tableName> with ANSI intervals is not supported."
    ]
  },
  "_LEGACY_ERROR_TEMP_2277" : {
    "message" : [
      "Number of dynamic partitions created is <numWrittenParts>, which is more than <maxDynamicPartitions>. To solve this try to set <maxDynamicPartitionsKey> to at least <numWrittenParts>."
    ]
  },
  "_LEGACY_ERROR_TEMP_2278" : {
    "message" : [
      "The input <valueType> '<input>' does not match the given number format: '<format>'."
    ]
  },
  "_LEGACY_ERROR_TEMP_2279" : {
    "message" : [
      "Multiple bucket transforms are not supported."
    ]
  },
  "_LEGACY_ERROR_TEMP_2280" : {
    "message" : [
      "Create namespace comment is not supported."
    ]
  },
  "_LEGACY_ERROR_TEMP_2281" : {
    "message" : [
      "Remove namespace comment is not supported."
    ]
  },
  "_LEGACY_ERROR_TEMP_2282" : {
    "message" : [
      "Drop namespace restrict is not supported."
    ]
  },
  "_LEGACY_ERROR_TEMP_2300" : {
    "message" : [
      "The number of lambda function arguments '<namesSize>' does not match the number of arguments expected by the higher order function '<argInfoSize>'."
    ]
  },
  "_LEGACY_ERROR_TEMP_2301" : {
    "message" : [
      "Lambda function arguments should not have names that are semantically the same."
    ]
  },
  "_LEGACY_ERROR_TEMP_2302" : {
    "message" : [
      "'<name>' does not support more than one sources."
    ]
  },
  "_LEGACY_ERROR_TEMP_2303" : {
    "message" : [
      "incompatible types found in column <name> for inline table."
    ]
  },
  "_LEGACY_ERROR_TEMP_2304" : {
    "message" : [
      "cannot evaluate expression <sqlExpr> in inline table definition."
    ]
  },
  "_LEGACY_ERROR_TEMP_2305" : {
    "message" : [
      "expected <numCols> columns but found <rowSize> columns in row <ri>."
    ]
  },
  "_LEGACY_ERROR_TEMP_2306" : {
    "message" : [
      "A lambda function should only be used in a higher order function. However, its class is <class>, which is not a higher order function."
    ]
  },
  "_LEGACY_ERROR_TEMP_2307" : {
    "message" : [
      "Number of given aliases does not match number of output columns. Function name: <funcName>; number of aliases: <aliasesNum>; number of output columns: <outColsNum>."
    ]
  },
  "_LEGACY_ERROR_TEMP_2308" : {
    "message" : [
      "could not resolve `<name>` to a table-valued function."
    ]
  },
  "_LEGACY_ERROR_TEMP_2309" : {
    "message" : [
      "cannot resolve <sqlExpr> in MERGE command given columns [<cols>]."
    ]
  },
  "_LEGACY_ERROR_TEMP_2311" : {
    "message" : [
      "'writeTo' can not be called on streaming Dataset/DataFrame."
    ]
  },
  "_LEGACY_ERROR_TEMP_2312" : {
    "message" : [
      "'write' can not be called on streaming Dataset/DataFrame."
    ]
  },
  "_LEGACY_ERROR_TEMP_2313" : {
    "message" : [
      "Hint not found: <name>."
    ]
  },
  "_LEGACY_ERROR_TEMP_2314" : {
    "message" : [
      "cannot resolve '<sqlExpr>' due to argument data type mismatch: <msg>"
    ]
  },
  "_LEGACY_ERROR_TEMP_2315" : {
    "message" : [
      "cannot resolve '<sqlExpr>' due to data type mismatch: <msg><hint>."
    ]
  },
  "_LEGACY_ERROR_TEMP_2316" : {
    "message" : [
      "observed metrics should be named: <operator>."
    ]
  },
  "_LEGACY_ERROR_TEMP_2317" : {
    "message" : [
      "window expressions are not allowed in observed metrics, but found: <sqlExpr>."
    ]
  },
  "_LEGACY_ERROR_TEMP_2318" : {
    "message" : [
      "non-deterministic expression <sqlExpr> can only be used as an argument to an aggregate function."
    ]
  },
  "_LEGACY_ERROR_TEMP_2319" : {
    "message" : [
      "nested aggregates are not allowed in observed metrics, but found: <sqlExpr>."
    ]
  },
  "_LEGACY_ERROR_TEMP_2320" : {
    "message" : [
      "distinct aggregates are not allowed in observed metrics, but found: <sqlExpr>."
    ]
  },
  "_LEGACY_ERROR_TEMP_2321" : {
    "message" : [
      "aggregates with filter predicate are not allowed in observed metrics, but found: <sqlExpr>."
    ]
  },
  "_LEGACY_ERROR_TEMP_2322" : {
    "message" : [
      "attribute <sqlExpr> can only be used as an argument to an aggregate function."
    ]
  },
  "_LEGACY_ERROR_TEMP_2323" : {
    "message" : [
      "Cannot <op> column, because <fieldNames> already exists in <struct>."
    ]
  },
  "_LEGACY_ERROR_TEMP_2324" : {
    "message" : [
      "Cannot update <table> field <fieldName> type: update a struct by updating its fields."
    ]
  },
  "_LEGACY_ERROR_TEMP_2325" : {
    "message" : [
      "Cannot update <table> field <fieldName> type: update a map by updating <fieldName>.key or <fieldName>.value."
    ]
  },
  "_LEGACY_ERROR_TEMP_2326" : {
    "message" : [
      "Cannot update <table> field <fieldName> type: update the element by updating <fieldName>.element."
    ]
  },
  "_LEGACY_ERROR_TEMP_2327" : {
    "message" : [
      "Cannot update <table> field <fieldName> type: update a UserDefinedType[<udtSql>] by updating its fields."
    ]
  },
  "_LEGACY_ERROR_TEMP_2328" : {
    "message" : [
      "Cannot update <table> field <fieldName> to interval type."
    ]
  },
  "_LEGACY_ERROR_TEMP_2329" : {
    "message" : [
      "Cannot update <table> field <fieldName>: <oldType> cannot be cast to <newType>."
    ]
  },
  "_LEGACY_ERROR_TEMP_2330" : {
    "message" : [
      "Cannot change nullable column to non-nullable: <fieldName>."
    ]
  },
  "_LEGACY_ERROR_TEMP_2331" : {
    "message" : [
      "failed to evaluate expression <sqlExpr>: <msg>"
    ]
  },
  "_LEGACY_ERROR_TEMP_2426" : {
    "message" : [
      "nondeterministic expression <sqlExpr> should not appear in grouping expression."
    ]
  },
  "_LEGACY_ERROR_TEMP_2427" : {
    "message" : [
      "sorting is not supported for columns of type <type>."
    ]
  },
  "_LEGACY_ERROR_TEMP_2428" : {
    "message" : [
      "The sum of the LIMIT clause and the OFFSET clause must not be greater than the maximum 32-bit integer value (2,147,483,647) but found limit = <limit>, offset = <offset>."
    ]
  },
  "_LEGACY_ERROR_TEMP_2431" : {
    "message" : [
      "Invalid partitioning: <cols> is missing or is in a map or array."
    ]
  },
  "_LEGACY_ERROR_TEMP_2432" : {
    "message" : [
      "<msg>"
    ]
  },
  "_LEGACY_ERROR_TEMP_2433" : {
    "message" : [
      "Only a single table generating function is allowed in a SELECT clause, found:",
      "<sqlExprs>."
    ]
  },
  "_LEGACY_ERROR_TEMP_2434" : {
    "message" : [
      "Failure when resolving conflicting references in Join:",
      "<plan>",
      "Conflicting attributes: <conflictingAttributes>."
    ]
  },
  "_LEGACY_ERROR_TEMP_2435" : {
    "message" : [
      "Failure when resolving conflicting references in Intersect:",
      "<plan>",
      "Conflicting attributes: <conflictingAttributes>."
    ]
  },
  "_LEGACY_ERROR_TEMP_2436" : {
    "message" : [
      "Failure when resolving conflicting references in Except:",
      "<plan>",
      "Conflicting attributes: <conflictingAttributes>."
    ]
  },
  "_LEGACY_ERROR_TEMP_2437" : {
    "message" : [
      "Failure when resolving conflicting references in AsOfJoin:",
      "<plan>",
      "Conflicting attributes: <conflictingAttributes>."
    ]
  },
  "_LEGACY_ERROR_TEMP_2438" : {
    "message" : [
      "Cannot have map type columns in DataFrame which calls set operations(intersect, except, etc.), but the type of column <colName> is <dataType>."
    ]
  },
  "_LEGACY_ERROR_TEMP_2439" : {
    "message" : [
      "nondeterministic expressions are only allowed in Project, Filter, Aggregate or Window, found:",
      "<sqlExprs>",
      "in operator <operator>."
    ]
  },
  "_LEGACY_ERROR_TEMP_2443" : {
    "message" : [
      "Multiple definitions of observed metrics named '<name>': <plan>."
    ]
  },
  "_LEGACY_ERROR_TEMP_2444" : {
    "message" : [
      "Function '<funcName>' does not implement ScalarFunction or AggregateFunction."
    ]
  },
  "_LEGACY_ERROR_TEMP_2445" : {
    "message" : [
      "grouping() can only be used with GroupingSets/Cube/Rollup."
    ]
  },
  "_LEGACY_ERROR_TEMP_2446" : {
    "message" : [
      "Operation not allowed: <cmd> only works on table with location provided: <tableIdentWithDB>"
    ]
  },
  "_LEGACY_ERROR_TEMP_3000" : {
    "message" : [
      "Unexpected Py4J server <class>."
    ]
  },
  "_LEGACY_ERROR_TEMP_3001" : {
    "message" : [
      "EOFException occurred while reading the port number from <daemonModule>'s stdout<additionalMessage>."
    ]
  },
  "_LEGACY_ERROR_TEMP_3002" : {
    "message" : [
      "Data of type <other> is not supported"
    ]
  },
  "_LEGACY_ERROR_TEMP_3003" : {
    "message" : [
      "Could not compute split, block <blockId> of RDD <id> not found"
    ]
  },
  "_LEGACY_ERROR_TEMP_3004" : {
    "message" : [
      "Attempted to use <string> after its blocks have been removed!"
    ]
  },
  "_LEGACY_ERROR_TEMP_3005" : {
    "message" : [
      "Histogram on either an empty RDD or RDD containing +/-infinity or NaN"
    ]
  },
  "_LEGACY_ERROR_TEMP_3006" : {
    "message" : [
      "empty RDD"
    ]
  },
  "_LEGACY_ERROR_TEMP_3007" : {
    "message" : [
      "Checkpoint block <rddBlockId> not found! Either the executor",
      "that originally checkpointed this partition is no longer alive, or the original RDD is",
      "unpersisted. If this problem persists, you may consider using `rdd.checkpoint()`",
      "instead, which is slower than local checkpointing but more fault-tolerant."
    ]
  },
  "_LEGACY_ERROR_TEMP_3008" : {
    "message" : [
      "Cannot use map-side combining with array keys."
    ]
  },
  "_LEGACY_ERROR_TEMP_3009" : {
    "message" : [
      "HashPartitioner cannot partition array keys."
    ]
  },
  "_LEGACY_ERROR_TEMP_3010" : {
    "message" : [
      "reduceByKeyLocally() does not support array keys"
    ]
  },
  "_LEGACY_ERROR_TEMP_3011" : {
    "message" : [
      "This RDD lacks a SparkContext. It could happen in the following cases:",
      "(1) RDD transformations and actions are NOT invoked by the driver, but inside of other transformations; for example, rdd1.map(x => rdd2.values.count() * x) is invalid because the values transformation and count action cannot be performed inside of the rdd1.map transformation. For more information, see SPARK-5063.",
      "(2) When a Spark Streaming job recovers from checkpoint, this exception will be hit if a reference to an RDD not defined by the streaming job is used in DStream operations. For more information, See SPARK-13758."
    ]
  },
  "_LEGACY_ERROR_TEMP_3012" : {
    "message" : [
      "Cannot change storage level of an RDD after it was already assigned a level"
    ]
  },
  "_LEGACY_ERROR_TEMP_3013" : {
    "message" : [
      "Can only zip RDDs with same number of elements in each partition"
    ]
  },
  "_LEGACY_ERROR_TEMP_3014" : {
    "message" : [
      "empty collection"
    ]
  },
  "_LEGACY_ERROR_TEMP_3015" : {
    "message" : [
      "countByValueApprox() does not support arrays"
    ]
  },
  "_LEGACY_ERROR_TEMP_3016" : {
    "message" : [
      "Checkpoint directory has not been set in the SparkContext"
    ]
  },
  "_LEGACY_ERROR_TEMP_3017" : {
    "message" : [
      "Invalid checkpoint file: <path>"
    ]
  },
  "_LEGACY_ERROR_TEMP_3018" : {
    "message" : [
      "Failed to create checkpoint path <checkpointDirPath>"
    ]
  },
  "_LEGACY_ERROR_TEMP_3019" : {
    "message" : [
      "Checkpoint RDD has a different number of partitions from original RDD. Original",
      "RDD [ID: <originalRDDId>, num of partitions: <originalRDDLength>];",
      "Checkpoint RDD [ID: <newRDDId>, num of partitions: <newRDDLength>]."
    ]
  },
  "_LEGACY_ERROR_TEMP_3020" : {
    "message" : [
      "Checkpoint dir must be specified."
    ]
  },
  "_LEGACY_ERROR_TEMP_3021" : {
    "message" : [
      "Error asking standalone scheduler to shut down executors"
    ]
  },
  "_LEGACY_ERROR_TEMP_3022" : {
    "message" : [
      "Error stopping standalone scheduler's driver endpoint"
    ]
  },
  "_LEGACY_ERROR_TEMP_3023" : {
    "message" : [
      "Can't run submitMapStage on RDD with 0 partitions"
    ]
  },
  "_LEGACY_ERROR_TEMP_3024" : {
    "message" : [
      "attempted to access non-existent accumulator <id>"
    ]
  },
  "_LEGACY_ERROR_TEMP_3025" : {
    "message" : [
      "TaskSetManagers should only send Resubmitted task statuses for tasks in ShuffleMapStages."
    ]
  },
  "_LEGACY_ERROR_TEMP_3026" : {
    "message" : [
      "duration() called on unfinished task"
    ]
  },
  "_LEGACY_ERROR_TEMP_3027" : {
    "message" : [
      "Unrecognized <schedulerModeProperty>: <schedulingModeConf>"
    ]
  },
  "_LEGACY_ERROR_TEMP_3028" : {
    "message" : [
      "<errorMsg>"
    ]
  },
  "_LEGACY_ERROR_TEMP_3029" : {
    "message" : [
      "Exiting due to error from cluster scheduler: <message>"
    ]
  },
  "_LEGACY_ERROR_TEMP_3030" : {
    "message" : [
      "Task <currentTaskAttemptId> has not locked block <blockId> for writing"
    ]
  },
  "_LEGACY_ERROR_TEMP_3031" : {
    "message" : [
      "Block <blockId> does not exist"
    ]
  },
  "_LEGACY_ERROR_TEMP_3032" : {
    "message" : [
      "Error occurred while waiting for replication to finish"
    ]
  },
  "_LEGACY_ERROR_TEMP_3033" : {
    "message" : [
      "Unable to register with external shuffle server due to : <message>"
    ]
  },
  "_LEGACY_ERROR_TEMP_3034" : {
    "message" : [
      "Error occurred while waiting for async. reregistration"
    ]
  },
  "_LEGACY_ERROR_TEMP_3035" : {
    "message" : [
      "Unexpected shuffle block <blockId> with unsupported shuffle resolver <shuffleBlockResolver>"
    ]
  },
  "_LEGACY_ERROR_TEMP_3036" : {
    "message" : [
      "Failure while trying to store block <blockId> on <blockManagerId>."
    ]
  },
  "_LEGACY_ERROR_TEMP_3037" : {
    "message" : [
      "Block <blockId> was not found even though it's read-locked"
    ]
  },
  "_LEGACY_ERROR_TEMP_3038" : {
    "message" : [
      "get() failed for block <blockId> even though we held a lock"
    ]
  },
  "_LEGACY_ERROR_TEMP_3039" : {
    "message" : [
      "BlockManager returned null for BlockStatus query: <blockId>"
    ]
  },
  "_LEGACY_ERROR_TEMP_3040" : {
    "message" : [
      "BlockManagerMasterEndpoint returned false, expected true."
    ]
  },
  "_LEGACY_ERROR_TEMP_3041" : {
    "message" : [
      ""
    ]
  },
  "_LEGACY_ERROR_TEMP_3042" : {
    "message" : [
      "Failed to get block <blockId>, which is not a shuffle block"
    ]
  }
}<|MERGE_RESOLUTION|>--- conflicted
+++ resolved
@@ -47,13 +47,6 @@
     ],
     "sqlState" : "22003"
   },
-<<<<<<< HEAD
-  "BATCH_METADATA_NOT_FOUND" : {
-    "message" : [
-      "Unable to find batch <batchMetadataFile>."
-    ],
-    "sqlState" : "42K03"
-=======
   "AS_OF_JOIN" : {
     "message" : [
       "Invalid as-of join."
@@ -70,7 +63,12 @@
         ]
       }
     }
->>>>>>> c3b62708
+  },
+  "BATCH_METADATA_NOT_FOUND" : {
+    "message" : [
+      "Unable to find batch <batchMetadataFile>."
+    ],
+    "sqlState" : "42K03"
   },
   "BINARY_ARITHMETIC_OVERFLOW" : {
     "message" : [
