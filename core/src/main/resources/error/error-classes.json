--- conflicted
+++ resolved
@@ -641,16 +641,15 @@
     ],
     "sqlState" : "42000"
   },
-<<<<<<< HEAD
+  "INVALID_EMPTY_LOCATION" : {
+    "message" : [
+      "The location name cannot be empty string, but `<location>` was given."
+    ]
+  },
   "INVALID_DATA_TYPE_SCHEMA" : {
     "message" : [
       "<msg><e1>",
       "Failed fallback parsing: <e2>"
-=======
-  "INVALID_EMPTY_LOCATION" : {
-    "message" : [
-      "The location name cannot be empty string, but `<location>` was given."
->>>>>>> 03cc9357
     ]
   },
   "INVALID_FIELD_NAME" : {
