--- conflicted
+++ resolved
@@ -3003,7 +3003,136 @@
       "Failed to execute command because subquery expressions are not allowed in DEFAULT values."
     ]
   },
-<<<<<<< HEAD
+  "_LEGACY_ERROR_TEMP_2000" : {
+    "message" : [
+      "<message>. If necessary set <ansiConfig> to false to bypass this error."
+    ]
+  },
+  "_LEGACY_ERROR_TEMP_2001" : {
+    "message" : [
+      "<message> If necessary set <ansiConfig> to false to bypass this error"
+    ]
+  },
+  "_LEGACY_ERROR_TEMP_2002" : {
+    "message" : [
+      "<message>"
+    ]
+  },
+  "_LEGACY_ERROR_TEMP_2003" : {
+    "message" : [
+      "Unsuccessful try to zip maps with <size> unique keys due to exceeding the array size limit <maxRoundedArrayLength>"
+    ]
+  },
+  "_LEGACY_ERROR_TEMP_2004" : {
+    "message" : [
+      "no default for type <dataType>"
+    ]
+  },
+  "_LEGACY_ERROR_TEMP_2005" : {
+    "message" : [
+      "Type <dataType> does not support ordered operations"
+    ]
+  },
+  "_LEGACY_ERROR_TEMP_2006" : {
+    "message" : [
+      "The specified group index cannot be less than zero"
+    ]
+  },
+  "_LEGACY_ERROR_TEMP_2007" : {
+    "message" : [
+      "Regex group count is <groupCount>, but the specified group index is <groupIndex>"
+    ]
+  },
+  "_LEGACY_ERROR_TEMP_2008" : {
+    "message" : [
+      "Find an invalid url string <url>. If necessary set <ansiConfig> to false to bypass this error."
+    ]
+  },
+  "_LEGACY_ERROR_TEMP_2009" : {
+    "message" : [
+      "dataType"
+    ]
+  },
+  "_LEGACY_ERROR_TEMP_2010" : {
+    "message" : [
+      "Window Functions do not support merging."
+    ]
+  },
+  "_LEGACY_ERROR_TEMP_2011" : {
+    "message" : [
+      "Unexpected data type <dataType>"
+    ]
+  },
+  "_LEGACY_ERROR_TEMP_2012" : {
+    "message" : [
+      "Unexpected type <dataType>"
+    ]
+  },
+  "_LEGACY_ERROR_TEMP_2013" : {
+    "message" : [
+      "Negative values found in <frequencyExpression>"
+    ]
+  },
+  "_LEGACY_ERROR_TEMP_2014" : {
+    "message" : [
+      "<funcName> is not matched at addNewFunction"
+    ]
+  },
+  "_LEGACY_ERROR_TEMP_2015" : {
+    "message" : [
+      "Cannot generate <codeType> code for incomparable type: <dataType>"
+    ]
+  },
+  "_LEGACY_ERROR_TEMP_2016" : {
+    "message" : [
+      "Can not interpolate <arg> into code block."
+    ]
+  },
+  "_LEGACY_ERROR_TEMP_2017" : {
+    "message" : [
+      "not resolved"
+    ]
+  },
+  "_LEGACY_ERROR_TEMP_2018" : {
+    "message" : [
+      "class `<cls>` is not supported by `MapObjects` as resulting collection."
+    ]
+  },
+  "_LEGACY_ERROR_TEMP_2019" : {
+    "message" : [
+      "Cannot use null as map key!"
+    ]
+  },
+  "_LEGACY_ERROR_TEMP_2020" : {
+    "message" : [
+      "Couldn't find a valid constructor on <cls>"
+    ]
+  },
+  "_LEGACY_ERROR_TEMP_2021" : {
+    "message" : [
+      "Couldn't find a primary constructor on <cls>"
+    ]
+  },
+  "_LEGACY_ERROR_TEMP_2022" : {
+    "message" : [
+      "Unsupported natural join type <joinType>"
+    ]
+  },
+  "_LEGACY_ERROR_TEMP_2023" : {
+    "message" : [
+      "Unresolved encoder expected, but <attr> was found."
+    ]
+  },
+  "_LEGACY_ERROR_TEMP_2024" : {
+    "message" : [
+      "Only expression encoders are supported for now."
+    ]
+  },
+  "_LEGACY_ERROR_TEMP_2025" : {
+    "message" : [
+      "<className> must override either <m1> or <m2>"
+    ]
+  },
   "_LEGACY_ERROR_TEMP_2051" : {
     "message" : [
       "Failed to find data source: <provider>. Please find packages at https://spark.apache.org/third-party-projects.html"
@@ -3131,136 +3260,6 @@
   "_LEGACY_ERROR_TEMP_2075" : {
     "message" : [
       "Write is not supported for binary file data source"
-=======
-  "_LEGACY_ERROR_TEMP_2000" : {
-    "message" : [
-      "<message>. If necessary set <ansiConfig> to false to bypass this error."
-    ]
-  },
-  "_LEGACY_ERROR_TEMP_2001" : {
-    "message" : [
-      "<message> If necessary set <ansiConfig> to false to bypass this error"
-    ]
-  },
-  "_LEGACY_ERROR_TEMP_2002" : {
-    "message" : [
-      "<message>"
-    ]
-  },
-  "_LEGACY_ERROR_TEMP_2003" : {
-    "message" : [
-      "Unsuccessful try to zip maps with <size> unique keys due to exceeding the array size limit <maxRoundedArrayLength>"
-    ]
-  },
-  "_LEGACY_ERROR_TEMP_2004" : {
-    "message" : [
-      "no default for type <dataType>"
-    ]
-  },
-  "_LEGACY_ERROR_TEMP_2005" : {
-    "message" : [
-      "Type <dataType> does not support ordered operations"
-    ]
-  },
-  "_LEGACY_ERROR_TEMP_2006" : {
-    "message" : [
-      "The specified group index cannot be less than zero"
-    ]
-  },
-  "_LEGACY_ERROR_TEMP_2007" : {
-    "message" : [
-      "Regex group count is <groupCount>, but the specified group index is <groupIndex>"
-    ]
-  },
-  "_LEGACY_ERROR_TEMP_2008" : {
-    "message" : [
-      "Find an invalid url string <url>. If necessary set <ansiConfig> to false to bypass this error."
-    ]
-  },
-  "_LEGACY_ERROR_TEMP_2009" : {
-    "message" : [
-      "dataType"
-    ]
-  },
-  "_LEGACY_ERROR_TEMP_2010" : {
-    "message" : [
-      "Window Functions do not support merging."
-    ]
-  },
-  "_LEGACY_ERROR_TEMP_2011" : {
-    "message" : [
-      "Unexpected data type <dataType>"
-    ]
-  },
-  "_LEGACY_ERROR_TEMP_2012" : {
-    "message" : [
-      "Unexpected type <dataType>"
-    ]
-  },
-  "_LEGACY_ERROR_TEMP_2013" : {
-    "message" : [
-      "Negative values found in <frequencyExpression>"
-    ]
-  },
-  "_LEGACY_ERROR_TEMP_2014" : {
-    "message" : [
-      "<funcName> is not matched at addNewFunction"
-    ]
-  },
-  "_LEGACY_ERROR_TEMP_2015" : {
-    "message" : [
-      "Cannot generate <codeType> code for incomparable type: <dataType>"
-    ]
-  },
-  "_LEGACY_ERROR_TEMP_2016" : {
-    "message" : [
-      "Can not interpolate <arg> into code block."
-    ]
-  },
-  "_LEGACY_ERROR_TEMP_2017" : {
-    "message" : [
-      "not resolved"
-    ]
-  },
-  "_LEGACY_ERROR_TEMP_2018" : {
-    "message" : [
-      "class `<cls>` is not supported by `MapObjects` as resulting collection."
-    ]
-  },
-  "_LEGACY_ERROR_TEMP_2019" : {
-    "message" : [
-      "Cannot use null as map key!"
-    ]
-  },
-  "_LEGACY_ERROR_TEMP_2020" : {
-    "message" : [
-      "Couldn't find a valid constructor on <cls>"
-    ]
-  },
-  "_LEGACY_ERROR_TEMP_2021" : {
-    "message" : [
-      "Couldn't find a primary constructor on <cls>"
-    ]
-  },
-  "_LEGACY_ERROR_TEMP_2022" : {
-    "message" : [
-      "Unsupported natural join type <joinType>"
-    ]
-  },
-  "_LEGACY_ERROR_TEMP_2023" : {
-    "message" : [
-      "Unresolved encoder expected, but <attr> was found."
-    ]
-  },
-  "_LEGACY_ERROR_TEMP_2024" : {
-    "message" : [
-      "Only expression encoders are supported for now."
-    ]
-  },
-  "_LEGACY_ERROR_TEMP_2025" : {
-    "message" : [
-      "<className> must override either <m1> or <m2>"
->>>>>>> 95cfdc69
     ]
   }
 }