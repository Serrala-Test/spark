--- conflicted
+++ resolved
@@ -251,15 +251,6 @@
       "Key <keyValue> does not exist. Use `try_element_at` to tolerate non-existent key and return NULL instead. If necessary set <config> to \"false\" to bypass this error."
     ]
   },
-<<<<<<< HEAD
-  "MISSING_COLUMN" : {
-    "message" : [
-      "Column <columnName> does not exist. Did you mean one of the following? [<proposal>]"
-    ],
-    "sqlState" : "42000"
-  },
-=======
->>>>>>> a859dd25
   "MISSING_STATIC_PARTITION_COLUMN" : {
     "message" : [
       "Unknown static partition column: <columnName>"
@@ -355,15 +346,15 @@
     ],
     "sqlState" : "42000"
   },
-<<<<<<< HEAD
+  "UNRESOLVED_COLUMN" : {
+    "message" : [
+      "A column or function parameter with name <objectName> cannot be resolved. Did you mean one of the following? [<objectList>]"
+    ],
+    "sqlState" : "42000"
+  },
   "UNRESOLVED_MAP_KEY" : {
     "message" : [
       "Cannot resolve column <columnName> as a map key. If the key is a string literal, please add single quotes around it. Otherwise, did you mean one of the following column(s)? [<proposal>]"
-=======
-  "UNRESOLVED_COLUMN" : {
-    "message" : [
-      "A column or function parameter with name <objectName> cannot be resolved. Did you mean one of the following? [<objectList>]"
->>>>>>> a859dd25
     ],
     "sqlState" : "42000"
   },
