--- conflicted
+++ resolved
@@ -725,36 +725,14 @@
     assert (capacity >= 0);
     capacity = Math.max((int) Math.min(MAX_CAPACITY, ByteArrayMethods.nextPowerOf2(capacity)), 64);
     assert (capacity <= MAX_CAPACITY);
-<<<<<<< HEAD
-    acquireOnHeapMemory(capacity * 16);
-    longArray = new LongArray(MemoryBlock.fromLongArray(new long[capacity * 2]));
-    bitset = new BitSet(MemoryBlock.fromLongArray(new long[capacity / 64]));
-=======
     longArray = allocateArray(capacity * 2);
     longArray.zeroOut();
->>>>>>> eec74ba8
 
     this.growthThreshold = (int) (capacity * loadFactor);
     this.mask = capacity - 1;
   }
 
   /**
-<<<<<<< HEAD
-   * Free the memory used by longArray.
-   */
-  public void freeArray() {
-    updatePeakMemoryUsed();
-    if (longArray != null) {
-      long used = longArray.memoryBlock().size();
-      longArray = null;
-      releaseOnHeapMemory(used);
-      bitset = null;
-    }
-  }
-
-  /**
-=======
->>>>>>> eec74ba8
    * Free all allocated memory associated with this map, including the storage for keys and values
    * as well as the hash map array itself.
    *
@@ -907,11 +885,7 @@
       longArray.set(newPos * 2, keyPointer);
       longArray.set(newPos * 2 + 1, hashcode);
     }
-<<<<<<< HEAD
-    releaseOnHeapMemory(oldLongArray.memoryBlock().size());
-=======
     freeArray(oldLongArray);
->>>>>>> eec74ba8
 
     if (enablePerfMetrics) {
       timeSpentResizingNs += System.nanoTime() - resizeStartTime;
