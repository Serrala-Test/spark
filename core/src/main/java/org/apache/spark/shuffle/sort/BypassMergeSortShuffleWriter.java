--- conflicted
+++ resolved
@@ -206,17 +206,6 @@
   }
 
   @Override
-<<<<<<< HEAD
-  public void stop() throws IOException {
-    if (partitionWriters != null) {
-      try {
-        final DiskBlockManager diskBlockManager = blockManager.diskBlockManager();
-        for (DiskBlockObjectWriter writer : partitionWriters) {
-          // This method explicitly does _not_ throw exceptions:
-          writer.revertPartialWritesAndClose();
-          if (!diskBlockManager.getFile(writer.blockId()).delete()) {
-            logger.error("Error while deleting file for block {}", writer.blockId());
-=======
   public Option<MapStatus> stop(boolean success) {
     if (stopping) {
       return None$.empty();
@@ -240,7 +229,6 @@
             }
           } finally {
             partitionWriters = null;
->>>>>>> f328feda
           }
         }
         shuffleBlockResolver.removeDataByMap(shuffleId, mapId);
