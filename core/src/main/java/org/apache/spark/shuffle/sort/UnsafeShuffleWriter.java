--- conflicted
+++ resolved
@@ -222,12 +222,10 @@
     serOutputStream = null;
     final SpillInfo[] spills = sorter.closeAndGetSpills();
     sorter = null;
-<<<<<<< HEAD
     final MapOutputCommitMessage mapOutputCommitMessage;
-=======
->>>>>>> 0bcbafb4
     try {
       mapOutputCommitMessage = mergeSpills(spills);
+      partitionLengths = mapOutputCommitMessage.getPartitionLengths();
     } finally {
       for (SpillInfo spill : spills) {
         if (spill.file.exists() && !spill.file.delete()) {
