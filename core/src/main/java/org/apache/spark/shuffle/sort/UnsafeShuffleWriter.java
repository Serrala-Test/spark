--- conflicted
+++ resolved
@@ -280,17 +280,11 @@
       if (maybeSingleFileWriter.isPresent()) {
         // Here, we don't need to perform any metrics updates because the bytes written to this
         // output file would have already been counted as shuffle bytes written.
-<<<<<<< HEAD
-        mapOutputCommitMessage = maybeSingleFileWriter.get().transferMapSpillFile(
-            spills[0].file, spills[0].partitionLengths);
-        assert Arrays.equals(
-            spills[0].partitionLengths, mapOutputCommitMessage.getPartitionLengths());
-=======
-        partitionLengths = spills[0].partitionLengths;
+        long[] partitionLengths = spills[0].partitionLengths;
         logger.debug("Merge shuffle spills for mapId {} with length {}", mapId,
             partitionLengths.length);
-        maybeSingleFileWriter.get().transferMapSpillFile(spills[0].file, partitionLengths);
->>>>>>> f7995c57
+        mapOutputCommitMessage = maybeSingleFileWriter.get().transferMapSpillFile(
+            spills[0].file, partitionLengths);
       } else {
         mapOutputCommitMessage = mergeSpillsUsingStandardWriter(spills);
       }
