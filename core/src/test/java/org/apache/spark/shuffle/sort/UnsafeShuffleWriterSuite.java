--- conflicted
+++ resolved
@@ -398,16 +398,7 @@
 
   @Test
   public void writeEnoughDataToTriggerSpill() throws Exception {
-<<<<<<< HEAD
-    taskMemoryManager = spy(taskMemoryManager);
-    doCallRealMethod() // initialize sort buffer
-      .doCallRealMethod() // allocate initial data page
-      .doReturn(0L) // deny request to allocate new page
-      .doCallRealMethod() // grant new sort buffer and data page
-      .when(taskMemoryManager).acquireOnHeapExecutionMemory(anyLong());
-=======
     memoryManager.limit(PackedRecordPointer.MAXIMUM_PAGE_SIZE_BYTES);
->>>>>>> bb5a2af0
     final UnsafeShuffleWriter<Object, Object> writer = createWriter(false);
     final ArrayList<Product2<Object, Object>> dataToWrite = new ArrayList<Product2<Object, Object>>();
     final byte[] bigByteArray = new byte[PackedRecordPointer.MAXIMUM_PAGE_SIZE_BYTES / 10];
@@ -415,10 +406,6 @@
       dataToWrite.add(new Tuple2<Object, Object>(i, bigByteArray));
     }
     writer.write(dataToWrite.iterator());
-<<<<<<< HEAD
-    verify(taskMemoryManager, times(5)).acquireOnHeapExecutionMemory(anyLong());
-=======
->>>>>>> bb5a2af0
     assertEquals(2, spillFilesCreated.size());
     writer.stop(true);
     readRecordsFromFile();
@@ -433,26 +420,13 @@
 
   @Test
   public void writeEnoughRecordsToTriggerSortBufferExpansionAndSpill() throws Exception {
-<<<<<<< HEAD
-    taskMemoryManager = spy(taskMemoryManager);
-    doCallRealMethod() // initialize sort buffer
-      .doCallRealMethod() // allocate initial data page
-      .doReturn(0L) // deny request to allocate new page
-      .doCallRealMethod() // grant new sort buffer and data page
-      .when(taskMemoryManager).acquireOnHeapExecutionMemory(anyLong());
-=======
     memoryManager.limit(UnsafeShuffleWriter.INITIAL_SORT_BUFFER_SIZE * 16);
->>>>>>> bb5a2af0
     final UnsafeShuffleWriter<Object, Object> writer = createWriter(false);
     final ArrayList<Product2<Object, Object>> dataToWrite = new ArrayList<>();
     for (int i = 0; i < UnsafeShuffleWriter.INITIAL_SORT_BUFFER_SIZE; i++) {
       dataToWrite.add(new Tuple2<Object, Object>(i, i));
     }
     writer.write(dataToWrite.iterator());
-<<<<<<< HEAD
-    verify(taskMemoryManager, times(5)).acquireOnHeapExecutionMemory(anyLong());
-=======
->>>>>>> bb5a2af0
     assertEquals(2, spillFilesCreated.size());
     writer.stop(true);
     readRecordsFromFile();
