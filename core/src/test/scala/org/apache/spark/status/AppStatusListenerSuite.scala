--- conflicted
+++ resolved
@@ -1720,45 +1720,4 @@
     def blockId: BlockId = RDDBlockId(rddId, partId)
 
   }
-<<<<<<< HEAD
-
-  /** Create a stage submitted event for the specified stage Id. */
-  private def createStageSubmittedEvent(stageId: Int) = {
-    SparkListenerStageSubmitted(new StageInfo(stageId, 0, stageId.toString, 0,
-      Seq.empty, Seq.empty, "details",
-      resourceProfileId = ResourceProfile.DEFAULT_RESOURCE_PROFILE_ID))
-  }
-
-  /** Create a stage completed event for the specified stage Id. */
-  private def createStageCompletedEvent(stageId: Int) = {
-    SparkListenerStageCompleted(new StageInfo(stageId, 0, stageId.toString, 0,
-      Seq.empty, Seq.empty, "details",
-      resourceProfileId = ResourceProfile.DEFAULT_RESOURCE_PROFILE_ID))
-  }
-
-  /** Create an executor added event for the specified executor Id. */
-  private def createExecutorAddedEvent(executorId: Int) = {
-    SparkListenerExecutorAdded(0L, executorId.toString,
-      new ExecutorInfo("host1", 1, Map.empty, Map.empty))
-  }
-
-  /** Create an executor added event for the specified executor Id. */
-  private def createExecutorRemovedEvent(executorId: Int) = {
-    SparkListenerExecutorRemoved(10L, executorId.toString, "test")
-  }
-
-  /** Create an executor metrics update event, with the specified executor metrics values. */
-  private def createExecutorMetricsUpdateEvent(
-      stageId: Int,
-      executorId: Int,
-      executorMetrics: Array[Long]): SparkListenerExecutorMetricsUpdate = {
-    val taskMetrics = TaskMetrics.empty
-    taskMetrics.incDiskBytesSpilled(111)
-    taskMetrics.incMemoryBytesSpilled(222)
-    val accum = Array((333L, 1, 1, taskMetrics.accumulators().map(AccumulatorSuite.makeInfo)))
-    val executorUpdates = Map((stageId, 0) -> new ExecutorMetrics(executorMetrics))
-    SparkListenerExecutorMetricsUpdate(executorId.toString, accum, executorUpdates)
-  }
-=======
->>>>>>> 1f50a587
 }