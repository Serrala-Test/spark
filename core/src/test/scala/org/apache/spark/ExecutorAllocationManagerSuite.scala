--- conflicted
+++ resolved
@@ -100,13 +100,9 @@
   test("add executors") {
     sc = createSparkContext(1, 10, 1)
     val manager = sc.executorAllocationManager.get
-<<<<<<< HEAD
     val stage0 = createStageInfo(0, 1000)
-    sc.listenerBus.postToAll(SparkListenerJobStart(0, 0, Seq(stage0), sc.getLocalProperties))
-    sc.listenerBus.postToAll(SparkListenerStageSubmitted(stage0))
-=======
-    post(sc.listenerBus, SparkListenerStageSubmitted(createStageInfo(0, 1000)))
->>>>>>> 3e6a714c
+    post(sc.listenerBus, SparkListenerJobStart(0, 0, Seq(stage0), sc.getLocalProperties))
+    post(sc.listenerBus, SparkListenerStageSubmitted(stage0))
 
     // Keep adding until the limit is reached
     assert(numExecutorsTarget(manager) === 1)
@@ -151,13 +147,9 @@
   test("add executors capped by num pending tasks") {
     sc = createSparkContext(0, 10, 0)
     val manager = sc.executorAllocationManager.get
-<<<<<<< HEAD
     val stages = Seq(createStageInfo(0, 5), createStageInfo(1, 3), createStageInfo(2, 3))
-    sc.listenerBus.postToAll(SparkListenerJobStart(0, 0, stages, sc.getLocalProperties))
-    sc.listenerBus.postToAll(SparkListenerStageSubmitted(stages(0)))
-=======
-    post(sc.listenerBus, SparkListenerStageSubmitted(createStageInfo(0, 5)))
->>>>>>> 3e6a714c
+    post(sc.listenerBus, SparkListenerJobStart(0, 0, stages, sc.getLocalProperties))
+    post(sc.listenerBus, SparkListenerStageSubmitted(stages(0)))
 
     // Verify that we're capped at number of tasks in the stage
     assert(numExecutorsTarget(manager) === 0)
@@ -173,13 +165,8 @@
     assert(numExecutorsToAdd(manager) === 1)
 
     // Verify that running a task doesn't affect the target
-<<<<<<< HEAD
-    sc.listenerBus.postToAll(SparkListenerStageSubmitted(stages(1)))
-    sc.listenerBus.postToAll(SparkListenerExecutorAdded(
-=======
-    post(sc.listenerBus, SparkListenerStageSubmitted(createStageInfo(1, 3)))
+    post(sc.listenerBus, SparkListenerStageSubmitted(stages(1)))
     post(sc.listenerBus, SparkListenerExecutorAdded(
->>>>>>> 3e6a714c
       0L, "executor-1", new ExecutorInfo("host1", 1, Map.empty)))
     post(sc.listenerBus, SparkListenerTaskStart(1, 0, createTaskInfo(0, 0, "executor-1")))
     assert(numExecutorsTarget(manager) === 5)
@@ -194,15 +181,9 @@
     assert(numExecutorsToAdd(manager) === 1)
 
     // Verify that re-running a task doesn't blow things up
-<<<<<<< HEAD
-    sc.listenerBus.postToAll(SparkListenerStageSubmitted(stages(2)))
-    sc.listenerBus.postToAll(SparkListenerTaskStart(2, 0, createTaskInfo(0, 0, "executor-1")))
-    sc.listenerBus.postToAll(SparkListenerTaskStart(2, 0, createTaskInfo(1, 0, "executor-1")))
-=======
-    post(sc.listenerBus, SparkListenerStageSubmitted(createStageInfo(2, 3)))
+    post(sc.listenerBus, SparkListenerStageSubmitted(stages(2)))
     post(sc.listenerBus, SparkListenerTaskStart(2, 0, createTaskInfo(0, 0, "executor-1")))
     post(sc.listenerBus, SparkListenerTaskStart(2, 0, createTaskInfo(1, 0, "executor-1")))
->>>>>>> 3e6a714c
     assert(addExecutors(manager) === 1)
     assert(numExecutorsTarget(manager) === 9)
     assert(numExecutorsToAdd(manager) === 2)
@@ -221,25 +202,15 @@
     val manager = sc.executorAllocationManager.get
 
     val stages = Seq(createStageInfo(0, 2))
-    sc.listenerBus.postToAll(SparkListenerJobStart(0, 0, stages, sc.getLocalProperties))
-    sc.listenerBus.postToAll(SparkListenerStageSubmitted(stages(0)))
+    post(sc.listenerBus, SparkListenerJobStart(0, 0, stages, sc.getLocalProperties))
+    post(sc.listenerBus, SparkListenerStageSubmitted(stages(0)))
     // Verify that we're capped at number of tasks including the speculative ones in the stage
-<<<<<<< HEAD
-    sc.listenerBus.postToAll(SparkListenerSpeculativeTaskSubmitted(0))
+    post(sc.listenerBus, SparkListenerSpeculativeTaskSubmitted(0))
     assert(numExecutorsTarget(manager) === 0)
     assert(numExecutorsToAdd(manager) === 1)
     assert(addExecutors(manager) === 1)
-    sc.listenerBus.postToAll(SparkListenerSpeculativeTaskSubmitted(0))
-    sc.listenerBus.postToAll(SparkListenerSpeculativeTaskSubmitted(0))
-=======
-    post(sc.listenerBus, SparkListenerSpeculativeTaskSubmitted(1))
-    assert(numExecutorsTarget(manager) === 0)
-    assert(numExecutorsToAdd(manager) === 1)
-    assert(addExecutors(manager) === 1)
-    post(sc.listenerBus, SparkListenerSpeculativeTaskSubmitted(1))
-    post(sc.listenerBus, SparkListenerSpeculativeTaskSubmitted(1))
-    post(sc.listenerBus, SparkListenerStageSubmitted(createStageInfo(1, 2)))
->>>>>>> 3e6a714c
+    post(sc.listenerBus, SparkListenerSpeculativeTaskSubmitted(0))
+    post(sc.listenerBus, SparkListenerSpeculativeTaskSubmitted(0))
     assert(numExecutorsTarget(manager) === 1)
     assert(numExecutorsToAdd(manager) === 2)
     assert(addExecutors(manager) === 2)
@@ -250,21 +221,13 @@
     assert(numExecutorsToAdd(manager) === 1)
 
     // Verify that running a task doesn't affect the target
-<<<<<<< HEAD
-    sc.listenerBus.postToAll(SparkListenerTaskStart(0, 0, createTaskInfo(0, 0, "executor-1")))
-=======
-    post(sc.listenerBus, SparkListenerTaskStart(1, 0, createTaskInfo(0, 0, "executor-1")))
->>>>>>> 3e6a714c
+    post(sc.listenerBus, SparkListenerTaskStart(0, 0, createTaskInfo(0, 0, "executor-1")))
     assert(numExecutorsTarget(manager) === 5)
     assert(addExecutors(manager) === 0)
     assert(numExecutorsToAdd(manager) === 1)
 
     // Verify that running a speculative task doesn't affect the target
-<<<<<<< HEAD
-    sc.listenerBus.postToAll(SparkListenerTaskStart(0, 0, createTaskInfo(0, 0, "executor-2", true)))
-=======
-    post(sc.listenerBus, SparkListenerTaskStart(1, 0, createTaskInfo(0, 0, "executor-2", true)))
->>>>>>> 3e6a714c
+    post(sc.listenerBus, SparkListenerTaskStart(0, 0, createTaskInfo(0, 0, "executor-2", true)))
     assert(numExecutorsTarget(manager) === 5)
     assert(addExecutors(manager) === 0)
     assert(numExecutorsToAdd(manager) === 1)
@@ -285,46 +248,46 @@
     val manager = sc.executorAllocationManager.get
     val stages = Seq(createStageInfo(0, 10), createStageInfo(1, 10))
     // Submit the job and stage start/submit events
-    sc.listenerBus.postToAll(SparkListenerJobStart(0, 0, stages, sc.getLocalProperties))
-    sc.listenerBus.postToAll(SparkListenerStageSubmitted(stages(0)))
+    post(sc.listenerBus, SparkListenerJobStart(0, 0, stages, sc.getLocalProperties))
+    post(sc.listenerBus, SparkListenerStageSubmitted(stages(0)))
 
     // Verify that we're capped at number of max concurrent tasks in the stage
     assert(maxNumExecutorsNeeded(manager) === 2)
 
     // Submit another stage in the same job
-    sc.listenerBus.postToAll(SparkListenerStageSubmitted(stages(1)))
+    post(sc.listenerBus, SparkListenerStageSubmitted(stages(1)))
     assert(maxNumExecutorsNeeded(manager) === 2)
 
-    sc.listenerBus.postToAll(SparkListenerStageCompleted(stages(0)))
-    sc.listenerBus.postToAll(SparkListenerStageCompleted(stages(1)))
-    sc.listenerBus.postToAll(SparkListenerJobEnd(0, 10, JobSucceeded))
+    post(sc.listenerBus, SparkListenerStageCompleted(stages(0)))
+    post(sc.listenerBus, SparkListenerStageCompleted(stages(1)))
+    post(sc.listenerBus, SparkListenerJobEnd(0, 10, JobSucceeded))
 
     // Submit a new job in the same job group
     val stage2 = createStageInfo(2, 20)
-    sc.listenerBus.postToAll(SparkListenerJobStart(1, 0, Seq(stage2), sc.getLocalProperties))
-    sc.listenerBus.postToAll(SparkListenerStageSubmitted(stage2))
+    post(sc.listenerBus, SparkListenerJobStart(1, 0, Seq(stage2), sc.getLocalProperties))
+    post(sc.listenerBus, SparkListenerStageSubmitted(stage2))
     assert(maxNumExecutorsNeeded(manager) === 2)
 
-    sc.listenerBus.postToAll(SparkListenerStageCompleted(stage2))
-    sc.listenerBus.postToAll(SparkListenerJobEnd(1, 10, JobSucceeded))
+    post(sc.listenerBus, SparkListenerStageCompleted(stage2))
+    post(sc.listenerBus, SparkListenerJobEnd(1, 10, JobSucceeded))
 
     // Set another jobGroup
     sc.setJobGroup("group2", "", false)
 
     val stage3 = createStageInfo(3, 20)
-    sc.listenerBus.postToAll(SparkListenerJobStart(2, 0, Seq(stage3), sc.getLocalProperties))
-    sc.listenerBus.postToAll(SparkListenerStageSubmitted(stage3))
+    post(sc.listenerBus, SparkListenerJobStart(2, 0, Seq(stage3), sc.getLocalProperties))
+    post(sc.listenerBus, SparkListenerStageSubmitted(stage3))
     assert(maxNumExecutorsNeeded(manager) === 5)
 
-    sc.listenerBus.postToAll(SparkListenerStageCompleted(stage3))
-    sc.listenerBus.postToAll(SparkListenerJobEnd(2, 10, JobSucceeded))
+    post(sc.listenerBus, SparkListenerStageCompleted(stage3))
+    post(sc.listenerBus, SparkListenerJobEnd(2, 10, JobSucceeded))
 
     // Clear jobGroup
     sc.clearJobGroup()
 
     val stage4 = createStageInfo(4, 50)
-    sc.listenerBus.postToAll(SparkListenerJobStart(2, 0, Seq(stage4), sc.getLocalProperties))
-    sc.listenerBus.postToAll(SparkListenerStageSubmitted(stage4))
+    post(sc.listenerBus, SparkListenerJobStart(2, 0, Seq(stage4), sc.getLocalProperties))
+    post(sc.listenerBus, SparkListenerStageSubmitted(stage4))
     assert(maxNumExecutorsNeeded(manager) === 50)
   }
 
@@ -344,46 +307,46 @@
     val manager = sc.executorAllocationManager.get
     val stages = Seq(createStageInfo(0, 10), createStageInfo(1, 10))
     // Submit the job and stage start/submit events
-    sc.listenerBus.postToAll(SparkListenerJobStart(0, 0, stages, sc.getLocalProperties))
-    sc.listenerBus.postToAll(SparkListenerStageSubmitted(stages(0)))
+    post(sc.listenerBus, SparkListenerJobStart(0, 0, stages, sc.getLocalProperties))
+    post(sc.listenerBus, SparkListenerStageSubmitted(stages(0)))
 
     // Verify that we're capped at number of max concurrent tasks in the stage
     assert(maxNumExecutorsNeeded(manager) === 1)
 
     // Submit another stage in the same job
-    sc.listenerBus.postToAll(SparkListenerStageSubmitted(stages(1)))
+    post(sc.listenerBus, SparkListenerStageSubmitted(stages(1)))
     assert(maxNumExecutorsNeeded(manager) === 1)
 
-    sc.listenerBus.postToAll(SparkListenerStageCompleted(stages(0)))
-    sc.listenerBus.postToAll(SparkListenerStageCompleted(stages(1)))
-    sc.listenerBus.postToAll(SparkListenerJobEnd(0, 10, JobSucceeded))
+    post(sc.listenerBus, SparkListenerStageCompleted(stages(0)))
+    post(sc.listenerBus, SparkListenerStageCompleted(stages(1)))
+    post(sc.listenerBus, SparkListenerJobEnd(0, 10, JobSucceeded))
 
     // Submit a new job in the same job group
     val stage2 = createStageInfo(2, 20)
-    sc.listenerBus.postToAll(SparkListenerJobStart(1, 0, Seq(stage2), sc.getLocalProperties))
-    sc.listenerBus.postToAll(SparkListenerStageSubmitted(stage2))
+    post(sc.listenerBus, SparkListenerJobStart(1, 0, Seq(stage2), sc.getLocalProperties))
+    post(sc.listenerBus, SparkListenerStageSubmitted(stage2))
     assert(maxNumExecutorsNeeded(manager) === 1)
 
-    sc.listenerBus.postToAll(SparkListenerStageCompleted(stage2))
-    sc.listenerBus.postToAll(SparkListenerJobEnd(1, 10, JobSucceeded))
+    post(sc.listenerBus, SparkListenerStageCompleted(stage2))
+    post(sc.listenerBus, SparkListenerJobEnd(1, 10, JobSucceeded))
 
     // Set another jobGroup
     sc.setJobGroup("group2", "", false)
 
     val stage3 = createStageInfo(3, 20)
-    sc.listenerBus.postToAll(SparkListenerJobStart(2, 0, Seq(stage3), sc.getLocalProperties))
-    sc.listenerBus.postToAll(SparkListenerStageSubmitted(stage3))
+    post(sc.listenerBus, SparkListenerJobStart(2, 0, Seq(stage3), sc.getLocalProperties))
+    post(sc.listenerBus, SparkListenerStageSubmitted(stage3))
     assert(maxNumExecutorsNeeded(manager) === 2)
 
-    sc.listenerBus.postToAll(SparkListenerStageCompleted(stage3))
-    sc.listenerBus.postToAll(SparkListenerJobEnd(2, 10, JobSucceeded))
+    post(sc.listenerBus, SparkListenerStageCompleted(stage3))
+    post(sc.listenerBus, SparkListenerJobEnd(2, 10, JobSucceeded))
 
     // Clear jobGroup
     sc.clearJobGroup()
 
     val stage4 = createStageInfo(4, 50)
-    sc.listenerBus.postToAll(SparkListenerJobStart(2, 0, Seq(stage4), sc.getLocalProperties))
-    sc.listenerBus.postToAll(SparkListenerStageSubmitted(stage4))
+    post(sc.listenerBus, SparkListenerJobStart(2, 0, Seq(stage4), sc.getLocalProperties))
+    post(sc.listenerBus, SparkListenerStageSubmitted(stage4))
     assert(maxNumExecutorsNeeded(manager) === 17)
   }
 
@@ -405,51 +368,51 @@
     sc.setJobGroup("group1", "", false)
     val stages = Seq(createStageInfo(0, 2), createStageInfo(1, 10))
     // Submit the job and stage start/submit events
-    sc.listenerBus.postToAll(SparkListenerJobStart(0, 0, stages, sc.getLocalProperties))
-    sc.listenerBus.postToAll(SparkListenerStageSubmitted(stages(0)))
+    post(sc.listenerBus, SparkListenerJobStart(0, 0, stages, sc.getLocalProperties))
+    post(sc.listenerBus, SparkListenerStageSubmitted(stages(0)))
 
     // Verify that we're capped at number of max concurrent tasks in the job group
     assert(maxNumExecutorsNeeded(manager) === 2)
 
     // Submit another stage in the same job
-    sc.listenerBus.postToAll(SparkListenerStageSubmitted(stages(1)))
+    post(sc.listenerBus, SparkListenerStageSubmitted(stages(1)))
     assert(maxNumExecutorsNeeded(manager) === 5)
 
     // Submit a job in group 2
     sc.setJobGroup("group2", "", false)
     val stage2 = createStageInfo(2, 20)
-    sc.listenerBus.postToAll(SparkListenerJobStart(1, 0, Seq(stage2), sc.getLocalProperties))
-    sc.listenerBus.postToAll(SparkListenerStageSubmitted(stage2))
+    post(sc.listenerBus, SparkListenerJobStart(1, 0, Seq(stage2), sc.getLocalProperties))
+    post(sc.listenerBus, SparkListenerStageSubmitted(stage2))
     assert(maxNumExecutorsNeeded(manager) === 16) // 5 + 11
 
     // Submit a job in group 3
     sc.setJobGroup("group3", "", false)
     val stage3 = createStageInfo(3, 50)
-    sc.listenerBus.postToAll(SparkListenerJobStart(2, 0, Seq(stage3), sc.getLocalProperties))
-    sc.listenerBus.postToAll(SparkListenerStageSubmitted(stage3))
+    post(sc.listenerBus, SparkListenerJobStart(2, 0, Seq(stage3), sc.getLocalProperties))
+    post(sc.listenerBus, SparkListenerStageSubmitted(stage3))
     assert(maxNumExecutorsNeeded(manager) === 33) // 5 + 11 + 17
 
     // Mark job in group 2 as complete
-    sc.listenerBus.postToAll(SparkListenerStageCompleted(stage2))
-    sc.listenerBus.postToAll(SparkListenerJobEnd(1, 20, JobSucceeded))
+    post(sc.listenerBus, SparkListenerStageCompleted(stage2))
+    post(sc.listenerBus, SparkListenerJobEnd(1, 20, JobSucceeded))
     assert(maxNumExecutorsNeeded(manager) === 22) // 33 - 11
 
     // Mark job in group 1 as complete
-    sc.listenerBus.postToAll(SparkListenerStageCompleted(stages(0)))
-    sc.listenerBus.postToAll(SparkListenerStageCompleted(stages(1)))
-    sc.listenerBus.postToAll(SparkListenerJobEnd(0, 10, JobSucceeded))
+    post(sc.listenerBus, SparkListenerStageCompleted(stages(0)))
+    post(sc.listenerBus, SparkListenerStageCompleted(stages(1)))
+    post(sc.listenerBus, SparkListenerJobEnd(0, 10, JobSucceeded))
     assert(maxNumExecutorsNeeded(manager) === 17) // 22 - 5
 
     // Submit a job without any job group
     sc.clearJobGroup()
     val stage4 = createStageInfo(4, 333)
-    sc.listenerBus.postToAll(SparkListenerJobStart(4, 0, Seq(stage4), sc.getLocalProperties))
-    sc.listenerBus.postToAll(SparkListenerStageSubmitted(stage4))
+    post(sc.listenerBus, SparkListenerJobStart(4, 0, Seq(stage4), sc.getLocalProperties))
+    post(sc.listenerBus, SparkListenerStageSubmitted(stage4))
     assert(maxNumExecutorsNeeded(manager) === 350) // 17 + 333
 
     // Mark job without job group as complete
-    sc.listenerBus.postToAll(SparkListenerStageCompleted(stage4))
-    sc.listenerBus.postToAll(SparkListenerJobEnd(4, 20, JobSucceeded))
+    post(sc.listenerBus, SparkListenerStageCompleted(stage4))
+    post(sc.listenerBus, SparkListenerJobEnd(4, 20, JobSucceeded))
     assert(maxNumExecutorsNeeded(manager) === 17) // 350 - 333
   }
 
@@ -472,100 +435,96 @@
     sc.setJobGroup("group1", "", false)
     val stages = Seq(createStageInfo(0, 2), createStageInfo(1, 10))
     // Submit the job and stage start/submit events
-    sc.listenerBus.postToAll(SparkListenerJobStart(0, 0, stages, sc.getLocalProperties))
-    sc.listenerBus.postToAll(SparkListenerStageSubmitted(stages(0)))
+    post(sc.listenerBus, SparkListenerJobStart(0, 0, stages, sc.getLocalProperties))
+    post(sc.listenerBus, SparkListenerStageSubmitted(stages(0)))
 
     // Verify that we're capped at number of max concurrent tasks in the job group.
     assert(maxNumExecutorsNeeded(manager) === 2) // There are only 2 tasks in stage 0
 
-    sc.listenerBus.postToAll(SparkListenerTaskStart(0, 0, createTaskInfo(0, 0, "executor-1")))
-    sc.listenerBus.postToAll(SparkListenerTaskStart(0, 0, createTaskInfo(1, 2, "executor-1")))
+    post(sc.listenerBus, SparkListenerTaskStart(0, 0, createTaskInfo(0, 0, "executor-1")))
+    post(sc.listenerBus, SparkListenerTaskStart(0, 0, createTaskInfo(1, 2, "executor-1")))
     assert(maxNumExecutorsNeeded(manager) === 2)
 
     // submit speculative tasks
-    sc.listenerBus.postToAll(SparkListenerSpeculativeTaskSubmitted(0))
+    post(sc.listenerBus, SparkListenerSpeculativeTaskSubmitted(0))
     assert(maxNumExecutorsNeeded(manager) === 3)
-    sc.listenerBus.postToAll(SparkListenerSpeculativeTaskSubmitted(0))
+    post(sc.listenerBus, SparkListenerSpeculativeTaskSubmitted(0))
     assert(maxNumExecutorsNeeded(manager) === 4)
 
     val speculativeTask1 = createTaskInfo(0, 1, "executor-2", true)
-    sc.listenerBus.postToAll(SparkListenerTaskStart(0, 0, speculativeTask1))
-    sc.listenerBus.postToAll(SparkListenerTaskStart(0, 0, createTaskInfo(1, 3, "executor-2", true)))
+    post(sc.listenerBus, SparkListenerTaskStart(0, 0, speculativeTask1))
+    post(sc.listenerBus, SparkListenerTaskStart(0, 0, createTaskInfo(1, 3, "executor-2", true)))
 
     assert(maxNumExecutorsNeeded(manager) === 4) // no. of executors should remain the same
 
     // Submit another stage in the same job
-    sc.listenerBus.postToAll(SparkListenerStageSubmitted(stages(1)))
+    post(sc.listenerBus, SparkListenerStageSubmitted(stages(1)))
     assert(maxNumExecutorsNeeded(manager) === 5) // Limited by conf to 5 or else would have been 14.
 
     // Submit a job in group 2
     sc.setJobGroup("group2", "", false)
     val stage2 = createStageInfo(2, 20)
-    sc.listenerBus.postToAll(SparkListenerJobStart(1, 0, Seq(stage2), sc.getLocalProperties))
-    sc.listenerBus.postToAll(SparkListenerStageSubmitted(stage2))
+    post(sc.listenerBus, SparkListenerJobStart(1, 0, Seq(stage2), sc.getLocalProperties))
+    post(sc.listenerBus, SparkListenerStageSubmitted(stage2))
     assert(maxNumExecutorsNeeded(manager) === 16) // 5 + 11
 
     // Submit a job in group 3
     sc.setJobGroup("group3", "", false)
     val stage3 = createStageInfo(3, 50)
-    sc.listenerBus.postToAll(SparkListenerJobStart(2, 0, Seq(stage3), sc.getLocalProperties))
-    sc.listenerBus.postToAll(SparkListenerStageSubmitted(stage3))
+    post(sc.listenerBus, SparkListenerJobStart(2, 0, Seq(stage3), sc.getLocalProperties))
+    post(sc.listenerBus, SparkListenerStageSubmitted(stage3))
     assert(maxNumExecutorsNeeded(manager) === 33) // 5 + 11 + 17
 
     // Mark job in group 2 as complete
-    sc.listenerBus.postToAll(SparkListenerStageCompleted(stage2))
-    sc.listenerBus.postToAll(SparkListenerJobEnd(1, 20, JobSucceeded))
+    post(sc.listenerBus, SparkListenerStageCompleted(stage2))
+    post(sc.listenerBus, SparkListenerJobEnd(1, 20, JobSucceeded))
     assert(maxNumExecutorsNeeded(manager) === 22) // 33 - 11
 
     // Complete a stage in job group1
-    sc.listenerBus.postToAll(SparkListenerStageCompleted(stages(1)))
+    post(sc.listenerBus, SparkListenerStageCompleted(stages(1)))
     // Stage1 in job0 finished 10 tasks, we have 4 outstanding (2 regular + 2 speculative). The max
     // no. of tasks is configured as 5 for group1, so now 1 executor is reduced (5-4).
     assert(maxNumExecutorsNeeded(manager) === 21)
     // Kill a speculative task in stage0. This will reduce the no. of executors by 1.
-    sc.listenerBus.postToAll(SparkListenerTaskEnd(0, 0, null,
+    post(sc.listenerBus, SparkListenerTaskEnd(0, 0, null,
       TaskKilled("For testing"), speculativeTask1, null))
     assert(maxNumExecutorsNeeded(manager) === 20)
 
     // Mark job in group 1 as complete
-    sc.listenerBus.postToAll(SparkListenerStageCompleted(stages(0)))
-    sc.listenerBus.postToAll(SparkListenerJobEnd(0, 10, JobSucceeded))
+    post(sc.listenerBus, SparkListenerStageCompleted(stages(0)))
+    post(sc.listenerBus, SparkListenerJobEnd(0, 10, JobSucceeded))
     assert(maxNumExecutorsNeeded(manager) === 17) // 20 - 3 (2 regular tasks + 1 speculative task)
 
     // Submit a job without any job group
     sc.clearJobGroup()
     val stage4 = createStageInfo(4, 333)
-    sc.listenerBus.postToAll(SparkListenerJobStart(4, 0, Seq(stage4), sc.getLocalProperties))
-    sc.listenerBus.postToAll(SparkListenerStageSubmitted(stage4))
+    post(sc.listenerBus, SparkListenerJobStart(4, 0, Seq(stage4), sc.getLocalProperties))
+    post(sc.listenerBus, SparkListenerStageSubmitted(stage4))
     assert(maxNumExecutorsNeeded(manager) === 350) // 17 + 333
 
     // Submit a speculative task in unbounded job group
-    sc.listenerBus.postToAll(SparkListenerSpeculativeTaskSubmitted(4))
-    sc.listenerBus.postToAll(SparkListenerSpeculativeTaskSubmitted(4))
+    post(sc.listenerBus, SparkListenerSpeculativeTaskSubmitted(4))
+    post(sc.listenerBus, SparkListenerSpeculativeTaskSubmitted(4))
     assert(maxNumExecutorsNeeded(manager) === 352) // 2 executors added for speculative execution.
 
     val speculativeTask2 = createTaskInfo(10, 30, "executor-2", true)
-    sc.listenerBus.postToAll(SparkListenerTaskStart(4, 0, speculativeTask2))
-    sc.listenerBus.postToAll(SparkListenerTaskEnd(4, 0, null, Success, speculativeTask2, null))
+    post(sc.listenerBus, SparkListenerTaskStart(4, 0, speculativeTask2))
+    post(sc.listenerBus, SparkListenerTaskEnd(4, 0, null, Success, speculativeTask2, null))
 
     assert(maxNumExecutorsNeeded(manager) === 351) // Reduce count as speculative task completed.
 
     // Mark job without job group as complete
-    sc.listenerBus.postToAll(SparkListenerStageCompleted(stage4))
-    sc.listenerBus.postToAll(SparkListenerJobEnd(4, 20, JobSucceeded))
+    post(sc.listenerBus, SparkListenerStageCompleted(stage4))
+    post(sc.listenerBus, SparkListenerJobEnd(4, 20, JobSucceeded))
     assert(maxNumExecutorsNeeded(manager) === 17) // 350 (351 with speculative) - 333
   }
 
   test("cancel pending executors when no longer needed") {
     sc = createSparkContext(0, 10, 0)
     val manager = sc.executorAllocationManager.get
-<<<<<<< HEAD
     val stage0 = createStageInfo(2, 5)
-    sc.listenerBus.postToAll(SparkListenerJobStart(0, 0, Seq(stage0), sc.getLocalProperties))
-    sc.listenerBus.postToAll(SparkListenerStageSubmitted(stage0))
-=======
-    post(sc.listenerBus, SparkListenerStageSubmitted(createStageInfo(2, 5)))
->>>>>>> 3e6a714c
+    post(sc.listenerBus, SparkListenerJobStart(0, 0, Seq(stage0), sc.getLocalProperties))
+    post(sc.listenerBus, SparkListenerStageSubmitted(stage0))
 
     assert(numExecutorsTarget(manager) === 0)
     assert(numExecutorsToAdd(manager) === 1)
@@ -692,13 +651,9 @@
     sc = createSparkContext(5, 12, 5)
     val manager = sc.executorAllocationManager.get
 
-<<<<<<< HEAD
     val stages = Seq(createStageInfo(0, 8))
-    sc.listenerBus.postToAll(SparkListenerJobStart(0, 0, stages, sc.getLocalProperties))
-    sc.listenerBus.postToAll(SparkListenerStageSubmitted(stages(0)))
-=======
-    post(sc.listenerBus, SparkListenerStageSubmitted(createStageInfo(0, 8)))
->>>>>>> 3e6a714c
+    post(sc.listenerBus, SparkListenerJobStart(0, 0, stages, sc.getLocalProperties))
+    post(sc.listenerBus, SparkListenerStageSubmitted(stages(0)))
 
     // Remove when numExecutorsTarget is the same as the current number of executors
     assert(addExecutors(manager) === 1)
@@ -737,13 +692,9 @@
   test ("interleaving add and remove") {
     sc = createSparkContext(5, 12, 5)
     val manager = sc.executorAllocationManager.get
-<<<<<<< HEAD
     val stage0 = createStageInfo(0, 1000)
-    sc.listenerBus.postToAll(SparkListenerJobStart(0, 0, Seq(stage0), sc.getLocalProperties))
-    sc.listenerBus.postToAll(SparkListenerStageSubmitted(stage0))
-=======
-    post(sc.listenerBus, SparkListenerStageSubmitted(createStageInfo(0, 1000)))
->>>>>>> 3e6a714c
+    post(sc.listenerBus, SparkListenerJobStart(0, 0, Seq(stage0), sc.getLocalProperties))
+    post(sc.listenerBus, SparkListenerStageSubmitted(stage0))
 
     // Add a few executors
     assert(addExecutors(manager) === 1)
@@ -922,13 +873,9 @@
     val clock = new ManualClock(2020L)
     val manager = sc.executorAllocationManager.get
     manager.setClock(clock)
-<<<<<<< HEAD
     val stage0 = createStageInfo(0, 1000)
-    sc.listenerBus.postToAll(SparkListenerJobStart(0, 0, Seq(stage0), sc.getLocalProperties))
-    sc.listenerBus.postToAll(SparkListenerStageSubmitted(stage0))
-=======
-    post(sc.listenerBus, SparkListenerStageSubmitted(createStageInfo(0, 1000)))
->>>>>>> 3e6a714c
+    post(sc.listenerBus, SparkListenerJobStart(0, 0, Seq(stage0), sc.getLocalProperties))
+    post(sc.listenerBus, SparkListenerStageSubmitted(stage0))
 
     // Scheduler queue backlogged
     onSchedulerBacklogged(manager)
@@ -1041,14 +988,10 @@
 
     // Starting a stage should start the add timer
     val numTasks = 10
-<<<<<<< HEAD
     val stages = Seq(createStageInfo(0, numTasks), createStageInfo(1, numTasks),
       createStageInfo(2, numTasks))
-    sc.listenerBus.postToAll(SparkListenerJobStart(0, 0, stages, sc.getLocalProperties))
-    sc.listenerBus.postToAll(SparkListenerStageSubmitted(stages(0)))
-=======
-    post(sc.listenerBus, SparkListenerStageSubmitted(createStageInfo(0, numTasks)))
->>>>>>> 3e6a714c
+    post(sc.listenerBus, SparkListenerJobStart(0, 0, stages, sc.getLocalProperties))
+    post(sc.listenerBus, SparkListenerStageSubmitted(stages(0)))
     assert(addTime(manager) !== NOT_SET)
 
     // Starting a subset of the tasks should not cancel the add timer
@@ -1062,13 +1005,8 @@
 
     // Start two different stages
     // The add timer should be canceled only if all tasks in both stages start running
-<<<<<<< HEAD
-    sc.listenerBus.postToAll(SparkListenerStageSubmitted(stages(1)))
-    sc.listenerBus.postToAll(SparkListenerStageSubmitted(stages(2)))
-=======
-    post(sc.listenerBus, SparkListenerStageSubmitted(createStageInfo(1, numTasks)))
-    post(sc.listenerBus, SparkListenerStageSubmitted(createStageInfo(2, numTasks)))
->>>>>>> 3e6a714c
+    post(sc.listenerBus, SparkListenerStageSubmitted(stages(1)))
+    post(sc.listenerBus, SparkListenerStageSubmitted(stages(2)))
     assert(addTime(manager) !== NOT_SET)
     taskInfos.foreach { info => post(sc.listenerBus, SparkListenerTaskStart(1, 0, info)) }
     assert(addTime(manager) !== NOT_SET)
@@ -1179,14 +1117,9 @@
   test("avoid ramp up when target < running executors") {
     sc = createSparkContext(0, 100000, 0)
     val manager = sc.executorAllocationManager.get
-<<<<<<< HEAD
     val stages = Seq(createStageInfo(0, 1000), createStageInfo(1, 1000))
-    sc.listenerBus.postToAll(SparkListenerJobStart(0, 0, stages, sc.getLocalProperties))
-    sc.listenerBus.postToAll(SparkListenerStageSubmitted(stages(0)))
-=======
-    val stage1 = createStageInfo(0, 1000)
-    post(sc.listenerBus, SparkListenerStageSubmitted(stage1))
->>>>>>> 3e6a714c
+    post(sc.listenerBus, SparkListenerJobStart(0, 0, stages, sc.getLocalProperties))
+    post(sc.listenerBus, SparkListenerStageSubmitted(stages(0)))
 
     assert(addExecutors(manager) === 1)
     assert(addExecutors(manager) === 2)
@@ -1197,20 +1130,12 @@
       onExecutorAdded(manager, s"executor-$i")
     }
     assert(executorIds(manager).size === 15)
-<<<<<<< HEAD
-    sc.listenerBus.postToAll(SparkListenerStageCompleted(stages(0)))
-=======
-    post(sc.listenerBus, SparkListenerStageCompleted(stage1))
->>>>>>> 3e6a714c
+    post(sc.listenerBus, SparkListenerStageCompleted(stages(0)))
 
     adjustRequestedExecutors(manager)
     assert(numExecutorsTarget(manager) === 0)
 
-<<<<<<< HEAD
-    sc.listenerBus.postToAll(SparkListenerStageSubmitted(stages(1)))
-=======
-    post(sc.listenerBus, SparkListenerStageSubmitted(createStageInfo(1, 1000)))
->>>>>>> 3e6a714c
+    post(sc.listenerBus, SparkListenerStageSubmitted(stages(1)))
     addExecutors(manager)
     assert(numExecutorsTarget(manager) === 16)
   }
@@ -1227,13 +1152,9 @@
     // Verify whether the initial number of executors is kept with no pending tasks
     assert(numExecutorsTarget(manager) === 3)
 
-<<<<<<< HEAD
     val stage0 = createStageInfo(1, 2)
-    sc.listenerBus.postToAll(SparkListenerJobStart(0, 0, Seq(stage0), sc.getLocalProperties))
-    sc.listenerBus.postToAll(SparkListenerStageSubmitted(stage0))
-=======
-    post(sc.listenerBus, SparkListenerStageSubmitted(createStageInfo(1, 2)))
->>>>>>> 3e6a714c
+    post(sc.listenerBus, SparkListenerJobStart(0, 0, Seq(stage0), sc.getLocalProperties))
+    post(sc.listenerBus, SparkListenerStageSubmitted(stage0))
     clock.advance(100L)
 
     assert(maxNumExecutorsNeeded(manager) === 2)
@@ -1282,47 +1203,29 @@
       Seq.empty,
       Seq.empty
     )
-<<<<<<< HEAD
-=======
-    val stageInfo1 = createStageInfo(1, 5, localityPreferences1)
-    post(sc.listenerBus, SparkListenerStageSubmitted(stageInfo1))
-
-    assert(localityAwareTasks(manager) === 3)
-    assert(hostToLocalTaskCount(manager) ===
-      Map("host1" -> 2, "host2" -> 3, "host3" -> 2, "host4" -> 2))
-
->>>>>>> 3e6a714c
+
     val localityPreferences2 = Seq(
       Seq(TaskLocation("host2"), TaskLocation("host3"), TaskLocation("host5")),
       Seq(TaskLocation("host3"), TaskLocation("host4"), TaskLocation("host5")),
       Seq.empty
     )
-<<<<<<< HEAD
     val stageInfos = Seq(createStageInfo(1, 5, localityPreferences1),
       createStageInfo(2, 3, localityPreferences2))
 
-    sc.listenerBus.postToAll(SparkListenerJobStart(0, 0, stageInfos, sc.getLocalProperties))
-    sc.listenerBus.postToAll(SparkListenerStageSubmitted(stageInfos(0)))
+    post(sc.listenerBus, SparkListenerJobStart(0, 0, stageInfos, sc.getLocalProperties))
+    post(sc.listenerBus, SparkListenerStageSubmitted(stageInfos(0)))
 
     assert(localityAwareTasks(manager) === 3)
     assert(hostToLocalTaskCount(manager) ===
       Map("host1" -> 2, "host2" -> 3, "host3" -> 2, "host4" -> 2))
 
-    sc.listenerBus.postToAll(SparkListenerStageSubmitted(stageInfos(1)))
-=======
-    val stageInfo2 = createStageInfo(2, 3, localityPreferences2)
-    post(sc.listenerBus, SparkListenerStageSubmitted(stageInfo2))
->>>>>>> 3e6a714c
+    post(sc.listenerBus, SparkListenerStageSubmitted(stageInfos(1)))
 
     assert(localityAwareTasks(manager) === 5)
     assert(hostToLocalTaskCount(manager) ===
       Map("host1" -> 2, "host2" -> 4, "host3" -> 4, "host4" -> 3, "host5" -> 2))
 
-<<<<<<< HEAD
-    sc.listenerBus.postToAll(SparkListenerStageCompleted(stageInfos(0)))
-=======
-    post(sc.listenerBus, SparkListenerStageCompleted(stageInfo1))
->>>>>>> 3e6a714c
+    post(sc.listenerBus, SparkListenerStageCompleted(stageInfos(0)))
     assert(localityAwareTasks(manager) === 2)
     assert(hostToLocalTaskCount(manager) ===
       Map("host2" -> 1, "host3" -> 2, "host4" -> 1, "host5" -> 2))
@@ -1333,13 +1236,9 @@
     val manager = sc.executorAllocationManager.get
     assert(maxNumExecutorsNeeded(manager) === 0)
 
-<<<<<<< HEAD
     val stage0 = createStageInfo(0, 1)
-    sc.listenerBus.postToAll(SparkListenerJobStart(0, 0, Seq(stage0), sc.getLocalProperties))
-    sc.listenerBus.postToAll(SparkListenerStageSubmitted(stage0))
-=======
-    post(sc.listenerBus, SparkListenerStageSubmitted(createStageInfo(0, 1)))
->>>>>>> 3e6a714c
+    post(sc.listenerBus, SparkListenerJobStart(0, 0, Seq(stage0), sc.getLocalProperties))
+    post(sc.listenerBus, SparkListenerStageSubmitted(stage0))
     assert(maxNumExecutorsNeeded(manager) === 1)
 
     val taskInfo = createTaskInfo(1, 1, "executor-1")
@@ -1360,13 +1259,9 @@
 
     // Allocation manager is reset when adding executor requests are sent without reporting back
     // executor added.
-<<<<<<< HEAD
     val stage0 = createStageInfo(0, 10)
-    sc.listenerBus.postToAll(SparkListenerJobStart(0, 0, Seq(stage0), sc.getLocalProperties))
-    sc.listenerBus.postToAll(SparkListenerStageSubmitted(stage0))
-=======
-    post(sc.listenerBus, SparkListenerStageSubmitted(createStageInfo(0, 10)))
->>>>>>> 3e6a714c
+    post(sc.listenerBus, SparkListenerJobStart(0, 0, Seq(stage0), sc.getLocalProperties))
+    post(sc.listenerBus, SparkListenerStageSubmitted(stage0))
 
     assert(addExecutors(manager) === 1)
     assert(numExecutorsTarget(manager) === 2)
