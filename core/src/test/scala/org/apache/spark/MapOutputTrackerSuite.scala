--- conflicted
+++ resolved
@@ -125,14 +125,9 @@
     masterTracker.trackerActor = actorSystem.actorOf(
         Props(new MapOutputTrackerMasterActor(masterTracker)), "MapOutputTracker")
 
-<<<<<<< HEAD
-    val (slaveSystem, _) = AkkaUtils.createActorSystem("spark-slave", hostname, 0, conf = conf)
-    val slaveTracker = new MapOutputTrackerWorker(conf)
-=======
     val (slaveSystem, _) = AkkaUtils.createActorSystem("spark-slave", hostname, 0, conf = conf,
       securityManager = new SecurityManager(conf))
-    val slaveTracker = new MapOutputTracker(conf)
->>>>>>> 5d98cfc1
+    val slaveTracker = new MapOutputTrackerWorker(conf)
     val selection = slaveSystem.actorSelection(
       s"akka.tcp://spark@localhost:$boundPort/user/MapOutputTracker")
     val timeout = AkkaUtils.lookupTimeout(conf)
