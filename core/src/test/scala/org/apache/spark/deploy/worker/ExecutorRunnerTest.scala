--- conflicted
+++ resolved
@@ -29,12 +29,7 @@
     def f(s:String) = new File(s)
     val sparkHome = sys.props("spark.test.home")
     val appDesc = new ApplicationDescription("app name", Some(8), 500,
-<<<<<<< HEAD
-      Command("foo", Seq(), Map(), Seq(), Seq()), "appUiUrl")
-=======
-      Command("foo", Seq(), Map(), Seq(), Seq(), Seq()),
-      sparkHome, "appUiUrl")
->>>>>>> 0da07da5
+      Command("foo", Seq(), Map(), Seq(), Seq(), Seq()), "appUiUrl", Option(sparkHome))
     val appId = "12345-worker321-9876"
     val er = new ExecutorRunner(appId, 1, appDesc, 8, 500, null, "blah", "worker321", f(sparkHome),
       f("ooga"), "blah", new SparkConf, ExecutorState.RUNNING)
