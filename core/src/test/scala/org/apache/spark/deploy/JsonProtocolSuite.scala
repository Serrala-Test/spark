--- conflicted
+++ resolved
@@ -89,50 +89,6 @@
     assertValidDataInJson(output, JsonMethods.parse(JsonConstants.workerStateJsonStr))
   }
 
-<<<<<<< HEAD
-  def createAppDesc(): ApplicationDescription = {
-    val cmd = new Command("mainClass", List("arg1", "arg2"), Map(), Seq(), Seq(), Seq())
-    new ApplicationDescription("name", Some(4), 1234, cmd, "appUiUrl")
-  }
-
-  def createAppInfo() : ApplicationInfo = {
-    val appInfo = new ApplicationInfo(JsonConstants.appInfoStartTime,
-      "id", createAppDesc(), JsonConstants.submitDate, null, Int.MaxValue)
-    appInfo.endTime = JsonConstants.currTimeInMillis
-    appInfo
-  }
-
-  def createDriverCommand(): Command = new Command(
-    "org.apache.spark.FakeClass", Seq("some arg --and-some options -g foo"),
-    Map(("K1", "V1"), ("K2", "V2")), Seq("cp1", "cp2"), Seq("lp1", "lp2"), Seq("-Dfoo")
-  )
-
-  def createDriverDesc(): DriverDescription =
-    new DriverDescription("hdfs://some-dir/some.jar", 100, 3, false, createDriverCommand())
-
-  def createDriverInfo(): DriverInfo = new DriverInfo(3, "driver-3",
-    createDriverDesc(), new Date())
-
-  def createWorkerInfo(): WorkerInfo = {
-    val workerInfo = new WorkerInfo("id", "host", 8080, 4, 1234, null, "http://publicAddress:80")
-    workerInfo.lastHeartbeat = JsonConstants.currTimeInMillis
-    workerInfo
-  }
-
-  def createExecutorRunner(): ExecutorRunner = {
-    new ExecutorRunner("appId", 123, createAppDesc(), 4, 1234, null, "workerId", "host", 123,
-      "publicAddress", new File("sparkHome"), new File("workDir"), "akka://worker",
-      new SparkConf, Seq("localDir"), ExecutorState.RUNNING)
-  }
-
-  def createDriverRunner(): DriverRunner = {
-    val conf = new SparkConf()
-    new DriverRunner(conf, "driverId", new File("workDir"), new File("sparkHome"),
-      createDriverDesc(), null, "akka://worker", new SecurityManager(conf))
-  }
-
-=======
->>>>>>> 051c6a06
   def assertValidJson(json: JValue) {
     try {
       JsonMethods.parse(JsonMethods.compact(json))
