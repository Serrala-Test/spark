--- conflicted
+++ resolved
@@ -22,12 +22,8 @@
 import java.util.concurrent.atomic.AtomicInteger
 
 import scala.collection.JavaConverters._
-<<<<<<< HEAD
 import scala.collection.mutable
-import scala.collection.mutable.HashMap
-=======
 import scala.collection.mutable.{HashMap, HashSet}
->>>>>>> dccc0aa3
 import scala.concurrent.duration._
 import scala.io.Source
 import scala.language.postfixOps
@@ -43,8 +39,8 @@
 import org.apache.spark.{SecurityManager, SparkConf, SparkFunSuite}
 import org.apache.spark.deploy._
 import org.apache.spark.deploy.DeployMessages._
-<<<<<<< HEAD
-import org.apache.spark.rpc._
+import org.apache.spark.rpc.{RpcAddress, RpcEndpoint, RpcEndpointRef, RpcEnv}
+import org.apache.spark.serializer
 
 object MockWorker {
   val counter = new AtomicInteger(10000)
@@ -88,10 +84,6 @@
       driverIdToAppId.remove(driverId)
   }
 }
-=======
-import org.apache.spark.rpc.{RpcAddress, RpcEndpoint, RpcEndpointRef, RpcEnv}
-import org.apache.spark.serializer
->>>>>>> dccc0aa3
 
 class MasterSuite extends SparkFunSuite
   with Matchers with Eventually with PrivateMethodTester with BeforeAndAfter {
@@ -641,7 +633,6 @@
     }
   }
 
-<<<<<<< HEAD
   test("SPARK-19900: there should be a corresponding driver for the app after relaunching driver") {
     val conf = new SparkConf().set("spark.worker.timeout", "1")
     val master = makeMaster(conf)
@@ -705,7 +696,7 @@
       assert(masterState.activeApps.length == 1)
     }
   }
-=======
+
   private def getDrivers(master: Master): HashSet[DriverInfo] = {
     master.invokePrivate(_drivers())
   }
@@ -741,5 +732,4 @@
 
 private object FakeRecoveryModeFactory {
   val persistentData = new HashMap[String, Object]()
->>>>>>> dccc0aa3
 }