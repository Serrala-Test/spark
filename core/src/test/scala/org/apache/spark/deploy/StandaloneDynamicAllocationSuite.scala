/*
 * Licensed to the Apache Software Foundation (ASF) under one or more
 * contributor license agreements.  See the NOTICE file distributed with
 * this work for additional information regarding copyright ownership.
 * The ASF licenses this file to You under the Apache License, Version 2.0
 * (the "License"); you may not use this file except in compliance with
 * the License.  You may obtain a copy of the License at
 *
 *    http://www.apache.org/licenses/LICENSE-2.0
 *
 * Unless required by applicable law or agreed to in writing, software
 * distributed under the License is distributed on an "AS IS" BASIS,
 * WITHOUT WARRANTIES OR CONDITIONS OF ANY KIND, either express or implied.
 * See the License for the specific language governing permissions and
 * limitations under the License.
 */

package org.apache.spark.deploy

import scala.collection.mutable
import scala.concurrent.duration._

import org.mockito.ArgumentMatchers.any
import org.mockito.Mockito.{mock, verify, when}
import org.scalatest.{BeforeAndAfterAll, PrivateMethodTester}
import org.scalatest.concurrent.Eventually._

import org.apache.spark._
import org.apache.spark.deploy.DeployMessages._
import org.apache.spark.deploy.master.ApplicationInfo
import org.apache.spark.deploy.master.Master
import org.apache.spark.deploy.worker.Worker
import org.apache.spark.internal.config
import org.apache.spark.resource.ResourceProfile
import org.apache.spark.rpc.{RpcAddress, RpcEndpointRef, RpcEnv}
import org.apache.spark.scheduler.TaskSchedulerImpl
import org.apache.spark.scheduler.cluster._
import org.apache.spark.scheduler.cluster.CoarseGrainedClusterMessages.{LaunchedExecutor, RegisterExecutor}

/**
 * End-to-end tests for dynamic allocation in standalone mode.
 */
class StandaloneDynamicAllocationSuite
  extends SparkFunSuite
  with LocalSparkContext
  with BeforeAndAfterAll
  with PrivateMethodTester {

  private val numWorkers = 2
  private val conf = new SparkConf()
  private val securityManager = new SecurityManager(conf)

  private var masterRpcEnv: RpcEnv = null
  private var workerRpcEnvs: Seq[RpcEnv] = null
  private var master: Master = null
  private var workers: Seq[Worker] = null

  /**
   * Start the local cluster.
   * Note: local-cluster mode is insufficient because we want a reference to the Master.
   */
  override def beforeAll(): Unit = {
    super.beforeAll()
    masterRpcEnv = RpcEnv.create(Master.SYSTEM_NAME, "localhost", 0, conf, securityManager)
    workerRpcEnvs = (0 until numWorkers).map { i =>
      RpcEnv.create(Worker.SYSTEM_NAME + i, "localhost", 0, conf, securityManager)
    }
    master = makeMaster()
    workers = makeWorkers(10, 2048)
    // Wait until all workers register with master successfully
    eventually(timeout(1.minute), interval(10.milliseconds)) {
      assert(getMasterState.workers.size === numWorkers)
    }
  }

  override def afterAll(): Unit = {
    try {
      masterRpcEnv.shutdown()
      workerRpcEnvs.foreach(_.shutdown())
      master.stop()
      workers.foreach(_.stop())
      masterRpcEnv = null
      workerRpcEnvs = null
      master = null
      workers = null
    } finally {
      super.afterAll()
    }
  }

  test("dynamic allocation default behavior") {
    sc = new SparkContext(appConf)
    val appId = sc.applicationId
    eventually(timeout(10.seconds), interval(10.millis)) {
      val apps = getApplications()
      assert(apps.size === 1)
      assert(apps.head.id === appId)
      assert(apps.head.executors.size === 2)
      assert(apps.head.getExecutorLimit === Int.MaxValue)
    }
    // kill all executors
    assert(killAllExecutors(sc))
    var apps = getApplications()
    assert(apps.head.executors.size === 0)
    assert(apps.head.getExecutorLimit === 0)
    // request 1
    assert(sc.requestExecutors(1))
    apps = getApplications()
    assert(apps.head.executors.size === 1)
    assert(apps.head.getExecutorLimit === 1)
    // request 1 more
    assert(sc.requestExecutors(1))
    apps = getApplications()
    assert(apps.head.executors.size === 2)
    assert(apps.head.getExecutorLimit === 2)
    // request 1 more; this one won't go through
    assert(sc.requestExecutors(1))
    apps = getApplications()
    assert(apps.head.executors.size === 2)
    assert(apps.head.getExecutorLimit === 3)
    // kill all existing executors; we should end up with 3 - 2 = 1 executor
    assert(killAllExecutors(sc))
    apps = getApplications()
    assert(apps.head.executors.size === 1)
    assert(apps.head.getExecutorLimit === 1)
    // kill all executors again; this time we'll have 1 - 1 = 0 executors left
    assert(killAllExecutors(sc))
    apps = getApplications()
    assert(apps.head.executors.size === 0)
    assert(apps.head.getExecutorLimit === 0)
    // request many more; this increases the limit well beyond the cluster capacity
    assert(sc.requestExecutors(1000))
    apps = getApplications()
    assert(apps.head.executors.size === 2)
    assert(apps.head.getExecutorLimit === 1000)
  }

  test("dynamic allocation with max cores <= cores per worker") {
    sc = new SparkContext(appConf.set(config.CORES_MAX, 8))
    val appId = sc.applicationId
    eventually(timeout(10.seconds), interval(10.millis)) {
      val apps = getApplications()
      assert(apps.size === 1)
      assert(apps.head.id === appId)
      assert(apps.head.executors.size === 2)
      assert(apps.head.executors.values.map(_.cores).toArray === Array(4, 4))
      assert(apps.head.getExecutorLimit === Int.MaxValue)
    }
    // kill all executors
    assert(killAllExecutors(sc))
    var apps = getApplications()
    assert(apps.head.executors.size === 0)
    assert(apps.head.getExecutorLimit === 0)
    // request 1
    assert(sc.requestExecutors(1))
    apps = getApplications()
    assert(apps.head.executors.size === 1)
    assert(apps.head.executors.values.head.cores === 8)
    assert(apps.head.getExecutorLimit === 1)
    // request 1 more; this one won't go through because we're already at max cores.
    // This highlights a limitation of using dynamic allocation with max cores WITHOUT
    // setting cores per executor: once an application scales down and then scales back
    // up, its executors may not be spread out anymore!
    assert(sc.requestExecutors(1))
    apps = getApplications()
    assert(apps.head.executors.size === 1)
    assert(apps.head.getExecutorLimit === 2)
    // request 1 more; this one also won't go through for the same reason
    assert(sc.requestExecutors(1))
    apps = getApplications()
    assert(apps.head.executors.size === 1)
    assert(apps.head.getExecutorLimit === 3)
    // kill all existing executors; we should end up with 3 - 1 = 2 executor
    // Note: we scheduled these executors together, so their cores should be evenly distributed
    assert(killAllExecutors(sc))
    apps = getApplications()
    assert(apps.head.executors.size === 2)
    assert(apps.head.executors.values.map(_.cores).toArray === Array(4, 4))
    assert(apps.head.getExecutorLimit === 2)
    // kill all executors again; this time we'll have 1 - 1 = 0 executors left
    assert(killAllExecutors(sc))
    apps = getApplications()
    assert(apps.head.executors.size === 0)
    assert(apps.head.getExecutorLimit === 0)
    // request many more; this increases the limit well beyond the cluster capacity
    assert(sc.requestExecutors(1000))
    apps = getApplications()
    assert(apps.head.executors.size === 2)
    assert(apps.head.executors.values.map(_.cores).toArray === Array(4, 4))
    assert(apps.head.getExecutorLimit === 1000)
  }

  test("dynamic allocation with max cores > cores per worker") {
    sc = new SparkContext(appConf.set(config.CORES_MAX, 16))
    val appId = sc.applicationId
    eventually(timeout(10.seconds), interval(10.millis)) {
      val apps = getApplications()
      assert(apps.size === 1)
      assert(apps.head.id === appId)
      assert(apps.head.executors.size === 2)
      assert(apps.head.executors.values.map(_.cores).toArray === Array(8, 8))
      assert(apps.head.getExecutorLimit === Int.MaxValue)
    }
    // kill all executors
    assert(killAllExecutors(sc))
    var apps = getApplications()
    assert(apps.head.executors.size === 0)
    assert(apps.head.getExecutorLimit === 0)
    // request 1
    assert(sc.requestExecutors(1))
    apps = getApplications()
    assert(apps.head.executors.size === 1)
    assert(apps.head.executors.values.head.cores === 10)
    assert(apps.head.getExecutorLimit === 1)
    // request 1 more
    // Note: the cores are not evenly distributed because we scheduled these executors 1 by 1
    assert(sc.requestExecutors(1))
    apps = getApplications()
    assert(apps.head.executors.size === 2)
    assert(apps.head.executors.values.map(_.cores).toSet === Set(10, 6))
    assert(apps.head.getExecutorLimit === 2)
    // request 1 more; this one won't go through
    assert(sc.requestExecutors(1))
    apps = getApplications()
    assert(apps.head.executors.size === 2)
    assert(apps.head.getExecutorLimit === 3)
    // kill all existing executors; we should end up with 3 - 2 = 1 executor
    assert(killAllExecutors(sc))
    apps = getApplications()
    assert(apps.head.executors.size === 1)
    assert(apps.head.executors.values.head.cores === 10)
    assert(apps.head.getExecutorLimit === 1)
    // kill all executors again; this time we'll have 1 - 1 = 0 executors left
    assert(killAllExecutors(sc))
    apps = getApplications()
    assert(apps.head.executors.size === 0)
    assert(apps.head.getExecutorLimit === 0)
    // request many more; this increases the limit well beyond the cluster capacity
    assert(sc.requestExecutors(1000))
    apps = getApplications()
    assert(apps.head.executors.size === 2)
    assert(apps.head.executors.values.map(_.cores).toArray === Array(8, 8))
    assert(apps.head.getExecutorLimit === 1000)
  }

  test("dynamic allocation with cores per executor") {
    sc = new SparkContext(appConf.set(config.EXECUTOR_CORES, 2))
    val appId = sc.applicationId
    eventually(timeout(10.seconds), interval(10.millis)) {
      val apps = getApplications()
      assert(apps.size === 1)
      assert(apps.head.id === appId)
      assert(apps.head.executors.size === 10) // 20 cores total
      assert(apps.head.getExecutorLimit === Int.MaxValue)
    }
    // kill all executors
    assert(killAllExecutors(sc))
    var apps = getApplications()
    assert(apps.head.executors.size === 0)
    assert(apps.head.getExecutorLimit === 0)
    // request 1
    assert(sc.requestExecutors(1))
    apps = getApplications()
    assert(apps.head.executors.size === 1)
    assert(apps.head.getExecutorLimit === 1)
    // request 3 more
    assert(sc.requestExecutors(3))
    apps = getApplications()
    assert(apps.head.executors.size === 4)
    assert(apps.head.getExecutorLimit === 4)
    // request 10 more; only 6 will go through
    assert(sc.requestExecutors(10))
    apps = getApplications()
    assert(apps.head.executors.size === 10)
    assert(apps.head.getExecutorLimit === 14)
    // kill 2 executors; we should get 2 back immediately
    assert(killNExecutors(sc, 2))
    apps = getApplications()
    assert(apps.head.executors.size === 10)
    assert(apps.head.getExecutorLimit === 12)
    // kill 4 executors; we should end up with 12 - 4 = 8 executors
    assert(killNExecutors(sc, 4))
    apps = getApplications()
    assert(apps.head.executors.size === 8)
    assert(apps.head.getExecutorLimit === 8)
    // kill all executors; this time we'll have 8 - 8 = 0 executors left
    assert(killAllExecutors(sc))
    apps = getApplications()
    assert(apps.head.executors.size === 0)
    assert(apps.head.getExecutorLimit === 0)
    // request many more; this increases the limit well beyond the cluster capacity
    assert(sc.requestExecutors(1000))
    apps = getApplications()
    assert(apps.head.executors.size === 10)
    assert(apps.head.getExecutorLimit === 1000)
  }

  test("dynamic allocation with cores per executor AND max cores") {
    sc = new SparkContext(appConf
      .set(config.EXECUTOR_CORES, 2)
      .set(config.CORES_MAX, 8))
    val appId = sc.applicationId
    eventually(timeout(10.seconds), interval(10.millis)) {
      val apps = getApplications()
      assert(apps.size === 1)
      assert(apps.head.id === appId)
      assert(apps.head.executors.size === 4) // 8 cores total
      assert(apps.head.getExecutorLimit === Int.MaxValue)
    }
    // kill all executors
    assert(killAllExecutors(sc))
    var apps = getApplications()
    assert(apps.head.executors.size === 0)
    assert(apps.head.getExecutorLimit === 0)
    // request 1
    assert(sc.requestExecutors(1))
    apps = getApplications()
    assert(apps.head.executors.size === 1)
    assert(apps.head.getExecutorLimit === 1)
    // request 3 more
    assert(sc.requestExecutors(3))
    apps = getApplications()
    assert(apps.head.executors.size === 4)
    assert(apps.head.getExecutorLimit === 4)
    // request 10 more; none will go through
    assert(sc.requestExecutors(10))
    apps = getApplications()
    assert(apps.head.executors.size === 4)
    assert(apps.head.getExecutorLimit === 14)
    // kill all executors; 4 executors will be launched immediately
    assert(killAllExecutors(sc))
    apps = getApplications()
    assert(apps.head.executors.size === 4)
    assert(apps.head.getExecutorLimit === 10)
    // ... and again
    assert(killAllExecutors(sc))
    apps = getApplications()
    assert(apps.head.executors.size === 4)
    assert(apps.head.getExecutorLimit === 6)
    // ... and again; now we end up with 6 - 4 = 2 executors left
    assert(killAllExecutors(sc))
    apps = getApplications()
    assert(apps.head.executors.size === 2)
    assert(apps.head.getExecutorLimit === 2)
    // ... and again; this time we have 2 - 2 = 0 executors left
    assert(killAllExecutors(sc))
    apps = getApplications()
    assert(apps.head.executors.size === 0)
    assert(apps.head.getExecutorLimit === 0)
    // request many more; this increases the limit well beyond the cluster capacity
    assert(sc.requestExecutors(1000))
    apps = getApplications()
    assert(apps.head.executors.size === 4)
    assert(apps.head.getExecutorLimit === 1000)
  }

  test("kill the same executor twice (SPARK-9795)") {
    sc = new SparkContext(appConf)
    val appId = sc.applicationId
    sc.requestExecutors(2)
    eventually(timeout(10.seconds), interval(10.millis)) {
      val apps = getApplications()
      assert(apps.size === 1)
      assert(apps.head.id === appId)
      assert(apps.head.executors.size === 2)
      assert(apps.head.getExecutorLimit === 2)
    }
    // sync executors between the Master and the driver, needed because
    // the driver refuses to kill executors it does not know about
    syncExecutors(sc)
    // kill the same executor twice
    val executors = getExecutorIds(sc)
    assert(executors.size === 2)
    assert(sc.killExecutor(executors.head))
    assert(!sc.killExecutor(executors.head))
    val apps = getApplications()
    assert(apps.head.executors.size === 1)
    // The limit should not be lowered twice
    assert(apps.head.getExecutorLimit === 1)
  }

  test("the pending replacement executors should not be lost (SPARK-10515)") {
    sc = new SparkContext(appConf)
    val appId = sc.applicationId
    sc.requestExecutors(2)
    eventually(timeout(10.seconds), interval(10.millis)) {
      val apps = getApplications()
      assert(apps.size === 1)
      assert(apps.head.id === appId)
      assert(apps.head.executors.size === 2)
      assert(apps.head.getExecutorLimit === 2)
    }
    // sync executors between the Master and the driver, needed because
    // the driver refuses to kill executors it does not know about
    syncExecutors(sc)
    val executors = getExecutorIds(sc)
    val executorIdsBefore = executors.toSet
    assert(executors.size === 2)
    // kill and replace an executor
    assert(sc.killAndReplaceExecutor(executors.head))
    eventually(timeout(10.seconds), interval(10.millis)) {
      val apps = getApplications()
      assert(apps.head.executors.size === 2)
      val executorIdsAfter = getExecutorIds(sc).toSet
      // make sure the executor was killed and replaced
      assert(executorIdsBefore != executorIdsAfter)
    }

    // kill old executor (which is killedAndReplaced) should fail
    assert(!sc.killExecutor(executors.head))

    // refresh executors list
    val newExecutors = getExecutorIds(sc)
    syncExecutors(sc)

    // kill newly created executor and do not replace it
    assert(sc.killExecutor(newExecutors(1)))
    val apps = getApplications()
    assert(apps.head.executors.size === 1)
    assert(apps.head.getExecutorLimit === 1)
  }

  test("disable force kill for busy executors (SPARK-9552)") {
    sc = new SparkContext(appConf)
    val appId = sc.applicationId
    eventually(timeout(10.seconds), interval(10.millis)) {
      val apps = getApplications()
      assert(apps.size === 1)
      assert(apps.head.id === appId)
      assert(apps.head.executors.size === 2)
      assert(apps.head.getExecutorLimit === Int.MaxValue)
    }
    var apps = getApplications()
    // sync executors between the Master and the driver, needed because
    // the driver refuses to kill executors it does not know about
    syncExecutors(sc)
    val executors = getExecutorIds(sc)
    assert(executors.size === 2)

    // simulate running a task on the executor
    val getMap = PrivateMethod[mutable.HashMap[String, mutable.HashSet[Long]]](
      Symbol("executorIdToRunningTaskIds"))
    val taskScheduler = sc.taskScheduler.asInstanceOf[TaskSchedulerImpl]
    val executorIdToRunningTaskIds = taskScheduler invokePrivate getMap()
    executorIdToRunningTaskIds(executors.head) = mutable.HashSet(1L)
    // kill the busy executor without force; this should fail
    assert(killExecutor(sc, executors.head, force = false).isEmpty)
    apps = getApplications()
    assert(apps.head.executors.size === 2)

    // force kill busy executor
    assert(killExecutor(sc, executors.head, force = true).nonEmpty)
    apps = getApplications()
    // kill executor successfully
    assert(apps.head.executors.size === 1)
  }

  test("initial executor limit") {
    val initialExecutorLimit = 1
    val myConf = appConf
      .set(config.DYN_ALLOCATION_ENABLED, true)
      .set(config.SHUFFLE_SERVICE_ENABLED, true)
      .set(config.DYN_ALLOCATION_INITIAL_EXECUTORS, initialExecutorLimit)
    sc = new SparkContext(myConf)
    val appId = sc.applicationId
    eventually(timeout(10.seconds), interval(10.millis)) {
      val apps = getApplications()
      assert(apps.size === 1)
      assert(apps.head.id === appId)
      assert(apps.head.executors.size === initialExecutorLimit)
      assert(apps.head.getExecutorLimit === initialExecutorLimit)
    }
  }

  test("kill all executors on localhost") {
    sc = new SparkContext(appConf)
    val appId = sc.applicationId
    eventually(timeout(10.seconds), interval(10.millis)) {
      val apps = getApplications()
      assert(apps.size === 1)
      assert(apps.head.id === appId)
      assert(apps.head.executors.size === 2)
      assert(apps.head.getExecutorLimit === Int.MaxValue)
    }
    val beforeList = getApplications().head.executors.keys.toSet
    syncExecutors(sc)

    sc.schedulerBackend match {
      case b: CoarseGrainedSchedulerBackend =>
        b.killExecutorsOnHost("localhost")
      case _ => fail("expected coarse grained scheduler")
    }

    eventually(timeout(10.seconds), interval(100.millis)) {
      val afterList = getApplications().head.executors.keys.toSet
      assert(beforeList.intersect(afterList).size == 0)
    }
  }

  test("executor registration on a blacklisted host must fail") {
    // The context isn't really used by the test, but it helps with creating a test scheduler,
    // since CoarseGrainedSchedulerBackend makes a lot of calls to the context instance.
    sc = new SparkContext(appConf.set(config.BLACKLIST_ENABLED.key, "true"))

    val endpointRef = mock(classOf[RpcEndpointRef])
    val mockAddress = mock(classOf[RpcAddress])
    when(endpointRef.address).thenReturn(mockAddress)
    val message = RegisterExecutor("one", endpointRef, "blacklisted-host", 10, Map.empty,
      Map.empty, Map.empty, ResourceProfile.DEFAULT_RESOURCE_PROFILE_ID)

    val taskScheduler = mock(classOf[TaskSchedulerImpl])
    when(taskScheduler.nodeBlacklist()).thenReturn(Set("blacklisted-host"))
    when(taskScheduler.resourceOffers(any())).thenReturn(Nil)
    when(taskScheduler.sc).thenReturn(sc)

    val rpcEnv = RpcEnv.create("test-rpcenv", "localhost", 0, conf, securityManager)
    try {
      val scheduler = new CoarseGrainedSchedulerBackend(taskScheduler, rpcEnv)
      try {
        scheduler.start()
        val e = intercept[SparkException] {
          scheduler.driverEndpoint.askSync[Boolean](message)
        }
        assert(e.getCause().isInstanceOf[IllegalStateException])
        assert(scheduler.getExecutorIds().isEmpty)
      } finally {
        scheduler.stop()
      }
    } finally {
      rpcEnv.shutdown()
    }
  }

  // ===============================
  // | Utility methods for testing |
  // ===============================

  /** Return a SparkConf for applications that want to talk to our Master. */
  private def appConf: SparkConf = {
    new SparkConf()
      .setMaster(masterRpcEnv.address.toSparkURL)
      .setAppName("test")
      .set(config.EXECUTOR_MEMORY.key, "256m")
      // Because we're faking executor launches in the Worker, set the config so that the driver
      // will not timeout anything related to executors.
      .set(config.Network.NETWORK_TIMEOUT.key, "2h")
      .set(config.EXECUTOR_HEARTBEAT_INTERVAL.key, "1h")
      .set(config.STORAGE_BLOCKMANAGER_SLAVE_TIMEOUT.key, "1h")
  }

  /** Make a master to which our application will send executor requests. */
  private def makeMaster(): Master = {
    val master = new Master(masterRpcEnv, masterRpcEnv.address, 0, securityManager, conf)
    masterRpcEnv.setupEndpoint(Master.ENDPOINT_NAME, master)
    master
  }

  /** Make a few workers that talk to our master. */
  private def makeWorkers(cores: Int, memory: Int): Seq[Worker] = {
    (0 until numWorkers).map { i =>
      val rpcEnv = workerRpcEnvs(i)
      val worker = new TestWorker(rpcEnv, cores, memory)
      rpcEnv.setupEndpoint(Worker.ENDPOINT_NAME, worker)
      worker
    }
  }

  /** Get the Master state */
  private def getMasterState: MasterStateResponse = {
    master.self.askSync[MasterStateResponse](RequestMasterState)
  }

  /** Get the applications that are active from Master */
  private def getApplications(): Seq[ApplicationInfo] = {
    getMasterState.activeApps
  }

  /** Kill all executors belonging to this application. */
  private def killAllExecutors(sc: SparkContext): Boolean = {
    killNExecutors(sc, Int.MaxValue)
  }

  /** Kill N executors belonging to this application. */
  private def killNExecutors(sc: SparkContext, n: Int): Boolean = {
    syncExecutors(sc)
    sc.killExecutors(getExecutorIds(sc).take(n))
  }

  /** Kill the given executor, specifying whether to force kill it. */
  private def killExecutor(sc: SparkContext, executorId: String, force: Boolean): Seq[String] = {
    syncExecutors(sc)
    sc.schedulerBackend match {
      case b: CoarseGrainedSchedulerBackend =>
        b.killExecutors(Seq(executorId), adjustTargetNumExecutors = true, countFailures = false,
          force)
      case _ => fail("expected coarse grained scheduler")
    }
  }

  /**
   * Return a list of executor IDs belonging to this application.
   *
   * Note that we must use the executor IDs according to the Master, which has the most
   * updated view. We cannot rely on the executor IDs according to the driver because we
   * don't wait for executors to register. Otherwise the tests will take much longer to run.
   */
  private def getExecutorIds(sc: SparkContext): Seq[String] = {
    val app = getApplications().find(_.id == sc.applicationId)
    assert(app.isDefined)
    // Although executors is transient, master is in the same process so the message won't be
    // serialized and it's safe here.
    app.get.executors.keys.map(_.toString).toSeq
  }

  /**
   * Sync executor IDs between the driver and the Master.
   *
   * This allows us to avoid waiting for new executors to register with the driver before
   * we submit a request to kill them. This must be called before each kill request.
   */
  private def syncExecutors(sc: SparkContext): Unit = {
    val backend = sc.schedulerBackend.asInstanceOf[CoarseGrainedSchedulerBackend]
    val driverExecutors = backend.getExecutorIds()
    val masterExecutors = getExecutorIds(sc)
    val missingExecutors = masterExecutors.toSet.diff(driverExecutors.toSet).toSeq.sorted
    missingExecutors.foreach { id =>
      // Fake an executor registration so the driver knows about us
      val endpointRef = mock(classOf[RpcEndpointRef])
      val mockAddress = mock(classOf[RpcAddress])
      when(endpointRef.address).thenReturn(mockAddress)
      val message = RegisterExecutor(id, endpointRef, "localhost", 10, Map.empty, Map.empty,
        Map.empty, ResourceProfile.DEFAULT_RESOURCE_PROFILE_ID)
<<<<<<< HEAD
      val backend = sc.schedulerBackend.asInstanceOf[CoarseGrainedSchedulerBackend]
=======
>>>>>>> cfb1706e
      backend.driverEndpoint.askSync[Boolean](message)
      backend.driverEndpoint.send(LaunchedExecutor(id))
    }
  }

  /**
   * Worker implementation that does not actually launch any executors, but reports them as
   * running so the Master keeps track of them. This requires that `syncExecutors` be used
   * to make sure the Master instance and the SparkContext under test agree about what
   * executors are running.
   */
  private class TestWorker(rpcEnv: RpcEnv, cores: Int, memory: Int)
    extends Worker(
      rpcEnv, 0, cores, memory, Array(masterRpcEnv.address), Worker.ENDPOINT_NAME,
      null, conf, securityManager) {

    override def receive: PartialFunction[Any, Unit] = testReceive.orElse(super.receive)

    private def testReceive: PartialFunction[Any, Unit] = synchronized {
      case LaunchExecutor(_, appId, execId, _, _, _, _) =>
        self.send(ExecutorStateChanged(appId, execId, ExecutorState.RUNNING, None, None))
    }

  }

}<|MERGE_RESOLUTION|>--- conflicted
+++ resolved
@@ -630,10 +630,7 @@
       when(endpointRef.address).thenReturn(mockAddress)
       val message = RegisterExecutor(id, endpointRef, "localhost", 10, Map.empty, Map.empty,
         Map.empty, ResourceProfile.DEFAULT_RESOURCE_PROFILE_ID)
-<<<<<<< HEAD
       val backend = sc.schedulerBackend.asInstanceOf[CoarseGrainedSchedulerBackend]
-=======
->>>>>>> cfb1706e
       backend.driverEndpoint.askSync[Boolean](message)
       backend.driverEndpoint.send(LaunchedExecutor(id))
     }
