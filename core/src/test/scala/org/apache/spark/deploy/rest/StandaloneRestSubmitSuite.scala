--- conflicted
+++ resolved
@@ -39,12 +39,7 @@
  * Tests for the REST application submission protocol used in standalone cluster mode.
  */
 class StandaloneRestSubmitSuite extends FunSuite with BeforeAndAfterEach {
-<<<<<<< HEAD
-  private val client = new RestSubmissionClient
   private var rpcEnv: Option[RpcEnv] = None
-=======
-  private var actorSystem: Option[ActorSystem] = None
->>>>>>> 49549d5a
   private var server: Option[RestSubmissionServer] = None
 
   override def afterEach() {
@@ -521,9 +516,9 @@
 
   override def receiveAndReply(context: RpcCallContext): PartialFunction[Any, Unit] = {
     case RequestSubmitDriver(driverDesc) =>
-      context.reply(SubmitDriverResponse(success = true, Some(submitId), submitMessage))
+      context.reply(SubmitDriverResponse(self, success = true, Some(submitId), submitMessage))
     case RequestKillDriver(driverId) =>
-      context.reply(KillDriverResponse(driverId, success = true, killMessage))
+      context.reply(KillDriverResponse(self, driverId, success = true, killMessage))
     case RequestDriverStatus(driverId) =>
       context.reply(DriverStatusResponse(found = true, Some(state), None, None, exception))
   }
@@ -547,14 +542,14 @@
       val driverId = s"driver-$counter"
       submittedDrivers(driverId) = RUNNING
       counter += 1
-      context.reply(SubmitDriverResponse(success = true, Some(driverId), "submitted"))
+      context.reply(SubmitDriverResponse(self, success = true, Some(driverId), "submitted"))
 
     case RequestKillDriver(driverId) =>
       val success = submittedDrivers.contains(driverId)
       if (success) {
         submittedDrivers(driverId) = KILLED
       }
-      context.reply(KillDriverResponse(driverId, success, "killed"))
+      context.reply(KillDriverResponse(self, driverId, success, "killed"))
 
     case RequestDriverStatus(driverId) =>
       val found = submittedDrivers.contains(driverId)
