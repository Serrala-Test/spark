--- conflicted
+++ resolved
@@ -38,13 +38,8 @@
 /**
  * Tests for the REST application submission protocol used in standalone cluster mode.
  */
-<<<<<<< HEAD
-class StandaloneRestSubmitSuite extends FunSuite with BeforeAndAfterEach {
+class StandaloneRestSubmitSuite extends SparkFunSuite with BeforeAndAfterEach {
   private var rpcEnv: Option[RpcEnv] = None
-=======
-class StandaloneRestSubmitSuite extends SparkFunSuite with BeforeAndAfterEach {
-  private var actorSystem: Option[ActorSystem] = None
->>>>>>> 10fc2f6f
   private var server: Option[RestSubmissionServer] = None
 
   override def afterEach() {
