--- conflicted
+++ resolved
@@ -17,7 +17,7 @@
 
 package org.apache.spark.util
 
-import java.util.{Properties, UUID}
+import java.util.Properties
 
 import scala.collection.Map
 
@@ -563,7 +563,6 @@
       {"Event":"SparkListenerUnpersistRDD","RDD ID":12345}
     """
 
-<<<<<<< HEAD
   private val applicationStartJsonString =
     """
       {"Event":"SparkListenerApplicationStart","App Name":"The winner of all","Timestamp":42,
@@ -574,8 +573,4 @@
     """
       {"Event":"SparkListenerApplicationEnd","Timestamp":42}
     """
-
- }
-=======
-}
->>>>>>> 9689b663
+}