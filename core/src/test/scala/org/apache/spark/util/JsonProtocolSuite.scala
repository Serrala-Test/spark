/*
 * Licensed to the Apache Software Foundation (ASF) under one or more
 * contributor license agreements.  See the NOTICE file distributed with
 * this work for additional information regarding copyright ownership.
 * The ASF licenses this file to You under the Apache License, Version 2.0
 * (the "License"); you may not use this file except in compliance with
 * the License.  You may obtain a copy of the License at
 *
 *    http://www.apache.org/licenses/LICENSE-2.0
 *
 * Unless required by applicable law or agreed to in writing, software
 * distributed under the License is distributed on an "AS IS" BASIS,
 * WITHOUT WARRANTIES OR CONDITIONS OF ANY KIND, either express or implied.
 * See the License for the specific language governing permissions and
 * limitations under the License.
 */

package org.apache.spark.util

import java.util.Properties

import scala.jdk.CollectionConverters._
import scala.language.implicitConversions

import com.fasterxml.jackson.databind.{JsonNode, ObjectMapper}
import com.fasterxml.jackson.databind.node.{ObjectNode, TextNode}
import org.json4s.JsonAST.{JArray, JInt, JString, JValue}
import org.json4s.JsonDSL._
import org.json4s.jackson.JsonMethods._
import org.scalatest.Assertions
import org.scalatest.exceptions.TestFailedException

import org.apache.spark._
import org.apache.spark.executor._
import org.apache.spark.metrics.ExecutorMetricType
import org.apache.spark.rdd.{DeterministicLevel, RDDOperationScope}
import org.apache.spark.resource._
import org.apache.spark.resource.ResourceProfile.DEFAULT_RESOURCE_PROFILE_ID
import org.apache.spark.scheduler._
import org.apache.spark.scheduler.cluster.ExecutorInfo
import org.apache.spark.shuffle.MetadataFetchFailedException
import org.apache.spark.storage._

class JsonProtocolSuite extends SparkFunSuite {
  import JsonProtocol._
  import JsonProtocolSuite._

  test("SparkListenerEvent") {
    val stageSubmitted =
      SparkListenerStageSubmitted(
        makeStageInfo(100, 200, 300, 400L, 500L, includeAccumulables = false), properties)
    val stageSubmittedWithNullProperties =
      SparkListenerStageSubmitted(
        makeStageInfo(100, 200, 300, 400L, 500L, includeAccumulables = false), properties = null)
    val stageCompleted = SparkListenerStageCompleted(makeStageInfo(101, 201, 301, 401L, 501L))
    val taskStart =
      SparkListenerTaskStart(
        111,
        0,
        makeTaskInfo(222L, 333, 1, 333, 444L, speculative = false, includeAccumulables = false))
    val taskGettingResult =
      SparkListenerTaskGettingResult(makeTaskInfo(1000L, 2000, 5, 2000, 3000L, true))
    val taskEnd = SparkListenerTaskEnd(1, 0, "ShuffleMapTask", Success,
      makeTaskInfo(123L, 234, 67, 234, 345L, false),
      new ExecutorMetrics(Array(543L, 123456L, 12345L, 1234L, 123L, 12L, 432L,
        321L, 654L, 765L, 256912L, 123456L, 123456L, 61728L, 30364L, 15182L,
        0, 0, 0, 0, 80001L, 3, 3)),
      makeTaskMetrics(300L, 400L, 500L, 600L, 700, 800, 0,
        hasHadoopInput = false, hasOutput = false))
    val taskEndWithHadoopInput = SparkListenerTaskEnd(1, 0, "ShuffleMapTask", Success,
      makeTaskInfo(123L, 234, 67, 234, 345L, false),
      new ExecutorMetrics(Array(543L, 123456L, 12345L, 1234L, 123L, 12L, 432L,
        321L, 654L, 765L, 256912L, 123456L, 123456L, 61728L, 30364L, 15182L,
        0, 0, 0, 0, 80001L, 3, 3)),
      makeTaskMetrics(300L, 400L, 500L, 600L, 700, 800, 0,
        hasHadoopInput = true, hasOutput = false))
    val taskEndWithOutput = SparkListenerTaskEnd(1, 0, "ResultTask", Success,
      makeTaskInfo(123L, 234, 67, 234, 345L, false),
      new ExecutorMetrics(Array(543L, 123456L, 12345L, 1234L, 123L, 12L, 432L,
        321L, 654L, 765L, 256912L, 123456L, 123456L, 61728L, 30364L, 15182L,
        0, 0, 0, 0, 80001L, 3, 3)),
      makeTaskMetrics(300L, 400L, 500L, 600L, 700, 800, 0,
        hasHadoopInput = true, hasOutput = true))
    val jobStart = {
      val stageIds = Seq[Int](1, 2, 3, 4)
      val stageInfos = stageIds.map(x =>
        makeStageInfo(x, x * 200, x * 300, x * 400L, x * 500L))
      SparkListenerJobStart(10, jobSubmissionTime, stageInfos, properties)
    }
    val jobStartWithNullProperties = {
      SparkListenerJobStart(10, jobSubmissionTime, stageInfos = Seq.empty, properties = null)
    }
    val jobEnd = SparkListenerJobEnd(20, jobCompletionTime, JobSucceeded)
    val environmentUpdate = SparkListenerEnvironmentUpdate(Map[String, Seq[(String, String)]](
      "JVM Information" -> Seq(("GC speed", "9999 objects/s"), ("Java home", "Land of coffee")),
      "Spark Properties" -> Seq(("Job throughput", "80000 jobs/s, regardless of job type")),
      "Hadoop Properties" -> Seq(("hadoop.tmp.dir", "/usr/local/hadoop/tmp")),
      "System Properties" -> Seq(("Username", "guest"), ("Password", "guest")),
      "Metrics Properties" ->
        Seq(("*.sink.servlet.class", "org.apache.spark.metrics.sink.MetricsServlet")),
      "Classpath Entries" -> Seq(("Super library", "/tmp/super_library"))
    ))
    val blockManagerAdded = SparkListenerBlockManagerAdded(1L,
      BlockManagerId("Stars", "In your multitude...", 300), 500)
    val blockManagerRemoved = SparkListenerBlockManagerRemoved(2L,
      BlockManagerId("Scarce", "to be counted...", 100))
    val unpersistRdd = SparkListenerUnpersistRDD(12345)
    val logUrlMap = Map("stderr" -> "mystderr", "stdout" -> "mystdout")
    val attributes = Map("ContainerId" -> "ct1", "User" -> "spark")
    val resources = Map(ResourceUtils.GPU ->
      new ResourceInformation(ResourceUtils.GPU, Array("0", "1")))
    val applicationStart = SparkListenerApplicationStart("The winner of all", Some("appId"),
      42L, "Garfield", Some("appAttempt"))
    val applicationStartWithLogs = SparkListenerApplicationStart("The winner of all", Some("appId"),
      42L, "Garfield", Some("appAttempt"), Some(logUrlMap))
    val applicationEnd = SparkListenerApplicationEnd(42L)
    val executorAdded = SparkListenerExecutorAdded(executorAddedTime, "exec1",
      new ExecutorInfo("Hostee.awesome.com", 11, logUrlMap, attributes, resources, 4))
    val executorAddedWithTime = SparkListenerExecutorAdded(executorAddedTime, "exec1",
      new ExecutorInfo("Hostee.awesome.com", 11, logUrlMap, attributes, resources, 4,
        Some(1), Some(0)))
    val executorRemoved = SparkListenerExecutorRemoved(executorRemovedTime, "exec2", "test reason")
    val executorBlacklisted = SparkListenerExecutorBlacklisted(executorExcludedTime, "exec1", 22)
    val executorUnblacklisted =
      SparkListenerExecutorUnblacklisted(executorUnexcludedTime, "exec1")
    val nodeBlacklisted = SparkListenerNodeBlacklisted(nodeExcludedTime, "node1", 33)
    val executorExcluded = SparkListenerExecutorExcluded(executorExcludedTime, "exec1", 22)
    val executorUnexcluded =
      SparkListenerExecutorUnexcluded(executorUnexcludedTime, "exec1")
    val nodeExcluded = SparkListenerNodeExcluded(nodeExcludedTime, "node1", 33)
    val nodeUnblacklisted =
      SparkListenerNodeUnblacklisted(nodeUnexcludedTime, "node1")
    val nodeUnexcluded =
      SparkListenerNodeUnexcluded(nodeUnexcludedTime, "node1")
    val executorMetricsUpdate = {
      // Use custom accum ID for determinism
      val accumUpdates =
        makeTaskMetrics(300L, 400L, 500L, 600L, 700, 800, 0,
          hasHadoopInput = true, hasOutput = true)
          .accumulators().map(AccumulatorSuite.makeInfo)
          .zipWithIndex.map { case (a, i) => a.copy(id = i) }
      val executorUpdates = new ExecutorMetrics(
        Array(543L, 123456L, 12345L, 1234L, 123L, 12L, 432L,
          321L, 654L, 765L, 256912L, 123456L, 123456L, 61728L,
          30364L, 15182L, 10L, 90L, 2L, 20L, 80001L, 3, 3))
      SparkListenerExecutorMetricsUpdate("exec3", Seq((1L, 2, 3, accumUpdates)),
        Map((0, 0) -> executorUpdates))
    }
    val blockUpdated =
      SparkListenerBlockUpdated(BlockUpdatedInfo(BlockManagerId("Stars",
        "In your multitude...", 300), RDDBlockId(0, 0), StorageLevel.MEMORY_ONLY, 100L, 0L))
    val stageExecutorMetrics =
      SparkListenerStageExecutorMetrics("1", 2, 3,
        new ExecutorMetrics(Array(543L, 123456L, 12345L, 1234L, 123L, 12L, 432L,
          321L, 654L, 765L, 256912L, 123456L, 123456L, 61728L,
          30364L, 15182L, 10L, 90L, 2L, 20L, 80001L, 3, 3)))
    val rprofBuilder = new ResourceProfileBuilder()
    val taskReq = new TaskResourceRequests()
      .cpus(1)
      .resource("gpu", 1)
      .resource("fgpa", 0.5)
    val execReq: ExecutorResourceRequests = new ExecutorResourceRequests()
      .cores(2)
      .resource("gpu", 2, "myscript")
      .resource("myCustomResource", amount = Int.MaxValue + 1L, discoveryScript = "myscript2")
    rprofBuilder.require(taskReq).require(execReq)
    val resourceProfile = rprofBuilder.build
    resourceProfile.setResourceProfileId(21)
    val resourceProfileAdded = SparkListenerResourceProfileAdded(resourceProfile)
    testEvent(stageSubmitted, stageSubmittedJsonString)
    testEvent(stageSubmittedWithNullProperties, stageSubmittedWithNullPropertiesJsonString)
    testEvent(stageCompleted, stageCompletedJsonString)
    testEvent(taskStart, taskStartJsonString)
    testEvent(taskGettingResult, taskGettingResultJsonString)
    testEvent(taskEnd, taskEndJsonString)
    testEvent(taskEndWithHadoopInput, taskEndWithHadoopInputJsonString)
    testEvent(taskEndWithOutput, taskEndWithOutputJsonString)
    testEvent(jobStart, jobStartJsonString)
    testEvent(jobStartWithNullProperties, jobStartWithNullPropertiesJsonString)
    testEvent(jobEnd, jobEndJsonString)
    testEvent(environmentUpdate, environmentUpdateJsonString)
    testEvent(blockManagerAdded, blockManagerAddedJsonString)
    testEvent(blockManagerRemoved, blockManagerRemovedJsonString)
    testEvent(unpersistRdd, unpersistRDDJsonString)
    testEvent(applicationStart, applicationStartJsonString)
    testEvent(applicationStartWithLogs, applicationStartJsonWithLogUrlsString)
    testEvent(applicationEnd, applicationEndJsonString)
    testEvent(executorAdded, executorAddedJsonString)
    testEvent(executorAddedWithTime, executorAddedWithTimeJsonString)
    testEvent(executorRemoved, executorRemovedJsonString)
    testEvent(executorBlacklisted, executorBlacklistedJsonString)
    testEvent(executorUnblacklisted, executorUnblacklistedJsonString)
    testEvent(executorExcluded, executorExcludedJsonString)
    testEvent(executorUnexcluded, executorUnexcludedJsonString)
    testEvent(nodeBlacklisted, nodeBlacklistedJsonString)
    testEvent(nodeUnblacklisted, nodeUnblacklistedJsonString)
    testEvent(nodeExcluded, nodeExcludedJsonString)
    testEvent(nodeUnexcluded, nodeUnexcludedJsonString)
    testEvent(executorMetricsUpdate, executorMetricsUpdateJsonString)
    testEvent(blockUpdated, blockUpdatedJsonString)
    testEvent(stageExecutorMetrics, stageExecutorMetricsJsonString)
    testEvent(resourceProfileAdded, resourceProfileJsonString)
  }

  test("Dependent Classes") {
    val logUrlMap = Map("stderr" -> "mystderr", "stdout" -> "mystdout")
    val attributes = Map("ContainerId" -> "ct1", "User" -> "spark")
    val rinfo = Map[String, ResourceInformation]()
    testRDDInfo(makeRddInfo(2, 3, 4, 5L, 6L, DeterministicLevel.DETERMINATE))
    testStageInfo(makeStageInfo(10, 20, 30, 40L, 50L))
    testTaskInfo(makeTaskInfo(999L, 888, 55, 888, 777L, false))
    testTaskMetrics(makeTaskMetrics(
      33333L, 44444L, 55555L, 66666L, 7, 8, 0, hasHadoopInput = false, hasOutput = false))
    testBlockManagerId(BlockManagerId("Hong", "Kong", 500))
    testExecutorInfo(new ExecutorInfo("host", 43, logUrlMap, attributes))
    testExecutorInfo(new ExecutorInfo("host", 43, logUrlMap, attributes,
      rinfo, 1, Some(1), Some(0)))

    // StorageLevel
    testStorageLevel(StorageLevel.NONE)
    testStorageLevel(StorageLevel.DISK_ONLY)
    testStorageLevel(StorageLevel.DISK_ONLY_2)
    testStorageLevel(StorageLevel.DISK_ONLY_3)
    testStorageLevel(StorageLevel.MEMORY_ONLY)
    testStorageLevel(StorageLevel.MEMORY_ONLY_2)
    testStorageLevel(StorageLevel.MEMORY_ONLY_SER)
    testStorageLevel(StorageLevel.MEMORY_ONLY_SER_2)
    testStorageLevel(StorageLevel.MEMORY_AND_DISK)
    testStorageLevel(StorageLevel.MEMORY_AND_DISK_2)
    testStorageLevel(StorageLevel.MEMORY_AND_DISK_SER)
    testStorageLevel(StorageLevel.MEMORY_AND_DISK_SER_2)
    testStorageLevel(StorageLevel.OFF_HEAP)

    // JobResult
    val exception = new Exception("Out of Memory! Please restock film.")
    exception.setStackTrace(stackTrace)
    val jobFailed = JobFailed(exception)
    testJobResult(JobSucceeded)
    testJobResult(jobFailed)

    // TaskEndReason
    val fetchFailed = FetchFailed(BlockManagerId("With or", "without you", 15), 17, 16L, 18, 19,
      "Some exception")
    val fetchMetadataFailed = new MetadataFetchFailedException(17,
      19, "metadata Fetch failed exception").toTaskFailedReason
    val exceptionFailure = new ExceptionFailure(exception, Seq.empty[AccumulableInfo])
    testTaskEndReason(Success)
    testTaskEndReason(Resubmitted)
    testTaskEndReason(fetchFailed)
    testTaskEndReason(fetchMetadataFailed)
    testTaskEndReason(exceptionFailure)
    testTaskEndReason(TaskResultLost)
    testTaskEndReason(TaskKilled("test"))
    testTaskEndReason(TaskCommitDenied(2, 3, 4))
    testTaskEndReason(ExecutorLostFailure("100", true, Some("Induced failure")))
    testTaskEndReason(UnknownReason)

    // BlockId
    testBlockId(RDDBlockId(1, 2))
    testBlockId(ShuffleBlockId(1, 2, 3))
    testBlockId(BroadcastBlockId(1L, "insert_words_of_wisdom_here"))
    testBlockId(TaskResultBlockId(1L))
    testBlockId(StreamBlockId(1, 2L))
  }

  /* ============================== *
   |  Backward compatibility tests  |
   * ============================== */

  test("ExceptionFailure backward compatibility: full stack trace") {
    val exceptionFailure = ExceptionFailure("To be", "or not to be", stackTrace, null, None)
    val oldEvent = toJsonString(JsonProtocol.taskEndReasonToJson(exceptionFailure, _))
      .removeField("Full Stack Trace")
    assertEquals(exceptionFailure, JsonProtocol.taskEndReasonFromJson(oldEvent))
  }

  test("StageInfo backward compatibility (details, accumulables)") {
    val info = makeStageInfo(1, 2, 3, 4L, 5L)
    val newJson = toJsonString(JsonProtocol.stageInfoToJson(info, _, includeAccumulables = true))

    // Fields added after 1.0.0.
    assert(info.details.nonEmpty)
    assert(info.accumulables.nonEmpty)
    val oldJson = newJson
      .removeField("Details")
      .removeField("Accumulables")

    val newInfo = JsonProtocol.stageInfoFromJson(oldJson)

    assert(info.name === newInfo.name)
    assert("" === newInfo.details)
    assert(0 === newInfo.accumulables.size)
  }

  test("StageInfo resourceProfileId") {
    val info = makeStageInfo(1, 2, 3, 4L, 5L, 5)
    val json = toJsonString(JsonProtocol.stageInfoToJson(info, _, includeAccumulables = true))

    // Fields added after 1.0.0.
    assert(info.details.nonEmpty)
    assert(info.resourceProfileId === 5)

    val newInfo = JsonProtocol.stageInfoFromJson(json)

    assert(info.name === newInfo.name)
    assert(5 === newInfo.resourceProfileId)
  }

  test("InputMetrics backward compatibility") {
    // InputMetrics were added after 1.0.1.
    val metrics = makeTaskMetrics(1L, 2L, 3L, 4L, 5, 6, 0, hasHadoopInput = true, hasOutput = false)
    val newJson = toJsonString(JsonProtocol.taskMetricsToJson(metrics, _))
    val oldJson = newJson.removeField("Input Metrics")
    val newMetrics = JsonProtocol.taskMetricsFromJson(oldJson)
    assert(newMetrics.inputMetrics.recordsRead == 0)
    assert(newMetrics.inputMetrics.bytesRead == 0)
  }

  test("Input/Output records backwards compatibility") {
    // records read were added after 1.2
    val metrics = makeTaskMetrics(1L, 2L, 3L, 4L, 5, 6, 0,
      hasHadoopInput = true, hasOutput = true, hasRecords = false)
    val newJson = toJsonString(JsonProtocol.taskMetricsToJson(metrics, _))
    val oldJson = newJson
      .removeField("Records Read")
      .removeField("Records Written")
    val newMetrics = JsonProtocol.taskMetricsFromJson(oldJson)
    assert(newMetrics.inputMetrics.recordsRead == 0)
    assert(newMetrics.outputMetrics.recordsWritten == 0)
  }

  test("Shuffle Read/Write records backwards compatibility") {
    // records read were added after 1.2
    // "Remote Bytes Read To Disk" was added in 2.3.0
    val metrics = makeTaskMetrics(1L, 2L, 3L, 4L, 5, 6, 0,
      hasHadoopInput = false, hasOutput = false, hasRecords = false)
    val newJson = toJsonString(JsonProtocol.taskMetricsToJson(metrics, _))
    val oldJson = newJson
      .removeField("Total Records Read")
      .removeField("Shuffle Records Written")
      .removeField("Remote Bytes Read To Disk")
    val newMetrics = JsonProtocol.taskMetricsFromJson(oldJson)
    assert(newMetrics.shuffleReadMetrics.recordsRead == 0)
    assert(newMetrics.shuffleReadMetrics.remoteBytesReadToDisk == 0)
    assert(newMetrics.shuffleWriteMetrics.recordsWritten == 0)
  }

  test("OutputMetrics backward compatibility") {
    // OutputMetrics were added after 1.1
    val metrics = makeTaskMetrics(1L, 2L, 3L, 4L, 5, 6, 0, hasHadoopInput = false, hasOutput = true)
    val newJson = toJsonString(JsonProtocol.taskMetricsToJson(metrics, _))
    val oldJson = newJson.removeField("Output Metrics")
    val newMetrics = JsonProtocol.taskMetricsFromJson(oldJson)
    assert(newMetrics.outputMetrics.recordsWritten == 0)
    assert(newMetrics.outputMetrics.bytesWritten == 0)
  }

  test("TaskMetrics backward compatibility") {
    // "Executor Deserialize CPU Time" and "Executor CPU Time" were introduced in Spark 2.1.0
    // "Peak Execution Memory" was introduced in Spark 3.0.0
    val metrics = makeTaskMetrics(1L, 2L, 3L, 4L, 5, 6, 0, hasHadoopInput = false, hasOutput = true)
    metrics.setExecutorDeserializeCpuTime(100L)
    metrics.setExecutorCpuTime(100L)
    metrics.setPeakExecutionMemory(100L)
    val newJson = toJsonString(JsonProtocol.taskMetricsToJson(metrics, _))
    val oldJson = newJson
      .removeField("Executor Deserialize CPU Time")
      .removeField("Executor CPU Time")
      .removeField("Peak Execution Memory")
    val newMetrics = JsonProtocol.taskMetricsFromJson(oldJson)
    assert(newMetrics.executorDeserializeCpuTime == 0)
    assert(newMetrics.executorCpuTime == 0)
    assert(newMetrics.peakExecutionMemory == 0)
  }

  test("StorageLevel backward compatibility") {
    // "Use Off Heap" was added in Spark 3.4.0
    val level = StorageLevel(
      useDisk = false,
      useMemory = true,
      useOffHeap = true,
      deserialized = false,
      replication = 1
    )
    val newJson = toJsonString(JsonProtocol.storageLevelToJson(level, _))
    val oldJson = newJson.removeField("Use Off Heap")
    val newLevel = JsonProtocol.storageLevelFromJson(oldJson)
    assert(newLevel.useOffHeap === false)
  }

  test("BlockManager events backward compatibility") {
    // SparkListenerBlockManagerAdded/Removed in Spark 1.0.0 do not have a "time" property.
    val blockManagerAdded = SparkListenerBlockManagerAdded(1L,
      BlockManagerId("Stars", "In your multitude...", 300), 500)
    val blockManagerRemoved = SparkListenerBlockManagerRemoved(2L,
      BlockManagerId("Scarce", "to be counted...", 100))

    val oldBmAdded = toJsonString(JsonProtocol.blockManagerAddedToJson(blockManagerAdded, _))
      .removeField("Timestamp")

    val deserializedBmAdded = JsonProtocol.blockManagerAddedFromJson(oldBmAdded)
    assert(SparkListenerBlockManagerAdded(-1L, blockManagerAdded.blockManagerId,
      blockManagerAdded.maxMem) === deserializedBmAdded)

    val oldBmRemoved = toJsonString(JsonProtocol.blockManagerRemovedToJson(blockManagerRemoved, _))
      .removeField("Timestamp")

    val deserializedBmRemoved = JsonProtocol.blockManagerRemovedFromJson(oldBmRemoved)
    assert(SparkListenerBlockManagerRemoved(-1L, blockManagerRemoved.blockManagerId) ===
      deserializedBmRemoved)
  }

  test("FetchFailed backwards compatibility") {
    // FetchFailed in Spark 1.1.0 does not have a "Message" property.
    val fetchFailed = FetchFailed(BlockManagerId("With or", "without you", 15), 17, 16L, 18, 19,
      "ignored")
    val oldEvent = toJsonString(JsonProtocol.taskEndReasonToJson(fetchFailed, _))
      .removeField("Message")
    val expectedFetchFailed = FetchFailed(BlockManagerId("With or", "without you", 15), 17, 16L,
      18, 19, "Unknown reason")
    assert(expectedFetchFailed === JsonProtocol.taskEndReasonFromJson(oldEvent))
  }

  test("SPARK-32124: FetchFailed Map Index backwards compatibility") {
    // FetchFailed in Spark 2.4.0 does not have "Map Index" property.
    val fetchFailed = FetchFailed(BlockManagerId("With or", "without you", 15), 17, 16L, 18, 19,
      "ignored")
    val oldEvent = toJsonString(JsonProtocol.taskEndReasonToJson(fetchFailed, _))
      .removeField("Map Index")
    val expectedFetchFailed = FetchFailed(BlockManagerId("With or", "without you", 15), 17, 16L,
      Int.MinValue, 19, "ignored")
    assert(expectedFetchFailed === JsonProtocol.taskEndReasonFromJson(oldEvent))
  }

  test("ShuffleReadMetrics: Local bytes read backwards compatibility") {
    // Metrics about local shuffle bytes read were added in 1.3.1.
    val metrics = makeTaskMetrics(1L, 2L, 3L, 4L, 5, 6, 0,
      hasHadoopInput = false, hasOutput = false, hasRecords = false)
    val newJson = toJsonString(JsonProtocol.taskMetricsToJson(metrics, _))
    val oldJson = newJson.removeField("Local Bytes Read")
    val newMetrics = JsonProtocol.taskMetricsFromJson(oldJson)
    assert(newMetrics.shuffleReadMetrics.localBytesRead == 0)
  }

  test("SparkListenerApplicationStart backwards compatibility") {
    // SparkListenerApplicationStart in Spark 1.0.0 do not have an "appId" property.
    // SparkListenerApplicationStart pre-Spark 1.4 does not have "appAttemptId".
    // SparkListenerApplicationStart pre-Spark 1.5 does not have "driverLogs
    val applicationStart = SparkListenerApplicationStart("test", None, 1L, "user", None, None)
    val oldEvent = toJsonString(JsonProtocol.applicationStartToJson(applicationStart, _))
      .removeField("App ID")
      .removeField("App Attempt ID")
      .removeField( "Driver Logs")
    assert(applicationStart === JsonProtocol.applicationStartFromJson(oldEvent))
  }

  test("ExecutorLostFailure backward compatibility") {
    // ExecutorLostFailure in Spark 1.1.0 does not have an "Executor ID" property.
    val executorLostFailure = ExecutorLostFailure("100", true, Some("Induced failure"))
    val oldEvent = toJsonString(JsonProtocol.taskEndReasonToJson(executorLostFailure, _))
      .removeField("Executor ID")
    val expectedExecutorLostFailure = ExecutorLostFailure("Unknown", true, Some("Induced failure"))
    assert(expectedExecutorLostFailure === JsonProtocol.taskEndReasonFromJson(oldEvent))
  }

  test("SparkListenerJobStart backward compatibility") {
    // Prior to Spark 1.2.0, SparkListenerJobStart did not have a "Stage Infos" property.
    val stageIds = Seq[Int](1, 2, 3, 4)
    val stageInfos = stageIds.map(x => makeStageInfo(x, x * 200, x * 300, x * 400L, x * 500L))
    val dummyStageInfos =
      stageIds.map(id => new StageInfo(id, 0, "unknown", 0, Seq.empty, Seq.empty, "unknown",
        resourceProfileId = ResourceProfile.DEFAULT_RESOURCE_PROFILE_ID))
    val jobStart = SparkListenerJobStart(10, jobSubmissionTime, stageInfos, properties)
    val oldEvent = toJsonString(JsonProtocol.jobStartToJson(jobStart, _)).removeField("Stage Infos")
    val expectedJobStart =
      SparkListenerJobStart(10, jobSubmissionTime, dummyStageInfos, properties)
    assertEquals(expectedJobStart, JsonProtocol.jobStartFromJson(oldEvent))
  }

  test("SparkListenerJobStart and SparkListenerJobEnd backward compatibility") {
    // Prior to Spark 1.3.0, SparkListenerJobStart did not have a "Submission Time" property.
    // Also, SparkListenerJobEnd did not have a "Completion Time" property.
    val stageIds = Seq[Int](1, 2, 3, 4)
    val stageInfos = stageIds.map(x => makeStageInfo(x * 10, x * 20, x * 30, x * 40L, x * 50L))
    val jobStart = SparkListenerJobStart(11, jobSubmissionTime, stageInfos, properties)
    val oldStartEvent = toJsonString(JsonProtocol.jobStartToJson(jobStart, _))
      .removeField("Submission Time")
    val expectedJobStart = SparkListenerJobStart(11, -1, stageInfos, properties)
    assertEquals(expectedJobStart, JsonProtocol.jobStartFromJson(oldStartEvent))

    val jobEnd = SparkListenerJobEnd(11, jobCompletionTime, JobSucceeded)
    val oldEndEvent = toJsonString(JsonProtocol.jobEndToJson(jobEnd, _))
      .removeField("Completion Time")
    val expectedJobEnd = SparkListenerJobEnd(11, -1, JobSucceeded)
    assertEquals(expectedJobEnd, JsonProtocol.jobEndFromJson(oldEndEvent))
  }

  test("RDDInfo backward compatibility") {
    // "Scope" and "Parent IDs" were introduced in Spark 1.4.0
    // "Callsite" was introduced in Spark 1.6.0
    // "Barrier" was introduced in Spark 3.0.0
    // "DeterministicLevel" was introduced in Spark 3.2.0
    val rddInfo = new RDDInfo(1, "one", 100, StorageLevel.NONE, true, Seq(1, 6, 8),
      "callsite", Some(new RDDOperationScope("fable")), DeterministicLevel.INDETERMINATE)
    val oldRddInfoJson = toJsonString(JsonProtocol.rddInfoToJson(rddInfo, _))
      .removeField("Parent IDs")
      .removeField("Scope")
      .removeField("Callsite")
      .removeField("Barrier")
      .removeField("DeterministicLevel")
    val expectedRddInfo = new RDDInfo(
      1, "one", 100, StorageLevel.NONE, false, Seq.empty, "", scope = None,
      outputDeterministicLevel = DeterministicLevel.INDETERMINATE)
    assertEquals(expectedRddInfo, JsonProtocol.rddInfoFromJson(oldRddInfoJson))
  }

  test("StageInfo backward compatibility (parent IDs)") {
    // Prior to Spark 1.4.0, StageInfo did not have the "Parent IDs" property
    val stageInfo = new StageInfo(1, 1, "me-stage", 1, Seq.empty, Seq(1, 2, 3), "details",
      resourceProfileId = ResourceProfile.DEFAULT_RESOURCE_PROFILE_ID)
    val oldStageInfo =
      toJsonString(JsonProtocol.stageInfoToJson(stageInfo, _, includeAccumulables = true))
        .removeField("Parent IDs")
    val expectedStageInfo = new StageInfo(1, 1, "me-stage", 1, Seq.empty, Seq.empty, "details",
      resourceProfileId = ResourceProfile.DEFAULT_RESOURCE_PROFILE_ID)
    assertEquals(expectedStageInfo, JsonProtocol.stageInfoFromJson(oldStageInfo))
  }

  // `TaskCommitDenied` was added in 1.3.0 but JSON de/serialization logic was added in 1.5.1
  test("TaskCommitDenied backward compatibility") {
    val denied = TaskCommitDenied(1, 2, 3)
    val oldDenied = toJsonString(JsonProtocol.taskEndReasonToJson(denied, _))
      .removeField("Job ID")
      .removeField("Partition ID")
      .removeField("Attempt Number")
    val expectedDenied = TaskCommitDenied(-1, -1, -1)
    assertEquals(expectedDenied, JsonProtocol.taskEndReasonFromJson(oldDenied))
  }

  test("AccumulableInfo backward compatibility") {
    // "Internal" property of AccumulableInfo was added in 1.5.1
    val accumulableInfo = makeAccumulableInfo(1, internal = true, countFailedValues = true)
    val accumulableInfoJson = toJsonString(JsonProtocol.accumulableInfoToJson(accumulableInfo, _))
    val oldJson = accumulableInfoJson.removeField("Internal")
    val oldInfo = JsonProtocol.accumulableInfoFromJson(oldJson)
    assert(!oldInfo.internal)
    // "Count Failed Values" property of AccumulableInfo was added in 2.0.0
    val oldJson2 = accumulableInfoJson.removeField("Count Failed Values")
    val oldInfo2 = JsonProtocol.accumulableInfoFromJson(oldJson2)
    assert(!oldInfo2.countFailedValues)
    // "Metadata" property of AccumulableInfo was added in 2.0.0
    val oldJson3 = accumulableInfoJson.removeField("Metadata")
    val oldInfo3 = JsonProtocol.accumulableInfoFromJson(oldJson3)
    assert(oldInfo3.metadata.isEmpty)
  }

  test("ExceptionFailure backward compatibility: accumulator updates") {
    // "Task Metrics" was replaced with "Accumulator Updates" in 2.0.0. For older event logs,
    // we should still be able to fallback to constructing the accumulator updates from the
    // "Task Metrics" field, if it exists.
    val tm = makeTaskMetrics(1L, 2L, 3L, 4L, 5, 6, 0, hasHadoopInput = true, hasOutput = true)
    val tmJson = toJsonString(JsonProtocol.taskMetricsToJson(tm, _))
    val accumUpdates = tm.accumulators().map(AccumulatorSuite.makeInfo)
    val exception = new SparkException("sentimental")
    val exceptionFailure = new ExceptionFailure(exception, accumUpdates)
    val exceptionFailureJson = toJsonString(JsonProtocol.taskEndReasonToJson(exceptionFailure, _))
    val oldExceptionFailureJson =
      exceptionFailureJson
        .removeField("Accumulator Updates")
        .addStringField("Task Metrics", tmJson)
    val oldExceptionFailure =
      JsonProtocol.taskEndReasonFromJson(oldExceptionFailureJson).asInstanceOf[ExceptionFailure]
    assert(exceptionFailure.className === oldExceptionFailure.className)
    assert(exceptionFailure.description === oldExceptionFailure.description)
    assertSeqEquals[StackTraceElement](
      exceptionFailure.stackTrace, oldExceptionFailure.stackTrace, assertStackTraceElementEquals)
    assert(exceptionFailure.fullStackTrace === oldExceptionFailure.fullStackTrace)
    assertSeqEquals[AccumulableInfo](
      exceptionFailure.accumUpdates, oldExceptionFailure.accumUpdates, (x, y) => x == y)
  }

  test("TaskKilled backward compatibility") {
    // The "Kill Reason" field was added in Spark 2.2.0
    // The "Accumulator Updates" field was added in Spark 2.4.0
    val tm = makeTaskMetrics(1L, 2L, 3L, 4L, 5, 6, 0, hasHadoopInput = true, hasOutput = true)
    val accumUpdates = tm.accumulators().map(AccumulatorSuite.makeInfo)
    val taskKilled = TaskKilled(reason = "test", accumUpdates)
    val taskKilledJson = toJsonString(JsonProtocol.taskEndReasonToJson(taskKilled, _))
    val oldExceptionFailureJson =
      taskKilledJson
        .removeField("Kill Reason")
        .removeField("Accumulator Updates")
    val oldTaskKilled =
      JsonProtocol.taskEndReasonFromJson(oldExceptionFailureJson).asInstanceOf[TaskKilled]
    assert(oldTaskKilled.reason === "unknown reason")
    assert(oldTaskKilled.accums.isEmpty)
    assert(oldTaskKilled.accumUpdates.isEmpty)
  }

  test("ExecutorMetricsUpdate backward compatibility: executor metrics update") {
    // executorMetricsUpdate was added in 2.4.0.
    val executorMetricsUpdate = makeExecutorMetricsUpdate("1", true, true)
    val oldExecutorMetricsUpdateJson =
      toJsonString(JsonProtocol.executorMetricsUpdateToJson(executorMetricsUpdate, _))
        .removeField("Executor Metrics Updated")
    val expectedExecutorMetricsUpdate = makeExecutorMetricsUpdate("1", true, false)
    assertEquals(expectedExecutorMetricsUpdate,
      JsonProtocol.executorMetricsUpdateFromJson(oldExecutorMetricsUpdateJson))
  }

  test("executorMetricsFromJson backward compatibility: handle missing metrics") {
    // any missing metrics should be set to 0
    val executorMetrics = new ExecutorMetrics(Array(12L, 23L, 45L, 67L, 78L, 89L,
      90L, 123L, 456L, 789L, 40L, 20L, 20L, 10L, 20L, 10L, 301L))
    val oldExecutorMetricsJson =
      toJsonString(JsonProtocol.executorMetricsToJson(executorMetrics, _))
        .removeField("MappedPoolMemory")
    val expectedExecutorMetrics = new ExecutorMetrics(Array(12L, 23L, 45L, 67L,
      78L, 89L, 90L, 123L, 456L, 0L, 40L, 20L, 20L, 10L, 20L, 10L, 301L))
    assertEquals(expectedExecutorMetrics,
      JsonProtocol.executorMetricsFromJson(oldExecutorMetricsJson))
  }

  test("EnvironmentUpdate backward compatibility: handle missing metrics properties") {
    // The "Metrics Properties" field was added in Spark 3.4.0:
    val expectedEvent: SparkListenerEnvironmentUpdate = {
      val e = JsonProtocol.environmentUpdateFromJson(environmentUpdateJsonString)
      e.copy(environmentDetails =
        e.environmentDetails + ("Metrics Properties" -> Seq.empty[(String, String)]))
    }
    val oldEnvironmentUpdateJson = environmentUpdateJsonString
      .removeField("Metrics Properties")
    assertEquals(expectedEvent, JsonProtocol.environmentUpdateFromJson(oldEnvironmentUpdateJson))
  }

  test("ExecutorInfo backward compatibility") {
    // The "Attributes" and "Resources" fields were added in Spark 3.0.0
    // The "Resource Profile Id", "Registration Time", and "Request Time"
    // fields were added in Spark 3.4.0
    val resourcesInfo = Map(ResourceUtils.GPU ->
      new ResourceInformation(ResourceUtils.GPU, Array("0", "1")))
    val attributes = Map("ContainerId" -> "ct1", "User" -> "spark")
    val executorInfo =
      new ExecutorInfo(
        "Hostee.awesome.com",
        11,
        logUrlMap = Map.empty[String, String],
        attributes = attributes,
        resourcesInfo = resourcesInfo,
        resourceProfileId = 123,
        registrationTime = Some(2L),
        requestTime = Some(1L))
    val oldExecutorInfoJson = toJsonString(JsonProtocol.executorInfoToJson(executorInfo, _))
      .removeField("Attributes")
      .removeField("Resources")
      .removeField("Resource Profile Id")
      .removeField("Registration Time")
      .removeField("Request Time")
    val oldEvent = JsonProtocol.executorInfoFromJson(oldExecutorInfoJson)
    assert(oldEvent.attributes.isEmpty)
    assert(oldEvent.resourcesInfo.isEmpty)
    assert(oldEvent.resourceProfileId == DEFAULT_RESOURCE_PROFILE_ID)
    assert(oldEvent.registrationTime.isEmpty)
    assert(oldEvent.requestTime.isEmpty)
  }

  test("TaskInfo backward compatibility: handle missing partition ID field") {
    // The "Partition ID" field was added in Spark 3.3.0:
    val newJson =
      """
        |{
        |  "Task ID": 222,
        |  "Index": 333,
        |  "Attempt": 1,
        |  "Partition ID": 333,
        |  "Launch Time": 444,
        |  "Executor ID": "executor",
        |  "Host": "your kind sir",
        |  "Locality": "NODE_LOCAL",
        |  "Speculative": false,
        |  "Getting Result Time": 0,
        |  "Finish Time": 0,
        |  "Failed": false,
        |  "Killed": false,
        |  "Accumulables": [
        |    {
        |      "ID": 1,
        |      "Name": "Accumulable1",
        |      "Update": "delta1",
        |      "Value": "val1",
        |      "Internal": false,
        |      "Count Failed Values": false
        |    }
        |  ]
        |}
    """.stripMargin
    val oldJson = newJson.removeField("Partition ID")
    assert(JsonProtocol.taskInfoFromJson(oldJson).partitionId === -1)
  }

  test("AccumulableInfo value de/serialization") {
    import InternalAccumulator._
    val blocks = Seq[(BlockId, BlockStatus)](
      (TestBlockId("meebo"), BlockStatus(StorageLevel.MEMORY_ONLY, 1L, 2L)),
      (TestBlockId("feebo"), BlockStatus(StorageLevel.DISK_ONLY, 3L, 4L)))
    val blocksJson = JArray(blocks.toList.map { case (id, status) =>
      ("Block ID" -> id.toString) ~
      ("Status" -> parse(toJsonString(JsonProtocol.blockStatusToJson(status, _))))
    })
    testAccumValue(Some(RESULT_SIZE), 3L, JInt(3))
    testAccumValue(Some(shuffleRead.REMOTE_BLOCKS_FETCHED), 2, JInt(2))
    testAccumValue(Some(UPDATED_BLOCK_STATUSES), blocks.asJava, blocksJson)
    // For anything else, we just cast the value to a string
    testAccumValue(Some("anything"), blocks, JString(blocks.toString))
    testAccumValue(Some("anything"), 123, JString("123"))
  }

  /** Create an AccumulableInfo and verify we can serialize and deserialize it. */
  private def testAccumulableInfo(
      name: String,
      value: Option[Any],
      expectedValue: Option[Any]): Unit = {
    val isInternal = name.startsWith(InternalAccumulator.METRICS_PREFIX)
    val accum = AccumulableInfo(
      123L,
      Some(name),
      update = value,
      value = value,
      internal = isInternal,
      countFailedValues = false)
    val json = toJsonString(JsonProtocol.accumulableInfoToJson(accum, _))
    val newAccum = JsonProtocol.accumulableInfoFromJson(json)
    assert(newAccum == accum.copy(update = expectedValue, value = expectedValue))
  }

  test("SPARK-31923: unexpected value type of internal accumulator") {
    // Because a user may use `METRICS_PREFIX` in an accumulator name, we should test unexpected
    // types to make sure we don't crash.
    import InternalAccumulator.METRICS_PREFIX
    testAccumulableInfo(
      METRICS_PREFIX + "fooString",
      value = Some("foo"),
      expectedValue = None)
    testAccumulableInfo(
      METRICS_PREFIX + "fooList",
      value = Some(java.util.Arrays.asList("string")),
      expectedValue = Some(java.util.Collections.emptyList())
    )
    val blocks = Seq(
      (TestBlockId("block1"), BlockStatus(StorageLevel.MEMORY_ONLY, 1L, 2L)),
      (TestBlockId("block2"), BlockStatus(StorageLevel.DISK_ONLY, 3L, 4L)))
    testAccumulableInfo(
      METRICS_PREFIX + "fooList",
      value = Some(java.util.Arrays.asList(
        "string",
        blocks(0),
        blocks(1))),
      expectedValue = Some(blocks.asJava)
    )
    testAccumulableInfo(
      METRICS_PREFIX + "fooSet",
      value = Some(Set("foo")),
      expectedValue = None)
  }

  test("SPARK-30936: forwards compatibility - ignore unknown fields") {
    val expected = TestListenerEvent("foo", 123)
    val unknownFieldsJson =
      """{
        |  "Event" : "org.apache.spark.util.TestListenerEvent",
        |  "foo" : "foo",
        |  "bar" : 123,
        |  "unknown" : "unknown"
        |}""".stripMargin
    assert(JsonProtocol.sparkEventFromJson(unknownFieldsJson) === expected)
  }

  test("SPARK-30936: backwards compatibility - set default values for missing fields") {
    val expected = TestListenerEvent("foo", 0)
    val unknownFieldsJson =
      """{
        |  "Event" : "org.apache.spark.util.TestListenerEvent",
        |  "foo" : "foo"
        |}""".stripMargin
    assert(JsonProtocol.sparkEventFromJson(unknownFieldsJson) === expected)
  }

<<<<<<< HEAD
  test("SPARK-42205: don't log accumulables in start events") {
    // Simulate case where a job / stage / task completes before the event logging
    // listener logs the event. In this case, the TaskInfo / StageInfo will have
    // accumulables from the finished task / stage, but we want to skip logging
    // them because they are redundant with the accumulables in the end event and
    // the history server only uses the value from the end event because start
    // events normally will not contain accumulable values.
    val stageInfo = makeStageInfo(1, 200, 300, 400, 500)
    assert(stageInfo.accumulables.nonEmpty)
    val taskInfo = makeTaskInfo(1, 200, 300, 400, 500, false)
    assert(taskInfo.accumulables.nonEmpty)

    val stageSubmitted = SparkListenerStageSubmitted(stageInfo)
    val taskStart = SparkListenerTaskStart(1, 0, taskInfo)
    val jobStart = SparkListenerJobStart(10, jobSubmissionTime, Seq(stageInfo), properties)

    assert(
      stageSubmittedFromJson(sparkEventToJsonString(stageSubmitted)).stageInfo.accumulables.isEmpty)
    assert(
      taskStartFromJson(sparkEventToJsonString(taskStart)).taskInfo.accumulables.isEmpty)

    // Deliberately not fixed for job starts because a job might legitimately reference
    // stages that have completed even before the job start event is emitted.
    testEvent(jobStart, sparkEventToJsonString(jobStart))
=======
  test("SPARK-42403: properly handle null string values") {
    // Null string values can appear in a few different event types,
    // so we test multiple known cases here:
    val stackTraceJson =
      """
        |[
        |  {
        |    "Declaring Class": "someClass",
        |    "Method Name": "someMethod",
        |    "File Name": null,
        |    "Line Number": -1
        |  }
        |]
        |""".stripMargin
    val stackTrace = JsonProtocol.stackTraceFromJson(stackTraceJson)
    assert(stackTrace === Array(new StackTraceElement("someClass", "someMethod", null, -1)))

    val exceptionFailureJson =
      """
        |{
        |  "Reason": "ExceptionFailure",
        |  "Class Name": "java.lang.Exception",
        |  "Description": null,
        |  "Stack Trace": [],
        |  "Accumulator Updates": []
        |}
        |""".stripMargin
    val exceptionFailure =
      JsonProtocol.taskEndReasonFromJson(exceptionFailureJson).asInstanceOf[ExceptionFailure]
    assert(exceptionFailure.description == null)
  }

  test("SPARK-43237: Handle null exception message in event log") {
    val exception = new Exception()
    testException(exception)
  }

  test("SPARK-43052: Handle stackTrace with null file name") {
    val ex = new Exception()
    ex.setStackTrace(Array(new StackTraceElement("class", "method", null, -1)))
    testException(ex)
  }

  test("SPARK-43340: Handle missing Stack Trace in event log") {
    val exNoStackJson =
      """
        |{
        |  "Message": "Job aborted"
        |}
        |""".stripMargin
    val exNoStack = JsonProtocol.exceptionFromJson(exNoStackJson)
    assert(exNoStack.getStackTrace.isEmpty)

    val exEmptyStackJson =
      """
        |{
        |  "Message": "Job aborted",
        |  "Stack Trace": []
        |}
        |""".stripMargin
    val exEmptyStack = JsonProtocol.exceptionFromJson(exEmptyStackJson)
    assert(exEmptyStack.getStackTrace.isEmpty)

    // test entire job failure event is equivalent
    val exJobFailureNoStackJson =
      """
        |{
        |   "Event": "SparkListenerJobEnd",
        |   "Job ID": 31,
        |   "Completion Time": 1616171909785,
        |   "Job Result":{
        |      "Result": "JobFailed",
        |      "Exception": {
        |         "Message": "Job aborted"
        |      }
        |   }
        |}
        |""".stripMargin
    val exJobFailureExpectedJson =
      """
        |{
        |   "Event": "SparkListenerJobEnd",
        |   "Job ID": 31,
        |   "Completion Time": 1616171909785,
        |   "Job Result": {
        |      "Result": "JobFailed",
        |      "Exception": {
        |         "Message": "Job aborted",
        |         "Stack Trace": []
        |      }
        |   }
        |}
        |""".stripMargin
    val jobFailedEvent = JsonProtocol.sparkEventFromJson(exJobFailureNoStackJson)
    testEvent(jobFailedEvent, exJobFailureExpectedJson)
>>>>>>> b3d5bc0c
  }
}


private[spark] object JsonProtocolSuite extends Assertions {
  import InternalAccumulator._
  import JsonProtocol._

  private val mapper = new ObjectMapper()

  private implicit class JsonStringImplicits(json: String) {
    def removeField(field: String): String = {
      val tree = mapper.readTree(json)
      Option(tree.asInstanceOf[ObjectNode].findParent(field)).foreach(_.remove(field))
      tree.toString
    }

    def addStringField(k: String, v: String): String = {
      val tree = mapper.readTree(json)
      tree.asInstanceOf[ObjectNode].set(k, new TextNode(v))
      tree.toString
    }
  }

  private implicit def toJsonNode(json: String): JsonNode = {
    mapper.readTree(json)
  }

  private val jobSubmissionTime = 1421191042750L
  private val jobCompletionTime = 1421191296660L
  private val executorAddedTime = 1421458410000L
  private val executorRemovedTime = 1421458922000L
  private val executorExcludedTime = 1421458932000L
  private val executorUnexcludedTime = 1421458942000L
  private val nodeExcludedTime = 1421458952000L
  private val nodeUnexcludedTime = 1421458962000L

  implicit def jValueToJsonNode(value: JValue): JsonNode = {
    mapper.readTree(pretty(value))
  }

  private def testEvent(event: SparkListenerEvent, jsonString: String): Unit = {
    val actualJsonString = JsonProtocol.sparkEventToJsonString(event)
    val newEvent = JsonProtocol.sparkEventFromJson(actualJsonString)
    assertJsonStringEquals(jsonString, actualJsonString, event.getClass.getSimpleName)
    assertEquals(event, newEvent)
  }

  private def testRDDInfo(info: RDDInfo): Unit = {
    val newInfo = JsonProtocol.rddInfoFromJson(
      toJsonString(JsonProtocol.rddInfoToJson(info, _)))
    assertEquals(info, newInfo)
  }

  private def testStageInfo(info: StageInfo): Unit = {
    val newInfo = JsonProtocol.stageInfoFromJson(
      toJsonString(JsonProtocol.stageInfoToJson(info, _, includeAccumulables = true)))
    assertEquals(info, newInfo)
  }

  private def testStorageLevel(level: StorageLevel): Unit = {
    val newLevel = JsonProtocol.storageLevelFromJson(
      toJsonString(JsonProtocol.storageLevelToJson(level, _)))
    assertEquals(level, newLevel)
  }

  private def testTaskMetrics(metrics: TaskMetrics): Unit = {
    val newMetrics = JsonProtocol.taskMetricsFromJson(
      toJsonString(JsonProtocol.taskMetricsToJson(metrics, _)))
    assertEquals(metrics, newMetrics)
  }

  private def testBlockManagerId(id: BlockManagerId): Unit = {
    val newId = JsonProtocol.blockManagerIdFromJson(
      toJsonString(JsonProtocol.blockManagerIdToJson(id, _)))
    assert(id === newId)
  }

  private def testTaskInfo(info: TaskInfo): Unit = {
    val newInfo = JsonProtocol.taskInfoFromJson(
      toJsonString(JsonProtocol.taskInfoToJson(info, _, includeAccumulables = true)))
    assertEquals(info, newInfo)
  }

  private def testJobResult(result: JobResult): Unit = {
    val newResult = JsonProtocol.jobResultFromJson(
      toJsonString(JsonProtocol.jobResultToJson(result, _)))
    assertEquals(result, newResult)
  }

  private def testTaskEndReason(reason: TaskEndReason): Unit = {
    val newReason = JsonProtocol.taskEndReasonFromJson(
      toJsonString(JsonProtocol.taskEndReasonToJson(reason, _)))
    assertEquals(reason, newReason)
  }

  private def testBlockId(blockId: BlockId): Unit = {
    val newBlockId = BlockId(blockId.toString)
    assert(blockId === newBlockId)
  }

  private def testExecutorInfo(info: ExecutorInfo): Unit = {
    val newInfo = JsonProtocol.executorInfoFromJson(
      toJsonString(JsonProtocol.executorInfoToJson(info, _)))
    assertEquals(info, newInfo)
  }

  private def testAccumValue(name: Option[String], value: Any, expectedJson: JValue): Unit = {
    val json = parse(toJsonString(JsonProtocol.accumValueToJson(name, value, _)))
    assert(json === expectedJson)
    val newValue = JsonProtocol.accumValueFromJson(name, json)
    val expectedValue = if (name.exists(_.startsWith(METRICS_PREFIX))) value else value.toString
    assert(newValue === expectedValue)
  }

  private def testException(exception: Exception): Unit = {
    val newException = JsonProtocol.exceptionFromJson(
      toJsonString(JsonProtocol.exceptionToJson(exception, _)))
    assertEquals(exception, newException)
  }

  /** -------------------------------- *
   | Util methods for comparing events |
   * --------------------------------- */

  private[spark] def assertEquals(event1: SparkListenerEvent, event2: SparkListenerEvent): Unit = {
    (event1, event2) match {
      case (e1: SparkListenerStageSubmitted, e2: SparkListenerStageSubmitted) =>
        assert(e1.properties === e2.properties)
        assertEquals(e1.stageInfo, e2.stageInfo)
      case (e1: SparkListenerStageCompleted, e2: SparkListenerStageCompleted) =>
        assertEquals(e1.stageInfo, e2.stageInfo)
      case (e1: SparkListenerTaskStart, e2: SparkListenerTaskStart) =>
        assert(e1.stageId === e2.stageId)
        assertEquals(e1.taskInfo, e2.taskInfo)
      case (e1: SparkListenerTaskGettingResult, e2: SparkListenerTaskGettingResult) =>
        assertEquals(e1.taskInfo, e2.taskInfo)
      case (e1: SparkListenerTaskEnd, e2: SparkListenerTaskEnd) =>
        assert(e1.stageId === e2.stageId)
        assert(e1.stageAttemptId === e2.stageAttemptId)
        assert(e1.taskType === e2.taskType)
        assertEquals(e1.reason, e2.reason)
        assertEquals(e1.taskInfo, e2.taskInfo)
        assertEquals(e1.taskExecutorMetrics, e2.taskExecutorMetrics)
        assertEquals(e1.taskMetrics, e2.taskMetrics)
      case (e1: SparkListenerJobStart, e2: SparkListenerJobStart) =>
        assert(e1.jobId === e2.jobId)
        assert(e1.properties === e2.properties)
        assert(e1.stageIds === e2.stageIds)
      case (e1: SparkListenerJobEnd, e2: SparkListenerJobEnd) =>
        assert(e1.jobId === e2.jobId)
        assertEquals(e1.jobResult, e2.jobResult)
      case (e1: SparkListenerEnvironmentUpdate, e2: SparkListenerEnvironmentUpdate) =>
        assertEquals(e1.environmentDetails.toMap, e2.environmentDetails.toMap)
      case (e1: SparkListenerExecutorAdded, e2: SparkListenerExecutorAdded) =>
        assert(e1.executorId === e2.executorId)
        assertEquals(e1.executorInfo, e2.executorInfo)
      case (e1: SparkListenerExecutorRemoved, e2: SparkListenerExecutorRemoved) =>
        assert(e1.executorId === e2.executorId)
      case (e1: SparkListenerExecutorMetricsUpdate, e2: SparkListenerExecutorMetricsUpdate) =>
        assert(e1.execId === e2.execId)
        assertSeqEquals[(Long, Int, Int, Seq[AccumulableInfo])](
          e1.accumUpdates,
          e2.accumUpdates,
          (a, b) => {
            val (taskId1, stageId1, stageAttemptId1, updates1) = a
            val (taskId2, stageId2, stageAttemptId2, updates2) = b
            assert(taskId1 === taskId2)
            assert(stageId1 === stageId2)
            assert(stageAttemptId1 === stageAttemptId2)
            assertSeqEquals[AccumulableInfo](updates1, updates2, (a, b) => a.equals(b))
          })
        assertSeqEquals[((Int, Int), ExecutorMetrics)](
          e1.executorUpdates.toSeq.sortBy(_._1),
          e2.executorUpdates.toSeq.sortBy(_._1),
          (a, b) => {
            val (k1, v1) = a
            val (k2, v2) = b
            assert(k1 === k2)
            assertEquals(v1, v2)
          }
        )
      case (e1: SparkListenerStageExecutorMetrics, e2: SparkListenerStageExecutorMetrics) =>
        assert(e1.execId === e2.execId)
        assert(e1.stageId === e2.stageId)
        assert(e1.stageAttemptId === e2.stageAttemptId)
        assertEquals(e1.executorMetrics, e2.executorMetrics)
      case (e1, e2) =>
        assert(e1 === e2)
      case _ => fail("Events don't match in types!")
    }
  }

  private def assertEquals(info1: StageInfo, info2: StageInfo): Unit = {
    assert(info1.stageId === info2.stageId)
    assert(info1.name === info2.name)
    assert(info1.numTasks === info2.numTasks)
    assert(info1.submissionTime === info2.submissionTime)
    assert(info1.completionTime === info2.completionTime)
    assert(info1.rddInfos.size === info2.rddInfos.size)
    info1.rddInfos.indices.foreach { i =>
      assertEquals(info1.rddInfos(i), info2.rddInfos(i))
    }
    assert(info1.accumulables === info2.accumulables)
    assert(info1.details === info2.details)
  }

  private def assertEquals(info1: RDDInfo, info2: RDDInfo): Unit = {
    assert(info1.id === info2.id)
    assert(info1.name === info2.name)
    assert(info1.numPartitions === info2.numPartitions)
    assert(info1.numCachedPartitions === info2.numCachedPartitions)
    assert(info1.memSize === info2.memSize)
    assert(info1.diskSize === info2.diskSize)
    assertEquals(info1.storageLevel, info2.storageLevel)
  }

  private def assertEquals(level1: StorageLevel, level2: StorageLevel): Unit = {
    assert(level1.useDisk === level2.useDisk)
    assert(level1.useMemory === level2.useMemory)
    assert(level1.deserialized === level2.deserialized)
    assert(level1.replication === level2.replication)
  }

  private def assertEquals(info1: TaskInfo, info2: TaskInfo): Unit = {
    assert(info1.taskId === info2.taskId)
    assert(info1.index === info2.index)
    assert(info1.attemptNumber === info2.attemptNumber)
    // The "Partition ID" field was added in Spark 3.3.0
    assert(info1.partitionId === info2.partitionId)
    assert(info1.launchTime === info2.launchTime)
    assert(info1.executorId === info2.executorId)
    assert(info1.host === info2.host)
    assert(info1.taskLocality === info2.taskLocality)
    assert(info1.speculative === info2.speculative)
    assert(info1.gettingResultTime === info2.gettingResultTime)
    assert(info1.finishTime === info2.finishTime)
    assert(info1.failed === info2.failed)
    assert(info1.accumulables === info2.accumulables)
  }

  private def assertEquals(info1: ExecutorInfo, info2: ExecutorInfo): Unit = {
    assert(info1.executorHost == info2.executorHost)
    assert(info1.totalCores == info2.totalCores)
  }

  private def assertEquals(metrics1: TaskMetrics, metrics2: TaskMetrics): Unit = {
    assert(metrics1.executorDeserializeTime === metrics2.executorDeserializeTime)
    assert(metrics1.executorDeserializeCpuTime === metrics2.executorDeserializeCpuTime)
    assert(metrics1.executorRunTime === metrics2.executorRunTime)
    assert(metrics1.executorCpuTime === metrics2.executorCpuTime)
    assert(metrics1.resultSize === metrics2.resultSize)
    assert(metrics1.jvmGCTime === metrics2.jvmGCTime)
    assert(metrics1.resultSerializationTime === metrics2.resultSerializationTime)
    assert(metrics1.memoryBytesSpilled === metrics2.memoryBytesSpilled)
    assert(metrics1.diskBytesSpilled === metrics2.diskBytesSpilled)
    assertEquals(metrics1.shuffleReadMetrics, metrics2.shuffleReadMetrics)
    assertEquals(metrics1.shuffleWriteMetrics, metrics2.shuffleWriteMetrics)
    assertEquals(metrics1.inputMetrics, metrics2.inputMetrics)
    assertBlocksEquals(metrics1.updatedBlockStatuses, metrics2.updatedBlockStatuses)
  }

  private def assertEquals(metrics1: ShuffleReadMetrics, metrics2: ShuffleReadMetrics): Unit = {
    assert(metrics1.remoteBlocksFetched === metrics2.remoteBlocksFetched)
    assert(metrics1.localBlocksFetched === metrics2.localBlocksFetched)
    assert(metrics1.fetchWaitTime === metrics2.fetchWaitTime)
    assert(metrics1.remoteBytesRead === metrics2.remoteBytesRead)
  }

  private def assertEquals(metrics1: ShuffleWriteMetrics, metrics2: ShuffleWriteMetrics): Unit = {
    assert(metrics1.bytesWritten === metrics2.bytesWritten)
    assert(metrics1.writeTime === metrics2.writeTime)
  }

  private def assertEquals(metrics1: InputMetrics, metrics2: InputMetrics): Unit = {
    assert(metrics1.bytesRead === metrics2.bytesRead)
  }

  private def assertEquals(result1: JobResult, result2: JobResult): Unit = {
    (result1, result2) match {
      case (JobSucceeded, JobSucceeded) =>
      case (r1: JobFailed, r2: JobFailed) =>
        assertEquals(r1.exception, r2.exception)
      case _ => fail("Job results don't match in types!")
    }
  }

  private def assertEquals(reason1: TaskEndReason, reason2: TaskEndReason): Unit = {
    (reason1, reason2) match {
      case (Success, Success) =>
      case (Resubmitted, Resubmitted) =>
      case (r1: FetchFailed, r2: FetchFailed) =>
        assert(r1.shuffleId === r2.shuffleId)
        assert(r1.mapId === r2.mapId)
        assert(r1.mapIndex === r2.mapIndex)
        assert(r1.reduceId === r2.reduceId)
        assert(r1.bmAddress === r2.bmAddress)
        assert(r1.message === r2.message)
      case (r1: ExceptionFailure, r2: ExceptionFailure) =>
        assert(r1.className === r2.className)
        assert(r1.description === r2.description)
        assertSeqEquals(r1.stackTrace, r2.stackTrace, assertStackTraceElementEquals)
        assert(r1.fullStackTrace === r2.fullStackTrace)
        assertSeqEquals[AccumulableInfo](r1.accumUpdates, r2.accumUpdates, (a, b) => a.equals(b))
      case (TaskResultLost, TaskResultLost) =>
      case (r1: TaskKilled, r2: TaskKilled) =>
        assert(r1.reason == r2.reason)
      case (TaskCommitDenied(jobId1, partitionId1, attemptNumber1),
          TaskCommitDenied(jobId2, partitionId2, attemptNumber2)) =>
        assert(jobId1 === jobId2)
        assert(partitionId1 === partitionId2)
        assert(attemptNumber1 === attemptNumber2)
      case (ExecutorLostFailure(execId1, exit1CausedByApp, reason1),
          ExecutorLostFailure(execId2, exit2CausedByApp, reason2)) =>
        assert(execId1 === execId2)
        assert(exit1CausedByApp === exit2CausedByApp)
        assert(reason1 === reason2)
      case (UnknownReason, UnknownReason) =>
      case _ => fail("Task end reasons don't match in types!")
    }
  }

  private def assertEquals(
      details1: Map[String, scala.collection.Seq[(String, String)]],
      details2: Map[String, scala.collection.Seq[(String, String)]]): Unit = {
    details1.zip(details2).foreach {
      case ((key1, values1: scala.collection.Seq[(String, String)]),
        (key2, values2: scala.collection.Seq[(String, String)])) =>
        assert(key1 === key2)
        values1.zip(values2).foreach { case (v1, v2) => assert(v1 === v2) }
    }
  }

  private def assertEquals(exception1: Exception, exception2: Exception): Unit = {
    assert(exception1.getMessage === exception2.getMessage)
    assertSeqEquals(
      exception1.getStackTrace,
      exception2.getStackTrace,
      assertStackTraceElementEquals)
  }

  private def assertEquals(metrics1: ExecutorMetrics, metrics2: ExecutorMetrics): Unit = {
    ExecutorMetricType.metricToOffset.foreach { metric =>
      assert(metrics1.getMetricValue(metric._1) === metrics2.getMetricValue(metric._1))
    }
  }

  private def prettyString(json: JsonNode): String = {
    mapper.writerWithDefaultPrettyPrinter().writeValueAsString(json)
  }

  private def assertJsonStringEquals(expected: String, actual: String, metadata: String): Unit = {
    val expectedJson = mapper.readTree(expected)
    val actualJson = mapper.readTree(actual)
    if (expectedJson != actualJson) {
      // scalastyle:off
      // This prints something useful if the JSON strings don't match
      println(s"=== EXPECTED ===\n${prettyString(expectedJson)}\n")
      println(s"=== ACTUAL ===\n${prettyString(actualJson)}\n")
      // scalastyle:on
      throw new TestFailedException(s"$metadata JSON did not equal", 1)
    }
  }

  private def assertSeqEquals[T](
      seq1: scala.collection.Seq[T],
      seq2: scala.collection.Seq[T],
      assertEquals: (T, T) => Unit): Unit = {
    assert(seq1.length === seq2.length)
    seq1.zip(seq2).foreach { case (t1, t2) =>
      assertEquals(t1, t2)
    }
  }

  private def assertOptionEquals[T](
      opt1: Option[T],
      opt2: Option[T],
      assertEquals: (T, T) => Unit): Unit = {
    if (opt1.isDefined) {
      assert(opt2.isDefined)
      assertEquals(opt1.get, opt2.get)
    } else {
      assert(!opt2.isDefined)
    }
  }

  /**
   * Use different names for methods we pass in to assertSeqEquals or assertOptionEquals
   */

  private def assertBlocksEquals(
      blocks1: Seq[(BlockId, BlockStatus)],
      blocks2: Seq[(BlockId, BlockStatus)]) = {
    assertSeqEquals(blocks1, blocks2, assertBlockEquals)
  }

  private def assertBlockEquals(b1: (BlockId, BlockStatus), b2: (BlockId, BlockStatus)): Unit = {
    assert(b1 === b2)
  }

  private def assertStackTraceElementEquals(ste1: StackTraceElement,
      ste2: StackTraceElement): Unit = {
    // This mimics the equals() method from Java 8 and earlier. Java 9 adds checks for
    // class loader and module, which will cause them to be not equal, when we don't
    // care about those
    assert(ste1.getClassName === ste2.getClassName)
    assert(ste1.getMethodName === ste2.getMethodName)
    assert(ste1.getLineNumber === ste2.getLineNumber)
    assert(ste1.getFileName === ste2.getFileName)
  }

  private def assertEquals(rp1: ResourceProfile, rp2: ResourceProfile): Unit = {
    assert(rp1 === rp2)
  }

  /** ----------------------------------- *
   | Util methods for constructing events |
   * ------------------------------------ */

  private val properties = {
    val p = new Properties
    p.setProperty("Ukraine", "Kiev")
    p.setProperty("Russia", "Moscow")
    p.setProperty("France", "Paris")
    p.setProperty("Germany", "Berlin")
    p
  }

  private val stackTrace = {
    Array[StackTraceElement](
      new StackTraceElement("Apollo", "Venus", "Mercury", 42),
      new StackTraceElement("Afollo", "Vemus", "Mercurry", 420), /* odd spellings intentional */
      new StackTraceElement("Ayollo", "Vesus", "Blackberry", 4200) /* odd spellings intentional */
    )
  }

  private def makeRddInfo(a: Int, b: Int, c: Int, d: Long, e: Long,
      deterministic: DeterministicLevel.Value) = {
    val r =
      new RDDInfo(a, "mayor", b, StorageLevel.MEMORY_AND_DISK, false, Seq(1, 4, 7), a.toString,
        outputDeterministicLevel = deterministic)
    r.numCachedPartitions = c
    r.memSize = d
    r.diskSize = e
    r
  }

  private def makeStageInfo(
      a: Int,
      b: Int,
      c: Int,
      d: Long,
      e: Long,
      rpId: Int = ResourceProfile.DEFAULT_RESOURCE_PROFILE_ID,
      includeAccumulables: Boolean = true) = {
    val rddInfos = (0 until a % 5).map { i =>
      if (i == (a % 5) - 1) {
        makeRddInfo(a + i, b + i, c + i, d + i, e + i, DeterministicLevel.INDETERMINATE)
      } else {
        makeRddInfo(a + i, b + i, c + i, d + i, e + i, DeterministicLevel.DETERMINATE)
      }
    }
    val stageInfo = new StageInfo(a, 0, "greetings", b, rddInfos, Seq(100, 200, 300), "details",
      resourceProfileId = rpId)
    if (includeAccumulables) {
      val (acc1, acc2) = (makeAccumulableInfo(1), makeAccumulableInfo(2))
      stageInfo.accumulables(acc1.id) = acc1
      stageInfo.accumulables(acc2.id) = acc2
    }
    stageInfo
  }

  private def makeTaskInfo(
      a: Long,
      b: Int,
      c: Int,
      d: Int,
      e: Long,
      speculative: Boolean,
      includeAccumulables: Boolean = true) = {
    val taskInfo = new TaskInfo(a, b, c, d, e,
      "executor", "your kind sir", TaskLocality.NODE_LOCAL, speculative)
    if (includeAccumulables) {
      taskInfo.setAccumulables(List(
        makeAccumulableInfo(1),
        makeAccumulableInfo(2),
        makeAccumulableInfo(3, internal = true)))
    }
    taskInfo
  }

  private def makeAccumulableInfo(
      id: Int,
      internal: Boolean = false,
      countFailedValues: Boolean = false,
      metadata: Option[String] = None): AccumulableInfo =
    new AccumulableInfo(id, Some(s"Accumulable$id"), Some(s"delta$id"), Some(s"val$id"),
      internal, countFailedValues, metadata)

  /** Creates an SparkListenerExecutorMetricsUpdate event */
  private def makeExecutorMetricsUpdate(
      execId: String,
      includeTaskMetrics: Boolean,
      includeExecutorMetrics: Boolean): SparkListenerExecutorMetricsUpdate = {
    val taskMetrics =
      if (includeTaskMetrics) {
        Seq((1L, 1, 1, Seq(makeAccumulableInfo(1, false, false, None),
          makeAccumulableInfo(2, false, false, None))))
       } else {
        Seq()
      }
    val executorMetricsUpdate: Map[(Int, Int), ExecutorMetrics] =
      if (includeExecutorMetrics) {
        Map((0, 0) -> new ExecutorMetrics(Array(123456L, 543L, 0L, 0L, 0L, 0L, 0L,
          0L, 0L, 0L, 256912L, 123456L, 123456L, 61728L, 30364L, 15182L, 10L, 90L, 2L, 20L, 301L)))
      } else {
        Map.empty
      }
    SparkListenerExecutorMetricsUpdate(execId, taskMetrics, executorMetricsUpdate)
  }

  /**
   * Creates a TaskMetrics object describing a task that read data from Hadoop (if hasHadoopInput is
   * set to true) or read data from a shuffle otherwise.
   */
  private def makeTaskMetrics(
      a: Long,
      b: Long,
      c: Long,
      d: Long,
      e: Int,
      f: Int,
      g: Int,
      hasHadoopInput: Boolean,
      hasOutput: Boolean,
      hasRecords: Boolean = true) = {
    val t = TaskMetrics.registered
    // Set CPU times same as wall times for testing purpose
    t.setExecutorDeserializeTime(a)
    t.setExecutorDeserializeCpuTime(a)
    t.setExecutorRunTime(b)
    t.setExecutorCpuTime(b)
    t.setPeakExecutionMemory(c)
    t.setResultSize(c)
    t.setJvmGCTime(d)
    t.setResultSerializationTime(a + b)
    t.incMemoryBytesSpilled(a + c)

    if (hasHadoopInput) {
      val inputMetrics = t.inputMetrics
      inputMetrics.setBytesRead(d + e + f)
      inputMetrics.incRecordsRead(if (hasRecords) (d + e + f) / 100 else -1)
    } else {
      val sr = t.createTempShuffleReadMetrics()
      sr.incRemoteBytesRead(b + d)
      sr.incRemoteBytesReadToDisk(b)
      sr.incLocalBlocksFetched(e)
      sr.incFetchWaitTime(a + d)
      sr.incRemoteBlocksFetched(f)
      sr.incRecordsRead(if (hasRecords) (b + d) / 100 else -1)
      sr.incLocalBytesRead(a + f)
      sr.incCorruptMergedBlockChunks(if (f > e) f - e else e - f)
      sr.incMergedFetchFallbackCount(if (f > e) f - e else e - f)
      sr.incRemoteReqsDuration(a + d)
      sr.incRemoteMergedReqsDuration(g)
      t.mergeShuffleReadMetrics()
    }
    if (hasOutput) {
      t.outputMetrics.setBytesWritten(a + b + c)
      t.outputMetrics.setRecordsWritten(if (hasRecords) (a + b + c) / 100 else -1)
    } else {
      val sw = t.shuffleWriteMetrics
      sw.incBytesWritten(a + b + c)
      sw.incWriteTime(b + c + d)
      sw.incRecordsWritten(if (hasRecords) (a + b + c) / 100 else -1)
    }
    // Make at most 6 blocks
    t.setUpdatedBlockStatuses((1 to (e % 5 + 1)).map { i =>
      (RDDBlockId(e % i, f % i), BlockStatus(StorageLevel.MEMORY_AND_DISK_SER_2, a % i, b % i))
    }.toSeq)
    t
  }


  /** --------------------------------------- *
   | JSON string representation of each event |
   * ---------------------------------------- */

  private val stageSubmittedJsonString =
    """
      |{
      |  "Event": "SparkListenerStageSubmitted",
      |  "Stage Info": {
      |    "Stage ID": 100,
      |    "Stage Attempt ID": 0,
      |    "Stage Name": "greetings",
      |    "Number of Tasks": 200,
      |    "RDD Info": [],
      |    "Parent IDs" : [100, 200, 300],
      |    "Details": "details",
      |    "Accumulables": [],
      |    "Resource Profile Id" : 0,
      |    "Shuffle Push Enabled" : false,
      |    "Shuffle Push Mergers Count" : 0
      |  },
      |  "Properties": {
      |    "France": "Paris",
      |    "Germany": "Berlin",
      |    "Russia": "Moscow",
      |    "Ukraine": "Kiev"
      |  }
      |}
    """.stripMargin

  private val stageSubmittedWithNullPropertiesJsonString =
    """
      |{
      |  "Event": "SparkListenerStageSubmitted",
      |  "Stage Info": {
      |    "Stage ID": 100,
      |    "Stage Attempt ID": 0,
      |    "Stage Name": "greetings",
      |    "Number of Tasks": 200,
      |    "RDD Info": [],
      |    "Parent IDs" : [100, 200, 300],
      |    "Details": "details",
      |    "Accumulables": [],
      |    "Resource Profile Id" : 0,
      |    "Shuffle Push Enabled" : false,
      |    "Shuffle Push Mergers Count" : 0
      |  }
      |}
    """.stripMargin

  private val stageCompletedJsonString =
    """
      |{
      |  "Event": "SparkListenerStageCompleted",
      |  "Stage Info": {
      |    "Stage ID": 101,
      |    "Stage Attempt ID": 0,
      |    "Stage Name": "greetings",
      |    "Number of Tasks": 201,
      |    "RDD Info": [
      |      {
      |        "RDD ID": 101,
      |        "Name": "mayor",
      |        "Callsite": "101",
      |        "Parent IDs": [1, 4, 7],
      |        "Storage Level": {
      |          "Use Disk": true,
      |          "Use Memory": true,
      |          "Use Off Heap": false,
      |          "Deserialized": true,
      |          "Replication": 1
      |        },
      |        "Barrier" : false,
      |        "DeterministicLevel" : "INDETERMINATE",
      |        "Number of Partitions": 201,
      |        "Number of Cached Partitions": 301,
      |        "Memory Size": 401,
      |        "Disk Size": 501
      |      }
      |    ],
      |    "Parent IDs" : [100, 200, 300],
      |    "Details": "details",
      |    "Accumulables": [
      |      {
      |        "ID": 1,
      |        "Name": "Accumulable1",
      |        "Update": "delta1",
      |        "Value": "val1",
      |        "Internal": false,
      |        "Count Failed Values": false
      |      },
      |      {
      |        "ID": 2,
      |        "Name": "Accumulable2",
      |        "Update": "delta2",
      |        "Value": "val2",
      |        "Internal": false,
      |        "Count Failed Values": false
      |      }
      |    ],
      |    "Resource Profile Id" : 0,
      |    "Shuffle Push Enabled" : false,
      |    "Shuffle Push Mergers Count" : 0
      |  }
      |}
    """.stripMargin

  private val taskStartJsonString =
    """
      |{
      |  "Event": "SparkListenerTaskStart",
      |  "Stage ID": 111,
      |  "Stage Attempt ID": 0,
      |  "Task Info": {
      |    "Task ID": 222,
      |    "Index": 333,
      |    "Attempt": 1,
      |    "Partition ID": 333,
      |    "Launch Time": 444,
      |    "Executor ID": "executor",
      |    "Host": "your kind sir",
      |    "Locality": "NODE_LOCAL",
      |    "Speculative": false,
      |    "Getting Result Time": 0,
      |    "Finish Time": 0,
      |    "Failed": false,
      |    "Killed": false,
      |    "Accumulables": []
      |  }
      |}
    """.stripMargin

  private val taskGettingResultJsonString =
    """
      |{
      |  "Event": "SparkListenerTaskGettingResult",
      |  "Task Info": {
      |    "Task ID": 1000,
      |    "Index": 2000,
      |    "Attempt": 5,
      |    "Partition ID": 2000,
      |    "Launch Time": 3000,
      |    "Executor ID": "executor",
      |    "Host": "your kind sir",
      |    "Locality": "NODE_LOCAL",
      |    "Speculative": true,
      |    "Getting Result Time": 0,
      |    "Finish Time": 0,
      |    "Failed": false,
      |    "Killed": false,
      |    "Accumulables": [
      |      {
      |        "ID": 1,
      |        "Name": "Accumulable1",
      |        "Update": "delta1",
      |        "Value": "val1",
      |        "Internal": false,
      |        "Count Failed Values": false
      |      },
      |      {
      |        "ID": 2,
      |        "Name": "Accumulable2",
      |        "Update": "delta2",
      |        "Value": "val2",
      |        "Internal": false,
      |        "Count Failed Values": false
      |      },
      |      {
      |        "ID": 3,
      |        "Name": "Accumulable3",
      |        "Update": "delta3",
      |        "Value": "val3",
      |        "Internal": true,
      |        "Count Failed Values": false
      |      }
      |    ]
      |  }
      |}
    """.stripMargin

  private val taskEndJsonString =
    """
      |{
      |  "Event": "SparkListenerTaskEnd",
      |  "Stage ID": 1,
      |  "Stage Attempt ID": 0,
      |  "Task Type": "ShuffleMapTask",
      |  "Task End Reason": {
      |    "Reason": "Success"
      |  },
      |  "Task Info": {
      |    "Task ID": 123,
      |    "Index": 234,
      |    "Attempt": 67,
      |    "Partition ID": 234,
      |    "Launch Time": 345,
      |    "Executor ID": "executor",
      |    "Host": "your kind sir",
      |    "Locality": "NODE_LOCAL",
      |    "Speculative": false,
      |    "Getting Result Time": 0,
      |    "Finish Time": 0,
      |    "Failed": false,
      |    "Killed": false,
      |    "Accumulables": [
      |      {
      |        "ID": 1,
      |        "Name": "Accumulable1",
      |        "Update": "delta1",
      |        "Value": "val1",
      |        "Internal": false,
      |        "Count Failed Values": false
      |      },
      |      {
      |        "ID": 2,
      |        "Name": "Accumulable2",
      |        "Update": "delta2",
      |        "Value": "val2",
      |        "Internal": false,
      |        "Count Failed Values": false
      |      },
      |      {
      |        "ID": 3,
      |        "Name": "Accumulable3",
      |        "Update": "delta3",
      |        "Value": "val3",
      |        "Internal": true,
      |        "Count Failed Values": false
      |      }
      |    ]
      |  },
      |  "Task Executor Metrics" : {
      |    "JVMHeapMemory" : 543,
      |    "JVMOffHeapMemory" : 123456,
      |    "OnHeapExecutionMemory" : 12345,
      |    "OffHeapExecutionMemory" : 1234,
      |    "OnHeapStorageMemory" : 123,
      |    "OffHeapStorageMemory" : 12,
      |    "OnHeapUnifiedMemory" : 432,
      |    "OffHeapUnifiedMemory" : 321,
      |    "DirectPoolMemory" : 654,
      |    "MappedPoolMemory" : 765,
      |    "ProcessTreeJVMVMemory": 256912,
      |    "ProcessTreeJVMRSSMemory": 123456,
      |    "ProcessTreePythonVMemory": 123456,
      |    "ProcessTreePythonRSSMemory": 61728,
      |    "ProcessTreeOtherVMemory": 30364,
      |    "ProcessTreeOtherRSSMemory": 15182,
      |    "MinorGCCount" : 0,
      |    "MinorGCTime" : 0,
      |    "MajorGCCount" : 0,
      |    "MajorGCTime" : 0,
      |    "TotalGCTime": 80001,
      |    "ConcurrentGCCount" : 3,
      |    "ConcurrentGCTime" : 3
      |  },
      |  "Task Metrics": {
      |    "Executor Deserialize Time": 300,
      |    "Executor Deserialize CPU Time": 300,
      |    "Executor Run Time": 400,
      |    "Executor CPU Time": 400,
      |    "Peak Execution Memory": 500,
      |    "Result Size": 500,
      |    "JVM GC Time": 600,
      |    "Result Serialization Time": 700,
      |    "Memory Bytes Spilled": 800,
      |    "Disk Bytes Spilled": 0,
      |    "Shuffle Read Metrics": {
      |      "Remote Blocks Fetched": 800,
      |      "Local Blocks Fetched": 700,
      |      "Fetch Wait Time": 900,
      |      "Remote Bytes Read": 1000,
      |      "Remote Bytes Read To Disk": 400,
      |      "Local Bytes Read": 1100,
      |      "Total Records Read": 10,
      |      "Remote Requests Duration": 900,
      |      "Push Based Shuffle": {
      |         "Corrupt Merged Block Chunks" : 100,
      |         "Merged Fetch Fallback Count" : 100,
      |         "Merged Remote Blocks Fetched" : 0,
      |         "Merged Local Blocks Fetched" : 0,
      |         "Merged Remote Chunks Fetched" : 0,
      |         "Merged Local Chunks Fetched" : 0,
      |         "Merged Remote Bytes Read" : 0,
      |         "Merged Local Bytes Read" : 0,
      |         "Merged Remote Requests Duration": 0
      |      }
      |    },
      |    "Shuffle Write Metrics": {
      |      "Shuffle Bytes Written": 1200,
      |      "Shuffle Write Time": 1500,
      |      "Shuffle Records Written": 12
      |    },
      |    "Input Metrics" : {
      |      "Bytes Read" : 0,
      |      "Records Read" : 0
      |    },
      |    "Output Metrics" : {
      |      "Bytes Written" : 0,
      |      "Records Written" : 0
      |    },
      |    "Updated Blocks": [
      |      {
      |        "Block ID": "rdd_0_0",
      |        "Status": {
      |          "Storage Level": {
      |            "Use Disk": true,
      |            "Use Memory": true,
      |            "Use Off Heap": false,
      |            "Deserialized": false,
      |            "Replication": 2
      |          },
      |          "Memory Size": 0,
      |          "Disk Size": 0
      |        }
      |      }
      |    ]
      |  }
      |}
    """.stripMargin

  private val taskEndWithHadoopInputJsonString =
    """
      |{
      |  "Event": "SparkListenerTaskEnd",
      |  "Stage ID": 1,
      |  "Stage Attempt ID": 0,
      |  "Task Type": "ShuffleMapTask",
      |  "Task End Reason": {
      |    "Reason": "Success"
      |  },
      |  "Task Info": {
      |    "Task ID": 123,
      |    "Index": 234,
      |    "Attempt": 67,
      |    "Partition ID": 234,
      |    "Launch Time": 345,
      |    "Executor ID": "executor",
      |    "Host": "your kind sir",
      |    "Locality": "NODE_LOCAL",
      |    "Speculative": false,
      |    "Getting Result Time": 0,
      |    "Finish Time": 0,
      |    "Failed": false,
      |    "Killed": false,
      |    "Accumulables": [
      |      {
      |        "ID": 1,
      |        "Name": "Accumulable1",
      |        "Update": "delta1",
      |        "Value": "val1",
      |        "Internal": false,
      |        "Count Failed Values": false
      |      },
      |      {
      |        "ID": 2,
      |        "Name": "Accumulable2",
      |        "Update": "delta2",
      |        "Value": "val2",
      |        "Internal": false,
      |        "Count Failed Values": false
      |      },
      |      {
      |        "ID": 3,
      |        "Name": "Accumulable3",
      |        "Update": "delta3",
      |        "Value": "val3",
      |        "Internal": true,
      |        "Count Failed Values": false
      |      }
      |    ]
      |  },
      |  "Task Executor Metrics" : {
      |    "JVMHeapMemory" : 543,
      |    "JVMOffHeapMemory" : 123456,
      |    "OnHeapExecutionMemory" : 12345,
      |    "OffHeapExecutionMemory" : 1234,
      |    "OnHeapStorageMemory" : 123,
      |    "OffHeapStorageMemory" : 12,
      |    "OnHeapUnifiedMemory" : 432,
      |    "OffHeapUnifiedMemory" : 321,
      |    "DirectPoolMemory" : 654,
      |    "MappedPoolMemory" : 765,
      |    "ProcessTreeJVMVMemory": 256912,
      |    "ProcessTreeJVMRSSMemory": 123456,
      |    "ProcessTreePythonVMemory": 123456,
      |    "ProcessTreePythonRSSMemory": 61728,
      |    "ProcessTreeOtherVMemory": 30364,
      |    "ProcessTreeOtherRSSMemory": 15182,
      |    "MinorGCCount" : 0,
      |    "MinorGCTime" : 0,
      |    "MajorGCCount" : 0,
      |    "MajorGCTime" : 0,
      |    "TotalGCTime": 80001,
      |    "ConcurrentGCCount" : 3,
      |    "ConcurrentGCTime" : 3
      |  },
      |  "Task Metrics": {
      |    "Executor Deserialize Time": 300,
      |    "Executor Deserialize CPU Time": 300,
      |    "Executor Run Time": 400,
      |    "Executor CPU Time": 400,
      |    "Peak Execution Memory": 500,
      |    "Result Size": 500,
      |    "JVM GC Time": 600,
      |    "Result Serialization Time": 700,
      |    "Memory Bytes Spilled": 800,
      |    "Disk Bytes Spilled": 0,
      |    "Shuffle Read Metrics" : {
      |      "Remote Blocks Fetched" : 0,
      |      "Local Blocks Fetched" : 0,
      |      "Fetch Wait Time" : 0,
      |      "Remote Bytes Read" : 0,
      |      "Remote Bytes Read To Disk" : 0,
      |      "Local Bytes Read" : 0,
      |      "Total Records Read" : 0,
      |      "Remote Requests Duration": 0,
      |      "Push Based Shuffle": {
      |         "Corrupt Merged Block Chunks" : 0,
      |         "Merged Fetch Fallback Count" : 0,
      |         "Merged Remote Blocks Fetched" : 0,
      |         "Merged Local Blocks Fetched" : 0,
      |         "Merged Remote Chunks Fetched" : 0,
      |         "Merged Local Chunks Fetched" : 0,
      |         "Merged Remote Bytes Read" : 0,
      |         "Merged Local Bytes Read" : 0,
      |         "Merged Remote Requests Duration": 0
      |      }
      |    },
      |    "Shuffle Write Metrics": {
      |      "Shuffle Bytes Written": 1200,
      |      "Shuffle Write Time": 1500,
      |      "Shuffle Records Written": 12
      |    },
      |    "Input Metrics": {
      |      "Bytes Read": 2100,
      |      "Records Read": 21
      |    },
      |     "Output Metrics" : {
      |      "Bytes Written" : 0,
      |      "Records Written" : 0
      |    },
      |    "Updated Blocks": [
      |      {
      |        "Block ID": "rdd_0_0",
      |        "Status": {
      |          "Storage Level": {
      |            "Use Disk": true,
      |            "Use Memory": true,
      |            "Use Off Heap": false,
      |            "Deserialized": false,
      |            "Replication": 2
      |          },
      |          "Memory Size": 0,
      |          "Disk Size": 0
      |        }
      |      }
      |    ]
      |  }
      |}
    """.stripMargin

  private val taskEndWithOutputJsonString =
    """
      |{
      |  "Event": "SparkListenerTaskEnd",
      |  "Stage ID": 1,
      |  "Stage Attempt ID": 0,
      |  "Task Type": "ResultTask",
      |  "Task End Reason": {
      |    "Reason": "Success"
      |  },
      |  "Task Info": {
      |    "Task ID": 123,
      |    "Index": 234,
      |    "Attempt": 67,
      |    "Partition ID": 234,
      |    "Launch Time": 345,
      |    "Executor ID": "executor",
      |    "Host": "your kind sir",
      |    "Locality": "NODE_LOCAL",
      |    "Speculative": false,
      |    "Getting Result Time": 0,
      |    "Finish Time": 0,
      |    "Failed": false,
      |    "Killed": false,
      |    "Accumulables": [
      |      {
      |        "ID": 1,
      |        "Name": "Accumulable1",
      |        "Update": "delta1",
      |        "Value": "val1",
      |        "Internal": false,
      |        "Count Failed Values": false
      |      },
      |      {
      |        "ID": 2,
      |        "Name": "Accumulable2",
      |        "Update": "delta2",
      |        "Value": "val2",
      |        "Internal": false,
      |        "Count Failed Values": false
      |      },
      |      {
      |        "ID": 3,
      |        "Name": "Accumulable3",
      |        "Update": "delta3",
      |        "Value": "val3",
      |        "Internal": true,
      |        "Count Failed Values": false
      |      }
      |    ]
      |  },
      |  "Task Executor Metrics" : {
      |    "JVMHeapMemory" : 543,
      |    "JVMOffHeapMemory" : 123456,
      |    "OnHeapExecutionMemory" : 12345,
      |    "OffHeapExecutionMemory" : 1234,
      |    "OnHeapStorageMemory" : 123,
      |    "OffHeapStorageMemory" : 12,
      |    "OnHeapUnifiedMemory" : 432,
      |    "OffHeapUnifiedMemory" : 321,
      |    "DirectPoolMemory" : 654,
      |    "MappedPoolMemory" : 765,
      |    "ProcessTreeJVMVMemory": 256912,
      |    "ProcessTreeJVMRSSMemory": 123456,
      |    "ProcessTreePythonVMemory": 123456,
      |    "ProcessTreePythonRSSMemory": 61728,
      |    "ProcessTreeOtherVMemory": 30364,
      |    "ProcessTreeOtherRSSMemory": 15182,
      |    "MinorGCCount" : 0,
      |    "MinorGCTime" : 0,
      |    "MajorGCCount" : 0,
      |    "MajorGCTime" : 0,
      |    "TotalGCTime": 80001,
      |    "ConcurrentGCCount" : 3,
      |    "ConcurrentGCTime" : 3
      |  },
      |  "Task Metrics": {
      |    "Executor Deserialize Time": 300,
      |    "Executor Deserialize CPU Time": 300,
      |    "Executor Run Time": 400,
      |    "Executor CPU Time": 400,
      |    "Peak Execution Memory": 500,
      |    "Result Size": 500,
      |    "JVM GC Time": 600,
      |    "Result Serialization Time": 700,
      |    "Memory Bytes Spilled": 800,
      |    "Disk Bytes Spilled": 0,
      |    "Shuffle Read Metrics" : {
      |      "Remote Blocks Fetched" : 0,
      |      "Local Blocks Fetched" : 0,
      |      "Fetch Wait Time" : 0,
      |      "Remote Bytes Read" : 0,
      |      "Remote Bytes Read To Disk" : 0,
      |      "Local Bytes Read" : 0,
      |      "Total Records Read" : 0,
      |      "Remote Requests Duration": 0,
      |      "Push Based Shuffle": {
      |         "Corrupt Merged Block Chunks" : 0,
      |         "Merged Fetch Fallback Count" : 0,
      |         "Merged Remote Blocks Fetched" : 0,
      |         "Merged Local Blocks Fetched" : 0,
      |         "Merged Remote Chunks Fetched" : 0,
      |         "Merged Local Chunks Fetched" : 0,
      |         "Merged Remote Bytes Read" : 0,
      |         "Merged Local Bytes Read" : 0,
      |         "Merged Remote Requests Duration": 0
      |      }
      |    },
      |    "Shuffle Write Metrics": {
      |      "Shuffle Bytes Written" : 0,
      |      "Shuffle Write Time" : 0,
      |      "Shuffle Records Written" : 0
      |    },
      |    "Input Metrics": {
      |      "Bytes Read": 2100,
      |      "Records Read": 21
      |    },
      |    "Output Metrics": {
      |      "Bytes Written": 1200,
      |      "Records Written": 12
      |    },
      |    "Updated Blocks": [
      |      {
      |        "Block ID": "rdd_0_0",
      |        "Status": {
      |          "Storage Level": {
      |            "Use Disk": true,
      |            "Use Memory": true,
      |            "Use Off Heap": false,
      |            "Deserialized": false,
      |            "Replication": 2
      |          },
      |          "Memory Size": 0,
      |          "Disk Size": 0
      |        }
      |      }
      |    ]
      |  }
      |}
    """.stripMargin

  private val jobStartJsonString =
    """
      |{
      |  "Event": "SparkListenerJobStart",
      |  "Job ID": 10,
      |  "Submission Time": 1421191042750,
      |  "Stage Infos": [
      |    {
      |      "Stage ID": 1,
      |      "Stage Attempt ID": 0,
      |      "Stage Name": "greetings",
      |      "Number of Tasks": 200,
      |      "RDD Info": [
      |        {
      |          "RDD ID": 1,
      |          "Name": "mayor",
      |          "Callsite": "1",
      |          "Parent IDs": [1, 4, 7],
      |          "Storage Level": {
      |            "Use Disk": true,
      |            "Use Memory": true,
      |            "Use Off Heap": false,
      |            "Deserialized": true,
      |            "Replication": 1
      |          },
      |          "Barrier" : false,
      |          "DeterministicLevel" : "INDETERMINATE",
      |          "Number of Partitions": 200,
      |          "Number of Cached Partitions": 300,
      |          "Memory Size": 400,
      |          "Disk Size": 500
      |        }
      |      ],
      |      "Parent IDs" : [100, 200, 300],
      |      "Details": "details",
      |      "Accumulables": [
      |        {
      |          "ID": 1,
      |          "Name": "Accumulable1",
      |          "Update": "delta1",
      |          "Value": "val1",
      |          "Internal": false,
      |          "Count Failed Values": false
      |        },
      |        {
      |          "ID": 2,
      |          "Name": "Accumulable2",
      |          "Update": "delta2",
      |          "Value": "val2",
      |          "Internal": false,
      |          "Count Failed Values": false
      |        }
      |      ],
      |      "Resource Profile Id" : 0,
      |      "Shuffle Push Enabled" : false,
      |      "Shuffle Push Mergers Count" : 0
      |    },
      |    {
      |      "Stage ID": 2,
      |      "Stage Attempt ID": 0,
      |      "Stage Name": "greetings",
      |      "Number of Tasks": 400,
      |      "RDD Info": [
      |        {
      |          "RDD ID": 2,
      |          "Name": "mayor",
      |          "Callsite": "2",
      |          "Parent IDs": [1, 4, 7],
      |          "Storage Level": {
      |            "Use Disk": true,
      |            "Use Memory": true,
      |            "Use Off Heap": false,
      |            "Deserialized": true,
      |            "Replication": 1
      |          },
      |          "Barrier" : false,
      |          "DeterministicLevel" : "DETERMINATE",
      |          "Number of Partitions": 400,
      |          "Number of Cached Partitions": 600,
      |          "Memory Size": 800,
      |          "Disk Size": 1000
      |        },
      |        {
      |          "RDD ID": 3,
      |          "Name": "mayor",
      |          "Callsite": "3",
      |          "Parent IDs": [1, 4, 7],
      |          "Storage Level": {
      |            "Use Disk": true,
      |            "Use Memory": true,
      |            "Use Off Heap": false,
      |            "Deserialized": true,
      |            "Replication": 1
      |          },
      |          "Barrier" : false,
      |          "DeterministicLevel" : "INDETERMINATE",
      |          "Number of Partitions": 401,
      |          "Number of Cached Partitions": 601,
      |          "Memory Size": 801,
      |          "Disk Size": 1001
      |        }
      |      ],
      |      "Parent IDs" : [100, 200, 300],
      |      "Details": "details",
      |      "Accumulables": [
      |        {
      |          "ID": 1,
      |          "Name": "Accumulable1",
      |          "Update": "delta1",
      |          "Value": "val1",
      |          "Internal": false,
      |          "Count Failed Values": false
      |        },
      |        {
      |          "ID": 2,
      |          "Name": "Accumulable2",
      |          "Update": "delta2",
      |          "Value": "val2",
      |          "Internal": false,
      |          "Count Failed Values": false
      |        }
      |      ],
      |      "Resource Profile Id" : 0,
      |      "Shuffle Push Enabled" : false,
      |      "Shuffle Push Mergers Count" : 0
      |    },
      |    {
      |      "Stage ID": 3,
      |      "Stage Attempt ID": 0,
      |      "Stage Name": "greetings",
      |      "Number of Tasks": 600,
      |      "RDD Info": [
      |        {
      |          "RDD ID": 3,
      |          "Name": "mayor",
      |          "Callsite": "3",
      |          "Parent IDs": [1, 4, 7],
      |          "Storage Level": {
      |            "Use Disk": true,
      |            "Use Memory": true,
      |            "Use Off Heap": false,
      |            "Deserialized": true,
      |            "Replication": 1
      |          },
      |          "Barrier" : false,
      |          "DeterministicLevel" : "DETERMINATE",
      |          "Number of Partitions": 600,
      |          "Number of Cached Partitions": 900,
      |          "Memory Size": 1200,
      |          "Disk Size": 1500
      |        },
      |        {
      |          "RDD ID": 4,
      |          "Name": "mayor",
      |          "Callsite": "4",
      |          "Parent IDs": [1, 4, 7],
      |          "Storage Level": {
      |            "Use Disk": true,
      |            "Use Memory": true,
      |            "Use Off Heap": false,
      |            "Deserialized": true,
      |            "Replication": 1
      |          },
      |          "Barrier" : false,
      |          "DeterministicLevel" : "DETERMINATE",
      |          "Number of Partitions": 601,
      |          "Number of Cached Partitions": 901,
      |          "Memory Size": 1201,
      |          "Disk Size": 1501
      |        },
      |        {
      |          "RDD ID": 5,
      |          "Name": "mayor",
      |          "Callsite": "5",
      |          "Parent IDs": [1, 4, 7],
      |          "Storage Level": {
      |            "Use Disk": true,
      |            "Use Memory": true,
      |            "Use Off Heap": false,
      |            "Deserialized": true,
      |            "Replication": 1
      |          },
      |          "Barrier" : false,
      |          "DeterministicLevel" : "INDETERMINATE",
      |          "Number of Partitions": 602,
      |          "Number of Cached Partitions": 902,
      |          "Memory Size": 1202,
      |          "Disk Size": 1502
      |        }
      |      ],
      |      "Parent IDs" : [100, 200, 300],
      |      "Details": "details",
      |      "Accumulables": [
      |        {
      |          "ID": 1,
      |          "Name": "Accumulable1",
      |          "Update": "delta1",
      |          "Value": "val1",
      |          "Internal": false,
      |          "Count Failed Values": false
      |        },
      |        {
      |          "ID": 2,
      |          "Name": "Accumulable2",
      |          "Update": "delta2",
      |          "Value": "val2",
      |          "Internal": false,
      |          "Count Failed Values": false
      |        }
      |      ],
      |      "Resource Profile Id" : 0,
      |      "Shuffle Push Enabled" : false,
      |      "Shuffle Push Mergers Count" : 0
      |    },
      |    {
      |      "Stage ID": 4,
      |      "Stage Attempt ID": 0,
      |      "Stage Name": "greetings",
      |      "Number of Tasks": 800,
      |      "RDD Info": [
      |        {
      |          "RDD ID": 4,
      |          "Name": "mayor",
      |          "Callsite": "4",
      |          "Parent IDs": [1, 4, 7],
      |          "Storage Level": {
      |            "Use Disk": true,
      |            "Use Memory": true,
      |            "Use Off Heap": false,
      |            "Deserialized": true,
      |            "Replication": 1
      |          },
      |          "Barrier" : false,
      |          "DeterministicLevel" : "DETERMINATE",
      |          "Number of Partitions": 800,
      |          "Number of Cached Partitions": 1200,
      |          "Memory Size": 1600,
      |          "Disk Size": 2000
      |        },
      |        {
      |          "RDD ID": 5,
      |          "Name": "mayor",
      |          "Callsite": "5",
      |          "Parent IDs": [1, 4, 7],
      |          "Storage Level": {
      |            "Use Disk": true,
      |            "Use Memory": true,
      |            "Use Off Heap": false,
      |            "Deserialized": true,
      |            "Replication": 1
      |          },
      |          "Barrier" : false,
      |          "DeterministicLevel" : "DETERMINATE",
      |          "Number of Partitions": 801,
      |          "Number of Cached Partitions": 1201,
      |          "Memory Size": 1601,
      |          "Disk Size": 2001
      |        },
      |        {
      |          "RDD ID": 6,
      |          "Name": "mayor",
      |          "Callsite": "6",
      |          "Parent IDs": [1, 4, 7],
      |          "Storage Level": {
      |            "Use Disk": true,
      |            "Use Memory": true,
      |            "Use Off Heap": false,
      |            "Deserialized": true,
      |            "Replication": 1
      |          },
      |          "Barrier" : false,
      |          "DeterministicLevel" : "DETERMINATE",
      |          "Number of Partitions": 802,
      |          "Number of Cached Partitions": 1202,
      |          "Memory Size": 1602,
      |          "Disk Size": 2002
      |        },
      |        {
      |          "RDD ID": 7,
      |          "Name": "mayor",
      |          "Callsite": "7",
      |          "Parent IDs": [1, 4, 7],
      |          "Storage Level": {
      |            "Use Disk": true,
      |            "Use Memory": true,
      |            "Use Off Heap": false,
      |            "Deserialized": true,
      |            "Replication": 1
      |          },
      |          "Barrier" : false,
      |          "DeterministicLevel" : "INDETERMINATE",
      |          "Number of Partitions": 803,
      |          "Number of Cached Partitions": 1203,
      |          "Memory Size": 1603,
      |          "Disk Size": 2003
      |        }
      |      ],
      |      "Parent IDs" : [100, 200, 300],
      |      "Details": "details",
      |      "Accumulables": [
      |        {
      |          "ID": 1,
      |          "Name": "Accumulable1",
      |          "Update": "delta1",
      |          "Value": "val1",
      |          "Internal": false,
      |          "Count Failed Values": false
      |        },
      |        {
      |          "ID": 2,
      |          "Name": "Accumulable2",
      |          "Update": "delta2",
      |          "Value": "val2",
      |          "Internal": false,
      |          "Count Failed Values": false
      |        }
      |      ],
      |      "Resource Profile Id" : 0,
      |      "Shuffle Push Enabled" : false,
      |      "Shuffle Push Mergers Count" : 0
      |    }
      |  ],
      |  "Stage IDs": [
      |    1,
      |    2,
      |    3,
      |    4
      |  ],
      |  "Properties": {
      |    "France": "Paris",
      |    "Germany": "Berlin",
      |    "Russia": "Moscow",
      |    "Ukraine": "Kiev"
      |  }
      |}
    """.stripMargin

  private val jobStartWithNullPropertiesJsonString =
    """
      |{
      |  "Event": "SparkListenerJobStart",
      |  "Job ID": 10,
      |  "Submission Time": 1421191042750,
      |  "Stage Infos": [],
      |  "Stage IDs": []
      |}
    """.stripMargin

  private val jobEndJsonString =
    """
      |{
      |  "Event": "SparkListenerJobEnd",
      |  "Job ID": 20,
      |  "Completion Time": 1421191296660,
      |  "Job Result": {
      |    "Result": "JobSucceeded"
      |  }
      |}
    """.stripMargin

  private val environmentUpdateJsonString =
    """
      |{
      |  "Event": "SparkListenerEnvironmentUpdate",
      |  "JVM Information": {
      |    "GC speed": "9999 objects/s",
      |    "Java home": "Land of coffee"
      |  },
      |  "Spark Properties": {
      |    "Job throughput": "80000 jobs/s, regardless of job type"
      |  },
      |  "Hadoop Properties": {
      |    "hadoop.tmp.dir": "/usr/local/hadoop/tmp"
      |  },
      |  "System Properties": {
      |    "Username": "guest",
      |    "Password": "guest"
      |  },
      |  "Metrics Properties": {
      |    "*.sink.servlet.class": "org.apache.spark.metrics.sink.MetricsServlet"
      |  },
      |  "Classpath Entries": {
      |    "Super library": "/tmp/super_library"
      |  }
      |}
    """.stripMargin

  private val blockManagerAddedJsonString =
    """
      |{
      |  "Event": "SparkListenerBlockManagerAdded",
      |  "Block Manager ID": {
      |    "Executor ID": "Stars",
      |    "Host": "In your multitude...",
      |    "Port": 300
      |  },
      |  "Maximum Memory": 500,
      |  "Timestamp": 1
      |}
    """.stripMargin

  private val blockManagerRemovedJsonString =
    """
      |{
      |  "Event": "SparkListenerBlockManagerRemoved",
      |  "Block Manager ID": {
      |    "Executor ID": "Scarce",
      |    "Host": "to be counted...",
      |    "Port": 100
      |  },
      |  "Timestamp": 2
      |}
    """.stripMargin

  private val unpersistRDDJsonString =
    """
      |{
      |  "Event": "SparkListenerUnpersistRDD",
      |  "RDD ID": 12345
      |}
    """.stripMargin

  private val applicationStartJsonString =
    """
      |{
      |  "Event": "SparkListenerApplicationStart",
      |  "App Name": "The winner of all",
      |  "App ID": "appId",
      |  "Timestamp": 42,
      |  "User": "Garfield",
      |  "App Attempt ID": "appAttempt"
      |}
    """.stripMargin

  private val applicationStartJsonWithLogUrlsString =
    """
      |{
      |  "Event": "SparkListenerApplicationStart",
      |  "App Name": "The winner of all",
      |  "App ID": "appId",
      |  "Timestamp": 42,
      |  "User": "Garfield",
      |  "App Attempt ID": "appAttempt",
      |  "Driver Logs" : {
      |      "stderr" : "mystderr",
      |      "stdout" : "mystdout"
      |  }
      |}
    """.stripMargin

  private val applicationEndJsonString =
    """
      |{
      |  "Event": "SparkListenerApplicationEnd",
      |  "Timestamp": 42
      |}
    """.stripMargin

  private val executorAddedJsonString =
    s"""
      |{
      |  "Event": "SparkListenerExecutorAdded",
      |  "Timestamp": ${executorAddedTime},
      |  "Executor ID": "exec1",
      |  "Executor Info": {
      |    "Host": "Hostee.awesome.com",
      |    "Total Cores": 11,
      |    "Log Urls" : {
      |      "stderr" : "mystderr",
      |      "stdout" : "mystdout"
      |    },
      |    "Attributes" : {
      |      "ContainerId" : "ct1",
      |      "User" : "spark"
      |    },
      |    "Resources" : {
      |      "gpu" : {
      |        "name" : "gpu",
      |        "addresses" : [ "0", "1" ]
      |      }
      |    },
      |    "Resource Profile Id": 4
      |  }
      |}
    """.stripMargin

  private val executorAddedWithTimeJsonString =
    s"""
      |{
      |  "Event": "SparkListenerExecutorAdded",
      |  "Timestamp": ${executorAddedTime},
      |  "Executor ID": "exec1",
      |  "Executor Info": {
      |    "Host": "Hostee.awesome.com",
      |    "Total Cores": 11,
      |    "Log Urls" : {
      |      "stderr" : "mystderr",
      |      "stdout" : "mystdout"
      |    },
      |    "Attributes" : {
      |      "ContainerId" : "ct1",
      |      "User" : "spark"
      |    },
      |    "Resources" : {
      |      "gpu" : {
      |        "name" : "gpu",
      |        "addresses" : [ "0", "1" ]
      |      }
      |    },
      |    "Resource Profile Id": 4,
      |    "Registration Time" : 1,
      |    "Request Time" : 0
      |  }
      |
      |}
    """.stripMargin

  private val executorRemovedJsonString =
    s"""
      |{
      |  "Event": "SparkListenerExecutorRemoved",
      |  "Timestamp": ${executorRemovedTime},
      |  "Executor ID": "exec2",
      |  "Removed Reason": "test reason"
      |}
    """.stripMargin

  private val executorMetricsUpdateJsonString =
    s"""
      |{
      |  "Event": "SparkListenerExecutorMetricsUpdate",
      |  "Executor ID": "exec3",
      |  "Metrics Updated": [
      |    {
      |      "Task ID": 1,
      |      "Stage ID": 2,
      |      "Stage Attempt ID": 3,
      |      "Accumulator Updates": [
      |        {
      |          "ID": 0,
      |          "Name": "$EXECUTOR_DESERIALIZE_TIME",
      |          "Update": 300,
      |          "Internal": true,
      |          "Count Failed Values": true
      |        },
      |        {
      |          "ID": 1,
      |          "Name": "$EXECUTOR_DESERIALIZE_CPU_TIME",
      |          "Update": 300,
      |          "Internal": true,
      |          "Count Failed Values": true
      |        },
      |
      |        {
      |          "ID": 2,
      |          "Name": "$EXECUTOR_RUN_TIME",
      |          "Update": 400,
      |          "Internal": true,
      |          "Count Failed Values": true
      |        },
      |        {
      |          "ID": 3,
      |          "Name": "$EXECUTOR_CPU_TIME",
      |          "Update": 400,
      |          "Internal": true,
      |          "Count Failed Values": true
      |        },
      |        {
      |          "ID": 4,
      |          "Name": "$RESULT_SIZE",
      |          "Update": 500,
      |          "Internal": true,
      |          "Count Failed Values": true
      |        },
      |        {
      |          "ID": 5,
      |          "Name": "$JVM_GC_TIME",
      |          "Update": 600,
      |          "Internal": true,
      |          "Count Failed Values": true
      |        },
      |        {
      |          "ID": 6,
      |          "Name": "$RESULT_SERIALIZATION_TIME",
      |          "Update": 700,
      |          "Internal": true,
      |          "Count Failed Values": true
      |        },
      |        {
      |          "ID": 7,
      |          "Name": "$MEMORY_BYTES_SPILLED",
      |          "Update": 800,
      |          "Internal": true,
      |          "Count Failed Values": true
      |        },
      |        {
      |          "ID": 8,
      |          "Name": "$DISK_BYTES_SPILLED",
      |          "Update": 0,
      |          "Internal": true,
      |          "Count Failed Values": true
      |        },
      |        {
      |          "ID": 9,
      |          "Name": "$PEAK_EXECUTION_MEMORY",
      |          "Update": 500,
      |          "Internal": true,
      |          "Count Failed Values": true
      |        },
      |        {
      |          "ID": 10,
      |          "Name": "$UPDATED_BLOCK_STATUSES",
      |          "Update": [
      |            {
      |              "Block ID": "rdd_0_0",
      |              "Status": {
      |                "Storage Level": {
      |                  "Use Disk": true,
      |                  "Use Memory": true,
      |                  "Use Off Heap": false,
      |                  "Deserialized": false,
      |                  "Replication": 2
      |                },
      |                "Memory Size": 0,
      |                "Disk Size": 0
      |              }
      |            }
      |          ],
      |          "Internal": true,
      |          "Count Failed Values": true
      |        },
      |        {
      |          "ID": 11,
      |          "Name": "${shuffleRead.REMOTE_BLOCKS_FETCHED}",
      |          "Update": 0,
      |          "Internal": true,
      |          "Count Failed Values": true
      |        },
      |        {
      |          "ID": 12,
      |          "Name": "${shuffleRead.LOCAL_BLOCKS_FETCHED}",
      |          "Update": 0,
      |          "Internal": true,
      |          "Count Failed Values": true
      |        },
      |        {
      |          "ID": 13,
      |          "Name": "${shuffleRead.REMOTE_BYTES_READ}",
      |          "Update": 0,
      |          "Internal": true,
      |          "Count Failed Values": true
      |        },
      |        {
      |          "ID": 14,
      |          "Name": "${shuffleRead.REMOTE_BYTES_READ_TO_DISK}",
      |          "Update": 0,
      |          "Internal": true,
      |          "Count Failed Values": true
      |        },
      |        {
      |          "ID": 15,
      |          "Name": "${shuffleRead.LOCAL_BYTES_READ}",
      |          "Update": 0,
      |          "Internal": true,
      |          "Count Failed Values": true
      |        },
      |        {
      |          "ID": 16,
      |          "Name": "${shuffleRead.FETCH_WAIT_TIME}",
      |          "Update": 0,
      |          "Internal": true,
      |          "Count Failed Values": true
      |        },
      |        {
      |          "ID": 17,
      |          "Name": "${shuffleRead.RECORDS_READ}",
      |          "Update": 0,
      |          "Internal": true,
      |          "Count Failed Values": true
      |        },
      |        {
      |          "ID": 18,
      |          "Name": "${shuffleRead.CORRUPT_MERGED_BLOCK_CHUNKS}",
      |          "Update": 0,
      |          "Internal": true,
      |          "Count Failed Values": true
      |        },
      |        {
      |          "ID": 19,
      |          "Name": "${shuffleRead.MERGED_FETCH_FALLBACK_COUNT}",
      |          "Update": 0,
      |          "Internal": true,
      |          "Count Failed Values": true
      |        },
      |        {
      |          "ID" : 20,
      |          "Name" : "${shuffleRead.REMOTE_MERGED_BLOCKS_FETCHED}",
      |          "Update" : 0,
      |          "Internal" : true,
      |          "Count Failed Values" : true
      |        },
      |        {
      |          "ID" : 21,
      |          "Name" : "${shuffleRead.LOCAL_MERGED_BLOCKS_FETCHED}",
      |          "Update" : 0,
      |          "Internal" : true,
      |          "Count Failed Values" : true
      |        },
      |        {
      |          "ID" : 22,
      |          "Name" : "${shuffleRead.REMOTE_MERGED_CHUNKS_FETCHED}",
      |          "Update" : 0,
      |          "Internal" : true,
      |          "Count Failed Values" : true
      |        },
      |        {
      |          "ID" : 23,
      |          "Name" : "${shuffleRead.LOCAL_MERGED_CHUNKS_FETCHED}",
      |          "Update" : 0,
      |          "Internal" : true,
      |          "Count Failed Values" : true
      |        },
      |        {
      |          "ID" : 24,
      |          "Name" : "${shuffleRead.REMOTE_MERGED_BYTES_READ}",
      |          "Update" : 0,
      |          "Internal" : true,
      |          "Count Failed Values" : true
      |        },
      |        {
      |          "ID" : 25,
      |          "Name" : "${shuffleRead.LOCAL_MERGED_BYTES_READ}",
      |          "Update" : 0,
      |          "Internal" : true,
      |          "Count Failed Values" : true
      |        },
      |        {
      |          "ID" : 26,
      |          "Name" : "${shuffleRead.REMOTE_REQS_DURATION}",
      |          "Update" : 0,
      |          "Internal" : true,
      |          "Count Failed Values" : true
      |        },
      |        {
      |          "ID" : 27,
      |          "Name" : "${shuffleRead.REMOTE_MERGED_REQS_DURATION}",
      |          "Update" : 0,
      |          "Internal" : true,
      |          "Count Failed Values" : true
      |        },
      |        {
      |          "ID": 28,
      |          "Name": "${shuffleWrite.BYTES_WRITTEN}",
      |          "Update": 0,
      |          "Internal": true,
      |          "Count Failed Values": true
      |        },
      |        {
      |          "ID": 29,
      |          "Name": "${shuffleWrite.RECORDS_WRITTEN}",
      |          "Update": 0,
      |          "Internal": true,
      |          "Count Failed Values": true
      |        },
      |        {
      |          "ID": 30,
      |          "Name": "${shuffleWrite.WRITE_TIME}",
      |          "Update": 0,
      |          "Internal": true,
      |          "Count Failed Values": true
      |        },
      |        {
      |          "ID": 31,
      |          "Name": "${input.BYTES_READ}",
      |          "Update": 2100,
      |          "Internal": true,
      |          "Count Failed Values": true
      |        },
      |        {
      |          "ID": 32,
      |          "Name": "${input.RECORDS_READ}",
      |          "Update": 21,
      |          "Internal": true,
      |          "Count Failed Values": true
      |        },
      |        {
      |          "ID": 33,
      |          "Name": "${output.BYTES_WRITTEN}",
      |          "Update": 1200,
      |          "Internal": true,
      |          "Count Failed Values": true
      |        },
      |        {
      |          "ID": 34,
      |          "Name": "${output.RECORDS_WRITTEN}",
      |          "Update": 12,
      |          "Internal": true,
      |          "Count Failed Values": true
      |        },
      |        {
      |          "ID": 35,
      |          "Name": "$TEST_ACCUM",
      |          "Update": 0,
      |          "Internal": true,
      |          "Count Failed Values": true
      |        }
      |      ]
      |    }
      |  ],
      |  "Executor Metrics Updated" : [
      |    {
      |      "Stage ID" : 0,
      |      "Stage Attempt ID" : 0,
      |      "Executor Metrics" : {
      |        "JVMHeapMemory" : 543,
      |        "JVMOffHeapMemory" : 123456,
      |        "OnHeapExecutionMemory" : 12345,
      |        "OffHeapExecutionMemory" : 1234,
      |        "OnHeapStorageMemory" : 123,
      |        "OffHeapStorageMemory" : 12,
      |        "OnHeapUnifiedMemory" : 432,
      |        "OffHeapUnifiedMemory" : 321,
      |        "DirectPoolMemory" : 654,
      |        "MappedPoolMemory" : 765,
      |        "ProcessTreeJVMVMemory": 256912,
      |        "ProcessTreeJVMRSSMemory": 123456,
      |        "ProcessTreePythonVMemory": 123456,
      |        "ProcessTreePythonRSSMemory": 61728,
      |        "ProcessTreeOtherVMemory": 30364,
      |        "ProcessTreeOtherRSSMemory": 15182,
      |        "MinorGCCount": 10,
      |        "MinorGCTime": 90,
      |        "MajorGCCount": 2,
      |        "MajorGCTime": 20,
      |        "TotalGCTime": 80001,
      |        "ConcurrentGCCount" : 3,
      |        "ConcurrentGCTime" : 3
      |      }
      |    }
      |  ]
      |}
    """.stripMargin

  private val stageExecutorMetricsJsonString =
    """
      |{
      |  "Event": "SparkListenerStageExecutorMetrics",
      |  "Executor ID": "1",
      |  "Stage ID": 2,
      |  "Stage Attempt ID": 3,
      |  "Executor Metrics" : {
      |    "JVMHeapMemory" : 543,
      |    "JVMOffHeapMemory" : 123456,
      |    "OnHeapExecutionMemory" : 12345,
      |    "OffHeapExecutionMemory" : 1234,
      |    "OnHeapStorageMemory" : 123,
      |    "OffHeapStorageMemory" : 12,
      |    "OnHeapUnifiedMemory" : 432,
      |    "OffHeapUnifiedMemory" : 321,
      |    "DirectPoolMemory" : 654,
      |    "MappedPoolMemory" : 765,
      |    "ProcessTreeJVMVMemory": 256912,
      |    "ProcessTreeJVMRSSMemory": 123456,
      |    "ProcessTreePythonVMemory": 123456,
      |    "ProcessTreePythonRSSMemory": 61728,
      |    "ProcessTreeOtherVMemory": 30364,
      |    "ProcessTreeOtherRSSMemory": 15182,
      |    "MinorGCCount": 10,
      |    "MinorGCTime": 90,
      |    "MajorGCCount": 2,
      |    "MajorGCTime": 20,
      |    "TotalGCTime": 80001,
      |    "ConcurrentGCCount" : 3,
      |    "ConcurrentGCTime" : 3
      |  }
      |}
    """.stripMargin

  private val blockUpdatedJsonString =
    """
      |{
      |  "Event": "SparkListenerBlockUpdated",
      |  "Block Updated Info": {
      |    "Block Manager ID": {
      |      "Executor ID": "Stars",
      |      "Host": "In your multitude...",
      |      "Port": 300
      |    },
      |    "Block ID": "rdd_0_0",
      |    "Storage Level": {
      |      "Use Disk": false,
      |      "Use Memory": true,
      |      "Use Off Heap": false,
      |      "Deserialized": true,
      |      "Replication": 1
      |    },
      |    "Memory Size": 100,
      |    "Disk Size": 0
      |  }
      |}
    """.stripMargin

  private val executorBlacklistedJsonString =
    s"""
      |{
      |  "Event" : "org.apache.spark.scheduler.SparkListenerExecutorBlacklisted",
      |  "time" : ${executorExcludedTime},
      |  "executorId" : "exec1",
      |  "taskFailures" : 22
      |}
    """.stripMargin
  private val executorExcludedJsonString =
    s"""
       |{
       |  "Event" : "org.apache.spark.scheduler.SparkListenerExecutorExcluded",
       |  "time" : ${executorExcludedTime},
       |  "executorId" : "exec1",
       |  "taskFailures" : 22
       |}
    """.stripMargin
  private val executorUnblacklistedJsonString =
    s"""
      |{
      |  "Event" : "org.apache.spark.scheduler.SparkListenerExecutorUnblacklisted",
      |  "time" : ${executorUnexcludedTime},
      |  "executorId" : "exec1"
      |}
    """.stripMargin
  private val executorUnexcludedJsonString =
    s"""
       |{
       |  "Event" : "org.apache.spark.scheduler.SparkListenerExecutorUnexcluded",
       |  "time" : ${executorUnexcludedTime},
       |  "executorId" : "exec1"
       |}
    """.stripMargin
  private val nodeBlacklistedJsonString =
    s"""
      |{
      |  "Event" : "org.apache.spark.scheduler.SparkListenerNodeBlacklisted",
      |  "time" : ${nodeExcludedTime},
      |  "hostId" : "node1",
      |  "executorFailures" : 33
      |}
    """.stripMargin
  private val nodeExcludedJsonString =
    s"""
       |{
       |  "Event" : "org.apache.spark.scheduler.SparkListenerNodeExcluded",
       |  "time" : ${nodeExcludedTime},
       |  "hostId" : "node1",
       |  "executorFailures" : 33
       |}
    """.stripMargin
  private val nodeUnblacklistedJsonString =
    s"""
      |{
      |  "Event" : "org.apache.spark.scheduler.SparkListenerNodeUnblacklisted",
      |  "time" : ${nodeUnexcludedTime},
      |  "hostId" : "node1"
      |}
    """.stripMargin
  private val nodeUnexcludedJsonString =
    s"""
       |{
       |  "Event" : "org.apache.spark.scheduler.SparkListenerNodeUnexcluded",
       |  "time" : ${nodeUnexcludedTime},
       |  "hostId" : "node1"
       |}
    """.stripMargin
  private val resourceProfileJsonString =
    """
      |{
      |  "Event":"SparkListenerResourceProfileAdded",
      |  "Resource Profile Id":21,
      |  "Executor Resource Requests":{
      |    "cores" : {
      |      "Resource Name":"cores",
      |      "Amount":2,
      |      "Discovery Script":"",
      |      "Vendor":""
      |    },
      |    "myCustomResource":{
      |      "Resource Name":"myCustomResource",
      |      "Amount": 2147483648,
      |      "Discovery Script": "myscript2",
      |      "Vendor" : ""
      |    },
      |    "gpu":{
      |      "Resource Name":"gpu",
      |      "Amount":2,
      |      "Discovery Script":"myscript",
      |      "Vendor":""
      |    }
      |  },
      |  "Task Resource Requests":{
      |    "cpus":{
      |      "Resource Name":"cpus",
      |      "Amount":1.0
      |    },
      |    "gpu":{
      |      "Resource Name":"gpu",
      |      "Amount":1.0
      |    },
      |    "fgpa":{
      |      "Resource Name":"fgpa",
      |      "Amount":0.5
      |    }
      |  }
      |}
    """.stripMargin

}

case class TestListenerEvent(foo: String, bar: Int) extends SparkListenerEvent<|MERGE_RESOLUTION|>--- conflicted
+++ resolved
@@ -785,32 +785,6 @@
     assert(JsonProtocol.sparkEventFromJson(unknownFieldsJson) === expected)
   }
 
-<<<<<<< HEAD
-  test("SPARK-42205: don't log accumulables in start events") {
-    // Simulate case where a job / stage / task completes before the event logging
-    // listener logs the event. In this case, the TaskInfo / StageInfo will have
-    // accumulables from the finished task / stage, but we want to skip logging
-    // them because they are redundant with the accumulables in the end event and
-    // the history server only uses the value from the end event because start
-    // events normally will not contain accumulable values.
-    val stageInfo = makeStageInfo(1, 200, 300, 400, 500)
-    assert(stageInfo.accumulables.nonEmpty)
-    val taskInfo = makeTaskInfo(1, 200, 300, 400, 500, false)
-    assert(taskInfo.accumulables.nonEmpty)
-
-    val stageSubmitted = SparkListenerStageSubmitted(stageInfo)
-    val taskStart = SparkListenerTaskStart(1, 0, taskInfo)
-    val jobStart = SparkListenerJobStart(10, jobSubmissionTime, Seq(stageInfo), properties)
-
-    assert(
-      stageSubmittedFromJson(sparkEventToJsonString(stageSubmitted)).stageInfo.accumulables.isEmpty)
-    assert(
-      taskStartFromJson(sparkEventToJsonString(taskStart)).taskInfo.accumulables.isEmpty)
-
-    // Deliberately not fixed for job starts because a job might legitimately reference
-    // stages that have completed even before the job start event is emitted.
-    testEvent(jobStart, sparkEventToJsonString(jobStart))
-=======
   test("SPARK-42403: properly handle null string values") {
     // Null string values can appear in a few different event types,
     // so we test multiple known cases here:
@@ -906,7 +880,32 @@
         |""".stripMargin
     val jobFailedEvent = JsonProtocol.sparkEventFromJson(exJobFailureNoStackJson)
     testEvent(jobFailedEvent, exJobFailureExpectedJson)
->>>>>>> b3d5bc0c
+  }
+
+  test("SPARK-42205: don't log accumulables in start events") {
+    // Simulate case where a job / stage / task completes before the event logging
+    // listener logs the event. In this case, the TaskInfo / StageInfo will have
+    // accumulables from the finished task / stage, but we want to skip logging
+    // them because they are redundant with the accumulables in the end event and
+    // the history server only uses the value from the end event because start
+    // events normally will not contain accumulable values.
+    val stageInfo = makeStageInfo(1, 200, 300, 400, 500)
+    assert(stageInfo.accumulables.nonEmpty)
+    val taskInfo = makeTaskInfo(1, 200, 300, 400, 500, false)
+    assert(taskInfo.accumulables.nonEmpty)
+
+    val stageSubmitted = SparkListenerStageSubmitted(stageInfo)
+    val taskStart = SparkListenerTaskStart(1, 0, taskInfo)
+    val jobStart = SparkListenerJobStart(10, jobSubmissionTime, Seq(stageInfo), properties)
+
+    assert(
+      stageSubmittedFromJson(sparkEventToJsonString(stageSubmitted)).stageInfo.accumulables.isEmpty)
+    assert(
+      taskStartFromJson(sparkEventToJsonString(taskStart)).taskInfo.accumulables.isEmpty)
+
+    // Deliberately not fixed for job starts because a job might legitimately reference
+    // stages that have completed even before the job start event is emitted.
+    testEvent(jobStart, sparkEventToJsonString(jobStart))
   }
 }
 
