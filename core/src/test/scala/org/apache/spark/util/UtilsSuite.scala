/*
 * Licensed to the Apache Software Foundation (ASF) under one or more
 * contributor license agreements.  See the NOTICE file distributed with
 * this work for additional information regarding copyright ownership.
 * The ASF licenses this file to You under the Apache License, Version 2.0
 * (the "License"); you may not use this file except in compliance with
 * the License.  You may obtain a copy of the License at
 *
 *    http://www.apache.org/licenses/LICENSE-2.0
 *
 * Unless required by applicable law or agreed to in writing, software
 * distributed under the License is distributed on an "AS IS" BASIS,
 * WITHOUT WARRANTIES OR CONDITIONS OF ANY KIND, either express or implied.
 * See the License for the specific language governing permissions and
 * limitations under the License.
 */

package org.apache.spark.util

import java.io._
import java.lang.reflect.Field
import java.net.{BindException, ServerSocket, URI}
import java.nio.{ByteBuffer, ByteOrder}
import java.nio.charset.StandardCharsets.UTF_8
import java.text.DecimalFormatSymbols
import java.util.Locale
import java.util.concurrent.TimeUnit
import java.util.zip.GZIPOutputStream

import scala.collection.mutable.ListBuffer
import scala.util.Random

import com.google.common.io.Files
import org.apache.commons.io.IOUtils
import org.apache.commons.lang3.{JavaVersion, SystemUtils}
import org.apache.commons.math3.stat.inference.ChiSquareTest
import org.apache.hadoop.conf.Configuration
import org.apache.hadoop.fs.Path

import org.apache.spark.{SparkConf, SparkException, SparkFunSuite, TaskContext}
import org.apache.spark.internal.Logging
import org.apache.spark.internal.config._
import org.apache.spark.internal.config.Tests.IS_TESTING
import org.apache.spark.network.util.ByteUnit
import org.apache.spark.scheduler.SparkListener
import org.apache.spark.util.io.ChunkedByteBufferInputStream

class UtilsSuite extends SparkFunSuite with ResetSystemProperties with Logging {

  test("timeConversion") {
    // Test -1
    assert(Utils.timeStringAsSeconds("-1") === -1)

    // Test zero
    assert(Utils.timeStringAsSeconds("0") === 0)

    assert(Utils.timeStringAsSeconds("1") === 1)
    assert(Utils.timeStringAsSeconds("1s") === 1)
    assert(Utils.timeStringAsSeconds("1000ms") === 1)
    assert(Utils.timeStringAsSeconds("1000000us") === 1)
    assert(Utils.timeStringAsSeconds("1m") === TimeUnit.MINUTES.toSeconds(1))
    assert(Utils.timeStringAsSeconds("1min") === TimeUnit.MINUTES.toSeconds(1))
    assert(Utils.timeStringAsSeconds("1h") === TimeUnit.HOURS.toSeconds(1))
    assert(Utils.timeStringAsSeconds("1d") === TimeUnit.DAYS.toSeconds(1))

    assert(Utils.timeStringAsMs("1") === 1)
    assert(Utils.timeStringAsMs("1ms") === 1)
    assert(Utils.timeStringAsMs("1000us") === 1)
    assert(Utils.timeStringAsMs("1s") === TimeUnit.SECONDS.toMillis(1))
    assert(Utils.timeStringAsMs("1m") === TimeUnit.MINUTES.toMillis(1))
    assert(Utils.timeStringAsMs("1min") === TimeUnit.MINUTES.toMillis(1))
    assert(Utils.timeStringAsMs("1h") === TimeUnit.HOURS.toMillis(1))
    assert(Utils.timeStringAsMs("1d") === TimeUnit.DAYS.toMillis(1))

    // Test invalid strings
    intercept[NumberFormatException] {
      Utils.timeStringAsMs("600l")
    }

    intercept[NumberFormatException] {
      Utils.timeStringAsMs("This breaks 600s")
    }

    intercept[NumberFormatException] {
      Utils.timeStringAsMs("This breaks 600ds")
    }

    intercept[NumberFormatException] {
      Utils.timeStringAsMs("600s This breaks")
    }

    intercept[NumberFormatException] {
      Utils.timeStringAsMs("This 123s breaks")
    }
  }

  test("Test byteString conversion") {
    // Test zero
    assert(Utils.byteStringAsBytes("0") === 0)

    assert(Utils.byteStringAsGb("1") === 1)
    assert(Utils.byteStringAsGb("1g") === 1)
    assert(Utils.byteStringAsGb("1023m") === 0)
    assert(Utils.byteStringAsGb("1024m") === 1)
    assert(Utils.byteStringAsGb("1048575k") === 0)
    assert(Utils.byteStringAsGb("1048576k") === 1)
    assert(Utils.byteStringAsGb("1k") === 0)
    assert(Utils.byteStringAsGb("1t") === ByteUnit.TiB.toGiB(1))
    assert(Utils.byteStringAsGb("1p") === ByteUnit.PiB.toGiB(1))

    assert(Utils.byteStringAsMb("1") === 1)
    assert(Utils.byteStringAsMb("1m") === 1)
    assert(Utils.byteStringAsMb("1048575b") === 0)
    assert(Utils.byteStringAsMb("1048576b") === 1)
    assert(Utils.byteStringAsMb("1023k") === 0)
    assert(Utils.byteStringAsMb("1024k") === 1)
    assert(Utils.byteStringAsMb("3645k") === 3)
    assert(Utils.byteStringAsMb("1024gb") === 1048576)
    assert(Utils.byteStringAsMb("1g") === ByteUnit.GiB.toMiB(1))
    assert(Utils.byteStringAsMb("1t") === ByteUnit.TiB.toMiB(1))
    assert(Utils.byteStringAsMb("1p") === ByteUnit.PiB.toMiB(1))

    assert(Utils.byteStringAsKb("1") === 1)
    assert(Utils.byteStringAsKb("1k") === 1)
    assert(Utils.byteStringAsKb("1m") === ByteUnit.MiB.toKiB(1))
    assert(Utils.byteStringAsKb("1g") === ByteUnit.GiB.toKiB(1))
    assert(Utils.byteStringAsKb("1t") === ByteUnit.TiB.toKiB(1))
    assert(Utils.byteStringAsKb("1p") === ByteUnit.PiB.toKiB(1))

    assert(Utils.byteStringAsBytes("1") === 1)
    assert(Utils.byteStringAsBytes("1k") === ByteUnit.KiB.toBytes(1))
    assert(Utils.byteStringAsBytes("1m") === ByteUnit.MiB.toBytes(1))
    assert(Utils.byteStringAsBytes("1g") === ByteUnit.GiB.toBytes(1))
    assert(Utils.byteStringAsBytes("1t") === ByteUnit.TiB.toBytes(1))
    assert(Utils.byteStringAsBytes("1p") === ByteUnit.PiB.toBytes(1))

    // Overflow handling, 1073741824p exceeds Long.MAX_VALUE if converted straight to Bytes
    // This demonstrates that we can have e.g 1024^3 PiB without overflowing.
    assert(Utils.byteStringAsGb("1073741824p") === ByteUnit.PiB.toGiB(1073741824))
    assert(Utils.byteStringAsMb("1073741824p") === ByteUnit.PiB.toMiB(1073741824))

    // Run this to confirm it doesn't throw an exception
    assert(Utils.byteStringAsBytes("9223372036854775807") === 9223372036854775807L)
    assert(ByteUnit.PiB.toPiB(9223372036854775807L) === 9223372036854775807L)

    // Test overflow exception
    intercept[IllegalArgumentException] {
      // This value exceeds Long.MAX when converted to bytes
      Utils.byteStringAsBytes("9223372036854775808")
    }

    // Test overflow exception
    intercept[IllegalArgumentException] {
      // This value exceeds Long.MAX when converted to TiB
      ByteUnit.PiB.toTiB(9223372036854775807L)
    }

    // Test fractional string
    intercept[NumberFormatException] {
      Utils.byteStringAsMb("0.064")
    }

    // Test fractional string
    intercept[NumberFormatException] {
      Utils.byteStringAsMb("0.064m")
    }

    // Test invalid strings
    intercept[NumberFormatException] {
      Utils.byteStringAsBytes("500ub")
    }

    // Test invalid strings
    intercept[NumberFormatException] {
      Utils.byteStringAsBytes("This breaks 600b")
    }

    intercept[NumberFormatException] {
      Utils.byteStringAsBytes("This breaks 600")
    }

    intercept[NumberFormatException] {
      Utils.byteStringAsBytes("600gb This breaks")
    }

    intercept[NumberFormatException] {
      Utils.byteStringAsBytes("This 123mb breaks")
    }
  }

  test("bytesToString") {
    assert(Utils.bytesToString(10) === "10.0 B")
    assert(Utils.bytesToString(1500) === "1500.0 B")
    assert(Utils.bytesToString(2000000) === "1953.1 KiB")
    assert(Utils.bytesToString(2097152) === "2.0 MiB")
    assert(Utils.bytesToString(2306867) === "2.2 MiB")
    assert(Utils.bytesToString(5368709120L) === "5.0 GiB")
    assert(Utils.bytesToString(5L * (1L << 40)) === "5.0 TiB")
    assert(Utils.bytesToString(5L * (1L << 50)) === "5.0 PiB")
    assert(Utils.bytesToString(5L * (1L << 60)) === "5.0 EiB")
    assert(Utils.bytesToString(BigInt(1L << 11) * (1L << 60)) === "2.36E+21 B")
  }

  test("copyStream") {
    // input array initialization
    val bytes = Array.ofDim[Byte](9000)
    Random.nextBytes(bytes)

    val os = new ByteArrayOutputStream()
    Utils.copyStream(new ByteArrayInputStream(bytes), os)

    assert(os.toByteArray.toList.equals(bytes.toList))
  }

  test("copyStreamUpTo") {
    // input array initialization
    val bytes = Array.ofDim[Byte](1200)
    Random.nextBytes(bytes)

    val limit = 1000
    // testing for inputLength less than, equal to and greater than limit
    (limit - 2 to limit + 2).foreach { inputLength =>
      val in = new ByteArrayInputStream(bytes.take(inputLength))
      val mergedStream = Utils.copyStreamUpTo(in, limit)
      try {
        // Get a handle on the buffered data, to make sure memory gets freed once we read past the
        // end of it. Need to use reflection to get handle on inner structures for this check
        val byteBufferInputStream = if (mergedStream.isInstanceOf[ChunkedByteBufferInputStream]) {
          assert(inputLength < limit)
          mergedStream.asInstanceOf[ChunkedByteBufferInputStream]
        } else {
          assert(inputLength >= limit)
          val sequenceStream = mergedStream.asInstanceOf[SequenceInputStream]
          val fieldValue = getFieldValue(sequenceStream, "in")
          assert(fieldValue.isInstanceOf[ChunkedByteBufferInputStream])
          fieldValue.asInstanceOf[ChunkedByteBufferInputStream]
        }
        (0 until inputLength).foreach { idx =>
          assert(bytes(idx) === mergedStream.read().asInstanceOf[Byte])
          if (idx == limit) {
            assert(byteBufferInputStream.chunkedByteBuffer === null)
          }
        }
        assert(mergedStream.read() === -1)
        assert(byteBufferInputStream.chunkedByteBuffer === null)
      } finally {
        IOUtils.closeQuietly(mergedStream)
        IOUtils.closeQuietly(in)
      }
    }
  }

  private def getFieldValue(obj: AnyRef, fieldName: String): Any = {
    val field: Field = obj.getClass().getDeclaredField(fieldName)
    if (field.isAccessible()) {
      field.get(obj)
    } else {
      field.setAccessible(true)
      val result = field.get(obj)
      field.setAccessible(false)
      result
    }
  }

  test("memoryStringToMb") {
    assert(Utils.memoryStringToMb("1") === 0)
    assert(Utils.memoryStringToMb("1048575") === 0)
    assert(Utils.memoryStringToMb("3145728") === 3)

    assert(Utils.memoryStringToMb("1024k") === 1)
    assert(Utils.memoryStringToMb("5000k") === 4)
    assert(Utils.memoryStringToMb("4024k") === Utils.memoryStringToMb("4024K"))

    assert(Utils.memoryStringToMb("1024m") === 1024)
    assert(Utils.memoryStringToMb("5000m") === 5000)
    assert(Utils.memoryStringToMb("4024m") === Utils.memoryStringToMb("4024M"))

    assert(Utils.memoryStringToMb("2g") === 2048)
    assert(Utils.memoryStringToMb("3g") === Utils.memoryStringToMb("3G"))

    assert(Utils.memoryStringToMb("2t") === 2097152)
    assert(Utils.memoryStringToMb("3t") === Utils.memoryStringToMb("3T"))
  }

  test("splitCommandString") {
    assert(Utils.splitCommandString("") === Seq())
    assert(Utils.splitCommandString("a") === Seq("a"))
    assert(Utils.splitCommandString("aaa") === Seq("aaa"))
    assert(Utils.splitCommandString("a b c") === Seq("a", "b", "c"))
    assert(Utils.splitCommandString("  a   b\t c ") === Seq("a", "b", "c"))
    assert(Utils.splitCommandString("a 'b c'") === Seq("a", "b c"))
    assert(Utils.splitCommandString("a 'b c' d") === Seq("a", "b c", "d"))
    assert(Utils.splitCommandString("'b c'") === Seq("b c"))
    assert(Utils.splitCommandString("a \"b c\"") === Seq("a", "b c"))
    assert(Utils.splitCommandString("a \"b c\" d") === Seq("a", "b c", "d"))
    assert(Utils.splitCommandString("\"b c\"") === Seq("b c"))
    assert(Utils.splitCommandString("a 'b\" c' \"d' e\"") === Seq("a", "b\" c", "d' e"))
    assert(Utils.splitCommandString("a\t'b\nc'\nd") === Seq("a", "b\nc", "d"))
    assert(Utils.splitCommandString("a \"b\\\\c\"") === Seq("a", "b\\c"))
    assert(Utils.splitCommandString("a \"b\\\"c\"") === Seq("a", "b\"c"))
    assert(Utils.splitCommandString("a 'b\\\"c'") === Seq("a", "b\\\"c"))
    assert(Utils.splitCommandString("'a'b") === Seq("ab"))
    assert(Utils.splitCommandString("'a''b'") === Seq("ab"))
    assert(Utils.splitCommandString("\"a\"b") === Seq("ab"))
    assert(Utils.splitCommandString("\"a\"\"b\"") === Seq("ab"))
    assert(Utils.splitCommandString("''") === Seq(""))
    assert(Utils.splitCommandString("\"\"") === Seq(""))
  }

  test("string formatting of time durations") {
    val second = 1000
    val minute = second * 60
    val hour = minute * 60
    def str: (Long) => String = Utils.msDurationToString(_)

    val sep = new DecimalFormatSymbols(Locale.US).getDecimalSeparator

    assert(str(123) === "123 ms")
    assert(str(second) === "1" + sep + "0 s")
    assert(str(second + 462) === "1" + sep + "5 s")
    assert(str(hour) === "1" + sep + "00 h")
    assert(str(minute) === "1" + sep + "0 m")
    assert(str(minute + 4 * second + 34) === "1" + sep + "1 m")
    assert(str(10 * hour + minute + 4 * second) === "10" + sep + "02 h")
    assert(str(10 * hour + 59 * minute + 59 * second + 999) === "11" + sep + "00 h")
  }

  def getSuffix(isCompressed: Boolean): String = {
    if (isCompressed) {
      ".gz"
    } else {
      ""
    }
  }

  def writeLogFile(path: String, content: Array[Byte]): Unit = {
    val outputStream = if (path.endsWith(".gz")) {
      new GZIPOutputStream(new FileOutputStream(path))
    } else {
      new FileOutputStream(path)
    }
    IOUtils.write(content, outputStream)
    outputStream.close()
    content.size
  }

  private val workerConf = new SparkConf()

  def testOffsetBytes(isCompressed: Boolean): Unit = {
    withTempDir { tmpDir2 =>
      val suffix = getSuffix(isCompressed)
      val f1Path = tmpDir2 + "/f1" + suffix
      writeLogFile(f1Path, "1\n2\n3\n4\n5\n6\n7\n8\n9\n".getBytes(UTF_8))
      val f1Length = Utils.getFileLength(new File(f1Path), workerConf)

      // Read first few bytes
      assert(Utils.offsetBytes(f1Path, f1Length, 0, 5) === "1\n2\n3")

      // Read some middle bytes
      assert(Utils.offsetBytes(f1Path, f1Length, 4, 11) === "3\n4\n5\n6")

      // Read last few bytes
      assert(Utils.offsetBytes(f1Path, f1Length, 12, 18) === "7\n8\n9\n")

      // Read some nonexistent bytes in the beginning
      assert(Utils.offsetBytes(f1Path, f1Length, -5, 5) === "1\n2\n3")

      // Read some nonexistent bytes at the end
      assert(Utils.offsetBytes(f1Path, f1Length, 12, 22) === "7\n8\n9\n")

      // Read some nonexistent bytes on both ends
      assert(Utils.offsetBytes(f1Path, f1Length, -3, 25) === "1\n2\n3\n4\n5\n6\n7\n8\n9\n")
    }
  }

  test("reading offset bytes of a file") {
    testOffsetBytes(isCompressed = false)
  }

  test("reading offset bytes of a file (compressed)") {
    testOffsetBytes(isCompressed = true)
  }

  def testOffsetBytesMultipleFiles(isCompressed: Boolean): Unit = {
    withTempDir { tmpDir =>
      val suffix = getSuffix(isCompressed)
      val files = (1 to 3).map(i =>
        new File(tmpDir, i.toString + suffix)) :+ new File(tmpDir, "4")
      writeLogFile(files(0).getAbsolutePath, "0123456789".getBytes(UTF_8))
      writeLogFile(files(1).getAbsolutePath, "abcdefghij".getBytes(UTF_8))
      writeLogFile(files(2).getAbsolutePath, "ABCDEFGHIJ".getBytes(UTF_8))
      writeLogFile(files(3).getAbsolutePath, "9876543210".getBytes(UTF_8))
      val fileLengths = files.map(Utils.getFileLength(_, workerConf))

      // Read first few bytes in the 1st file
      assert(Utils.offsetBytes(files, fileLengths, 0, 5) === "01234")

      // Read bytes within the 1st file
      assert(Utils.offsetBytes(files, fileLengths, 5, 8) === "567")

      // Read bytes across 1st and 2nd file
      assert(Utils.offsetBytes(files, fileLengths, 8, 18) === "89abcdefgh")

      // Read bytes across 1st, 2nd and 3rd file
      assert(Utils.offsetBytes(files, fileLengths, 5, 24) === "56789abcdefghijABCD")

      // Read bytes across 3rd and 4th file
      assert(Utils.offsetBytes(files, fileLengths, 25, 35) === "FGHIJ98765")

      // Read some nonexistent bytes in the beginning
      assert(Utils.offsetBytes(files, fileLengths, -5, 18) === "0123456789abcdefgh")

      // Read some nonexistent bytes at the end
      assert(Utils.offsetBytes(files, fileLengths, 18, 45) === "ijABCDEFGHIJ9876543210")

      // Read some nonexistent bytes on both ends
      assert(Utils.offsetBytes(files, fileLengths, -5, 45) ===
        "0123456789abcdefghijABCDEFGHIJ9876543210")
    }
  }

  test("reading offset bytes across multiple files") {
    testOffsetBytesMultipleFiles(isCompressed = false)
  }

  test("reading offset bytes across multiple files (compressed)") {
    testOffsetBytesMultipleFiles(isCompressed = true)
  }

  test("deserialize long value") {
    val testval : Long = 9730889947L
    val bbuf = ByteBuffer.allocate(8)
    assert(bbuf.hasArray)
    bbuf.order(ByteOrder.BIG_ENDIAN)
    bbuf.putLong(testval)
    assert(bbuf.array.length === 8)
    assert(Utils.deserializeLongValue(bbuf.array) === testval)
  }

  test("writeByteBuffer should not change ByteBuffer position") {
    // Test a buffer with an underlying array, for both writeByteBuffer methods.
    val testBuffer = ByteBuffer.wrap(Array[Byte](1, 2, 3, 4))
    assert(testBuffer.hasArray)
    val bytesOut = new ByteBufferOutputStream(4096)
    Utils.writeByteBuffer(testBuffer, bytesOut)
    assert(testBuffer.position() === 0)

    val dataOut = new DataOutputStream(bytesOut)
    Utils.writeByteBuffer(testBuffer, dataOut: DataOutput)
    assert(testBuffer.position() === 0)

    // Test a buffer without an underlying array, for both writeByteBuffer methods.
    val testDirectBuffer = ByteBuffer.allocateDirect(8)
    assert(!testDirectBuffer.hasArray())
    Utils.writeByteBuffer(testDirectBuffer, bytesOut)
    assert(testDirectBuffer.position() === 0)

    Utils.writeByteBuffer(testDirectBuffer, dataOut: DataOutput)
    assert(testDirectBuffer.position() === 0)
  }

  test("get iterator size") {
    val empty = Seq[Int]()
    assert(Utils.getIteratorSize(empty.toIterator) === 0L)
    val iterator = Iterator.range(0, 5)
    assert(Utils.getIteratorSize(iterator) === 5L)
  }

  test("getIteratorZipWithIndex") {
    val iterator = Utils.getIteratorZipWithIndex(Iterator(0, 1, 2), -1L + Int.MaxValue)
    assert(iterator.toArray === Array(
      (0, -1L + Int.MaxValue), (1, 0L + Int.MaxValue), (2, 1L + Int.MaxValue)
    ))
    intercept[IllegalArgumentException] {
      Utils.getIteratorZipWithIndex(Iterator(0, 1, 2), -1L)
    }
  }

  test("doesDirectoryContainFilesNewerThan") {
    // create some temporary directories and files
    withTempDir { parent =>
      // The parent directory has two child directories
      val child1: File = Utils.createTempDir(parent.getCanonicalPath)
      val child2: File = Utils.createTempDir(parent.getCanonicalPath)
      val child3: File = Utils.createTempDir(child1.getCanonicalPath)
      // set the last modified time of child1 to 30 secs old
      child1.setLastModified(System.currentTimeMillis() - (1000 * 30))

      // although child1 is old, child2 is still new so return true
      assert(Utils.doesDirectoryContainAnyNewFiles(parent, 5))

      child2.setLastModified(System.currentTimeMillis - (1000 * 30))
      assert(Utils.doesDirectoryContainAnyNewFiles(parent, 5))

      parent.setLastModified(System.currentTimeMillis - (1000 * 30))
      // although parent and its immediate children are new, child3 is still old
      // we expect a full recursive search for new files.
      assert(Utils.doesDirectoryContainAnyNewFiles(parent, 5))

      child3.setLastModified(System.currentTimeMillis - (1000 * 30))
      assert(!Utils.doesDirectoryContainAnyNewFiles(parent, 5))
    }
  }

  test("resolveURI") {
    def assertResolves(before: String, after: String): Unit = {
      // This should test only single paths
      assert(before.split(",").length === 1)
      def resolve(uri: String): String = Utils.resolveURI(uri).toString
      assert(resolve(before) === after)
      assert(resolve(after) === after)
      // Repeated invocations of resolveURI should yield the same result
      assert(resolve(resolve(after)) === after)
      assert(resolve(resolve(resolve(after))) === after)
    }
    val rawCwd = System.getProperty("user.dir")
    val cwd = if (Utils.isWindows) s"/$rawCwd".replace("\\", "/") else rawCwd
    assertResolves("hdfs:/root/spark.jar", "hdfs:/root/spark.jar")
    assertResolves("hdfs:///root/spark.jar#app.jar", "hdfs:///root/spark.jar#app.jar")
    assertResolves("spark.jar", s"file:$cwd/spark.jar")
    assertResolves("spark.jar#app.jar", s"file:$cwd/spark.jar#app.jar")
    assertResolves("path to/file.txt", s"file:$cwd/path%20to/file.txt")
    if (Utils.isWindows) {
      assertResolves("C:\\path\\to\\file.txt", "file:/C:/path/to/file.txt")
      assertResolves("C:\\path to\\file.txt", "file:/C:/path%20to/file.txt")
    }
    assertResolves("file:/C:/path/to/file.txt", "file:/C:/path/to/file.txt")
    assertResolves("file:///C:/path/to/file.txt", "file:///C:/path/to/file.txt")
    assertResolves("file:/C:/file.txt#alias.txt", "file:/C:/file.txt#alias.txt")
    assertResolves("file:foo", "file:foo")
    assertResolves("file:foo:baby", "file:foo:baby")
  }

  test("resolveURIs with multiple paths") {
    def assertResolves(before: String, after: String): Unit = {
      def resolve(uri: String): String = Utils.resolveURIs(uri)
      assert(resolve(before) === after)
      assert(resolve(after) === after)
      // Repeated invocations of resolveURIs should yield the same result
      assert(resolve(resolve(after)) === after)
      assert(resolve(resolve(resolve(after))) === after)
    }
    val rawCwd = System.getProperty("user.dir")
    val cwd = if (Utils.isWindows) s"/$rawCwd".replace("\\", "/") else rawCwd
    assertResolves("jar1,jar2", s"file:$cwd/jar1,file:$cwd/jar2")
    assertResolves("file:/jar1,file:/jar2", "file:/jar1,file:/jar2")
    assertResolves("hdfs:/jar1,file:/jar2,jar3", s"hdfs:/jar1,file:/jar2,file:$cwd/jar3")
    assertResolves("hdfs:/jar1,file:/jar2,jar3,jar4#jar5,path to/jar6",
      s"hdfs:/jar1,file:/jar2,file:$cwd/jar3,file:$cwd/jar4#jar5,file:$cwd/path%20to/jar6")
    if (Utils.isWindows) {
      assertResolves("""hdfs:/jar1,file:/jar2,jar3,C:\pi.py#py.pi,C:\path to\jar4""",
        s"hdfs:/jar1,file:/jar2,file:$cwd/jar3,file:/C:/pi.py%23py.pi,file:/C:/path%20to/jar4")
    }
    assertResolves(",jar1,jar2", s"file:$cwd/jar1,file:$cwd/jar2")
    // Also test resolveURIs with single paths
    assertResolves("hdfs:/root/spark.jar", "hdfs:/root/spark.jar")
  }

  test("nonLocalPaths") {
    assert(Utils.nonLocalPaths("spark.jar") === Array.empty)
    assert(Utils.nonLocalPaths("file:/spark.jar") === Array.empty)
    assert(Utils.nonLocalPaths("file:///spark.jar") === Array.empty)
    assert(Utils.nonLocalPaths("local:/spark.jar") === Array.empty)
    assert(Utils.nonLocalPaths("local:///spark.jar") === Array.empty)
    assert(Utils.nonLocalPaths("hdfs:/spark.jar") === Array("hdfs:/spark.jar"))
    assert(Utils.nonLocalPaths("hdfs:///spark.jar") === Array("hdfs:///spark.jar"))
    assert(Utils.nonLocalPaths("file:/spark.jar,local:/smart.jar,family.py") === Array.empty)
    assert(Utils.nonLocalPaths("local:/spark.jar,file:/smart.jar,family.py") === Array.empty)
    assert(Utils.nonLocalPaths("hdfs:/spark.jar,s3:/smart.jar") ===
      Array("hdfs:/spark.jar", "s3:/smart.jar"))
    assert(Utils.nonLocalPaths("hdfs:/spark.jar,path to/a.jar,s3:/smart.jar") ===
      Array("hdfs:/spark.jar", "s3:/smart.jar"))
    assert(Utils.nonLocalPaths("hdfs:/spark.jar,s3:/smart.jar,local.py,file:/hello/pi.py") ===
      Array("hdfs:/spark.jar", "s3:/smart.jar"))
    assert(Utils.nonLocalPaths("local.py,hdfs:/spark.jar,file:/hello/pi.py,s3:/smart.jar") ===
      Array("hdfs:/spark.jar", "s3:/smart.jar"))

    // Test Windows paths
    assert(Utils.nonLocalPaths("C:/some/path.jar", testWindows = true) === Array.empty)
    assert(Utils.nonLocalPaths("file:/C:/some/path.jar", testWindows = true) === Array.empty)
    assert(Utils.nonLocalPaths("file:///C:/some/path.jar", testWindows = true) === Array.empty)
    assert(Utils.nonLocalPaths("local:/C:/some/path.jar", testWindows = true) === Array.empty)
    assert(Utils.nonLocalPaths("local:///C:/some/path.jar", testWindows = true) === Array.empty)
    assert(Utils.nonLocalPaths("hdfs:/a.jar,C:/my.jar,s3:/another.jar", testWindows = true) ===
      Array("hdfs:/a.jar", "s3:/another.jar"))
    assert(Utils.nonLocalPaths("D:/your.jar,hdfs:/a.jar,s3:/another.jar", testWindows = true) ===
      Array("hdfs:/a.jar", "s3:/another.jar"))
    assert(Utils.nonLocalPaths("hdfs:/a.jar,s3:/another.jar,e:/our.jar", testWindows = true) ===
      Array("hdfs:/a.jar", "s3:/another.jar"))
  }

  test("isBindCollision") {
    // Negatives
    assert(!Utils.isBindCollision(null))
    assert(!Utils.isBindCollision(new Exception))
    assert(!Utils.isBindCollision(new Exception(new Exception)))
    assert(!Utils.isBindCollision(new Exception(new BindException)))

    // Positives
    val be = new BindException("Random Message")
    val be1 = new Exception(new BindException("Random Message"))
    val be2 = new Exception(new Exception(new BindException("Random Message")))
    assert(Utils.isBindCollision(be))
    assert(Utils.isBindCollision(be1))
    assert(Utils.isBindCollision(be2))

    // Actual bind exception
    var server1: ServerSocket = null
    var server2: ServerSocket = null
    try {
      server1 = new java.net.ServerSocket(0)
      server2 = new java.net.ServerSocket(server1.getLocalPort)
    } catch {
      case e: Exception =>
        assert(e.isInstanceOf[java.net.BindException])
        assert(Utils.isBindCollision(e))
    } finally {
      Option(server1).foreach(_.close())
      Option(server2).foreach(_.close())
    }
  }

  // Test for using the util function to change our log levels.
  test("log4j log level change") {
    val current = org.apache.log4j.Logger.getRootLogger().getLevel()
    try {
      Utils.setLogLevel(org.apache.log4j.Level.ALL)
      assert(log.isInfoEnabled())
      Utils.setLogLevel(org.apache.log4j.Level.ERROR)
      assert(!log.isInfoEnabled())
      assert(log.isErrorEnabled())
    } finally {
      // Best effort at undoing changes this test made.
      Utils.setLogLevel(current)
    }
  }

  test("deleteRecursively") {
    val tempDir1 = Utils.createTempDir()
    assert(tempDir1.exists())
    Utils.deleteRecursively(tempDir1)
    assert(!tempDir1.exists())

    val tempDir2 = Utils.createTempDir()
    val sourceFile1 = new File(tempDir2, "foo.txt")
    Files.touch(sourceFile1)
    assert(sourceFile1.exists())
    Utils.deleteRecursively(sourceFile1)
    assert(!sourceFile1.exists())

    val tempDir3 = new File(tempDir2, "subdir")
    assert(tempDir3.mkdir())
    val sourceFile2 = new File(tempDir3, "bar.txt")
    Files.touch(sourceFile2)
    assert(sourceFile2.exists())
    Utils.deleteRecursively(tempDir2)
    assert(!tempDir2.exists())
    assert(!tempDir3.exists())
    assert(!sourceFile2.exists())
  }

  test("loading properties from file") {
    withTempDir { tmpDir =>
      val outFile = File.createTempFile("test-load-spark-properties", "test", tmpDir)
      System.setProperty("spark.test.fileNameLoadB", "2")
      Files.write("spark.test.fileNameLoadA true\n" +
        "spark.test.fileNameLoadB 1\n", outFile, UTF_8)
      val properties = Utils.getPropertiesFromFile(outFile.getAbsolutePath)
      properties
        .filter { case (k, v) => k.startsWith("spark.")}
        .foreach { case (k, v) => sys.props.getOrElseUpdate(k, v)}
      val sparkConf = new SparkConf
      assert(sparkConf.getBoolean("spark.test.fileNameLoadA", false))
      assert(sparkConf.getInt("spark.test.fileNameLoadB", 1) === 2)
    }
  }

  test("timeIt with prepare") {
    var cnt = 0
    val prepare = () => {
      cnt += 1
      Thread.sleep(1000)
    }
    val time = Utils.timeIt(2)({}, Some(prepare))
    require(cnt === 2, "prepare should be called twice")
    require(time < TimeUnit.MILLISECONDS.toNanos(500), "preparation time should not count")
  }

  test("fetch hcfs dir") {
    withTempDir { tempDir =>
      val sourceDir = new File(tempDir, "source-dir")
      sourceDir.mkdir()
      val innerSourceDir = Utils.createTempDir(root = sourceDir.getPath)
      val sourceFile = File.createTempFile("someprefix", "somesuffix", innerSourceDir)
      val targetDir = new File(tempDir, "target-dir")
      Files.write("some text", sourceFile, UTF_8)

      val path =
        if (Utils.isWindows) {
          new Path("file:/" + sourceDir.getAbsolutePath.replace("\\", "/"))
        } else {
          new Path("file://" + sourceDir.getAbsolutePath)
        }
      val conf = new Configuration()
      val fs = Utils.getHadoopFileSystem(path.toString, conf)

      assert(!targetDir.isDirectory())
      Utils.fetchHcfsFile(path, targetDir, fs, new SparkConf(), conf, false)
      assert(targetDir.isDirectory())

      // Copy again to make sure it doesn't error if the dir already exists.
      Utils.fetchHcfsFile(path, targetDir, fs, new SparkConf(), conf, false)

      val destDir = new File(targetDir, sourceDir.getName())
      assert(destDir.isDirectory())

      val destInnerDir = new File(destDir, innerSourceDir.getName)
      assert(destInnerDir.isDirectory())

      val destInnerFile = new File(destInnerDir, sourceFile.getName)
      assert(destInnerFile.isFile())

      val filePath =
        if (Utils.isWindows) {
          new Path("file:/" + sourceFile.getAbsolutePath.replace("\\", "/"))
        } else {
          new Path("file://" + sourceFile.getAbsolutePath)
        }
      val testFileDir = new File(tempDir, "test-filename")
      val testFileName = "testFName"
      val testFilefs = Utils.getHadoopFileSystem(filePath.toString, conf)
      Utils.fetchHcfsFile(filePath, testFileDir, testFilefs, new SparkConf(),
        conf, false, Some(testFileName))
      val newFileName = new File(testFileDir, testFileName)
      assert(newFileName.isFile())
    }
  }

  test("shutdown hook manager") {
    val manager = new SparkShutdownHookManager()
    val output = new ListBuffer[Int]()

    val hook1 = manager.add(1, () => output += 1)
    manager.add(3, () => output += 3)
    manager.add(2, () => output += 2)
    manager.add(4, () => output += 4)
    manager.add(Int.MinValue, () => output += Int.MinValue)
    manager.add(Int.MinValue, () => output += Int.MinValue)
    manager.add(Int.MaxValue, () => output += Int.MaxValue)
    manager.add(Int.MaxValue, () => output += Int.MaxValue)
    manager.remove(hook1)

    manager.runAll()
    assert(output.toList === List(Int.MaxValue, Int.MaxValue, 4, 3, 2, Int.MinValue, Int.MinValue))
  }

  test("isInDirectory") {
    val tmpDir = new File(sys.props("java.io.tmpdir"))
    val parentDir = new File(tmpDir, "parent-dir")
    val childDir1 = new File(parentDir, "child-dir-1")
    val childDir1b = new File(parentDir, "child-dir-1b")
    val childFile1 = new File(parentDir, "child-file-1.txt")
    val childDir2 = new File(childDir1, "child-dir-2")
    val childDir2b = new File(childDir1, "child-dir-2b")
    val childFile2 = new File(childDir1, "child-file-2.txt")
    val childFile3 = new File(childDir2, "child-file-3.txt")
    val nullFile: File = null
    parentDir.mkdir()
    childDir1.mkdir()
    childDir1b.mkdir()
    childDir2.mkdir()
    childDir2b.mkdir()
    childFile1.createNewFile()
    childFile2.createNewFile()
    childFile3.createNewFile()

    // Identity
    assert(Utils.isInDirectory(parentDir, parentDir))
    assert(Utils.isInDirectory(childDir1, childDir1))
    assert(Utils.isInDirectory(childDir2, childDir2))

    // Valid ancestor-descendant pairs
    assert(Utils.isInDirectory(parentDir, childDir1))
    assert(Utils.isInDirectory(parentDir, childFile1))
    assert(Utils.isInDirectory(parentDir, childDir2))
    assert(Utils.isInDirectory(parentDir, childFile2))
    assert(Utils.isInDirectory(parentDir, childFile3))
    assert(Utils.isInDirectory(childDir1, childDir2))
    assert(Utils.isInDirectory(childDir1, childFile2))
    assert(Utils.isInDirectory(childDir1, childFile3))
    assert(Utils.isInDirectory(childDir2, childFile3))

    // Inverted ancestor-descendant pairs should fail
    assert(!Utils.isInDirectory(childDir1, parentDir))
    assert(!Utils.isInDirectory(childDir2, parentDir))
    assert(!Utils.isInDirectory(childDir2, childDir1))
    assert(!Utils.isInDirectory(childFile1, parentDir))
    assert(!Utils.isInDirectory(childFile2, parentDir))
    assert(!Utils.isInDirectory(childFile3, parentDir))
    assert(!Utils.isInDirectory(childFile2, childDir1))
    assert(!Utils.isInDirectory(childFile3, childDir1))
    assert(!Utils.isInDirectory(childFile3, childDir2))

    // Non-existent files or directories should fail
    assert(!Utils.isInDirectory(parentDir, new File(parentDir, "one.txt")))
    assert(!Utils.isInDirectory(parentDir, new File(parentDir, "one/two.txt")))
    assert(!Utils.isInDirectory(parentDir, new File(parentDir, "one/two/three.txt")))

    // Siblings should fail
    assert(!Utils.isInDirectory(childDir1, childDir1b))
    assert(!Utils.isInDirectory(childDir1, childFile1))
    assert(!Utils.isInDirectory(childDir2, childDir2b))
    assert(!Utils.isInDirectory(childDir2, childFile2))

    // Null files should fail without throwing NPE
    assert(!Utils.isInDirectory(parentDir, nullFile))
    assert(!Utils.isInDirectory(childFile3, nullFile))
    assert(!Utils.isInDirectory(nullFile, parentDir))
    assert(!Utils.isInDirectory(nullFile, childFile3))
  }

  test("circular buffer: if nothing was written to the buffer, display nothing") {
    val buffer = new CircularBuffer(4)
    assert(buffer.toString === "")
  }

  test("circular buffer: if the buffer isn't full, print only the contents written") {
    val buffer = new CircularBuffer(10)
    val stream = new PrintStream(buffer, true, UTF_8.name())
    stream.print("test")
    assert(buffer.toString === "test")
  }

  test("circular buffer: data written == size of the buffer") {
    val buffer = new CircularBuffer(4)
    val stream = new PrintStream(buffer, true, UTF_8.name())

    // fill the buffer to its exact size so that it just hits overflow
    stream.print("test")
    assert(buffer.toString === "test")

    // add more data to the buffer
    stream.print("12")
    assert(buffer.toString === "st12")
  }

  test("circular buffer: multiple overflow") {
    val buffer = new CircularBuffer(25)
    val stream = new PrintStream(buffer, true, UTF_8.name())

    stream.print("test circular test circular test circular test circular test circular")
    assert(buffer.toString === "st circular test circular")
  }

  test("isDynamicAllocationEnabled") {
    val conf = new SparkConf()
    conf.set("spark.master", "yarn")
    conf.set(SUBMIT_DEPLOY_MODE, "client")
    assert(Utils.isDynamicAllocationEnabled(conf) === false)
    assert(Utils.isDynamicAllocationEnabled(
      conf.set(DYN_ALLOCATION_ENABLED, false)) === false)
    assert(Utils.isDynamicAllocationEnabled(
      conf.set(DYN_ALLOCATION_ENABLED, true)))
    assert(Utils.isDynamicAllocationEnabled(
      conf.set("spark.executor.instances", "1")))
    assert(Utils.isDynamicAllocationEnabled(
      conf.set("spark.executor.instances", "0")))
    assert(Utils.isDynamicAllocationEnabled(conf.set("spark.master", "local")) === false)
    assert(Utils.isDynamicAllocationEnabled(conf.set(DYN_ALLOCATION_TESTING, true)))
  }

  test("getDynamicAllocationInitialExecutors") {
    val conf = new SparkConf()
    assert(Utils.getDynamicAllocationInitialExecutors(conf) === 0)
    assert(Utils.getDynamicAllocationInitialExecutors(
      conf.set(DYN_ALLOCATION_MIN_EXECUTORS, 3)) === 3)
    assert(Utils.getDynamicAllocationInitialExecutors( // should use minExecutors
      conf.set("spark.executor.instances", "2")) === 3)
    assert(Utils.getDynamicAllocationInitialExecutors( // should use executor.instances
      conf.set("spark.executor.instances", "4")) === 4)
    assert(Utils.getDynamicAllocationInitialExecutors( // should use executor.instances
      conf.set(DYN_ALLOCATION_INITIAL_EXECUTORS, 3)) === 4)
    assert(Utils.getDynamicAllocationInitialExecutors( // should use initialExecutors
      conf.set(DYN_ALLOCATION_INITIAL_EXECUTORS, 5)) === 5)
    assert(Utils.getDynamicAllocationInitialExecutors( // should use minExecutors
      conf.set(DYN_ALLOCATION_INITIAL_EXECUTORS, 2)
        .set("spark.executor.instances", "1")) === 3)
  }

  test("Set Spark CallerContext") {
    val context = "test"
    new CallerContext(context).setCurrentContext()
    if (CallerContext.callerContextSupported) {
      val callerContext = Utils.classForName("org.apache.hadoop.ipc.CallerContext")
      assert(s"SPARK_$context" ===
        callerContext.getMethod("getCurrent").invoke(null).toString)
    }
  }

  test("encodeFileNameToURIRawPath") {
    assert(Utils.encodeFileNameToURIRawPath("abc") === "abc")
    assert(Utils.encodeFileNameToURIRawPath("abc xyz") === "abc%20xyz")
    assert(Utils.encodeFileNameToURIRawPath("abc:xyz") === "abc:xyz")
  }

  test("decodeFileNameInURI") {
    assert(Utils.decodeFileNameInURI(new URI("files:///abc/xyz")) === "xyz")
    assert(Utils.decodeFileNameInURI(new URI("files:///abc")) === "abc")
    assert(Utils.decodeFileNameInURI(new URI("files:///abc%20xyz")) === "abc xyz")
  }

  test("Kill process") {
    // Verify that we can terminate a process even if it is in a bad state. This is only run
    // on UNIX since it does some OS specific things to verify the correct behavior.
    if (SystemUtils.IS_OS_UNIX) {
      def getPid(p: Process): Int = {
        val f = p.getClass().getDeclaredField("pid")
        f.setAccessible(true)
        f.get(p).asInstanceOf[Int]
      }

      def pidExists(pid: Int): Boolean = {
        val p = Runtime.getRuntime.exec(s"kill -0 $pid")
        p.waitFor()
        p.exitValue() == 0
      }

      def signal(pid: Int, s: String): Unit = {
        val p = Runtime.getRuntime.exec(s"kill -$s $pid")
        p.waitFor()
      }

      // Start up a process that runs 'sleep 10'. Terminate the process and assert it takes
      // less time and the process is no longer there.
      val startTimeNs = System.nanoTime()
      val process = new ProcessBuilder("sleep", "10").start()
      val pid = getPid(process)
      try {
        assert(pidExists(pid))
        val terminated = Utils.terminateProcess(process, 5000)
        assert(terminated.isDefined)
        process.waitFor(5, TimeUnit.SECONDS)
        val durationNs = System.nanoTime() - startTimeNs
        assert(durationNs < TimeUnit.SECONDS.toNanos(5))
        assert(!pidExists(pid))
      } finally {
        // Forcibly kill the test process just in case.
        signal(pid, "SIGKILL")
      }

      if (SystemUtils.isJavaVersionAtLeast(JavaVersion.JAVA_1_8)) {
        // We'll make sure that forcibly terminating a process works by
        // creating a very misbehaving process. It ignores SIGTERM and has been SIGSTOPed. On
        // older versions of java, this will *not* terminate.
        val file = File.createTempFile("temp-file-name", ".tmp")
        file.deleteOnExit()
        val cmd =
          s"""
             |#!/bin/bash
             |trap "" SIGTERM
             |sleep 10
           """.stripMargin
        Files.write(cmd.getBytes(UTF_8), file)
        file.getAbsoluteFile.setExecutable(true)

        val process = new ProcessBuilder(file.getAbsolutePath).start()
        val pid = getPid(process)
        assert(pidExists(pid))
        try {
          signal(pid, "SIGSTOP")
          val startNs = System.nanoTime()
          val terminated = Utils.terminateProcess(process, 5000)
          assert(terminated.isDefined)
          process.waitFor(5, TimeUnit.SECONDS)
          val duration = System.nanoTime() - startNs
          // add a little extra time to allow a force kill to finish
          assert(duration < TimeUnit.SECONDS.toNanos(6))
          assert(!pidExists(pid))
        } finally {
          signal(pid, "SIGKILL")
        }
      }
    }
  }

  test("chi square test of randomizeInPlace") {
    // Parameters
    val arraySize = 10
    val numTrials = 1000
    val threshold = 0.05
    val seed = 1L

    // results(i)(j): how many times Utils.randomize moves an element from position j to position i
    val results = Array.ofDim[Long](arraySize, arraySize)

    // This must be seeded because even a fair random process will fail this test with
    // probability equal to the value of `threshold`, which is inconvenient for a unit test.
    val rand = new java.util.Random(seed)
    val range = 0 until arraySize

    for {
      _ <- 0 until numTrials
      trial = Utils.randomizeInPlace(range.toArray, rand)
      i <- range
    } results(i)(trial(i)) += 1L

    val chi = new ChiSquareTest()

    // We expect an even distribution; this array will be rescaled by `chiSquareTest`
    val expected = Array.fill(arraySize * arraySize)(1.0)
    val observed = results.flatten

    // Performs Pearson's chi-squared test. Using the sum-of-squares as the test statistic, gives
    // the probability of a uniform distribution producing results as extreme as `observed`
    val pValue = chi.chiSquareTest(expected, observed)

    assert(pValue > threshold)
  }

  test("redact sensitive information") {
    val sparkConf = new SparkConf

    // Set some secret keys
    val secretKeys = Seq(
      "spark.executorEnv.HADOOP_CREDSTORE_PASSWORD",
      "spark.my.password",
      "spark.my.sECreT")
    secretKeys.foreach { key => sparkConf.set(key, "sensitive_value") }
    // Set a non-secret key
    sparkConf.set("spark.regular.property", "regular_value")
    // Set a property with a regular key but secret in the value
    sparkConf.set("spark.sensitive.property", "has_secret_in_value")

    // Redact sensitive information
    val redactedConf = Utils.redact(sparkConf, sparkConf.getAll).toMap

    // Assert that secret information got redacted while the regular property remained the same
    secretKeys.foreach { key => assert(redactedConf(key) === Utils.REDACTION_REPLACEMENT_TEXT) }
    assert(redactedConf("spark.regular.property") === "regular_value")
    assert(redactedConf("spark.sensitive.property") === Utils.REDACTION_REPLACEMENT_TEXT)

  }

  test("redact sensitive information in command line args") {
    val sparkConf = new SparkConf

    // Set some secret keys
    val secretKeysWithSameValue = Seq(
      "spark.executorEnv.HADOOP_CREDSTORE_PASSWORD",
      "spark.my.password",
      "spark.my.sECreT")
    val cmdArgsForSecretWithSameValue = secretKeysWithSameValue.map(s => s"-D$s=sensitive_value")

    val secretKeys = secretKeysWithSameValue ++ Seq("spark.your.password")
    val cmdArgsForSecret = cmdArgsForSecretWithSameValue ++ Seq(
      // Have '=' twice
      "-Dspark.your.password=sensitive=sensitive2"
    )

    val ignoredArgs = Seq(
      // starts with -D but no assignment
      "-Ddummy",
      // secret value contained not starting with -D (we don't care about this case for now)
      "spark.my.password=sensitive_value",
      // edge case: not started with -D, but matched pattern after first '-'
      "--Dspark.my.password=sensitive_value")

    val cmdArgs = cmdArgsForSecret ++ ignoredArgs ++ Seq(
      // Set a non-secret key
      "-Dspark.regular.property=regular_value",
      // Set a property with a regular key but secret in the value
      "-Dspark.sensitive.property=has_secret_in_value")

    // Redact sensitive information
    val redactedCmdArgs = Utils.redactCommandLineArgs(sparkConf, cmdArgs)

    // These arguments should be left as they were:
    // 1) argument without -D option is not applied
    // 2) -D option without key-value assignment is not applied
    assert(ignoredArgs.forall(redactedCmdArgs.contains))

    val redactedCmdArgMap = redactedCmdArgs.filterNot(ignoredArgs.contains).map { cmd =>
      val keyValue = cmd.substring("-D".length).split("=")
      keyValue(0) -> keyValue.tail.mkString("=")
    }.toMap

    // Assert that secret information got redacted while the regular property remained the same
    secretKeys.foreach { key =>
      assert(redactedCmdArgMap(key) === Utils.REDACTION_REPLACEMENT_TEXT)
    }

    assert(redactedCmdArgMap("spark.regular.property") === "regular_value")
    assert(redactedCmdArgMap("spark.sensitive.property") === Utils.REDACTION_REPLACEMENT_TEXT)
  }

  test("redact sensitive information in sequence of key value pairs") {
    val secretKeys = Some("my.password".r)
    assert(Utils.redact(secretKeys, Seq(("spark.my.password", "12345"))) ===
      Seq(("spark.my.password", Utils.REDACTION_REPLACEMENT_TEXT)))
    assert(Utils.redact(secretKeys, Seq(("anything", "spark.my.password=12345"))) ===
      Seq(("anything", Utils.REDACTION_REPLACEMENT_TEXT)))
    assert(Utils.redact(secretKeys, Seq((999, "spark.my.password=12345"))) ===
      Seq((999, Utils.REDACTION_REPLACEMENT_TEXT)))
    // Do not redact when value type is not string
    assert(Utils.redact(secretKeys, Seq(("my.password", 12345))) ===
      Seq(("my.password", 12345)))
  }

  test("tryWithSafeFinally") {
    var e = new Error("Block0")
    val finallyBlockError = new Error("Finally Block")
    var isErrorOccurred = false
    // if the try and finally blocks throw different exception instances
    try {
      Utils.tryWithSafeFinally { throw e }(finallyBlock = { throw finallyBlockError })
    } catch {
      case t: Error =>
        assert(t.getSuppressed.head == finallyBlockError)
        isErrorOccurred = true
    }
    assert(isErrorOccurred)
    // if the try and finally blocks throw the same exception instance then it should not
    // try to add to suppressed and get IllegalArgumentException
    e = new Error("Block1")
    isErrorOccurred = false
    try {
      Utils.tryWithSafeFinally { throw e }(finallyBlock = { throw e })
    } catch {
      case t: Error =>
        assert(t.getSuppressed.length == 0)
        isErrorOccurred = true
    }
    assert(isErrorOccurred)
    // if the try throws the exception and finally doesn't throw exception
    e = new Error("Block2")
    isErrorOccurred = false
    try {
      Utils.tryWithSafeFinally { throw e }(finallyBlock = {})
    } catch {
      case t: Error =>
        assert(t.getSuppressed.length == 0)
        isErrorOccurred = true
    }
    assert(isErrorOccurred)
    // if the try and finally block don't throw exception
    Utils.tryWithSafeFinally {}(finallyBlock = {})
  }

  test("tryWithSafeFinallyAndFailureCallbacks") {
    var e = new Error("Block0")
    val catchBlockError = new Error("Catch Block")
    val finallyBlockError = new Error("Finally Block")
    var isErrorOccurred = false
    TaskContext.setTaskContext(TaskContext.empty())
    // if the try, catch and finally blocks throw different exception instances
    try {
      Utils.tryWithSafeFinallyAndFailureCallbacks { throw e }(
        catchBlock = { throw catchBlockError }, finallyBlock = { throw finallyBlockError })
    } catch {
      case t: Error =>
        assert(t.getSuppressed.head == catchBlockError)
        assert(t.getSuppressed.last == finallyBlockError)
        isErrorOccurred = true
    }
    assert(isErrorOccurred)
    // if the try, catch and finally blocks throw the same exception instance then it should not
    // try to add to suppressed and get IllegalArgumentException
    e = new Error("Block1")
    isErrorOccurred = false
    try {
      Utils.tryWithSafeFinallyAndFailureCallbacks { throw e }(catchBlock = { throw e },
        finallyBlock = { throw e })
    } catch {
      case t: Error =>
        assert(t.getSuppressed.length == 0)
        isErrorOccurred = true
    }
    assert(isErrorOccurred)
    // if the try throws the exception, catch and finally don't throw exceptions
    e = new Error("Block2")
    isErrorOccurred = false
    try {
      Utils.tryWithSafeFinallyAndFailureCallbacks { throw e }(catchBlock = {}, finallyBlock = {})
    } catch {
      case t: Error =>
        assert(t.getSuppressed.length == 0)
        isErrorOccurred = true
    }
    assert(isErrorOccurred)
    // if the try, catch and finally blocks don't throw exceptions
    Utils.tryWithSafeFinallyAndFailureCallbacks {}(catchBlock = {}, finallyBlock = {})
    TaskContext.unset
  }

  test("load extensions") {
    val extensions = Seq(
      classOf[SimpleExtension],
      classOf[ExtensionWithConf],
      classOf[UnregisterableExtension]).map(_.getName())

    val conf = new SparkConf(false)
    val instances = Utils.loadExtensions(classOf[Object], extensions, conf)
    assert(instances.size === 2)
    assert(instances.count(_.isInstanceOf[SimpleExtension]) === 1)

    val extWithConf = instances.find(_.isInstanceOf[ExtensionWithConf])
      .map(_.asInstanceOf[ExtensionWithConf])
      .get
    assert(extWithConf.conf eq conf)

    class NestedExtension { }

    val invalid = Seq(classOf[NestedExtension].getName())
    intercept[SparkException] {
      Utils.loadExtensions(classOf[Object], invalid, conf)
    }

    val error = Seq(classOf[ExtensionWithError].getName())
    intercept[IllegalArgumentException] {
      Utils.loadExtensions(classOf[Object], error, conf)
    }

    val wrongType = Seq(classOf[ListenerImpl].getName())
    intercept[IllegalArgumentException] {
      Utils.loadExtensions(classOf[Seq[_]], wrongType, conf)
    }
  }

  test("check Kubernetes master URL") {
    val k8sMasterURLHttps = Utils.checkAndGetK8sMasterUrl("k8s://https://host:port")
    assert(k8sMasterURLHttps === "k8s://https://host:port")

    val k8sMasterURLHttp = Utils.checkAndGetK8sMasterUrl("k8s://http://host:port")
    assert(k8sMasterURLHttp === "k8s://http://host:port")

    val k8sMasterURLWithoutScheme = Utils.checkAndGetK8sMasterUrl("k8s://127.0.0.1:8443")
    assert(k8sMasterURLWithoutScheme === "k8s://https://127.0.0.1:8443")

    val k8sMasterURLWithoutScheme2 = Utils.checkAndGetK8sMasterUrl("k8s://127.0.0.1")
    assert(k8sMasterURLWithoutScheme2 === "k8s://https://127.0.0.1")

    intercept[IllegalArgumentException] {
      Utils.checkAndGetK8sMasterUrl("k8s:https://host:port")
    }

    intercept[IllegalArgumentException] {
      Utils.checkAndGetK8sMasterUrl("k8s://foo://host:port")
    }

    intercept[IllegalArgumentException] {
      Utils.checkAndGetK8sMasterUrl("k8s:///https://host:port")
    }
  }

  test("stringHalfWidth") {
    // scalastyle:off nonascii
    assert(Utils.stringHalfWidth(null) == 0)
    assert(Utils.stringHalfWidth("") == 0)
    assert(Utils.stringHalfWidth("ab c") == 4)
    assert(Utils.stringHalfWidth("1098") == 4)
    assert(Utils.stringHalfWidth("mø") == 2)
    assert(Utils.stringHalfWidth("γύρ") == 3)
    assert(Utils.stringHalfWidth("pê") == 2)
    assert(Utils.stringHalfWidth("ー") == 2)
    assert(Utils.stringHalfWidth("测") == 2)
    assert(Utils.stringHalfWidth("か") == 2)
    assert(Utils.stringHalfWidth("걸") == 2)
    assert(Utils.stringHalfWidth("à") == 1)
    assert(Utils.stringHalfWidth("焼") == 2)
    assert(Utils.stringHalfWidth("羍む") == 4)
    assert(Utils.stringHalfWidth("뺭ᾘ") == 3)
    assert(Utils.stringHalfWidth("\u0967\u0968\u0969") == 3)
    // scalastyle:on nonascii
  }

  test("trimExceptCRLF standalone") {
    val crlfSet = Set("\r", "\n")
    val nonPrintableButCRLF = (0 to 32).map(_.toChar.toString).toSet -- crlfSet

    // identity for CRLF
    crlfSet.foreach { s => Utils.trimExceptCRLF(s) === s }

    // empty for other non-printables
    nonPrintableButCRLF.foreach { s => assert(Utils.trimExceptCRLF(s) === "") }

    // identity for a printable string
    assert(Utils.trimExceptCRLF("a") === "a")

    // identity for strings with CRLF
    crlfSet.foreach { s =>
      assert(Utils.trimExceptCRLF(s"${s}a") === s"${s}a")
      assert(Utils.trimExceptCRLF(s"a${s}") === s"a${s}")
      assert(Utils.trimExceptCRLF(s"b${s}b") === s"b${s}b")
    }

    // trim nonPrintableButCRLF except when inside a string
    nonPrintableButCRLF.foreach { s =>
      assert(Utils.trimExceptCRLF(s"${s}a") === "a")
      assert(Utils.trimExceptCRLF(s"a${s}") === "a")
      assert(Utils.trimExceptCRLF(s"b${s}b") === s"b${s}b")
    }
  }

  test("pathsToMetadata") {
    val paths = (0 to 4).map(i => new Path(s"path$i"))
    assert(Utils.buildLocationMetadata(paths, 5) == "[path0]")
    assert(Utils.buildLocationMetadata(paths, 10) == "[path0, path1]")
    assert(Utils.buildLocationMetadata(paths, 15) == "[path0, path1, path2]")
    assert(Utils.buildLocationMetadata(paths, 25) == "[path0, path1, path2, path3]")
  }

  test("checkHost supports both IPV4 and IPV6") {
    // IPV4 ips
    Utils.checkHost("0.0.0.0")
    var e: AssertionError = intercept[AssertionError] {
      Utils.checkHost("0.0.0.0:0")
    }
    assert(e.getMessage.contains("Expected hostname or IP but got 0.0.0.0:0"))
    e = intercept[AssertionError] {
      Utils.checkHost("0.0.0.0:")
    }
    assert(e.getMessage.contains("Expected hostname or IP but got 0.0.0.0:"))
    // IPV6 ips
    Utils.checkHost("[::1]")
    e = intercept[AssertionError] {
      Utils.checkHost("[::1]:0")
    }
    assert(e.getMessage.contains("Expected hostname or IPv6 IP enclosed in [] but got [::1]:0"))
    e = intercept[AssertionError] {
      Utils.checkHost("[::1]:")
    }
    assert(e.getMessage.contains("Expected hostname or IPv6 IP enclosed in [] but got [::1]:"))
    // hostname
    Utils.checkHost("localhost")
    e = intercept[AssertionError] {
      Utils.checkHost("localhost:0")
    }
    assert(e.getMessage.contains("Expected hostname or IP but got localhost:0"))
    e = intercept[AssertionError] {
      Utils.checkHost("localhost:")
    }
    assert(e.getMessage.contains("Expected hostname or IP but got localhost:"))
  }

  test("checkHostPort support IPV6 and IPV4") {
    // IPV4 ips
    Utils.checkHostPort("0.0.0.0:0")
    var e: AssertionError = intercept[AssertionError] {
      Utils.checkHostPort("0.0.0.0")
    }
    assert(e.getMessage.contains("Expected host and port but got 0.0.0.0"))

    // IPV6 ips
    Utils.checkHostPort("[::1]:0")
    e = intercept[AssertionError] {
      Utils.checkHostPort("[::1]")
    }
    assert(e.getMessage.contains("Expected host and port but got [::1]"))

    // hostname
    Utils.checkHostPort("localhost:0")
    e = intercept[AssertionError] {
      Utils.checkHostPort("localhost")
    }
    assert(e.getMessage.contains("Expected host and port but got localhost"))
  }

  test("parseHostPort support IPV6 and IPV4") {
    // IPV4 ips
    var hostnamePort = Utils.parseHostPort("0.0.0.0:80")
    assert(hostnamePort._1.equals("0.0.0.0"))
    assert(hostnamePort._2 === 80)

    hostnamePort = Utils.parseHostPort("0.0.0.0")
    assert(hostnamePort._1.equals("0.0.0.0"))
    assert(hostnamePort._2 === 0)

    hostnamePort = Utils.parseHostPort("0.0.0.0:")
    assert(hostnamePort._1.equals("0.0.0.0"))
    assert(hostnamePort._2 === 0)

    // IPV6 ips
    hostnamePort = Utils.parseHostPort("[::1]:80")
    assert(hostnamePort._1.equals("[::1]"))
    assert(hostnamePort._2 === 80)

    hostnamePort = Utils.parseHostPort("[::1]")
    assert(hostnamePort._1.equals("[::1]"))
    assert(hostnamePort._2 === 0)

    hostnamePort = Utils.parseHostPort("[::1]:")
    assert(hostnamePort._1.equals("[::1]"))
    assert(hostnamePort._2 === 0)

    // hostname
    hostnamePort = Utils.parseHostPort("localhost:80")
    assert(hostnamePort._1.equals("localhost"))
    assert(hostnamePort._2 === 80)

    hostnamePort = Utils.parseHostPort("localhost")
    assert(hostnamePort._1.equals("localhost"))
    assert(hostnamePort._2 === 0)

    hostnamePort = Utils.parseHostPort("localhost:")
    assert(hostnamePort._1.equals("localhost"))
    assert(hostnamePort._2 === 0)
  }

<<<<<<< HEAD
  test("Test Push-based shuffle is enabled only when both" +
    " spark.shuffle.service.enabled and spark.shuffle.push.enabled are enabled") {
    val conf = new SparkConf()
    assert(Utils.isPushBasedShuffleEnabled(conf) === false)
    conf.set(PUSH_BASED_SHUFFLE_ENABLED, true)
    conf.set(IS_TESTING, false)
    assert(Utils.isPushBasedShuffleEnabled(conf) === false)
    conf.set(SHUFFLE_SERVICE_ENABLED, true)
    assert(Utils.isPushBasedShuffleEnabled(conf) === true)
=======
  test("executorOffHeapMemorySizeAsMb when MEMORY_OFFHEAP_ENABLED is false") {
    val executorOffHeapMemory = Utils.executorOffHeapMemorySizeAsMb(new SparkConf())
    assert(executorOffHeapMemory == 0)
  }

  test("executorOffHeapMemorySizeAsMb when MEMORY_OFFHEAP_ENABLED is true") {
    val offHeapMemoryInMB = 50
    val offHeapMemory: Long = offHeapMemoryInMB * 1024 * 1024
    val sparkConf = new SparkConf()
      .set(MEMORY_OFFHEAP_ENABLED, true)
      .set(MEMORY_OFFHEAP_SIZE, offHeapMemory)
    val executorOffHeapMemory = Utils.executorOffHeapMemorySizeAsMb(sparkConf)
    assert(executorOffHeapMemory == offHeapMemoryInMB)
  }

  test("executorMemoryOverhead when MEMORY_OFFHEAP_ENABLED is true, " +
    "but MEMORY_OFFHEAP_SIZE not config scene") {
    val sparkConf = new SparkConf()
      .set(MEMORY_OFFHEAP_ENABLED, true)
    val expected =
      s"${MEMORY_OFFHEAP_SIZE.key} must be > 0 when ${MEMORY_OFFHEAP_ENABLED.key} == true"
    val message = intercept[IllegalArgumentException] {
      Utils.executorOffHeapMemorySizeAsMb(sparkConf)
    }.getMessage
    assert(message.contains(expected))
>>>>>>> dd32f45d
  }
}

private class SimpleExtension

private class ExtensionWithConf(val conf: SparkConf)

private class UnregisterableExtension {

  throw new UnsupportedOperationException()

}

private class ExtensionWithError {

  throw new IllegalArgumentException()

}

private class ListenerImpl extends SparkListener<|MERGE_RESOLUTION|>--- conflicted
+++ resolved
@@ -1406,17 +1406,6 @@
     assert(hostnamePort._2 === 0)
   }
 
-<<<<<<< HEAD
-  test("Test Push-based shuffle is enabled only when both" +
-    " spark.shuffle.service.enabled and spark.shuffle.push.enabled are enabled") {
-    val conf = new SparkConf()
-    assert(Utils.isPushBasedShuffleEnabled(conf) === false)
-    conf.set(PUSH_BASED_SHUFFLE_ENABLED, true)
-    conf.set(IS_TESTING, false)
-    assert(Utils.isPushBasedShuffleEnabled(conf) === false)
-    conf.set(SHUFFLE_SERVICE_ENABLED, true)
-    assert(Utils.isPushBasedShuffleEnabled(conf) === true)
-=======
   test("executorOffHeapMemorySizeAsMb when MEMORY_OFFHEAP_ENABLED is false") {
     val executorOffHeapMemory = Utils.executorOffHeapMemorySizeAsMb(new SparkConf())
     assert(executorOffHeapMemory == 0)
@@ -1442,7 +1431,17 @@
       Utils.executorOffHeapMemorySizeAsMb(sparkConf)
     }.getMessage
     assert(message.contains(expected))
->>>>>>> dd32f45d
+  }
+
+  test("isPushBasedShuffleEnabled when both PUSH_BASED_SHUFFLE_ENABLED" +
+    " and SHUFFLE_SERVICE_ENABLED are true") {
+    val conf = new SparkConf()
+    assert(Utils.isPushBasedShuffleEnabled(conf) === false)
+    conf.set(PUSH_BASED_SHUFFLE_ENABLED, true)
+    conf.set(IS_TESTING, false)
+    assert(Utils.isPushBasedShuffleEnabled(conf) === false)
+    conf.set(SHUFFLE_SERVICE_ENABLED, true)
+    assert(Utils.isPushBasedShuffleEnabled(conf) === true)
   }
 }
 
