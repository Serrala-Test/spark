/*
 * Licensed to the Apache Software Foundation (ASF) under one or more
 * contributor license agreements.  See the NOTICE file distributed with
 * this work for additional information regarding copyright ownership.
 * The ASF licenses this file to You under the Apache License, Version 2.0
 * (the "License"); you may not use this file except in compliance with
 * the License.  You may obtain a copy of the License at
 *
 *    http://www.apache.org/licenses/LICENSE-2.0
 *
 * Unless required by applicable law or agreed to in writing, software
 * distributed under the License is distributed on an "AS IS" BASIS,
 * WITHOUT WARRANTIES OR CONDITIONS OF ANY KIND, either express or implied.
 * See the License for the specific language governing permissions and
 * limitations under the License.
 */

package org.apache.spark.scheduler

import java.io.{File, PrintWriter}

import com.google.common.io.Files
import org.json4s.jackson.JsonMethods._
import org.scalatest.{BeforeAndAfter, FunSuite}

import org.apache.spark.SparkContext._
import org.apache.spark.{SparkConf, SparkContext}
import org.apache.spark.deploy.SparkHadoopUtil
import org.apache.spark.io.CompressionCodec
import org.apache.spark.util.{JsonProtocol, Utils}

/**
 * Test whether ReplayListenerBus replays events from logs correctly.
 */
class ReplayListenerSuite extends FunSuite with BeforeAndAfter {
<<<<<<< HEAD
  private val fileSystem = Utils.getHadoopFileSystem("/",
    SparkHadoopUtil.get.newConfiguration(new SparkConf()))
  private val allCompressionCodecs = Seq[String](
    "org.apache.spark.io.LZFCompressionCodec",
    "org.apache.spark.io.SnappyCompressionCodec"
  )
=======
  private val fileSystem = Utils.getHadoopFileSystem("/")
  private val allCompressionCodecs = CompressionCodec.ALL_COMPRESSION_CODECS
>>>>>>> 27df6ce6
  private var testDir: File = _

  before {
    testDir = Files.createTempDir()
    testDir.deleteOnExit()
  }

  after {
    Utils.deleteRecursively(testDir)
  }

  test("Simple replay") {
    testSimpleReplay()
  }

  test("Simple replay with compression") {
    allCompressionCodecs.foreach { codec =>
      testSimpleReplay(Some(codec))
    }
  }

  // This assumes the correctness of EventLoggingListener
  test("End-to-end replay") {
    testApplicationReplay()
  }

  // This assumes the correctness of EventLoggingListener
  test("End-to-end replay with compression") {
    allCompressionCodecs.foreach { codec =>
      testApplicationReplay(Some(codec))
    }
  }


  /* ----------------- *
   * Actual test logic *
   * ----------------- */

  /**
   * Test simple replaying of events.
   */
  private def testSimpleReplay(codecName: Option[String] = None) {
    val logFilePath = Utils.getFilePath(testDir, "events.txt")
    val codec = codecName.map(getCompressionCodec)
    val fstream = fileSystem.create(logFilePath)
    val cstream = codec.map(_.compressedOutputStream(fstream)).getOrElse(fstream)
    val writer = new PrintWriter(cstream)
    val applicationStart = SparkListenerApplicationStart("Greatest App (N)ever", 125L, "Mickey")
    val applicationEnd = SparkListenerApplicationEnd(1000L)
    writer.println(compact(render(JsonProtocol.sparkEventToJson(applicationStart))))
    writer.println(compact(render(JsonProtocol.sparkEventToJson(applicationEnd))))
    writer.close()
    val replayer = new ReplayListenerBus(Seq(logFilePath), fileSystem, codec)
    val conf = EventLoggingListenerSuite.getLoggingConf(logFilePath, codecName)
    val eventMonster = new EventMonster(conf)
    replayer.addListener(eventMonster)
    replayer.replay()
    assert(eventMonster.loggedEvents.size === 2)
    assert(eventMonster.loggedEvents(0) === JsonProtocol.sparkEventToJson(applicationStart))
    assert(eventMonster.loggedEvents(1) === JsonProtocol.sparkEventToJson(applicationEnd))
  }

  /**
   * Test end-to-end replaying of events.
   *
   * This test runs a few simple jobs with event logging enabled, and compares each emitted
   * event to the corresponding event replayed from the event logs. This test makes the
   * assumption that the event logging behavior is correct (tested in a separate suite).
   */
  private def testApplicationReplay(codecName: Option[String] = None) {
    val logDirPath = Utils.getFilePath(testDir, "test-replay")
    val conf = EventLoggingListenerSuite.getLoggingConf(logDirPath, codecName)
    val sc = new SparkContext("local-cluster[2,1,512]", "Test replay", conf)

    // Run a few jobs
    sc.parallelize(1 to 100, 1).count()
    sc.parallelize(1 to 100, 2).map(i => (i, i)).count()
    sc.parallelize(1 to 100, 3).map(i => (i, i)).groupByKey().count()
    sc.parallelize(1 to 100, 4).map(i => (i, i)).groupByKey().persist().count()
    sc.stop()

    // Prepare information needed for replay
    val codec = codecName.map(getCompressionCodec)
    val applications = fileSystem.listStatus(logDirPath)
    assert(applications != null && applications.size > 0)
    val eventLogDir = applications.sortBy(_.getAccessTime).last
    assert(eventLogDir.isDir)
    val logFiles = fileSystem.listStatus(eventLogDir.getPath)
    assert(logFiles != null && logFiles.size > 0)
    val logFile = logFiles.find(_.getPath.getName.startsWith("EVENT_LOG_"))
    assert(logFile.isDefined)
    val logFilePath = logFile.get.getPath

    // Replay events
    val replayer = new ReplayListenerBus(Seq(logFilePath), fileSystem, codec)
    val eventMonster = new EventMonster(conf)
    replayer.addListener(eventMonster)
    replayer.replay()

    // Verify the same events are replayed in the same order
    assert(sc.eventLogger.isDefined)
    val originalEvents = sc.eventLogger.get.loggedEvents
    val replayedEvents = eventMonster.loggedEvents
    originalEvents.zip(replayedEvents).foreach { case (e1, e2) => assert(e1 === e2) }
  }

  /**
   * A simple listener that buffers all the events it receives.
   *
   * The event buffering functionality must be implemented within EventLoggingListener itself.
   * This is because of the following race condition: the event may be mutated between being
   * processed by one listener and being processed by another. Thus, in order to establish
   * a fair comparison between the original events and the replayed events, both functionalities
   * must be implemented within one listener (i.e. the EventLoggingListener).
   *
   * This child listener inherits only the event buffering functionality, but does not actually
   * log the events.
   */
  private class EventMonster(conf: SparkConf) extends EventLoggingListener("test", conf) {
    logger.close()
  }

  private def getCompressionCodec(codecName: String) = {
    val conf = new SparkConf
    conf.set("spark.io.compression.codec", codecName)
    CompressionCodec.createCodec(conf)
  }

}<|MERGE_RESOLUTION|>--- conflicted
+++ resolved
@@ -33,17 +33,9 @@
  * Test whether ReplayListenerBus replays events from logs correctly.
  */
 class ReplayListenerSuite extends FunSuite with BeforeAndAfter {
-<<<<<<< HEAD
   private val fileSystem = Utils.getHadoopFileSystem("/",
     SparkHadoopUtil.get.newConfiguration(new SparkConf()))
-  private val allCompressionCodecs = Seq[String](
-    "org.apache.spark.io.LZFCompressionCodec",
-    "org.apache.spark.io.SnappyCompressionCodec"
-  )
-=======
-  private val fileSystem = Utils.getHadoopFileSystem("/")
   private val allCompressionCodecs = CompressionCodec.ALL_COMPRESSION_CODECS
->>>>>>> 27df6ce6
   private var testDir: File = _
 
   before {
