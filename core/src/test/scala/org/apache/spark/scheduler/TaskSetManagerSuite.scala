--- conflicted
+++ resolved
@@ -1793,16 +1793,6 @@
       speculationThresholdOpt: Option[String],
       speculationQuantile: Double,
       numTasks: Int,
-<<<<<<< HEAD
-      numSlots: Int): (TaskSetManager, ManualClock) = {
-    val taskCpus = 1
-    val conf = new SparkConf()
-    conf.set(config.SPECULATION_ENABLED, true)
-    conf.set(config.SPECULATION_QUANTILE.key, speculationQuantile.toString)
-    // Set the number of slots per executor
-    conf.set(config.EXECUTOR_CORES.key, numSlots.toString)
-    conf.set(config.CPUS_PER_TASK.key, taskCpus.toString)
-=======
       numExecutorCores: Int,
       numCoresPerTask: Int): (TaskSetManager, ManualClock) = {
     sc = new SparkContext("local", "test")
@@ -1811,7 +1801,6 @@
     // Set the number of slots per executor
     sc.conf.set(config.EXECUTOR_CORES.key, numExecutorCores.toString)
     sc.conf.set(config.CPUS_PER_TASK.key, numCoresPerTask.toString)
->>>>>>> b942832b
     if (speculationThresholdOpt.isDefined) {
       conf.set(config.SPECULATION_TASK_DURATION_THRESHOLD.key, speculationThresholdOpt.get)
     }
@@ -1966,20 +1955,12 @@
     // get the TaskSetManager
     val manager = sched.invokePrivate(taskSetManagers()).get(stageId).get(stageAttemptId)
 
-<<<<<<< HEAD
-    val task0 = manager.resourceOffer(exec0, "localhost", TaskLocality.NO_PREF, 1)
-    val task1 = manager.resourceOffer(exec1, "localhost", TaskLocality.NO_PREF, 1)
-    assert(task0.isDefined && task1.isDefined)
-    val (taskId0, index0) = (task0.get.taskId, task0.get.index)
-    val (taskId1, index1) = (task1.get.taskId, task1.get.index)
-=======
     val (task0, task1) = eventually(timeout(10.seconds), interval(100.milliseconds)) {
       (manager.taskInfos(0), manager.taskInfos(1))
     }
 
     val (taskId0, index0, exec0) = (task0.taskId, task0.index, task0.executorId)
     val (taskId1, index1, exec1) = (task1.taskId, task1.index, task1.executorId)
->>>>>>> b942832b
     // set up two running tasks
     assert(manager.taskInfos(taskId0).running)
     assert(manager.taskInfos(taskId1).running)
