/*
 * Licensed to the Apache Software Foundation (ASF) under one or more
 * contributor license agreements.  See the NOTICE file distributed with
 * this work for additional information regarding copyright ownership.
 * The ASF licenses this file to You under the Apache License, Version 2.0
 * (the "License"); you may not use this file except in compliance with
 * the License.  You may obtain a copy of the License at
 *
 *    http://www.apache.org/licenses/LICENSE-2.0
 *
 * Unless required by applicable law or agreed to in writing, software
 * distributed under the License is distributed on an "AS IS" BASIS,
 * WITHOUT WARRANTIES OR CONDITIONS OF ANY KIND, either express or implied.
 * See the License for the specific language governing permissions and
 * limitations under the License.
 */

package org.apache.spark.scheduler

import scala.collection.mutable.HashMap

<<<<<<< HEAD
import org.mockito.Matchers._
import org.mockito.Mockito.{atLeast, never, spy, times, verify, when}
=======
import org.mockito.Matchers.{anyInt, anyString, eq => meq}
import org.mockito.Mockito.{atLeast, atMost, never, spy, verify, when}
>>>>>>> 8b1609be
import org.scalatest.BeforeAndAfterEach
import org.scalatest.mock.MockitoSugar

import org.apache.spark._
import org.apache.spark.internal.config
import org.apache.spark.internal.Logging
import org.apache.spark.storage.BlockManagerId

class FakeSchedulerBackend extends SchedulerBackend {
  def start() {}
  def stop() {}
  def reviveOffers() {}
  def defaultParallelism(): Int = 1
}

class TaskSchedulerImplSuite extends SparkFunSuite with LocalSparkContext with BeforeAndAfterEach
    with Logging with MockitoSugar {

  var failedTaskSetException: Option[Throwable] = None
  var failedTaskSetReason: String = null
  var failedTaskSet = false

  var taskScheduler: TaskSchedulerImpl = null
  var dagScheduler: DAGScheduler = null

  val stageToMockTaskSetBlacklist = new HashMap[Int, TaskSetBlacklist]()
  val stageToMockTaskSetManager = new HashMap[Int, TaskSetManager]()

  override def beforeEach(): Unit = {
    super.beforeEach()
    failedTaskSet = false
    failedTaskSetException = None
    failedTaskSetReason = null
    stageToMockTaskSetBlacklist.clear()
    stageToMockTaskSetManager.clear()
  }

  override def afterEach(): Unit = {
    super.afterEach()
    if (taskScheduler != null) {
      taskScheduler.stop()
      taskScheduler = null
    }
    if (dagScheduler != null) {
      dagScheduler.stop()
      dagScheduler = null
    }
  }

  def setupScheduler(confs: (String, String)*): TaskSchedulerImpl = {
    val conf = new SparkConf().setMaster("local").setAppName("TaskSchedulerImplSuite")
    confs.foreach { case (k, v) =>
      conf.set(k, v)
    }
    sc = new SparkContext(conf)
    taskScheduler = new TaskSchedulerImpl(sc)
    setupHelper()
  }

<<<<<<< HEAD
  def setupScheduler(blacklist: BlacklistTracker, confs: (String, String)*): TaskSchedulerImpl = {
    val conf = new SparkConf().setMaster("local").setAppName("TaskSchedulerImplSuite")
    confs.foreach { case (k, v) =>
      conf.set(k, v)
    }
    sc = new SparkContext(conf)
    taskScheduler =
      new TaskSchedulerImpl(sc, sc.conf.getInt("spark.task.maxFailures", 4), Some(blacklist))
    setupHelper()
  }

  def setupSchedulerWithMockTsm(blacklist: BlacklistTracker): TaskSchedulerImpl = {
=======
  def setupSchedulerWithMockTaskSetBlacklist(): TaskSchedulerImpl = {
>>>>>>> 8b1609be
    val conf = new SparkConf().setMaster("local").setAppName("TaskSchedulerImplSuite")
    conf.set(config.BLACKLIST_ENABLED, true)
    sc = new SparkContext(conf)
    taskScheduler =
<<<<<<< HEAD
      new TaskSchedulerImpl(sc, sc.conf.getInt("spark.task.maxFailures", 4), Some(blacklist)) {
        override def createTaskSetManager(taskSet: TaskSet, maxFailures: Int): TaskSetManager = {
          val tsm = super.createTaskSetManager(taskSet, maxFailures)
=======
      new TaskSchedulerImpl(sc, sc.conf.getInt("spark.task.maxFailures", 4)) {
        override def createTaskSetManager(taskSet: TaskSet, maxFailures: Int): TaskSetManager = {
          val tsm = super.createTaskSetManager(taskSet, maxFailures)
          // we need to create a spied tsm just so we can set the TaskSetBlacklist
>>>>>>> 8b1609be
          val tsmSpy = spy(tsm)
          val taskSetBlacklist = mock[TaskSetBlacklist]
          when(tsmSpy.taskSetBlacklistHelperOpt).thenReturn(Some(taskSetBlacklist))
          stageToMockTaskSetManager(taskSet.stageId) = tsmSpy
          stageToMockTaskSetBlacklist(taskSet.stageId) = taskSetBlacklist
<<<<<<< HEAD
          // intentionally bogus, just lets us easily verify
          val execToFailures = new HashMap[String, ExecutorFailuresInTaskSet]()
          execToFailures(taskSet.stageId.toString) = new ExecutorFailuresInTaskSet("dummy")
          when(taskSetBlacklist.execToFailures).thenReturn(execToFailures)
=======
>>>>>>> 8b1609be
          tsmSpy
        }
      }
    setupHelper()
  }

  def setupHelper(): TaskSchedulerImpl = {
    taskScheduler.initialize(new FakeSchedulerBackend)
    // Need to initialize a DAGScheduler for the taskScheduler to use for callbacks.
    dagScheduler = new DAGScheduler(sc, taskScheduler) {
      override def taskStarted(task: Task[_], taskInfo: TaskInfo): Unit = {}
      override def executorAdded(execId: String, host: String): Unit = {}
      override def taskSetFailed(
          taskSet: TaskSet,
          reason: String,
          exception: Option[Throwable]): Unit = {
        // Normally the DAGScheduler puts this in the event loop, which will eventually fail
        // dependent jobs
        failedTaskSet = true
        failedTaskSetReason = reason
        failedTaskSetException = exception
      }
    }
    taskScheduler
  }

  test("Scheduler does not always schedule tasks on the same workers") {
    val taskScheduler = setupScheduler()
    val numFreeCores = 1
    val workerOffers = IndexedSeq(new WorkerOffer("executor0", "host0", numFreeCores),
      new WorkerOffer("executor1", "host1", numFreeCores))
    // Repeatedly try to schedule a 1-task job, and make sure that it doesn't always
    // get scheduled on the same executor. While there is a chance this test will fail
    // because the task randomly gets placed on the first executor all 1000 times, the
    // probability of that happening is 2^-1000 (so sufficiently small to be considered
    // negligible).
    val numTrials = 1000
    val selectedExecutorIds = 1.to(numTrials).map { _ =>
      val taskSet = FakeTask.createTaskSet(1)
      taskScheduler.submitTasks(taskSet)
      val taskDescriptions = taskScheduler.resourceOffers(workerOffers).flatten
      assert(1 === taskDescriptions.length)
      taskDescriptions(0).executorId
    }
    val count = selectedExecutorIds.count(_ == workerOffers(0).executorId)
    assert(count > 0)
    assert(count < numTrials)
    assert(!failedTaskSet)
  }

  test("Scheduler correctly accounts for multiple CPUs per task") {
    val taskCpus = 2
    val taskScheduler = setupScheduler("spark.task.cpus" -> taskCpus.toString)
    // Give zero core offers. Should not generate any tasks
    val zeroCoreWorkerOffers = IndexedSeq(new WorkerOffer("executor0", "host0", 0),
      new WorkerOffer("executor1", "host1", 0))
    val taskSet = FakeTask.createTaskSet(1)
    taskScheduler.submitTasks(taskSet)
    var taskDescriptions = taskScheduler.resourceOffers(zeroCoreWorkerOffers).flatten
    assert(0 === taskDescriptions.length)

    // No tasks should run as we only have 1 core free.
    val numFreeCores = 1
    val singleCoreWorkerOffers = IndexedSeq(new WorkerOffer("executor0", "host0", numFreeCores),
      new WorkerOffer("executor1", "host1", numFreeCores))
    taskScheduler.submitTasks(taskSet)
    taskDescriptions = taskScheduler.resourceOffers(singleCoreWorkerOffers).flatten
    assert(0 === taskDescriptions.length)

    // Now change the offers to have 2 cores in one executor and verify if it
    // is chosen.
    val multiCoreWorkerOffers = IndexedSeq(new WorkerOffer("executor0", "host0", taskCpus),
      new WorkerOffer("executor1", "host1", numFreeCores))
    taskScheduler.submitTasks(taskSet)
    taskDescriptions = taskScheduler.resourceOffers(multiCoreWorkerOffers).flatten
    assert(1 === taskDescriptions.length)
    assert("executor0" === taskDescriptions(0).executorId)
    assert(!failedTaskSet)
  }

  test("Scheduler does not crash when tasks are not serializable") {
    val taskCpus = 2
    val taskScheduler = setupScheduler("spark.task.cpus" -> taskCpus.toString)
    val numFreeCores = 1
    val taskSet = new TaskSet(
      Array(new NotSerializableFakeTask(1, 0), new NotSerializableFakeTask(0, 1)), 0, 0, 0, null)
    val multiCoreWorkerOffers = IndexedSeq(new WorkerOffer("executor0", "host0", taskCpus),
      new WorkerOffer("executor1", "host1", numFreeCores))
    taskScheduler.submitTasks(taskSet)
    var taskDescriptions = taskScheduler.resourceOffers(multiCoreWorkerOffers).flatten
    assert(0 === taskDescriptions.length)
    assert(failedTaskSet)
    assert(failedTaskSetReason.contains("Failed to serialize task"))

    // Now check that we can still submit tasks
    // Even if one of the task sets has not-serializable tasks, the other task set should
    // still be processed without error
    taskScheduler.submitTasks(FakeTask.createTaskSet(1))
    taskScheduler.submitTasks(taskSet)
    taskDescriptions = taskScheduler.resourceOffers(multiCoreWorkerOffers).flatten
    assert(taskDescriptions.map(_.executorId) === Seq("executor0"))
  }

  test("refuse to schedule concurrent attempts for the same stage (SPARK-8103)") {
    val taskScheduler = setupScheduler()
    val attempt1 = FakeTask.createTaskSet(1, 0)
    val attempt2 = FakeTask.createTaskSet(1, 1)
    taskScheduler.submitTasks(attempt1)
    intercept[IllegalStateException] { taskScheduler.submitTasks(attempt2) }

    // OK to submit multiple if previous attempts are all zombie
    taskScheduler.taskSetManagerForAttempt(attempt1.stageId, attempt1.stageAttemptId)
      .get.isZombie = true
    taskScheduler.submitTasks(attempt2)
    val attempt3 = FakeTask.createTaskSet(1, 2)
    intercept[IllegalStateException] { taskScheduler.submitTasks(attempt3) }
    taskScheduler.taskSetManagerForAttempt(attempt2.stageId, attempt2.stageAttemptId)
      .get.isZombie = true
    taskScheduler.submitTasks(attempt3)
    assert(!failedTaskSet)
  }

  test("don't schedule more tasks after a taskset is zombie") {
    val taskScheduler = setupScheduler()

    val numFreeCores = 1
    val workerOffers = IndexedSeq(new WorkerOffer("executor0", "host0", numFreeCores))
    val attempt1 = FakeTask.createTaskSet(10)

    // submit attempt 1, offer some resources, some tasks get scheduled
    taskScheduler.submitTasks(attempt1)
    val taskDescriptions = taskScheduler.resourceOffers(workerOffers).flatten
    assert(1 === taskDescriptions.length)

    // now mark attempt 1 as a zombie
    taskScheduler.taskSetManagerForAttempt(attempt1.stageId, attempt1.stageAttemptId)
      .get.isZombie = true

    // don't schedule anything on another resource offer
    val taskDescriptions2 = taskScheduler.resourceOffers(workerOffers).flatten
    assert(0 === taskDescriptions2.length)

    // if we schedule another attempt for the same stage, it should get scheduled
    val attempt2 = FakeTask.createTaskSet(10, 1)

    // submit attempt 2, offer some resources, some tasks get scheduled
    taskScheduler.submitTasks(attempt2)
    val taskDescriptions3 = taskScheduler.resourceOffers(workerOffers).flatten
    assert(1 === taskDescriptions3.length)
    val mgr = taskScheduler.taskIdToTaskSetManager.get(taskDescriptions3(0).taskId).get
    assert(mgr.taskSet.stageAttemptId === 1)
    assert(!failedTaskSet)
  }

  test("if a zombie attempt finishes, continue scheduling tasks for non-zombie attempts") {
    val taskScheduler = setupScheduler()

    val numFreeCores = 10
    val workerOffers = IndexedSeq(new WorkerOffer("executor0", "host0", numFreeCores))
    val attempt1 = FakeTask.createTaskSet(10)

    // submit attempt 1, offer some resources, some tasks get scheduled
    taskScheduler.submitTasks(attempt1)
    val taskDescriptions = taskScheduler.resourceOffers(workerOffers).flatten
    assert(10 === taskDescriptions.length)

    // now mark attempt 1 as a zombie
    val mgr1 = taskScheduler.taskSetManagerForAttempt(attempt1.stageId, attempt1.stageAttemptId).get
    mgr1.isZombie = true

    // don't schedule anything on another resource offer
    val taskDescriptions2 = taskScheduler.resourceOffers(workerOffers).flatten
    assert(0 === taskDescriptions2.length)

    // submit attempt 2
    val attempt2 = FakeTask.createTaskSet(10, 1)
    taskScheduler.submitTasks(attempt2)

    // attempt 1 finished (this can happen even if it was marked zombie earlier -- all tasks were
    // already submitted, and then they finish)
    taskScheduler.taskSetFinished(mgr1)

    // now with another resource offer, we should still schedule all the tasks in attempt2
    val taskDescriptions3 = taskScheduler.resourceOffers(workerOffers).flatten
    assert(10 === taskDescriptions3.length)

    taskDescriptions3.foreach { task =>
      val mgr = taskScheduler.taskIdToTaskSetManager.get(task.taskId).get
      assert(mgr.taskSet.stageAttemptId === 1)
    }
    assert(!failedTaskSet)
  }

  test("tasks are not re-scheduled while executor loss reason is pending") {
    val taskScheduler = setupScheduler()

    val e0Offers = IndexedSeq(new WorkerOffer("executor0", "host0", 1))
    val e1Offers = IndexedSeq(new WorkerOffer("executor1", "host0", 1))
    val attempt1 = FakeTask.createTaskSet(1)

    // submit attempt 1, offer resources, task gets scheduled
    taskScheduler.submitTasks(attempt1)
    val taskDescriptions = taskScheduler.resourceOffers(e0Offers).flatten
    assert(1 === taskDescriptions.length)

    // mark executor0 as dead but pending fail reason
    taskScheduler.executorLost("executor0", LossReasonPending)

    // offer some more resources on a different executor, nothing should change
    val taskDescriptions2 = taskScheduler.resourceOffers(e1Offers).flatten
    assert(0 === taskDescriptions2.length)

    // provide the actual loss reason for executor0
    taskScheduler.executorLost("executor0", SlaveLost("oops"))

    // executor0's tasks should have failed now that the loss reason is known, so offering more
    // resources should make them be scheduled on the new executor.
    val taskDescriptions3 = taskScheduler.resourceOffers(e1Offers).flatten
    assert(1 === taskDescriptions3.length)
    assert("executor1" === taskDescriptions3(0).executorId)
    assert(!failedTaskSet)
  }

  test("scheduled tasks obey task and stage blacklists") {
<<<<<<< HEAD
    val blacklist = mock[BlacklistTracker]
    taskScheduler = setupSchedulerWithMockTsm(blacklist)
    (0 to 2).foreach { stageId =>
=======
    taskScheduler = setupSchedulerWithMockTaskSetBlacklist()
    (0 to 2).foreach {stageId =>
>>>>>>> 8b1609be
      val taskSet = FakeTask.createTaskSet(numTasks = 2, stageId = stageId, stageAttemptId = 0)
      taskScheduler.submitTasks(taskSet)
    }

<<<<<<< HEAD
    val offers = IndexedSeq(
      new WorkerOffer("executor0", "host0", 1),
      new WorkerOffer("executor1", "host1", 1),
      new WorkerOffer("executor2", "host1", 1),
      new WorkerOffer("executor3", "host2", 10)
    )

    // setup our mock blacklist:
    // stage 0 is blacklisted on node "host1"
    // stage 1 is blacklisted on executor "executor3"
    // stage 0, part 0 is blacklisted on executor 0
    // (later stubs take precedence over earlier ones)
    when(blacklist.isNodeBlacklisted(anyString())).thenReturn(false)
    when(blacklist.isExecutorBlacklisted(anyString())).thenReturn(false)
    // setup some defaults, then override them with particulars
    stageToMockTaskSetBlacklist.values.foreach { taskSetBlacklist =>
      when(taskSetBlacklist.isNodeBlacklistedForTaskSet(anyString())).thenReturn(false)
      when(taskSetBlacklist.isExecutorBlacklistedForTaskSet(anyString())).thenReturn(false)
      when(taskSetBlacklist.isExecutorBlacklistedForTask(anyString(), anyInt())).thenReturn(false)
      when(taskSetBlacklist.isNodeBlacklistedForTask(anyString(), anyInt())).thenReturn(false)
    }
=======
    // Setup our mock blacklist:
    // * stage 0 is blacklisted on node "host1"
    // * stage 1 is blacklisted on executor "executor3"
    // * stage 0, partition 0 is blacklisted on executor 0
    // (mocked methods default to returning false, ie. no blacklisting)
>>>>>>> 8b1609be
    when(stageToMockTaskSetBlacklist(0).isNodeBlacklistedForTaskSet("host1")).thenReturn(true)
    when(stageToMockTaskSetBlacklist(1).isExecutorBlacklistedForTaskSet("executor3"))
      .thenReturn(true)
    when(stageToMockTaskSetBlacklist(0).isExecutorBlacklistedForTask("executor0", 0))
      .thenReturn(true)

<<<<<<< HEAD
    val firstTaskAttempts = taskScheduler.resourceOffers(offers).flatten
    // these verifications are tricky b/c (a) we reference them multiple times -- also invoked when
    // we check if we need to abort any stages from unschedulability and (b) resources
    // are offered to the taskSets until they have no more free cores, so we don't necessarily
    // even make an offer for each resource to each taskSet.
    ('0' until '2').foreach { hostNum =>
      verify(blacklist, atLeast(1)).isNodeBlacklisted(s"host$hostNum")
    }
    (0 to 2).foreach { stageId =>
      verify(stageToMockTaskSetBlacklist(stageId), atLeast(1))
        .isNodeBlacklistedForTaskSet(anyString())
    }
    for {
      exec <- Seq("executor1", "executor2")
      part <- 0 to 1
    } {
      // the node blacklist should ensure we never check the task blacklist.  This is important
      // for performance, otherwise we end up changing an O(1) operation into a
      // O(numPendingTasks) one
      verify(stageToMockTaskSetBlacklist(0), never).isExecutorBlacklistedForTask(exec, part)
    }

    // similarly, the executor blacklist for an entire stage should prevent us from ever checking
    // the blacklist for specific parts in a stage.
    (0 to 1).foreach { part =>
      verify(stageToMockTaskSetBlacklist(1), never).isExecutorBlacklistedForTask("executor3", part)
    }

    // we should schedule all tasks.
    assert(firstTaskAttempts.size === 6)
=======
    val offers = IndexedSeq(
      new WorkerOffer("executor0", "host0", 1),
      new WorkerOffer("executor1", "host1", 1),
      new WorkerOffer("executor2", "host1", 1),
      new WorkerOffer("executor3", "host2", 10)
    )
    val firstTaskAttempts = taskScheduler.resourceOffers(offers).flatten
    // We should schedule all tasks.
    assert(firstTaskAttempts.size === 6)
    // Whenever we schedule a task, we must consult the node and executor blacklist.  (The test
    // doesn't check exactly what checks are made because the offers get shuffled.)
    (0 to 2).foreach { stageId =>
      verify(stageToMockTaskSetBlacklist(stageId), atLeast(1))
        .isNodeBlacklistedForTaskSet(anyString())
      verify(stageToMockTaskSetBlacklist(stageId), atLeast(1))
        .isExecutorBlacklistedForTaskSet(anyString())
    }

>>>>>>> 8b1609be
    def tasksForStage(stageId: Int): Seq[TaskDescription] = {
      firstTaskAttempts.filter{_.name.contains(s"stage $stageId")}
    }
    tasksForStage(0).foreach { task =>
<<<<<<< HEAD
      // exec 1 & 2 blacklisted for node
      // exec 0 blacklisted just for part 0
=======
      // executors 1 & 2 blacklisted for node
      // executor 0 blacklisted just for partition 0
>>>>>>> 8b1609be
      if (task.index == 0) {
        assert(task.executorId === "executor3")
      } else {
        assert(Set("executor0", "executor3").contains(task.executorId))
      }
    }
    tasksForStage(1).foreach { task =>
<<<<<<< HEAD
      // exec 3 blacklisted
=======
      // executor 3 blacklisted
>>>>>>> 8b1609be
      assert("executor3" != task.executorId)
    }
    // no restrictions on stage 2

<<<<<<< HEAD
    // have all tasksets finish (stages 0 & 1 successfully, 2 unsuccessfully)
=======
    // Finally, just make sure that we can still complete tasks as usual with blacklisting
    // in effect.  Finish each of the tasksets -- taskset 0 & 1 complete successfully, taskset 2
    // fails.
>>>>>>> 8b1609be
    (0 to 2).foreach { stageId =>
      val tasks = tasksForStage(stageId)
      val tsm = taskScheduler.taskSetManagerForAttempt(stageId, 0).get
      val valueSer = SparkEnv.get.serializer.newInstance()
      if (stageId == 2) {
<<<<<<< HEAD
        // just need to make one task fail 4 times
=======
        // Just need to make one task fail 4 times.
>>>>>>> 8b1609be
        var task = tasks(0)
        val taskIndex = task.index
        (0 until 4).foreach { attempt =>
          assert(task.attemptNumber === attempt)
          tsm.handleFailedTask(task.taskId, TaskState.FAILED, TaskResultLost)
          val nextAttempts =
            taskScheduler.resourceOffers(IndexedSeq(WorkerOffer("executor4", "host4", 1))).flatten
          if (attempt < 3) {
            assert(nextAttempts.size === 1)
            task = nextAttempts(0)
            assert(task.index === taskIndex)
          } else {
            assert(nextAttempts.size === 0)
          }
        }
<<<<<<< HEAD
        // end the other task of the taskset, doesn't matter whether it succeeds or fails
=======
        // End the other task of the taskset, doesn't matter whether it succeeds or fails.
>>>>>>> 8b1609be
        val otherTask = tasks(1)
        val result = new DirectTaskResult[Int](valueSer.serialize(otherTask.taskId), Seq())
        tsm.handleSuccessfulTask(otherTask.taskId, result)
      } else {
        tasks.foreach { task =>
          val result = new DirectTaskResult[Int](valueSer.serialize(task.taskId), Seq())
          tsm.handleSuccessfulTask(task.taskId, result)
        }
      }
<<<<<<< HEAD
    }

    // the tasksSets complete, so the tracker should be notified
    verify(blacklist, times(1)).updateBlacklistForSuccessfulTaskSet(
      0, 0, stageToMockTaskSetBlacklist(0).execToFailures)
    verify(blacklist, times(1)).updateBlacklistForSuccessfulTaskSet(
      1, 0, stageToMockTaskSetBlacklist(1).execToFailures)
  }

  test("scheduled tasks obey node and executor blacklists") {
    val blacklist = mock[BlacklistTracker]
    taskScheduler = setupSchedulerWithMockTsm(blacklist)
    (0 to 2).foreach { stageId =>
      val taskSet = FakeTask.createTaskSet(numTasks = 2, stageId = stageId, stageAttemptId = 0)
      taskScheduler.submitTasks(taskSet)
    }

    val offers = IndexedSeq(
      new WorkerOffer("executor0", "host0", 1),
      new WorkerOffer("executor1", "host1", 1),
      new WorkerOffer("executor2", "host1", 1),
      new WorkerOffer("executor3", "host2", 10)
    )

    // setup our mock blacklist:
    // host1, executor0 & executor3 are completely blacklisted (which covers all the executors)
    when(blacklist.isNodeBlacklisted(anyString())).thenReturn(false)
    when(blacklist.isNodeBlacklisted("host1")).thenReturn(true)
    when(blacklist.isExecutorBlacklisted(anyString())).thenReturn(false)
    when(blacklist.isExecutorBlacklisted("executor0")).thenReturn(true)
    when(blacklist.isExecutorBlacklisted("executor3")).thenReturn(true)

    val stageToTsm = (0 to 2).map { stageId =>
      val tsm = taskScheduler.taskSetManagerForAttempt(stageId, 0).get
      stageId -> tsm
    }.toMap

    val firstTaskAttempts = taskScheduler.resourceOffers(offers).flatten
    firstTaskAttempts.foreach { task => logInfo(s"scheduled $task on ${task.executorId}") }
    assert(firstTaskAttempts.isEmpty)
    ('0' until '2').foreach { hostNum =>
      verify(blacklist, atLeast(1)).isNodeBlacklisted("host" + hostNum)
    }

    // we should have aborted the existing stages, since they aren't schedulable
    (0 to 2).foreach { stageId =>
      assert(stageToTsm(stageId).isZombie)
    }
  }

  test("abort stage when all executors are blacklisted") {
    val blacklist = mock[BlacklistTracker]
    taskScheduler = setupSchedulerWithMockTsm(blacklist)
    val taskSet = FakeTask.createTaskSet(numTasks = 10, stageAttemptId = 0)
    taskScheduler.submitTasks(taskSet)
    val tsm = stageToMockTaskSetManager(0)

    // first just submit some offers so the scheduler knows about all the executors
    taskScheduler.resourceOffers(IndexedSeq(
      WorkerOffer("executor0", "host0", 2),
      WorkerOffer("executor1", "host0", 2),
      WorkerOffer("executor2", "host0", 2),
      WorkerOffer("executor3", "host1", 2)
    ))

    // now say our blacklist updates to blacklist a bunch of resources, but *not* everything
    when(blacklist.isNodeBlacklisted(anyString())).thenReturn(false)
    when(blacklist.isNodeBlacklisted("host1")).thenReturn(true)
    when(blacklist.isExecutorBlacklisted(anyString())).thenReturn(false)
    when(blacklist.isExecutorBlacklisted("executor0")).thenReturn(true)

    // make an offer on the blacklisted resources.  We won't schedule anything, but also won't
    // abort yet, since we know of other resources that work
    assert(taskScheduler.resourceOffers(IndexedSeq(
      WorkerOffer("executor0", "host0", 2),
      WorkerOffer("executor3", "host1", 2)
    )).flatten.size === 0)
    assert(!tsm.isZombie)

    // now update the blacklist so that everything really is blacklisted
    when(blacklist.isExecutorBlacklisted("executor1")).thenReturn(true)
    when(blacklist.isExecutorBlacklisted("executor2")).thenReturn(true)
    assert(taskScheduler.resourceOffers(IndexedSeq(
      WorkerOffer("executor0", "host0", 2),
      WorkerOffer("executor3", "host1", 2)
    )).flatten.size === 0)
    assert(tsm.isZombie)
    verify(tsm).abort(anyString(), anyObject())
  }
=======
      assert(tsm.isZombie)
    }
  }

  /**
   * Helper for performance tests.  Takes the explicitly blacklisted nodes and executors; verifies
   * that the blacklists are used efficiently to ensure scheduling is not O(numPendingTasks).
   * Creates 1 offer on executor[1-3].  Executor1 & 2 are on host1, executor3 is on host2.  Passed
   * in nodes and executors should be on that list.
   */
  private def testBlacklistPerformance(
      testName: String,
      nodeBlacklist: Seq[String],
      execBlacklist: Seq[String]): Unit = {
    // Because scheduling involves shuffling the order of offers around, we run this test a few
    // times to cover more possibilities.  There are only 3 offers, which means 6 permutations,
    // so 10 iterations is pretty good.
    (0 until 10).foreach { testItr =>
      test(s"$testName: iteration $testItr") {
        // When an executor or node is blacklisted, we want to make sure that we don't try
        // scheduling each pending task, one by one, to discover they are all blacklisted.  This is
        // important for performance -- if we did check each task one-by-one, then responding to a
        // resource offer (which is usually O(1)-ish) would become O(numPendingTasks), which would
        // slow down scheduler throughput and slow down scheduling even on healthy executors.
        // Here, we check a proxy for the runtime -- we make sure the scheduling is short-circuited
        // at the node or executor blacklist, so we never check the per-task blacklist.  We also
        // make sure we don't check the node & executor blacklist for the entire taskset
        // O(numPendingTasks) times.

        taskScheduler = setupSchedulerWithMockTaskSetBlacklist()
        // we schedule 500 tasks so we can clearly distinguish anything that is O(numPendingTasks)
        val taskSet = FakeTask.createTaskSet(numTasks = 500, stageId = 0, stageAttemptId = 0)
        taskScheduler.submitTasks(taskSet)

        val offers = IndexedSeq(
          new WorkerOffer("executor1", "host1", 1),
          new WorkerOffer("executor2", "host1", 1),
          new WorkerOffer("executor3", "host2", 1)
        )
        // We should check the node & exec blacklists, but only O(numOffers), not O(numPendingTasks)
        // times.  In the worst case, after shuffling, we offer our blacklisted resource first, and
        // then offer other resources which do get used.  The taskset blacklist is consulted
        // repeatedly as we offer resources to the taskset -- each iteration either schedules
        // something, or it terminates that locality level, so the maximum number of checks is
        // numCores + numLocalityLevels
        val numCoresOnAllOffers = offers.map(_.cores).sum
        val numLocalityLevels = TaskLocality.values.size
        val maxBlacklistChecks = numCoresOnAllOffers + numLocalityLevels

        // Setup the blacklist
        nodeBlacklist.foreach { node =>
          when(stageToMockTaskSetBlacklist(0).isNodeBlacklistedForTaskSet(node)).thenReturn(true)
        }
        execBlacklist.foreach { exec =>
          when(stageToMockTaskSetBlacklist(0).isExecutorBlacklistedForTaskSet(exec))
            .thenReturn(true)
        }

        // Figure out which nodes have any effective blacklisting on them.  This means all nodes
        // that are explicitly blacklisted, plus those that have *any* executors blacklisted.
        val nodesForBlacklistedExecutors = offers.filter { offer =>
          execBlacklist.contains(offer.executorId)
        }.map(_.host).toSet.toSeq
        val nodesWithAnyBlacklisting = (nodeBlacklist ++ nodesForBlacklistedExecutors).toSet
        // Similarly, figure out which executors have any blacklisting.  This means all executors
        // that are explicitly blacklisted, plus all executors on nodes that are blacklisted.
        val execsForBlacklistedNodes = offers.filter { offer =>
          nodeBlacklist.contains(offer.host)
        }.map(_.executorId).toSeq
        val executorsWithAnyBlacklisting = (execBlacklist ++ execsForBlacklistedNodes).toSet

        // Schedule a taskset, and make sure our test setup is correct -- we are able to schedule
        // a task on all executors that aren't blacklisted (whether that executor is a explicitly
        // blacklisted, or implicitly blacklisted via the node blacklist).
        val firstTaskAttempts = taskScheduler.resourceOffers(offers).flatten
        assert(firstTaskAttempts.size === offers.size - executorsWithAnyBlacklisting.size)

        // Now check that we haven't made too many calls to any of the blacklist methods.
        // We should be checking our node blacklist, but it should be within the bound we defined
        // above.
        verify(stageToMockTaskSetBlacklist(0), atMost(maxBlacklistChecks))
          .isNodeBlacklistedForTaskSet(anyString())
        // We shouldn't ever consult the per-task blacklist for the nodes that have been blacklisted
        // for the entire taskset, since the taskset level blacklisting should prevent scheduling
        // from ever looking at specific tasks.
        nodesWithAnyBlacklisting.foreach { node =>
          verify(stageToMockTaskSetBlacklist(0), never)
            .isNodeBlacklistedForTask(meq(node), anyInt())
        }
        executorsWithAnyBlacklisting.foreach { exec =>
          // We should be checking our executor blacklist, but it should be within the bound defined
          // above.  Its possible that this will be significantly fewer calls, maybe even 0, if
          // there is also a node-blacklist which takes effect first.  But this assert is all we
          // need to avoid an O(numPendingTask) slowdown.
          verify(stageToMockTaskSetBlacklist(0), atMost(maxBlacklistChecks))
            .isExecutorBlacklistedForTaskSet(exec)
          // We shouldn't ever consult the per-task blacklist for executors that have been
          // blacklisted for the entire taskset, since the taskset level blacklisting should prevent
          // scheduling from ever looking at specific tasks.
          verify(stageToMockTaskSetBlacklist(0), never)
            .isExecutorBlacklistedForTask(meq(exec), anyInt())
        }
      }
    }
  }

  testBlacklistPerformance(
    testName = "Blacklisted node for entire task set prevents per-task blacklist checks",
    nodeBlacklist = Seq("host1"),
    execBlacklist = Seq())

  testBlacklistPerformance(
    testName = "Blacklisted executor for entire task set prevents per-task blacklist checks",
    nodeBlacklist = Seq(),
    execBlacklist = Seq("executor3")
  )
>>>>>>> 8b1609be

  test("abort stage if executor loss results in unschedulability from previously failed tasks") {
    // Make sure we can detect when a taskset becomes unschedulable from a blacklisting.  This
    // test explores a particular corner case -- you may have one task fail, but still be
    // schedulable on another executor.  However, that executor may fail later on, leaving the
    // first task with no place to run.
    val taskScheduler = setupScheduler(
      config.BLACKLIST_ENABLED.key -> "true"
    )

    val taskSet = FakeTask.createTaskSet(2)
    taskScheduler.submitTasks(taskSet)
    val tsm = taskScheduler.taskSetManagerForAttempt(taskSet.stageId, taskSet.stageAttemptId).get

    val firstTaskAttempts = taskScheduler.resourceOffers(IndexedSeq(
      new WorkerOffer("executor0", "host0", 1),
      new WorkerOffer("executor1", "host1", 1)
    )).flatten
    assert(Set("executor0", "executor1") === firstTaskAttempts.map(_.executorId).toSet)

    // Fail one of the tasks, but leave the other running.
    val failedTask = firstTaskAttempts.find(_.executorId == "executor0").get
    taskScheduler.handleFailedTask(tsm, failedTask.taskId, TaskState.FAILED, TaskResultLost)
    // At this point, our failed task could run on the other executor, so don't give up the task
    // set yet.
    assert(!failedTaskSet)

    // Now we fail our second executor.  The other task can still run on executor1, so make an offer
    // on that executor, and make sure that the other task (not the failed one) is assigned there.
    taskScheduler.executorLost("executor1", SlaveLost("oops"))
    val nextTaskAttempts =
      taskScheduler.resourceOffers(IndexedSeq(new WorkerOffer("executor0", "host0", 1))).flatten
    // Note: Its OK if some future change makes this already realize the taskset has become
    // unschedulable at this point (though in the current implementation, we're sure it will not).
    assert(nextTaskAttempts.size === 1)
    assert(nextTaskAttempts.head.executorId === "executor0")
    assert(nextTaskAttempts.head.attemptNumber === 1)
    assert(nextTaskAttempts.head.index != failedTask.index)

    // Now we should definitely realize that our task set is unschedulable, because the only
    // task left can't be scheduled on any executors due to the blacklist.
    taskScheduler.resourceOffers(IndexedSeq(new WorkerOffer("executor0", "host0", 1)))
    sc.listenerBus.waitUntilEmpty(100000)
    assert(tsm.isZombie)
    assert(failedTaskSet)
    val idx = failedTask.index
    assert(failedTaskSetReason === s"Aborting TaskSet 0.0 because task $idx (partition $idx) " +
      s"cannot run anywhere due to node and executor blacklist.  Blacklisting behavior can be " +
      s"configured via spark.blacklist.*.")
  }

  test("don't abort if there is an executor available, though it hasn't had scheduled tasks yet") {
    // interaction of SPARK-15865 & SPARK-16106
    // if we have a small number of tasks, we might be able to schedule them all on the first
    // executor.  But if those tasks fail, we should still realize there is another executor
    // available and not bail on the job

    val taskScheduler = setupScheduler(
      config.BLACKLIST_ENABLED.key -> "true"
    )

    val taskSet = FakeTask.createTaskSet(2, (0 until 2).map { _ => Seq(TaskLocation("host0")) }: _*)
    taskScheduler.submitTasks(taskSet)
    val tsm = taskScheduler.taskSetManagerForAttempt(taskSet.stageId, taskSet.stageAttemptId).get

    val offers = IndexedSeq(
      // each offer has more than enough free cores for the entire task set, so when combined
      // with the locality preferences, we schedule all tasks on one executor
      new WorkerOffer("executor0", "host0", 4),
      new WorkerOffer("executor1", "host1", 4)
    )
    val firstTaskAttempts = taskScheduler.resourceOffers(offers).flatten
    assert(firstTaskAttempts.size == 2)
    firstTaskAttempts.foreach { taskAttempt => assert("executor0" === taskAttempt.executorId) }

    // fail all the tasks on the bad executor
    firstTaskAttempts.foreach { taskAttempt =>
      taskScheduler.handleFailedTask(tsm, taskAttempt.taskId, TaskState.FAILED, TaskResultLost)
    }

    // Here is the main check of this test -- we have the same offers again, and we schedule it
    // successfully.  Because the scheduler first tries to schedule with locality in mind, at first
    // it won't schedule anything on executor1.  But despite that, we don't abort the job.  Then the
    // scheduler tries for ANY locality, and successfully schedules tasks on executor1.
    val secondTaskAttempts = taskScheduler.resourceOffers(offers).flatten
    assert(secondTaskAttempts.size == 2)
    secondTaskAttempts.foreach { taskAttempt => assert("executor1" === taskAttempt.executorId) }
    assert(!failedTaskSet)
  }

  test("SPARK-16106 locality levels updated if executor added to existing host") {
    val taskScheduler = setupScheduler()

    taskScheduler.submitTasks(FakeTask.createTaskSet(2, 0,
      (0 until 2).map { _ => Seq(TaskLocation("host0", "executor2")) }: _*
    ))

    val taskDescs = taskScheduler.resourceOffers(IndexedSeq(
      new WorkerOffer("executor0", "host0", 1),
      new WorkerOffer("executor1", "host1", 1)
    )).flatten
    // only schedule one task because of locality
    assert(taskDescs.size === 1)

    val mgr = taskScheduler.taskIdToTaskSetManager.get(taskDescs(0).taskId).get
    assert(mgr.myLocalityLevels.toSet === Set(TaskLocality.NODE_LOCAL, TaskLocality.ANY))
    // we should know about both executors, even though we only scheduled tasks on one of them
    assert(taskScheduler.getExecutorsAliveOnHost("host0") === Some(Set("executor0")))
    assert(taskScheduler.getExecutorsAliveOnHost("host1") === Some(Set("executor1")))

    // when executor2 is added, we should realize that we can run process-local tasks.
    // And we should know its alive on the host.
    val secondTaskDescs = taskScheduler.resourceOffers(
      IndexedSeq(new WorkerOffer("executor2", "host0", 1))).flatten
    assert(secondTaskDescs.size === 1)
    assert(mgr.myLocalityLevels.toSet ===
      Set(TaskLocality.PROCESS_LOCAL, TaskLocality.NODE_LOCAL, TaskLocality.ANY))
    assert(taskScheduler.getExecutorsAliveOnHost("host0") === Some(Set("executor0", "executor2")))
    assert(taskScheduler.getExecutorsAliveOnHost("host1") === Some(Set("executor1")))

    // And even if we don't have anything left to schedule, another resource offer on yet another
    // executor should also update the set of live executors
    val thirdTaskDescs = taskScheduler.resourceOffers(
      IndexedSeq(new WorkerOffer("executor3", "host1", 1))).flatten
    assert(thirdTaskDescs.size === 0)
    assert(taskScheduler.getExecutorsAliveOnHost("host1") === Some(Set("executor1", "executor3")))
  }

<<<<<<< HEAD
  test("scheduler checks for executors that can be expired from blacklist") {
    val blacklist = mock[BlacklistTracker]
    taskScheduler = setupScheduler(blacklist)

    taskScheduler.submitTasks(FakeTask.createTaskSet(1, 0))
    taskScheduler.resourceOffers(IndexedSeq(
      new WorkerOffer("executor0", "host0", 1)
    )).flatten

    verify(blacklist).applyBlacklistTimeout()
  }

  test("don't update blacklist for shuffle-fetch failures, preemption, denied commits, " +
    "or killed tasks") {
    val blacklist = mock[BlacklistTracker]
    taskScheduler = setupSchedulerWithMockTsm(blacklist)
    val stage0 = FakeTask.createTaskSet(numTasks = 4, stageAttemptId = 0)
    taskScheduler.submitTasks(stage0)
    val taskDescs = taskScheduler.resourceOffers(
      IndexedSeq(new WorkerOffer("executor0", "host0", 10))).flatten
    assert(taskDescs.size === 4)

    val tsm = stageToMockTaskSetManager(0)
    taskScheduler.handleFailedTask(tsm, taskDescs(0).taskId, TaskState.FAILED,
      FetchFailed(BlockManagerId("executor1", "host1", 12345), 0, 0, 0, "ignored"))
    taskScheduler.handleFailedTask(tsm, taskDescs(1).taskId, TaskState.FAILED,
      ExecutorLostFailure("executor0", exitCausedByApp = false, reason = None))
    taskScheduler.handleFailedTask(tsm, taskDescs(2).taskId, TaskState.FAILED,
      TaskCommitDenied(0, 2, 0))
    taskScheduler.handleFailedTask(tsm, taskDescs(3).taskId, TaskState.KILLED,
      TaskKilled)
    verify(stageToMockTaskSetBlacklist(0), never())
      .updateBlacklistForFailedTask(anyString(), anyString(), anyInt())
  }
=======
>>>>>>> 8b1609be
}<|MERGE_RESOLUTION|>--- conflicted
+++ resolved
@@ -19,13 +19,8 @@
 
 import scala.collection.mutable.HashMap
 
-<<<<<<< HEAD
-import org.mockito.Matchers._
-import org.mockito.Mockito.{atLeast, never, spy, times, verify, when}
-=======
-import org.mockito.Matchers.{anyInt, anyString, eq => meq}
-import org.mockito.Mockito.{atLeast, atMost, never, spy, verify, when}
->>>>>>> 8b1609be
+import org.mockito.Matchers.{anyInt, anyObject, anyString, eq => meq}
+import org.mockito.Mockito.{atLeast, atMost, never, spy, times, verify, when}
 import org.scalatest.BeforeAndAfterEach
 import org.scalatest.mock.MockitoSugar
 
@@ -48,6 +43,7 @@
   var failedTaskSetReason: String = null
   var failedTaskSet = false
 
+  var blacklist: BlacklistTracker = null
   var taskScheduler: TaskSchedulerImpl = null
   var dagScheduler: DAGScheduler = null
 
@@ -85,48 +81,21 @@
     setupHelper()
   }
 
-<<<<<<< HEAD
-  def setupScheduler(blacklist: BlacklistTracker, confs: (String, String)*): TaskSchedulerImpl = {
-    val conf = new SparkConf().setMaster("local").setAppName("TaskSchedulerImplSuite")
-    confs.foreach { case (k, v) =>
-      conf.set(k, v)
-    }
-    sc = new SparkContext(conf)
-    taskScheduler =
-      new TaskSchedulerImpl(sc, sc.conf.getInt("spark.task.maxFailures", 4), Some(blacklist))
-    setupHelper()
-  }
-
-  def setupSchedulerWithMockTsm(blacklist: BlacklistTracker): TaskSchedulerImpl = {
-=======
   def setupSchedulerWithMockTaskSetBlacklist(): TaskSchedulerImpl = {
->>>>>>> 8b1609be
+    blacklist = mock[BlacklistTracker]
     val conf = new SparkConf().setMaster("local").setAppName("TaskSchedulerImplSuite")
     conf.set(config.BLACKLIST_ENABLED, true)
     sc = new SparkContext(conf)
     taskScheduler =
-<<<<<<< HEAD
       new TaskSchedulerImpl(sc, sc.conf.getInt("spark.task.maxFailures", 4), Some(blacklist)) {
         override def createTaskSetManager(taskSet: TaskSet, maxFailures: Int): TaskSetManager = {
           val tsm = super.createTaskSetManager(taskSet, maxFailures)
-=======
-      new TaskSchedulerImpl(sc, sc.conf.getInt("spark.task.maxFailures", 4)) {
-        override def createTaskSetManager(taskSet: TaskSet, maxFailures: Int): TaskSetManager = {
-          val tsm = super.createTaskSetManager(taskSet, maxFailures)
           // we need to create a spied tsm just so we can set the TaskSetBlacklist
->>>>>>> 8b1609be
           val tsmSpy = spy(tsm)
           val taskSetBlacklist = mock[TaskSetBlacklist]
           when(tsmSpy.taskSetBlacklistHelperOpt).thenReturn(Some(taskSetBlacklist))
           stageToMockTaskSetManager(taskSet.stageId) = tsmSpy
           stageToMockTaskSetBlacklist(taskSet.stageId) = taskSetBlacklist
-<<<<<<< HEAD
-          // intentionally bogus, just lets us easily verify
-          val execToFailures = new HashMap[String, ExecutorFailuresInTaskSet]()
-          execToFailures(taskSet.stageId.toString) = new ExecutorFailuresInTaskSet("dummy")
-          when(taskSetBlacklist.execToFailures).thenReturn(execToFailures)
-=======
->>>>>>> 8b1609be
           tsmSpy
         }
       }
@@ -351,85 +320,24 @@
   }
 
   test("scheduled tasks obey task and stage blacklists") {
-<<<<<<< HEAD
-    val blacklist = mock[BlacklistTracker]
-    taskScheduler = setupSchedulerWithMockTsm(blacklist)
-    (0 to 2).foreach { stageId =>
-=======
     taskScheduler = setupSchedulerWithMockTaskSetBlacklist()
     (0 to 2).foreach {stageId =>
->>>>>>> 8b1609be
       val taskSet = FakeTask.createTaskSet(numTasks = 2, stageId = stageId, stageAttemptId = 0)
       taskScheduler.submitTasks(taskSet)
     }
 
-<<<<<<< HEAD
-    val offers = IndexedSeq(
-      new WorkerOffer("executor0", "host0", 1),
-      new WorkerOffer("executor1", "host1", 1),
-      new WorkerOffer("executor2", "host1", 1),
-      new WorkerOffer("executor3", "host2", 10)
-    )
-
-    // setup our mock blacklist:
-    // stage 0 is blacklisted on node "host1"
-    // stage 1 is blacklisted on executor "executor3"
-    // stage 0, part 0 is blacklisted on executor 0
-    // (later stubs take precedence over earlier ones)
-    when(blacklist.isNodeBlacklisted(anyString())).thenReturn(false)
-    when(blacklist.isExecutorBlacklisted(anyString())).thenReturn(false)
-    // setup some defaults, then override them with particulars
-    stageToMockTaskSetBlacklist.values.foreach { taskSetBlacklist =>
-      when(taskSetBlacklist.isNodeBlacklistedForTaskSet(anyString())).thenReturn(false)
-      when(taskSetBlacklist.isExecutorBlacklistedForTaskSet(anyString())).thenReturn(false)
-      when(taskSetBlacklist.isExecutorBlacklistedForTask(anyString(), anyInt())).thenReturn(false)
-      when(taskSetBlacklist.isNodeBlacklistedForTask(anyString(), anyInt())).thenReturn(false)
-    }
-=======
+
     // Setup our mock blacklist:
     // * stage 0 is blacklisted on node "host1"
     // * stage 1 is blacklisted on executor "executor3"
     // * stage 0, partition 0 is blacklisted on executor 0
     // (mocked methods default to returning false, ie. no blacklisting)
->>>>>>> 8b1609be
     when(stageToMockTaskSetBlacklist(0).isNodeBlacklistedForTaskSet("host1")).thenReturn(true)
     when(stageToMockTaskSetBlacklist(1).isExecutorBlacklistedForTaskSet("executor3"))
       .thenReturn(true)
     when(stageToMockTaskSetBlacklist(0).isExecutorBlacklistedForTask("executor0", 0))
       .thenReturn(true)
 
-<<<<<<< HEAD
-    val firstTaskAttempts = taskScheduler.resourceOffers(offers).flatten
-    // these verifications are tricky b/c (a) we reference them multiple times -- also invoked when
-    // we check if we need to abort any stages from unschedulability and (b) resources
-    // are offered to the taskSets until they have no more free cores, so we don't necessarily
-    // even make an offer for each resource to each taskSet.
-    ('0' until '2').foreach { hostNum =>
-      verify(blacklist, atLeast(1)).isNodeBlacklisted(s"host$hostNum")
-    }
-    (0 to 2).foreach { stageId =>
-      verify(stageToMockTaskSetBlacklist(stageId), atLeast(1))
-        .isNodeBlacklistedForTaskSet(anyString())
-    }
-    for {
-      exec <- Seq("executor1", "executor2")
-      part <- 0 to 1
-    } {
-      // the node blacklist should ensure we never check the task blacklist.  This is important
-      // for performance, otherwise we end up changing an O(1) operation into a
-      // O(numPendingTasks) one
-      verify(stageToMockTaskSetBlacklist(0), never).isExecutorBlacklistedForTask(exec, part)
-    }
-
-    // similarly, the executor blacklist for an entire stage should prevent us from ever checking
-    // the blacklist for specific parts in a stage.
-    (0 to 1).foreach { part =>
-      verify(stageToMockTaskSetBlacklist(1), never).isExecutorBlacklistedForTask("executor3", part)
-    }
-
-    // we should schedule all tasks.
-    assert(firstTaskAttempts.size === 6)
-=======
     val offers = IndexedSeq(
       new WorkerOffer("executor0", "host0", 1),
       new WorkerOffer("executor1", "host1", 1),
@@ -448,18 +356,12 @@
         .isExecutorBlacklistedForTaskSet(anyString())
     }
 
->>>>>>> 8b1609be
     def tasksForStage(stageId: Int): Seq[TaskDescription] = {
       firstTaskAttempts.filter{_.name.contains(s"stage $stageId")}
     }
     tasksForStage(0).foreach { task =>
-<<<<<<< HEAD
-      // exec 1 & 2 blacklisted for node
-      // exec 0 blacklisted just for part 0
-=======
       // executors 1 & 2 blacklisted for node
       // executor 0 blacklisted just for partition 0
->>>>>>> 8b1609be
       if (task.index == 0) {
         assert(task.executorId === "executor3")
       } else {
@@ -467,32 +369,20 @@
       }
     }
     tasksForStage(1).foreach { task =>
-<<<<<<< HEAD
-      // exec 3 blacklisted
-=======
       // executor 3 blacklisted
->>>>>>> 8b1609be
       assert("executor3" != task.executorId)
     }
     // no restrictions on stage 2
 
-<<<<<<< HEAD
-    // have all tasksets finish (stages 0 & 1 successfully, 2 unsuccessfully)
-=======
     // Finally, just make sure that we can still complete tasks as usual with blacklisting
     // in effect.  Finish each of the tasksets -- taskset 0 & 1 complete successfully, taskset 2
     // fails.
->>>>>>> 8b1609be
     (0 to 2).foreach { stageId =>
       val tasks = tasksForStage(stageId)
       val tsm = taskScheduler.taskSetManagerForAttempt(stageId, 0).get
       val valueSer = SparkEnv.get.serializer.newInstance()
       if (stageId == 2) {
-<<<<<<< HEAD
-        // just need to make one task fail 4 times
-=======
         // Just need to make one task fail 4 times.
->>>>>>> 8b1609be
         var task = tasks(0)
         val taskIndex = task.index
         (0 until 4).foreach { attempt =>
@@ -508,11 +398,7 @@
             assert(nextAttempts.size === 0)
           }
         }
-<<<<<<< HEAD
-        // end the other task of the taskset, doesn't matter whether it succeeds or fails
-=======
         // End the other task of the taskset, doesn't matter whether it succeeds or fails.
->>>>>>> 8b1609be
         val otherTask = tasks(1)
         val result = new DirectTaskResult[Int](valueSer.serialize(otherTask.taskId), Seq())
         tsm.handleSuccessfulTask(otherTask.taskId, result)
@@ -522,19 +408,26 @@
           tsm.handleSuccessfulTask(task.taskId, result)
         }
       }
-<<<<<<< HEAD
+      assert(tsm.isZombie)
     }
 
     // the tasksSets complete, so the tracker should be notified
     verify(blacklist, times(1)).updateBlacklistForSuccessfulTaskSet(
-      0, 0, stageToMockTaskSetBlacklist(0).execToFailures)
+      stageId = 0,
+      stageAttemptId = 0,
+      failuresByExec = stageToMockTaskSetBlacklist(0).execToFailures)
     verify(blacklist, times(1)).updateBlacklistForSuccessfulTaskSet(
-      1, 0, stageToMockTaskSetBlacklist(1).execToFailures)
+      stageId = 1,
+      stageAttemptId = 0,
+      failuresByExec = stageToMockTaskSetBlacklist(1).execToFailures)
+    verify(blacklist, never).updateBlacklistForSuccessfulTaskSet(
+      stageId = meq(2),
+      stageAttemptId = anyInt(),
+      failuresByExec = anyObject())
   }
 
   test("scheduled tasks obey node and executor blacklists") {
-    val blacklist = mock[BlacklistTracker]
-    taskScheduler = setupSchedulerWithMockTsm(blacklist)
+    taskScheduler = setupSchedulerWithMockTaskSetBlacklist()
     (0 to 2).foreach { stageId =>
       val taskSet = FakeTask.createTaskSet(numTasks = 2, stageId = stageId, stageAttemptId = 0)
       taskScheduler.submitTasks(taskSet)
@@ -574,8 +467,7 @@
   }
 
   test("abort stage when all executors are blacklisted") {
-    val blacklist = mock[BlacklistTracker]
-    taskScheduler = setupSchedulerWithMockTsm(blacklist)
+    taskScheduler = setupSchedulerWithMockTaskSetBlacklist()
     val taskSet = FakeTask.createTaskSet(numTasks = 10, stageAttemptId = 0)
     taskScheduler.submitTasks(taskSet)
     val tsm = stageToMockTaskSetManager(0)
@@ -611,10 +503,6 @@
     )).flatten.size === 0)
     assert(tsm.isZombie)
     verify(tsm).abort(anyString(), anyObject())
-  }
-=======
-      assert(tsm.isZombie)
-    }
   }
 
   /**
@@ -729,7 +617,6 @@
     nodeBlacklist = Seq(),
     execBlacklist = Seq("executor3")
   )
->>>>>>> 8b1609be
 
   test("abort stage if executor loss results in unschedulability from previously failed tasks") {
     // Make sure we can detect when a taskset becomes unschedulable from a blacklisting.  This
@@ -858,10 +745,8 @@
     assert(taskScheduler.getExecutorsAliveOnHost("host1") === Some(Set("executor1", "executor3")))
   }
 
-<<<<<<< HEAD
   test("scheduler checks for executors that can be expired from blacklist") {
-    val blacklist = mock[BlacklistTracker]
-    taskScheduler = setupScheduler(blacklist)
+    taskScheduler = setupScheduler()
 
     taskScheduler.submitTasks(FakeTask.createTaskSet(1, 0))
     taskScheduler.resourceOffers(IndexedSeq(
@@ -871,28 +756,4 @@
     verify(blacklist).applyBlacklistTimeout()
   }
 
-  test("don't update blacklist for shuffle-fetch failures, preemption, denied commits, " +
-    "or killed tasks") {
-    val blacklist = mock[BlacklistTracker]
-    taskScheduler = setupSchedulerWithMockTsm(blacklist)
-    val stage0 = FakeTask.createTaskSet(numTasks = 4, stageAttemptId = 0)
-    taskScheduler.submitTasks(stage0)
-    val taskDescs = taskScheduler.resourceOffers(
-      IndexedSeq(new WorkerOffer("executor0", "host0", 10))).flatten
-    assert(taskDescs.size === 4)
-
-    val tsm = stageToMockTaskSetManager(0)
-    taskScheduler.handleFailedTask(tsm, taskDescs(0).taskId, TaskState.FAILED,
-      FetchFailed(BlockManagerId("executor1", "host1", 12345), 0, 0, 0, "ignored"))
-    taskScheduler.handleFailedTask(tsm, taskDescs(1).taskId, TaskState.FAILED,
-      ExecutorLostFailure("executor0", exitCausedByApp = false, reason = None))
-    taskScheduler.handleFailedTask(tsm, taskDescs(2).taskId, TaskState.FAILED,
-      TaskCommitDenied(0, 2, 0))
-    taskScheduler.handleFailedTask(tsm, taskDescs(3).taskId, TaskState.KILLED,
-      TaskKilled)
-    verify(stageToMockTaskSetBlacklist(0), never())
-      .updateBlacklistForFailedTask(anyString(), anyString(), anyInt())
-  }
-=======
->>>>>>> 8b1609be
 }