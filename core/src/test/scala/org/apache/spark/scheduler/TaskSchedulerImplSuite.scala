--- conflicted
+++ resolved
@@ -298,7 +298,6 @@
     assert(!failedTaskSet)
   }
 
-<<<<<<< HEAD
   test("scheduled tasks obey task and stage blacklists") {
     val blacklist = mock[BlacklistTracker]
     taskScheduler = setupScheduler(blacklist)
@@ -451,7 +450,7 @@
     }.toMap
 
     val firstTaskAttempts = taskScheduler.resourceOffers(offers).flatten
-    firstTaskAttempts.foreach { task => logInfo(s"scheduled $task on ${task.executorId}")}
+    firstTaskAttempts.foreach { task => logInfo(s"scheduled $task on ${task.executorId}") }
     assert(firstTaskAttempts.isEmpty)
     verify(blacklist, atLeast(1)).nodeBlacklist()
     verify(blacklist, never()).nodeBlacklistForStage(anyInt())
@@ -463,7 +462,8 @@
       assert(stageToTsm(stageId).isZombie)
       verify(blacklist).taskSetFailed(stageId)
     }
-=======
+  }
+
   test("abort stage if executor loss results in unschedulability from previously failed tasks") {
     // Make sure we can detect when a taskset becomes unschedulable from a blacklisting.  This
     // test explores a particular corner case -- you may have one task fail, but still be
@@ -554,7 +554,6 @@
     assert(secondTaskAttempts.size == 2)
     secondTaskAttempts.foreach { taskAttempt => assert("executor1" === taskAttempt.executorId) }
     assert(!failedTaskSet)
->>>>>>> c5539765
   }
 
   test("SPARK-16106 locality levels updated if executor added to existing host") {
