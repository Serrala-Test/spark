/*
 * Licensed to the Apache Software Foundation (ASF) under one or more
 * contributor license agreements.  See the NOTICE file distributed with
 * this work for additional information regarding copyright ownership.
 * The ASF licenses this file to You under the Apache License, Version 2.0
 * (the "License"); you may not use this file except in compliance with
 * the License.  You may obtain a copy of the License at
 *
 *    http://www.apache.org/licenses/LICENSE-2.0
 *
 * Unless required by applicable law or agreed to in writing, software
 * distributed under the License is distributed on an "AS IS" BASIS,
 * WITHOUT WARRANTIES OR CONDITIONS OF ANY KIND, either express or implied.
 * See the License for the specific language governing permissions and
 * limitations under the License.
 */

package org.apache.spark.scheduler

import java.nio.ByteBuffer

import scala.collection.mutable.{ArrayBuffer, HashMap}
import scala.concurrent.duration._

import org.mockito.ArgumentMatchers.{any, anyInt, anyString, eq => meq}
import org.mockito.Mockito.{atLeast, atMost, never, spy, times, verify, when}
import org.scalatest.BeforeAndAfterEach
import org.scalatest.concurrent.Eventually
import org.scalatestplus.mockito.MockitoSugar

import org.apache.spark._
import org.apache.spark.internal.Logging
import org.apache.spark.internal.config
import org.apache.spark.resource.{ExecutorResourceRequests, ResourceProfile, TaskResourceRequests}
import org.apache.spark.resource.ResourceUtils._
import org.apache.spark.resource.TestResourceIDs._
import org.apache.spark.util.{Clock, ManualClock}

class FakeSchedulerBackend extends SchedulerBackend {
  def start(): Unit = {}
  def stop(): Unit = {}
  def reviveOffers(): Unit = {}
  def defaultParallelism(): Int = 1
  def maxNumConcurrentTasks(rp: ResourceProfile): Int = 0
}

class TaskSchedulerImplSuite extends SparkFunSuite with LocalSparkContext with BeforeAndAfterEach
    with Logging with MockitoSugar with Eventually {

  var failedTaskSetException: Option[Throwable] = None
  var failedTaskSetReason: String = null
  var failedTaskSet = false

  var healthTracker: HealthTracker = null
  var taskScheduler: TaskSchedulerImpl = null
  var dagScheduler: DAGScheduler = null

  val stageToMockTaskSetExcludelist = new HashMap[Int, TaskSetExcludelist]()
  val stageToMockTaskSetManager = new HashMap[Int, TaskSetManager]()

  override def beforeEach(): Unit = {
    super.beforeEach()
    failedTaskSet = false
    failedTaskSetException = None
    failedTaskSetReason = null
    stageToMockTaskSetExcludelist.clear()
    stageToMockTaskSetManager.clear()
  }

  override def afterEach(): Unit = {
    if (taskScheduler != null) {
      taskScheduler.stop()
      taskScheduler = null
    }
    if (dagScheduler != null) {
      dagScheduler.stop()
      dagScheduler = null
    }
    super.afterEach()
  }

  def setupScheduler(confs: (String, String)*): TaskSchedulerImpl = {
    setupSchedulerWithMaster("local", confs: _*)
  }

  def setupScheduler(numCores: Int, confs: (String, String)*): TaskSchedulerImpl = {
    setupSchedulerWithMaster(s"local[$numCores]", confs: _*)
  }

  def setupSchedulerWithMaster(master: String, confs: (String, String)*): TaskSchedulerImpl = {
    val conf = new SparkConf().setMaster(master).setAppName("TaskSchedulerImplSuite")
    confs.foreach { case (k, v) => conf.set(k, v) }
    sc = new SparkContext(conf)
    taskScheduler = new TaskSchedulerImpl(sc, sc.conf.get(config.TASK_MAX_FAILURES))
    setupHelper()
  }

  def setupSchedulerWithMockTaskSetExcludelist(confs: (String, String)*): TaskSchedulerImpl = {
    healthTracker = mock[HealthTracker]
    val conf = new SparkConf().setMaster("local").setAppName("TaskSchedulerImplSuite")
    conf.set(config.EXCLUDE_ON_FAILURE_ENABLED, true)
    confs.foreach { case (k, v) => conf.set(k, v) }

    sc = new SparkContext(conf)
    taskScheduler =
      new TaskSchedulerImpl(sc, sc.conf.get(config.TASK_MAX_FAILURES)) {
        override def createTaskSetManager(taskSet: TaskSet, maxFailures: Int): TaskSetManager = {
          val tsm = super.createTaskSetManager(taskSet, maxFailures)
          // we need to create a spied tsm just so we can set the TaskSetExcludelist
          val tsmSpy = spy(tsm)
          val taskSetExcludelist = mock[TaskSetExcludelist]
          when(tsmSpy.taskSetExcludelistHelperOpt).thenReturn(Some(taskSetExcludelist))
          stageToMockTaskSetManager(taskSet.stageId) = tsmSpy
          stageToMockTaskSetExcludelist(taskSet.stageId) = taskSetExcludelist
          tsmSpy
        }

        override private[scheduler] lazy val healthTrackerOpt = Some(healthTracker)
      }
    setupHelper()
  }

  def setupHelper(): TaskSchedulerImpl = {
    taskScheduler.initialize(new FakeSchedulerBackend)
    // Need to initialize a DAGScheduler for the taskScheduler to use for callbacks.
    dagScheduler = new DAGScheduler(sc, taskScheduler) {
      override def taskStarted(task: Task[_], taskInfo: TaskInfo): Unit = {}
      override def executorAdded(execId: String, host: String): Unit = {}
      override def taskSetFailed(
          taskSet: TaskSet,
          reason: String,
          exception: Option[Throwable]): Unit = {
        // Normally the DAGScheduler puts this in the event loop, which will eventually fail
        // dependent jobs
        failedTaskSet = true
        failedTaskSetReason = reason
        failedTaskSetException = exception
      }
    }
    taskScheduler
  }

  private def submitTasksAndCheck(
      offers: IndexedSeq[WorkerOffer] = IndexedSeq(new WorkerOffer("executor0", "host0", 1)),
      taskSets: Seq[TaskSet] = Seq(FakeTask.createTaskSet(1)),
      taskScheduler: TaskSchedulerImpl = taskScheduler) (f: Seq[TaskDescription] => Any): Any = {
    taskSets.foreach(taskScheduler.submitTasks(_))
    val taskDescriptions = taskScheduler.resourceOffers(offers).flatten
    f(taskDescriptions)
  }

  test("SPARK-32653: Decommissioned host/executor should be considered as inactive") {
    val scheduler = setupScheduler()
    val exec0 = "exec0"
    val exec1 = "exec1"
    val exec2 = "exec2"
    val host0 = "host0"
    val host1 = "host1"
    val workerOffers = IndexedSeq(
      WorkerOffer(exec0, host0, 1),
      WorkerOffer(exec1, host0, 1),
      WorkerOffer(exec2, host1, 1))
    scheduler.resourceOffers(workerOffers)
    assert(Seq(exec0, exec1, exec2).forall(scheduler.isExecutorAlive))
    assert(Seq(host0, host1).forall(scheduler.hasExecutorsAliveOnHost))
    assert(scheduler.getExecutorsAliveOnHost(host0)
      .exists(s => s.contains(exec0) && s.contains(exec1)))
    assert(scheduler.getExecutorsAliveOnHost(host1).exists(_.contains(exec2)))

    scheduler.executorDecommission(exec1, ExecutorDecommissionInfo("test", None))
    scheduler.executorDecommission(exec2, ExecutorDecommissionInfo("test", Some(host1)))

    assert(scheduler.isExecutorAlive(exec0))
    assert(!Seq(exec1, exec2).exists(scheduler.isExecutorAlive))
    assert(scheduler.hasExecutorsAliveOnHost(host0))
    assert(!scheduler.hasExecutorsAliveOnHost(host1))
  }

  test("Scheduler does not always schedule tasks on the same workers") {
    setupScheduler()
    val numFreeCores = 1
    val workerOffers = IndexedSeq(new WorkerOffer("executor0", "host0", numFreeCores),
      new WorkerOffer("executor1", "host1", numFreeCores))
    // Repeatedly try to schedule a 1-task job, and make sure that it doesn't always
    // get scheduled on the same executor. While there is a chance this test will fail
    // because the task randomly gets placed on the first executor all 1000 times, the
    // probability of that happening is 2^-1000 (so sufficiently small to be considered
    // negligible).
    val numTrials = 1000
    val selectedExecutorIds = 1.to(numTrials).map { _ =>
      submitTasksAndCheck(workerOffers) { taskDescriptions =>
        assert(1 === taskDescriptions.length)
        taskDescriptions(0).executorId
      }
    }
    val count = selectedExecutorIds.count(_ == workerOffers(0).executorId)
    assert(count > 0)
    assert(count < numTrials)
    assert(!failedTaskSet)
  }

  test("Scheduler correctly accounts for multiple CPUs per task") {
    val taskCpus = 2
    setupSchedulerWithMaster(
      s"local[$taskCpus]",
      config.CPUS_PER_TASK.key -> taskCpus.toString)
    // Give zero core offers. Should not generate any tasks
    val zeroCoreWorkerOffers = IndexedSeq(new WorkerOffer("executor0", "host0", 0),
      new WorkerOffer("executor1", "host1", 0))
    submitTasksAndCheck(zeroCoreWorkerOffers) { taskDescriptions =>
      assert(0 === taskDescriptions.length)
    }

    // No tasks should run as we only have 1 core free.
    val numFreeCores = 1
    val singleCoreWorkerOffers = IndexedSeq(new WorkerOffer("executor0", "host0", numFreeCores),
      new WorkerOffer("executor1", "host1", numFreeCores))
    submitTasksAndCheck(singleCoreWorkerOffers) { taskDescriptions =>
      assert(0 === taskDescriptions.length)
    }

    // Now change the offers to have 2 cores in one executor and verify if it
    // is chosen.
    val multiCoreWorkerOffers = IndexedSeq(new WorkerOffer("executor0", "host0", taskCpus),
      new WorkerOffer("executor1", "host1", numFreeCores))
    submitTasksAndCheck(multiCoreWorkerOffers) { taskDescriptions =>
      assert(1 === taskDescriptions.length)
      assert("executor0" === taskDescriptions(0).executorId)
      assert(!failedTaskSet)
    }
  }

  private def setupTaskSchedulerForLocalityTests(clock: ManualClock): TaskSchedulerImpl = {
    val conf = new SparkConf()
    sc = new SparkContext("local", "TaskSchedulerImplSuite", conf)
    val taskScheduler = new TaskSchedulerImpl(sc,
      sc.conf.get(config.TASK_MAX_FAILURES),
      clock = clock) {
      override def createTaskSetManager(taskSet: TaskSet, maxTaskFailures: Int): TaskSetManager = {
        new TaskSetManager(this, taskSet, maxTaskFailures, healthTrackerOpt, clock)
      }
      override def shuffleOffers(offers: IndexedSeq[WorkerOffer]): IndexedSeq[WorkerOffer] = {
        // Don't shuffle the offers around for this test.  Instead, we'll just pass in all
        // the permutations we care about directly.
        offers
      }
    }
    // Need to initialize a DAGScheduler for the taskScheduler to use for callbacks.
    new DAGScheduler(sc, taskScheduler) {
      override def taskStarted(task: Task[_], taskInfo: TaskInfo): Unit = {}

      override def executorAdded(execId: String, host: String): Unit = {}
    }
    taskScheduler.initialize(new FakeSchedulerBackend)
    val taskSet = FakeTask.createTaskSet(8, 1, 1,
      Seq(TaskLocation("host1", "exec1")),
      Seq(TaskLocation("host1", "exec1")),
      Seq(TaskLocation("host1", "exec1")),
      Seq(TaskLocation("host1", "exec1")),
      Seq(TaskLocation("host1", "exec1")),
      Seq(TaskLocation("host1", "exec1")),
      Seq(TaskLocation("host1", "exec1")),
      Seq(TaskLocation("host1", "exec1"))
    )

    // Offer resources first so that when the taskset is submitted it can initialize
    // with proper locality level. Otherwise, ANY would be the only locality level.
    // See TaskSetManager.computeValidLocalityLevels()
    // This begins the task set as PROCESS_LOCAL locality level
    taskScheduler.resourceOffers(IndexedSeq(WorkerOffer("exec1", "host1", 1)))
    taskScheduler.submitTasks(taskSet)
    taskScheduler
  }

  test("SPARK-18886 - partial offers (isAllFreeResources = false) reset timer before " +
    "any resources have been rejected") {
    val clock = new ManualClock()
    // All tasks created here are local to exec1, host1.
    // Locality level starts at PROCESS_LOCAL.
    val taskScheduler = setupTaskSchedulerForLocalityTests(clock)
    // Locality levels increase at 3000 ms.
    val advanceAmount = 3000

    // Advancing clock increases locality level to NODE_LOCAL.
    clock.advance(advanceAmount)

    // If there hasn't yet been any full resource offers,
    // partial resource (isAllFreeResources = false) offers reset delay scheduling
    // if this and previous offers were accepted.
    // This line resets the timer and locality level is reset to PROCESS_LOCAL.
    assert(taskScheduler
      .resourceOffers(
        IndexedSeq(WorkerOffer("exec1", "host1", 1)),
        isAllFreeResources = false)
      .flatten.length === 1)

    // This NODE_LOCAL task should not be accepted.
    assert(taskScheduler
      .resourceOffers(
        IndexedSeq(WorkerOffer("exec2", "host1", 1)),
        isAllFreeResources = false)
      .flatten.isEmpty)
  }

  test("SPARK-18886 - delay scheduling timer is reset when it accepts all resources offered when " +
    "isAllFreeResources = true") {
    val clock = new ManualClock()
    // All tasks created here are local to exec1, host1.
    // Locality level starts at PROCESS_LOCAL.
    val taskScheduler = setupTaskSchedulerForLocalityTests(clock)
    // Locality levels increase at 3000 ms.
    val advanceAmount = 3000

    // Advancing clock increases locality level to NODE_LOCAL.
    clock.advance(advanceAmount)

    // If there are no rejects on an all resource offer, delay scheduling is reset.
    // This line resets the timer and locality level is reset to PROCESS_LOCAL.
    assert(taskScheduler
      .resourceOffers(
        IndexedSeq(WorkerOffer("exec1", "host1", 1)),
        isAllFreeResources = true)
      .flatten.length === 1)

    // This NODE_LOCAL task should not be accepted.
    assert(taskScheduler
      .resourceOffers(
        IndexedSeq(WorkerOffer("exec2", "host1", 1)),
        isAllFreeResources = false)
      .flatten.isEmpty)
  }

  test("SPARK-18886 - task set with no locality requirements should not starve one with them") {
    val clock = new ManualClock()
    // All tasks created here are local to exec1, host1.
    // Locality level starts at PROCESS_LOCAL.
    val taskScheduler = setupTaskSchedulerForLocalityTests(clock)
    // Locality levels increase at 3000 ms.
    val advanceAmount = 2000

    val taskSet2 = FakeTask.createTaskSet(8, 2, 0)
    taskScheduler.submitTasks(taskSet2)

    // Stage 2 takes resource since it has no locality requirements
    assert(taskScheduler
      .resourceOffers(
        IndexedSeq(WorkerOffer("exec2", "host1", 1)),
        isAllFreeResources = false)
      .flatten
      .headOption
      .map(_.name)
      .getOrElse("")
      .contains("stage 2.0"))

    // Clock advances to 2s. No locality changes yet.
    clock.advance(advanceAmount)

    // Stage 2 takes resource since it has no locality requirements
    assert(taskScheduler
      .resourceOffers(
        IndexedSeq(WorkerOffer("exec2", "host1", 1)),
        isAllFreeResources = false)
      .flatten
      .headOption
      .map(_.name)
      .getOrElse("")
      .contains("stage 2.0"))

    // Simulates:
    // 1. stage 2 has taken all resource offers through single resource offers
    // 2. stage 1 is offered 0 cpus on allResourceOffer.
    // This should not reset timer.
    assert(taskScheduler
      .resourceOffers(
        IndexedSeq(WorkerOffer("exec2", "host1", 0)),
        isAllFreeResources = true)
      .flatten.length === 0)

    // This should move stage 1 to NODE_LOCAL.
    clock.advance(advanceAmount)

    // Stage 1 should now accept NODE_LOCAL resource.
    assert(taskScheduler
      .resourceOffers(
        IndexedSeq(WorkerOffer("exec2", "host1", 1)),
        isAllFreeResources = false)
      .flatten
      .headOption
      .map(_.name)
      .getOrElse("")
      .contains("stage 1.1"))
  }

  test("SPARK-18886 - partial resource offers (isAllFreeResources = false) reset " +
    "time if last full resource offer (isAllResources = true) was accepted as well as any " +
    "following partial resource offers") {
    val clock = new ManualClock()
    // All tasks created here are local to exec1, host1.
    // Locality level starts at PROCESS_LOCAL.
    val taskScheduler = setupTaskSchedulerForLocalityTests(clock)
    // Locality levels increase at 3000 ms.
    val advanceAmount = 3000

    // PROCESS_LOCAL full resource offer is not rejected due to locality.
    // It has 0 available cores, so no task is launched.
    // Timer is reset and locality level remains at PROCESS_LOCAL.
    assert(taskScheduler
      .resourceOffers(
        IndexedSeq(WorkerOffer("exec1", "host1", 0)),
        isAllFreeResources = true)
      .flatten.length === 0)

    // Advancing clock increases locality level to NODE_LOCAL.
    clock.advance(advanceAmount)

    // PROCESS_LOCAL partial resource is accepted.
    // Since all offers have been accepted since the last full resource offer
    // (this one and the previous one), delay scheduling is reset.
    // This line resets the timer and locality level is reset to PROCESS_LOCAL.
    assert(taskScheduler
      .resourceOffers(
        IndexedSeq(WorkerOffer("exec1", "host1", 1)),
        isAllFreeResources = false)
      .flatten.length === 1)

    // Advancing clock increases locality level to NODE_LOCAL
    clock.advance(advanceAmount)

    // PROCESS_LOCAL partial resource is accepted
    // Since all offers have been accepted since the last full resource offer
    // (one previous full offer, one previous partial offer, and this partial offer),
    // delay scheduling is reset.
    // This line resets the timer and locality level is reset to PROCESS_LOCAL.
    assert(taskScheduler
      .resourceOffers(
        IndexedSeq(WorkerOffer("exec1", "host1", 1)),
        isAllFreeResources = false)
      .flatten.length === 1)

    // This NODE_LOCAL task should not be accepted.
    assert(taskScheduler
      .resourceOffers(
        IndexedSeq(WorkerOffer("exec2", "host1", 1)),
        isAllFreeResources = false)
      .flatten.isEmpty)
  }

  // This tests two cases
  // 1. partial resource offer doesn't reset timer after full resource offer had rejected resources
  // 2. partial resource offer doesn't reset timer after partial resource offer
  //    had rejected resources
  test("SPARK-18886 - partial resource offers (isAllFreeResources = false) do not reset " +
    "time if any offer was rejected since last full offer was fully accepted") {
    val clock = new ManualClock()
    // All tasks created here are local to exec1, host1.
    // Locality level starts at PROCESS_LOCAL.
    val taskScheduler = setupTaskSchedulerForLocalityTests(clock)
    // Locality levels increase at 3000 ms.
    val advanceAmount = 3000

    // case 1 from test description above.
    // NODE_LOCAL full resource offer is rejected, so delay scheduling is not reset.
    assert(taskScheduler
      .resourceOffers(
        IndexedSeq(WorkerOffer("exec2", "host1", 1)),
        isAllFreeResources = true)
      .flatten.isEmpty)

    // Advancing clock increases locality level to NODE_LOCAL
    clock.advance(advanceAmount)

    // PROCESS_LOCAL partial resource is accepted,
    // but because preceding full resource offer was rejected, delay scheduling is not reset.
    // Locality level remains at NODE_LOCAL.
    assert(taskScheduler
      .resourceOffers(
        IndexedSeq(WorkerOffer("exec1", "host1", 1)),
        isAllFreeResources = false)
      .flatten.length === 1)

    // Even though we launched a local task above, we still utilize non-local exec2.
    // This is the behavior change to fix SPARK-18886.
    // Locality level remains NODE_LOCAL after this clock advance.
    assert(taskScheduler
      .resourceOffers(
        IndexedSeq(WorkerOffer("exec2", "host1", 1)),
        isAllFreeResources = false)
      .flatten.length === 1)


    // case 2 from test description above.
    // PROCESS_LOCAL full resource offer is accepted, resetting delay scheduling.
    // This line resets the timer and locality level is reset to PROCESS_LOCAL.
    assert(taskScheduler
      .resourceOffers(
        IndexedSeq(WorkerOffer("exec1", "host1", 1)),
        isAllFreeResources = true)
      .flatten.length === 1)

    // Partial resource offer: NODE_LOCAL exec 2 is rejected, PROCESS_LOCAL exec1 is accepted.
    // Since there were rejects, delay scheduling is not reset, and follow up partial offers
    // will not reset delay scheduling, even if they are accepted.
    assert(taskScheduler
      .resourceOffers(
        IndexedSeq(WorkerOffer("exec2", "host1", 1), WorkerOffer("exec1", "host1", 1)),
        isAllFreeResources = false)
      .flatten.size === 1)

    // Advancing clock increases locality level to NODE_LOCAL
    clock.advance(advanceAmount)

    // PROCESS_LOCAL partial resource is accepted, but does not reset delay scheduling
    // as described above.
    // Locality level remains at NODE_LOCAL.
    assert(taskScheduler
      .resourceOffers(
        IndexedSeq(WorkerOffer("exec1", "host1", 1)),
        isAllFreeResources = false)
      .flatten.length === 1)

    // NODE_LOCAL partial resource offer is accepted,
    // verifying locality level was not reset to PROCESS_LOCAL by above offer.
    assert(taskScheduler
      .resourceOffers(
        IndexedSeq(WorkerOffer("exec2", "host1", 1)),
        isAllFreeResources = false)
      .flatten.length === 1)
  }

  test("Scheduler does not crash when tasks are not serializable") {
    val taskCpus = 2
    setupSchedulerWithMaster(
      s"local[$taskCpus]",
      config.CPUS_PER_TASK.key -> taskCpus.toString)
    val numFreeCores = 1
    val taskSet = new TaskSet(
      Array(new NotSerializableFakeTask(1, 0), new NotSerializableFakeTask(0, 1)),
      0, 0, 0, null, ResourceProfile.DEFAULT_RESOURCE_PROFILE_ID)
    val multiCoreWorkerOffers = IndexedSeq(new WorkerOffer("executor0", "host0", taskCpus),
      new WorkerOffer("executor1", "host1", numFreeCores))
    submitTasksAndCheck(multiCoreWorkerOffers, Seq(taskSet)) { taskDescriptions =>
      assert(0 === taskDescriptions.length)
      assert(failedTaskSet)
      assert(failedTaskSetReason.contains("Failed to serialize task"))
    }

    // Now check that we can still submit tasks
    // Even if one of the task sets has not-serializable tasks, the other task set should
    // still be processed without error
    val taskSet2 = new TaskSet(
      Array(new NotSerializableFakeTask(1, 0), new NotSerializableFakeTask(0, 1)),
      1, 0, 0, null, ResourceProfile.DEFAULT_RESOURCE_PROFILE_ID)
    submitTasksAndCheck(multiCoreWorkerOffers, Seq(FakeTask.createTaskSet(1), taskSet2)) {
      taskDescriptions => assert(taskDescriptions.map(_.executorId) === Seq("executor0"))
    }
  }

  test("concurrent attempts for the same stage only have one active taskset") {
    val taskScheduler = setupScheduler()
    def isTasksetZombie(taskset: TaskSet): Boolean = {
      taskScheduler.taskSetManagerForAttempt(taskset.stageId, taskset.stageAttemptId).get.isZombie
    }

    val attempt1 = FakeTask.createTaskSet(1, stageId = 0, stageAttemptId = 0)
    taskScheduler.submitTasks(attempt1)
    // The first submitted taskset is active
    assert(!isTasksetZombie(attempt1))

    val attempt2 = FakeTask.createTaskSet(1, stageId = 0, stageAttemptId = 1)
    taskScheduler.submitTasks(attempt2)
    // The first submitted taskset is zombie now
    assert(isTasksetZombie(attempt1))
    // The newly submitted taskset is active
    assert(!isTasksetZombie(attempt2))

    val attempt3 = FakeTask.createTaskSet(1, stageId = 0, stageAttemptId = 2)
    taskScheduler.submitTasks(attempt3)
    // The first submitted taskset remains zombie
    assert(isTasksetZombie(attempt1))
    // The second submitted taskset is zombie now
    assert(isTasksetZombie(attempt2))
    // The newly submitted taskset is active
    assert(!isTasksetZombie(attempt3))
  }

  test("don't schedule more tasks after a taskset is zombie") {
    val taskScheduler = setupScheduler()

    val numFreeCores = 1
    val workerOffers = IndexedSeq(new WorkerOffer("executor0", "host0", numFreeCores))
    val attempt1 = FakeTask.createTaskSet(10, stageId = 0, stageAttemptId = 0)

    // submit attempt 1, offer some resources, some tasks get scheduled
    submitTasksAndCheck(workerOffers, Seq(attempt1)) { taskDescriptions =>
      assert(1 === taskDescriptions.length)
    }

    // now mark attempt 1 as a zombie
    taskScheduler.taskSetManagerForAttempt(attempt1.stageId, attempt1.stageAttemptId)
      .get.isZombie = true

    // don't schedule anything on another resource offer
    val taskDescriptions = taskScheduler.resourceOffers(workerOffers).flatten
    assert(0 === taskDescriptions.length)

    // if we schedule another attempt for the same stage, it should get scheduled
    val attempt2 = FakeTask.createTaskSet(10, stageId = 0, stageAttemptId = 1)

    // submit attempt 2, offer some resources, some tasks get scheduled
    submitTasksAndCheck(workerOffers, Seq(attempt2)) { taskDescriptions =>
      assert(1 === taskDescriptions.length)
      val mgr = Option(taskScheduler.taskIdToTaskSetManager.get(taskDescriptions(0).taskId)).get
      assert(mgr.taskSet.stageAttemptId === 1)
      assert(!failedTaskSet)
    }
  }

  test("if a zombie attempt finishes, continue scheduling tasks for non-zombie attempts") {
    val taskScheduler = setupScheduler()

    val numFreeCores = 10
    val workerOffers = IndexedSeq(new WorkerOffer("executor0", "host0", numFreeCores))
    val attempt1 = FakeTask.createTaskSet(10, stageId = 0, stageAttemptId = 0)

    // submit attempt 1, offer some resources, some tasks get scheduled
    submitTasksAndCheck(workerOffers, Seq(attempt1)) { taskDescriptions =>
      assert(10 === taskDescriptions.length)
    }

    // now mark attempt 1 as a zombie
    val mgr1 = taskScheduler.taskSetManagerForAttempt(attempt1.stageId, attempt1.stageAttemptId).get
    mgr1.isZombie = true

    // don't schedule anything on another resource offer
    val taskDescriptions = taskScheduler.resourceOffers(workerOffers).flatten
    assert(0 === taskDescriptions.length)

    // submit attempt 2
    val attempt2 = FakeTask.createTaskSet(10, stageId = 0, stageAttemptId = 1)
    taskScheduler.submitTasks(attempt2)

    // attempt 1 finished (this can happen even if it was marked zombie earlier -- all tasks were
    // already submitted, and then they finish)
    taskScheduler.taskSetFinished(mgr1)

    // now with another resource offer, we should still schedule all the tasks in attempt2
    val taskDescriptions3 = taskScheduler.resourceOffers(workerOffers).flatten
    assert(10 === taskDescriptions3.length)

    taskDescriptions3.foreach { task =>
      val mgr = Option(taskScheduler.taskIdToTaskSetManager.get(task.taskId)).get
      assert(mgr.taskSet.stageAttemptId === 1)
    }
    assert(!failedTaskSet)
  }

  test("tasks are not re-scheduled while executor loss reason is pending") {
    val taskScheduler = setupScheduler()

    val e1Offers = IndexedSeq(new WorkerOffer("executor1", "host0", 1))

    // submit attempt 1, offer resources, task gets scheduled
    submitTasksAndCheck() { taskDescriptions => assert(1 === taskDescriptions.length)}

    // mark executor0 as dead but pending fail reason
    taskScheduler.executorLost("executor0", LossReasonPending)

    // offer some more resources on a different executor, nothing should change
    val taskDescriptions = taskScheduler.resourceOffers(e1Offers).flatten
    assert(0 === taskDescriptions.length)

    // provide the actual loss reason for executor0
    taskScheduler.executorLost("executor0", ExecutorProcessLost("oops"))

    // executor0's tasks should have failed now that the loss reason is known, so offering more
    // resources should make them be scheduled on the new executor.
    val taskDescriptions2 = taskScheduler.resourceOffers(e1Offers).flatten
    assert(1 === taskDescriptions2.length)
    assert("executor1" === taskDescriptions2(0).executorId)
    assert(!failedTaskSet)
  }

  test("scheduled tasks obey task and stage excludelist") {
    taskScheduler = setupSchedulerWithMockTaskSetExcludelist()
    (0 to 2).foreach {stageId =>
      val taskSet = FakeTask.createTaskSet(numTasks = 2, stageId = stageId, stageAttemptId = 0)
      taskScheduler.submitTasks(taskSet)
    }

    // Setup our mock excludelist:
    // * stage 0 is excluded on node "host1"
    // * stage 1 is excluded on executor "executor3"
    // * stage 0, partition 0 is excluded on executor 0
    // (mocked methods default to returning false, ie. no excluding)
    when(stageToMockTaskSetExcludelist(0).isNodeExcludedForTaskSet("host1")).thenReturn(true)
    when(stageToMockTaskSetExcludelist(1).isExecutorExcludedForTaskSet("executor3"))
      .thenReturn(true)
    when(stageToMockTaskSetExcludelist(0).isExecutorExcludedForTask("executor0", 0))
      .thenReturn(true)

    val offers = IndexedSeq(
      new WorkerOffer("executor0", "host0", 1),
      new WorkerOffer("executor1", "host1", 1),
      new WorkerOffer("executor2", "host1", 1),
      new WorkerOffer("executor3", "host2", 10)
    )
    val firstTaskAttempts = taskScheduler.resourceOffers(offers).flatten
    // We should schedule all tasks.
    assert(firstTaskAttempts.size === 6)
    // Whenever we schedule a task, we must consult the node and executor excludelist.  (The test
    // doesn't check exactly what checks are made because the offers get shuffled.)
    (0 to 2).foreach { stageId =>
      verify(stageToMockTaskSetExcludelist(stageId), atLeast(1))
        .isNodeExcludedForTaskSet(anyString())
      verify(stageToMockTaskSetExcludelist(stageId), atLeast(1))
        .isExecutorExcludedForTaskSet(anyString())
    }

    def tasksForStage(stageId: Int): Seq[TaskDescription] = {
      firstTaskAttempts.filter{_.name.contains(s"stage $stageId")}
    }
    tasksForStage(0).foreach { task =>
      // executors 1 & 2 excluded for node
      // executor 0 excluded just for partition 0
      if (task.index == 0) {
        assert(task.executorId === "executor3")
      } else {
        assert(Set("executor0", "executor3").contains(task.executorId))
      }
    }
    tasksForStage(1).foreach { task =>
      // executor 3 excluded
      assert("executor3" != task.executorId)
    }
    // no restrictions on stage 2

    // Finally, just make sure that we can still complete tasks as usual with exclusion
    // in effect.  Finish each of the tasksets -- taskset 0 & 1 complete successfully, taskset 2
    // fails.
    (0 to 2).foreach { stageId =>
      val tasks = tasksForStage(stageId)
      val tsm = taskScheduler.taskSetManagerForAttempt(stageId, 0).get
      val valueSer = SparkEnv.get.serializer.newInstance()
      if (stageId == 2) {
        // Just need to make one task fail 4 times.
        var task = tasks(0)
        val taskIndex = task.index
        (0 until 4).foreach { attempt =>
          assert(task.attemptNumber === attempt)
          failTask(task.taskId, TaskState.FAILED, TaskResultLost, tsm)
          val nextAttempts =
            taskScheduler.resourceOffers(IndexedSeq(WorkerOffer("executor4", "host4", 1))).flatten
          if (attempt < 3) {
            assert(nextAttempts.size === 1)
            task = nextAttempts(0)
            assert(task.index === taskIndex)
          } else {
            assert(nextAttempts.size === 0)
          }
        }
        // End the other task of the taskset, doesn't matter whether it succeeds or fails.
        val otherTask = tasks(1)
        val result = new DirectTaskResult[Int](valueSer.serialize(otherTask.taskId), Seq(), Array())
        tsm.handleSuccessfulTask(otherTask.taskId, result)
      } else {
        tasks.foreach { task =>
          val result = new DirectTaskResult[Int](valueSer.serialize(task.taskId), Seq(), Array())
          tsm.handleSuccessfulTask(task.taskId, result)
        }
      }
      assert(tsm.isZombie)
    }

    // the tasksSets complete, so the tracker should be notified of the successful ones
    verify(healthTracker, times(1)).updateExcludedForSuccessfulTaskSet(
      stageId = 0,
      stageAttemptId = 0,
      failuresByExec = stageToMockTaskSetExcludelist(0).execToFailures)
    verify(healthTracker, times(1)).updateExcludedForSuccessfulTaskSet(
      stageId = 1,
      stageAttemptId = 0,
      failuresByExec = stageToMockTaskSetExcludelist(1).execToFailures)
    // but we shouldn't update for the failed taskset
    verify(healthTracker, never).updateExcludedForSuccessfulTaskSet(
      stageId = meq(2),
      stageAttemptId = anyInt(),
      failuresByExec = any())
  }

  test("scheduled tasks obey node and executor excludelists") {
    taskScheduler = setupSchedulerWithMockTaskSetExcludelist()
    (0 to 2).foreach { stageId =>
      val taskSet = FakeTask.createTaskSet(numTasks = 2, stageId = stageId, stageAttemptId = 0)
      taskScheduler.submitTasks(taskSet)
    }

    val offers = IndexedSeq(
      new WorkerOffer("executor0", "host0", 1),
      new WorkerOffer("executor1", "host1", 1),
      new WorkerOffer("executor2", "host1", 1),
      new WorkerOffer("executor3", "host2", 10),
      new WorkerOffer("executor4", "host3", 1)
    )

    // setup our mock excludelist:
    // host1, executor0 & executor3 are completely excluded
    // This covers everything *except* one core on executor4 / host3, so that everything is still
    // schedulable.
    when(healthTracker.isNodeExcluded("host1")).thenReturn(true)
    when(healthTracker.isExecutorExcluded("executor0")).thenReturn(true)
    when(healthTracker.isExecutorExcluded("executor3")).thenReturn(true)

    val stageToTsm = (0 to 2).map { stageId =>
      val tsm = taskScheduler.taskSetManagerForAttempt(stageId, 0).get
      stageId -> tsm
    }.toMap

    val firstTaskAttempts = taskScheduler.resourceOffers(offers).flatten
    firstTaskAttempts.foreach { task => logInfo(s"scheduled $task on ${task.executorId}") }
    assert(firstTaskAttempts.size === 1)
    assert(firstTaskAttempts.head.executorId === "executor4")
    ('0' until '2').foreach { hostNum =>
      verify(healthTracker, atLeast(1)).isNodeExcluded("host" + hostNum)
    }
  }

  test("abort stage when all executors are excluded and we cannot acquire new executor") {
    taskScheduler = setupSchedulerWithMockTaskSetExcludelist()
    val taskSet = FakeTask.createTaskSet(numTasks = 10)
    taskScheduler.submitTasks(taskSet)
    val tsm = stageToMockTaskSetManager(0)

    // first just submit some offers so the scheduler knows about all the executors
    taskScheduler.resourceOffers(IndexedSeq(
      WorkerOffer("executor0", "host0", 2),
      WorkerOffer("executor1", "host0", 2),
      WorkerOffer("executor2", "host0", 2),
      WorkerOffer("executor3", "host1", 2)
    ))

    // now say our health tracker updates to exclude a bunch of resources, but *not* everything
    when(healthTracker.isNodeExcluded("host1")).thenReturn(true)
    when(healthTracker.isExecutorExcluded("executor0")).thenReturn(true)

    // make an offer on the excluded resources.  We won't schedule anything, but also won't
    // abort yet, since we know of other resources that work
    assert(taskScheduler.resourceOffers(IndexedSeq(
      WorkerOffer("executor0", "host0", 2),
      WorkerOffer("executor3", "host1", 2)
    )).flatten.size === 0)
    assert(!tsm.isZombie)

    // now update the health tracker so that everything really is excluded
    when(healthTracker.isExecutorExcluded("executor1")).thenReturn(true)
    when(healthTracker.isExecutorExcluded("executor2")).thenReturn(true)
    assert(taskScheduler.resourceOffers(IndexedSeq(
      WorkerOffer("executor0", "host0", 2),
      WorkerOffer("executor3", "host1", 2)
    )).flatten.size === 0)
    assert(tsm.isZombie)
    verify(tsm).abort(anyString(), any())
  }

  test("SPARK-22148 abort timer should kick in when task is completely excluded & no new " +
      "executor can be acquired") {
    // set the abort timer to fail immediately
    taskScheduler = setupSchedulerWithMockTaskSetExcludelist(
      config.UNSCHEDULABLE_TASKSET_TIMEOUT.key -> "0")

    // We have only 1 task remaining with 1 executor
    val taskSet = FakeTask.createTaskSet(numTasks = 1)
    taskScheduler.submitTasks(taskSet)
    val tsm = stageToMockTaskSetManager(0)

    // submit an offer with one executor
    val firstTaskAttempts = taskScheduler.resourceOffers(IndexedSeq(
      WorkerOffer("executor0", "host0", 1)
    )).flatten

    // Fail the running task
    val failedTask = firstTaskAttempts.find(_.executorId == "executor0").get
    failTask(failedTask.taskId, TaskState.FAILED, UnknownReason, tsm)
    when(tsm.taskSetExcludelistHelperOpt.get.isExecutorExcludedForTask(
      "executor0", failedTask.index)).thenReturn(true)

    // make an offer on the excluded executor.  We won't schedule anything, and set the abort
    // timer to kick in immediately
    assert(taskScheduler.resourceOffers(IndexedSeq(
      WorkerOffer("executor0", "host0", 1)
    )).flatten.size === 0)
    // Wait for the abort timer to kick in. Even though we configure the timeout to be 0, there is a
    // slight delay as the abort timer is launched in a separate thread.
    eventually(timeout(500.milliseconds)) {
      assert(tsm.isZombie)
    }
  }

  test("SPARK-22148 try to acquire a new executor when task is unschedulable with 1 executor") {
    taskScheduler = setupSchedulerWithMockTaskSetExcludelist(
      config.UNSCHEDULABLE_TASKSET_TIMEOUT.key -> "10")

    // We have only 1 task remaining with 1 executor
    val taskSet = FakeTask.createTaskSet(numTasks = 1)
    taskScheduler.submitTasks(taskSet)
    val tsm = stageToMockTaskSetManager(0)

    // submit an offer with one executor
    val firstTaskAttempts = taskScheduler.resourceOffers(IndexedSeq(
      WorkerOffer("executor0", "host0", 1)
    )).flatten

    // Fail the running task
    val failedTask = firstTaskAttempts.head
    failTask(failedTask.taskId, TaskState.FAILED, UnknownReason, tsm)
    when(tsm.taskSetExcludelistHelperOpt.get.isExecutorExcludedForTask(
      "executor0", failedTask.index)).thenReturn(true)

    // make an offer on the excluded executor.  We won't schedule anything, and set the abort
    // timer to expire if no new executors could be acquired. We kill the existing idle excluded
    // executor and try to acquire a new one.
    assert(taskScheduler.resourceOffers(IndexedSeq(
      WorkerOffer("executor0", "host0", 1)
    )).flatten.size === 0)
    assert(taskScheduler.unschedulableTaskSetToExpiryTime.contains(tsm))
    assert(!tsm.isZombie)

    // Offer a new executor which should be accepted
    assert(taskScheduler.resourceOffers(IndexedSeq(
      WorkerOffer("executor1", "host0", 1)
    )).flatten.size === 1)
    assert(taskScheduler.unschedulableTaskSetToExpiryTime.isEmpty)
    assert(!tsm.isZombie)
  }

  // This is to test a scenario where we have two taskSets completely excluded and on acquiring
  // a new executor we don't want the abort timer for the second taskSet to expire and abort the job
  test("SPARK-22148 abort timer should clear unschedulableTaskSetToExpiryTime for all TaskSets") {
    taskScheduler = setupSchedulerWithMockTaskSetExcludelist()

    // We have 2 taskSets with 1 task remaining in each with 1 executor completely excluded
    val taskSet1 = FakeTask.createTaskSet(numTasks = 1, stageId = 0, stageAttemptId = 0)
    taskScheduler.submitTasks(taskSet1)
    val taskSet2 = FakeTask.createTaskSet(numTasks = 1, stageId = 1, stageAttemptId = 0)
    taskScheduler.submitTasks(taskSet2)
    val tsm = stageToMockTaskSetManager(0)

    // submit an offer with one executor
    val firstTaskAttempts = taskScheduler.resourceOffers(IndexedSeq(
      WorkerOffer("executor0", "host0", 1)
    )).flatten

    assert(taskScheduler.unschedulableTaskSetToExpiryTime.isEmpty)

    // Fail the running task
    val failedTask = firstTaskAttempts.head
    failTask(failedTask.taskId, TaskState.FAILED, UnknownReason, tsm)
    when(tsm.taskSetExcludelistHelperOpt.get.isExecutorExcludedForTask(
      "executor0", failedTask.index)).thenReturn(true)

    // make an offer. We will schedule the task from the second taskSet. Since a task was scheduled
    // we do not kick off the abort timer for taskSet1
    val secondTaskAttempts = taskScheduler.resourceOffers(IndexedSeq(
      WorkerOffer("executor0", "host0", 1)
    )).flatten

    assert(taskScheduler.unschedulableTaskSetToExpiryTime.isEmpty)

    val tsm2 = stageToMockTaskSetManager(1)
    val failedTask2 = secondTaskAttempts.head
    failTask(failedTask2.taskId, TaskState.FAILED, UnknownReason, tsm2)
    when(tsm2.taskSetExcludelistHelperOpt.get.isExecutorExcludedForTask(
      "executor0", failedTask2.index)).thenReturn(true)

    // make an offer on the excluded executor.  We won't schedule anything, and set the abort
    // timer for taskSet1 and taskSet2
    assert(taskScheduler.resourceOffers(IndexedSeq(
      WorkerOffer("executor0", "host0", 1)
    )).flatten.size === 0)
    assert(taskScheduler.unschedulableTaskSetToExpiryTime.contains(tsm))
    assert(taskScheduler.unschedulableTaskSetToExpiryTime.contains(tsm2))
    assert(taskScheduler.unschedulableTaskSetToExpiryTime.size == 2)

    // Offer a new executor which should be accepted
    assert(taskScheduler.resourceOffers(IndexedSeq(
      WorkerOffer("executor1", "host1", 1)
    )).flatten.size === 1)

    // Check if all the taskSets are cleared
    assert(taskScheduler.unschedulableTaskSetToExpiryTime.isEmpty)

    assert(!tsm.isZombie)
  }

  // this test is to check that we don't abort a taskSet which is not being scheduled on other
  // executors as it is waiting on locality timeout and not being aborted because it is still not
  // completely excluded.
  test("SPARK-22148 Ensure we don't abort the taskSet if we haven't been completely excluded") {
    taskScheduler = setupSchedulerWithMockTaskSetExcludelist(
      config.UNSCHEDULABLE_TASKSET_TIMEOUT.key -> "0",
      // This is to avoid any potential flakiness in the test because of large pauses in jenkins
      config.LOCALITY_WAIT.key -> "30s"
    )

    val preferredLocation = Seq(ExecutorCacheTaskLocation("host0", "executor0"))
    val taskSet1 = FakeTask.createTaskSet(numTasks = 1, stageId = 0, stageAttemptId = 0,
      preferredLocation)
    taskScheduler.submitTasks(taskSet1)

    val tsm = stageToMockTaskSetManager(0)

    // submit an offer with one executor
    var taskAttempts = taskScheduler.resourceOffers(IndexedSeq(
      WorkerOffer("executor0", "host0", 1)
    )).flatten

    // Fail the running task
    val failedTask = taskAttempts.head
    failTask(failedTask.taskId, TaskState.FAILED, UnknownReason, tsm)
    when(tsm.taskSetExcludelistHelperOpt.get.isExecutorExcludedForTask(
      "executor0", failedTask.index)).thenReturn(true)

    // make an offer but we won't schedule anything yet as scheduler locality is still PROCESS_LOCAL
    assert(taskScheduler.resourceOffers(IndexedSeq(
      WorkerOffer("executor1", "host0", 1)
    )).flatten.isEmpty)

    assert(taskScheduler.unschedulableTaskSetToExpiryTime.isEmpty)

    assert(!tsm.isZombie)
  }

  test("SPARK-31418 abort timer should kick in when task is completely excluded &" +
    "allocation manager could not acquire a new executor before the timeout") {
    // set the abort timer to fail immediately
    taskScheduler = setupSchedulerWithMockTaskSetExcludelist(
      config.UNSCHEDULABLE_TASKSET_TIMEOUT.key -> "0",
      config.DYN_ALLOCATION_ENABLED.key -> "true")

    // We have 2 tasks remaining with 1 executor
    val taskSet = FakeTask.createTaskSet(numTasks = 2)
    taskScheduler.submitTasks(taskSet)
    val tsm = stageToMockTaskSetManager(0)

    // submit an offer with one executor
    taskScheduler.resourceOffers(IndexedSeq(WorkerOffer("executor0", "host0", 2))).flatten

    // Fail the running task
    failTask(0, TaskState.FAILED, UnknownReason, tsm)
    when(tsm.taskSetExcludelistHelperOpt.get.isExecutorExcludedForTask(
      "executor0", 0)).thenReturn(true)

    // If the executor is busy, then dynamic allocation should kick in and try
    // to acquire additional executors to schedule the excluded task
    assert(taskScheduler.isExecutorBusy("executor0"))

    // make an offer on the excluded executor.  We won't schedule anything, and set the abort
    // timer to kick in immediately
    assert(taskScheduler.resourceOffers(IndexedSeq(
      WorkerOffer("executor0", "host0", 1)
    )).flatten.size === 0)
    // Wait for the abort timer to kick in. Even though we configure the timeout to be 0, there is a
    // slight delay as the abort timer is launched in a separate thread.
    eventually(timeout(500.milliseconds)) {
      assert(tsm.isZombie)
    }
  }

  /**
   * Helper for performance tests.  Takes the explicitly excluded nodes and executors; verifies
   * that the excluded are used efficiently to ensure scheduling is not O(numPendingTasks).
   * Creates 1 offer on executor[1-3].  Executor1 & 2 are on host1, executor3 is on host2.  Passed
   * in nodes and executors should be on that list.
   */
  private def testExcludelistPerformance(
      testName: String,
      nodeExcludelist: Seq[String],
      execExcludelist: Seq[String]): Unit = {
    // Because scheduling involves shuffling the order of offers around, we run this test a few
    // times to cover more possibilities.  There are only 3 offers, which means 6 permutations,
    // so 10 iterations is pretty good.
    (0 until 10).foreach { testItr =>
      test(s"$testName: iteration $testItr") {
        // When an executor or node is excluded, we want to make sure that we don't try
        // scheduling each pending task, one by one, to discover they are all excluded.  This is
        // important for performance -- if we did check each task one-by-one, then responding to a
        // resource offer (which is usually O(1)-ish) would become O(numPendingTasks), which would
        // slow down scheduler throughput and slow down scheduling even on healthy executors.
        // Here, we check a proxy for the runtime -- we make sure the scheduling is short-circuited
        // at the node or executor excludelist, so we never check the per-task excludelist.  We also
        // make sure we don't check the node & executor excludelist for the entire taskset
        // O(numPendingTasks) times.

        taskScheduler = setupSchedulerWithMockTaskSetExcludelist()
        // we schedule 500 tasks so we can clearly distinguish anything that is O(numPendingTasks)
        val taskSet = FakeTask.createTaskSet(numTasks = 500, stageId = 0, stageAttemptId = 0)
        taskScheduler.submitTasks(taskSet)

        val offers = IndexedSeq(
          new WorkerOffer("executor1", "host1", 1),
          new WorkerOffer("executor2", "host1", 1),
          new WorkerOffer("executor3", "host2", 1)
        )
        // We should check the node & exec excludelists, but only O(numOffers),
        // not O(numPendingTasks) times.  In the worst case, after shuffling,
        // we offer our excluded resource first, and then offer other resources
        // which do get used.  The taskset excludelist is consulted repeatedly
        // as we offer resources to the taskset -- each iteration either schedules
        // something, or it terminates that locality level, so the maximum number of
        // checks is numCores + numLocalityLevels
        val numCoresOnAllOffers = offers.map(_.cores).sum
        val numLocalityLevels = TaskLocality.values.size
        val maxExcludelistChecks = numCoresOnAllOffers + numLocalityLevels

        // Setup the excludelist
        nodeExcludelist.foreach { node =>
          when(stageToMockTaskSetExcludelist(0).isNodeExcludedForTaskSet(node)).thenReturn(true)
        }
        execExcludelist.foreach { exec =>
          when(stageToMockTaskSetExcludelist(0).isExecutorExcludedForTaskSet(exec))
            .thenReturn(true)
        }

        // Figure out which nodes have any effective exclusions on them.  This means all nodes
        // that are explicitly excluded, plus those that have *any* executors excluded.
        val nodesForExcludedExecutors = offers.filter { offer =>
          execExcludelist.contains(offer.executorId)
        }.map(_.host).distinct
        val nodesWithAnyExclusions = (nodeExcludelist ++ nodesForExcludedExecutors).toSet
        // Similarly, figure out which executors have any exclusions.  This means all executors
        // that are explicitly excluded, plus all executors on nodes that are excluded.
        val execsForExcludedNodes = offers.filter { offer =>
          nodeExcludelist.contains(offer.host)
        }.map(_.executorId).toSeq
        val executorsWithAnyExclusions = (execExcludelist ++ execsForExcludedNodes).toSet

        // Schedule a taskset, and make sure our test setup is correct -- we are able to schedule
        // a task on all executors that aren't excluded (whether that executor is a explicitly
        // excluded, or implicitly excluded via the node excludeOnFailures).
        val firstTaskAttempts = taskScheduler.resourceOffers(offers).flatten
        assert(firstTaskAttempts.size === offers.size - executorsWithAnyExclusions.size)

        // Now check that we haven't made too many calls to any of the excludelist methods.
        // We should be checking our node excludelist, but it should be within the bound we defined
        // above.
        verify(stageToMockTaskSetExcludelist(0), atMost(maxExcludelistChecks))
          .isNodeExcludedForTaskSet(anyString())
        // We shouldn't ever consult the per-task excludelist for the nodes that have been excluded
        // for the entire taskset, since the taskset level exclusions should prevent scheduling
        // from ever looking at specific tasks.
        nodesWithAnyExclusions.foreach { node =>
          verify(stageToMockTaskSetExcludelist(0), never)
            .isNodeExcludedForTask(meq(node), anyInt())
        }
        executorsWithAnyExclusions.foreach { exec =>
          // We should be checking our executor excludelist, but it should be within the bound
          // defined above. Its possible that this will be significantly fewer calls, maybe even
          // 0, if there is also a node-excludelist which takes effect first. But this assert is
          // all we need to avoid an O(numPendingTask) slowdown.
          verify(stageToMockTaskSetExcludelist(0), atMost(maxExcludelistChecks))
            .isExecutorExcludedForTaskSet(exec)
          // We shouldn't ever consult the per-task excludelist for executors that have been
          // excluded for the entire taskset, since the taskset level exclusions should prevent
          // scheduling from ever looking at specific tasks.
          verify(stageToMockTaskSetExcludelist(0), never)
            .isExecutorExcludedForTask(meq(exec), anyInt())
        }
      }
    }
  }

  testExcludelistPerformance(
    testName = "Excluded node for entire task set prevents per-task exclusion checks",
    nodeExcludelist = Seq("host1"),
    execExcludelist = Seq())

  testExcludelistPerformance(
    testName = "Excluded executor for entire task set prevents per-task exclusion checks",
    nodeExcludelist = Seq(),
    execExcludelist = Seq("executor3")
  )

  test("abort stage if executor loss results in unschedulability from previously failed tasks") {
    // Make sure we can detect when a taskset becomes unschedulable from excludeOnFailure.  This
    // test explores a particular corner case -- you may have one task fail, but still be
    // schedulable on another executor.  However, that executor may fail later on, leaving the
    // first task with no place to run.
    val taskScheduler = setupScheduler(
      config.EXCLUDE_ON_FAILURE_ENABLED.key -> "true"
    )

    val taskSet = FakeTask.createTaskSet(2)
    taskScheduler.submitTasks(taskSet)
    val tsm = taskScheduler.taskSetManagerForAttempt(taskSet.stageId, taskSet.stageAttemptId).get

    val firstTaskAttempts = taskScheduler.resourceOffers(IndexedSeq(
      new WorkerOffer("executor0", "host0", 1),
      new WorkerOffer("executor1", "host1", 1)
    )).flatten
    assert(Set("executor0", "executor1") === firstTaskAttempts.map(_.executorId).toSet)

    // Fail one of the tasks, but leave the other running.
    val failedTask = firstTaskAttempts.find(_.executorId == "executor0").get
    failTask(failedTask.taskId, TaskState.FAILED, TaskResultLost, tsm)
    // At this point, our failed task could run on the other executor, so don't give up the task
    // set yet.
    assert(!failedTaskSet)

    // Now we fail our second executor.  The other task can still run on executor1, so make an offer
    // on that executor, and make sure that the other task (not the failed one) is assigned there.
    taskScheduler.executorLost("executor1", ExecutorProcessLost("oops"))
    val nextTaskAttempts =
      taskScheduler.resourceOffers(IndexedSeq(new WorkerOffer("executor0", "host0", 1))).flatten
    // Note: Its OK if some future change makes this already realize the taskset has become
    // unschedulable at this point (though in the current implementation, we're sure it will not).
    assert(nextTaskAttempts.size === 1)
    assert(nextTaskAttempts.head.executorId === "executor0")
    assert(nextTaskAttempts.head.attemptNumber === 1)
    assert(nextTaskAttempts.head.index != failedTask.index)

    // Now we should definitely realize that our task set is unschedulable, because the only
    // task left can't be scheduled on any executors due to the excludelist.
    taskScheduler.resourceOffers(IndexedSeq(new WorkerOffer("executor0", "host0", 1)))
    sc.listenerBus.waitUntilEmpty(100000)
    assert(tsm.isZombie)
    assert(failedTaskSet)
    val idx = failedTask.index
    assert(failedTaskSetReason === s"""
      |Aborting $taskSet because task $idx (partition $idx)
      |cannot run anywhere due to node and executor excludeOnFailure.
      |Most recent failure:
      |${tsm.taskSetExcludelistHelperOpt.get.getLatestFailureReason}
      |
      |ExcludeOnFailure behavior can be configured via spark.excludeOnFailure.*.
      |""".stripMargin)
  }

  test("don't abort if there is an executor available, though it hasn't had scheduled tasks yet") {
    // interaction of SPARK-15865 & SPARK-16106
    // if we have a small number of tasks, we might be able to schedule them all on the first
    // executor.  But if those tasks fail, we should still realize there is another executor
    // available and not bail on the job

    val taskScheduler = setupScheduler(
      config.EXCLUDE_ON_FAILURE_ENABLED.key -> "true"
    )

    val taskSet = FakeTask.createTaskSet(2, (0 until 2).map { _ => Seq(TaskLocation("host0")) }: _*)
    taskScheduler.submitTasks(taskSet)
    val tsm = taskScheduler.taskSetManagerForAttempt(taskSet.stageId, taskSet.stageAttemptId).get

    val offers = IndexedSeq(
      // each offer has more than enough free cores for the entire task set, so when combined
      // with the locality preferences, we schedule all tasks on one executor
      new WorkerOffer("executor0", "host0", 4),
      new WorkerOffer("executor1", "host1", 4)
    )
    val firstTaskAttempts = taskScheduler.resourceOffers(offers).flatten
    assert(firstTaskAttempts.size == 2)
    firstTaskAttempts.foreach { taskAttempt => assert("executor0" === taskAttempt.executorId) }

    // fail all the tasks on the bad executor
    firstTaskAttempts.foreach { taskAttempt =>
      failTask(taskAttempt.taskId, TaskState.FAILED, TaskResultLost, tsm)
    }

    // Here is the main check of this test -- we have the same offers again, and we schedule it
    // successfully.  Because the scheduler tries to schedule with locality in mind, at first
    // it won't schedule anything on executor1.  But despite that, we don't abort the job.
    val secondTaskAttempts = taskScheduler.resourceOffers(offers).flatten
    assert(secondTaskAttempts.isEmpty)
    assert(!failedTaskSet)
  }

  test("SPARK-16106 locality levels updated if executor added to existing host") {
    val taskScheduler = setupScheduler()

    taskScheduler.submitTasks(FakeTask.createTaskSet(2, stageId = 0, stageAttemptId = 0,
      (0 until 2).map { _ => Seq(TaskLocation("host0", "executor2")) }: _*
    ))

    val taskDescs = taskScheduler.resourceOffers(IndexedSeq(
      new WorkerOffer("executor0", "host0", 1),
      new WorkerOffer("executor1", "host1", 1)
    )).flatten
    // only schedule one task because of locality
    assert(taskDescs.size === 1)

    val mgr = Option(taskScheduler.taskIdToTaskSetManager.get(taskDescs(0).taskId)).get
    assert(mgr.myLocalityLevels.toSet === Set(TaskLocality.NODE_LOCAL, TaskLocality.ANY))
    // we should know about both executors, even though we only scheduled tasks on one of them
    assert(taskScheduler.getExecutorsAliveOnHost("host0") === Some(Set("executor0")))
    assert(taskScheduler.getExecutorsAliveOnHost("host1") === Some(Set("executor1")))

    // when executor2 is added, we should realize that we can run process-local tasks.
    // And we should know its alive on the host.
    val secondTaskDescs = taskScheduler.resourceOffers(
      IndexedSeq(new WorkerOffer("executor2", "host0", 1))).flatten
    assert(secondTaskDescs.size === 1)
    assert(mgr.myLocalityLevels.toSet ===
      Set(TaskLocality.PROCESS_LOCAL, TaskLocality.NODE_LOCAL, TaskLocality.ANY))
    assert(taskScheduler.getExecutorsAliveOnHost("host0") === Some(Set("executor0", "executor2")))
    assert(taskScheduler.getExecutorsAliveOnHost("host1") === Some(Set("executor1")))

    // And even if we don't have anything left to schedule, another resource offer on yet another
    // executor should also update the set of live executors
    val thirdTaskDescs = taskScheduler.resourceOffers(
      IndexedSeq(new WorkerOffer("executor3", "host1", 1))).flatten
    assert(thirdTaskDescs.size === 0)
    assert(taskScheduler.getExecutorsAliveOnHost("host1") === Some(Set("executor1", "executor3")))
  }

  test("scheduler checks for executors that can be expired from excludeOnFailure") {
    taskScheduler = setupScheduler()

<<<<<<< HEAD
    submitTasksAndCheck(taskSets =
      Seq(FakeTask.createTaskSet(1, stageId = 0, stageAttemptId = 0))) { taskDescriptions =>
      verify(blacklist).applyBlacklistTimeout()
    }
=======
    taskScheduler.submitTasks(FakeTask.createTaskSet(1, stageId = 0, stageAttemptId = 0))
    taskScheduler.resourceOffers(IndexedSeq(
      new WorkerOffer("executor0", "host0", 1)
    )).flatten

    verify(healthTracker).applyExcludeOnFailureTimeout()
>>>>>>> b665d588
  }

  test("if an executor is lost then the state for its running tasks is cleaned up (SPARK-18553)") {
    sc = new SparkContext("local", "TaskSchedulerImplSuite")
    val taskScheduler = new TaskSchedulerImpl(sc)
    taskScheduler.initialize(new FakeSchedulerBackend)
    // Need to initialize a DAGScheduler for the taskScheduler to use for callbacks.
    new DAGScheduler(sc, taskScheduler) {
      override def taskStarted(task: Task[_], taskInfo: TaskInfo): Unit = {}
      override def executorAdded(execId: String, host: String): Unit = {}
    }

    // submit attempt 1, offer resources, task gets scheduled
    submitTasksAndCheck(taskScheduler = taskScheduler) { taskDescriptions =>
      assert(1 === taskDescriptions.length)
    }

    // mark executor0 as dead
    taskScheduler.executorLost("executor0", ExecutorProcessLost())
    assert(!taskScheduler.isExecutorAlive("executor0"))
    assert(!taskScheduler.hasExecutorsAliveOnHost("host0"))
    assert(taskScheduler.getExecutorsAliveOnHost("host0").isEmpty)


    // Check that state associated with the lost task attempt is cleaned up:
    assert(taskScheduler.taskIdToExecutorId.isEmpty)
    assert(taskScheduler.taskIdToTaskSetManager.isEmpty)
    assert(taskScheduler.runningTasksByExecutors.get("executor0").isEmpty)
  }

  test("if a task finishes with TaskState.LOST its executor is marked as dead") {
    sc = new SparkContext("local", "TaskSchedulerImplSuite")
    val taskScheduler = new TaskSchedulerImpl(sc)
    taskScheduler.initialize(new FakeSchedulerBackend)
    // Need to initialize a DAGScheduler for the taskScheduler to use for callbacks.
    new DAGScheduler(sc, taskScheduler) {
      override def taskStarted(task: Task[_], taskInfo: TaskInfo): Unit = {}
      override def executorAdded(execId: String, host: String): Unit = {}
    }

    // submit attempt 1, offer resources, task gets scheduled
    submitTasksAndCheck(taskScheduler = taskScheduler) { taskDescriptions =>
      assert(1 === taskDescriptions.length)
      // Report the task as failed with TaskState.LOST
      taskScheduler.statusUpdate(
        tid = taskDescriptions.head.taskId,
        state = TaskState.LOST,
        serializedData = ByteBuffer.allocate(0)
      )
    }

    // Check that state associated with the lost task attempt is cleaned up:
    assert(taskScheduler.taskIdToExecutorId.isEmpty)
    assert(taskScheduler.taskIdToTaskSetManager.isEmpty)
    assert(taskScheduler.runningTasksByExecutors.get("executor0").isEmpty)

    // Check that the executor has been marked as dead
    assert(!taskScheduler.isExecutorAlive("executor0"))
    assert(!taskScheduler.hasExecutorsAliveOnHost("host0"))
    assert(taskScheduler.getExecutorsAliveOnHost("host0").isEmpty)
  }

  test("Locality should be used for bulk offers even with delay scheduling off") {
    val conf = new SparkConf()
      .set(config.LOCALITY_WAIT.key, "0")
    sc = new SparkContext("local", "TaskSchedulerImplSuite", conf)
    // we create a manual clock just so we can be sure the clock doesn't advance at all in this test
    val clock = new ManualClock()

    // We customize the task scheduler just to let us control the way offers are shuffled, so we
    // can be sure we try both permutations, and to control the clock on the tasksetmanager.
    val taskScheduler = new TaskSchedulerImpl(sc) {
      override def shuffleOffers(offers: IndexedSeq[WorkerOffer]): IndexedSeq[WorkerOffer] = {
        // Don't shuffle the offers around for this test.  Instead, we'll just pass in all
        // the permutations we care about directly.
        offers
      }
      override def createTaskSetManager(taskSet: TaskSet, maxTaskFailures: Int): TaskSetManager = {
        new TaskSetManager(this, taskSet, maxTaskFailures, healthTrackerOpt, clock)
      }
    }
    // Need to initialize a DAGScheduler for the taskScheduler to use for callbacks.
    new DAGScheduler(sc, taskScheduler) {
      override def taskStarted(task: Task[_], taskInfo: TaskInfo): Unit = {}
      override def executorAdded(execId: String, host: String): Unit = {}
    }
    taskScheduler.initialize(new FakeSchedulerBackend)

    // Make two different offers -- one in the preferred location, one that is not.
    val offers = IndexedSeq(
      WorkerOffer("exec1", "host1", 1),
      WorkerOffer("exec2", "host2", 1)
    )
    Seq(false, true).foreach { swapOrder =>
      // Submit a taskset with locality preferences.
      val taskSet = FakeTask.createTaskSet(
        1, stageId = 1, stageAttemptId = 0, Seq(TaskLocation("host1", "exec1")))
      val shuffledOffers = if (swapOrder) offers.reverse else offers
      // Regardless of the order of the offers (after the task scheduler shuffles them), we should
      // always take advantage of the local offer.
      submitTasksAndCheck(shuffledOffers, Seq(taskSet), taskScheduler) { taskDescriptions =>
        withClue(s"swapOrder = $swapOrder") {
          assert(taskDescriptions.size === 1)
          assert(taskDescriptions.head.executorId === "exec1")
        }
      }
    }
  }

  test("With delay scheduling off, tasks can be run at any locality level immediately") {
    val conf = new SparkConf()
      .set(config.LOCALITY_WAIT.key, "0")
    sc = new SparkContext("local", "TaskSchedulerImplSuite", conf)

    // we create a manual clock just so we can be sure the clock doesn't advance at all in this test
    val clock = new ManualClock()
    val taskScheduler = new TaskSchedulerImpl(sc) {
      override def createTaskSetManager(taskSet: TaskSet, maxTaskFailures: Int): TaskSetManager = {
        new TaskSetManager(this, taskSet, maxTaskFailures, healthTrackerOpt, clock)
      }
    }
    // Need to initialize a DAGScheduler for the taskScheduler to use for callbacks.
    new DAGScheduler(sc, taskScheduler) {
      override def taskStarted(task: Task[_], taskInfo: TaskInfo): Unit = {}
      override def executorAdded(execId: String, host: String): Unit = {}
    }
    taskScheduler.initialize(new FakeSchedulerBackend)
    // make an offer on the preferred host so the scheduler knows its alive.  This is necessary
    // so that the taskset knows that it *could* take advantage of locality.
    taskScheduler.resourceOffers(IndexedSeq(WorkerOffer("exec1", "host1", 1)))

    // Submit a taskset with locality preferences.
    val taskSet = FakeTask.createTaskSet(
      1, stageId = 1, stageAttemptId = 0, Seq(TaskLocation("host1", "exec1")))
    taskScheduler.submitTasks(taskSet)
    val tsm = taskScheduler.taskSetManagerForAttempt(1, 0).get
    // make sure we've setup our test correctly, so that the taskset knows it *could* use local
    // offers.
    assert(tsm.myLocalityLevels.contains(TaskLocality.NODE_LOCAL))
    // make an offer on a non-preferred location.  Since the delay is 0, we should still schedule
    // immediately.
    val taskDescs =
      taskScheduler.resourceOffers(IndexedSeq(WorkerOffer("exec2", "host2", 1))).flatten
    assert(taskDescs.size === 1)
    assert(taskDescs.head.executorId === "exec2")
  }

  test("TaskScheduler should throw IllegalArgumentException when schedulingMode is not supported") {
    intercept[IllegalArgumentException] {
      val taskScheduler = setupScheduler(
        TaskSchedulerImpl.SCHEDULER_MODE_PROPERTY -> SchedulingMode.NONE.toString)
      taskScheduler.initialize(new FakeSchedulerBackend)
    }
  }

  test("don't schedule for a barrier taskSet if available slots are less than pending tasks") {
    val taskCpus = 2
    setupSchedulerWithMaster(s"local[$taskCpus]", config.CPUS_PER_TASK.key -> taskCpus.toString)

    val numFreeCores = 3
    val workerOffers = IndexedSeq(
      new WorkerOffer("executor0", "host0", numFreeCores, Some("192.168.0.101:49625")),
      new WorkerOffer("executor1", "host1", numFreeCores, Some("192.168.0.101:49627")))
    val attempt1 = FakeTask.createBarrierTaskSet(3)

    // submit attempt 1, offer some resources, since the available slots are less than pending
    // tasks, don't schedule barrier tasks on the resource offer.
    submitTasksAndCheck(workerOffers, Seq(attempt1)) { taskDescriptions =>
      assert(0 === taskDescriptions.length)
    }
  }

  test("don't schedule for a barrier taskSet if available slots are less than " +
    "pending tasks gpus limiting") {
    val taskCpus = 1
    setupSchedulerWithMaster(
      s"local[$taskCpus]", config.CPUS_PER_TASK.key -> taskCpus.toString,
      "spark.executor.resource.gpu.amount" -> "1", "spark.task.resource.gpu.amount" -> "1")

    val numFreeCores = 3
    val workerOffers = IndexedSeq(
      new WorkerOffer("executor0", "host0", numFreeCores, Some("192.168.0.101:49625"),
        Map("gpu" -> Seq("0").toBuffer)),
      new WorkerOffer("executor1", "host1", numFreeCores, Some("192.168.0.101:49627"),
        Map("gpu" -> Seq("0").toBuffer)))
    val attempt1 = FakeTask.createBarrierTaskSet(3)

    submitTasksAndCheck(workerOffers, Seq(attempt1)) { taskDescriptions =>
      assert(0 === taskDescriptions.length)
    }
  }

  test("schedule tasks for a barrier taskSet if all tasks can be launched together gpus") {
    val taskCpus = 1
    setupSchedulerWithMaster(
      s"local[$taskCpus]", config.CPUS_PER_TASK.key -> taskCpus.toString,
      "spark.executor.resource.gpu.amount" -> "1", "spark.task.resource.gpu.amount" -> "1")

    val numFreeCores = 3
    val workerOffers = IndexedSeq(
      new WorkerOffer("executor0", "host0", numFreeCores, Some("192.168.0.101:49625"),
        Map("gpu" -> Seq("0").toBuffer)),
      new WorkerOffer("executor1", "host1", numFreeCores, Some("192.168.0.101:49627"),
        Map("gpu" -> Seq("0").toBuffer)),
      new WorkerOffer("executor2", "host2", numFreeCores, Some("192.168.0.101:49629"),
        Map("gpu" -> Seq("0").toBuffer)))
    val attempt1 = FakeTask.createBarrierTaskSet(3)

    submitTasksAndCheck(workerOffers, Seq(attempt1)) { taskDescriptions =>
      assert(3 === taskDescriptions.length)
    }
  }

  // barrier scheduling doesn't yet work with dynamic allocation but test it with another
  // ResourceProfile anyway to make sure code path works when it is supported
  test("schedule tasks for a barrier taskSet if all tasks can be launched together " +
    "diff ResourceProfile") {
    val taskCpus = 1
    val taskScheduler = setupSchedulerWithMaster(
      s"local[$taskCpus]", config.CPUS_PER_TASK.key -> taskCpus.toString)
    val execReqs = new ExecutorResourceRequests().cores(2).resource("gpu", 2)
    val taskReqs = new TaskResourceRequests().cpus(1).resource("gpu", 1)
    val rp = new ResourceProfile(execReqs.requests, taskReqs.requests)
    taskScheduler.sc.resourceProfileManager.addResourceProfile(rp)

    val numFreeCores = 2
    val workerOffers = IndexedSeq(
      new WorkerOffer("executor0", "host0", numFreeCores, Some("192.168.0.101:49625"),
        Map("gpu" -> Seq("0", "1").toBuffer), rp.id),
      new WorkerOffer("executor1", "host1", numFreeCores, Some("192.168.0.101:49627"),
        Map("gpu" -> Seq("0", "1").toBuffer), rp.id))
    val attempt1 = FakeTask.createBarrierTaskSet(3, rpId = rp.id)

    submitTasksAndCheck(workerOffers, Seq(attempt1)) { taskDescriptions =>
      assert(3 === taskDescriptions.length)
    }
  }

  test("schedule tasks for a barrier taskSet if all tasks can be launched together " +
    "diff ResourceProfile, but not enough gpus") {
    val taskCpus = 1
    val taskScheduler = setupSchedulerWithMaster(
      s"local[$taskCpus]", config.CPUS_PER_TASK.key -> taskCpus.toString)
    val execReqs = new ExecutorResourceRequests().cores(2).resource("gpu", 2)
    val taskReqs = new TaskResourceRequests().cpus(1).resource("gpu", 1)
    val rp = new ResourceProfile(execReqs.requests, taskReqs.requests)
    taskScheduler.sc.resourceProfileManager.addResourceProfile(rp)

    val numFreeCores = 2
    // make each of the worker offers only have 1 GPU, thus making it not enough
    val workerOffers = IndexedSeq(
      new WorkerOffer("executor0", "host0", numFreeCores, Some("192.168.0.101:49625"),
        Map("gpu" -> Seq("0").toBuffer), rp.id),
      new WorkerOffer("executor1", "host1", numFreeCores, Some("192.168.0.101:49627"),
        Map("gpu" -> Seq("0").toBuffer), rp.id))
    val attempt1 = FakeTask.createBarrierTaskSet(3, rpId = rp.id)

    submitTasksAndCheck(workerOffers, Seq(attempt1)) { taskDescriptions =>
      assert(0 === taskDescriptions.length)
    }
  }

  test("schedule tasks for a barrier taskSet if all tasks can be launched together") {
    val taskCpus = 2
    setupSchedulerWithMaster(s"local[$taskCpus]", config.CPUS_PER_TASK.key -> taskCpus.toString)

    val numFreeCores = 3
    val workerOffers = IndexedSeq(
      new WorkerOffer("executor0", "host0", numFreeCores, Some("192.168.0.101:49625")),
      new WorkerOffer("executor1", "host1", numFreeCores, Some("192.168.0.101:49627")),
      new WorkerOffer("executor2", "host2", numFreeCores, Some("192.168.0.101:49629")))
    val attempt1 = FakeTask.createBarrierTaskSet(3)

    // submit attempt 1, offer some resources, all tasks get launched together
    submitTasksAndCheck(workerOffers, Seq(attempt1)) { taskDescriptions =>
      assert(3 === taskDescriptions.length)
    }
  }

  test("SPARK-29263: barrier TaskSet can't schedule when higher prio taskset takes the slots") {
    val taskCpus = 2
    setupSchedulerWithMaster(s"local[$taskCpus]", config.CPUS_PER_TASK.key -> taskCpus.toString)

    val numFreeCores = 3
    val workerOffers = IndexedSeq(
      new WorkerOffer("executor0", "host0", numFreeCores, Some("192.168.0.101:49625")),
      new WorkerOffer("executor1", "host1", numFreeCores, Some("192.168.0.101:49627")),
      new WorkerOffer("executor2", "host2", numFreeCores, Some("192.168.0.101:49629")))
    val barrier = FakeTask.createBarrierTaskSet(3, stageId = 0, stageAttemptId = 0, priority = 1,
      ResourceProfile.DEFAULT_RESOURCE_PROFILE_ID)
    val highPrio = FakeTask.createTaskSet(1, stageId = 1, stageAttemptId = 0, priority = 0,
      rpId = ResourceProfile.DEFAULT_RESOURCE_PROFILE_ID)

    // submit highPrio and barrier taskSet
    // it schedules the highPrio task first, and then will not have enough slots to schedule
    // the barrier taskset
    submitTasksAndCheck(workerOffers, Seq(highPrio, barrier)) { taskDescriptions =>
      assert(1 === taskDescriptions.length)
    }
  }

  test("cancelTasks shall kill all the running tasks and fail the stage") {
    val taskScheduler = setupScheduler()

    taskScheduler.initialize(new FakeSchedulerBackend {
      override def killTask(
          taskId: Long,
          executorId: String,
          interruptThread: Boolean,
          reason: String): Unit = {
        // Since we only submit one stage attempt, the following call is sufficient to mark the
        // task as killed.
        taskScheduler.taskSetManagerForAttempt(0, 0).get.runningTasksSet.remove(taskId)
      }
    })

    val attempt1 = FakeTask.createTaskSet(10)

    val workerOffers = IndexedSeq(new WorkerOffer("executor0", "host0", 1),
      new WorkerOffer("executor1", "host1", 1))
    submitTasksAndCheck(workerOffers, Seq(attempt1)) { taskDescriptions =>
      assert(2 === taskDescriptions.length)
    }
    val tsm = taskScheduler.taskSetManagerForAttempt(0, 0).get
    assert(2 === tsm.runningTasks)

    taskScheduler.cancelTasks(0, false)
    assert(0 === tsm.runningTasks)
    assert(tsm.isZombie)
    assert(taskScheduler.taskSetManagerForAttempt(0, 0).isEmpty)
  }

  test("killAllTaskAttempts shall kill all the running tasks and not fail the stage") {
    val taskScheduler = setupScheduler()

    taskScheduler.initialize(new FakeSchedulerBackend {
      override def killTask(
          taskId: Long,
          executorId: String,
          interruptThread: Boolean,
          reason: String): Unit = {
        // Since we only submit one stage attempt, the following call is sufficient to mark the
        // task as killed.
        taskScheduler.taskSetManagerForAttempt(0, 0).get.runningTasksSet.remove(taskId)
      }
    })

    val attempt1 = FakeTask.createTaskSet(10)

    val workerOffers = IndexedSeq(new WorkerOffer("executor0", "host0", 1),
      new WorkerOffer("executor1", "host1", 1))
    submitTasksAndCheck(workerOffers, Seq(attempt1)) { taskDescriptions =>
      assert(2 === taskDescriptions.length)
    }
    val tsm = taskScheduler.taskSetManagerForAttempt(0, 0).get
    assert(2 === tsm.runningTasks)

    taskScheduler.killAllTaskAttempts(0, false, "test")
    assert(0 === tsm.runningTasks)
    assert(!tsm.isZombie)
    assert(taskScheduler.taskSetManagerForAttempt(0, 0).isDefined)
  }

  test("mark taskset for a barrier stage as zombie in case a task fails") {
    val taskScheduler = setupScheduler()

    val attempt = FakeTask.createBarrierTaskSet(3)
    taskScheduler.submitTasks(attempt)

    val tsm = taskScheduler.taskSetManagerForAttempt(0, 0).get
    val offers = (0 until 3).map{ idx =>
      WorkerOffer(s"exec-$idx", s"host-$idx", 1, Some(s"192.168.0.101:4962$idx"))
    }
    taskScheduler.resourceOffers(offers)
    assert(tsm.runningTasks === 3)

    // Fail a task from the stage attempt.
    tsm.handleFailedTask(tsm.taskAttempts.head.head.taskId, TaskState.FAILED, TaskKilled("test"))
    assert(tsm.isZombie)
  }

  test("Scheduler correctly accounts for GPUs per task") {
    val taskCpus = 1
    val taskGpus = 1
    val executorGpus = 4
    val executorCpus = 4

    setupScheduler(numCores = executorCpus,
      config.CPUS_PER_TASK.key -> taskCpus.toString,
      TASK_GPU_ID.amountConf -> taskGpus.toString,
      EXECUTOR_GPU_ID.amountConf -> executorGpus.toString,
      config.EXECUTOR_CORES.key -> executorCpus.toString)
    val taskSet = FakeTask.createTaskSet(3)

    val numFreeCores = 2
    val resources = Map(GPU -> ArrayBuffer("0", "1", "2", "3"))
    val singleCoreWorkerOffers =
      IndexedSeq(new WorkerOffer("executor0", "host0", numFreeCores, None, resources))
    val zeroGpuWorkerOffers =
      IndexedSeq(new WorkerOffer("executor0", "host0", numFreeCores, None, Map.empty))
    // WorkerOffer doesn't contain GPU resource, don't launch any task.
    submitTasksAndCheck(zeroGpuWorkerOffers, Seq(taskSet)) { taskDescriptions =>
      assert(0 === taskDescriptions.length)
      assert(!failedTaskSet)
    }

    // Launch tasks on executor that satisfies resource requirements.
    val taskDescriptions = taskScheduler.resourceOffers(singleCoreWorkerOffers).flatten
    assert(2 === taskDescriptions.length)
    assert(!failedTaskSet)
    assert(ArrayBuffer("0") === taskDescriptions(0).resources.get(GPU).get.addresses)
    assert(ArrayBuffer("1") === taskDescriptions(1).resources.get(GPU).get.addresses)
  }

  test("Scheduler correctly accounts for GPUs per task with fractional amount") {
    val taskCpus = 1
    val taskGpus = 0.33
    val executorGpus = 1
    val executorCpus = 4

    setupScheduler(numCores = executorCpus,
      config.CPUS_PER_TASK.key -> taskCpus.toString,
      TASK_GPU_ID.amountConf -> taskGpus.toString,
      EXECUTOR_GPU_ID.amountConf -> executorGpus.toString,
      config.EXECUTOR_CORES.key -> executorCpus.toString)
    val taskSet = FakeTask.createTaskSet(5)

    val numFreeCores = 4
    val resources = Map(GPU -> ArrayBuffer("0", "0", "0"))
    val singleCoreWorkerOffers =
      IndexedSeq(new WorkerOffer("executor0", "host0", numFreeCores, None, resources))

    // Launch tasks on executor that satisfies resource requirements.
    submitTasksAndCheck(singleCoreWorkerOffers, Seq(taskSet)) { taskDescriptions =>
      assert(3 === taskDescriptions.length)
      assert(!failedTaskSet)
      assert(ArrayBuffer("0") === taskDescriptions(0).resources.get(GPU).get.addresses)
      assert(ArrayBuffer("0") === taskDescriptions(1).resources.get(GPU).get.addresses)
      assert(ArrayBuffer("0") === taskDescriptions(2).resources.get(GPU).get.addresses)
    }
  }

  test("Scheduler works with multiple ResourceProfiles and gpus") {
    val taskCpus = 1
    val taskGpus = 1
    val executorGpus = 4
    val executorCpus = 4

    val taskScheduler = setupScheduler(numCores = executorCpus,
      config.CPUS_PER_TASK.key -> taskCpus.toString,
      TASK_GPU_ID.amountConf -> taskGpus.toString,
      EXECUTOR_GPU_ID.amountConf -> executorGpus.toString,
      config.EXECUTOR_CORES.key -> executorCpus.toString)

    val ereqs = new ExecutorResourceRequests().cores(6).resource(GPU, 6)
    val treqs = new TaskResourceRequests().cpus(2).resource(GPU, 2)
    val rp = new ResourceProfile(ereqs.requests, treqs.requests)
    taskScheduler.sc.resourceProfileManager.addResourceProfile(rp)
    val taskSet = FakeTask.createTaskSet(3)
    val rpTaskSet = FakeTask.createTaskSet(5, stageId = 1, stageAttemptId = 0,
      priority = 0, rpId = rp.id)

    val resourcesDefaultProf = Map(GPU -> ArrayBuffer("0", "1", "2", "3"))
    val resources = Map(GPU -> ArrayBuffer("4", "5", "6", "7", "8", "9"))

    val workerOffers =
      IndexedSeq(new WorkerOffer("executor0", "host0", 2, None, resourcesDefaultProf),
      new WorkerOffer("executor1", "host1", 6, None, resources, rp.id))
    // should have 2 for default profile and 2 for additional resource profile
    submitTasksAndCheck(workerOffers, Seq(taskSet, rpTaskSet)) { taskDescriptions =>
      assert(5 === taskDescriptions.length)
      var has2Gpus = 0
      var has1Gpu = 0
      for (tDesc <- taskDescriptions) {
        assert(tDesc.resources.contains(GPU))
        if (tDesc.resources(GPU).addresses.size == 2) {
          has2Gpus += 1
        }
        if (tDesc.resources(GPU).addresses.size == 1) {
          has1Gpu += 1
        }
      }
      assert(has2Gpus == 3)
      assert(has1Gpu == 2)
    }

    val resources3 = Map(GPU -> ArrayBuffer("14", "15", "16", "17", "18", "19"))

    // clear the first 2 worker offers so they don't have any room and add a third
    // for the resource profile
    val workerOffers3 = IndexedSeq(
      new WorkerOffer("executor0", "host0", 0, None, Map.empty),
      new WorkerOffer("executor1", "host1", 0, None, Map.empty, rp.id),
      new WorkerOffer("executor2", "host2", 6, None, resources3, rp.id))
    submitTasksAndCheck(workerOffers3) { taskDescriptions =>
      assert(2 === taskDescriptions.length)
      assert(taskDescriptions.head.resources.contains(GPU))
      assert(2 == taskDescriptions.head.resources(GPU).addresses.size)
    }
  }

  private def setupSchedulerForDecommissionTests(clock: Clock, numTasks: Int): TaskSchedulerImpl = {
    // one task per host
    val numHosts = numTasks
    val conf = new SparkConf()
      .setMaster(s"local[$numHosts]")
      .setAppName("TaskSchedulerImplSuite")
      .set(config.CPUS_PER_TASK.key, "1")
    sc = new SparkContext(conf)
    val maxTaskFailures = sc.conf.get(config.TASK_MAX_FAILURES)
    taskScheduler = new TaskSchedulerImpl(sc, maxTaskFailures, clock = clock) {
      override def createTaskSetManager(taskSet: TaskSet, maxFailures: Int): TaskSetManager = {
        val tsm = super.createTaskSetManager(taskSet, maxFailures)
        // we need to create a spied tsm so that we can see the copies running
        val tsmSpy = spy(tsm)
        stageToMockTaskSetManager(taskSet.stageId) = tsmSpy
        tsmSpy
      }
    }
    setupHelper()
    // Spawn the tasks on different executors/hosts
    taskScheduler.submitTasks(FakeTask.createTaskSet(numTasks))
    for (i <- 0 until numTasks) {
      val executorId = s"executor$i"
      val taskDescriptions = taskScheduler.resourceOffers(IndexedSeq(WorkerOffer(
         executorId, s"host$i", 1))).flatten
      assert(taskDescriptions.size === 1)
      assert(taskDescriptions(0).executorId == executorId)
      assert(taskDescriptions(0).index === i)
    }
    taskScheduler
  }

  test("scheduler should keep the decommission state where host was decommissioned") {
    val clock = new ManualClock(10000L)
    val scheduler = setupSchedulerForDecommissionTests(clock, 2)
    val decomTime = clock.getTimeMillis()
    scheduler.executorDecommission("executor0", ExecutorDecommissionInfo("0", None))
    scheduler.executorDecommission("executor1", ExecutorDecommissionInfo("1", Some("host1")))

    assert(scheduler.getExecutorDecommissionState("executor0")
      === Some(ExecutorDecommissionState(decomTime, None)))
    assert(scheduler.getExecutorDecommissionState("executor1")
      === Some(ExecutorDecommissionState(decomTime, Some("host1"))))
    assert(scheduler.getExecutorDecommissionState("executor2").isEmpty)
  }

  test("test full decommissioning flow") {
    val clock = new ManualClock(10000L)
    val scheduler = setupSchedulerForDecommissionTests(clock, 2)
    val manager = stageToMockTaskSetManager(0)
    // The task started should be running.
    assert(manager.copiesRunning.take(2) === Array(1, 1))

    // executor 0 is decommissioned after loosing
    assert(scheduler.getExecutorDecommissionState("executor0").isEmpty)
    scheduler.executorLost("executor0", ExecutorExited(0, false, "normal"))
    assert(scheduler.getExecutorDecommissionState("executor0").isEmpty)
    scheduler.executorDecommission("executor0", ExecutorDecommissionInfo("", None))
    assert(scheduler.getExecutorDecommissionState("executor0").isEmpty)

    // 0th task just died above
    assert(manager.copiesRunning.take(2) === Array(0, 1))

    assert(scheduler.executorsPendingDecommission.isEmpty)
    clock.advance(5000)

    // executor1 hasn't been decommissioned yet
    assert(scheduler.getExecutorDecommissionState("executor1").isEmpty)

    // executor 1 is decommissioned before loosing
    scheduler.executorDecommission("executor1", ExecutorDecommissionInfo("", None))
    assert(scheduler.getExecutorDecommissionState("executor1").isDefined)
    clock.advance(2000)

    // executor1 is eventually lost
    scheduler.executorLost("executor1", ExecutorExited(0, false, "normal"))
    assert(scheduler.executorsPendingDecommission.isEmpty)
    // So now both the tasks are no longer running
    assert(manager.copiesRunning.take(2) === Array(0, 0))
    clock.advance(2000)

    // Now give it some resources and both tasks should be rerun
    val taskDescriptions = taskScheduler.resourceOffers(IndexedSeq(
      WorkerOffer("executor2", "host2", 1), WorkerOffer("executor3", "host3", 1))).flatten
    assert(taskDescriptions.size === 2)
    assert(taskDescriptions.map(_.index).sorted == Seq(0, 1))
    assert(manager.copiesRunning.take(2) === Array(1, 1))
  }

  /**
   * Used by tests to simulate a task failure. This calls the failure handler explicitly, to ensure
   * that all the state is updated when this method returns. Otherwise, there's no way to know when
   * that happens, since the operation is performed asynchronously by the TaskResultGetter.
   */
  private def failTask(
      tid: Long,
      state: TaskState.TaskState,
      reason: TaskFailedReason,
      tsm: TaskSetManager): Unit = {
    taskScheduler.statusUpdate(tid, state, ByteBuffer.allocate(0))
    taskScheduler.handleFailedTask(tsm, tid, state, reason)
  }

}<|MERGE_RESOLUTION|>--- conflicted
+++ resolved
@@ -1312,19 +1312,10 @@
   test("scheduler checks for executors that can be expired from excludeOnFailure") {
     taskScheduler = setupScheduler()
 
-<<<<<<< HEAD
     submitTasksAndCheck(taskSets =
       Seq(FakeTask.createTaskSet(1, stageId = 0, stageAttemptId = 0))) { taskDescriptions =>
-      verify(blacklist).applyBlacklistTimeout()
-    }
-=======
-    taskScheduler.submitTasks(FakeTask.createTaskSet(1, stageId = 0, stageAttemptId = 0))
-    taskScheduler.resourceOffers(IndexedSeq(
-      new WorkerOffer("executor0", "host0", 1)
-    )).flatten
-
-    verify(healthTracker).applyExcludeOnFailureTimeout()
->>>>>>> b665d588
+      verify(healthTracker).applyExcludeOnFailureTimeout()
+    }
   }
 
   test("if an executor is lost then the state for its running tasks is cleaned up (SPARK-18553)") {
