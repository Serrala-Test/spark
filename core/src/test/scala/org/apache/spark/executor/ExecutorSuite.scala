/*
 * Licensed to the Apache Software Foundation (ASF) under one or more
 * contributor license agreements.  See the NOTICE file distributed with
 * this work for additional information regarding copyright ownership.
 * The ASF licenses this file to You under the Apache License, Version 2.0
 * (the "License"); you may not use this file except in compliance with
 * the License.  You may obtain a copy of the License at
 *
 *    http://www.apache.org/licenses/LICENSE-2.0
 *
 * Unless required by applicable law or agreed to in writing, software
 * distributed under the License is distributed on an "AS IS" BASIS,
 * WITHOUT WARRANTIES OR CONDITIONS OF ANY KIND, either express or implied.
 * See the License for the specific language governing permissions and
 * limitations under the License.
 */

package org.apache.spark.executor

import java.io.{Externalizable, ObjectInput, ObjectOutput}
import java.nio.ByteBuffer
import java.util.Properties
import java.util.concurrent.{CountDownLatch, TimeUnit}

import scala.collection.mutable.Map
import scala.concurrent.duration._

import org.mockito.ArgumentCaptor
import org.mockito.Matchers.{any, eq => meq}
import org.mockito.Mockito.{inOrder, when}
import org.mockito.invocation.InvocationOnMock
import org.mockito.stubbing.Answer
import org.scalatest.concurrent.Eventually
import org.scalatest.mock.MockitoSugar

import org.apache.spark._
import org.apache.spark.TaskState.TaskState
import org.apache.spark.memory.MemoryManager
import org.apache.spark.metrics.MetricsSystem
import org.apache.spark.rdd.RDD
import org.apache.spark.rpc.RpcEnv
import org.apache.spark.scheduler.{FakeTask, ResultTask, TaskDescription}
import org.apache.spark.serializer.JavaSerializer
import org.apache.spark.shuffle.FetchFailedException
import org.apache.spark.storage.BlockManagerId

class ExecutorSuite extends SparkFunSuite with LocalSparkContext with MockitoSugar with Eventually {

  test("SPARK-15963: Catch `TaskKilledException` correctly in Executor.TaskRunner") {
    // mock some objects to make Executor.launchTask() happy
    val conf = new SparkConf
    val serializer = new JavaSerializer(conf)
    val env = createMockEnv(conf, serializer)
    val serializedTask = serializer.newInstance().serialize(new FakeTask(0, 0))
    val taskDescription = createFakeTaskDescription(serializedTask)

    // we use latches to force the program to run in this order:
    // +-----------------------------+---------------------------------------+
    // |      main test thread       |      worker thread                    |
    // +-----------------------------+---------------------------------------+
    // |    executor.launchTask()    |                                       |
    // |                             | TaskRunner.run() begins               |
    // |                             |          ...                          |
    // |                             | execBackend.statusUpdate  // 1st time |
    // | executor.killAllTasks(true) |                                       |
    // |                             |          ...                          |
    // |                             |  task = ser.deserialize               |
    // |                             |          ...                          |
    // |                             | execBackend.statusUpdate  // 2nd time |
    // |                             |          ...                          |
    // |                             |   TaskRunner.run() ends               |
    // |       check results         |                                       |
    // +-----------------------------+---------------------------------------+

    val executorSuiteHelper = new ExecutorSuiteHelper

    val mockExecutorBackend = mock[ExecutorBackend]
    when(mockExecutorBackend.statusUpdate(any(), any(), any()))
      .thenAnswer(new Answer[Unit] {
        var firstTime = true
        override def answer(invocationOnMock: InvocationOnMock): Unit = {
          if (firstTime) {
            executorSuiteHelper.latch1.countDown()
            // here between latch1 and latch2, executor.killAllTasks() is called
            executorSuiteHelper.latch2.await()
            firstTime = false
          }
          else {
            // save the returned `taskState` and `testFailedReason` into `executorSuiteHelper`
            val taskState = invocationOnMock.getArguments()(1).asInstanceOf[TaskState]
            executorSuiteHelper.taskState = taskState
            val taskEndReason = invocationOnMock.getArguments()(2).asInstanceOf[ByteBuffer]
            executorSuiteHelper.testFailedReason =
              serializer.newInstance().deserialize(taskEndReason)
            // let the main test thread check `taskState` and `testFailedReason`
            executorSuiteHelper.latch3.countDown()
          }
        }
      })

    var executor: Executor = null
    try {
      executor = new Executor("id", "localhost", env, userClassPath = Nil, isLocal = true)
      // the task will be launched in a dedicated worker thread
      executor.launchTask(mockExecutorBackend, taskDescription)

      if (!executorSuiteHelper.latch1.await(5, TimeUnit.SECONDS)) {
        fail("executor did not send first status update in time")
      }
      // we know the task will be started, but not yet deserialized, because of the latches we
      // use in mockExecutorBackend.
      executor.killAllTasks(true)
      executorSuiteHelper.latch2.countDown()
      if (!executorSuiteHelper.latch3.await(5, TimeUnit.SECONDS)) {
        fail("executor did not send second status update in time")
      }

      // `testFailedReason` should be `TaskKilled`; `taskState` should be `KILLED`
      assert(executorSuiteHelper.testFailedReason === TaskKilled)
      assert(executorSuiteHelper.taskState === TaskState.KILLED)
    }
    finally {
      if (executor != null) {
        executor.stop()
      }
    }
  }

<<<<<<< HEAD
  test("SPARK-19276: Handle FetchFailedExceptions that are hidden by user exceptions") {
    val conf = new SparkConf().setMaster("local").setAppName("executor suite test")
    sc = new SparkContext(conf)
    val serializer = SparkEnv.get.closureSerializer.newInstance()
    val resultFunc = (context: TaskContext, itr: Iterator[Int]) => itr.size

    // Submit a job where a fetch failure is thrown, but user code has a try/catch which hides
    // the fetch failure.  The executor should still tell the driver that the task failed due to a
    // fetch failure, not a generic exception from user code.
    val inputRDD = new FetchFailureThrowingRDD(sc)
    val secondRDD = new FetchFailureHidingRDD(sc, inputRDD)
    val taskBinary = sc.broadcast(serializer.serialize((secondRDD, resultFunc)).array())
    val serializedTaskMetrics = serializer.serialize(TaskMetrics.registered).array()
    val task = new ResultTask(
      stageId = 1,
      stageAttemptId = 0,
      taskBinary = taskBinary,
      partition = secondRDD.partitions(0),
      locs = Seq(),
      outputId = 0,
      localProperties = new Properties(),
      serializedTaskMetrics = serializedTaskMetrics
    )

    val serTask = serializer.serialize(task)
    val taskDescription = createFakeTaskDescription(serTask)

    val failReason = runTaskAndGetFailReason(taskDescription)
    assert(failReason.isInstanceOf[FetchFailed])
=======
  test("Gracefully handle error in task deserialization") {
    val conf = new SparkConf
    val serializer = new JavaSerializer(conf)
    val env = createMockEnv(conf, serializer)
    val serializedTask = serializer.newInstance().serialize(new NonDeserializableTask)
    val taskDescription = createFakeTaskDescription(serializedTask)

    val failReason = runTaskAndGetFailReason(taskDescription)
    failReason match {
      case ef: ExceptionFailure =>
        assert(ef.exception.isDefined)
        assert(ef.exception.get.getMessage() === NonDeserializableTask.errorMsg)
      case _ =>
        fail(s"unexpected failure type: $failReason")
    }
>>>>>>> 4ba9c6c4
  }

  private def createMockEnv(conf: SparkConf, serializer: JavaSerializer): SparkEnv = {
    val mockEnv = mock[SparkEnv]
    val mockRpcEnv = mock[RpcEnv]
    val mockMetricsSystem = mock[MetricsSystem]
    val mockMemoryManager = mock[MemoryManager]
    when(mockEnv.conf).thenReturn(conf)
    when(mockEnv.serializer).thenReturn(serializer)
    when(mockEnv.rpcEnv).thenReturn(mockRpcEnv)
    when(mockEnv.metricsSystem).thenReturn(mockMetricsSystem)
    when(mockEnv.memoryManager).thenReturn(mockMemoryManager)
    when(mockEnv.closureSerializer).thenReturn(serializer)
    SparkEnv.set(mockEnv)
    mockEnv
  }

  private def createFakeTaskDescription(serializedTask: ByteBuffer): TaskDescription = {
    new TaskDescription(
      taskId = 0,
      attemptNumber = 0,
      executorId = "",
      name = "",
      index = 0,
      addedFiles = Map[String, Long](),
      addedJars = Map[String, Long](),
      properties = new Properties,
      serializedTask)
  }

  private def runTaskAndGetFailReason(taskDescription: TaskDescription): TaskFailedReason = {
    val mockBackend = mock[ExecutorBackend]
    var executor: Executor = null
    try {
      executor = new Executor("id", "localhost", SparkEnv.get, userClassPath = Nil, isLocal = true)
      // the task will be launched in a dedicated worker thread
      executor.launchTask(mockBackend, taskDescription)
      eventually(timeout(5 seconds), interval(10 milliseconds)) {
        assert(executor.numRunningTasks === 0)
      }
    } finally {
      if (executor != null) {
        executor.stop()
      }
    }
    val orderedMock = inOrder(mockBackend)
    val statusCaptor = ArgumentCaptor.forClass(classOf[ByteBuffer])
    orderedMock.verify(mockBackend)
      .statusUpdate(meq(0L), meq(TaskState.RUNNING), statusCaptor.capture())
    orderedMock.verify(mockBackend)
      .statusUpdate(meq(0L), meq(TaskState.FAILED), statusCaptor.capture())
    // first statusUpdate for RUNNING has empty data
    assert(statusCaptor.getAllValues().get(0).remaining() === 0)
    // second update is more interesting
    val failureData = statusCaptor.getAllValues.get(1)
    SparkEnv.get.closureSerializer.newInstance().deserialize[TaskFailedReason](failureData)
  }
<<<<<<< HEAD
}

class FetchFailureThrowingRDD(sc: SparkContext) extends RDD[Int](sc, Nil) {
  override def compute(split: Partition, context: TaskContext): Iterator[Int] = {
    new Iterator[Int] {
      override def hasNext: Boolean = true
      override def next(): Int = {
        throw new FetchFailedException(
          bmAddress = BlockManagerId("1", "hostA", 1234),
          shuffleId = 0,
          mapId = 0,
          reduceId = 0,
          message = "fake fetch failure"
        )
      }
    }
  }
  override protected def getPartitions: Array[Partition] = {
    Array(new SimplePartition)
  }
}

class SimplePartition extends Partition {
  override def index: Int = 0
}

class FetchFailureHidingRDD(
    sc: SparkContext,
    val input: FetchFailureThrowingRDD) extends RDD[Int](input) {
  override def compute(split: Partition, context: TaskContext): Iterator[Int] = {
    val inItr = input.compute(split, context)
    try {
      Iterator(inItr.size)
    } catch {
      case t: Throwable =>
        throw new RuntimeException("User Exception that hides the original exception", t)
    }
  }

  override protected def getPartitions: Array[Partition] = {
    Array(new SimplePartition)
  }
=======
>>>>>>> 4ba9c6c4
}

// Helps to test("SPARK-15963")
private class ExecutorSuiteHelper {

  val latch1 = new CountDownLatch(1)
  val latch2 = new CountDownLatch(1)
  val latch3 = new CountDownLatch(1)

  @volatile var taskState: TaskState = _
  @volatile var testFailedReason: TaskFailedReason = _
}

private class NonDeserializableTask extends FakeTask(0, 0) with Externalizable {
  def writeExternal(out: ObjectOutput): Unit = {}
  def readExternal(in: ObjectInput): Unit = {
<<<<<<< HEAD
    throw new RuntimeException("failure in deserialization")
  }
=======
    throw new RuntimeException(NonDeserializableTask.errorMsg)
  }
}

private object NonDeserializableTask {
  val errorMsg = "failure in deserialization"
>>>>>>> 4ba9c6c4
}<|MERGE_RESOLUTION|>--- conflicted
+++ resolved
@@ -126,7 +126,6 @@
     }
   }
 
-<<<<<<< HEAD
   test("SPARK-19276: Handle FetchFailedExceptions that are hidden by user exceptions") {
     val conf = new SparkConf().setMaster("local").setAppName("executor suite test")
     sc = new SparkContext(conf)
@@ -156,7 +155,8 @@
 
     val failReason = runTaskAndGetFailReason(taskDescription)
     assert(failReason.isInstanceOf[FetchFailed])
-=======
+  }
+
   test("Gracefully handle error in task deserialization") {
     val conf = new SparkConf
     val serializer = new JavaSerializer(conf)
@@ -172,7 +172,6 @@
       case _ =>
         fail(s"unexpected failure type: $failReason")
     }
->>>>>>> 4ba9c6c4
   }
 
   private def createMockEnv(conf: SparkConf, serializer: JavaSerializer): SparkEnv = {
@@ -230,7 +229,6 @@
     val failureData = statusCaptor.getAllValues.get(1)
     SparkEnv.get.closureSerializer.newInstance().deserialize[TaskFailedReason](failureData)
   }
-<<<<<<< HEAD
 }
 
 class FetchFailureThrowingRDD(sc: SparkContext) extends RDD[Int](sc, Nil) {
@@ -273,8 +271,6 @@
   override protected def getPartitions: Array[Partition] = {
     Array(new SimplePartition)
   }
-=======
->>>>>>> 4ba9c6c4
 }
 
 // Helps to test("SPARK-15963")
@@ -291,15 +287,10 @@
 private class NonDeserializableTask extends FakeTask(0, 0) with Externalizable {
   def writeExternal(out: ObjectOutput): Unit = {}
   def readExternal(in: ObjectInput): Unit = {
-<<<<<<< HEAD
-    throw new RuntimeException("failure in deserialization")
-  }
-=======
     throw new RuntimeException(NonDeserializableTask.errorMsg)
   }
 }
 
 private object NonDeserializableTask {
   val errorMsg = "failure in deserialization"
->>>>>>> 4ba9c6c4
 }