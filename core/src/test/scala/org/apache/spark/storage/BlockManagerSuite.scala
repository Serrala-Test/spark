--- conflicted
+++ resolved
@@ -107,14 +107,10 @@
     rpcEnv = RpcEnv.create("test", "localhost", 0, conf, securityMgr)
     conf.set("spark.driver.port", rpcEnv.address.port.toString)
 
-<<<<<<< HEAD
-    sc = new SparkContext("local", "test", conf)
-=======
     // Mock SparkContext to reduce the memory usage of tests. It's fine since the only reason we
     // need to create a SparkContext is to initialize LiveListenerBus.
     sc = mock(classOf[SparkContext])
     when(sc.conf).thenReturn(conf)
->>>>>>> 5e47a805
     master = new BlockManagerMaster(rpcEnv.setupEndpoint("blockmanager",
       new BlockManagerMasterEndpoint(rpcEnv, true, conf,
         new LiveListenerBus(sc))), conf, true)
