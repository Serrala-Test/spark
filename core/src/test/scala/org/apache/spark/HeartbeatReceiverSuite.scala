--- conflicted
+++ resolved
@@ -270,15 +270,9 @@
     clusterManagerEndpoint: RpcEndpointRef)
   extends CoarseGrainedSchedulerBackend(scheduler, rpcEnv) {
 
-<<<<<<< HEAD
-  protected override def doRequestTotalExecutors(requestedTotal: Int): Boolean = {
-    clusterManagerEndpoint.askWithRetry[Boolean](
-      RequestExecutors(requestedTotal, localityAwareTasks, hostToLocalTaskCount, Set.empty[String]))
-=======
   protected override def doRequestTotalExecutors(requestedTotal: Int): Future[Boolean] = {
     clusterManagerEndpoint.ask[Boolean](
-      RequestExecutors(requestedTotal, localityAwareTasks, hostToLocalTaskCount))
->>>>>>> 248922fd
+      RequestExecutors(requestedTotal, localityAwareTasks, hostToLocalTaskCount, Set.empty[String]))
   }
 
   protected override def doKillExecutors(executorIds: Seq[String]): Future[Boolean] = {
