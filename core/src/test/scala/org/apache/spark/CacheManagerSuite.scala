--- conflicted
+++ resolved
@@ -82,18 +82,6 @@
     assert(value.toList === List(5, 6, 7))
   }
 
-<<<<<<< HEAD
-  test("get uncached local rdd") {
-    // Local computation should not persist the resulting value, so don't expect a put().
-    when(blockManager.get(RDDBlockId(0, 0))).thenReturn(None)
-
-    val context = new TaskContextImpl(0, 0, 0, 0, null, null, runningLocally = true)
-    val value = cacheManager.getOrCompute(rdd, split, context, StorageLevel.MEMORY_ONLY)
-    assert(value.toList === List(1, 2, 3, 4))
-  }
-
-=======
->>>>>>> bcc7373f
   test("verify task metrics updated correctly") {
     cacheManager = sc.env.cacheManager
     val context = TaskContext.empty()
