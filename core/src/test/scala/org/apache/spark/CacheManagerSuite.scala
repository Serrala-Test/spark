--- conflicted
+++ resolved
@@ -64,12 +64,8 @@
 
   test("get cached rdd") {
     expecting {
-<<<<<<< HEAD
-      blockManager.get(RDDBlockId(0, 0)).andReturn(Some(Array(5, 6, 7).iterator))
-=======
       val result = new BlockResult(ArrayBuffer(5, 6, 7).iterator, DataReadMethod.Memory, 12)
       blockManager.get(RDDBlockId(0, 0)).andReturn(Some(result))
->>>>>>> d4c30cd9
     }
 
     whenExecuting(blockManager) {
