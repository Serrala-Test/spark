/*
 * Licensed to the Apache Software Foundation (ASF) under one or more
 * contributor license agreements.  See the NOTICE file distributed with
 * this work for additional information regarding copyright ownership.
 * The ASF licenses this file to You under the Apache License, Version 2.0
 * (the "License"); you may not use this file except in compliance with
 * the License.  You may obtain a copy of the License at
 *
 *    http://www.apache.org/licenses/LICENSE-2.0
 *
 * Unless required by applicable law or agreed to in writing, software
 * distributed under the License is distributed on an "AS IS" BASIS,
 * WITHOUT WARRANTIES OR CONDITIONS OF ANY KIND, either express or implied.
 * See the License for the specific language governing permissions and
 * limitations under the License.
 */

package org.apache.spark.ui

<<<<<<< HEAD
import java.net.URL
import javax.servlet.http.{HttpServletResponse, HttpServletRequest}
=======
import java.net.{HttpURLConnection, URL}
import javax.servlet.http.HttpServletRequest
>>>>>>> 73db132b

import scala.collection.JavaConversions._
import scala.xml.Node

import org.json4s._
import org.json4s.jackson.JsonMethods
import org.openqa.selenium.htmlunit.HtmlUnitDriver
import org.openqa.selenium.{By, WebDriver}
import org.scalatest._
import org.scalatest.concurrent.Eventually._
import org.scalatest.selenium.WebBrowser
import org.scalatest.time.SpanSugar._

import org.apache.spark.LocalSparkContext._
import org.apache.spark._
import org.apache.spark.api.java.StorageLevels
import org.apache.spark.deploy.history.HistoryServerSuite
import org.apache.spark.shuffle.FetchFailedException
import org.apache.spark.status.api.v1.{StageStatus, CustomObjectMapper}

/**
 * Selenium tests for the Spark Web UI.
 */
class UISeleniumSuite extends FunSuite with WebBrowser with Matchers with BeforeAndAfterAll {

  implicit var webDriver: WebDriver = _
  implicit val formats = DefaultFormats


  override def beforeAll(): Unit = {
    webDriver = new HtmlUnitDriver
  }

  override def afterAll(): Unit = {
    if (webDriver != null) {
      webDriver.quit()
    }
  }

  /**
   * Create a test SparkContext with the SparkUI enabled.
   * It is safe to `get` the SparkUI directly from the SparkContext returned here.
   */
  private def newSparkContext(killEnabled: Boolean = true): SparkContext = {
    val conf = new SparkConf()
      .setMaster("local")
      .setAppName("test")
      .set("spark.ui.enabled", "true")
      .set("spark.ui.port", "0")
      .set("spark.ui.killEnabled", killEnabled.toString)
    val sc = new SparkContext(conf)
    assert(sc.ui.isDefined)
    sc
  }

  test("effects of unpersist() / persist() should be reflected") {
    // Regression test for SPARK-2527
    withSpark(newSparkContext()) { sc =>
      val ui = sc.ui.get
      val rdd = sc.parallelize(Seq(1, 2, 3))
      rdd.persist(StorageLevels.DISK_ONLY).count()
      eventually(timeout(5 seconds), interval(50 milliseconds)) {
        goToUi(ui, "/storage")
        val tableRowText = findAll(cssSelector("#storage-by-rdd-table td")).map(_.text).toSeq
        tableRowText should contain (StorageLevels.DISK_ONLY.description)
      }
      eventually(timeout(5 seconds), interval(50 milliseconds)) {
        goToUi(ui, "/storage/rdd/?id=0")
        val tableRowText = findAll(cssSelector("#rdd-storage-by-block-table td")).map(_.text).toSeq
        tableRowText should contain (StorageLevels.DISK_ONLY.description)
      }

      val storageJson = getJson(ui, "storage/rdd")
      storageJson.children.length should be (1)
      (storageJson \ "storageLevel").extract[String] should be (StorageLevels.DISK_ONLY.description)
      val rddJson = getJson(ui, "storage/rdd/0")
      (rddJson  \ "storageLevel").extract[String] should be (StorageLevels.DISK_ONLY.description)

      rdd.unpersist()
      rdd.persist(StorageLevels.MEMORY_ONLY).count()
      eventually(timeout(5 seconds), interval(50 milliseconds)) {
        goToUi(ui, "/storage")
        val tableRowText = findAll(cssSelector("#storage-by-rdd-table td")).map(_.text).toSeq
        tableRowText should contain (StorageLevels.MEMORY_ONLY.description)
      }
      eventually(timeout(5 seconds), interval(50 milliseconds)) {
        goToUi(ui, "/storage/rdd/?id=0")
        val tableRowText = findAll(cssSelector("#rdd-storage-by-block-table td")).map(_.text).toSeq
        tableRowText should contain (StorageLevels.MEMORY_ONLY.description)
      }

      val updatedStorageJson = getJson(ui, "storage/rdd")
      updatedStorageJson.children.length should be (1)
      (updatedStorageJson \ "storageLevel").extract[String] should be (
        StorageLevels.MEMORY_ONLY.description)
      val updatedRddJson = getJson(ui, "storage/rdd/0")
      (updatedRddJson  \ "storageLevel").extract[String] should be (
        StorageLevels.MEMORY_ONLY.description)
    }
  }

  test("failed stages should not appear to be active") {
    withSpark(newSparkContext()) { sc =>
      // Regression test for SPARK-3021
      intercept[SparkException] {
        sc.parallelize(1 to 10).map { x => throw new Exception()}.collect()
      }
      eventually(timeout(5 seconds), interval(50 milliseconds)) {
        goToUi(sc, "/stages")
        find(id("active")) should be(None)  // Since we hide empty tables
        find(id("failed")).get.text should be("Failed Stages (1)")
      }
      val stageJson = getJson(sc.ui.get, "stages")
      stageJson.children.length should be (1)
      (stageJson \ "status").extract[String] should be (StageStatus.Failed.name())

      // Regression test for SPARK-2105
      class NotSerializable
      val unserializableObject = new NotSerializable
      intercept[SparkException] {
        sc.parallelize(1 to 10).map { x => unserializableObject}.collect()
      }
      eventually(timeout(5 seconds), interval(50 milliseconds)) {
        goToUi(sc, "/stages")
        find(id("active")) should be(None)  // Since we hide empty tables
        // The failure occurs before the stage becomes active, hence we should still show only one
        // failed stage, not two:
        find(id("failed")).get.text should be("Failed Stages (1)")
      }

      val updatedStageJson = getJson(sc.ui.get, "stages")
      updatedStageJson should be (stageJson)
    }
  }

  test("spark.ui.killEnabled should properly control kill button display") {
    def hasKillLink: Boolean = find(className("kill-link")).isDefined
    def runSlowJob(sc: SparkContext) {
      sc.parallelize(1 to 10).map{x => Thread.sleep(10000); x}.countAsync()
    }

    withSpark(newSparkContext(killEnabled = true)) { sc =>
      runSlowJob(sc)
      eventually(timeout(5 seconds), interval(50 milliseconds)) {
        goToUi(sc, "/stages")
        assert(hasKillLink)
      }
    }

    withSpark(newSparkContext(killEnabled = false)) { sc =>
      runSlowJob(sc)
      eventually(timeout(5 seconds), interval(50 milliseconds)) {
        goToUi(sc, "/stages")
        assert(!hasKillLink)
      }
    }
  }

  test("jobs page should not display job group name unless some job was submitted in a job group") {
    withSpark(newSparkContext()) { sc =>
      // If no job has been run in a job group, then "(Job Group)" should not appear in the header
      sc.parallelize(Seq(1, 2, 3)).count()
      eventually(timeout(5 seconds), interval(50 milliseconds)) {
        goToUi(sc, "/jobs")
        val tableHeaders = findAll(cssSelector("th")).map(_.text).toSeq
        tableHeaders should not contain "Job Id (Job Group)"
      }
      // Once at least one job has been run in a job group, then we should display the group name:
      sc.setJobGroup("my-job-group", "my-job-group-description")
      sc.parallelize(Seq(1, 2, 3)).count()
      eventually(timeout(5 seconds), interval(50 milliseconds)) {
        goToUi(sc, "/jobs")
        val tableHeaders = findAll(cssSelector("th")).map(_.text).toSeq
        tableHeaders should contain ("Job Id (Job Group)")
      }

      val jobJson = getJson(sc.ui.get, "jobs")
      for {
        job @ JObject(_) <- jobJson
        JInt(jobId) <- job \ "jobId"
        jobGroup = job \ "jobGroup"
      } {
        jobId.toInt match {
          case 0 => jobGroup should be (JNothing)
          case 1 => jobGroup should be (JString("my-job-group"))
        }
      }
    }
  }

  test("job progress bars should handle stage / task failures") {
    withSpark(newSparkContext()) { sc =>
      val data = sc.parallelize(Seq(1, 2, 3), 1).map(identity).groupBy(identity)
      val shuffleHandle =
        data.dependencies.head.asInstanceOf[ShuffleDependency[_, _, _]].shuffleHandle
      // Simulate fetch failures:
      val mappedData = data.map { x =>
        val taskContext = TaskContext.get
        if (taskContext.taskAttemptId() == 1) {
          // Cause the post-shuffle stage to fail on its first attempt with a single task failure
          val env = SparkEnv.get
          val bmAddress = env.blockManager.blockManagerId
          val shuffleId = shuffleHandle.shuffleId
          val mapId = 0
          val reduceId = taskContext.partitionId()
          val message = "Simulated fetch failure"
          throw new FetchFailedException(bmAddress, shuffleId, mapId, reduceId, message)
        } else {
          x
        }
      }
      mappedData.count()
      eventually(timeout(5 seconds), interval(50 milliseconds)) {
        goToUi(sc, "/jobs")
        find(cssSelector(".stage-progress-cell")).get.text should be ("2/2 (1 failed)")
        // Ideally, the following test would pass, but currently we overcount completed tasks
        // if task recomputations occur:
        // find(cssSelector(".progress-cell .progress")).get.text should be ("2/2 (1 failed)")
        // Instead, we guarantee that the total number of tasks is always correct, while the number
        // of completed tasks may be higher:
        find(cssSelector(".progress-cell .progress")).get.text should be ("3/2 (1 failed)")
      }
      val jobJson = getJson(sc.ui.get, "jobs")
      (jobJson \ "numTasks").extract[Int]should be (2)
      (jobJson \ "numCompletedTasks").extract[Int] should be (3)
      (jobJson \ "numFailedTasks").extract[Int] should be (1)
      (jobJson \ "numCompletedStages").extract[Int] should be (2)
      (jobJson \ "numFailedStages").extract[Int] should be (1)
      val stageJson = getJson(sc.ui.get, "stages")

      for {
        stage @ JObject(_) <- stageJson
        JString(status) <- stage \ "status"
        JInt(stageId) <- stage \ "stageId"
        JInt(attemptId) <- stage \ "attemptId"
      } {
        val exp = if (attemptId == 0 && stageId == 1) StageStatus.Failed else StageStatus.Complete
        status should be (exp.name())
      }

      for {
        stageId <- 0 to 1
        attemptId <- 0 to 1
      } {
        val exp = if (attemptId == 0 && stageId == 1) StageStatus.Failed else StageStatus.Complete
        val stageJson = getJson(sc.ui.get, s"stages/$stageId/$attemptId")
        (stageJson \ "status").extract[String] should be (exp.name())
      }
    }
  }

  test("job details page should display useful information for stages that haven't started") {
    withSpark(newSparkContext()) { sc =>
      // Create a multi-stage job with a long delay in the first stage:
      val rdd = sc.parallelize(Seq(1, 2, 3)).map { x =>
        // This long sleep call won't slow down the tests because we don't actually need to wait
        // for the job to finish.
        Thread.sleep(20000)
      }.groupBy(identity).map(identity).groupBy(identity).map(identity)
      // Start the job:
      rdd.countAsync()
      eventually(timeout(10 seconds), interval(50 milliseconds)) {
        goToUi(sc, "/jobs/job/?id=0")
        find(id("active")).get.text should be ("Active Stages (1)")
        find(id("pending")).get.text should be ("Pending Stages (2)")
        // Essentially, we want to check that none of the stage rows show
        // "No data available for this stage". Checking for the absence of that string is brittle
        // because someone could change the error message and cause this test to pass by accident.
        // Instead, it's safer to check that each row contains a link to a stage details page.
        findAll(cssSelector("tbody tr")).foreach { row =>
          val link = row.underlying.findElement(By.xpath("./td/div/a"))
          link.getAttribute("href") should include ("stage")
        }
      }
    }
  }

  test("job progress bars / cells reflect skipped stages / tasks") {
    withSpark(newSparkContext()) { sc =>
      // Create an RDD that involves multiple stages:
      val rdd = sc.parallelize(1 to 8, 8)
        .map(x => x).groupBy((x: Int) => x, numPartitions = 8)
        .flatMap(x => x._2).groupBy((x: Int) => x, numPartitions = 8)
      // Run it twice; this will cause the second job to have two "phantom" stages that were
      // mentioned in its job start event but which were never actually executed:
      rdd.count()
      rdd.count()
      eventually(timeout(10 seconds), interval(50 milliseconds)) {
        goToUi(sc, "/jobs")
        // The completed jobs table should have two rows. The first row will be the most recent job:
        val firstRow = find(cssSelector("tbody tr")).get.underlying
        val firstRowColumns = firstRow.findElements(By.tagName("td"))
        firstRowColumns(0).getText should be ("1")
        firstRowColumns(4).getText should be ("1/1 (2 skipped)")
        firstRowColumns(5).getText should be ("8/8 (16 skipped)")
        // The second row is the first run of the job, where nothing was skipped:
        val secondRow = findAll(cssSelector("tbody tr")).toSeq(1).underlying
        val secondRowColumns = secondRow.findElements(By.tagName("td"))
        secondRowColumns(0).getText should be ("0")
        secondRowColumns(4).getText should be ("3/3")
        secondRowColumns(5).getText should be ("24/24")
      }
    }
  }

  test("stages that aren't run appear as 'skipped stages' after a job finishes") {
    withSpark(newSparkContext()) { sc =>
      // Create an RDD that involves multiple stages:
      val rdd =
        sc.parallelize(Seq(1, 2, 3)).map(identity).groupBy(identity).map(identity).groupBy(identity)
      // Run it twice; this will cause the second job to have two "phantom" stages that were
      // mentioned in its job start event but which were never actually executed:
      rdd.count()
      rdd.count()
      eventually(timeout(10 seconds), interval(50 milliseconds)) {
        goToUi(sc, "/jobs/job/?id=1")
        find(id("pending")) should be (None)
        find(id("active")) should be (None)
        find(id("failed")) should be (None)
        find(id("completed")).get.text should be ("Completed Stages (1)")
        find(id("skipped")).get.text should be ("Skipped Stages (2)")
        // Essentially, we want to check that none of the stage rows show
        // "No data available for this stage". Checking for the absence of that string is brittle
        // because someone could change the error message and cause this test to pass by accident.
        // Instead, it's safer to check that each row contains a link to a stage details page.
        findAll(cssSelector("tbody tr")).foreach { row =>
          val link = row.underlying.findElement(By.xpath(".//a"))
          link.getAttribute("href") should include ("stage")
        }
      }
    }
  }

  test("jobs with stages that are skipped should show correct link descriptions on all jobs page") {
    withSpark(newSparkContext()) { sc =>
      // Create an RDD that involves multiple stages:
      val rdd =
        sc.parallelize(Seq(1, 2, 3)).map(identity).groupBy(identity).map(identity).groupBy(identity)
      // Run it twice; this will cause the second job to have two "phantom" stages that were
      // mentioned in its job start event but which were never actually executed:
      rdd.count()
      rdd.count()
      eventually(timeout(10 seconds), interval(50 milliseconds)) {
        goToUi(sc, "/jobs")
        findAll(cssSelector("tbody tr a")).foreach { link =>
          link.text.toLowerCase should include ("count")
          link.text.toLowerCase should not include "unknown"
        }
      }
    }
  }

  test("attaching and detaching a new tab") {
    withSpark(newSparkContext()) { sc =>
      val sparkUI = sc.ui.get

      val newTab = new WebUITab(sparkUI, "foo") {
        attachPage(new WebUIPage("") {
          def render(request: HttpServletRequest): Seq[Node] = {
            <b>"html magic"</b>
          }
        })
      }
      sparkUI.attachTab(newTab)
      eventually(timeout(10 seconds), interval(50 milliseconds)) {
        goToUi(sc, "")
        find(cssSelector("""ul li a[href*="jobs"]""")) should not be(None)
        find(cssSelector("""ul li a[href*="stages"]""")) should not be(None)
        find(cssSelector("""ul li a[href*="storage"]""")) should not be(None)
        find(cssSelector("""ul li a[href*="environment"]""")) should not be(None)
        find(cssSelector("""ul li a[href*="foo"]""")) should not be(None)
      }
      eventually(timeout(10 seconds), interval(50 milliseconds)) {
        // check whether new page exists
        goToUi(sc, "/foo")
        find(cssSelector("b")).get.text should include ("html magic")
      }
      sparkUI.detachTab(newTab)
      eventually(timeout(10 seconds), interval(50 milliseconds)) {
        goToUi(sc, "")
        find(cssSelector("""ul li a[href*="jobs"]""")) should not be(None)
        find(cssSelector("""ul li a[href*="stages"]""")) should not be(None)
        find(cssSelector("""ul li a[href*="storage"]""")) should not be(None)
        find(cssSelector("""ul li a[href*="environment"]""")) should not be(None)
        find(cssSelector("""ul li a[href*="foo"]""")) should be(None)
      }
      eventually(timeout(10 seconds), interval(50 milliseconds)) {
        // check new page not exist
        goToUi(sc, "/foo")
        find(cssSelector("b")) should be(None)
      }
    }
  }

<<<<<<< HEAD
  test("stage & job retention") {
    val conf = new SparkConf()
      .setMaster("local")
      .setAppName("test")
      .set("spark.ui.enabled", "true")
      .set("spark.ui.port", "0")
      .set("spark.ui.retainedStages", "3")
      .set("spark.ui.retainedJobs", "2")
    val sc = new SparkContext(conf)
    assert(sc.ui.isDefined)

    withSpark(sc) { sc =>
      // run a few jobs & stages ...
      (0 until 5).foreach { idx =>
        // NOTE: if we reverse the order, things don't really behave nicely
        // we lose the stage for a job we keep, and then the job doesn't know
        // about its last stage
        sc.parallelize(idx to (idx + 3)).map(identity).groupBy(identity).map(identity)
          .groupBy(identity).count()
        sc.parallelize(idx to (idx + 3)).collect()
      }

      val expJobInfo = Seq(
        ("9", "collect"),
        ("8", "count")
      )

      eventually(timeout(1 second), interval(50 milliseconds)) {
        goToUi(sc, "/jobs")
        // The completed jobs table should have two rows. The first row will be the most recent job:
        find("completed-summary").get.text should be ("Completed Jobs: 10, only showing 2")
        find("completed").get.text should be ("Completed Jobs (10, only showing 2)")
        val rows = findAll(cssSelector("tbody tr")).toIndexedSeq.map{_.underlying}
        rows.size should be (expJobInfo.size)
        for {
          (row, idx) <- rows.zipWithIndex
          columns = row.findElements(By.tagName("td"))
          id = columns(0).getText()
          description = columns(1).getText()
        } {
          id should be (expJobInfo(idx)._1)
          description should include (expJobInfo(idx)._2)
        }
      }

      val jobsJson = getJson(sc.ui.get, "jobs")
      jobsJson.children.size should be (expJobInfo.size)
      for {
        (job @ JObject(_),idx) <- jobsJson.children.zipWithIndex
        id = (job \ "jobId").extract[String]
        name = (job \ "name").extract[String]
      } {
        withClue(s"idx = $idx; id = $id; name = ${name.substring(0,20)}") {
          id should be (expJobInfo(idx)._1)
          name should include (expJobInfo(idx)._2)
        }
      }

      // what about when we query for a job that did exist, but has been cleared?
      goToUi(sc, "/jobs/job/?id=7")
      find("no-info").get.text should be ("No information to display for job 7")

      val badJob = HistoryServerSuite.getContentAndCode(jsonUrl(sc.ui.get, "jobs/7"))
      badJob._1 should be (HttpServletResponse.SC_NOT_FOUND)
      badJob._2 should be (None)
      badJob._3 should be (Some("unknown job: 7"))

      val expStageInfo = Seq(
        ("19", "collect"),
        ("18", "count"),
        ("17", "groupBy")
      )

      eventually(timeout(1 second), interval(50 milliseconds)) {
        goToUi(sc, "/stages")
        find("completed-summary").get.text should be ("Completed Stages: 20, only showing 3")
        find("completed").get.text should be ("Completed Stages (20, only showing 3)")
        val rows = findAll(cssSelector("tbody tr")).toIndexedSeq.map{_.underlying}
        rows.size should be (3)
        for {
          (row, idx) <- rows.zipWithIndex
          columns = row.findElements(By.tagName("td"))
          id = columns(0).getText()
          description = columns(1).getText()
        } {
          id should be (expStageInfo(idx)._1)
          description should include (expStageInfo(idx)._2)
        }
      }

      val stagesJson = getJson(sc.ui.get, "stages")
      stagesJson.children.size should be (3)
      for {
        (stage @ JObject(_), idx) <- stagesJson.children.zipWithIndex
        id = (stage \ "stageId").extract[String]
        name = (stage \ "name").extract[String]
      } {
        id should be (expStageInfo(idx)._1)
        name should include (expStageInfo(idx)._2)
      }

      // nonexistent stage

      goToUi(sc, "/stages/stage/?id=12&attempt=0")
      find("no-info").get.text should be ("No information to display for Stage 12 (Attempt 0)")
      val badStage = HistoryServerSuite.getContentAndCode(jsonUrl(sc.ui.get,"stages/12/0"))
      badStage._1 should be (HttpServletResponse.SC_NOT_FOUND)
      badStage._2 should be (None)
      badStage._3 should be (Some("unknown stage: 12"))

      val badAttempt = HistoryServerSuite.getContentAndCode(jsonUrl(sc.ui.get,"stages/19/15"))
      badAttempt._1 should be (HttpServletResponse.SC_NOT_FOUND)
      badAttempt._2 should be (None)
      badAttempt._3 should be (Some("unknown attempt for stage 19.  Found attempts: [0]"))

      val badStageAttemptList = HistoryServerSuite.getContentAndCode(
        jsonUrl(sc.ui.get, "stages/12"))
      badStageAttemptList._1 should be (HttpServletResponse.SC_NOT_FOUND)
      badStageAttemptList._2 should be (None)
      badStageAttemptList._3 should be (Some("unknown stage: 12"))
    }
  }

  test("live UI json application list") {
    withSpark(newSparkContext()) { sc =>
      val appListRawJson = HistoryServerSuite.getUrl(new URL(
        sc.ui.get.appUIAddress + "/json/v1/applications"))
      val appListJsonAst = JsonMethods.parse(appListRawJson)
      appListJsonAst.children.length should be (1)
      (appListJsonAst \ "completed").extract[Boolean] should be (false)
      parseDate(appListJsonAst \ "startTime") should be (sc.startTime)
      parseDate(appListJsonAst \ "endTime") should be (-1)
      val oneAppJsonAst = getJson(sc.ui.get, "")
      oneAppJsonAst should be (appListJsonAst.children(0))
    }
  }

  def goToUi(sc: SparkContext, path: String): Unit = {
    goToUi(sc.ui.get, path)
  }

  def goToUi(ui: SparkUI, path: String): Unit = {
    go to (ui.appUIAddress.stripSuffix("/") + path)
  }

  def parseDate(json: JValue): Long = {
    CustomObjectMapper.makeISODateFormat.parse(json.extract[String]).getTime
  }

  def getJson(ui: SparkUI, path: String): JValue = {
    JsonMethods.parse(HistoryServerSuite.getUrl(jsonUrl(ui, path)))
  }

  def jsonUrl(ui: SparkUI, path: String): URL = {
    new URL(ui.appUIAddress + "/json/v1/applications/test/" + path)
  }
=======
  test("kill stage is POST only") {
    def getResponseCode(url: URL, method: String): Int = {
      val connection = url.openConnection().asInstanceOf[HttpURLConnection]
      connection.setRequestMethod(method)
      connection.connect()
      val code = connection.getResponseCode()
      connection.disconnect()
      code
    }

    withSpark(newSparkContext(killEnabled = true)) { sc =>
      sc.parallelize(1 to 10).map{x => Thread.sleep(10000); x}.countAsync()
      eventually(timeout(5 seconds), interval(50 milliseconds)) {
        val url = new URL(
          sc.ui.get.appUIAddress.stripSuffix("/") + "/stages/stage/kill/?id=0&terminate=true")
        getResponseCode(url, "GET") should be (405)
        getResponseCode(url, "POST") should be (200)
      }
    }
  }
>>>>>>> 73db132b
}<|MERGE_RESOLUTION|>--- conflicted
+++ resolved
@@ -17,13 +17,8 @@
 
 package org.apache.spark.ui
 
-<<<<<<< HEAD
-import java.net.URL
+import java.net.{HttpURLConnection, URL}
 import javax.servlet.http.{HttpServletResponse, HttpServletRequest}
-=======
-import java.net.{HttpURLConnection, URL}
-import javax.servlet.http.HttpServletRequest
->>>>>>> 73db132b
 
 import scala.collection.JavaConversions._
 import scala.xml.Node
@@ -418,7 +413,27 @@
     }
   }
 
-<<<<<<< HEAD
+  test("kill stage is POST only") {
+    def getResponseCode(url: URL, method: String): Int = {
+      val connection = url.openConnection().asInstanceOf[HttpURLConnection]
+      connection.setRequestMethod(method)
+      connection.connect()
+      val code = connection.getResponseCode()
+      connection.disconnect()
+      code
+    }
+
+    withSpark(newSparkContext(killEnabled = true)) { sc =>
+      sc.parallelize(1 to 10).map{x => Thread.sleep(10000); x}.countAsync()
+      eventually(timeout(5 seconds), interval(50 milliseconds)) {
+        val url = new URL(
+          sc.ui.get.appUIAddress.stripSuffix("/") + "/stages/stage/kill/?id=0&terminate=true")
+        getResponseCode(url, "GET") should be (405)
+        getResponseCode(url, "POST") should be (200)
+      }
+    }
+  }
+
   test("stage & job retention") {
     val conf = new SparkConf()
       .setMaster("local")
@@ -575,26 +590,4 @@
   def jsonUrl(ui: SparkUI, path: String): URL = {
     new URL(ui.appUIAddress + "/json/v1/applications/test/" + path)
   }
-=======
-  test("kill stage is POST only") {
-    def getResponseCode(url: URL, method: String): Int = {
-      val connection = url.openConnection().asInstanceOf[HttpURLConnection]
-      connection.setRequestMethod(method)
-      connection.connect()
-      val code = connection.getResponseCode()
-      connection.disconnect()
-      code
-    }
-
-    withSpark(newSparkContext(killEnabled = true)) { sc =>
-      sc.parallelize(1 to 10).map{x => Thread.sleep(10000); x}.countAsync()
-      eventually(timeout(5 seconds), interval(50 milliseconds)) {
-        val url = new URL(
-          sc.ui.get.appUIAddress.stripSuffix("/") + "/stages/stage/kill/?id=0&terminate=true")
-        getResponseCode(url, "GET") should be (405)
-        getResponseCode(url, "POST") should be (200)
-      }
-    }
-  }
->>>>>>> 73db132b
 }