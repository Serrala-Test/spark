/*
 * Licensed to the Apache Software Foundation (ASF) under one or more
 * contributor license agreements.  See the NOTICE file distributed with
 * this work for additional information regarding copyright ownership.
 * The ASF licenses this file to You under the Apache License, Version 2.0
 * (the "License"); you may not use this file except in compliance with
 * the License.  You may obtain a copy of the License at
 *
 *    http://www.apache.org/licenses/LICENSE-2.0
 *
 * Unless required by applicable law or agreed to in writing, software
 * distributed under the License is distributed on an "AS IS" BASIS,
 * WITHOUT WARRANTIES OR CONDITIONS OF ANY KIND, either express or implied.
 * See the License for the specific language governing permissions and
 * limitations under the License.
 */

package org.apache.spark.resource

import org.apache.spark.{SparkConf, SparkFunSuite}
<<<<<<< HEAD
import org.apache.spark.internal.config.{EXECUTOR_CORES, EXECUTOR_MEMORY, EXECUTOR_MEMORY_OVERHEAD, SPARK_EXECUTOR_PREFIX, SPARK_TASK_PREFIX}
import org.apache.spark.internal.config.Python.PYSPARK_EXECUTOR_MEMORY
import org.apache.spark.resource.TestResourceIDs._
=======
import org.apache.spark.internal.config.{EXECUTOR_CORES, EXECUTOR_MEMORY, EXECUTOR_MEMORY_OVERHEAD, SPARK_EXECUTOR_PREFIX}
import org.apache.spark.internal.config.Python.PYSPARK_EXECUTOR_MEMORY
>>>>>>> cfb1706e

class ResourceProfileSuite extends SparkFunSuite {

  override def beforeAll() {
    try {
      ResourceProfile.clearDefaultProfile
    } finally {
      super.beforeAll()
    }
  }

  override def afterEach() {
    try {
      ResourceProfile.clearDefaultProfile
    } finally {
      super.afterEach()
    }
  }
  test("Default ResourceProfile") {
    val rprof = ResourceProfile.getOrCreateDefaultProfile(new SparkConf)
    assert(rprof.id === ResourceProfile.DEFAULT_RESOURCE_PROFILE_ID)
    assert(rprof.executorResources.size === 2,
      "Executor resources should contain cores and memory by default")
    assert(rprof.executorResources(ResourceProfile.CORES).amount === 1,
      "Executor resources should have 1 core")
    assert(rprof.getExecutorCores.get === 1,
      "Executor resources should have 1 core")
    assert(rprof.executorResources(ResourceProfile.MEMORY).amount === 1024,
      "Executor resources should have 1024 memory")
    assert(rprof.executorResources.get(ResourceProfile.PYSPARK_MEM) == None,
      "pyspark memory empty if not specified")
    assert(rprof.executorResources.get(ResourceProfile.OVERHEAD_MEM) == None,
      "overhead memory empty if not specified")
    assert(rprof.taskResources.size === 1,
      "Task resources should just contain cpus by default")
    assert(rprof.taskResources(ResourceProfile.CPUS).amount === 1,
      "Task resources should have 1 cpu")
    assert(rprof.getTaskCpus.get === 1,
      "Task resources should have 1 cpu")
  }

  test("Default ResourceProfile with app level resources specified") {
    val conf = new SparkConf
    conf.set(PYSPARK_EXECUTOR_MEMORY.key, "2g")
    conf.set(EXECUTOR_MEMORY_OVERHEAD.key, "1g")
    conf.set(EXECUTOR_MEMORY.key, "4g")
    conf.set(EXECUTOR_CORES.key, "4")
<<<<<<< HEAD
    conf.set(TASK_GPU_ID.amountConf, "1")
    conf.set(EXECUTOR_GPU_ID.amountConf, "1")
    conf.set(EXECUTOR_GPU_ID.discoveryScriptConf, "nameOfScript")
    val rprof = ResourceProfile.getOrCreateDefaultProfile(conf)
    assert(rprof.id === ResourceProfile.DEFAULT_RESOURCE_PROFILE_ID)
    val execResources = rprof.executorResources
    assert(execResources.size === 5, s"Executor resources should contain cores, pyspark " +
      s"memory, memory overhead, memory, and gpu $execResources")
    assert(execResources.contains("gpu"), "Executor resources should have gpu")
    assert(rprof.executorResources(ResourceProfile.CORES).amount === 4,
      "Executor resources should have 4 core")
    assert(rprof.getExecutorCores.get === 4,
      "Executor resources should have 4 core")
=======
    conf.set("spark.task.resource.gpu.amount", "1")
    conf.set(s"$SPARK_EXECUTOR_PREFIX.resource.gpu.amount", "1")
    conf.set(s"$SPARK_EXECUTOR_PREFIX.resource.gpu.discoveryScript", "nameOfScript")
    val rprof = ResourceProfile.getOrCreateDefaultProfile(conf)
    assert(rprof.id === ResourceProfile.DEFAULT_RESOURCE_PROFILE_ID)
    val execResources = rprof.executorResources
    assert(execResources.size === 5,
      "Executor resources should contain cores, memory, and gpu " + execResources)
    assert(execResources.contains("gpu"), "Executor resources should have gpu")
    assert(rprof.executorResources(ResourceProfile.CORES).amount === 4,
      "Executor resources should have 4 core")
    assert(rprof.getExecutorCores.get === 4, "Executor resources should have 4 core")
>>>>>>> cfb1706e
    assert(rprof.executorResources(ResourceProfile.MEMORY).amount === 4096,
      "Executor resources should have 1024 memory")
    assert(rprof.executorResources(ResourceProfile.PYSPARK_MEM).amount == 2048,
      "pyspark memory empty if not specified")
    assert(rprof.executorResources(ResourceProfile.OVERHEAD_MEM).amount == 1024,
      "overhead memory empty if not specified")
    assert(rprof.taskResources.size === 2,
      "Task resources should just contain cpus and gpu")
    assert(rprof.taskResources.contains("gpu"), "Task resources should have gpu")
  }

  test("test default profile task gpus fractional") {
    val sparkConf = new SparkConf()
<<<<<<< HEAD
      .set(EXECUTOR_GPU_ID.amountConf, "2")
      .set(TASK_GPU_ID.amountConf, "0.33")
    val immrprof = ResourceProfile.getOrCreateDefaultProfile(sparkConf)
    assert(immrprof.taskResources.get("gpu").get.amount == 0.33)
  }

  test("Internal pyspark memory confs") {
    val rprof = new ResourceProfileBuilder()
    val gpuExecReq =
      new ExecutorResourceRequests().cores(2).pysparkMemory("2g").resource("gpu", 2, "someScript")
    rprof.require(gpuExecReq)
    val immrprof = new ResourceProfile(rprof.executorResources, rprof.taskResources)
    val pysparkConfs = immrprof.getInternalPysparkMemoryConfs
    val sparkConf = new SparkConf
    pysparkConfs.foreach { case(key, value) => sparkConf.set(key, value) }
    val pysparkmemory =
      ResourceProfile.getPysparkMemoryFromInternalConfs(sparkConf, immrprof.id)
    assert(pysparkmemory.get === 2048)
  }

  test("maxTasksPerExecutor cpus") {
    val sparkConf = new SparkConf()
      .set(EXECUTOR_CORES, 1)
    val rprof = new ResourceProfileBuilder()
    val taskReq = new TaskResourceRequests().resource("gpu", 1)
    val execReq =
      new ExecutorResourceRequests().resource("gpu", 2, "myscript", "nvidia")
    rprof.require(taskReq).require(execReq)
    val immrprof = new ResourceProfile(rprof.executorResources, rprof.taskResources)
    assert(immrprof.limitingResource(sparkConf) == "cpus")
    assert(immrprof.maxTasksPerExecutor(sparkConf) == 1)
  }

  test("maxTasksPerExecutor gpus") {
    val sparkConf = new SparkConf()
      .set(EXECUTOR_CORES, 6)
    val rprof = new ResourceProfileBuilder()
    val taskReq = new TaskResourceRequests().resource("gpu", 2)
    val execReq =
      new ExecutorResourceRequests().resource("gpu", 4, "myscript", "nvidia")
    rprof.require(taskReq).require(execReq)
    val immrprof = new ResourceProfile(rprof.executorResources, rprof.taskResources)
    assert(immrprof.limitingResource(sparkConf) == "gpu")
    assert(immrprof.maxTasksPerExecutor(sparkConf) == 2)
    assert(immrprof.getNumSlotsPerAddress("gpu", sparkConf) == 1)
  }

  test("maxTasksPerExecutor gpus fractional") {
    val sparkConf = new SparkConf()
      .set(EXECUTOR_CORES, 6)
    val rprof = new ResourceProfileBuilder()
    val taskReq = new TaskResourceRequests().resource("gpu", 0.5)
    val execReq = new ExecutorResourceRequests().resource("gpu", 2, "myscript", "nvidia")
    rprof.require(taskReq).require(execReq)
    val immrprof = new ResourceProfile(rprof.executorResources, rprof.taskResources)
    assert(immrprof.limitingResource(sparkConf) == "gpu")
    assert(immrprof.maxTasksPerExecutor(sparkConf) == 4)
    assert(immrprof.getNumSlotsPerAddress("gpu", sparkConf) == 2)
  }

  test("maxTasksPerExecutor multiple resources") {
    val sparkConf = new SparkConf()
      .set(EXECUTOR_CORES, 6)
    val rprof = new ResourceProfileBuilder()
    val taskReqs = new TaskResourceRequests()
    val execReqs = new ExecutorResourceRequests()
    taskReqs.resource("gpu", 1)
    execReqs.resource("gpu", 6, "myscript", "nvidia")
    taskReqs.resource("fpga", 1)
    execReqs.resource("fpga", 4, "myscript", "nvidia")
    rprof.require(taskReqs).require(execReqs)
    val immrprof = new ResourceProfile(rprof.executorResources, rprof.taskResources)
    assert(immrprof.limitingResource(sparkConf) == "fpga")
    assert(immrprof.maxTasksPerExecutor(sparkConf) == 4)
    assert(immrprof.getNumSlotsPerAddress("gpu", sparkConf) == 1)
    assert(immrprof.getNumSlotsPerAddress("fpga", sparkConf) == 1)
  }

  test("maxTasksPerExecutor/limiting no executor cores") {
    val sparkConf = new SparkConf().setMaster("spark://testing")
    val rprof = new ResourceProfileBuilder()
    val taskReq = new TaskResourceRequests().resource("gpu", 1)
    val execReq =
      new ExecutorResourceRequests().resource("gpu", 2, "myscript", "nvidia")
    rprof.require(taskReq).require(execReq)
    val immrprof = new ResourceProfile(rprof.executorResources, rprof.taskResources)
    assert(immrprof.limitingResource(sparkConf) == "gpu")
    assert(immrprof.maxTasksPerExecutor(sparkConf) == 2)
    assert(immrprof.isCoresLimitKnown == false)
  }

  test("maxTasksPerExecutor/limiting no other resource no executor cores") {
    val sparkConf = new SparkConf().setMaster("spark://testing")
    val immrprof = ResourceProfile.getOrCreateDefaultProfile(sparkConf)
    assert(immrprof.limitingResource(sparkConf) == "")
    assert(immrprof.maxTasksPerExecutor(sparkConf) == 1)
    assert(immrprof.isCoresLimitKnown == false)
  }

  test("maxTasksPerExecutor/limiting executor cores") {
    val sparkConf = new SparkConf().setMaster("spark://testing").set(EXECUTOR_CORES, 2)
    val rprof = new ResourceProfileBuilder()
    val taskReq = new TaskResourceRequests().resource("gpu", 1)
    val execReq =
      new ExecutorResourceRequests().resource("gpu", 2, "myscript", "nvidia")
    rprof.require(taskReq).require(execReq)
    val immrprof = new ResourceProfile(rprof.executorResources, rprof.taskResources)
    assert(immrprof.limitingResource(sparkConf) == ResourceProfile.CPUS)
    assert(immrprof.maxTasksPerExecutor(sparkConf) == 2)
    assert(immrprof.isCoresLimitKnown == true)
  }


=======
      .set("spark.executor.resource.gpu.amount", "2")
      .set("spark.task.resource.gpu.amount", "0.33")
    val immrprof = ResourceProfile.getOrCreateDefaultProfile(sparkConf)
    assert(immrprof.taskResources.get("gpu").get.amount == 0.33)
  }

>>>>>>> cfb1706e
  test("Create ResourceProfile") {
    val rprof = new ResourceProfileBuilder()
    val taskReq = new TaskResourceRequests().resource("gpu", 1)
    val eReq = new ExecutorResourceRequests().resource("gpu", 2, "myscript", "nvidia")
    rprof.require(taskReq).require(eReq)

    assert(rprof.executorResources.size === 1)
    assert(rprof.executorResources.contains("gpu"),
      "Executor resources should have gpu")
    assert(rprof.executorResources.get("gpu").get.vendor === "nvidia",
      "gpu vendor should be nvidia")
    assert(rprof.executorResources.get("gpu").get.discoveryScript === "myscript",
      "discoveryScript should be myscript")
    assert(rprof.executorResources.get("gpu").get.amount === 2,
    "gpu amount should be 2")

    assert(rprof.taskResources.size === 1, "Should have 1 task resource")
    assert(rprof.taskResources.contains("gpu"), "Task resources should have gpu")
    assert(rprof.taskResources.get("gpu").get.amount === 1,
      "Task resources should have 1 gpu")

    val ereqs = new ExecutorResourceRequests()
    ereqs.cores(2).memory("4096")
    ereqs.memoryOverhead("2048").pysparkMemory("1024")
    val treqs = new TaskResourceRequests()
    treqs.cpus(1)

    rprof.require(treqs)
    rprof.require(ereqs)

    assert(rprof.executorResources.size === 5)
    assert(rprof.executorResources(ResourceProfile.CORES).amount === 2,
      "Executor resources should have 2 cores")
    assert(rprof.executorResources(ResourceProfile.MEMORY).amount === 4096,
      "Executor resources should have 4096 memory")
    assert(rprof.executorResources(ResourceProfile.OVERHEAD_MEM).amount === 2048,
      "Executor resources should have 2048 overhead memory")
    assert(rprof.executorResources(ResourceProfile.PYSPARK_MEM).amount === 1024,
      "Executor resources should have 1024 pyspark memory")

    assert(rprof.taskResources.size === 2)
    assert(rprof.taskResources("cpus").amount === 1, "Task resources should have cpu")
  }

  test("Test ExecutorResourceRequests memory helpers") {
    val rprof = new ResourceProfileBuilder()
    val ereqs = new ExecutorResourceRequests()
    ereqs.memory("4g")
    ereqs.memoryOverhead("2000m").pysparkMemory("512000k")
    rprof.require(ereqs)

    assert(rprof.executorResources(ResourceProfile.MEMORY).amount === 4096,
      "Executor resources should have 4096 memory")
    assert(rprof.executorResources(ResourceProfile.OVERHEAD_MEM).amount === 2000,
      "Executor resources should have 2000 overhead memory")
    assert(rprof.executorResources(ResourceProfile.PYSPARK_MEM).amount === 500,
      "Executor resources should have 512 pyspark memory")
  }

  test("Test TaskResourceRequest fractional") {
    val rprof = new ResourceProfileBuilder()
    val treqs = new TaskResourceRequests().resource("gpu", 0.33)
    rprof.require(treqs)

    assert(rprof.taskResources.size === 1, "Should have 1 task resource")
    assert(rprof.taskResources.contains("gpu"), "Task resources should have gpu")
    assert(rprof.taskResources.get("gpu").get.amount === 0.33,
      "Task resources should have 0.33 gpu")

    val fpgaReqs = new TaskResourceRequests().resource("fpga", 4.0)
    rprof.require(fpgaReqs)

    assert(rprof.taskResources.size === 2, "Should have 2 task resource")
    assert(rprof.taskResources.contains("fpga"), "Task resources should have gpu")
    assert(rprof.taskResources.get("fpga").get.amount === 4.0,
      "Task resources should have 4.0 gpu")

    var taskError = intercept[AssertionError] {
      rprof.require(new TaskResourceRequests().resource("gpu", 1.5))
    }.getMessage()
    assert(taskError.contains("The resource amount 1.5 must be either <= 0.5, or a whole number."))

    taskError = intercept[AssertionError] {
      rprof.require(new TaskResourceRequests().resource("gpu", 0.7))
    }.getMessage()
    assert(taskError.contains("The resource amount 0.7 must be either <= 0.5, or a whole number."))
  }
}<|MERGE_RESOLUTION|>--- conflicted
+++ resolved
@@ -18,14 +18,9 @@
 package org.apache.spark.resource
 
 import org.apache.spark.{SparkConf, SparkFunSuite}
-<<<<<<< HEAD
 import org.apache.spark.internal.config.{EXECUTOR_CORES, EXECUTOR_MEMORY, EXECUTOR_MEMORY_OVERHEAD, SPARK_EXECUTOR_PREFIX, SPARK_TASK_PREFIX}
 import org.apache.spark.internal.config.Python.PYSPARK_EXECUTOR_MEMORY
 import org.apache.spark.resource.TestResourceIDs._
-=======
-import org.apache.spark.internal.config.{EXECUTOR_CORES, EXECUTOR_MEMORY, EXECUTOR_MEMORY_OVERHEAD, SPARK_EXECUTOR_PREFIX}
-import org.apache.spark.internal.config.Python.PYSPARK_EXECUTOR_MEMORY
->>>>>>> cfb1706e
 
 class ResourceProfileSuite extends SparkFunSuite {
 
@@ -73,7 +68,6 @@
     conf.set(EXECUTOR_MEMORY_OVERHEAD.key, "1g")
     conf.set(EXECUTOR_MEMORY.key, "4g")
     conf.set(EXECUTOR_CORES.key, "4")
-<<<<<<< HEAD
     conf.set(TASK_GPU_ID.amountConf, "1")
     conf.set(EXECUTOR_GPU_ID.amountConf, "1")
     conf.set(EXECUTOR_GPU_ID.discoveryScriptConf, "nameOfScript")
@@ -87,20 +81,6 @@
       "Executor resources should have 4 core")
     assert(rprof.getExecutorCores.get === 4,
       "Executor resources should have 4 core")
-=======
-    conf.set("spark.task.resource.gpu.amount", "1")
-    conf.set(s"$SPARK_EXECUTOR_PREFIX.resource.gpu.amount", "1")
-    conf.set(s"$SPARK_EXECUTOR_PREFIX.resource.gpu.discoveryScript", "nameOfScript")
-    val rprof = ResourceProfile.getOrCreateDefaultProfile(conf)
-    assert(rprof.id === ResourceProfile.DEFAULT_RESOURCE_PROFILE_ID)
-    val execResources = rprof.executorResources
-    assert(execResources.size === 5,
-      "Executor resources should contain cores, memory, and gpu " + execResources)
-    assert(execResources.contains("gpu"), "Executor resources should have gpu")
-    assert(rprof.executorResources(ResourceProfile.CORES).amount === 4,
-      "Executor resources should have 4 core")
-    assert(rprof.getExecutorCores.get === 4, "Executor resources should have 4 core")
->>>>>>> cfb1706e
     assert(rprof.executorResources(ResourceProfile.MEMORY).amount === 4096,
       "Executor resources should have 1024 memory")
     assert(rprof.executorResources(ResourceProfile.PYSPARK_MEM).amount == 2048,
@@ -114,7 +94,6 @@
 
   test("test default profile task gpus fractional") {
     val sparkConf = new SparkConf()
-<<<<<<< HEAD
       .set(EXECUTOR_GPU_ID.amountConf, "2")
       .set(TASK_GPU_ID.amountConf, "0.33")
     val immrprof = ResourceProfile.getOrCreateDefaultProfile(sparkConf)
@@ -227,15 +206,6 @@
     assert(immrprof.isCoresLimitKnown == true)
   }
 
-
-=======
-      .set("spark.executor.resource.gpu.amount", "2")
-      .set("spark.task.resource.gpu.amount", "0.33")
-    val immrprof = ResourceProfile.getOrCreateDefaultProfile(sparkConf)
-    assert(immrprof.taskResources.get("gpu").get.amount == 0.33)
-  }
-
->>>>>>> cfb1706e
   test("Create ResourceProfile") {
     val rprof = new ResourceProfileBuilder()
     val taskReq = new TaskResourceRequests().resource("gpu", 1)
