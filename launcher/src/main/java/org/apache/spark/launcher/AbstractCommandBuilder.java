/*
 * Licensed to the Apache Software Foundation (ASF) under one or more
 * contributor license agreements.  See the NOTICE file distributed with
 * this work for additional information regarding copyright ownership.
 * The ASF licenses this file to You under the Apache License, Version 2.0
 * (the "License"); you may not use this file except in compliance with
 * the License.  You may obtain a copy of the License at
 *
 *    http://www.apache.org/licenses/LICENSE-2.0
 *
 * Unless required by applicable law or agreed to in writing, software
 * distributed under the License is distributed on an "AS IS" BASIS,
 * WITHOUT WARRANTIES OR CONDITIONS OF ANY KIND, either express or implied.
 * See the License for the specific language governing permissions and
 * limitations under the License.
 */

package org.apache.spark.launcher;

import java.io.BufferedReader;
import java.io.File;
import java.io.FileFilter;
import java.io.FileInputStream;
import java.io.InputStreamReader;
import java.io.IOException;
import java.util.ArrayList;
import java.util.Arrays;
import java.util.Collections;
import java.util.HashMap;
import java.util.List;
import java.util.Map;
import java.util.Properties;
import java.util.jar.JarFile;
import java.util.regex.Pattern;

import static org.apache.spark.launcher.CommandBuilderUtils.*;

/**
 * Abstract Spark command builder that defines common functionality.
 */
abstract class AbstractCommandBuilder {

  boolean verbose;
  String appName;
  String appResource;
  String deployMode;
  String javaHome;
  String mainClass;
  String master;
  String propertiesFile;
  final List<String> appArgs;
  final List<String> jars;
  final List<String> files;
  final List<String> pyFiles;
  final Map<String, String> childEnv;
  final Map<String, String> conf;

  public AbstractCommandBuilder() {
    this.appArgs = new ArrayList<String>();
    this.childEnv = new HashMap<String, String>();
    this.conf = new HashMap<String, String>();
    this.files = new ArrayList<String>();
    this.jars = new ArrayList<String>();
    this.pyFiles = new ArrayList<String>();
  }

  /**
   * Builds the command to execute.
   *
   * @param env A map containing environment variables for the child process. It may already contain
   *            entries defined by the user (such as SPARK_HOME, or those defined by the
   *            SparkLauncher constructor that takes an environment), and may be modified to
   *            include other variables needed by the process to be executed.
   */
  abstract List<String> buildCommand(Map<String, String> env) throws IOException;

  /**
   * Builds a list of arguments to run java.
   *
   * This method finds the java executable to use and appends JVM-specific options for running a
   * class with Spark in the classpath. It also loads options from the "java-opts" file in the
   * configuration directory being used.
   *
   * Callers should still add at least the class to run, as well as any arguments to pass to the
   * class.
   */
  List<String> buildJavaCommand(String extraClassPath) throws IOException {
    List<String> cmd = new ArrayList<String>();
    String envJavaHome;

    if (javaHome != null) {
      cmd.add(join(File.separator, javaHome, "bin", "java"));
    } else if ((envJavaHome = System.getenv("JAVA_HOME")) != null) {
        cmd.add(join(File.separator, envJavaHome, "bin", "java"));
    } else {
        cmd.add(join(File.separator, System.getProperty("java.home"), "bin", "java"));
    }

    // Load extra JAVA_OPTS from conf/java-opts, if it exists.
    File javaOpts = new File(join(File.separator, getConfDir(), "java-opts"));
    if (javaOpts.isFile()) {
      BufferedReader br = new BufferedReader(new InputStreamReader(
          new FileInputStream(javaOpts), "UTF-8"));
      try {
        String line;
        while ((line = br.readLine()) != null) {
          addOptionString(cmd, line);
        }
      } finally {
        br.close();
      }
    }

    cmd.add("-cp");
    cmd.add(join(File.pathSeparator, buildClassPath(extraClassPath)));
    return cmd;
  }

  /**
   * Adds the default perm gen size option for Spark if the VM requires it and the user hasn't
   * set it.
   */
  void addPermGenSizeOpt(List<String> cmd) {
    // Don't set MaxPermSize for Java 8 and later.
    String[] version = System.getProperty("java.version").split("\\.");
    if (Integer.parseInt(version[0]) > 1 || Integer.parseInt(version[1]) > 7) {
      return;
    }

    for (String arg : cmd) {
      if (arg.startsWith("-XX:MaxPermSize=")) {
        return;
      }
    }

    cmd.add("-XX:MaxPermSize=128m");
  }

  void addOptionString(List<String> cmd, String options) {
    if (!isEmpty(options)) {
      for (String opt : parseOptionString(options)) {
        cmd.add(opt);
      }
    }
  }

  /**
   * Builds the classpath for the application. Returns a list with one classpath entry per element;
   * each entry is formatted in the way expected by <i>java.net.URLClassLoader</i> (more
   * specifically, with trailing slashes for directories).
   */
  List<String> buildClassPath(String appClassPath) throws IOException {
    String sparkHome = getSparkHome();

    List<String> cp = new ArrayList<String>();
    addToClassPath(cp, getenv("SPARK_CLASSPATH"));
    addToClassPath(cp, appClassPath);

    addToClassPath(cp, getConfDir());

    boolean prependClasses = !isEmpty(getenv("SPARK_PREPEND_CLASSES"));
    boolean isTesting = "1".equals(getenv("SPARK_TESTING"));
    if (prependClasses || isTesting) {
      String scala = getScalaVersion();
      List<String> projects = Arrays.asList("core", "repl", "mllib", "bagel", "graphx",
        "streaming", "tools", "sql/catalyst", "sql/core", "sql/hive", "sql/hive-thriftserver",
        "yarn", "launcher");
      if (prependClasses) {
        System.err.println(
          "NOTE: SPARK_PREPEND_CLASSES is set, placing locally compiled Spark classes ahead of " +
          "assembly.");
        for (String project : projects) {
          addToClassPath(cp, String.format("%s/%s/target/scala-%s/classes", sparkHome, project,
            scala));
        }
      }
      if (isTesting) {
        for (String project : projects) {
          addToClassPath(cp, String.format("%s/%s/target/scala-%s/test-classes", sparkHome,
            project, scala));
        }
      }

      // Add this path to include jars that are shaded in the final deliverable created during
      // the maven build. These jars are copied to this directory during the build.
      addToClassPath(cp, String.format("%s/core/target/jars/*", sparkHome));
    }

<<<<<<< HEAD
    final String assembly = AbstractCommandBuilder.class.getProtectionDomain().getCodeSource().
	getLocation().getPath();
    addToClassPath(cp, assembly);

    // Datanucleus jars must be included on the classpath. Datanucleus jars do not work if only 
    // included in the uber jar as plugin.xml metadata is lost. Both sbt and maven will populate 
    // "lib_managed/jars/" with the datanucleus jars when Spark is built with Hive
    File libdir;
    if (new File(sparkHome, "RELEASE").isFile()) {
      libdir = new File(sparkHome, "lib");
    } else {
      libdir = new File(sparkHome, "lib_managed/jars");
=======
    // We can't rely on the ENV_SPARK_ASSEMBLY variable to be set. Certain situations, such as
    // when running unit tests, or user code that embeds Spark and creates a SparkContext
    // with a local or local-cluster master, will cause this code to be called from an
    // environment where that env variable is not guaranteed to exist.
    //
    // For the testing case, we rely on the test code to set and propagate the test classpath
    // appropriately.
    //
    // For the user code case, we fall back to looking for the Spark assembly under SPARK_HOME.
    // That duplicates some of the code in the shell scripts that look for the assembly, though.
    String assembly = getenv(ENV_SPARK_ASSEMBLY);
    if (assembly == null && isEmpty(getenv("SPARK_TESTING"))) {
      assembly = findAssembly();
>>>>>>> 55f553a9
    }
    addToClassPath(cp, assembly);

<<<<<<< HEAD
=======
    // Datanucleus jars must be included on the classpath. Datanucleus jars do not work if only
    // included in the uber jar as plugin.xml metadata is lost. Both sbt and maven will populate
    // "lib_managed/jars/" with the datanucleus jars when Spark is built with Hive
    File libdir;
    if (new File(sparkHome, "RELEASE").isFile()) {
      libdir = new File(sparkHome, "lib");
    } else {
      libdir = new File(sparkHome, "lib_managed/jars");
    }

>>>>>>> 55f553a9
    checkState(libdir.isDirectory(), "Library directory '%s' does not exist.",
      libdir.getAbsolutePath());
    for (File jar : libdir.listFiles()) {
      if (jar.getName().startsWith("datanucleus-")) {
        addToClassPath(cp, jar.getAbsolutePath());
      }
    }

    addToClassPath(cp, getenv("HADOOP_CONF_DIR"));
    addToClassPath(cp, getenv("YARN_CONF_DIR"));
    addToClassPath(cp, getenv("SPARK_DIST_CLASSPATH"));
    return cp;
  }

  /**
   * Adds entries to the classpath.
   *
   * @param cp List to which the new entries are appended.
   * @param entries New classpath entries (separated by File.pathSeparator).
   */
  private void addToClassPath(List<String> cp, String entries) {
    if (isEmpty(entries)) {
      return;
    }
    String[] split = entries.split(Pattern.quote(File.pathSeparator));
    for (String entry : split) {
      if (!isEmpty(entry)) {
        if (new File(entry).isDirectory() && !entry.endsWith(File.separator)) {
          entry += File.separator;
        }
        cp.add(entry);
      }
    }
  }

  String getScalaVersion() {
    String scala = getenv("SPARK_SCALA_VERSION");
    if (scala != null) {
      return scala;
    }
    String sparkHome = getSparkHome();
    File scala210 = new File(sparkHome, "assembly/target/scala-2.10");
    File scala211 = new File(sparkHome, "assembly/target/scala-2.11");
    checkState(!scala210.isDirectory() || !scala211.isDirectory(),
      "Presence of build for both scala versions (2.10 and 2.11) detected.\n" +
      "Either clean one of them or set SPARK_SCALA_VERSION in your environment.");
    if (scala210.isDirectory()) {
      return "2.10";
    } else {
      checkState(scala211.isDirectory(), "Cannot find any assembly build directories.");
      return "2.11";
    }
  }

  String getSparkHome() {
    String path = getenv(ENV_SPARK_HOME);
    checkState(path != null,
      "Spark home not found; set it explicitly or use the SPARK_HOME environment variable.");
    return path;
  }

  /**
   * Loads the configuration file for the application, if it exists. This is either the
   * user-specified properties file, or the spark-defaults.conf file under the Spark configuration
   * directory.
   */
  Properties loadPropertiesFile() throws IOException {
    Properties props = new Properties();
    File propsFile;
    if (propertiesFile != null) {
      propsFile = new File(propertiesFile);
      checkArgument(propsFile.isFile(), "Invalid properties file '%s'.", propertiesFile);
    } else {
      propsFile = new File(getConfDir(), DEFAULT_PROPERTIES_FILE);
    }

    if (propsFile.isFile()) {
      FileInputStream fd = null;
      try {
        fd = new FileInputStream(propsFile);
        props.load(new InputStreamReader(fd, "UTF-8"));
      } finally {
        if (fd != null) {
          try {
            fd.close();
          } catch (IOException e) {
            // Ignore.
          }
        }
      }
    }

    return props;
  }

  String getenv(String key) {
    return firstNonEmpty(childEnv.get(key), System.getenv(key));
  }

  private String getConfDir() {
    String confDir = getenv("SPARK_CONF_DIR");
    return confDir != null ? confDir : join(File.separator, getSparkHome(), "conf");
  }

}<|MERGE_RESOLUTION|>--- conflicted
+++ resolved
@@ -186,20 +186,6 @@
       addToClassPath(cp, String.format("%s/core/target/jars/*", sparkHome));
     }
 
-<<<<<<< HEAD
-    final String assembly = AbstractCommandBuilder.class.getProtectionDomain().getCodeSource().
-	getLocation().getPath();
-    addToClassPath(cp, assembly);
-
-    // Datanucleus jars must be included on the classpath. Datanucleus jars do not work if only 
-    // included in the uber jar as plugin.xml metadata is lost. Both sbt and maven will populate 
-    // "lib_managed/jars/" with the datanucleus jars when Spark is built with Hive
-    File libdir;
-    if (new File(sparkHome, "RELEASE").isFile()) {
-      libdir = new File(sparkHome, "lib");
-    } else {
-      libdir = new File(sparkHome, "lib_managed/jars");
-=======
     // We can't rely on the ENV_SPARK_ASSEMBLY variable to be set. Certain situations, such as
     // when running unit tests, or user code that embeds Spark and creates a SparkContext
     // with a local or local-cluster master, will cause this code to be called from an
@@ -213,12 +199,9 @@
     String assembly = getenv(ENV_SPARK_ASSEMBLY);
     if (assembly == null && isEmpty(getenv("SPARK_TESTING"))) {
       assembly = findAssembly();
->>>>>>> 55f553a9
     }
     addToClassPath(cp, assembly);
 
-<<<<<<< HEAD
-=======
     // Datanucleus jars must be included on the classpath. Datanucleus jars do not work if only
     // included in the uber jar as plugin.xml metadata is lost. Both sbt and maven will populate
     // "lib_managed/jars/" with the datanucleus jars when Spark is built with Hive
@@ -229,7 +212,6 @@
       libdir = new File(sparkHome, "lib_managed/jars");
     }
 
->>>>>>> 55f553a9
     checkState(libdir.isDirectory(), "Library directory '%s' does not exist.",
       libdir.getAbsolutePath());
     for (File jar : libdir.listFiles()) {
@@ -329,6 +311,30 @@
     return firstNonEmpty(childEnv.get(key), System.getenv(key));
   }
 
+  private String findAssembly() {
+    String sparkHome = getSparkHome();
+    File libdir;
+    if (new File(sparkHome, "RELEASE").isFile()) {
+      libdir = new File(sparkHome, "lib");
+      checkState(libdir.isDirectory(), "Library directory '%s' does not exist.",
+          libdir.getAbsolutePath());
+    } else {
+      libdir = new File(sparkHome, String.format("assembly/target/scala-%s", getScalaVersion()));
+    }
+
+    final Pattern re = Pattern.compile("spark-assembly.*hadoop.*\\.jar");
+    FileFilter filter = new FileFilter() {
+      @Override
+      public boolean accept(File file) {
+        return file.isFile() && re.matcher(file.getName()).matches();
+      }
+    };
+    File[] assemblies = libdir.listFiles(filter);
+    checkState(assemblies != null && assemblies.length > 0, "No assemblies found in '%s'.", libdir);
+    checkState(assemblies.length == 1, "Multiple assemblies found in '%s'.", libdir);
+    return assemblies[0].getAbsolutePath();
+  }
+
   private String getConfDir() {
     String confDir = getenv("SPARK_CONF_DIR");
     return confDir != null ? confDir : join(File.separator, getSparkHome(), "conf");
