--- conflicted
+++ resolved
@@ -307,17 +307,8 @@
             user_data_content = user_data_file.read()
 
     print "Setting up security groups..."
-<<<<<<< HEAD
-    if opts.security_group_prefix is None:
-        master_group = get_or_make_group(conn, cluster_name + "-master", opts.vpc_id)
-        slave_group = get_or_make_group(conn, cluster_name + "-slaves", opts.vpc_id)
-    else:
-        master_group = get_or_make_group(conn, opts.security_group_prefix + "-master", opts.vpc_id)
-        slave_group = get_or_make_group(conn, opts.security_group_prefix + "-slaves", opts.vpc_id)
-=======
-    master_group = get_or_make_group(conn, cluster_name + "-master")
-    slave_group = get_or_make_group(conn, cluster_name + "-slaves")
->>>>>>> 98a7d099
+    master_group = get_or_make_group(conn, cluster_name + "-master", opts.vpc_id)
+    slave_group = get_or_make_group(conn, cluster_name + "-slaves", opts.vpc_id)
     authorized_address = opts.authorized_address
     if master_group.rules == []:  # Group was just now created
         if opts.vpc_id == None:
