/*
 * Licensed to the Apache Software Foundation (ASF) under one or more
 * contributor license agreements.  See the NOTICE file distributed with
 * this work for additional information regarding copyright ownership.
 * The ASF licenses this file to You under the Apache License, Version 2.0
 * (the "License"); you may not use this file except in compliance with
 * the License.  You may obtain a copy of the License at
 *
 *    http://www.apache.org/licenses/LICENSE-2.0
 *
 * Unless required by applicable law or agreed to in writing, software
 * distributed under the License is distributed on an "AS IS" BASIS,
 * WITHOUT WARRANTIES OR CONDITIONS OF ANY KIND, either express or implied.
 * See the License for the specific language governing permissions and
 * limitations under the License.
 */

package org.apache.spark.network.shuffle;

import java.io.File;
import java.io.IOException;
import java.util.List;

import com.google.common.annotations.VisibleForTesting;
import com.google.common.collect.Lists;
import org.slf4j.Logger;
import org.slf4j.LoggerFactory;

import org.apache.spark.network.buffer.ManagedBuffer;
import org.apache.spark.network.client.RpcResponseCallback;
import org.apache.spark.network.client.TransportClient;
import org.apache.spark.network.server.OneForOneStreamManager;
import org.apache.spark.network.server.RpcHandler;
import org.apache.spark.network.server.StreamManager;
import org.apache.spark.network.shuffle.ExternalShuffleBlockResolver.AppExecId;
import org.apache.spark.network.shuffle.protocol.*;
import org.apache.spark.network.util.TransportConf;


/**
 * RPC Handler for a server which can serve shuffle blocks from outside of an Executor process.
 *
 * Handles registering executors and opening shuffle blocks from them. Shuffle blocks are registered
 * with the "one-for-one" strategy, meaning each Transport-layer Chunk is equivalent to one Spark-
 * level shuffle block.
 */
public class ExternalShuffleBlockHandler extends RpcHandler {
  private final Logger logger = LoggerFactory.getLogger(ExternalShuffleBlockHandler.class);

  @VisibleForTesting
  final ExternalShuffleBlockResolver blockManager;
  private final OneForOneStreamManager streamManager;

  public ExternalShuffleBlockHandler(TransportConf conf, File registeredExecutorFile) throws IOException {
    this(new OneForOneStreamManager(),
      new ExternalShuffleBlockResolver(conf, registeredExecutorFile));
  }

  /** Enables mocking out the StreamManager and BlockManager. */
  @VisibleForTesting
  public ExternalShuffleBlockHandler(
      OneForOneStreamManager streamManager,
      ExternalShuffleBlockResolver blockManager) {
    this.streamManager = streamManager;
    this.blockManager = blockManager;
  }

  @Override
  public void receive(TransportClient client, byte[] message, RpcResponseCallback callback) {
    BlockTransferMessage msgObj = BlockTransferMessage.Decoder.fromByteArray(message);
    handleMessage(msgObj, client, callback);
  }

  protected void handleMessage(
      BlockTransferMessage msgObj,
      TransportClient client,
      RpcResponseCallback callback) {
    if (msgObj instanceof OpenBlocks) {
      OpenBlocks msg = (OpenBlocks) msgObj;
      checkAuth(client, msg.appId);

      List<ManagedBuffer> blocks = Lists.newArrayList();
      for (String blockId : msg.blockIds) {
        blocks.add(blockManager.getBlockData(msg.appId, msg.execId, blockId));
      }
      long streamId = streamManager.registerStream(client.getClientId(), blocks.iterator());
      logger.trace("Registered streamId {} with {} buffers", streamId, msg.blockIds.length);
      callback.onSuccess(new StreamHandle(streamId, msg.blockIds.length).toByteArray());

    } else if (msgObj instanceof RegisterExecutor) {
      RegisterExecutor msg = (RegisterExecutor) msgObj;
      checkAuth(client, msg.appId);
      blockManager.registerExecutor(msg.appId, msg.execId, msg.executorInfo);
      callback.onSuccess(new byte[0]);

    } else {
      throw new UnsupportedOperationException("Unexpected message: " + msgObj);
    }
  }

  @Override
  public StreamManager getStreamManager() {
    return streamManager;
  }

  /**
   * Removes an application (once it has been terminated), and optionally will clean up any
   * local directories associated with the executors of that application in a separate thread.
   */
  public void applicationRemoved(String appId, boolean cleanupLocalDirs) {
    blockManager.applicationRemoved(appId, cleanupLocalDirs);
  }

<<<<<<< HEAD
  private void checkAuth(TransportClient client, String appId) {
    if (client.getClientId() != null && !client.getClientId().equals(appId)) {
      throw new SecurityException(String.format(
        "Client for %s not authorized for application %s.", client.getClientId(), appId));
    }
  }

=======
  /**
   * Register an (application, executor) with the given shuffle info.
   *
   * The "re-" is meant to highlight the intended use of this method -- when this service is
   * restarted, this is used to restore the state of executors from before the restart.  Normal
   * registration will happen via a message handled in receive()
   *
   * @param appExecId
   * @param executorInfo
   */
  public void reregisterExecutor(AppExecId appExecId, ExecutorShuffleInfo executorInfo) {
    blockManager.registerExecutor(appExecId.appId, appExecId.execId, executorInfo);
  }

  public void close() {
    blockManager.close();
  }
>>>>>>> d89cc38b
}<|MERGE_RESOLUTION|>--- conflicted
+++ resolved
@@ -111,15 +111,6 @@
     blockManager.applicationRemoved(appId, cleanupLocalDirs);
   }
 
-<<<<<<< HEAD
-  private void checkAuth(TransportClient client, String appId) {
-    if (client.getClientId() != null && !client.getClientId().equals(appId)) {
-      throw new SecurityException(String.format(
-        "Client for %s not authorized for application %s.", client.getClientId(), appId));
-    }
-  }
-
-=======
   /**
    * Register an (application, executor) with the given shuffle info.
    *
@@ -137,5 +128,12 @@
   public void close() {
     blockManager.close();
   }
->>>>>>> d89cc38b
+
+  private void checkAuth(TransportClient client, String appId) {
+    if (client.getClientId() != null && !client.getClientId().equals(appId)) {
+      throw new SecurityException(String.format(
+        "Client for %s not authorized for application %s.", client.getClientId(), appId));
+    }
+  }
+
 }