/*
 * Licensed to the Apache Software Foundation (ASF) under one or more
 * contributor license agreements.  See the NOTICE file distributed with
 * this work for additional information regarding copyright ownership.
 * The ASF licenses this file to You under the Apache License, Version 2.0
 * (the "License"); you may not use this file except in compliance with
 * the License.  You may obtain a copy of the License at
 *
 *    http://www.apache.org/licenses/LICENSE-2.0
 *
 * Unless required by applicable law or agreed to in writing, software
 * distributed under the License is distributed on an "AS IS" BASIS,
 * WITHOUT WARRANTIES OR CONDITIONS OF ANY KIND, either express or implied.
 * See the License for the specific language governing permissions and
 * limitations under the License.
 */

package org.apache.spark.network.shuffle;

import java.io.IOException;
import java.util.Arrays;

import org.junit.After;
import org.junit.Before;
import org.junit.Test;

import static org.junit.Assert.*;

import org.apache.spark.network.TestUtils;
import org.apache.spark.network.TransportContext;
import org.apache.spark.network.sasl.SaslServerBootstrap;
import org.apache.spark.network.sasl.SecretKeyHolder;
import org.apache.spark.network.server.RpcHandler;
import org.apache.spark.network.server.TransportServer;
import org.apache.spark.network.server.TransportServerBootstrap;
import org.apache.spark.network.shuffle.protocol.ExecutorShuffleInfo;
import org.apache.spark.network.util.SystemPropertyConfigProvider;
import org.apache.spark.network.util.TransportConf;

public class ExternalShuffleSecuritySuite {

<<<<<<< HEAD
  TransportConf conf = createTransportConf();
=======
  TransportConf conf = new TransportConf("shuffle", new SystemPropertyConfigProvider());
>>>>>>> b9b6fbe8
  TransportServer server;

  protected TransportConf createTransportConf() {
    return new TransportConf(new SystemPropertyConfigProvider());
  }

  @Before
  public void beforeEach() throws IOException {
    TransportContext context =
      new TransportContext(conf, new ExternalShuffleBlockHandler(conf, null));
    TransportServerBootstrap bootstrap = new SaslServerBootstrap(conf,
        new TestSecretKeyHolder("my-app-id", "secret"));
    this.server = context.createServer(Arrays.asList(bootstrap));
  }

  @After
  public void afterEach() {
    if (server != null) {
      server.close();
      server = null;
    }
  }

  @Test
  public void testValid() throws IOException {
    validate("my-app-id", "secret", false);
  }

  @Test
  public void testBadAppId() {
    try {
      validate("wrong-app-id", "secret", false);
    } catch (Exception e) {
      assertTrue(e.getMessage(), e.getMessage().contains("Wrong appId!"));
    }
  }

  @Test
  public void testBadSecret() {
    try {
      validate("my-app-id", "bad-secret", false);
    } catch (Exception e) {
      assertTrue(e.getMessage(), e.getMessage().contains("Mismatched response"));
    }
  }

  @Test
  public void testEncryption() throws IOException {
    validate("my-app-id", "secret", true);
  }

  /** Creates an ExternalShuffleClient and attempts to register with the server. */
  private void validate(String appId, String secretKey, boolean encrypt) throws IOException {
    ExternalShuffleClient client =
      new ExternalShuffleClient(conf, new TestSecretKeyHolder(appId, secretKey), true, encrypt);
    client.init(appId);
    // Registration either succeeds or throws an exception.
    client.registerWithShuffleServer(TestUtils.getLocalHost(), server.getPort(), "exec0",
      new ExecutorShuffleInfo(new String[0], 0, ""));
    client.close();
  }

  /** Provides a secret key holder which always returns the given secret key, for a single appId. */
  static class TestSecretKeyHolder implements SecretKeyHolder {
    private final String appId;
    private final String secretKey;

    TestSecretKeyHolder(String appId, String secretKey) {
      this.appId = appId;
      this.secretKey = secretKey;
    }

    @Override
    public String getSaslUser(String appId) {
      return "user";
    }

    @Override
    public String getSecretKey(String appId) {
      if (!appId.equals(this.appId)) {
        throw new IllegalArgumentException("Wrong appId!");
      }
      return secretKey;
    }
  }
}<|MERGE_RESOLUTION|>--- conflicted
+++ resolved
@@ -39,16 +39,8 @@
 
 public class ExternalShuffleSecuritySuite {
 
-<<<<<<< HEAD
-  TransportConf conf = createTransportConf();
-=======
   TransportConf conf = new TransportConf("shuffle", new SystemPropertyConfigProvider());
->>>>>>> b9b6fbe8
   TransportServer server;
-
-  protected TransportConf createTransportConf() {
-    return new TransportConf(new SystemPropertyConfigProvider());
-  }
 
   @Before
   public void beforeEach() throws IOException {
