--- conflicted
+++ resolved
@@ -229,8 +229,6 @@
   override def addArtifacts(responseObserver: StreamObserver[AddArtifactsResponse])
       : StreamObserver[AddArtifactsRequest] = new SparkConnectAddArtifactsHandler(
     responseObserver)
-<<<<<<< HEAD
-=======
 
   /**
    * This is the entry point for all calls of getting artifact statuses.
@@ -247,12 +245,13 @@
         userId = request.getUserContext.getUserId,
         sessionId = request.getSessionId)
   }
-}
->>>>>>> 8711c1a6
-
+
+  /**
+   * This is the entry point for calls interrupting running executions.
+   */
   override def interrupt(
-    request: proto.InterruptRequest,
-    responseObserver: StreamObserver[proto.InterruptResponse]): Unit = {
+      request: proto.InterruptRequest,
+      responseObserver: StreamObserver[proto.InterruptResponse]): Unit = {
     try {
       new SparkConnectInterruptHandler(responseObserver).handle(request)
     } catch handleError(
