--- conflicted
+++ resolved
@@ -460,11 +460,6 @@
     val joined = left.join(right, left("id") === right("id")).select(left("id"), right("a"))
     assert(joined.schema.catalogString === "struct<id:bigint,a:double>")
   }
-<<<<<<< HEAD
-}
-
-private[sql] case class MyType(id: Long, a: Double, b: Double)
-=======
 
   test("test temp view") {
     spark.range(100).createTempView("test1")
@@ -477,4 +472,5 @@
     assert(spark.sql("SELECT * FROM global_temp.view1").count() == 1000)
   }
 }
->>>>>>> ad35f35f
+
+private[sql] case class MyType(id: Long, a: Double, b: Double)