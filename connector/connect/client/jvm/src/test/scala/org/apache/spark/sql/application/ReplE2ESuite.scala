/*
 * Licensed to the Apache Software Foundation (ASF) under one or more
 * contributor license agreements.  See the NOTICE file distributed with
 * this work for additional information regarding copyright ownership.
 * The ASF licenses this file to You under the Apache License, Version 2.0
 * (the "License"); you may not use this file except in compliance with
 * the License.  You may obtain a copy of the License at
 *
 *    http://www.apache.org/licenses/LICENSE-2.0
 *
 * Unless required by applicable law or agreed to in writing, software
 * distributed under the License is distributed on an "AS IS" BASIS,
 * WITHOUT WARRANTIES OR CONDITIONS OF ANY KIND, either express or implied.
 * See the License for the specific language governing permissions and
 * limitations under the License.
 */
package org.apache.spark.sql.application

import java.io.{PipedInputStream, PipedOutputStream}
import java.nio.file.Paths
import java.util.concurrent.{Executors, Semaphore, TimeUnit}

import scala.util.Properties

import org.apache.commons.io.output.ByteArrayOutputStream
import org.apache.commons.lang3.{JavaVersion, SystemUtils}
import org.scalatest.BeforeAndAfterEach

import org.apache.spark.sql.connect.client.util.{IntegrationTestUtils, RemoteSparkSession}

class ReplE2ESuite extends RemoteSparkSession with BeforeAndAfterEach {

  private val executorService = Executors.newSingleThreadExecutor()
  private val TIMEOUT_SECONDS = 30

  private var testSuiteOut: PipedOutputStream = _
  private var ammoniteOut: ByteArrayOutputStream = _
  private var errorStream: ByteArrayOutputStream = _
  private var ammoniteIn: PipedInputStream = _
  private val semaphore: Semaphore = new Semaphore(0)

  private val scalaVersion = Properties.versionNumberString
    .split("\\.")
    .take(2)
    .mkString(".")

  private def getCleanString(out: ByteArrayOutputStream): String = {
    // Remove ANSI colour codes
    // Regex taken from https://stackoverflow.com/a/25189932
    out.toString("UTF-8").replaceAll("\u001B\\[[\\d;]*[^\\d;]", "")
  }

  override def beforeAll(): Unit = {
    // TODO(SPARK-44121) Remove this check condition
    if (SystemUtils.isJavaVersionAtMost(JavaVersion.JAVA_17)) {
      super.beforeAll()
      ammoniteOut = new ByteArrayOutputStream()
      testSuiteOut = new PipedOutputStream()
      // Connect the `testSuiteOut` and `ammoniteIn` pipes
      ammoniteIn = new PipedInputStream(testSuiteOut)
      errorStream = new ByteArrayOutputStream()

      val args = Array("--port", serverPort.toString)
      val task = new Runnable {
        override def run(): Unit = {
          ConnectRepl.doMain(
            args = args,
            semaphore = Some(semaphore),
            inputStream = ammoniteIn,
            outputStream = ammoniteOut,
            errorStream = errorStream)
        }
      }

      executorService.submit(task)
    }
  }

  override def afterAll(): Unit = {
    executorService.shutdownNow()
    super.afterAll()
  }

  override def afterEach(): Unit = {
    semaphore.drainPermits()
  }

  def runCommandsInShell(input: String): String = {
    require(input.nonEmpty)
    // Pad the input with a semaphore release so that we know when the execution of the provided
    // input is complete.
    val paddedInput = input + '\n' + "semaphore.release()\n"
    testSuiteOut.write(paddedInput.getBytes)
    testSuiteOut.flush()
    if (!semaphore.tryAcquire(TIMEOUT_SECONDS, TimeUnit.SECONDS)) {
      val failOut = getCleanString(ammoniteOut)
      val errOut = getCleanString(errorStream)
      val errorString =
        s"""
          |REPL Timed out while running command: $input
          |Console output: $failOut
          |Error output: $errOut
          |""".stripMargin
      throw new RuntimeException(errorString)
    }
    getCleanString(ammoniteOut)
  }

  def assertContains(message: String, output: String): Unit = {
    val isContain = output.contains(message)
    assert(
      isContain,
      "Ammonite output did not contain '" + message + "':\n" + output +
        s"\nError Output: ${getCleanString(errorStream)}")
  }

  test("Simple query") {
    // Run simple query to test REPL
    val input = """
        |spark.sql("select 1").collect()
      """.stripMargin
    val output = runCommandsInShell(input)
    assertContains("Array[org.apache.spark.sql.Row] = Array([1])", output)
  }

  test("UDF containing 'def'") {
    val input = """
        |class A(x: Int) { def get = x * 5 + 19 }
        |def dummyUdf(x: Int): Int = new A(x).get
        |val myUdf = udf(dummyUdf _)
        |spark.range(5).select(myUdf(col("id"))).as[Int].collect()
      """.stripMargin
    val output = runCommandsInShell(input)
    assertContains("Array[Int] = Array(19, 24, 29, 34, 39)", output)
  }

  test("UDF containing in-place lambda") {
    val input = """
        |class A(x: Int) { def get = x * 42 + 5 }
        |val myUdf = udf((x: Int) => new A(x).get)
        |spark.range(5).select(myUdf(col("id"))).as[Int].collect()
      """.stripMargin
    val output = runCommandsInShell(input)
    assertContains("Array[Int] = Array(5, 47, 89, 131, 173)", output)
  }

  test("Updating UDF properties") {
    val input = """
        |class A(x: Int) { def get = x * 7 }
        |val myUdf = udf((x: Int) => new A(x).get)
        |val modifiedUdf = myUdf.withName("myUdf").asNondeterministic()
        |spark.range(5).select(modifiedUdf(col("id"))).as[Int].collect()
      """.stripMargin
    val output = runCommandsInShell(input)
    assertContains("Array[Int] = Array(0, 7, 14, 21, 28)", output)
  }

  test("SPARK-43198: Filter does not throw ammonite-related class initialization exception") {
    val input = """
        |spark.range(10).filter(n => n % 2 == 0).collect()
      """.stripMargin
    val output = runCommandsInShell(input)
    assertContains("Array[java.lang.Long] = Array(0L, 2L, 4L, 6L, 8L)", output)
  }

  test("Client-side JAR") {
    // scalastyle:off classforname line.size.limit
    val sparkHome = IntegrationTestUtils.sparkHome
    val testJar = Paths
      .get(
        s"$sparkHome/connector/connect/client/jvm/src/test/resources/TestHelloV2_$scalaVersion.jar")
      .toFile

    assert(testJar.exists(), "Missing TestHelloV2 jar!")
    val input = s"""
        |import java.nio.file.Paths
        |def classLoadingTest(x: Int): Int = {
        |  val classloader =
        |    Option(Thread.currentThread().getContextClassLoader).getOrElse(getClass.getClassLoader)
        |  val cls = Class.forName("com.example.Hello$$", true, classloader)
        |  val module = cls.getField("MODULE$$").get(null)
        |  cls.getMethod("test").invoke(module).asInstanceOf[Int]
        |}
        |val classLoaderUdf = udf(classLoadingTest _)
        |
        |val jarPath = Paths.get("${testJar.toString}").toUri
        |spark.addArtifact(jarPath)
        |
        |spark.range(5).select(classLoaderUdf(col("id"))).as[Int].collect()
      """.stripMargin
    val output = runCommandsInShell(input)
    assertContains("Array[Int] = Array(2, 2, 2, 2, 2)", output)
    // scalastyle:on classforname line.size.limit
  }

  test("Java UDF") {
    val input =
      """
        |import org.apache.spark.sql.api.java._
        |import org.apache.spark.sql.types.LongType
        |
        |val javaUdf = udf(new UDF1[Long, Long] {
        |  override def call(num: Long): Long = num * num + 25L
        |}, LongType).asNondeterministic()
        |spark.range(5).select(javaUdf(col("id"))).as[Long].collect()
      """.stripMargin
    val output = runCommandsInShell(input)
    assertContains("Array[Long] = Array(25L, 26L, 29L, 34L, 41L)", output)
  }

  test("Java UDF Registration") {
    val input =
      """
        |import org.apache.spark.sql.api.java._
        |import org.apache.spark.sql.types.LongType
        |
        |spark.udf.register("javaUdf", new UDF1[Long, Long] {
        |  override def call(num: Long): Long = num * num * num + 250L
        |}, LongType)
        |spark.sql("select javaUdf(id) from range(5)").as[Long].collect()
      """.stripMargin
    val output = runCommandsInShell(input)
    assertContains("Array[Long] = Array(250L, 251L, 258L, 277L, 314L)", output)
  }

  test("UDF Registration") {
    val input = """
        |class A(x: Int) { def get = x * 100 }
        |val myUdf = udf((x: Int) => new A(x).get)
        |spark.udf.register("dummyUdf", myUdf)
        |spark.sql("select dummyUdf(id) from range(5)").as[Long].collect()
      """.stripMargin
    val output = runCommandsInShell(input)
    assertContains("Array[Long] = Array(0L, 100L, 200L, 300L, 400L)", output)
  }

  test("UDF closure registration") {
    val input = """
        |class A(x: Int) { def get = x * 15 }
        |spark.udf.register("directUdf", (x: Int) => new A(x).get)
        |spark.sql("select directUdf(id) from range(5)").as[Long].collect()
      """.stripMargin
    val output = runCommandsInShell(input)
    assertContains("Array[Long] = Array(0L, 15L, 30L, 45L, 60L)", output)
  }

  test("call_udf") {
    val input = """
        |val df = Seq(("id1", 1), ("id2", 4), ("id3", 5)).toDF("id", "value")
        |spark.udf.register("simpleUDF", (v: Int) => v * v)
        |df.select($"id", call_udf("simpleUDF", $"value")).collect()
      """.stripMargin
    val output = runCommandsInShell(input)
    assertContains("Array[org.apache.spark.sql.Row] = Array([id1,1], [id2,16], [id3,25])", output)
  }

  test("call_function") {
    val input = """
        |val df = Seq(("id1", 1), ("id2", 4), ("id3", 5)).toDF("id", "value")
        |spark.udf.register("simpleUDF", (v: Int) => v * v)
        |df.select($"id", call_function("simpleUDF", $"value")).collect()
      """.stripMargin
    val output = runCommandsInShell(input)
    assertContains("Array[org.apache.spark.sql.Row] = Array([id1,1], [id2,16], [id3,25])", output)
  }

  test("Collect REPL generated class") {
    val input = """
        |case class MyTestClass(value: Int)
        |spark.range(4).
        |  filter($"id" % 2 === 1).
        |  select($"id".cast("int").as("value")).
        |  as[MyTestClass].
        |  collect()
      """.stripMargin
    val output = runCommandsInShell(input)
    assertContains("Array[MyTestClass] = Array(MyTestClass(1), MyTestClass(3))", output)
  }

<<<<<<< HEAD
  test("streaming works with REPL generated code") {
    val input =
      """
        |val add1 = udf((i: Long) => i + 1)
        |val query = {
        |  spark.readStream
        |      .format("rate")
        |      .option("rowsPerSecond", "10")
        |      .option("numPartitions", "1")
        |      .load()
        |      .withColumn("value", add1($"value"))
        |      .writeStream
        |      .format("memory")
        |      .queryName("my_sink")
        |      .start()
        |}
        |var progress = query.lastProgress
        |while (query.isActive && (progress == null || progress.numInputRows == 0)) {
        |  query.awaitTermination(100)
        |  progress = query.lastProgress
        |}
        |val noException = query.exception.isEmpty
        |query.stop()
        |""".stripMargin
    val output = runCommandsInShell(input)
    assertContains("noException: Boolean = true", output)
=======
  test("REPL class in UDF") {
    val input = """
        |case class MyTestClass(value: Int)
        |spark.range(2).map(i => MyTestClass(i.toInt)).collect()
      """.stripMargin
    val output = runCommandsInShell(input)
    assertContains("Array[MyTestClass] = Array(MyTestClass(0), MyTestClass(1))", output)
>>>>>>> f7002fb2
  }
}<|MERGE_RESOLUTION|>--- conflicted
+++ resolved
@@ -277,7 +277,15 @@
     assertContains("Array[MyTestClass] = Array(MyTestClass(1), MyTestClass(3))", output)
   }
 
-<<<<<<< HEAD
+  test("REPL class in UDF") {
+    val input = """
+        |case class MyTestClass(value: Int)
+        |spark.range(2).map(i => MyTestClass(i.toInt)).collect()
+      """.stripMargin
+    val output = runCommandsInShell(input)
+    assertContains("Array[MyTestClass] = Array(MyTestClass(0), MyTestClass(1))", output)
+  }
+
   test("streaming works with REPL generated code") {
     val input =
       """
@@ -304,14 +312,5 @@
         |""".stripMargin
     val output = runCommandsInShell(input)
     assertContains("noException: Boolean = true", output)
-=======
-  test("REPL class in UDF") {
-    val input = """
-        |case class MyTestClass(value: Int)
-        |spark.range(2).map(i => MyTestClass(i.toInt)).collect()
-      """.stripMargin
-    val output = runCommandsInShell(input)
-    assertContains("Array[MyTestClass] = Array(MyTestClass(0), MyTestClass(1))", output)
->>>>>>> f7002fb2
   }
 }