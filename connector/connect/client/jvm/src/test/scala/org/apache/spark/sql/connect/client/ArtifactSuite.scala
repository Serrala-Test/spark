/*
 * Licensed to the Apache Software Foundation (ASF) under one or more
 * contributor license agreements.  See the NOTICE file distributed with
 * this work for additional information regarding copyright ownership.
 * The ASF licenses this file to You under the Apache License, Version 2.0
 * (the "License"); you may not use this file except in compliance with
 * the License.  You may obtain a copy of the License at
 *
 *    http://www.apache.org/licenses/LICENSE-2.0
 *
 * Unless required by applicable law or agreed to in writing, software
 * distributed under the License is distributed on an "AS IS" BASIS,
 * WITHOUT WARRANTIES OR CONDITIONS OF ANY KIND, either express or implied.
 * See the License for the specific language governing permissions and
 * limitations under the License.
 */
package org.apache.spark.sql.connect.client

import java.io.InputStream
import java.net.URI
import java.nio.file.{Files, Path, Paths}
import java.util.concurrent.TimeUnit

import scala.jdk.CollectionConverters._

import com.google.protobuf.ByteString
import io.grpc.{ManagedChannel, Server}
import io.grpc.inprocess.{InProcessChannelBuilder, InProcessServerBuilder}
import org.apache.commons.codec.digest.DigestUtils.sha256Hex
import org.scalatest.BeforeAndAfterEach

import org.apache.spark.connect.proto.AddArtifactsRequest
import org.apache.spark.sql.connect.client.SparkConnectClient.Configuration
import org.apache.spark.sql.test.ConnectFunSuite
import org.apache.spark.util.IvyTestUtils
import org.apache.spark.util.MavenUtils.MavenCoordinate

class ArtifactSuite extends ConnectFunSuite with BeforeAndAfterEach {

  private var client: SparkConnectClient = _
  private var service: DummySparkConnectService = _
  private var server: Server = _
  private var artifactManager: ArtifactManager = _
  private var channel: ManagedChannel = _
  private var bstub: CustomSparkConnectBlockingStub = _
  private var stub: CustomSparkConnectStub = _
  private var state: SparkConnectStubState = _

  private def startDummyServer(): Unit = {
    service = new DummySparkConnectService()
    server = InProcessServerBuilder
      .forName(getClass.getName)
      .addService(service)
      .build()
    server.start()
  }

  private def createArtifactManager(): Unit = {
    channel = InProcessChannelBuilder.forName(getClass.getName).directExecutor().build()
<<<<<<< HEAD
    val retryHandler = new GrpcRetryHandler(GrpcRetryHandler.defaultPolicies())
    bstub = new CustomSparkConnectBlockingStub(channel, retryHandler)
    stub = new CustomSparkConnectStub(channel, retryHandler)
=======
    retryPolicy = GrpcRetryHandler.RetryPolicy()
    state = new SparkConnectStubState(channel, retryPolicy)
    bstub = new CustomSparkConnectBlockingStub(channel, state)
    stub = new CustomSparkConnectStub(channel, state)
>>>>>>> 49ca6aa6
    artifactManager = new ArtifactManager(Configuration(), "", bstub, stub)
  }

  override def beforeEach(): Unit = {
    super.beforeEach()
    startDummyServer()
    createArtifactManager()
    client = null
  }

  override def afterEach(): Unit = {
    if (server != null) {
      server.shutdownNow()
      assert(server.awaitTermination(5, TimeUnit.SECONDS), "server failed to shutdown")
    }

    if (channel != null) {
      channel.shutdownNow()
    }

    if (client != null) {
      client.shutdown()
    }
  }

  private val CHUNK_SIZE: Int = 32 * 1024
  protected def artifactFilePath: Path = commonResourcePath.resolve("artifact-tests")
  protected def artifactCrcPath: Path = artifactFilePath.resolve("crc")

  private def getCrcValues(filePath: Path): Seq[Long] = {
    val fileName = filePath.getFileName.toString
    val crcFileName = fileName.split('.').head + ".txt"
    Files
      .readAllLines(artifactCrcPath.resolve(crcFileName))
      .asScala
      .map(_.toLong)
      .toSeq
  }

  /**
   * Check if the data sent to the server (stored in `artifactChunk`) is equivalent to the local
   * data at `localPath`.
   * @param artifactChunk
   * @param localPath
   */
  private def assertFileDataEquality(
      artifactChunk: AddArtifactsRequest.ArtifactChunk,
      localPath: Path): Unit = {
    val localData = ByteString.readFrom(Files.newInputStream(localPath))
    val expectedCrc = getCrcValues(localPath).head
    assert(artifactChunk.getData == localData)
    assert(artifactChunk.getCrc == expectedCrc)
  }

  private def singleChunkArtifactTest(path: String): Unit = {
    test(s"Single Chunk Artifact - $path") {
      val artifactPath = artifactFilePath.resolve(path)
      artifactManager.addArtifact(artifactPath.toString)

      val receivedRequests = service.getAndClearLatestAddArtifactRequests()
      // Single `AddArtifactRequest`
      assert(receivedRequests.size == 1)

      val request = receivedRequests.head
      assert(request.hasBatch)

      val batch = request.getBatch
      // Single artifact in batch
      assert(batch.getArtifactsList.size() == 1)

      val singleChunkArtifact = batch.getArtifacts(0)
      val namePrefix = artifactPath.getFileName.toString match {
        case jar if jar.endsWith(".jar") => "jars"
        case cf if cf.endsWith(".class") => "classes"
      }
      assert(singleChunkArtifact.getName.equals(namePrefix + "/" + path))
      assertFileDataEquality(singleChunkArtifact.getData, artifactPath)
    }
  }

  singleChunkArtifactTest("smallClassFile.class")

  singleChunkArtifactTest("smallJar.jar")

  private def readNextChunk(in: InputStream): ByteString = {
    val buf = new Array[Byte](CHUNK_SIZE)
    var bytesRead = 0
    var count = 0
    while (count != -1 && bytesRead < CHUNK_SIZE) {
      count = in.read(buf, bytesRead, CHUNK_SIZE - bytesRead)
      if (count != -1) {
        bytesRead += count
      }
    }
    if (bytesRead == 0) ByteString.empty()
    else ByteString.copyFrom(buf, 0, bytesRead)
  }

  /**
   * Reads data in a chunk of `CHUNK_SIZE` bytes from `in` and verify equality with server-side
   * data stored in `chunk`.
   * @param in
   * @param chunk
   * @return
   */
  private def checkChunksDataAndCrc(
      filePath: Path,
      chunks: Seq[AddArtifactsRequest.ArtifactChunk]): Unit = {
    val in = Files.newInputStream(filePath)
    val crcs = getCrcValues(filePath)
    chunks.zip(crcs).foreach { case (chunk, expectedCrc) =>
      val expectedData = readNextChunk(in)
      chunk.getData == expectedData && chunk.getCrc == expectedCrc
    }
  }

  test("Chunked Artifact - junitLargeJar.jar") {
    val artifactPath = artifactFilePath.resolve("junitLargeJar.jar")
    artifactManager.addArtifact(artifactPath.toString)
    // Expected chunks = roundUp( file_size / chunk_size) = 12
    // File size of `junitLargeJar.jar` is 384581 bytes.
    val expectedChunks = (384581 + (CHUNK_SIZE - 1)) / CHUNK_SIZE
    val receivedRequests = service.getAndClearLatestAddArtifactRequests()
    assert(384581 == Files.size(artifactPath))
    assert(receivedRequests.size == expectedChunks)
    assert(receivedRequests.head.hasBeginChunk)
    val beginChunkRequest = receivedRequests.head.getBeginChunk
    assert(beginChunkRequest.getName == "jars/junitLargeJar.jar")
    assert(beginChunkRequest.getTotalBytes == 384581)
    assert(beginChunkRequest.getNumChunks == expectedChunks)
    val dataChunks = Seq(beginChunkRequest.getInitialChunk) ++
      receivedRequests.drop(1).map(_.getChunk)
    checkChunksDataAndCrc(artifactPath, dataChunks)
  }

  test("Batched SingleChunkArtifacts") {
    val file1 = artifactFilePath.resolve("smallClassFile.class").toUri
    val file2 = artifactFilePath.resolve("smallJar.jar").toUri
    artifactManager.addArtifacts(Seq(file1, file2))
    val receivedRequests = service.getAndClearLatestAddArtifactRequests()
    // Single request containing 2 artifacts.
    assert(receivedRequests.size == 1)

    val request = receivedRequests.head
    assert(request.hasBatch)

    val batch = request.getBatch
    assert(batch.getArtifactsList.size() == 2)

    val artifacts = batch.getArtifactsList
    assert(artifacts.get(0).getName == "classes/smallClassFile.class")
    assert(artifacts.get(1).getName == "jars/smallJar.jar")

    assertFileDataEquality(artifacts.get(0).getData, Paths.get(file1))
    assertFileDataEquality(artifacts.get(1).getData, Paths.get(file2))
  }

  test("Mix of SingleChunkArtifact and chunked artifact") {
    val file1 = artifactFilePath.resolve("smallClassFile.class").toUri
    val file2 = artifactFilePath.resolve("junitLargeJar.jar").toUri
    val file3 = artifactFilePath.resolve("smallClassFileDup.class").toUri
    val file4 = artifactFilePath.resolve("smallJar.jar").toUri
    artifactManager.addArtifacts(Seq(file1, file2, file3, file4))
    val receivedRequests = service.getAndClearLatestAddArtifactRequests()
    // There are a total of 14 requests.
    // The 1st request contains a single artifact - smallClassFile.class (There are no
    // other artifacts batched with it since the next one is large multi-chunk artifact)
    // Requests 2-13 (1-indexed) belong to the transfer of junitLargeJar.jar. This includes
    // the first "beginning chunk" and the subsequent data chunks.
    // The last request (14) contains both smallClassFileDup.class and smallJar.jar batched
    // together.
    assert(receivedRequests.size == 1 + 12 + 1)

    val firstReqBatch = receivedRequests.head.getBatch.getArtifactsList
    assert(firstReqBatch.size() == 1)
    assert(firstReqBatch.get(0).getName == "classes/smallClassFile.class")
    assertFileDataEquality(firstReqBatch.get(0).getData, Paths.get(file1))

    val secondReq = receivedRequests(1)
    assert(secondReq.hasBeginChunk)
    val beginChunkRequest = secondReq.getBeginChunk
    assert(beginChunkRequest.getName == "jars/junitLargeJar.jar")
    assert(beginChunkRequest.getTotalBytes == 384581)
    assert(beginChunkRequest.getNumChunks == 12)
    // Large artifact data chunks are requests number 3 to 13.
    val dataChunks = Seq(beginChunkRequest.getInitialChunk) ++
      receivedRequests.drop(2).dropRight(1).map(_.getChunk)
    checkChunksDataAndCrc(Paths.get(file2), dataChunks)

    val lastBatch = receivedRequests.last.getBatch
    assert(lastBatch.getArtifactsCount == 2)
    val remainingArtifacts = lastBatch.getArtifactsList
    assert(remainingArtifacts.get(0).getName == "classes/smallClassFileDup.class")
    assert(remainingArtifacts.get(1).getName == "jars/smallJar.jar")

    assertFileDataEquality(remainingArtifacts.get(0).getData, Paths.get(file3))
    assertFileDataEquality(remainingArtifacts.get(1).getData, Paths.get(file4))
  }

  test("cache an artifact and check its presence") {
    val s = "Hello, World!"
    val blob = s.getBytes("UTF-8")
    val expectedHash = sha256Hex(blob)
    assert(artifactManager.isCachedArtifact(expectedHash) === false)
    val actualHash = artifactManager.cacheArtifact(blob)
    assert(actualHash === expectedHash)
    assert(artifactManager.isCachedArtifact(expectedHash) === true)

    val receivedRequests = service.getAndClearLatestAddArtifactRequests()
    assert(receivedRequests.size == 1)
  }

  test("resolve ivy") {
    val main = new MavenCoordinate("my.great.lib", "mylib", "0.1")
    val dep = "my.great.dep:mydep:0.5"
    IvyTestUtils.withRepository(main, Some(dep), None) { repo =>
      val artifacts =
        Artifact.newIvyArtifacts(URI.create(s"ivy://my.great.lib:mylib:0.1?repos=$repo"))
      assert(artifacts.exists(_.path.toString.contains("jars/my.great.lib_mylib-0.1.jar")))
      // transitive dependency
      assert(artifacts.exists(_.path.toString.contains("jars/my.great.dep_mydep-0.5.jar")))
    }

  }
}<|MERGE_RESOLUTION|>--- conflicted
+++ resolved
@@ -57,16 +57,9 @@
 
   private def createArtifactManager(): Unit = {
     channel = InProcessChannelBuilder.forName(getClass.getName).directExecutor().build()
-<<<<<<< HEAD
-    val retryHandler = new GrpcRetryHandler(GrpcRetryHandler.defaultPolicies())
-    bstub = new CustomSparkConnectBlockingStub(channel, retryHandler)
-    stub = new CustomSparkConnectStub(channel, retryHandler)
-=======
-    retryPolicy = GrpcRetryHandler.RetryPolicy()
-    state = new SparkConnectStubState(channel, retryPolicy)
+    state = new SparkConnectStubState(channel, GrpcRetryHandler.defaultPolicies())
     bstub = new CustomSparkConnectBlockingStub(channel, state)
     stub = new CustomSparkConnectStub(channel, state)
->>>>>>> 49ca6aa6
     artifactManager = new ArtifactManager(Configuration(), "", bstub, stub)
   }
 
