/*
 * Licensed to the Apache Software Foundation (ASF) under one or more
 * contributor license agreements.  See the NOTICE file distributed with
 * this work for additional information regarding copyright ownership.
 * The ASF licenses this file to You under the Apache License, Version 2.0
 * (the "License"); you may not use this file except in compliance with
 * the License.  You may obtain a copy of the License at
 *
 *    http://www.apache.org/licenses/LICENSE-2.0
 *
 * Unless required by applicable law or agreed to in writing, software
 * distributed under the License is distributed on an "AS IS" BASIS,
 * WITHOUT WARRANTIES OR CONDITIONS OF ANY KIND, either express or implied.
 * See the License for the specific language governing permissions and
 * limitations under the License.
 */
package org.apache.spark.sql.connect.client

import java.util.UUID
import java.util.concurrent.TimeUnit

import scala.collection.mutable
import scala.jdk.CollectionConverters._

import io.grpc.{CallOptions, Channel, ClientCall, ClientInterceptor, MethodDescriptor, Server, Status, StatusRuntimeException}
import io.grpc.netty.NettyServerBuilder
import io.grpc.stub.StreamObserver
import org.scalatest.BeforeAndAfterEach

import org.apache.spark.{SparkException, SparkThrowable}
import org.apache.spark.connect.proto
import org.apache.spark.connect.proto.{AddArtifactsRequest, AddArtifactsResponse, AnalyzePlanRequest, AnalyzePlanResponse, ArtifactStatusesRequest, ArtifactStatusesResponse, ExecutePlanRequest, ExecutePlanResponse, SparkConnectServiceGrpc}
import org.apache.spark.sql.SparkSession
import org.apache.spark.sql.connect.client.GrpcRetryHandler.RetryPolicy
import org.apache.spark.sql.connect.common.config.ConnectCommon
import org.apache.spark.sql.test.ConnectFunSuite

class SparkConnectClientSuite extends ConnectFunSuite with BeforeAndAfterEach {

  private var client: SparkConnectClient = _
  private var service: DummySparkConnectService = _
  private var server: Server = _

  private def startDummyServer(port: Int): Unit = {
    service = new DummySparkConnectService
    server = NettyServerBuilder
      .forPort(port)
      .addService(service)
      .build()
    server.start()
  }

  override def beforeEach(): Unit = {
    super.beforeEach()
    client = null
    server = null
    service = null
  }

  override def afterEach(): Unit = {
    if (server != null) {
      server.shutdownNow()
      assert(server.awaitTermination(5, TimeUnit.SECONDS), "server failed to shutdown")
    }

    if (client != null) {
      client.shutdown()
    }
  }

  test("Placeholder test: Create SparkConnectClient") {
    client = SparkConnectClient.builder().userId("abc123").build()
    assert(client.userId == "abc123")
  }

  // Use 0 to start the server at a random port
  private def testClientConnection(serverPort: Int = 0)(
      clientBuilder: Int => SparkConnectClient): Unit = {
    startDummyServer(serverPort)
    client = clientBuilder(server.getPort)
    val request = AnalyzePlanRequest
      .newBuilder()
      .setSessionId("abc123")
      .build()

    val response = client.analyze(request)
    assert(response.getSessionId === "abc123")
  }

  private def withEnvs(pairs: (String, String)*)(f: => Unit): Unit = {
    val readonlyEnv = System.getenv()
    val field = readonlyEnv.getClass.getDeclaredField("m")
    field.setAccessible(true)
    val modifiableEnv = field.get(readonlyEnv).asInstanceOf[java.util.Map[String, String]]
    try {
      for ((k, v) <- pairs) {
        assert(!modifiableEnv.containsKey(k))
        modifiableEnv.put(k, v)
      }
      f
    } finally {
      for ((k, _) <- pairs) {
        modifiableEnv.remove(k)
      }
    }
  }

  test("Test connection") {
    testClientConnection() { testPort => SparkConnectClient.builder().port(testPort).build() }
  }

  test("Test connection string") {
    testClientConnection() { testPort =>
      SparkConnectClient.builder().connectionString(s"sc://localhost:$testPort").build()
    }
  }

  test("Test encryption") {
    startDummyServer(0)
    client = SparkConnectClient
      .builder()
      .connectionString(s"sc://localhost:${server.getPort}/;use_ssl=true")
      .retryPolicy(GrpcRetryHandler.RetryPolicy(maxRetries = Some(0)))
      .build()

    val request = AnalyzePlanRequest.newBuilder().setSessionId("abc123").build()

    // Failed the ssl handshake as the dummy server does not have any server credentials installed.
    assertThrows[SparkException] {
      client.analyze(request)
    }
  }

  test("SparkSession create with SPARK_REMOTE") {
    startDummyServer(0)

    withEnvs("SPARK_REMOTE" -> s"sc://localhost:${server.getPort}") {
      val session = SparkSession.builder().create()
      val df = session.range(10)
      df.analyze // Trigger RPC
      assert(df.plan === service.getAndClearLatestInputPlan())

      val session2 = SparkSession.builder().create()
      assert(session != session2)
    }
  }

  test("SparkSession getOrCreate with SPARK_REMOTE") {
    startDummyServer(0)

    withEnvs("SPARK_REMOTE" -> s"sc://localhost:${server.getPort}") {
      val session = SparkSession.builder().getOrCreate()

      val df = session.range(10)
      df.analyze // Trigger RPC
      assert(df.plan === service.getAndClearLatestInputPlan())

      val session2 = SparkSession.builder().getOrCreate()
      assert(session === session2)
    }
  }

  test("Builder.remote takes precedence over SPARK_REMOTE") {
    startDummyServer(0)
    val incorrectUrl = s"sc://localhost:${server.getPort + 1}"

    withEnvs("SPARK_REMOTE" -> incorrectUrl) {
      val session =
        SparkSession.builder().remote(s"sc://localhost:${server.getPort}").getOrCreate()

      val df = session.range(10)
      df.analyze // Trigger RPC
      assert(df.plan === service.getAndClearLatestInputPlan())
    }
  }

  test("SparkSession initialisation with connection string") {
    startDummyServer(0)
    client = SparkConnectClient
      .builder()
      .connectionString(s"sc://localhost:${server.getPort}")
      .build()

    val session = SparkSession.builder().client(client).create()
    val df = session.range(10)
    df.analyze // Trigger RPC
    assert(df.plan === service.getAndClearLatestInputPlan())
  }

  test("Custom Interceptor") {
    startDummyServer(0)
    client = SparkConnectClient
      .builder()
      .connectionString(s"sc://localhost:${server.getPort}")
      .interceptor(new ClientInterceptor {
        override def interceptCall[ReqT, RespT](
            methodDescriptor: MethodDescriptor[ReqT, RespT],
            callOptions: CallOptions,
            channel: Channel): ClientCall[ReqT, RespT] = {
          throw new RuntimeException("Blocked")
        }
      })
      .build()

    val session = SparkSession.builder().client(client).create()

    assertThrows[RuntimeException] {
      session.range(10).count()
    }
  }

  for ((name, constructor) <- GrpcExceptionConverter.errorFactory) {
    test(s"error framework parameters - $name") {
      val testParams = GrpcExceptionConverter.ErrorParams(
        message = "Found duplicate keys `abc`",
        cause = None,
        errorClass = Some("DUPLICATE_KEY"),
        messageParameters = Map("keyColumn" -> "`abc`"),
        queryContext = Array.empty)
      val error = constructor(testParams)
      assert(error.getMessage.contains(testParams.message))
      assert(error.getCause == null)
      error match {
        case sparkThrowable: SparkThrowable =>
          assert(sparkThrowable.getErrorClass == testParams.errorClass.get)
          assert(sparkThrowable.getMessageParameters.asScala == testParams.messageParameters)
          assert(sparkThrowable.getQueryContext.isEmpty)
        case _ =>
      }
    }
  }

  private case class TestPackURI(
      connectionString: String,
      isCorrect: Boolean,
      extraChecks: SparkConnectClient => Unit = _ => {})

  private val URIs = Seq[TestPackURI](
    TestPackURI("sc://host", isCorrect = true),
    TestPackURI(
      "sc://localhost/",
      isCorrect = true,
      client => testClientConnection(ConnectCommon.CONNECT_GRPC_BINDING_PORT)(_ => client)),
    TestPackURI(
      "sc://localhost:1234/",
      isCorrect = true,
      client => {
        assert(client.configuration.host == "localhost")
        assert(client.configuration.port == 1234)
        assert(client.sessionId != null)
        // Must be able to parse the UUID
        assert(UUID.fromString(client.sessionId) != null)
      }),
    TestPackURI(
      "sc://localhost/;",
      isCorrect = true,
      client => {
        assert(client.configuration.host == "localhost")
        assert(client.configuration.port == ConnectCommon.CONNECT_GRPC_BINDING_PORT)
      }),
    TestPackURI("sc://host:123", isCorrect = true),
    TestPackURI(
      "sc://host:123/;user_id=a94",
      isCorrect = true,
      client => assert(client.userId == "a94")),
    TestPackURI(
      "sc://host:123/;user_agent=a945",
      isCorrect = true,
      client => assert(client.userAgent.contains("a945"))),
    TestPackURI("scc://host:12", isCorrect = false),
    TestPackURI("http://host", isCorrect = false),
    TestPackURI("sc:/host:1234/path", isCorrect = false),
    TestPackURI("sc://host/path", isCorrect = false),
    TestPackURI("sc://host/;parm1;param2", isCorrect = false),
    TestPackURI("sc://host:123;user_id=a94", isCorrect = false),
    TestPackURI("sc:///user_id=123", isCorrect = false),
    TestPackURI("sc://host:-4", isCorrect = false),
    TestPackURI("sc://:123/", isCorrect = false),
    TestPackURI("sc://host:123/;use_ssl=true", isCorrect = true),
    TestPackURI("sc://host:123/;token=mySecretToken", isCorrect = true),
    TestPackURI("sc://host:123/;token=", isCorrect = false),
    TestPackURI("sc://host:123/;session_id=", isCorrect = false),
    TestPackURI("sc://host:123/;session_id=abcdefgh", isCorrect = false),
    TestPackURI(s"sc://host:123/;session_id=${UUID.randomUUID().toString}", isCorrect = true),
    TestPackURI("sc://host:123/;use_ssl=true;token=mySecretToken", isCorrect = true),
    TestPackURI("sc://host:123/;token=mySecretToken;use_ssl=true", isCorrect = true),
    TestPackURI("sc://host:123/;use_ssl=false;token=mySecretToken", isCorrect = false),
    TestPackURI("sc://host:123/;token=mySecretToken;use_ssl=false", isCorrect = false),
    TestPackURI("sc://host:123/;param1=value1;param2=value2", isCorrect = true),
    TestPackURI(
      "sc://SPARK-45486",
      isCorrect = true,
      client => {
        assert(client.userAgent.contains("spark/"))
        assert(client.userAgent.contains("scala/"))
        assert(client.userAgent.contains("jvm/"))
        assert(client.userAgent.contains("os/"))
      }))

  private def checkTestPack(testPack: TestPackURI): Unit = {
    val client = SparkConnectClient.builder().connectionString(testPack.connectionString).build()
    testPack.extraChecks(client)
  }

  URIs.foreach { testPack =>
    test(s"Check URI: ${testPack.connectionString}, isCorrect: ${testPack.isCorrect}") {
      if (!testPack.isCorrect) {
        assertThrows[IllegalArgumentException](checkTestPack(testPack))
      } else {
        checkTestPack(testPack)
      }
    }
  }

  private class DummyFn(e: => Throwable, numFails: Int = 3) {
    var counter = 0
    def fn(): Int = {
      if (counter < numFails) {
        counter += 1
        throw e
      } else {
        42
      }
    }
  }

  test("SPARK-44721: Retries run for a minimum period") {
    // repeat test few times to avoid random flakes
    for (_ <- 1 to 10) {
      var totalSleepMs: Long = 0

      def sleep(t: Long): Unit = {
        totalSleepMs += t
      }

      val dummyFn = new DummyFn(new StatusRuntimeException(Status.UNAVAILABLE), numFails = 100)
      val retryHandler = new GrpcRetryHandler(GrpcRetryHandler.defaultPolicies(), sleep)

      assertThrows[GrpcRetryHandler.RetriesExceeded] {
        retryHandler.retry {
          dummyFn.fn()
        }
      }

      assert(totalSleepMs >= 10 * 60 * 1000) // waited at least 10 minutes
    }
  }

  test("SPARK-44275: retry actually retries") {
    val dummyFn = new DummyFn(new StatusRuntimeException(Status.UNAVAILABLE))
    val retryPolicies = GrpcRetryHandler.defaultPolicies()
    val retryHandler = new GrpcRetryHandler(retryPolicies, sleep = _ => {})
    val result = retryHandler.retry { dummyFn.fn() }

    assert(result == 42)
    assert(dummyFn.counter == 3)
  }

  test("SPARK-44275: default retryException retries only on UNAVAILABLE") {
    val dummyFn = new DummyFn(new StatusRuntimeException(Status.ABORTED))
    val retryPolicies = GrpcRetryHandler.defaultPolicies()
    val retryHandler = new GrpcRetryHandler(retryPolicies, sleep = _ => {})

    assertThrows[StatusRuntimeException] {
      retryHandler.retry { dummyFn.fn() }
    }
    assert(dummyFn.counter == 1)
  }

  test("SPARK-44275: retry uses canRetry to filter exceptions") {
    val dummyFn = new DummyFn(new StatusRuntimeException(Status.UNAVAILABLE))
    val retryPolicy = GrpcRetryHandler.RetryPolicy(canRetry = _ => false)
    val retryHandler = new GrpcRetryHandler(retryPolicy)

    assertThrows[StatusRuntimeException] {
      retryHandler.retry { dummyFn.fn() }
    }
    assert(dummyFn.counter == 1)
  }

  test("SPARK-44275: retry does not exceed maxRetries") {
    val dummyFn = new DummyFn(new StatusRuntimeException(Status.UNAVAILABLE))
    val retryPolicy = GrpcRetryHandler.RetryPolicy(canRetry = _ => true, maxRetries = Some(1))
    val retryHandler = new GrpcRetryHandler(retryPolicy, sleep = _ => {})

    assertThrows[GrpcRetryHandler.RetriesExceeded] {
      retryHandler.retry { dummyFn.fn() }
    }
    assert(dummyFn.counter == 2)
  }

<<<<<<< HEAD
  def testPolicySpecificError(maxRetries: Int, status: Status): RetryPolicy = {
    GrpcRetryHandler.RetryPolicy(
      maxRetries = Some(maxRetries),
      name = s"Policy for ${status.getCode}",
      canRetry = {
        case e: StatusRuntimeException => e.getStatus.getCode == status.getCode
        case _ => false
      }
    )
  }

  test("Test multiple policies") {
    val policy1 = testPolicySpecificError(maxRetries = 2, status = Status.UNAVAILABLE)
    val policy2 = testPolicySpecificError(maxRetries = 4, status = Status.INTERNAL)

    // Tolerate 2 UNAVAILABLE errors and 4 INTERNAL errors

    val errors = (List.fill(2)(Status.UNAVAILABLE) ++ List.fill(4)(Status.INTERNAL)).iterator

    new GrpcRetryHandler(List(policy1, policy2), sleep = _ => {}).retry({
      val e = errors.nextOption()
      if (e.isDefined) {
        throw e.get.asRuntimeException()
      }
    })

    assert(!errors.hasNext)
  }

  test("Test multiple policies exceed") {
    val policy1 = testPolicySpecificError(maxRetries = 2, status = Status.INTERNAL)
    val policy2 = testPolicySpecificError(maxRetries = 4, status = Status.INTERNAL)

    val errors = List.fill(10)(Status.INTERNAL).iterator
    var countAttempted = 0

    assertThrows[GrpcRetryHandler.RetriesExceeded](
      new GrpcRetryHandler(List(policy1, policy2), sleep = _ => {}).retry({
        countAttempted += 1
        val e = errors.nextOption()
        if (e.isDefined) {
          throw e.get.asRuntimeException()
        }
      })
    )

    assert(countAttempted == 7)
=======
  test("SPARK-45871: Client execute iterator.toSeq consumes the reattachable iterator") {
    startDummyServer(0)
    client = SparkConnectClient
      .builder()
      .connectionString(s"sc://localhost:${server.getPort}")
      .enableReattachableExecute()
      .build()
    val session = SparkSession.builder().client(client).create()
    val cmd = session.newCommand(b =>
      b.setSqlCommand(
        proto.SqlCommand
          .newBuilder()
          .setSql("select * from range(10000000)")))
    val plan = proto.Plan.newBuilder().setCommand(cmd)
    val iter = client.execute(plan.build())
    val reattachableIter =
      ExecutePlanResponseReattachableIterator.fromIterator(iter)
    iter.toSeq
    // In several places in SparkSession, we depend on `.toSeq` to consume and close the iterator.
    // If this assertion fails, we need to double check the correctness of that.
    // In scala 2.12 `s.c.TraversableOnce#toSeq` builds an `immutable.Stream`,
    // which is a tail lazy structure and this would fail.
    // In scala 2.13 `s.c.IterableOnceOps#toSeq` builds an `immutable.Seq` which is not
    // lazy and will consume and close the iterator.
    assert(reattachableIter.resultComplete)
  }

  test("SPARK-45871: Client execute iterator.foreach consumes the reattachable iterator") {
    startDummyServer(0)
    client = SparkConnectClient
      .builder()
      .connectionString(s"sc://localhost:${server.getPort}")
      .enableReattachableExecute()
      .build()
    val session = SparkSession.builder().client(client).create()
    val cmd = session.newCommand(b =>
      b.setSqlCommand(
        proto.SqlCommand
          .newBuilder()
          .setSql("select * from range(10000000)")))
    val plan = proto.Plan.newBuilder().setCommand(cmd)
    val iter = client.execute(plan.build())
    val reattachableIter =
      ExecutePlanResponseReattachableIterator.fromIterator(iter)
    iter.foreach(_ => ())
    assert(reattachableIter.resultComplete)
>>>>>>> 89ff8298
  }
}

class DummySparkConnectService() extends SparkConnectServiceGrpc.SparkConnectServiceImplBase {

  private var inputPlan: proto.Plan = _
  private val inputArtifactRequests: mutable.ListBuffer[AddArtifactsRequest] =
    mutable.ListBuffer.empty

  private[sql] def getAndClearLatestInputPlan(): proto.Plan = {
    val plan = inputPlan
    inputPlan = null
    plan
  }

  private[sql] def getAndClearLatestAddArtifactRequests(): Seq[AddArtifactsRequest] = {
    val requests = inputArtifactRequests.toSeq
    inputArtifactRequests.clear()
    requests
  }

  override def executePlan(
      request: ExecutePlanRequest,
      responseObserver: StreamObserver[ExecutePlanResponse]): Unit = {
    // Reply with a dummy response using the same client ID
    val requestSessionId = request.getSessionId
    val operationId = if (request.hasOperationId) {
      request.getOperationId
    } else {
      UUID.randomUUID().toString
    }
    inputPlan = request.getPlan
    val response = ExecutePlanResponse
      .newBuilder()
      .setSessionId(requestSessionId)
      .setOperationId(operationId)
      .build()
    responseObserver.onNext(response)
    // Reattachable execute must end with ResultComplete
    if (request.getRequestOptionsList.asScala.exists { option =>
        option.hasReattachOptions && option.getReattachOptions.getReattachable == true
      }) {
      val resultComplete = ExecutePlanResponse
        .newBuilder()
        .setSessionId(requestSessionId)
        .setOperationId(operationId)
        .setResultComplete(proto.ExecutePlanResponse.ResultComplete.newBuilder().build())
        .build()
      responseObserver.onNext(resultComplete)
    }
    responseObserver.onCompleted()
  }

  override def analyzePlan(
      request: AnalyzePlanRequest,
      responseObserver: StreamObserver[AnalyzePlanResponse]): Unit = {
    // Reply with a dummy response using the same client ID
    val requestSessionId = request.getSessionId
    request.getAnalyzeCase match {
      case proto.AnalyzePlanRequest.AnalyzeCase.SCHEMA =>
        inputPlan = request.getSchema.getPlan
      case proto.AnalyzePlanRequest.AnalyzeCase.EXPLAIN =>
        inputPlan = request.getExplain.getPlan
      case proto.AnalyzePlanRequest.AnalyzeCase.TREE_STRING =>
        inputPlan = request.getTreeString.getPlan
      case proto.AnalyzePlanRequest.AnalyzeCase.IS_LOCAL =>
        inputPlan = request.getIsLocal.getPlan
      case proto.AnalyzePlanRequest.AnalyzeCase.IS_STREAMING =>
        inputPlan = request.getIsStreaming.getPlan
      case proto.AnalyzePlanRequest.AnalyzeCase.INPUT_FILES =>
        inputPlan = request.getInputFiles.getPlan
      case _ => inputPlan = null
    }
    val response = AnalyzePlanResponse
      .newBuilder()
      .setSessionId(requestSessionId)
      .build()
    responseObserver.onNext(response)
    responseObserver.onCompleted()
  }

  override def addArtifacts(responseObserver: StreamObserver[AddArtifactsResponse])
      : StreamObserver[AddArtifactsRequest] = new StreamObserver[AddArtifactsRequest] {
    override def onNext(v: AddArtifactsRequest): Unit = inputArtifactRequests.append(v)

    override def onError(throwable: Throwable): Unit = responseObserver.onError(throwable)

    override def onCompleted(): Unit = {
      responseObserver.onNext(proto.AddArtifactsResponse.newBuilder().build())
      responseObserver.onCompleted()
    }
  }

  override def artifactStatus(
      request: ArtifactStatusesRequest,
      responseObserver: StreamObserver[ArtifactStatusesResponse]): Unit = {
    val builder = proto.ArtifactStatusesResponse.newBuilder()
    request.getNamesList().iterator().asScala.foreach { name =>
      val status = proto.ArtifactStatusesResponse.ArtifactStatus.newBuilder()
      val exists = if (name.startsWith("cache/")) {
        inputArtifactRequests.exists { artifactReq =>
          if (artifactReq.hasBatch) {
            val batch = artifactReq.getBatch
            batch.getArtifactsList.asScala.exists { singleArtifact =>
              singleArtifact.getName == name
            }
          } else false
        }
      } else false
      builder.putStatuses(name, status.setExists(exists).build())
    }
    responseObserver.onNext(builder.build())
    responseObserver.onCompleted()
  }

  override def interrupt(
      request: proto.InterruptRequest,
      responseObserver: StreamObserver[proto.InterruptResponse]): Unit = {
    val response = proto.InterruptResponse.newBuilder().setSessionId(request.getSessionId).build()
    responseObserver.onNext(response)
    responseObserver.onCompleted()
  }

  override def reattachExecute(
      request: proto.ReattachExecuteRequest,
      responseObserver: StreamObserver[proto.ExecutePlanResponse]): Unit = {
    // Reply with a dummy response using the same client ID
    val requestSessionId = request.getSessionId
    val response = ExecutePlanResponse
      .newBuilder()
      .setSessionId(requestSessionId)
      .build()
    responseObserver.onNext(response)
    responseObserver.onCompleted()
  }

  override def releaseExecute(
      request: proto.ReleaseExecuteRequest,
      responseObserver: StreamObserver[proto.ReleaseExecuteResponse]): Unit = {
    val response = proto.ReleaseExecuteResponse
      .newBuilder()
      .setSessionId(request.getSessionId)
      .setOperationId(request.getOperationId)
      .build()
    responseObserver.onNext(response)
    responseObserver.onCompleted()
  }
}<|MERGE_RESOLUTION|>--- conflicted
+++ resolved
@@ -389,7 +389,6 @@
     assert(dummyFn.counter == 2)
   }
 
-<<<<<<< HEAD
   def testPolicySpecificError(maxRetries: Int, status: Status): RetryPolicy = {
     GrpcRetryHandler.RetryPolicy(
       maxRetries = Some(maxRetries),
@@ -437,7 +436,8 @@
     )
 
     assert(countAttempted == 7)
-=======
+  }
+
   test("SPARK-45871: Client execute iterator.toSeq consumes the reattachable iterator") {
     startDummyServer(0)
     client = SparkConnectClient
@@ -484,7 +484,6 @@
       ExecutePlanResponseReattachableIterator.fromIterator(iter)
     iter.foreach(_ => ())
     assert(reattachableIter.resultComplete)
->>>>>>> 89ff8298
   }
 }
 
