/*
 * Licensed to the Apache Software Foundation (ASF) under one or more
 * contributor license agreements.  See the NOTICE file distributed with
 * this work for additional information regarding copyright ownership.
 * The ASF licenses this file to You under the Apache License, Version 2.0
 * (the "License"); you may not use this file except in compliance with
 * the License.  You may obtain a copy of the License at
 *
 *    http://www.apache.org/licenses/LICENSE-2.0
 *
 * Unless required by applicable law or agreed to in writing, software
 * distributed under the License is distributed on an "AS IS" BASIS,
 * WITHOUT WARRANTIES OR CONDITIONS OF ANY KIND, either express or implied.
 * See the License for the specific language governing permissions and
 * limitations under the License.
 */
package org.apache.spark.sql.connect.client

import java.util.concurrent.TimeUnit

import io.grpc.{Server, StatusRuntimeException}
import io.grpc.netty.NettyServerBuilder
import io.grpc.stub.StreamObserver
import org.scalatest.BeforeAndAfterEach
import org.scalatest.funsuite.AnyFunSuite // scalastyle:ignore funsuite

import org.apache.spark.connect.proto
import org.apache.spark.connect.proto.{AnalyzePlanRequest, AnalyzePlanResponse, ExecutePlanRequest, ExecutePlanResponse, SparkConnectServiceGrpc}
import org.apache.spark.sql.SparkSession
import org.apache.spark.sql.connect.common.config.ConnectCommon

class SparkConnectClientSuite
    extends AnyFunSuite // scalastyle:ignore funsuite
    with BeforeAndAfterEach {

  private var client: SparkConnectClient = _
  private var service: DummySparkConnectService = _
  private var server: Server = _

  private def startDummyServer(port: Int): Unit = {
    service = new DummySparkConnectService
    server = NettyServerBuilder
      .forPort(port)
      .addService(service)
      .build()
    server.start()
  }

  override def beforeEach(): Unit = {
    super.beforeEach()
    client = null
    server = null
    service = null
  }

  override def afterEach(): Unit = {
    if (server != null) {
      server.shutdownNow()
      assert(server.awaitTermination(5, TimeUnit.SECONDS), "server failed to shutdown")
    }

    if (client != null) {
      client.shutdown()
    }
  }

  test("Placeholder test: Create SparkConnectClient") {
    client = SparkConnectClient.builder().userId("abc123").build()
    assert(client.userId == "abc123")
  }

  // Use 0 to start the server at a random port
  private def testClientConnection(serverPort: Int = 0)(
      clientBuilder: Int => SparkConnectClient): Unit = {
    startDummyServer(serverPort)
    client = clientBuilder(server.getPort)
    val request = AnalyzePlanRequest
      .newBuilder()
      .setClientId("abc123")
      .build()

    val response = client.analyze(request)
    assert(response.getClientId === "abc123")
  }

<<<<<<< HEAD
  test("connection port") {
    val testPort = 16001
    client = SparkConnectClient.builder().port(testPort).build()
    testClientConnection(client, testPort)
  }

  test("connection string") {
    val testPort = 16000
    client = SparkConnectClient.builder().connectionString("sc://localhost:16000").build()
    testClientConnection(client, testPort)
=======
  test("Test connection") {
    testClientConnection() { testPort => SparkConnectClient.builder().port(testPort).build() }
  }

  test("Test connection string") {
    testClientConnection() { testPort =>
      SparkConnectClient.builder().connectionString(s"sc://localhost:$testPort").build()
    }
  }

  test("Test encryption") {
    startDummyServer(0)
    client = SparkConnectClient
      .builder()
      .connectionString(s"sc://localhost:${server.getPort}/;use_ssl=true")
      .build()

    val request = AnalyzePlanRequest.newBuilder().setClientId("abc123").build()

    // Failed the ssl handshake as the dummy server does not have any server credentials installed.
    assertThrows[StatusRuntimeException] {
      client.analyze(request)
    }
>>>>>>> 0cd9648e
  }

  test("SparkSession initialisation with connection string") {
    val testPort = 16002
    client = SparkConnectClient.builder().connectionString(s"sc://localhost:$testPort").build()
    startDummyServer(testPort)
    val session = SparkSession.builder().client(client).build()
    val df = session.range(10)
    df.analyze // Trigger RPC
    assert(df.plan === service.getAndClearLatestInputPlan())
  }

  private case class TestPackURI(
      connectionString: String,
      isCorrect: Boolean,
      extraChecks: SparkConnectClient => Unit = _ => {})

  private val URIs = Seq[TestPackURI](
    TestPackURI("sc://host", isCorrect = true),
    TestPackURI(
      "sc://localhost/",
      isCorrect = true,
      client => testClientConnection(ConnectCommon.CONNECT_GRPC_BINDING_PORT)(_ => client)),
    TestPackURI(
      "sc://localhost:1234/",
      isCorrect = true,
      client => testClientConnection(1234)(_ => client)),
    TestPackURI(
      "sc://localhost/;",
      isCorrect = true,
      client => testClientConnection(ConnectCommon.CONNECT_GRPC_BINDING_PORT)(_ => client)),
    TestPackURI("sc://host:123", isCorrect = true),
    TestPackURI(
      "sc://host:123/;user_id=a94",
      isCorrect = true,
      client => assert(client.userId == "a94")),
    TestPackURI(
      "sc://host:123/;user_agent=a945",
      isCorrect = true,
      client => assert(client.userAgent == "a945")),
    TestPackURI("scc://host:12", isCorrect = false),
    TestPackURI("http://host", isCorrect = false),
    TestPackURI("sc:/host:1234/path", isCorrect = false),
    TestPackURI("sc://host/path", isCorrect = false),
    TestPackURI("sc://host/;parm1;param2", isCorrect = false),
    TestPackURI("sc://host:123;user_id=a94", isCorrect = false),
    TestPackURI("sc:///user_id=123", isCorrect = false),
    TestPackURI("sc://host:-4", isCorrect = false),
    TestPackURI("sc://:123/", isCorrect = false),
    TestPackURI("sc://host:123/;use_ssl=true", isCorrect = true),
    TestPackURI("sc://host:123/;token=mySecretToken", isCorrect = true),
    TestPackURI("sc://host:123/;token=", isCorrect = false),
    TestPackURI("sc://host:123/;use_ssl=true;token=mySecretToken", isCorrect = true),
    TestPackURI("sc://host:123/;token=mySecretToken;use_ssl=true", isCorrect = true),
    TestPackURI("sc://host:123/;use_ssl=false;token=mySecretToken", isCorrect = false),
    TestPackURI("sc://host:123/;token=mySecretToken;use_ssl=false", isCorrect = false),
    TestPackURI("sc://host:123/;param1=value1;param2=value2", isCorrect = true))

  private def checkTestPack(testPack: TestPackURI): Unit = {
    val client = SparkConnectClient.builder().connectionString(testPack.connectionString).build()
    testPack.extraChecks(client)
  }

  URIs.foreach { testPack =>
    test(s"Check URI: ${testPack.connectionString}, isCorrect: ${testPack.isCorrect}") {
      if (!testPack.isCorrect) {
        assertThrows[IllegalArgumentException](checkTestPack(testPack))
      } else {
        checkTestPack(testPack)
      }
    }
  }
}

class DummySparkConnectService() extends SparkConnectServiceGrpc.SparkConnectServiceImplBase {

  private var inputPlan: proto.Plan = _

  private[sql] def getAndClearLatestInputPlan(): proto.Plan = {
    val plan = inputPlan
    inputPlan = null
    plan
  }

  override def executePlan(
      request: ExecutePlanRequest,
      responseObserver: StreamObserver[ExecutePlanResponse]): Unit = {
    // Reply with a dummy response using the same client ID
    val requestClientId = request.getClientId
    inputPlan = request.getPlan
    val response = ExecutePlanResponse
      .newBuilder()
      .setClientId(requestClientId)
      .build()
    responseObserver.onNext(response)
    responseObserver.onCompleted()
  }

  override def analyzePlan(
      request: AnalyzePlanRequest,
      responseObserver: StreamObserver[AnalyzePlanResponse]): Unit = {
    // Reply with a dummy response using the same client ID
    val requestClientId = request.getClientId
    inputPlan = request.getPlan
    val response = AnalyzePlanResponse
      .newBuilder()
      .setClientId(requestClientId)
      .build()
    responseObserver.onNext(response)
    responseObserver.onCompleted()
  }
}<|MERGE_RESOLUTION|>--- conflicted
+++ resolved
@@ -83,18 +83,6 @@
     assert(response.getClientId === "abc123")
   }
 
-<<<<<<< HEAD
-  test("connection port") {
-    val testPort = 16001
-    client = SparkConnectClient.builder().port(testPort).build()
-    testClientConnection(client, testPort)
-  }
-
-  test("connection string") {
-    val testPort = 16000
-    client = SparkConnectClient.builder().connectionString("sc://localhost:16000").build()
-    testClientConnection(client, testPort)
-=======
   test("Test connection") {
     testClientConnection() { testPort => SparkConnectClient.builder().port(testPort).build() }
   }
@@ -118,7 +106,6 @@
     assertThrows[StatusRuntimeException] {
       client.analyze(request)
     }
->>>>>>> 0cd9648e
   }
 
   test("SparkSession initialisation with connection string") {
