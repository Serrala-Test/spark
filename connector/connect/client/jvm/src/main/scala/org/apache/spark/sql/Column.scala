/*
 * Licensed to the Apache Software Foundation (ASF) under one or more
 * contributor license agreements.  See the NOTICE file distributed with
 * this work for additional information regarding copyright ownership.
 * The ASF licenses this file to You under the Apache License, Version 2.0
 * (the "License"); you may not use this file except in compliance with
 * the License.  You may obtain a copy of the License at
 *
 *    http://www.apache.org/licenses/LICENSE-2.0
 *
 * Unless required by applicable law or agreed to in writing, software
 * distributed under the License is distributed on an "AS IS" BASIS,
 * WITHOUT WARRANTIES OR CONDITIONS OF ANY KIND, either express or implied.
 * See the License for the specific language governing permissions and
 * limitations under the License.
 */
package org.apache.spark.sql

import scala.collection.JavaConverters._

import org.apache.spark.connect.proto
import org.apache.spark.connect.proto.Expression.SortOrder.NullOrdering
import org.apache.spark.connect.proto.Expression.SortOrder.SortDirection
import org.apache.spark.internal.Logging
import org.apache.spark.sql.catalyst.parser.CatalystSqlParser
import org.apache.spark.sql.connect.common.DataTypeProtoConverter
import org.apache.spark.sql.functions.lit
import org.apache.spark.sql.types.{DataType, Metadata}

/**
 * A column that will be computed based on the data in a `DataFrame`.
 *
 * A new column can be constructed based on the input columns present in a DataFrame:
 *
 * {{{
 *   df("columnName")            // On a specific `df` DataFrame.
 *   col("columnName")           // A generic column not yet associated with a DataFrame.
 *   col("columnName.field")     // Extracting a struct field
 *   col("`a.column.with.dots`") // Escape `.` in column names.
 *   $"columnName"               // Scala short hand for a named column.
 * }}}
 *
 * [[Column]] objects can be composed to form complex expressions:
 *
 * {{{
 *   $"a" + 1
 * }}}
 *
 * @since 3.4.0
 */
class Column private[sql] (private[sql] val expr: proto.Expression) extends Logging {

  private def fn(name: String): Column = Column.fn(name, this)
  private def fn(name: String, other: Column): Column = Column.fn(name, this, other)
  private def fn(name: String, other: Any): Column = Column.fn(name, this, lit(other))

  override def toString: String = expr.toString

  override def equals(that: Any): Boolean = that match {
    case that: Column => expr == that.expr
    case _ => false
  }

  override def hashCode: Int = expr.hashCode()

  /**
   * Extracts a value or values from a complex type. The following types of extraction are
   * supported:
   *   - Given an Array, an integer ordinal can be used to retrieve a single value.
   *   - Given a Map, a key of the correct type can be used to retrieve an individual value.
   *   - Given a Struct, a string fieldName can be used to extract that field.
   *   - Given an Array of Structs, a string fieldName can be used to extract filed of every
   *     struct in that array, and return an Array of fields.
   * @group expr_ops
   * @since 3.4.0
   */
  def apply(extraction: Any): Column = Column { builder =>
    builder.getUnresolvedExtractValueBuilder
      .setChild(expr)
      .setExtraction(lit(extraction).expr)
  }

  /**
   * Unary minus, i.e. negate the expression.
   * {{{
   *   // Scala: select the amount column and negates all values.
   *   df.select( -df("amount") )
   *
   *   // Java:
   *   import static org.apache.spark.sql.functions.*;
   *   df.select( negate(col("amount") );
   * }}}
   *
   * @group expr_ops
   * @since 3.4.0
   */
  def unary_- : Column = fn("negative")

  /**
   * Inversion of boolean expression, i.e. NOT.
   * {{{
   *   // Scala: select rows that are not active (isActive === false)
   *   df.filter( !df("isActive") )
   *
   *   // Java:
   *   import static org.apache.spark.sql.functions.*;
   *   df.filter( not(df.col("isActive")) );
   * }}}
   *
   * @group expr_ops
   * @since 3.4.0
   */
  def unary_! : Column = fn("!")

  /**
   * Equality test.
   * {{{
   *   // Scala:
   *   df.filter( df("colA") === df("colB") )
   *
   *   // Java
   *   import static org.apache.spark.sql.functions.*;
   *   df.filter( col("colA").equalTo(col("colB")) );
   * }}}
   *
   * @group expr_ops
   * @since 3.4.0
   */
  def ===(other: Any): Column = fn("=", other)

  /**
   * Equality test.
   * {{{
   *   // Scala:
   *   df.filter( df("colA") === df("colB") )
   *
   *   // Java
   *   import static org.apache.spark.sql.functions.*;
   *   df.filter( col("colA").equalTo(col("colB")) );
   * }}}
   *
   * @group expr_ops
   * @since 3.4.0
   */
  def equalTo(other: Any): Column = this === other

  /**
   * Inequality test.
   * {{{
   *   // Scala:
   *   df.select( df("colA") =!= df("colB") )
   *   df.select( !(df("colA") === df("colB")) )
   *
   *   // Java:
   *   import static org.apache.spark.sql.functions.*;
   *   df.filter( col("colA").notEqual(col("colB")) );
   * }}}
   *
   * @group expr_ops
   * @since 3.4.0
   */
  def =!=(other: Any): Column = !(this === other)

  /**
   * Inequality test.
   * {{{
   *   // Scala:
   *   df.select( df("colA") !== df("colB") )
   *   df.select( !(df("colA") === df("colB")) )
   *
   *   // Java:
   *   import static org.apache.spark.sql.functions.*;
   *   df.filter( col("colA").notEqual(col("colB")) );
   * }}}
   *
   * @group expr_ops
   * @since 3.4.0
   */
  @deprecated("!== does not have the same precedence as ===, use =!= instead", "2.0.0")
  def !==(other: Any): Column = this =!= other

  /**
   * Inequality test.
   * {{{
   *   // Scala:
   *   df.select( df("colA") !== df("colB") )
   *   df.select( !(df("colA") === df("colB")) )
   *
   *   // Java:
   *   import static org.apache.spark.sql.functions.*;
   *   df.filter( col("colA").notEqual(col("colB")) );
   * }}}
   *
   * @group java_expr_ops
   * @since 3.4.0
   */
  def notEqual(other: Any): Column = this =!= other

  /**
   * Greater than.
   * {{{
   *   // Scala: The following selects people older than 21.
   *   people.select( people("age") > 21 )
   *
   *   // Java:
   *   import static org.apache.spark.sql.functions.*;
   *   people.select( people.col("age").gt(21) );
   * }}}
   *
   * @group expr_ops
   * @since 3.4.0
   */
  def >(other: Any): Column = fn(">", other)

  /**
   * Greater than.
   * {{{
   *   // Scala: The following selects people older than 21.
   *   people.select( people("age") > lit(21) )
   *
   *   // Java:
   *   import static org.apache.spark.sql.functions.*;
   *   people.select( people.col("age").gt(21) );
   * }}}
   *
   * @group java_expr_ops
   * @since 3.4.0
   */
  def gt(other: Any): Column = this > other

  /**
   * Less than.
   * {{{
   *   // Scala: The following selects people younger than 21.
   *   people.select( people("age") < 21 )
   *
   *   // Java:
   *   people.select( people.col("age").lt(21) );
   * }}}
   *
   * @group expr_ops
   * @since 3.4.0
   */
  def <(other: Any): Column = fn("<", other)

  /**
   * Less than.
   * {{{
   *   // Scala: The following selects people younger than 21.
   *   people.select( people("age") < 21 )
   *
   *   // Java:
   *   people.select( people.col("age").lt(21) );
   * }}}
   *
   * @group java_expr_ops
   * @since 3.4.0
   */
  def lt(other: Any): Column = this < other

  /**
   * Less than or equal to.
   * {{{
   *   // Scala: The following selects people age 21 or younger than 21.
   *   people.select( people("age") <= 21 )
   *
   *   // Java:
   *   people.select( people.col("age").leq(21) );
   * }}}
   *
   * @group expr_ops
   * @since 3.4.0
   */
  def <=(other: Any): Column = fn("<=", other)

  /**
   * Less than or equal to.
   * {{{
   *   // Scala: The following selects people age 21 or younger than 21.
   *   people.select( people("age") <= 21 )
   *
   *   // Java:
   *   people.select( people.col("age").leq(21) );
   * }}}
   *
   * @group java_expr_ops
   * @since 3.4.0
   */
  def leq(other: Any): Column = this <= other

  /**
   * Greater than or equal to an expression.
   * {{{
   *   // Scala: The following selects people age 21 or older than 21.
   *   people.select( people("age") >= 21 )
   *
   *   // Java:
   *   people.select( people.col("age").geq(21) )
   * }}}
   *
   * @group expr_ops
   * @since 3.4.0
   */
  def >=(other: Any): Column = fn(">=", other)

  /**
   * Greater than or equal to an expression.
   * {{{
   *   // Scala: The following selects people age 21 or older than 21.
   *   people.select( people("age") >= 21 )
   *
   *   // Java:
   *   people.select( people.col("age").geq(21) )
   * }}}
   *
   * @group java_expr_ops
   * @since 3.4.0
   */
  def geq(other: Any): Column = this >= other

  /**
   * Equality test that is safe for null values.
   *
   * @group expr_ops
   * @since 3.4.0
   */
  def <=>(other: Any): Column = fn("<=>", other)

  /**
   * Equality test that is safe for null values.
   *
   * @group java_expr_ops
   * @since 3.4.0
   */
  def eqNullSafe(other: Any): Column = this <=> other

  private def extractWhen(name: String): java.util.List[proto.Expression] = {
    def fail(): Nothing = {
      throw new IllegalArgumentException(
        s"$name() can only be applied on a Column previously generated by when() function")
    }
    if (!expr.hasUnresolvedFunction) {
      fail()
    }
    val parentFn = expr.getUnresolvedFunction
    if (parentFn.getFunctionName != "when") {
      fail()
    }
    parentFn.getArgumentsList
  }

  /**
   * Evaluates a list of conditions and returns one of multiple possible result expressions. If
   * otherwise is not defined at the end, null is returned for unmatched conditions.
   *
   * {{{
   *   // Example: encoding gender string column into integer.
   *
   *   // Scala:
   *   people.select(when(people("gender") === "male", 0)
   *     .when(people("gender") === "female", 1)
   *     .otherwise(2))
   *
   *   // Java:
   *   people.select(when(col("gender").equalTo("male"), 0)
   *     .when(col("gender").equalTo("female"), 1)
   *     .otherwise(2))
   * }}}
   *
   * @group expr_ops
   * @since 3.4.0
   */
  def when(condition: Column, value: Any): Column = {
    val expressions = extractWhen("when")
    if (expressions.size() % 2 == 1) {
      throw new IllegalArgumentException("when() cannot be applied once otherwise() is applied")
    }
    Column { builder =>
      builder.getUnresolvedFunctionBuilder
        .setFunctionName("when")
        .addAllArguments(expressions)
        .addArguments(condition.expr)
        .addArguments(lit(value).expr)
    }
  }

  /**
   * Evaluates a list of conditions and returns one of multiple possible result expressions. If
   * otherwise is not defined at the end, null is returned for unmatched conditions.
   *
   * {{{
   *   // Example: encoding gender string column into integer.
   *
   *   // Scala:
   *   people.select(when(people("gender") === "male", 0)
   *     .when(people("gender") === "female", 1)
   *     .otherwise(2))
   *
   *   // Java:
   *   people.select(when(col("gender").equalTo("male"), 0)
   *     .when(col("gender").equalTo("female"), 1)
   *     .otherwise(2))
   * }}}
   *
   * @group expr_ops
   * @since 3.4.0
   */
  def otherwise(value: Any): Column = {
    val expressions = extractWhen("otherwise")
    if (expressions.size() % 2 == 1) {
      throw new IllegalArgumentException(
        "otherwise() can only be applied once on a Column previously generated by when()")
    }
    Column { builder =>
      builder.getUnresolvedFunctionBuilder
        .setFunctionName("when")
        .addAllArguments(expressions)
        .addArguments(lit(value).expr)
    }
  }

  /**
   * True if the current column is between the lower bound and upper bound, inclusive.
   *
   * @group java_expr_ops
   * @since 3.4.0
   */
  def between(lowerBound: Any, upperBound: Any): Column = {
    (this >= lowerBound) && (this <= upperBound)
  }

  /**
<<<<<<< HEAD
   * True if the current expression is NaN.
   *
   * @group expr_ops
   * @since 3.4.0
   */
  def isNaN: Column = fn("isNaN")

  /**
   * True if the current expression is null.
   *
   * @group expr_ops
   * @since 3.4.0
   */
  def isNull: Column = fn("isNull")

  /**
   * True if the current expression is NOT null.
   *
   * @group expr_ops
   * @since 3.4.0
   */
  def isNotNull: Column = fn("isNotNull")

  /**
   * Boolean OR.
   * {{{
   *   // Scala: The following selects people that are in school or employed.
   *   people.filter( people("inSchool") || people("isEmployed") )
   *
   *   // Java:
   *   people.filter( people.col("inSchool").or(people.col("isEmployed")) );
   * }}}
   *
   * @group expr_ops
   * @since 3.4.0
   */
  def ||(other: Any): Column = fn("or", other)

  /**
   * Boolean OR.
   * {{{
   *   // Scala: The following selects people that are in school or employed.
   *   people.filter( people("inSchool") || people("isEmployed") )
   *
   *   // Java:
   *   people.filter( people.col("inSchool").or(people.col("isEmployed")) );
   * }}}
   *
   * @group java_expr_ops
   * @since 3.4.0
   */
  def or(other: Column): Column = this || other

  /**
   * Boolean AND.
   * {{{
   *   // Scala: The following selects people that are in school and employed at the same time.
   *   people.select( people("inSchool") && people("isEmployed") )
   *
   *   // Java:
   *   people.select( people.col("inSchool").and(people.col("isEmployed")) );
   * }}}
   *
   * @group expr_ops
   * @since 3.4.0
   */
  def &&(other: Any): Column = fn("and", other)

  /**
   * Boolean AND.
   * {{{
   *   // Scala: The following selects people that are in school and employed at the same time.
   *   people.select( people("inSchool") && people("isEmployed") )
   *
   *   // Java:
   *   people.select( people.col("inSchool").and(people.col("isEmployed")) );
   * }}}
   *
   * @group java_expr_ops
   * @since 3.4.0
   */
  def and(other: Column): Column = this && other

  /**
   * Sum of this expression and another expression.
   * {{{
   *   // Scala: The following selects the sum of a person's height and weight.
   *   people.select( people("height") + people("weight") )
   *
   *   // Java:
   *   people.select( people.col("height").plus(people.col("weight")) );
   * }}}
   *
   * @group expr_ops
   * @since 3.4.0
   */
  def +(other: Any): Column = fn("+", other)

  /**
   * Sum of this expression and another expression.
   * {{{
   *   // Scala: The following selects the sum of a person's height and weight.
   *   people.select( people("height") + people("weight") )
   *
   *   // Java:
   *   people.select( people.col("height").plus(people.col("weight")) );
   * }}}
   *
   * @group java_expr_ops
   * @since 3.4.0
   */
  def plus(other: Any): Column = this + other

  /**
   * Subtraction. Subtract the other expression from this expression.
   * {{{
   *   // Scala: The following selects the difference between people's height and their weight.
   *   people.select( people("height") - people("weight") )
   *
   *   // Java:
   *   people.select( people.col("height").minus(people.col("weight")) );
   * }}}
   *
   * @group expr_ops
   * @since 3.4.0
   */
  def -(other: Any): Column = fn("-", other)

  /**
   * Subtraction. Subtract the other expression from this expression.
   * {{{
   *   // Scala: The following selects the difference between people's height and their weight.
   *   people.select( people("height") - people("weight") )
   *
   *   // Java:
   *   people.select( people.col("height").minus(people.col("weight")) );
   * }}}
   *
   * @group java_expr_ops
   * @since 3.4.0
   */
  def minus(other: Any): Column = this - other

  /**
   * Multiplication of this expression and another expression.
   * {{{
   *   // Scala: The following multiplies a person's height by their weight.
   *   people.select( people("height") * people("weight") )
   *
   *   // Java:
   *   people.select( people.col("height").multiply(people.col("weight")) );
   * }}}
   *
   * @group expr_ops
   * @since 3.4.0
   */
  def *(other: Any): Column = fn("*", other)

  /**
   * Multiplication of this expression and another expression.
   * {{{
   *   // Scala: The following multiplies a person's height by their weight.
   *   people.select( people("height") * people("weight") )
   *
   *   // Java:
   *   people.select( people.col("height").multiply(people.col("weight")) );
   * }}}
   *
   * @group java_expr_ops
   * @since 3.4.0
   */
  def multiply(other: Any): Column = this * other

  /**
   * Division this expression by another expression.
   * {{{
   *   // Scala: The following divides a person's height by their weight.
   *   people.select( people("height") / people("weight") )
   *
   *   // Java:
   *   people.select( people.col("height").divide(people.col("weight")) );
   * }}}
   *
   * @group expr_ops
   * @since 3.4.0
   */
  def /(other: Any): Column = fn("/", other)

  /**
   * Division this expression by another expression.
   * {{{
   *   // Scala: The following divides a person's height by their weight.
   *   people.select( people("height") / people("weight") )
   *
   *   // Java:
   *   people.select( people.col("height").divide(people.col("weight")) );
   * }}}
   *
   * @group java_expr_ops
   * @since 3.4.0
   */
  def divide(other: Any): Column = this / other

  /**
   * Modulo (a.k.a. remainder) expression.
   *
   * @group expr_ops
   * @since 3.4.0
   */
  def %(other: Any): Column = fn("%", other)

  /**
   * Modulo (a.k.a. remainder) expression.
   *
   * @group java_expr_ops
   * @since 3.4.0
   */
  def mod(other: Any): Column = this % other

  /**
   * A boolean expression that is evaluated to true if the value of this expression is contained
   * by the evaluated values of the arguments.
   *
   * Note: Since the type of the elements in the list are inferred only during the run time, the
   * elements will be "up-casted" to the most common type for comparison. For eg: 1) In the case
   * of "Int vs String", the "Int" will be up-casted to "String" and the comparison will look like
   * "String vs String". 2) In the case of "Float vs Double", the "Float" will be up-casted to
   * "Double" and the comparison will look like "Double vs Double"
   *
   * @group expr_ops
   * @since 3.4.0
   */
  @scala.annotation.varargs
  def isin(list: Any*): Column = Column.fn("in", this +: list.map(lit): _*)

  /**
   * A boolean expression that is evaluated to true if the value of this expression is contained
   * by the provided collection.
   *
   * Note: Since the type of the elements in the collection are inferred only during the run time,
   * the elements will be "up-casted" to the most common type for comparison. For eg: 1) In the
   * case of "Int vs String", the "Int" will be up-casted to "String" and the comparison will look
   * like "String vs String". 2) In the case of "Float vs Double", the "Float" will be up-casted
   * to "Double" and the comparison will look like "Double vs Double"
   *
   * @group expr_ops
   * @since 3.4.0
   */
  def isInCollection(values: scala.collection.Iterable[_]): Column = isin(values.toSeq: _*)

  /**
   * A boolean expression that is evaluated to true if the value of this expression is contained
   * by the provided collection.
   *
   * Note: Since the type of the elements in the collection are inferred only during the run time,
   * the elements will be "up-casted" to the most common type for comparison. For eg: 1) In the
   * case of "Int vs String", the "Int" will be up-casted to "String" and the comparison will look
   * like "String vs String". 2) In the case of "Float vs Double", the "Float" will be up-casted
   * to "Double" and the comparison will look like "Double vs Double"
   *
   * @group java_expr_ops
   * @since 3.4.0
   */
  def isInCollection(values: java.lang.Iterable[_]): Column = isInCollection(values.asScala)

  /**
   * SQL like expression. Returns a boolean column based on a SQL LIKE match.
   *
   * @group expr_ops
   * @since 3.4.0
   */
  def like(literal: String): Column = fn("like", literal)

  /**
   * SQL RLIKE expression (LIKE with Regex). Returns a boolean column based on a regex match.
   *
   * @group expr_ops
   * @since 3.4.0
   */
  def rlike(literal: String): Column = fn("rlike", literal)

  /**
   * SQL ILIKE expression (case insensitive LIKE).
   *
   * @group expr_ops
   * @since 3.4.0
   */
  def ilike(literal: String): Column = fn("ilike", literal)

  /**
   * An expression that gets an item at position `ordinal` out of an array, or gets a value by key
   * `key` in a `MapType`.
   *
   * @group expr_ops
   * @since 3.4.0
   */
  def getItem(key: Any): Column = apply(key)

  // scalastyle:off line.size.limit
  /**
   * An expression that adds/replaces field in `StructType` by name.
   *
   * {{{
   *   val df = sql("SELECT named_struct('a', 1, 'b', 2) struct_col")
   *   df.select($"struct_col".withField("c", lit(3)))
   *   // result: {"a":1,"b":2,"c":3}
   *
   *   val df = sql("SELECT named_struct('a', 1, 'b', 2) struct_col")
   *   df.select($"struct_col".withField("b", lit(3)))
   *   // result: {"a":1,"b":3}
   *
   *   val df = sql("SELECT CAST(NULL AS struct<a:int,b:int>) struct_col")
   *   df.select($"struct_col".withField("c", lit(3)))
   *   // result: null of type struct<a:int,b:int,c:int>
   *
   *   val df = sql("SELECT named_struct('a', 1, 'b', 2, 'b', 3) struct_col")
   *   df.select($"struct_col".withField("b", lit(100)))
   *   // result: {"a":1,"b":100,"b":100}
   *
   *   val df = sql("SELECT named_struct('a', named_struct('a', 1, 'b', 2)) struct_col")
   *   df.select($"struct_col".withField("a.c", lit(3)))
   *   // result: {"a":{"a":1,"b":2,"c":3}}
   *
   *   val df = sql("SELECT named_struct('a', named_struct('b', 1), 'a', named_struct('c', 2)) struct_col")
   *   df.select($"struct_col".withField("a.c", lit(3)))
   *   // result: org.apache.spark.sql.AnalysisException: Ambiguous reference to fields
   * }}}
   *
   * This method supports adding/replacing nested fields directly e.g.
   *
   * {{{
   *   val df = sql("SELECT named_struct('a', named_struct('a', 1, 'b', 2)) struct_col")
   *   df.select($"struct_col".withField("a.c", lit(3)).withField("a.d", lit(4)))
   *   // result: {"a":{"a":1,"b":2,"c":3,"d":4}}
   * }}}
   *
   * However, if you are going to add/replace multiple nested fields, it is more optimal to
   * extract out the nested struct before adding/replacing multiple fields e.g.
   *
   * {{{
   *   val df = sql("SELECT named_struct('a', named_struct('a', 1, 'b', 2)) struct_col")
   *   df.select($"struct_col".withField("a", $"struct_col.a".withField("c", lit(3)).withField("d", lit(4))))
   *   // result: {"a":{"a":1,"b":2,"c":3,"d":4}}
   * }}}
   *
   * @group expr_ops
   * @since 3.4.0
   */
  // scalastyle:on line.size.limit
  def withField(fieldName: String, col: Column): Column = {
    require(fieldName != null, "fieldName cannot be null")
    require(col != null, "col cannot be null")
    Column { builder =>
      builder.getUpdateFieldsBuilder
        .setStructExpression(expr)
        .setFieldName(fieldName)
        .setValueExpression(col.expr)
    }
  }

  // scalastyle:off line.size.limit
  /**
   * An expression that drops fields in `StructType` by name. This is a no-op if schema doesn't
   * contain field name(s).
   *
   * {{{
   *   val df = sql("SELECT named_struct('a', 1, 'b', 2) struct_col")
   *   df.select($"struct_col".dropFields("b"))
   *   // result: {"a":1}
   *
   *   val df = sql("SELECT named_struct('a', 1, 'b', 2) struct_col")
   *   df.select($"struct_col".dropFields("c"))
   *   // result: {"a":1,"b":2}
   *
   *   val df = sql("SELECT named_struct('a', 1, 'b', 2, 'c', 3) struct_col")
   *   df.select($"struct_col".dropFields("b", "c"))
   *   // result: {"a":1}
   *
   *   val df = sql("SELECT named_struct('a', 1, 'b', 2) struct_col")
   *   df.select($"struct_col".dropFields("a", "b"))
   *   // result: org.apache.spark.sql.AnalysisException: [DATATYPE_MISMATCH.CANNOT_DROP_ALL_FIELDS] Cannot resolve "update_fields(struct_col, dropfield(), dropfield())" due to data type mismatch: Cannot drop all fields in struct.;
   *
   *   val df = sql("SELECT CAST(NULL AS struct<a:int,b:int>) struct_col")
   *   df.select($"struct_col".dropFields("b"))
   *   // result: null of type struct<a:int>
   *
   *   val df = sql("SELECT named_struct('a', 1, 'b', 2, 'b', 3) struct_col")
   *   df.select($"struct_col".dropFields("b"))
   *   // result: {"a":1}
   *
   *   val df = sql("SELECT named_struct('a', named_struct('a', 1, 'b', 2)) struct_col")
   *   df.select($"struct_col".dropFields("a.b"))
   *   // result: {"a":{"a":1}}
   *
   *   val df = sql("SELECT named_struct('a', named_struct('b', 1), 'a', named_struct('c', 2)) struct_col")
   *   df.select($"struct_col".dropFields("a.c"))
   *   // result: org.apache.spark.sql.AnalysisException: Ambiguous reference to fields
   * }}}
   *
   * This method supports dropping multiple nested fields directly e.g.
   *
   * {{{
   *   val df = sql("SELECT named_struct('a', named_struct('a', 1, 'b', 2)) struct_col")
   *   df.select($"struct_col".dropFields("a.b", "a.c"))
   *   // result: {"a":{"a":1}}
   * }}}
   *
   * However, if you are going to drop multiple nested fields, it is more optimal to extract out
   * the nested struct before dropping multiple fields from it e.g.
   *
   * {{{
   *   val df = sql("SELECT named_struct('a', named_struct('a', 1, 'b', 2)) struct_col")
   *   df.select($"struct_col".withField("a", $"struct_col.a".dropFields("b", "c")))
   *   // result: {"a":{"a":1}}
   * }}}
   *
   * @group expr_ops
   * @since 3.4.0
   */
  // scalastyle:on line.size.limit
  def dropFields(fieldNames: String*): Column = {
    fieldNames.foldLeft(this) { case (column, fieldName) =>
      Column { builder =>
        builder.getUpdateFieldsBuilder
          .setStructExpression(column.expr)
          .setFieldName(fieldName)
      }
    }
  }

  /**
   * An expression that gets a field by name in a `StructType`.
   *
   * @group expr_ops
   * @since 3.4.0
   */
  def getField(fieldName: String): Column = apply(fieldName)

  /**
   * An expression that returns a substring.
   * @param startPos
   *   expression for the starting position.
   * @param len
   *   expression for the length of the substring.
   *
   * @group expr_ops
   * @since 3.4.0
   */
  def substr(startPos: Column, len: Column): Column = Column.fn("substr", this, startPos, len)

  /**
   * An expression that returns a substring.
   * @param startPos
   *   starting position.
   * @param len
   *   length of the substring.
   *
   * @group expr_ops
   * @since 3.4.0
   */
  def substr(startPos: Int, len: Int): Column = substr(lit(startPos), lit(len))

  /**
   * Contains the other element. Returns a boolean column based on a string match.
   *
   * @group expr_ops
   * @since 3.4.0
   */
  def contains(other: Any): Column = fn("contains", other)

  /**
   * String starts with. Returns a boolean column based on a string match.
   *
   * @group expr_ops
   * @since 3.4.0
   */
  def startsWith(other: Column): Column = fn("startswith", other)

  /**
   * String starts with another string literal. Returns a boolean column based on a string match.
   *
   * @group expr_ops
   * @since 3.4.0
   */
  def startsWith(literal: String): Column = startsWith(lit(literal))

  /**
   * String ends with. Returns a boolean column based on a string match.
   *
   * @group expr_ops
   * @since 3.4.0
   */
  def endsWith(other: Column): Column = fn("endswith", other)

  /**
   * String ends with another string literal. Returns a boolean column based on a string match.
   *
   * @group expr_ops
   * @since 3.4.0
   */
  def endsWith(literal: String): Column = endsWith(lit(literal))

  /**
   * Gives the column an alias. Same as `as`.
   * {{{
   *   // Renames colA to colB in select output.
   *   df.select($"colA".alias("colB"))
   * }}}
   *
   * @group expr_ops
   * @since 3.4.0
   */
  def alias(alias: String): Column = name(alias)

  /**
   * Gives the column an alias.
   * {{{
   *   // Renames colA to colB in select output.
   *   df.select($"colA".as("colB"))
   * }}}
   *
   * If the current column has metadata associated with it, this metadata will be propagated to
   * the new column. If this not desired, use the API `as(alias: String, metadata: Metadata)` with
   * explicit metadata.
   *
   * @group expr_ops
   * @since 3.4.0
   */
  def as(alias: String): Column = name(alias)

  /**
   * (Scala-specific) Assigns the given aliases to the results of a table generating function.
   * {{{
   *   // Renames colA to colB in select output.
   *   df.select(explode($"myMap").as("key" :: "value" :: Nil))
   * }}}
   *
   * @group expr_ops
   * @since 3.4.0
   */
  def as(aliases: Seq[String]): Column = Column { builder =>
    builder.getAliasBuilder.setExpr(expr).addAllName(aliases.asJava)
  }

  /**
   * Assigns the given aliases to the results of a table generating function.
   * {{{
   *   // Renames colA to colB in select output.
   *   df.select(explode($"myMap").as("key" :: "value" :: Nil))
   * }}}
   *
   * @group expr_ops
   * @since 3.4.0
   */
  def as(aliases: Array[String]): Column = as(aliases.toSeq)

  /**
   * Gives the column an alias.
   * {{{
   *   // Renames colA to colB in select output.
   *   df.select($"colA".as("colB"))
   * }}}
   *
   * If the current column has metadata associated with it, this metadata will be propagated to
   * the new column. If this not desired, use the API `as(alias: String, metadata: Metadata)` with
   * explicit metadata.
   *
   * @group expr_ops
   * @since 3.4.0
   */
  def as(alias: Symbol): Column = name(alias.name)

  /**
   * Gives the column an alias with metadata.
   * {{{
   *   val metadata: Metadata = ...
   *   df.select($"colA".as("colB", metadata))
   * }}}
   *
   * @group expr_ops
   * @since 3.4.0
   */
  def as(alias: String, metadata: Metadata): Column = Column { builder =>
    builder.getAliasBuilder
      .setExpr(expr)
      .addName(alias)
      .setMetadata(metadata.json)
  }

  /**
   * Gives the column a name (alias).
   * {{{
   *   // Renames colA to colB in select output.
   *   df.select($"colA".name("colB"))
   * }}}
   *
   * If the current column has metadata associated with it, this metadata will be propagated to
   * the new column. If this not desired, use the API `as(alias: String, metadata: Metadata)` with
   * explicit metadata.
   *
   * @group expr_ops
   * @since 3.4.0
   */
  def name(alias: String): Column = as(alias :: Nil)

  /**
   * Casts the column to a different data type.
   * {{{
   *   // Casts colA to IntegerType.
   *   import org.apache.spark.sql.types.IntegerType
   *   df.select(df("colA").cast(IntegerType))
   *
   *   // equivalent to
   *   df.select(df("colA").cast("int"))
   * }}}
   *
   * @group expr_ops
   * @since 3.4.0
   */
  def cast(to: DataType): Column = Column { builder =>
    builder.getCastBuilder
      .setExpr(expr)
      .setType(DataTypeProtoConverter.toConnectProtoType(to))
  }

  /**
   * Casts the column to a different data type, using the canonical string representation of the
   * type. The supported types are: `string`, `boolean`, `byte`, `short`, `int`, `long`, `float`,
   * `double`, `decimal`, `date`, `timestamp`.
   * {{{
   *   // Casts colA to integer.
   *   df.select(df("colA").cast("int"))
   * }}}
   *
   * @group expr_ops
   * @since 3.4.0
   */
  def cast(to: String): Column = cast(CatalystSqlParser.parseDataType(to))

  /**
=======
>>>>>>> 9843c7c9
   * Returns a sort expression based on the descending order of the column.
   * {{{
   *   // Scala
   *   df.sort(df("age").desc)
   *
   *   // Java
   *   df.sort(df.col("age").desc());
   * }}}
   *
   * @group expr_ops
<<<<<<< HEAD
   * @since 3.4.0
=======
   * @since 1.3.0
>>>>>>> 9843c7c9
   */
  def desc: Column = desc_nulls_last

  /**
   * Returns a sort expression based on the descending order of the column, and null values appear
   * before non-null values.
   * {{{
   *   // Scala: sort a DataFrame by age column in descending order and null values appearing first.
   *   df.sort(df("age").desc_nulls_first)
   *
   *   // Java
   *   df.sort(df.col("age").desc_nulls_first());
   * }}}
   *
   * @group expr_ops
<<<<<<< HEAD
   * @since 3.4.0
=======
   * @since 2.1.0
>>>>>>> 9843c7c9
   */
  def desc_nulls_first: Column =
    buildSortOrder(SortDirection.SORT_DIRECTION_DESCENDING, NullOrdering.SORT_NULLS_FIRST)

  /**
   * Returns a sort expression based on the descending order of the column, and null values appear
   * after non-null values.
   * {{{
   *   // Scala: sort a DataFrame by age column in descending order and null values appearing last.
   *   df.sort(df("age").desc_nulls_last)
   *
   *   // Java
   *   df.sort(df.col("age").desc_nulls_last());
   * }}}
   *
   * @group expr_ops
<<<<<<< HEAD
   * @since 3.4.0
=======
   * @since 2.1.0
>>>>>>> 9843c7c9
   */
  def desc_nulls_last: Column =
    buildSortOrder(SortDirection.SORT_DIRECTION_DESCENDING, NullOrdering.SORT_NULLS_LAST)

  /**
   * Returns a sort expression based on ascending order of the column.
   * {{{
   *   // Scala: sort a DataFrame by age column in ascending order.
   *   df.sort(df("age").asc)
   *
   *   // Java
   *   df.sort(df.col("age").asc());
   * }}}
   *
   * @group expr_ops
<<<<<<< HEAD
   * @since 3.4.0
=======
   * @since 1.3.0
>>>>>>> 9843c7c9
   */
  def asc: Column = asc_nulls_first

  /**
   * Returns a sort expression based on ascending order of the column, and null values return
   * before non-null values.
   * {{{
   *   // Scala: sort a DataFrame by age column in ascending order and null values appearing first.
   *   df.sort(df("age").asc_nulls_first)
   *
   *   // Java
   *   df.sort(df.col("age").asc_nulls_first());
   * }}}
   *
   * @group expr_ops
<<<<<<< HEAD
   * @since 3.4.0
=======
   * @since 2.1.0
>>>>>>> 9843c7c9
   */
  def asc_nulls_first: Column =
    buildSortOrder(SortDirection.SORT_DIRECTION_ASCENDING, NullOrdering.SORT_NULLS_FIRST)

  /**
   * Returns a sort expression based on ascending order of the column, and null values appear
   * after non-null values.
   * {{{
   *   // Scala: sort a DataFrame by age column in ascending order and null values appearing last.
   *   df.sort(df("age").asc_nulls_last)
   *
   *   // Java
   *   df.sort(df.col("age").asc_nulls_last());
   * }}}
   *
   * @group expr_ops
<<<<<<< HEAD
   * @since 3.4.0
=======
   * @since 2.1.0
>>>>>>> 9843c7c9
   */
  def asc_nulls_last: Column =
    buildSortOrder(SortDirection.SORT_DIRECTION_ASCENDING, NullOrdering.SORT_NULLS_LAST)

  private def buildSortOrder(sortDirection: SortDirection, nullOrdering: NullOrdering): Column =
    Column { builder =>
      builder.getSortOrderBuilder
        .setChild(expr)
        .setDirection(sortDirection)
        .setNullOrdering(nullOrdering)
    }

<<<<<<< HEAD
  /**
   * Prints the expression to the console for debugging purposes.
   *
   * @group df_ops
   * @since 3.4.0
   */
  def explain(extended: Boolean): Unit = {
    // scalastyle:off println
    if (extended) {
      println(expr)
    } else {
      println(toString)
    }
    // scalastyle:on println
  }

  /**
   * Compute bitwise OR of this expression with another expression.
   * {{{
   *   df.select($"colA".bitwiseOR($"colB"))
   * }}}
   *
   * @group expr_ops
   * @since 3.4.0
   */
  def bitwiseOR(other: Any): Column = fn("|", other)

  /**
   * Compute bitwise AND of this expression with another expression.
   * {{{
   *   df.select($"colA".bitwiseAND($"colB"))
   * }}}
   *
   * @group expr_ops
   * @since 3.4.0
   */
  def bitwiseAND(other: Any): Column = fn("&", other)

  /**
   * Compute bitwise XOR of this expression with another expression.
   * {{{
   *   df.select($"colA".bitwiseXOR($"colB"))
   * }}}
   *
   * @group expr_ops
   * @since 3.4.0
   */
  def bitwiseXOR(other: Any): Column = fn("^", other)
=======
  private[sql] def sortOrder: proto.Expression.SortOrder = {
    val base = if (expr.hasSortOrder) {
      expr
    } else {
      asc.expr
    }
    base.getSortOrder
  }
>>>>>>> 9843c7c9
}

private[sql] object Column {

  def apply(name: String): Column = Column { builder =>
    name match {
      case "*" =>
        builder.getUnresolvedStarBuilder
      case _ if name.endsWith(".*") =>
        builder.getUnresolvedStarBuilder.setUnparsedTarget(name)
      case _ =>
        builder.getUnresolvedAttributeBuilder.setUnparsedIdentifier(name)
    }
  }

  private[sql] def apply(f: proto.Expression.Builder => Unit): Column = {
    val builder = proto.Expression.newBuilder()
    f(builder)
    new Column(builder.build())
  }

  private[sql] def fn(name: String, inputs: Column*): Column = Column { builder =>
    builder.getUnresolvedFunctionBuilder
      .setFunctionName(name)
      .addAllArguments(inputs.map(_.expr).asJava)
  }
}<|MERGE_RESOLUTION|>--- conflicted
+++ resolved
@@ -430,7 +430,6 @@
   }
 
   /**
-<<<<<<< HEAD
    * True if the current expression is NaN.
    *
    * @group expr_ops
@@ -1071,8 +1070,6 @@
   def cast(to: String): Column = cast(CatalystSqlParser.parseDataType(to))
 
   /**
-=======
->>>>>>> 9843c7c9
    * Returns a sort expression based on the descending order of the column.
    * {{{
    *   // Scala
@@ -1083,11 +1080,7 @@
    * }}}
    *
    * @group expr_ops
-<<<<<<< HEAD
-   * @since 3.4.0
-=======
-   * @since 1.3.0
->>>>>>> 9843c7c9
+   * @since 3.4.0
    */
   def desc: Column = desc_nulls_last
 
@@ -1103,11 +1096,7 @@
    * }}}
    *
    * @group expr_ops
-<<<<<<< HEAD
-   * @since 3.4.0
-=======
-   * @since 2.1.0
->>>>>>> 9843c7c9
+   * @since 3.4.0
    */
   def desc_nulls_first: Column =
     buildSortOrder(SortDirection.SORT_DIRECTION_DESCENDING, NullOrdering.SORT_NULLS_FIRST)
@@ -1124,11 +1113,7 @@
    * }}}
    *
    * @group expr_ops
-<<<<<<< HEAD
-   * @since 3.4.0
-=======
-   * @since 2.1.0
->>>>>>> 9843c7c9
+   * @since 3.4.0
    */
   def desc_nulls_last: Column =
     buildSortOrder(SortDirection.SORT_DIRECTION_DESCENDING, NullOrdering.SORT_NULLS_LAST)
@@ -1144,11 +1129,7 @@
    * }}}
    *
    * @group expr_ops
-<<<<<<< HEAD
-   * @since 3.4.0
-=======
-   * @since 1.3.0
->>>>>>> 9843c7c9
+   * @since 3.4.0
    */
   def asc: Column = asc_nulls_first
 
@@ -1164,11 +1145,7 @@
    * }}}
    *
    * @group expr_ops
-<<<<<<< HEAD
-   * @since 3.4.0
-=======
-   * @since 2.1.0
->>>>>>> 9843c7c9
+   * @since 3.4.0
    */
   def asc_nulls_first: Column =
     buildSortOrder(SortDirection.SORT_DIRECTION_ASCENDING, NullOrdering.SORT_NULLS_FIRST)
@@ -1185,24 +1162,29 @@
    * }}}
    *
    * @group expr_ops
-<<<<<<< HEAD
-   * @since 3.4.0
-=======
-   * @since 2.1.0
->>>>>>> 9843c7c9
+   * @since 3.4.0
    */
   def asc_nulls_last: Column =
     buildSortOrder(SortDirection.SORT_DIRECTION_ASCENDING, NullOrdering.SORT_NULLS_LAST)
 
-  private def buildSortOrder(sortDirection: SortDirection, nullOrdering: NullOrdering): Column =
+  private def buildSortOrder(sortDirection: SortDirection, nullOrdering: NullOrdering): Column = {
     Column { builder =>
       builder.getSortOrderBuilder
         .setChild(expr)
         .setDirection(sortDirection)
         .setNullOrdering(nullOrdering)
     }
-
-<<<<<<< HEAD
+  }
+
+  private[sql] def sortOrder: proto.Expression.SortOrder = {
+    val base = if (expr.hasSortOrder) {
+      expr
+    } else {
+      asc.expr
+    }
+    base.getSortOrder
+  }
+
   /**
    * Prints the expression to the console for debugging purposes.
    *
@@ -1251,16 +1233,6 @@
    * @since 3.4.0
    */
   def bitwiseXOR(other: Any): Column = fn("^", other)
-=======
-  private[sql] def sortOrder: proto.Expression.SortOrder = {
-    val base = if (expr.hasSortOrder) {
-      expr
-    } else {
-      asc.expr
-    }
-    base.getSortOrder
-  }
->>>>>>> 9843c7c9
 }
 
 private[sql] object Column {
