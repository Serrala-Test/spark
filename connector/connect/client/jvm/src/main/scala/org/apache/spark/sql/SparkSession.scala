/*
 * Licensed to the Apache Software Foundation (ASF) under one or more
 * contributor license agreements.  See the NOTICE file distributed with
 * this work for additional information regarding copyright ownership.
 * The ASF licenses this file to You under the Apache License, Version 2.0
 * (the "License"); you may not use this file except in compliance with
 * the License.  You may obtain a copy of the License at
 *
 *    http://www.apache.org/licenses/LICENSE-2.0
 *
 * Unless required by applicable law or agreed to in writing, software
 * distributed under the License is distributed on an "AS IS" BASIS,
 * WITHOUT WARRANTIES OR CONDITIONS OF ANY KIND, either express or implied.
 * See the License for the specific language governing permissions and
 * limitations under the License.
 */
package org.apache.spark.sql

import java.io.Closeable
import java.net.URI
import java.util.concurrent.TimeUnit._
import java.util.concurrent.atomic.{AtomicLong, AtomicReference}

import scala.jdk.CollectionConverters._
import scala.reflect.runtime.universe.TypeTag

import com.google.common.cache.{CacheBuilder, CacheLoader}
import io.grpc.ClientInterceptor
import org.apache.arrow.memory.RootAllocator

import org.apache.spark.annotation.{DeveloperApi, Experimental}
import org.apache.spark.connect.proto
import org.apache.spark.connect.proto.ExecutePlanResponse
import org.apache.spark.internal.Logging
import org.apache.spark.sql.catalog.Catalog
import org.apache.spark.sql.catalyst.{JavaTypeInference, ScalaReflection}
import org.apache.spark.sql.catalyst.encoders.{AgnosticEncoder, RowEncoder}
import org.apache.spark.sql.catalyst.encoders.AgnosticEncoders.{BoxedLongEncoder, UnboundRowEncoder}
import org.apache.spark.sql.connect.client.{ClassFinder, CloseableIterator, SparkConnectClient, SparkResult}
import org.apache.spark.sql.connect.client.SparkConnectClient.Configuration
import org.apache.spark.sql.connect.client.arrow.ArrowSerializer
import org.apache.spark.sql.functions.lit
import org.apache.spark.sql.internal.{CatalogImpl, SqlApiConf}
import org.apache.spark.sql.streaming.DataStreamReader
import org.apache.spark.sql.streaming.StreamingQueryManager
import org.apache.spark.sql.types.StructType
import org.apache.spark.util.ArrayImplicits._

/**
 * The entry point to programming Spark with the Dataset and DataFrame API.
 *
 * In environments that this has been created upfront (e.g. REPL, notebooks), use the builder to
 * get an existing session:
 *
 * {{{
 *   SparkSession.builder().getOrCreate()
 * }}}
 *
 * The builder can also be used to create a new session:
 *
 * {{{
 *   SparkSession.builder
 *     .remote("sc://localhost:15001/myapp")
 *     .getOrCreate()
 * }}}
 */
class SparkSession private[sql] (
    private[sql] val client: SparkConnectClient,
    private val planIdGenerator: AtomicLong)
    extends Serializable
    with Closeable
    with Logging {

  private[this] val allocator = new RootAllocator()

  // a unique session ID for this session from client.
  private[sql] def sessionId: String = client.sessionId

  lazy val version: String = {
    client.analyze(proto.AnalyzePlanRequest.AnalyzeCase.SPARK_VERSION).getSparkVersion.getVersion
  }

  /**
   * Runtime configuration interface for Spark.
   *
   * This is the interface through which the user can get and set all Spark configurations that
   * are relevant to Spark SQL. When getting the value of a config, his defaults to the value set
   * in server, if any.
   *
   * @since 3.4.0
   */
  val conf: RuntimeConfig = new RuntimeConfig(client)

  /**
   * Executes some code block and prints to stdout the time taken to execute the block. This is
   * available in Scala only and is used primarily for interactive testing and debugging.
   *
   * @since 3.4.0
   */
  def time[T](f: => T): T = {
    val start = System.nanoTime()
    val ret = f
    val end = System.nanoTime()
    // scalastyle:off println
    println(s"Time taken: ${NANOSECONDS.toMillis(end - start)} ms")
    // scalastyle:on println
    ret
  }

  /**
   * Returns a `DataFrame` with no rows or columns.
   *
   * @since 3.4.0
   */
  @transient
  val emptyDataFrame: DataFrame = emptyDataset(UnboundRowEncoder)

  /**
   * Creates a new [[Dataset]] of type T containing zero elements.
   *
   * @since 3.4.0
   */
  def emptyDataset[T: Encoder]: Dataset[T] = createDataset[T](Nil)

  private def createDataset[T](encoder: AgnosticEncoder[T], data: Iterator[T]): Dataset[T] = {
    newDataset(encoder) { builder =>
      if (data.nonEmpty) {
        val arrowData = ArrowSerializer.serialize(data, encoder, allocator, timeZoneId)
        if (arrowData.size() <= conf.get(SqlApiConf.LOCAL_RELATION_CACHE_THRESHOLD_KEY).toInt) {
          builder.getLocalRelationBuilder
            .setSchema(encoder.schema.json)
            .setData(arrowData)
        } else {
          val hash = client.cacheLocalRelation(arrowData, encoder.schema.json)
          builder.getCachedLocalRelationBuilder
            .setHash(hash)
        }
      } else {
        builder.getLocalRelationBuilder
          .setSchema(encoder.schema.json)
      }
    }
  }

  /**
   * Creates a `DataFrame` from a local Seq of Product.
   *
   * @since 3.4.0
   */
  def createDataFrame[A <: Product: TypeTag](data: Seq[A]): DataFrame = {
    createDataset(ScalaReflection.encoderFor[A], data.iterator).toDF()
  }

  /**
   * :: DeveloperApi :: Creates a `DataFrame` from a `java.util.List` containing [[Row]]s using
   * the given schema. It is important to make sure that the structure of every [[Row]] of the
   * provided List matches the provided schema. Otherwise, there will be runtime exception.
   *
   * @since 3.4.0
   */
  def createDataFrame(rows: java.util.List[Row], schema: StructType): DataFrame = {
    createDataset(RowEncoder.encoderFor(schema), rows.iterator().asScala).toDF()
  }

  /**
   * Applies a schema to a List of Java Beans.
   *
   * WARNING: Since there is no guaranteed ordering for fields in a Java Bean, SELECT * queries
   * will return the columns in an undefined order.
   * @since 3.4.0
   */
  def createDataFrame(data: java.util.List[_], beanClass: Class[_]): DataFrame = {
    val encoder = JavaTypeInference.encoderFor(beanClass.asInstanceOf[Class[Any]])
    createDataset(encoder, data.iterator().asScala).toDF()
  }

  /**
   * Creates a [[Dataset]] from a local Seq of data of a given type. This method requires an
   * encoder (to convert a JVM object of type `T` to and from the internal Spark SQL
   * representation) that is generally created automatically through implicits from a
   * `SparkSession`, or can be created explicitly by calling static methods on [[Encoders]].
   *
   * ==Example==
   *
   * {{{
   *
   *   import spark.implicits._
   *   case class Person(name: String, age: Long)
   *   val data = Seq(Person("Michael", 29), Person("Andy", 30), Person("Justin", 19))
   *   val ds = spark.createDataset(data)
   *
   *   ds.show()
   *   // +-------+---+
   *   // |   name|age|
   *   // +-------+---+
   *   // |Michael| 29|
   *   // |   Andy| 30|
   *   // | Justin| 19|
   *   // +-------+---+
   * }}}
   *
   * @since 3.4.0
   */
  def createDataset[T: Encoder](data: Seq[T]): Dataset[T] = {
    createDataset(encoderFor[T], data.iterator)
  }

  /**
   * Creates a [[Dataset]] from a `java.util.List` of a given type. This method requires an
   * encoder (to convert a JVM object of type `T` to and from the internal Spark SQL
   * representation) that is generally created automatically through implicits from a
   * `SparkSession`, or can be created explicitly by calling static methods on [[Encoders]].
   *
   * ==Java Example==
   *
   * {{{
   *     List<String> data = Arrays.asList("hello", "world");
   *     Dataset<String> ds = spark.createDataset(data, Encoders.STRING());
   * }}}
   *
   * @since 3.4.0
   */
  def createDataset[T: Encoder](data: java.util.List[T]): Dataset[T] = {
    createDataset(data.asScala.toSeq)
  }

  /**
   * Executes a SQL query substituting positional parameters by the given arguments, returning the
   * result as a `DataFrame`. This API eagerly runs DDL/DML commands, but not for SELECT queries.
   *
   * @param sqlText
   *   A SQL statement with positional parameters to execute.
   * @param args
   *   An array of Java/Scala objects that can be converted to SQL literal expressions. See <a
   *   href="https://spark.apache.org/docs/latest/sql-ref-datatypes.html"> Supported Data
   *   Types</a> for supported value types in Scala/Java. For example: 1, "Steven",
   *   LocalDate.of(2023, 4, 2). A value can be also a `Column` of a literal or collection
   *   constructor functions such as `map()`, `array()`, `struct()`, in that case it is taken as
   *   is.
   *
   * @since 3.5.0
   */
  @Experimental
  def sql(sqlText: String, args: Array[_]): DataFrame = newDataFrame { builder =>
    // Send the SQL once to the server and then check the output.
    val cmd = newCommand(b =>
      b.setSqlCommand(
        proto.SqlCommand
          .newBuilder()
          .setSql(sqlText)
          .addAllPosArguments(args.map(lit(_).expr).toImmutableArraySeq.asJava)))
    val plan = proto.Plan.newBuilder().setCommand(cmd)
    val responseIter = client.execute(plan.build())

    try {
      val response = responseIter
        .find(_.hasSqlCommandResult)
        .getOrElse(throw new RuntimeException("SQLCommandResult must be present"))
      // Update the builder with the values from the result.
      builder.mergeFrom(response.getSqlCommandResult.getRelation)
    } finally {
      // consume the rest of the iterator
      responseIter.foreach(_ => ())
    }
  }

  /**
   * Executes a SQL query substituting named parameters by the given arguments, returning the
   * result as a `DataFrame`. This API eagerly runs DDL/DML commands, but not for SELECT queries.
   *
   * @param sqlText
   *   A SQL statement with named parameters to execute.
   * @param args
   *   A map of parameter names to Java/Scala objects that can be converted to SQL literal
   *   expressions. See <a href="https://spark.apache.org/docs/latest/sql-ref-datatypes.html">
   *   Supported Data Types</a> for supported value types in Scala/Java. For example, map keys:
   *   "rank", "name", "birthdate"; map values: 1, "Steven", LocalDate.of(2023, 4, 2). Map value
   *   can be also a `Column` of a literal or collection constructor functions such as `map()`,
   *   `array()`, `struct()`, in that case it is taken as is.
   *
   * @since 3.4.0
   */
  @Experimental
  def sql(sqlText: String, args: Map[String, Any]): DataFrame = {
    sql(sqlText, args.asJava)
  }

  /**
   * Executes a SQL query substituting named parameters by the given arguments, returning the
   * result as a `DataFrame`. This API eagerly runs DDL/DML commands, but not for SELECT queries.
   *
   * @param sqlText
   *   A SQL statement with named parameters to execute.
   * @param args
   *   A map of parameter names to Java/Scala objects that can be converted to SQL literal
   *   expressions. See <a href="https://spark.apache.org/docs/latest/sql-ref-datatypes.html">
   *   Supported Data Types</a> for supported value types in Scala/Java. For example, map keys:
   *   "rank", "name", "birthdate"; map values: 1, "Steven", LocalDate.of(2023, 4, 2). Map value
   *   can be also a `Column` of a literal or collection constructor functions such as `map()`,
   *   `array()`, `struct()`, in that case it is taken as is.
   *
   * @since 3.4.0
   */
  @Experimental
  def sql(sqlText: String, args: java.util.Map[String, Any]): DataFrame = newDataFrame {
    builder =>
      // Send the SQL once to the server and then check the output.
      val cmd = newCommand(b =>
        b.setSqlCommand(
          proto.SqlCommand
            .newBuilder()
            .setSql(sqlText)
            .putAllNamedArguments(args.asScala.map { case (k, v) => (k, lit(v).expr) }.asJava)))
      val plan = proto.Plan.newBuilder().setCommand(cmd)
      val responseIter = client.execute(plan.build())

      try {
        val response = responseIter
          .find(_.hasSqlCommandResult)
          .getOrElse(throw new RuntimeException("SQLCommandResult must be present"))
        // Update the builder with the values from the result.
        builder.mergeFrom(response.getSqlCommandResult.getRelation)
      } finally {
        // consume the rest of the iterator
        responseIter.foreach(_ => ())
      }
  }

  /**
   * Executes a SQL query using Spark, returning the result as a `DataFrame`. This API eagerly
   * runs DDL/DML commands, but not for SELECT queries.
   *
   * @since 3.4.0
   */
  def sql(query: String): DataFrame = {
    sql(query, Array.empty)
  }

  /**
   * Returns a [[DataFrameReader]] that can be used to read non-streaming data in as a
   * `DataFrame`.
   * {{{
   *   sparkSession.read.parquet("/path/to/file.parquet")
   *   sparkSession.read.schema(schema).json("/path/to/file.json")
   * }}}
   *
   * @since 3.4.0
   */
  def read: DataFrameReader = new DataFrameReader(this)

  /**
   * Returns a `DataStreamReader` that can be used to read streaming data in as a `DataFrame`.
   * {{{
   *   sparkSession.readStream.parquet("/path/to/directory/of/parquet/files")
   *   sparkSession.readStream.schema(schema).json("/path/to/directory/of/json/files")
   * }}}
   *
   * @since 3.5.0
   */
  def readStream: DataStreamReader = new DataStreamReader(this)

  lazy val streams: StreamingQueryManager = new StreamingQueryManager(this)

  /**
   * Interface through which the user may create, drop, alter or query underlying databases,
   * tables, functions etc.
   *
   * @since 3.5.0
   */
  lazy val catalog: Catalog = new CatalogImpl(this)

  /**
   * Returns the specified table/view as a `DataFrame`. If it's a table, it must support batch
   * reading and the returned DataFrame is the batch scan query plan of this table. If it's a
   * view, the returned DataFrame is simply the query plan of the view, which can either be a
   * batch or streaming query plan.
   *
   * @param tableName
   *   is either a qualified or unqualified name that designates a table or view. If a database is
   *   specified, it identifies the table/view from the database. Otherwise, it first attempts to
   *   find a temporary view with the given name and then match the table/view from the current
   *   database. Note that, the global temporary view database is also valid here.
   * @since 3.4.0
   */
  def table(tableName: String): DataFrame = {
    read.table(tableName)
  }

  /**
   * Creates a [[Dataset]] with a single `LongType` column named `id`, containing elements in a
   * range from 0 to `end` (exclusive) with step value 1.
   *
   * @since 3.4.0
   */
  def range(end: Long): Dataset[java.lang.Long] = range(0, end)

  /**
   * Creates a [[Dataset]] with a single `LongType` column named `id`, containing elements in a
   * range from `start` to `end` (exclusive) with step value 1.
   *
   * @since 3.4.0
   */
  def range(start: Long, end: Long): Dataset[java.lang.Long] = {
    range(start, end, step = 1)
  }

  /**
   * Creates a [[Dataset]] with a single `LongType` column named `id`, containing elements in a
   * range from `start` to `end` (exclusive) with a step value.
   *
   * @since 3.4.0
   */
  def range(start: Long, end: Long, step: Long): Dataset[java.lang.Long] = {
    range(start, end, step, None)
  }

  /**
   * Creates a [[Dataset]] with a single `LongType` column named `id`, containing elements in a
   * range from `start` to `end` (exclusive) with a step value, with partition number specified.
   *
   * @since 3.4.0
   */
  def range(start: Long, end: Long, step: Long, numPartitions: Int): Dataset[java.lang.Long] = {
    range(start, end, step, Option(numPartitions))
  }

  /**
   * A collection of methods for registering user-defined functions (UDF).
   *
   * The following example registers a Scala closure as UDF:
   * {{{
   *   sparkSession.udf.register("myUDF", (arg1: Int, arg2: String) => arg2 + arg1)
   * }}}
   *
   * The following example registers a UDF in Java:
   * {{{
   *   sparkSession.udf().register("myUDF",
   *       (Integer arg1, String arg2) -> arg2 + arg1,
   *       DataTypes.StringType);
   * }}}
   *
   * @note
   *   The user-defined functions must be deterministic. Due to optimization, duplicate
   *   invocations may be eliminated or the function may even be invoked more times than it is
   *   present in the query.
   *
   * @since 3.5.0
   */
  lazy val udf: UDFRegistration = new UDFRegistration(this)

  // scalastyle:off
  // Disable style checker so "implicits" object can start with lowercase i
  /**
   * (Scala-specific) Implicit methods available in Scala for converting common names and
   * [[Symbol]]s into [[Column]]s, and for converting common Scala objects into `DataFrame`s.
   *
   * {{{
   *   val sparkSession = SparkSession.builder.getOrCreate()
   *   import sparkSession.implicits._
   * }}}
   *
   * @since 3.4.0
   */
  object implicits extends SQLImplicits(this) with Serializable
  // scalastyle:on

  def newSession(): SparkSession = {
    SparkSession.builder().client(client.copy()).create()
  }

  private def range(
      start: Long,
      end: Long,
      step: Long,
      numPartitions: Option[Int]): Dataset[java.lang.Long] = {
    newDataset(BoxedLongEncoder) { builder =>
      val rangeBuilder = builder.getRangeBuilder
        .setStart(start)
        .setEnd(end)
        .setStep(step)
      numPartitions.foreach(rangeBuilder.setNumPartitions)
    }
  }

  private[sql] def newDataFrame(
      f: proto.Relation.Builder => Unit,
      observationsOpt: Option[Map[String, Observation]] = None): DataFrame = {
    newDataset(UnboundRowEncoder, observationsOpt)(f)
  }

  private[sql] def newDataset[T](
      encoder: AgnosticEncoder[T],
      observationsOpt: Option[Map[String, Observation]] = None)(
      f: proto.Relation.Builder => Unit): Dataset[T] = {
    val builder = proto.Relation.newBuilder()
    f(builder)
    builder.getCommonBuilder.setPlanId(planIdGenerator.getAndIncrement())
    val plan = proto.Plan.newBuilder().setRoot(builder).build()
    new Dataset[T](this, plan, encoder, observationsOpt)
  }

  @DeveloperApi
  @deprecated("Use newDataFrame(Array[Byte]) instead", "4.0.0")
  def newDataFrame(extension: com.google.protobuf.Any): DataFrame = {
    newDataFrame(_.setExtension(extension))
  }

  @DeveloperApi
  @deprecated("Use newDataFrame(Array[Byte], AgnosticEncoder[T]) instead", "4.0.0")
  def newDataset[T](
      extension: com.google.protobuf.Any,
      encoder: AgnosticEncoder[T]): Dataset[T] = {
    newDataset(encoder)(_.setExtension(extension))
  }

  @DeveloperApi
  def newDataFrame(extension: Array[Byte]): DataFrame = {
    newDataFrame(_.setExtension(com.google.protobuf.Any.parseFrom(extension)))
  }

  @DeveloperApi
  def newDataset[T](extension: Array[Byte], encoder: AgnosticEncoder[T]): Dataset[T] = {
    newDataset(encoder)(_.setExtension(com.google.protobuf.Any.parseFrom(extension)))
  }

  private[sql] def newCommand[T](f: proto.Command.Builder => Unit): proto.Command = {
    val builder = proto.Command.newBuilder()
    f(builder)
    builder.build()
  }

  private[sql] def analyze(
      plan: proto.Plan,
      method: proto.AnalyzePlanRequest.AnalyzeCase,
      explainMode: Option[proto.AnalyzePlanRequest.Explain.ExplainMode] = None)
      : proto.AnalyzePlanResponse = {
    client.analyze(method, Some(plan), explainMode)
  }

  private[sql] def analyze(
      f: proto.AnalyzePlanRequest.Builder => Unit): proto.AnalyzePlanResponse = {
    val builder = proto.AnalyzePlanRequest.newBuilder()
    f(builder)
    client.analyze(builder)
  }

  private[sql] def sameSemantics(plan: proto.Plan, otherPlan: proto.Plan): Boolean = {
    client.sameSemantics(plan, otherPlan).getSameSemantics.getResult
  }

  private[sql] def semanticHash(plan: proto.Plan): Int = {
    client.semanticHash(plan).getSemanticHash.getResult
  }

  private[sql] def timeZoneId: String = conf.get(SqlApiConf.SESSION_LOCAL_TIMEZONE_KEY)

  private[sql] def execute[T](
      plan: proto.Plan,
      encoder: AgnosticEncoder[T],
      observationsOpt: Option[Map[String, Observation]] = None): SparkResult[T] = {
    val value = client.execute(plan)
    val result = new SparkResult(value, allocator, encoder, timeZoneId, observationsOpt)
    result
  }

  private[sql] def execute(f: proto.Relation.Builder => Unit): Unit = {
    val builder = proto.Relation.newBuilder()
    f(builder)
    builder.getCommonBuilder.setPlanId(planIdGenerator.getAndIncrement())
    val plan = proto.Plan.newBuilder().setRoot(builder).build()
    // .foreach forces that the iterator is consumed and closed
    execute(plan).foreach(_ => ())
  }

  private[sql] def execute(command: proto.Command): Seq[ExecutePlanResponse] = {
    val plan = proto.Plan.newBuilder().setCommand(command).build()
<<<<<<< HEAD
    // .toSeq forces that the iterator is consumed and closed
    execute(plan).toSeq
=======
    // .toSeq forces that the iterator is consumed and closed. On top, ignore all
    // progress messages.
    client.execute(plan).filter(!_.hasExecutionProgress).toSeq
>>>>>>> 4a3fd8f7
  }

  private[sql] def execute(plan: proto.Plan): CloseableIterator[ExecutePlanResponse] =
    client.execute(plan)

  private[sql] def registerUdf(udf: proto.CommonInlineUserDefinedFunction): Unit = {
    val command = proto.Command.newBuilder().setRegisterFunction(udf).build()
    execute(command)
  }

  @DeveloperApi
  @deprecated("Use execute(Array[Byte]) instead", "4.0.0")
  def execute(extension: com.google.protobuf.Any): Unit = {
    val command = proto.Command.newBuilder().setExtension(extension).build()
    execute(command)
  }

  @DeveloperApi
  def execute(extension: Array[Byte]): Unit = {
    val command = proto.Command
      .newBuilder()
      .setExtension(com.google.protobuf.Any.parseFrom(extension))
      .build()
    execute(command)
  }

  /**
   * Add a single artifact to the client session.
   *
   * Currently only local files with extensions .jar and .class are supported.
   *
   * @since 3.4.0
   */
  @Experimental
  def addArtifact(path: String): Unit = client.addArtifact(path)

  /**
   * Add a single artifact to the client session.
   *
   * Currently it supports local files with extensions .jar and .class and Apache Ivy URIs
   *
   * @since 3.4.0
   */
  @Experimental
  def addArtifact(uri: URI): Unit = client.addArtifact(uri)

  /**
   * Add a single in-memory artifact to the session while preserving the directory structure
   * specified by `target` under the session's working directory of that particular file
   * extension.
   *
   * Supported target file extensions are .jar and .class.
   *
   * ==Example==
   * {{{
   *  addArtifact(bytesBar, "foo/bar.class")
   *  addArtifact(bytesFlat, "flat.class")
   *  // Directory structure of the session's working directory for class files would look like:
   *  // ${WORKING_DIR_FOR_CLASS_FILES}/flat.class
   *  // ${WORKING_DIR_FOR_CLASS_FILES}/foo/bar.class
   * }}}
   *
   * @since 4.0.0
   */
  @Experimental
  def addArtifact(bytes: Array[Byte], target: String): Unit = client.addArtifact(bytes, target)

  /**
   * Add a single artifact to the session while preserving the directory structure specified by
   * `target` under the session's working directory of that particular file extension.
   *
   * Supported target file extensions are .jar and .class.
   *
   * ==Example==
   * {{{
   *  addArtifact("/Users/dummyUser/files/foo/bar.class", "foo/bar.class")
   *  addArtifact("/Users/dummyUser/files/flat.class", "flat.class")
   *  // Directory structure of the session's working directory for class files would look like:
   *  // ${WORKING_DIR_FOR_CLASS_FILES}/flat.class
   *  // ${WORKING_DIR_FOR_CLASS_FILES}/foo/bar.class
   * }}}
   *
   * @since 4.0.0
   */
  @Experimental
  def addArtifact(source: String, target: String): Unit = client.addArtifact(source, target)

  /**
   * Add one or more artifacts to the session.
   *
   * Currently it supports local files with extensions .jar and .class and Apache Ivy URIs
   *
   * @since 3.4.0
   */
  @Experimental
  @scala.annotation.varargs
  def addArtifacts(uri: URI*): Unit = client.addArtifacts(uri)

  /**
   * Register a [[ClassFinder]] for dynamically generated classes.
   *
   * @since 3.5.0
   */
  @Experimental
  def registerClassFinder(finder: ClassFinder): Unit = client.registerClassFinder(finder)

  /**
   * This resets the plan id generator so we can produce plans that are comparable.
   *
   * For testing only!
   */
  private[sql] def resetPlanIdGenerator(): Unit = {
    planIdGenerator.set(0)
  }

  /**
   * Interrupt all operations of this session currently running on the connected server.
   *
   * @return
   *   sequence of operationIds of interrupted operations. Note: there is still a possibility of
   *   operation finishing just as it is interrupted.
   *
   * @since 3.5.0
   */
  def interruptAll(): Seq[String] = {
    client.interruptAll().getInterruptedIdsList.asScala.toSeq
  }

  /**
   * Interrupt all operations of this session with the given operation tag.
   *
   * @return
   *   sequence of operationIds of interrupted operations. Note: there is still a possibility of
   *   operation finishing just as it is interrupted.
   *
   * @since 3.5.0
   */
  def interruptTag(tag: String): Seq[String] = {
    client.interruptTag(tag).getInterruptedIdsList.asScala.toSeq
  }

  /**
   * Interrupt an operation of this session with the given operationId.
   *
   * @return
   *   sequence of operationIds of interrupted operations. Note: there is still a possibility of
   *   operation finishing just as it is interrupted.
   *
   * @since 3.5.0
   */
  def interruptOperation(operationId: String): Seq[String] = {
    client.interruptOperation(operationId).getInterruptedIdsList.asScala.toSeq
  }

  /**
   * Synonym for `close()`.
   *
   * @since 3.4.0
   */
  def stop(): Unit = close()

  /**
   * Close the [[SparkSession]]. This closes the connection, and the allocator. The latter will
   * throw an exception if there are still open [[SparkResult]]s.
   *
   * @since 3.4.0
   */
  override def close(): Unit = {
    if (releaseSessionOnClose) {
      client.releaseSession()
    }
    client.shutdown()
    allocator.close()
    SparkSession.onSessionClose(this)
  }

  /**
   * Add a tag to be assigned to all the operations started by this thread in this session.
   *
   * Often, a unit of execution in an application consists of multiple Spark executions.
   * Application programmers can use this method to group all those jobs together and give a group
   * tag. The application can use `org.apache.spark.sql.SparkSession.interruptTag` to cancel all
   * running running executions with this tag. For example:
   * {{{
   * // In the main thread:
   * spark.addTag("myjobs")
   * spark.range(10).map(i => { Thread.sleep(10); i }).collect()
   *
   * // In a separate thread:
   * spark.interruptTag("myjobs")
   * }}}
   *
   * There may be multiple tags present at the same time, so different parts of application may
   * use different tags to perform cancellation at different levels of granularity.
   *
   * @param tag
   *   The tag to be added. Cannot contain ',' (comma) character or be an empty string.
   *
   * @since 3.5.0
   */
  def addTag(tag: String): Unit = {
    client.addTag(tag)
  }

  /**
   * Remove a tag previously added to be assigned to all the operations started by this thread in
   * this session. Noop if such a tag was not added earlier.
   *
   * @param tag
   *   The tag to be removed. Cannot contain ',' (comma) character or be an empty string.
   *
   * @since 3.5.0
   */
  def removeTag(tag: String): Unit = {
    client.removeTag(tag)
  }

  /**
   * Get the tags that are currently set to be assigned to all the operations started by this
   * thread.
   *
   * @since 3.5.0
   */
  def getTags(): Set[String] = {
    client.getTags()
  }

  /**
   * Clear the current thread's operation tags.
   *
   * @since 3.5.0
   */
  def clearTags(): Unit = {
    client.clearTags()
  }

  /**
   * We cannot deserialize a connect [[SparkSession]] because of a class clash on the server side.
   * We null out the instance for now.
   */
  private def writeReplace(): Any = null

  /**
   * Set to false to prevent client.releaseSession on close() (testing only)
   */
  private[sql] var releaseSessionOnClose = true
}

// The minimal builder needed to create a spark session.
// TODO: implements all methods mentioned in the scaladoc of [[SparkSession]]
object SparkSession extends Logging {
  private val MAX_CACHED_SESSIONS = 100
  private val planIdGenerator = new AtomicLong

  private val sessions = CacheBuilder
    .newBuilder()
    .weakValues()
    .maximumSize(MAX_CACHED_SESSIONS)
    .build(new CacheLoader[Configuration, SparkSession] {
      override def load(c: Configuration): SparkSession = create(c)
    })

  /** The active SparkSession for the current thread. */
  private val activeThreadSession = new InheritableThreadLocal[SparkSession]

  /** Reference to the root SparkSession. */
  private val defaultSession = new AtomicReference[SparkSession]

  /**
   * Set the (global) default [[SparkSession]], and (thread-local) active [[SparkSession]] when
   * they are not set yet.
   */
  private def setDefaultAndActiveSession(session: SparkSession): Unit = {
    defaultSession.compareAndSet(null, session)
    if (getActiveSession.isEmpty) {
      setActiveSession(session)
    }
  }

  /**
   * Create a new [[SparkSession]] based on the connect client [[Configuration]].
   */
  private[sql] def create(configuration: Configuration): SparkSession = {
    new SparkSession(configuration.toSparkConnectClient, planIdGenerator)
  }

  /**
   * Hook called when a session is closed.
   */
  private[sql] def onSessionClose(session: SparkSession): Unit = {
    sessions.invalidate(session.client.configuration)
    defaultSession.compareAndSet(session, null)
    if (getActiveSession.contains(session)) {
      clearActiveSession()
    }
  }

  /**
   * Creates a [[SparkSession.Builder]] for constructing a [[SparkSession]].
   *
   * @since 3.4.0
   */
  def builder(): Builder = new Builder()

  class Builder() extends Logging {
    // Initialize the connection string of the Spark Connect client builder from SPARK_REMOTE
    // by default, if it exists. The connection string can be overridden using
    // the remote() function, as it takes precedence over the SPARK_REMOTE environment variable.
    private val builder = SparkConnectClient.builder().loadFromEnvironment()
    private var client: SparkConnectClient = _
    private[this] val options = new scala.collection.mutable.HashMap[String, String]

    def remote(connectionString: String): Builder = {
      builder.connectionString(connectionString)
      this
    }

    /**
     * Add an interceptor [[ClientInterceptor]] to be used during channel creation.
     *
     * Note that interceptors added last are executed first by gRPC.
     *
     * @since 3.5.0
     */
    def interceptor(interceptor: ClientInterceptor): Builder = {
      builder.interceptor(interceptor)
      this
    }

    private[sql] def client(client: SparkConnectClient): Builder = {
      this.client = client
      this
    }

    /**
     * Sets a config option. Options set using this method are automatically propagated to the
     * Spark Connect session. Only runtime options are supported.
     *
     * @since 3.5.0
     */
    def config(key: String, value: String): Builder = synchronized {
      options += key -> value
      this
    }

    /**
     * Sets a config option. Options set using this method are automatically propagated to the
     * Spark Connect session. Only runtime options are supported.
     *
     * @since 3.5.0
     */
    def config(key: String, value: Long): Builder = synchronized {
      options += key -> value.toString
      this
    }

    /**
     * Sets a config option. Options set using this method are automatically propagated to the
     * Spark Connect session. Only runtime options are supported.
     *
     * @since 3.5.0
     */
    def config(key: String, value: Double): Builder = synchronized {
      options += key -> value.toString
      this
    }

    /**
     * Sets a config option. Options set using this method are automatically propagated to the
     * Spark Connect session. Only runtime options are supported.
     *
     * @since 3.5.0
     */
    def config(key: String, value: Boolean): Builder = synchronized {
      options += key -> value.toString
      this
    }

    /**
     * Sets a config a map of options. Options set using this method are automatically propagated
     * to the Spark Connect session. Only runtime options are supported.
     *
     * @since 3.5.0
     */
    def config(map: Map[String, Any]): Builder = synchronized {
      map.foreach { kv: (String, Any) =>
        {
          options += kv._1 -> kv._2.toString
        }
      }
      this
    }

    /**
     * Sets a config option. Options set using this method are automatically propagated to both
     * `SparkConf` and SparkSession's own configuration.
     *
     * @since 3.5.0
     */
    def config(map: java.util.Map[String, Any]): Builder = synchronized {
      config(map.asScala.toMap)
    }

    @deprecated("enableHiveSupport does not work in Spark Connect")
    def enableHiveSupport(): Builder = this

    @deprecated("master does not work in Spark Connect, please use remote instead")
    def master(master: String): Builder = this

    @deprecated("appName does not work in Spark Connect")
    def appName(name: String): Builder = this

    private def tryCreateSessionFromClient(): Option[SparkSession] = {
      if (client != null) {
        Option(new SparkSession(client, planIdGenerator))
      } else {
        None
      }
    }

    private def applyOptions(session: SparkSession): Unit = {
      options.foreach { case (key, value) =>
        session.conf.set(key, value)
      }
    }

    /**
     * Build the [[SparkSession]].
     *
     * This will always return a newly created session.
     */
    @deprecated(message = "Please use create() instead.", since = "3.5.0")
    def build(): SparkSession = create()

    /**
     * Create a new [[SparkSession]].
     *
     * This will always return a newly created session.
     *
     * This method will update the default and/or active session if they are not set.
     *
     * @since 3.5.0
     */
    def create(): SparkSession = {
      val session = tryCreateSessionFromClient()
        .getOrElse(SparkSession.this.create(builder.configuration))
      setDefaultAndActiveSession(session)
      applyOptions(session)
      session
    }

    /**
     * Get or create a [[SparkSession]].
     *
     * If a session exist with the same configuration that is returned instead of creating a new
     * session.
     *
     * This method will update the default and/or active session if they are not set. This method
     * will always set the specified configuration options on the session, even when it is not
     * newly created.
     *
     * @since 3.5.0
     */
    def getOrCreate(): SparkSession = {
      val session = tryCreateSessionFromClient()
        .getOrElse(sessions.get(builder.configuration))
      setDefaultAndActiveSession(session)
      applyOptions(session)
      session
    }
  }

  /**
   * Returns the default SparkSession.
   *
   * @since 3.5.0
   */
  def getDefaultSession: Option[SparkSession] = Option(defaultSession.get())

  /**
   * Sets the default SparkSession.
   *
   * @since 3.5.0
   */
  def setDefaultSession(session: SparkSession): Unit = {
    defaultSession.set(session)
  }

  /**
   * Clears the default SparkSession.
   *
   * @since 3.5.0
   */
  def clearDefaultSession(): Unit = {
    defaultSession.set(null)
  }

  /**
   * Returns the active SparkSession for the current thread.
   *
   * @since 3.5.0
   */
  def getActiveSession: Option[SparkSession] = Option(activeThreadSession.get())

  /**
   * Changes the SparkSession that will be returned in this thread and its children when
   * SparkSession.getOrCreate() is called. This can be used to ensure that a given thread receives
   * an isolated SparkSession.
   *
   * @since 3.5.0
   */
  def setActiveSession(session: SparkSession): Unit = {
    activeThreadSession.set(session)
  }

  /**
   * Clears the active SparkSession for current thread.
   *
   * @since 3.5.0
   */
  def clearActiveSession(): Unit = {
    activeThreadSession.remove()
  }

  /**
   * Returns the currently active SparkSession, otherwise the default one. If there is no default
   * SparkSession, throws an exception.
   *
   * @since 3.5.0
   */
  def active: SparkSession = {
    getActiveSession
      .orElse(getDefaultSession)
      .getOrElse(throw new IllegalStateException("No active or default Spark session found"))
  }
}<|MERGE_RESOLUTION|>--- conflicted
+++ resolved
@@ -574,14 +574,9 @@
 
   private[sql] def execute(command: proto.Command): Seq[ExecutePlanResponse] = {
     val plan = proto.Plan.newBuilder().setCommand(command).build()
-<<<<<<< HEAD
-    // .toSeq forces that the iterator is consumed and closed
-    execute(plan).toSeq
-=======
     // .toSeq forces that the iterator is consumed and closed. On top, ignore all
     // progress messages.
     client.execute(plan).filter(!_.hasExecutionProgress).toSeq
->>>>>>> 4a3fd8f7
   }
 
   private[sql] def execute(plan: proto.Plan): CloseableIterator[ExecutePlanResponse] =
