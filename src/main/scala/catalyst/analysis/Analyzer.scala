--- conflicted
+++ resolved
@@ -160,11 +160,7 @@
       // Wait until children are resolved
       case p: LogicalPlan if !p.childrenResolved => p
 
-<<<<<<< HEAD
-      case p @ InsertIntoTable(table, _, child) if !p.resolved =>
-=======
       case p @ InsertIntoTable(table: MetastoreRelation, _, child) =>
->>>>>>> 92e41587
         val childOutputDataTypes = child.output.map(_.dataType)
         // Only check attributes, not partitionKeys since they are always strings.
         // TODO: Fully support inserting into partitioned tables.
