--- conflicted
+++ resolved
@@ -155,78 +155,25 @@
     assert(recordedData.toSet === generatedData.toSet)
   }
 
-  ignore("block generator throttling") {
+  test("block generator throttling") {
     val blockGeneratorListener = new FakeBlockGeneratorListener
-<<<<<<< HEAD
     val blockIntervalMs = 100
-    val maxRate = 1001
-    val conf = new SparkConf().set("spark.streaming.blockInterval", s"${blockIntervalMs}ms").
-      set("spark.streaming.receiver.maxRate", maxRate.toString)
-    val blockGenerator = new BlockGenerator(blockGeneratorListener, 1, conf)
-=======
-    val blockInterval = 100
     val maxRate = 100
     val maxBlockSize = 10
     val conf = new SparkConf()
-      .set("spark.streaming.blockInterval", blockInterval.toString)
+      .set("spark.streaming.blockInterval", s"${blockIntervalMs}ms")
       .set("spark.streaming.receiver.maxRate", maxRate.toString)
       .set("spark.streaming.maxBlockSize", maxBlockSize.toString)
->>>>>>> 5b6e530d
     val expectedBlocks = 20
     val waitTime = expectedBlocks * blockIntervalMs
     val expectedMessages = maxRate * waitTime / 1000
-<<<<<<< HEAD
-    val expectedMessagesPerBlock = maxRate * blockIntervalMs / 1000
-    val generatedData = new ArrayBuffer[Int]
-=======
     val generatedData = 0 until expectedMessages
->>>>>>> 5b6e530d
 
     // Generate blocks
     val startTime = System.currentTimeMillis()
     val blockGenerator = new BlockGenerator(blockGeneratorListener, 1, conf)
     blockGenerator.start()
-<<<<<<< HEAD
-    var count = 0
-    while(System.currentTimeMillis - startTime < waitTime) {
-      blockGenerator.addData(count)
-      generatedData += count
-      count += 1
-    }
-    blockGenerator.stop()
-
-    val recordedBlocks = blockGeneratorListener.arrayBuffers
-    val recordedData = recordedBlocks.flatten
-    assert(blockGeneratorListener.arrayBuffers.size > 0, "No blocks received")
-    assert(recordedData.toSet === generatedData.toSet, "Received data not same")
-
-    // recordedData size should be close to the expected rate; use an error margin proportional to
-    // the value, so that rate changes don't cause a brittle test
-    val minExpectedMessages = expectedMessages - 0.05 * expectedMessages
-    val maxExpectedMessages = expectedMessages + 0.05 * expectedMessages
-    val numMessages = recordedData.size
-    assert(
-      numMessages >= minExpectedMessages && numMessages <= maxExpectedMessages,
-      s"#records received = $numMessages, not between $minExpectedMessages and $maxExpectedMessages"
-    )
-
-    // XXX Checking every block would require an even distribution of messages across blocks,
-    // which throttling code does not control. Therefore, test against the average.
-    val minExpectedMessagesPerBlock = expectedMessagesPerBlock - 0.05 * expectedMessagesPerBlock
-    val maxExpectedMessagesPerBlock = expectedMessagesPerBlock + 0.05 * expectedMessagesPerBlock
-    val receivedBlockSizes = recordedBlocks.map { _.size }.mkString(",")
-
-    // the first and last block may be incomplete, so we slice them out
-    val validBlocks = recordedBlocks.drop(1).dropRight(1)
-    val averageBlockSize = validBlocks.map(block => block.size).sum / validBlocks.size
-
-    assert(
-      averageBlockSize >= minExpectedMessagesPerBlock &&
-        averageBlockSize <= maxExpectedMessagesPerBlock,
-      s"# records in received blocks = [$receivedBlockSizes], not between " +
-        s"$minExpectedMessagesPerBlock and $maxExpectedMessagesPerBlock, on average"
-    )
-=======
+
     generatedData.foreach(blockGenerator.addData(_))
     val endTime = System.currentTimeMillis()
 
@@ -247,7 +194,6 @@
         s"# records in received blocks = [$receivedBlockSizes], not bounded above by $maxBlockSize")
     }
     blockGenerator.stop()
->>>>>>> 5b6e530d
   }
 
   /**
