--- conflicted
+++ resolved
@@ -136,20 +136,13 @@
           "Unexpected store result type"
         )
         // Verify the data in write ahead log files is correct
-<<<<<<< HEAD
-        val fileSegments = storeResults.map { _.asInstanceOf[WriteAheadLogBasedStoreResult].segment}
-        val loggedData = fileSegments.flatMap { segment =>
-          val reader = new WriteAheadLogRandomReader(segment.path, hadoopConf)
-          val bytes = LargeByteBufferHelper.asLargeByteBuffer(reader.read(segment))
-=======
         val walSegments = storeResults.map { result =>
           result.asInstanceOf[WriteAheadLogBasedStoreResult].walRecordHandle
         }
         val loggedData = walSegments.flatMap { walSegment =>
           val fileSegment = walSegment.asInstanceOf[FileBasedWriteAheadLogSegment]
           val reader = new FileBasedWriteAheadLogRandomReader(fileSegment.path, hadoopConf)
-          val bytes = reader.read(fileSegment)
->>>>>>> 80043e9e
+          val bytes = LargeByteBufferHelper.asLargeByteBuffer(reader.read(segment))
           reader.close()
           blockManager.dataDeserialize(generateBlockId(), bytes).toList
         }
