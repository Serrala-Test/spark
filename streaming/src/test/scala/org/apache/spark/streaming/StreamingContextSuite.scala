--- conflicted
+++ resolved
@@ -286,11 +286,8 @@
   }
 
   test("stop gracefully even if a receiver misses StopReceiver") {
-<<<<<<< HEAD
-=======
     // This is not a deterministic unit. But if this unit test is flaky, then there is definitely
     // something wrong. See SPARK-5681
->>>>>>> 163e3f1d
     val conf = new SparkConf().setMaster(master).setAppName(appName)
     sc = new SparkContext(conf)
     ssc = new StreamingContext(sc, Milliseconds(100))
