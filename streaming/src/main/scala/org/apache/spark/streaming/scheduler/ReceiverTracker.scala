/*
 * Licensed to the Apache Software Foundation (ASF) under one or more
 * contributor license agreements.  See the NOTICE file distributed with
 * this work for additional information regarding copyright ownership.
 * The ASF licenses this file to You under the Apache License, Version 2.0
 * (the "License"); you may not use this file except in compliance with
 * the License.  You may obtain a copy of the License at
 *
 *    http://www.apache.org/licenses/LICENSE-2.0
 *
 * Unless required by applicable law or agreed to in writing, software
 * distributed under the License is distributed on an "AS IS" BASIS,
 * WITHOUT WARRANTIES OR CONDITIONS OF ANY KIND, either express or implied.
 * See the License for the specific language governing permissions and
 * limitations under the License.
 */

package org.apache.spark.streaming.scheduler


import scala.collection.mutable.{HashMap, SynchronizedMap}
import scala.language.existentials

import akka.actor._

import org.apache.spark.{Logging, SerializableWritable, SparkEnv, SparkException}
import org.apache.spark.streaming.{StreamingContext, Time}
import org.apache.spark.streaming.receiver.{CleanupOldBlocks, Receiver, ReceiverSupervisorImpl, StopReceiver}

/**
 * Messages used by the NetworkReceiver and the ReceiverTracker to communicate
 * with each other.
 */
private[streaming] sealed trait ReceiverTrackerMessage
private[streaming] case class RegisterReceiver(
    streamId: Int,
    typ: String,
    host: String,
    receiverActor: ActorRef
  ) extends ReceiverTrackerMessage
private[streaming] case class ReceiverStarted(
    streamId: Int,
    typ: String,
    host: String,
    receiverActor: ActorRef
 ) extends ReceiverTrackerMessage
private[streaming] case class AddBlock(receivedBlockInfo: ReceivedBlockInfo)
  extends ReceiverTrackerMessage
private[streaming] case class ReportError(streamId: Int, message: String, error: String)
private[streaming] case class DeregisterReceiver(streamId: Int, msg: String, error: String)
  extends ReceiverTrackerMessage

/**
 * This class manages the execution of the receivers of ReceiverInputDStreams. Instance of
 * this class must be created after all input streams have been added and StreamingContext.start()
 * has been called because it needs the final set of input streams at the time of instantiation.
 *
 * @param skipReceiverLaunch Do not launch the receiver. This is useful for testing.
 */
private[streaming]
class ReceiverTracker(ssc: StreamingContext, skipReceiverLaunch: Boolean = false) extends Logging {

  private val receiverInputStreams = ssc.graph.getReceiverInputStreams()
  private val receiverInputStreamIds = receiverInputStreams.map { _.id }
  private val receiverExecutor = new ReceiverLauncher()
  private val receiverInfo = new HashMap[Int, ReceiverInfo] with SynchronizedMap[Int, ReceiverInfo]
  private val receivedBlockTracker = new ReceivedBlockTracker(
    ssc.sparkContext.conf,
    ssc.sparkContext.hadoopConfiguration,
    receiverInputStreamIds,
    ssc.scheduler.clock,
    Option(ssc.checkpointDir)
  )
  private val listenerBus = ssc.scheduler.listenerBus


  /** Enumeration to identify current state of the ReceiverTracker */
  object TrackerState extends Enumeration {
    type CheckpointState = Value
    val Initialized, Started, Stopping, Stopped = Value
  }
  import TrackerState._

  /** State of the tracker */
  @volatile private var trackerState = Initialized

  // actor is created when generator starts.
  // This not being null means the tracker has been started and not stopped
  private var actor: ActorRef = null

  /** Check if tracker has been marked for starting */
  private def isTrackerStarted() = {
    trackerState == Started
  }
 
  /** Check if tracker has been marked for stopping */
  private def isTrackerStopping() = {
    trackerState == Stopping
  }
 
  /** Check if tracker has been marked for stopped */
  private def isTrackerStopped() = {
    trackerState == Stopped
  }

  /** Start the actor and receiver execution thread. */
<<<<<<< HEAD
  def start() = synchronized {
    if (isTrackerStarted) {
=======
  def start(): Unit = synchronized {
    if (actor != null) {
>>>>>>> e40ea874
      throw new SparkException("ReceiverTracker already started")
    }

    if (!receiverInputStreams.isEmpty) {
      actor = ssc.env.actorSystem.actorOf(Props(new ReceiverTrackerActor),
        "ReceiverTracker")
      if (!skipReceiverLaunch) receiverExecutor.start()
      logInfo("ReceiverTracker started")
      trackerState = Started
    }
  }

  /** Stop the receiver execution thread. */
<<<<<<< HEAD
  def stop(graceful: Boolean) = synchronized {
    if (isTrackerStarted) {
      trackerState = Stopping

=======
  def stop(graceful: Boolean): Unit = synchronized {
    if (!receiverInputStreams.isEmpty && actor != null) {
>>>>>>> e40ea874
      // First, stop the receivers
      if (!skipReceiverLaunch) receiverExecutor.stop(graceful)

      // Finally, stop the actor
      ssc.env.actorSystem.stop(actor)
      actor = null
      receivedBlockTracker.stop()
      logInfo("ReceiverTracker stopped")
      trackerState = Stopped
    }
  }

  /** Allocate all unallocated blocks to the given batch. */
  def allocateBlocksToBatch(batchTime: Time): Unit = {
    if (receiverInputStreams.nonEmpty) {
      receivedBlockTracker.allocateBlocksToBatch(batchTime)
    }
  }

  /** Get the blocks for the given batch and all input streams. */
  def getBlocksOfBatch(batchTime: Time): Map[Int, Seq[ReceivedBlockInfo]] = {
    receivedBlockTracker.getBlocksOfBatch(batchTime)
  }

  /** Get the blocks allocated to the given batch and stream. */
  def getBlocksOfBatchAndStream(batchTime: Time, streamId: Int): Seq[ReceivedBlockInfo] = {
    synchronized {
      receivedBlockTracker.getBlocksOfBatchAndStream(batchTime, streamId)
    }
  }

  /**
   * Clean up the data and metadata of blocks and batches that are strictly
   * older than the threshold time. Note that this does not
   */
  def cleanupOldBlocksAndBatches(cleanupThreshTime: Time) {
    // Clean up old block and batch metadata
    receivedBlockTracker.cleanupOldBatches(cleanupThreshTime, waitForCompletion = false)

    // Signal the receivers to delete old block data
    if (ssc.conf.getBoolean("spark.streaming.receiver.writeAheadLog.enable", false)) {
      logInfo(s"Cleanup old received batch data: $cleanupThreshTime")
      receiverInfo.values.flatMap { info => Option(info.actor) }
        .foreach { _ ! CleanupOldBlocks(cleanupThreshTime) }
    }
  }

  /** Register a receiver */
  private def registerReceiver(
      streamId: Int,
      typ: String,
      host: String,
      receiverActor: ActorRef,
      sender: ActorRef
    ) {
    if (!receiverInputStreamIds.contains(streamId)) {
      throw new SparkException("Register received for unexpected id " + streamId)
    }
    receiverInfo(streamId) = ReceiverInfo(
      streamId, s"${typ}-${streamId}", receiverActor, true, host)
    listenerBus.post(StreamingListenerReceiverRegistered(receiverInfo(streamId)))
    logInfo("Registered receiver for stream " + streamId + " from " + sender.path.address)
  }
 
  /** Receiver started */
  private def receiverStarted(
      streamId: Int,
      typ: String,
      host: String,
      receiverActor: ActorRef,
      sender: ActorRef
    ) {
    if (!receiverInputStreamIds.contains(streamId)) {
      throw new SparkException("Start received for unexpected id " + streamId)
    }
    receiverInfo(streamId) = ReceiverInfo(
      streamId, s"${typ}-${streamId}", receiverActor, true, host)
    listenerBus.post(StreamingListenerReceiverStarted(receiverInfo(streamId)))
    logInfo("Receiver started for stream " + streamId + " from " + sender.path.address)
  }
 
  /** Deregister a receiver */
  private def deregisterReceiver(streamId: Int, message: String, error: String) {
    val newReceiverInfo = receiverInfo.get(streamId) match {
      case Some(oldInfo) =>
        oldInfo.copy(actor = null, active = false, lastErrorMessage = message, lastError = error)
      case None =>
        logWarning("No prior receiver info")
        ReceiverInfo(streamId, "", null, false, "", lastErrorMessage = message, lastError = error)
    }
    receiverInfo -= streamId
    listenerBus.post(StreamingListenerReceiverStopped(newReceiverInfo))
    val messageWithError = if (error != null && !error.isEmpty) {
      s"$message - $error"
    } else {
      s"$message"
    }
    logError(s"Deregistered receiver for stream $streamId: $messageWithError")
  }

  /** Add new blocks for the given stream */
  private def addBlock(receivedBlockInfo: ReceivedBlockInfo): Boolean = {
    receivedBlockTracker.addBlock(receivedBlockInfo)
  }

  /** Report error sent by a receiver */
  private def reportError(streamId: Int, message: String, error: String) {
    val newReceiverInfo = receiverInfo.get(streamId) match {
      case Some(oldInfo) =>
        oldInfo.copy(lastErrorMessage = message, lastError = error)
      case None =>
        logWarning("No prior receiver info")
        ReceiverInfo(streamId, "", null, false, "", lastErrorMessage = message, lastError = error)
    }
    receiverInfo(streamId) = newReceiverInfo
    listenerBus.post(StreamingListenerReceiverError(receiverInfo(streamId)))
    val messageWithError = if (error != null && !error.isEmpty) {
      s"$message - $error"
    } else {
      s"$message"
    }
    logWarning(s"Error reported by receiver for stream $streamId: $messageWithError")
  }

  /** Check if any blocks are left to be processed */
  def hasUnallocatedBlocks: Boolean = {
    receivedBlockTracker.hasUnallocatedReceivedBlocks
  }

  /** Actor to receive messages from the receivers. */
  private class ReceiverTrackerActor extends Actor {
    override def receive: PartialFunction[Any, Unit] = {
      case RegisterReceiver(streamId, typ, host, receiverActor) =>
        // Actor stops to accept registering when tracker is stopping
        if (!isTrackerStopping) {
          registerReceiver(streamId, typ, host, receiverActor, sender)
          sender ! true
        }
      case ReceiverStarted(streamId, typ, host, receiverActor) =>
        // Actor stops to accept starting when tracker is stopping
        if (!isTrackerStopping) {
          receiverStarted(streamId, typ, host, receiverActor, sender)
          sender ! true
        }
      case AddBlock(receivedBlockInfo) =>
        sender ! addBlock(receivedBlockInfo)
      case ReportError(streamId, message, error) =>
        reportError(streamId, message, error)
      case DeregisterReceiver(streamId, message, error) =>
        deregisterReceiver(streamId, message, error)
        sender ! true
    }
  }

  /** This thread class runs all the receivers on the cluster.  */
  class ReceiverLauncher {
    @transient val env = ssc.env
    @volatile @transient private var running = false
    @transient private val TIMEOUT = 10000
    @transient val thread  = new Thread() {
      override def run() {
        try {
          SparkEnv.set(env)
          startReceivers()
        } catch {
          case ie: InterruptedException => logInfo("ReceiverLauncher interrupted")
        }
      }
    }

    def start() {
      thread.start()
    }

    def stop(graceful: Boolean) {
      // Send the stop signal to all the receivers
      stopReceivers()

      // Wait for the Spark job that runs the receivers to be over
      // That is, for the receivers to quit gracefully.
      thread.join(10000)

      if (graceful) {
        val pollTime = 100
<<<<<<< HEAD
        var elapsedTime = 0
        def done = { receiverInfo.isEmpty && !running }
        logInfo("Waiting for receiver job to terminate gracefully")
        while(!done && elapsedTime < TIMEOUT) {
=======
        logInfo("Waiting for receiver job to terminate gracefully")
        while (receiverInfo.nonEmpty || running) {
>>>>>>> e40ea874
          Thread.sleep(pollTime)
          elapsedTime += pollTime
        }
        logInfo("Waited for receiver job to terminate gracefully")
      }

      // Check if all the receivers have been deregistered or not
      if (receiverInfo.nonEmpty) {
        logWarning("Not all of the receivers have deregistered, " + receiverInfo)
      } else {
        logInfo("All of the receivers have deregistered successfully")
      }
    }

    /**
     * Get the receivers from the ReceiverInputDStreams, distributes them to the
     * worker nodes as a parallel collection, and runs them.
     */
    private def startReceivers() {
      val receivers = receiverInputStreams.map(nis => {
        val rcvr = nis.getReceiver()
        rcvr.setReceiverId(nis.id)
        rcvr
      })

      // Right now, we only honor preferences if all receivers have them
      val hasLocationPreferences = receivers.map(_.preferredLocation.isDefined).reduce(_ && _)

      // Create the parallel collection of receivers to distributed them on the worker nodes
      val tempRDD =
        if (hasLocationPreferences) {
          val receiversWithPreferences = receivers.map(r => (r, Seq(r.preferredLocation.get)))
          ssc.sc.makeRDD[Receiver[_]](receiversWithPreferences)
        } else {
          ssc.sc.makeRDD(receivers, receivers.size)
        }

      val checkpointDirOption = Option(ssc.checkpointDir)
      val serializableHadoopConf = new SerializableWritable(ssc.sparkContext.hadoopConfiguration)

      // Function to start the receiver on the worker node
      val startReceiver = (iterator: Iterator[Receiver[_]]) => {
        if (!iterator.hasNext) {
          throw new SparkException(
            "Could not start receiver as object not found.")
        }
        val receiver = iterator.next()
        val supervisor = new ReceiverSupervisorImpl(
          receiver, SparkEnv.get, serializableHadoopConf.value, checkpointDirOption)
        supervisor.start()
        supervisor.awaitTermination()
      }
      // Run the dummy Spark job to ensure that all slaves have registered.
      // This avoids all the receivers to be scheduled on the same node.
      if (!ssc.sparkContext.isLocal) {
        ssc.sparkContext.makeRDD(1 to 50, 50).map(x => (x, 1)).reduceByKey(_ + _, 20).collect()
      }

      // Distribute the receivers and start them
      logInfo("Starting " + receivers.length + " receivers")
      running = true
      ssc.sparkContext.runJob(tempRDD, ssc.sparkContext.clean(startReceiver))
      running = false
      logInfo("All of the receivers have been terminated")
    }

    /** Stops the receivers. */
    private def stopReceivers() {
      // Signal the receivers to stop
      receiverInfo.values.flatMap { info => Option(info.actor)}
                         .foreach { _ ! StopReceiver }
      logInfo("Sent stop signal to all " + receiverInfo.size + " receivers")
    }
  }
}<|MERGE_RESOLUTION|>--- conflicted
+++ resolved
@@ -89,28 +89,23 @@
   private var actor: ActorRef = null
 
   /** Check if tracker has been marked for starting */
-  private def isTrackerStarted() = {
+  private def isTrackerStarted(): Boolean = {
     trackerState == Started
   }
  
   /** Check if tracker has been marked for stopping */
-  private def isTrackerStopping() = {
+  private def isTrackerStopping(): Boolean = {
     trackerState == Stopping
   }
  
   /** Check if tracker has been marked for stopped */
-  private def isTrackerStopped() = {
+  private def isTrackerStopped(): Boolean = {
     trackerState == Stopped
   }
 
   /** Start the actor and receiver execution thread. */
-<<<<<<< HEAD
-  def start() = synchronized {
+  def start(): Unit = synchronized {
     if (isTrackerStarted) {
-=======
-  def start(): Unit = synchronized {
-    if (actor != null) {
->>>>>>> e40ea874
       throw new SparkException("ReceiverTracker already started")
     }
 
@@ -124,15 +119,10 @@
   }
 
   /** Stop the receiver execution thread. */
-<<<<<<< HEAD
-  def stop(graceful: Boolean) = synchronized {
+  def stop(graceful: Boolean): Unit = synchronized {
     if (isTrackerStarted) {
       trackerState = Stopping
 
-=======
-  def stop(graceful: Boolean): Unit = synchronized {
-    if (!receiverInputStreams.isEmpty && actor != null) {
->>>>>>> e40ea874
       // First, stop the receivers
       if (!skipReceiverLaunch) receiverExecutor.stop(graceful)
 
@@ -317,15 +307,10 @@
 
       if (graceful) {
         val pollTime = 100
-<<<<<<< HEAD
         var elapsedTime = 0
         def done = { receiverInfo.isEmpty && !running }
         logInfo("Waiting for receiver job to terminate gracefully")
         while(!done && elapsedTime < TIMEOUT) {
-=======
-        logInfo("Waiting for receiver job to terminate gracefully")
-        while (receiverInfo.nonEmpty || running) {
->>>>>>> e40ea874
           Thread.sleep(pollTime)
           elapsedTime += pollTime
         }
