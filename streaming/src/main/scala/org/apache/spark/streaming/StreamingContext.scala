--- conflicted
+++ resolved
@@ -492,21 +492,6 @@
    *                       received data to be completed
    */
   def stop(stopSparkContext: Boolean, stopGracefully: Boolean): Unit = synchronized {
-<<<<<<< HEAD
-    if (state == Stopped) {
-      logWarning("StreamingContext has already been stopped")
-    } else {
-      // Even if the streaming context has not been started, we still need to stop the SparkContext:
-      if (stopSparkContext) sc.stop()
-      if (state == Initialized) {
-        logWarning("StreamingContext has not been started yet")
-      } else {
-        scheduler.stop(stopGracefully)
-        logInfo("StreamingContext stopped successfully")
-        waiter.notifyStop()
-      }
-    }
-=======
     state match {
       case Initialized => logWarning("StreamingContext has not been started yet")
       case Stopped => logWarning("StreamingContext has already been stopped")
@@ -519,7 +504,6 @@
     // Even if we have already stopped, we still need to attempt to stop the SparkContext because
     // a user might stop(stopSparkContext = false) and then call stop(stopSparkContext = true).
     if (stopSparkContext) sc.stop()
->>>>>>> bd86cb17
     // The state should always be Stopped after calling `stop()`, even if we haven't started yet:
     state = Stopped
   }
