/*
 * Licensed to the Apache Software Foundation (ASF) under one or more
 * contributor license agreements.  See the NOTICE file distributed with
 * this work for additional information regarding copyright ownership.
 * The ASF licenses this file to You under the Apache License, Version 2.0
 * (the "License"); you may not use this file except in compliance with
 * the License.  You may obtain a copy of the License at
 *
 *    http://www.apache.org/licenses/LICENSE-2.0
 *
 * Unless required by applicable law or agreed to in writing, software
 * distributed under the License is distributed on an "AS IS" BASIS,
 * WITHOUT WARRANTIES OR CONDITIONS OF ANY KIND, either express or implied.
 * See the License for the specific language governing permissions and
 * limitations under the License.
 */
package org.apache.spark.internal

/**
 * Various keys used for mapped diagnostic contexts(MDC) in logging.
 * All structured logging keys should be defined here for standardization.
 */
object LogKey extends Enumeration {
  val ACCUMULATOR_ID = Value
  val APP_DESC = Value
  val APP_ID = Value
  val APP_STATE = Value
  val BLOCK_ID = Value
  val BLOCK_MANAGER_ID = Value
  val BROADCAST_ID = Value
  val BUCKET = Value
  val BYTECODE_SIZE = Value
  val CATEGORICAL_FEATURES = Value
  val CLASS_LOADER = Value
  val CLASS_NAME = Value
  val COMMAND = Value
  val COMMAND_OUTPUT = Value
  val COMPONENT = Value
  val CONFIG = Value
  val CONFIG2 = Value
  val CONTAINER_ID = Value
  val COUNT = Value
  val DRIVER_ID = Value
  val END_POINT = Value
  val ERROR = Value
  val EVENT_LOOP = Value
  val EVENT_QUEUE = Value
  val EXECUTOR_ID = Value
  val EXECUTOR_STATE = Value
  val EXIT_CODE = Value
  val FAILURES = Value
  val GROUP_ID = Value
<<<<<<< HEAD
  val HISTORY_DIR = Value
=======
  val HIVE_OPERATION_STATE = Value
  val HIVE_OPERATION_TYPE = Value
>>>>>>> fea1994f
  val HOST = Value
  val JOB_ID = Value
  val JOIN_CONDITION = Value
  val LEARNING_RATE = Value
  val LINE = Value
  val LINE_NUM = Value
  val LISTENER = Value
  val LOG_TYPE = Value
  val MASTER_URL = Value
  val MAX_ATTEMPTS = Value
  val MAX_CATEGORIES = Value
  val MAX_EXECUTOR_FAILURES = Value
  val MAX_SIZE = Value
  val MERGE_DIR_NAME = Value
  val METHOD_NAME = Value
  val MIN_SIZE = Value
  val NUM_ITERATIONS = Value
  val OBJECT_ID = Value
  val OLD_BLOCK_MANAGER_ID = Value
  val OPERATION_ID = Value
  val OPTIMIZER_CLASS_NAME = Value
  val OP_TYPE = Value
  val PARTITION_ID = Value
  val PATH = Value
  val PATHS = Value
  val POD_ID = Value
  val PORT = Value
  val QUERY_PLAN = Value
  val RANGE = Value
  val RDD_ID = Value
  val REASON = Value
  val REDUCE_ID = Value
  val REMOTE_ADDRESS = Value
  val RETRY_COUNT = Value
  val RETRY_INTERVAL = Value
  val RPC_ADDRESS = Value
  val RULE_BATCH_NAME = Value
  val RULE_NAME = Value
  val RULE_NUMBER_OF_RUNS = Value
  val SESSION_ID = Value
  val SHARD_ID = Value
  val SHUFFLE_BLOCK_INFO = Value
  val SHUFFLE_ID = Value
  val SHUFFLE_MERGE_ID = Value
  val SIZE = Value
  val SLEEP_TIME = Value
  val STAGE_ID = Value
  val STATEMENT_ID = Value
  val SUBMISSION_ID = Value
  val SUBSAMPLING_RATE = Value
  val TASK_ATTEMPT_ID = Value
  val TASK_ID = Value
  val TASK_NAME = Value
  val TASK_SET_NAME = Value
  val TASK_STATE = Value
  val THREAD = Value
  val THREAD_NAME = Value
  val TID = Value
  val TIMEOUT = Value
  val TOTAL_EFFECTIVE_TIME = Value
  val TOTAL_TIME = Value
  val URI = Value
  val USER_ID = Value
  val USER_NAME = Value
  val WATERMARK_CONSTRAINT = Value
  val WORKER_URL = Value
  val XSD_PATH = Value

  type LogKey = Value
}<|MERGE_RESOLUTION|>--- conflicted
+++ resolved
@@ -50,12 +50,9 @@
   val EXIT_CODE = Value
   val FAILURES = Value
   val GROUP_ID = Value
-<<<<<<< HEAD
   val HISTORY_DIR = Value
-=======
   val HIVE_OPERATION_STATE = Value
   val HIVE_OPERATION_TYPE = Value
->>>>>>> fea1994f
   val HOST = Value
   val JOB_ID = Value
   val JOIN_CONDITION = Value
