/*
 * Licensed to the Apache Software Foundation (ASF) under one or more
 * contributor license agreements.  See the NOTICE file distributed with
 * this work for additional information regarding copyright ownership.
 * The ASF licenses this file to You under the Apache License, Version 2.0
 * (the "License"); you may not use this file except in compliance with
 * the License.  You may obtain a copy of the License at
 *
 *    http://www.apache.org/licenses/LICENSE-2.0
 *
 * Unless required by applicable law or agreed to in writing, software
 * distributed under the License is distributed on an "AS IS" BASIS,
 * WITHOUT WARRANTIES OR CONDITIONS OF ANY KIND, either express or implied.
 * See the License for the specific language governing permissions and
 * limitations under the License.
 */
package org.apache.spark.internal

/**
 * Various keys used for mapped diagnostic contexts(MDC) in logging.
 * All structured logging keys should be defined here for standardization.
 */
object LogKey extends Enumeration {
  val ACCUMULATOR_ID = Value
  val APP_DESC = Value
  val APP_ID = Value
  val APP_STATE = Value
  val BLOCK_ID = Value
  val BLOCK_MANAGER_ID = Value
  val BROADCAST_ID = Value
  val BUCKET = Value
  val BYTECODE_SIZE = Value
  val CATEGORICAL_FEATURES = Value
  val CLASS_LOADER = Value
  val CLASS_NAME = Value
  val COMMAND = Value
  val COMMAND_OUTPUT = Value
  val COMPONENT = Value
  val CONFIG = Value
  val CONFIG2 = Value
  val CONTAINER_ID = Value
  val COUNT = Value
  val DRIVER_ID = Value
  val END_POINT = Value
  val ERROR = Value
  val EVENT_LOOP = Value
  val EVENT_QUEUE = Value
  val EXECUTOR_ID = Value
  val EXECUTOR_STATE = Value
  val EXIT_CODE = Value
<<<<<<< HEAD
  val FIELD_NAME = Value
=======
  val FAILURES = Value
  val GROUP_ID = Value
>>>>>>> 644687b6
  val HOST = Value
  val JOB_ID = Value
  val JOIN_CONDITION = Value
  val LEARNING_RATE = Value
  val LINE = Value
  val LINE_NUM = Value
  val LISTENER = Value
  val LOG_TYPE = Value
  val MASTER_URL = Value
  val MAX_ATTEMPTS = Value
  val MAX_CATEGORIES = Value
  val MAX_EXECUTOR_FAILURES = Value
  val MAX_SIZE = Value
  val MERGE_DIR_NAME = Value
  val METHOD_NAME = Value
  val MIN_SIZE = Value
  val NUM_ITERATIONS = Value
  val OBJECT_ID = Value
  val OLD_BLOCK_MANAGER_ID = Value
  val OPTIMIZER_CLASS_NAME = Value
  val OP_TYPE = Value
  val PARTITION_ID = Value
  val PATH = Value
  val PATHS = Value
  val POD_ID = Value
  val PORT = Value
  val QUERY_PLAN = Value
  val RANGE = Value
  val RDD_ID = Value
  val REASON = Value
  val REDUCE_ID = Value
  val REMOTE_ADDRESS = Value
  val RETRY_COUNT = Value
  val RETRY_INTERVAL = Value
  val RPC_ADDRESS = Value
  val RULE_BATCH_NAME = Value
  val RULE_NAME = Value
  val RULE_NUMBER_OF_RUNS = Value
  val SESSION_ID = Value
  val SHARD_ID = Value
  val SHUFFLE_BLOCK_INFO = Value
  val SHUFFLE_ID = Value
  val SHUFFLE_MERGE_ID = Value
  val SIZE = Value
  val SLEEP_TIME = Value
  val STAGE_ID = Value
  val SUBMISSION_ID = Value
  val SUBSAMPLING_RATE = Value
  val TASK_ATTEMPT_ID = Value
  val TASK_ID = Value
  val TASK_NAME = Value
  val TASK_SET_NAME = Value
  val TASK_STATE = Value
  val THREAD = Value
  val THREAD_NAME = Value
  val TID = Value
  val TIMEOUT = Value
<<<<<<< HEAD
  val VERSION = Value
=======
  val TOTAL_EFFECTIVE_TIME = Value
  val TOTAL_TIME = Value
  val URI = Value
  val USER_ID = Value
  val USER_NAME = Value
  val WATERMARK_CONSTRAINT = Value
>>>>>>> 644687b6
  val WORKER_URL = Value
  val XSD_PATH = Value

  type LogKey = Value
}<|MERGE_RESOLUTION|>--- conflicted
+++ resolved
@@ -48,12 +48,9 @@
   val EXECUTOR_ID = Value
   val EXECUTOR_STATE = Value
   val EXIT_CODE = Value
-<<<<<<< HEAD
+  val FAILURES = Value
   val FIELD_NAME = Value
-=======
-  val FAILURES = Value
   val GROUP_ID = Value
->>>>>>> 644687b6
   val HOST = Value
   val JOB_ID = Value
   val JOIN_CONDITION = Value
@@ -111,16 +108,13 @@
   val THREAD_NAME = Value
   val TID = Value
   val TIMEOUT = Value
-<<<<<<< HEAD
-  val VERSION = Value
-=======
   val TOTAL_EFFECTIVE_TIME = Value
   val TOTAL_TIME = Value
   val URI = Value
   val USER_ID = Value
   val USER_NAME = Value
+  val VERSION = Value
   val WATERMARK_CONSTRAINT = Value
->>>>>>> 644687b6
   val WORKER_URL = Value
   val XSD_PATH = Value
 
