{
  "AGGREGATE_FUNCTION_WITH_NONDETERMINISTIC_EXPRESSION" : {
    "message" : [
      "Non-deterministic expression <sqlExpr> should not appear in the arguments of an aggregate function."
    ],
    "sqlState" : "42845"
  },
  "ALL_PARAMETERS_MUST_BE_NAMED" : {
    "message" : [
      "Using name parameterized queries requires all parameters to be named. Parameters missing names: <exprs>."
    ],
    "sqlState" : "07001"
  },
  "ALL_PARTITION_COLUMNS_NOT_ALLOWED" : {
    "message" : [
      "Cannot use all columns for partition columns."
    ],
    "sqlState" : "KD005"
  },
  "ALTER_TABLE_COLUMN_DESCRIPTOR_DUPLICATE" : {
    "message" : [
      "ALTER TABLE <type> column <columnName> specifies descriptor \"<optionName>\" more than once, which is invalid."
    ],
    "sqlState" : "42710"
  },
  "AMBIGUOUS_ALIAS_IN_NESTED_CTE" : {
    "message" : [
      "Name <name> is ambiguous in nested CTE.",
      "Please set <config> to \"CORRECTED\" so that name defined in inner CTE takes precedence. If set it to \"LEGACY\", outer CTE definitions will take precedence.",
      "See '<docroot>/sql-migration-guide.html#query-engine'."
    ],
    "sqlState" : "42KD0"
  },
  "AMBIGUOUS_COLUMN_OR_FIELD" : {
    "message" : [
      "Column or field <name> is ambiguous and has <n> matches."
    ],
    "sqlState" : "42702"
  },
  "AMBIGUOUS_COLUMN_REFERENCE" : {
    "message" : [
      "Column <name> is ambiguous. It's because you joined several DataFrame together, and some of these DataFrames are the same.",
      "This column points to one of the DataFrames but Spark is unable to figure out which one.",
      "Please alias the DataFrames with different names via `DataFrame.alias` before joining them,",
      "and specify the column using qualified name, e.g. `df.alias(\"a\").join(df.alias(\"b\"), col(\"a.id\") > col(\"b.id\"))`."
    ],
    "sqlState" : "42702"
  },
  "AMBIGUOUS_LATERAL_COLUMN_ALIAS" : {
    "message" : [
      "Lateral column alias <name> is ambiguous and has <n> matches."
    ],
    "sqlState" : "42702"
  },
  "AMBIGUOUS_REFERENCE" : {
    "message" : [
      "Reference <name> is ambiguous, could be: <referenceNames>."
    ],
    "sqlState" : "42704"
  },
  "AMBIGUOUS_REFERENCE_TO_FIELDS" : {
    "message" : [
      "Ambiguous reference to the field <field>. It appears <count> times in the schema."
    ],
    "sqlState" : "42000"
  },
  "ARITHMETIC_OVERFLOW" : {
    "message" : [
      "<message>.<alternative> If necessary set <config> to \"false\" to bypass this error."
    ],
    "sqlState" : "22003"
  },
  "ASSIGNMENT_ARITY_MISMATCH" : {
    "message" : [
      "The number of columns or variables assigned or aliased: <numTarget> does not match the number of source expressions: <numExpr>."
    ],
    "sqlState" : "42802"
  },
  "AS_OF_JOIN" : {
    "message" : [
      "Invalid as-of join."
    ],
    "subClass" : {
      "TOLERANCE_IS_NON_NEGATIVE" : {
        "message" : [
          "The input argument `tolerance` must be non-negative."
        ]
      },
      "TOLERANCE_IS_UNFOLDABLE" : {
        "message" : [
          "The input argument `tolerance` must be a constant."
        ]
      }
    },
    "sqlState" : "42604"
  },
  "AVRO_INCOMPATIBLE_READ_TYPE" : {
    "message" : [
      "Cannot convert Avro <avroPath> to SQL <sqlPath> because the original encoded data type is <avroType>, however you're trying to read the field as <sqlType>, which would lead to an incorrect answer.",
      "To allow reading this field, enable the SQL configuration: \"spark.sql.legacy.avro.allowIncompatibleSchema\"."
    ],
    "sqlState" : "22KD3"
  },
  "BATCH_METADATA_NOT_FOUND" : {
    "message" : [
      "Unable to find batch <batchMetadataFile>."
    ],
    "sqlState" : "42K03"
  },
  "BINARY_ARITHMETIC_OVERFLOW" : {
    "message" : [
      "<value1> <symbol> <value2> caused overflow."
    ],
    "sqlState" : "22003"
  },
  "CALL_ON_STREAMING_DATASET_UNSUPPORTED" : {
    "message" : [
      "The method <methodName> can not be called on streaming Dataset/DataFrame."
    ],
    "sqlState" : "42KDE"
  },
  "CANNOT_ALTER_PARTITION_COLUMN" : {
    "message" : [
      "ALTER TABLE (ALTER|CHANGE) COLUMN is not supported for partition columns, but found the partition column <columnName> in the table <tableName>."
    ],
    "sqlState" : "428FR"
  },
  "CANNOT_CAST_DATATYPE" : {
    "message" : [
      "Cannot cast <sourceType> to <targetType>."
    ],
    "sqlState" : "42846"
  },
  "CANNOT_CONVERT_PROTOBUF_FIELD_TYPE_TO_SQL_TYPE" : {
    "message" : [
      "Cannot convert Protobuf <protobufColumn> to SQL <sqlColumn> because schema is incompatible (protobufType = <protobufType>, sqlType = <sqlType>)."
    ],
    "sqlState" : "42846"
  },
  "CANNOT_CONVERT_PROTOBUF_MESSAGE_TYPE_TO_SQL_TYPE" : {
    "message" : [
      "Unable to convert <protobufType> of Protobuf to SQL type <toType>."
    ],
    "sqlState" : "42846"
  },
  "CANNOT_CONVERT_SQL_TYPE_TO_PROTOBUF_FIELD_TYPE" : {
    "message" : [
      "Cannot convert SQL <sqlColumn> to Protobuf <protobufColumn> because schema is incompatible (protobufType = <protobufType>, sqlType = <sqlType>)."
    ],
    "sqlState" : "42846"
  },
  "CANNOT_CONVERT_SQL_VALUE_TO_PROTOBUF_ENUM_TYPE" : {
    "message" : [
      "Cannot convert SQL <sqlColumn> to Protobuf <protobufColumn> because <data> is not in defined values for enum: <enumString>."
    ],
    "sqlState" : "42846"
  },
  "CANNOT_CREATE_DATA_SOURCE_TABLE" : {
    "message" : [
      "Failed to create data source table <tableName>:"
    ],
    "subClass" : {
      "EXTERNAL_METADATA_UNSUPPORTED" : {
        "message" : [
          "provider '<provider>' does not support external metadata but a schema is provided. Please remove the schema when creating the table."
        ]
      }
    },
    "sqlState" : "42KDE"
  },
  "CANNOT_DECODE_URL" : {
    "message" : [
      "The provided URL cannot be decoded: <url>. Please ensure that the URL is properly formatted and try again."
    ],
    "sqlState" : "22546"
  },
  "CANNOT_INVOKE_IN_TRANSFORMATIONS" : {
    "message" : [
      "Dataset transformations and actions can only be invoked by the driver, not inside of other Dataset transformations; for example, dataset1.map(x => dataset2.values.count() * x) is invalid because the values transformation and count action cannot be performed inside of the dataset1.map transformation. For more information, see SPARK-28702."
    ],
    "sqlState" : "0A000"
  },
  "CANNOT_LOAD_FUNCTION_CLASS" : {
    "message" : [
      "Cannot load class <className> when registering the function <functionName>, please make sure it is on the classpath."
    ],
    "sqlState" : "46103"
  },
  "CANNOT_LOAD_PROTOBUF_CLASS" : {
    "message" : [
      "Could not load Protobuf class with name <protobufClassName>. <explanation>."
    ],
    "sqlState" : "42K03"
  },
  "CANNOT_LOAD_STATE_STORE" : {
    "message" : [
      "An error occurred during loading state."
    ],
    "subClass" : {
      "CANNOT_READ_CHECKPOINT" : {
        "message" : [
          "Cannot read RocksDB checkpoint metadata. Expected <expectedVersion>, but found <actualVersion>."
        ]
      },
      "CANNOT_READ_DELTA_FILE_KEY_SIZE" : {
        "message" : [
          "Error reading delta file <fileToRead> of <clazz>: key size cannot be <keySize>."
        ]
      },
      "CANNOT_READ_DELTA_FILE_NOT_EXISTS" : {
        "message" : [
          "Error reading delta file <fileToRead> of <clazz>: <fileToRead> does not exist."
        ]
      },
      "CANNOT_READ_SNAPSHOT_FILE_KEY_SIZE" : {
        "message" : [
          "Error reading snapshot file <fileToRead> of <clazz>: key size cannot be <keySize>."
        ]
      },
      "CANNOT_READ_SNAPSHOT_FILE_VALUE_SIZE" : {
        "message" : [
          "Error reading snapshot file <fileToRead> of <clazz>: value size cannot be <valueSize>."
        ]
      },
      "CANNOT_READ_STREAMING_STATE_FILE" : {
        "message" : [
          "Error reading streaming state file of <fileToRead> does not exist. If the stream job is restarted with a new or updated state operation, please create a new checkpoint location or clear the existing checkpoint location."
        ]
      },
      "UNCATEGORIZED" : {
        "message" : [
          ""
        ]
      },
      "UNEXPECTED_FILE_SIZE" : {
        "message" : [
          "Copied <dfsFile> to <localFile>, expected <expectedSize> bytes, found <localFileSize> bytes."
        ]
      },
      "UNEXPECTED_VERSION" : {
        "message" : [
          "Version cannot be <version> because it is less than 0."
        ]
      },
      "UNRELEASED_THREAD_ERROR" : {
        "message" : [
          "<loggingId>: RocksDB instance could not be acquired by <newAcquiredThreadInfo> as it was not released by <acquiredThreadInfo> after <timeWaitedMs> ms.",
          "Thread holding the lock has trace: <stackTraceOutput>"
        ]
      }
    },
    "sqlState" : "58030"
  },
  "CANNOT_MERGE_INCOMPATIBLE_DATA_TYPE" : {
    "message" : [
      "Failed to merge incompatible data types <left> and <right>. Please check the data types of the columns being merged and ensure that they are compatible. If necessary, consider casting the columns to compatible data types before attempting the merge."
    ],
    "sqlState" : "42825"
  },
  "CANNOT_MERGE_SCHEMAS" : {
    "message" : [
      "Failed merging schemas:",
      "Initial schema:",
      "<left>",
      "Schema that cannot be merged with the initial schema:",
      "<right>."
    ],
    "sqlState" : "42KD9"
  },
  "CANNOT_MODIFY_CONFIG" : {
    "message" : [
      "Cannot modify the value of the Spark config: <key>.",
      "See also '<docroot>/sql-migration-guide.html#ddl-statements'."
    ],
    "sqlState" : "46110"
  },
  "CANNOT_PARSE_DECIMAL" : {
    "message" : [
      "Cannot parse decimal. Please ensure that the input is a valid number with optional decimal point or comma separators."
    ],
    "sqlState" : "22018"
  },
  "CANNOT_PARSE_INTERVAL" : {
    "message" : [
      "Unable to parse <intervalString>. Please ensure that the value provided is in a valid format for defining an interval. You can reference the documentation for the correct format. If the issue persists, please double check that the input value is not null or empty and try again."
    ],
    "sqlState" : "22006"
  },
  "CANNOT_PARSE_JSON_FIELD" : {
    "message" : [
      "Cannot parse the field name <fieldName> and the value <fieldValue> of the JSON token type <jsonType> to target Spark data type <dataType>."
    ],
    "sqlState" : "2203G"
  },
  "CANNOT_PARSE_PROTOBUF_DESCRIPTOR" : {
    "message" : [
      "Error parsing descriptor bytes into Protobuf FileDescriptorSet."
    ],
    "sqlState" : "22018"
  },
  "CANNOT_PARSE_TIMESTAMP" : {
    "message" : [
      "<message>. If necessary set <ansiConfig> to \"false\" to bypass this error."
    ],
    "sqlState" : "22007"
  },
  "CANNOT_READ_FILE_FOOTER" : {
    "message" : [
      "Could not read footer for file: <file>. Please ensure that the file is in either ORC or Parquet format.",
      "If not, please convert it to a valid format. If the file is in the valid format, please check if it is corrupt.",
      "If it is, you can choose to either ignore it or fix the corruption."
    ],
    "sqlState" : "KD001"
  },
  "CANNOT_RECOGNIZE_HIVE_TYPE" : {
    "message" : [
      "Cannot recognize hive type string: <fieldType>, column: <fieldName>. The specified data type for the field cannot be recognized by Spark SQL. Please check the data type of the specified field and ensure that it is a valid Spark SQL data type. Refer to the Spark SQL documentation for a list of valid data types and their format. If the data type is correct, please ensure that you are using a supported version of Spark SQL."
    ],
    "sqlState" : "429BB"
  },
  "CANNOT_RENAME_ACROSS_SCHEMA" : {
    "message" : [
      "Renaming a <type> across schemas is not allowed."
    ],
    "sqlState" : "0AKD0"
  },
  "CANNOT_RESOLVE_DATAFRAME_COLUMN" : {
    "message" : [
      "Cannot resolve dataframe column <name>. It's probably because of illegal references like `df1.select(df2.col(\"a\"))`."
    ],
    "sqlState" : "42704"
  },
  "CANNOT_RESOLVE_STAR_EXPAND" : {
    "message" : [
      "Cannot resolve <targetString>.* given input columns <columns>. Please check that the specified table or struct exists and is accessible in the input columns."
    ],
    "sqlState" : "42704"
  },
  "CANNOT_RESTORE_PERMISSIONS_FOR_PATH" : {
    "message" : [
      "Failed to set permissions on created path <path> back to <permission>."
    ],
    "sqlState" : "58030"
  },
  "CANNOT_SAVE_VARIANT" : {
    "message" : [
      "Cannot save variant data type into external storage."
    ],
    "sqlState" : "0A000"
  },
  "CANNOT_UPDATE_FIELD" : {
    "message" : [
      "Cannot update <table> field <fieldName> type:"
    ],
    "subClass" : {
      "ARRAY_TYPE" : {
        "message" : [
          "Update the element by updating <fieldName>.element."
        ]
      },
      "INTERVAL_TYPE" : {
        "message" : [
          "Update an interval by updating its fields."
        ]
      },
      "MAP_TYPE" : {
        "message" : [
          "Update a map by updating <fieldName>.key or <fieldName>.value."
        ]
      },
      "STRUCT_TYPE" : {
        "message" : [
          "Update a struct by updating its fields."
        ]
      },
      "USER_DEFINED_TYPE" : {
        "message" : [
          "Update a UserDefinedType[<udtSql>] by updating its fields."
        ]
      }
    },
    "sqlState" : "0A000"
  },
  "CANNOT_UP_CAST_DATATYPE" : {
    "message" : [
      "Cannot up cast <expression> from <sourceType> to <targetType>.",
      "<details>"
    ],
    "sqlState" : "42846"
  },
  "CANNOT_WRITE_STATE_STORE" : {
    "message" : [
      "Error writing state store files for provider <providerClass>."
    ],
    "subClass" : {
      "CANNOT_COMMIT" : {
        "message" : [
          "Cannot perform commit during state checkpoint."
        ]
      }
    },
    "sqlState" : "58030"
  },
  "CAST_INVALID_INPUT" : {
    "message" : [
      "The value <expression> of the type <sourceType> cannot be cast to <targetType> because it is malformed. Correct the value as per the syntax, or change its target type. Use `try_cast` to tolerate malformed input and return NULL instead. If necessary set <ansiConfig> to \"false\" to bypass this error."
    ],
    "sqlState" : "22018"
  },
  "CAST_OVERFLOW" : {
    "message" : [
      "The value <value> of the type <sourceType> cannot be cast to <targetType> due to an overflow. Use `try_cast` to tolerate overflow and return NULL instead. If necessary set <ansiConfig> to \"false\" to bypass this error."
    ],
    "sqlState" : "22003"
  },
  "CAST_OVERFLOW_IN_TABLE_INSERT" : {
    "message" : [
      "Fail to assign a value of <sourceType> type to the <targetType> type column or variable <columnName> due to an overflow. Use `try_cast` on the input value to tolerate overflow and return NULL instead."
    ],
    "sqlState" : "22003"
  },
  "CATALOG_NOT_FOUND" : {
    "message" : [
      "The catalog <catalogName> not found. Consider to set the SQL config <config> to a catalog plugin."
    ],
    "sqlState" : "42P08"
  },
  "CHECKPOINT_RDD_BLOCK_ID_NOT_FOUND" : {
    "message" : [
      "Checkpoint block <rddBlockId> not found!",
      "Either the executor that originally checkpointed this partition is no longer alive, or the original RDD is unpersisted.",
      "If this problem persists, you may consider using `rdd.checkpoint()` instead, which is slower than local checkpointing but more fault-tolerant."
    ],
    "sqlState" : "56000"
  },
  "CLASS_NOT_OVERRIDE_EXPECTED_METHOD" : {
    "message" : [
      "<className> must override either <method1> or <method2>."
    ],
    "sqlState" : "38000"
  },
  "CLASS_UNSUPPORTED_BY_MAP_OBJECTS" : {
    "message" : [
      "`MapObjects` does not support the class <cls> as resulting collection."
    ],
    "sqlState" : "0A000"
  },
  "CODEC_NOT_AVAILABLE" : {
    "message" : [
      "The codec <codecName> is not available."
    ],
    "subClass" : {
      "WITH_AVAILABLE_CODECS_SUGGESTION" : {
        "message" : [
          "Available codecs are <availableCodecs>."
        ]
      },
      "WITH_CONF_SUGGESTION" : {
        "message" : [
          "Consider to set the config <configKey> to <configVal>."
        ]
      }
    },
    "sqlState" : "56038"
  },
  "CODEC_SHORT_NAME_NOT_FOUND" : {
    "message" : [
      "Cannot find a short name for the codec <codecName>."
    ],
    "sqlState" : "42704"
  },
  "COLLATION_INVALID_NAME" : {
    "message" : [
      "The value <collationName> does not represent a correct collation name. Suggested valid collation name: [<proposal>]."
    ],
    "sqlState" : "42704"
  },
  "COLLECTION_SIZE_LIMIT_EXCEEDED" : {
    "message" : [
      "Can't create array with <numberOfElements> elements which exceeding the array size limit <maxRoundedArrayLength>,"
    ],
    "subClass" : {
      "FUNCTION" : {
        "message" : [
          "unsuccessful try to create arrays in the function <functionName>."
        ]
      },
      "INITIALIZE" : {
        "message" : [
          "cannot initialize an array with specified parameters."
        ]
      },
      "PARAMETER" : {
        "message" : [
          "the value of parameter(s) <parameter> in the function <functionName> is invalid."
        ]
      }
    },
    "sqlState" : "54000"
  },
  "COLUMN_ALIASES_NOT_ALLOWED" : {
    "message" : [
      "Column aliases are not allowed in <op>."
    ],
    "sqlState" : "42601"
  },
  "COLUMN_ALREADY_EXISTS" : {
    "message" : [
      "The column <columnName> already exists. Choose another name or rename the existing column."
    ],
    "sqlState" : "42711"
  },
  "COLUMN_NOT_DEFINED_IN_TABLE" : {
    "message" : [
      "<colType> column <colName> is not defined in table <tableName>, defined table columns are: <tableCols>."
    ],
    "sqlState" : "42703"
  },
  "COLUMN_NOT_FOUND" : {
    "message" : [
      "The column <colName> cannot be found. Verify the spelling and correctness of the column name according to the SQL config <caseSensitiveConfig>."
    ],
    "sqlState" : "42703"
  },
  "COMPARATOR_RETURNS_NULL" : {
    "message" : [
      "The comparator has returned a NULL for a comparison between <firstValue> and <secondValue>.",
      "It should return a positive integer for \"greater than\", 0 for \"equal\" and a negative integer for \"less than\".",
      "To revert to deprecated behavior where NULL is treated as 0 (equal), you must set \"spark.sql.legacy.allowNullComparisonResultInArraySort\" to \"true\"."
    ],
    "sqlState" : "22004"
  },
  "COMPLEX_EXPRESSION_UNSUPPORTED_INPUT" : {
    "message" : [
      "Cannot process input data types for the expression: <expression>."
    ],
    "subClass" : {
      "MISMATCHED_TYPES" : {
        "message" : [
          "All input types must be the same except nullable, containsNull, valueContainsNull flags, but found the input types <inputTypes>."
        ]
      },
      "NO_INPUTS" : {
        "message" : [
          "The collection of input data types must not be empty."
        ]
      }
    },
    "sqlState" : "42K09"
  },
  "CONCURRENT_QUERY" : {
    "message" : [
      "Another instance of this query was just started by a concurrent session."
    ],
    "sqlState" : "0A000"
  },
  "CONCURRENT_STREAM_LOG_UPDATE" : {
    "message" : [
      "Concurrent update to the log. Multiple streaming jobs detected for <batchId>.",
      "Please make sure only one streaming job runs on a specific checkpoint location at a time."
    ],
    "sqlState" : "40000"
  },
  "CONNECT" : {
    "message" : [
      "Generic Spark Connect error."
    ],
    "subClass" : {
      "INTERCEPTOR_CTOR_MISSING" : {
        "message" : [
          "Cannot instantiate GRPC interceptor because <cls> is missing a default constructor without arguments."
        ]
      },
      "INTERCEPTOR_RUNTIME_ERROR" : {
        "message" : [
          "Error instantiating GRPC interceptor: <msg>"
        ]
      },
      "PLUGIN_CTOR_MISSING" : {
        "message" : [
          "Cannot instantiate Spark Connect plugin because <cls> is missing a default constructor without arguments."
        ]
      },
      "PLUGIN_RUNTIME_ERROR" : {
        "message" : [
          "Error instantiating Spark Connect plugin: <msg>"
        ]
      },
      "SESSION_NOT_SAME" : {
        "message" : [
          "Both Datasets must belong to the same SparkSession."
        ]
      }
    },
    "sqlState" : "56K00"
  },
  "CONVERSION_INVALID_INPUT" : {
    "message" : [
      "The value <str> (<fmt>) cannot be converted to <targetType> because it is malformed. Correct the value as per the syntax, or change its format. Use <suggestion> to tolerate malformed input and return NULL instead."
    ],
    "sqlState" : "22018"
  },
  "CREATE_PERMANENT_VIEW_WITHOUT_ALIAS" : {
    "message" : [
      "Not allowed to create the permanent view <name> without explicitly assigning an alias for the expression <attr>."
    ],
    "sqlState" : "0A000"
  },
  "CREATE_TABLE_COLUMN_DESCRIPTOR_DUPLICATE" : {
    "message" : [
      "CREATE TABLE column <columnName> specifies descriptor \"<optionName>\" more than once, which is invalid."
    ],
    "sqlState" : "42710"
  },
  "CREATE_VIEW_COLUMN_ARITY_MISMATCH" : {
    "message" : [
      "Cannot create view <viewName>, the reason is"
    ],
    "subClass" : {
      "NOT_ENOUGH_DATA_COLUMNS" : {
        "message" : [
          "not enough data columns:",
          "View columns: <viewColumns>.",
          "Data columns: <dataColumns>."
        ]
      },
      "TOO_MANY_DATA_COLUMNS" : {
        "message" : [
          "too many data columns:",
          "View columns: <viewColumns>.",
          "Data columns: <dataColumns>."
        ]
      }
    },
    "sqlState" : "21S01"
  },
  "DATATYPE_MISMATCH" : {
    "message" : [
      "Cannot resolve <sqlExpr> due to data type mismatch:"
    ],
    "subClass" : {
      "ARRAY_FUNCTION_DIFF_TYPES" : {
        "message" : [
          "Input to <functionName> should have been <dataType> followed by a value with same element type, but it's [<leftType>, <rightType>]."
        ]
      },
      "BINARY_ARRAY_DIFF_TYPES" : {
        "message" : [
          "Input to function <functionName> should have been two <arrayType> with same element type, but it's [<leftType>, <rightType>]."
        ]
      },
      "BINARY_OP_DIFF_TYPES" : {
        "message" : [
          "the left and right operands of the binary operator have incompatible types (<left> and <right>)."
        ]
      },
      "BINARY_OP_WRONG_TYPE" : {
        "message" : [
          "the binary operator requires the input type <inputType>, not <actualDataType>."
        ]
      },
      "BLOOM_FILTER_BINARY_OP_WRONG_TYPE" : {
        "message" : [
          "The Bloom filter binary input to <functionName> should be either a constant value or a scalar subquery expression, but it's <actual>."
        ]
      },
      "BLOOM_FILTER_WRONG_TYPE" : {
        "message" : [
          "Input to function <functionName> should have been <expectedLeft> followed by value with <expectedRight>, but it's [<actual>]."
        ]
      },
      "CANNOT_CONVERT_TO_JSON" : {
        "message" : [
          "Unable to convert column <name> of type <type> to JSON."
        ]
      },
      "CANNOT_DROP_ALL_FIELDS" : {
        "message" : [
          "Cannot drop all fields in struct."
        ]
      },
      "CAST_WITHOUT_SUGGESTION" : {
        "message" : [
          "cannot cast <srcType> to <targetType>."
        ]
      },
      "CAST_WITH_CONF_SUGGESTION" : {
        "message" : [
          "cannot cast <srcType> to <targetType> with ANSI mode on.",
          "If you have to cast <srcType> to <targetType>, you can set <config> as <configVal>."
        ]
      },
      "CAST_WITH_FUNC_SUGGESTION" : {
        "message" : [
          "cannot cast <srcType> to <targetType>.",
          "To convert values from <srcType> to <targetType>, you can use the functions <functionNames> instead."
        ]
      },
      "COLLATION_MISMATCH" : {
        "message" : [
          "Collations <collationNameLeft> and <collationNameRight> are not compatible. Please use the same collation for both strings."
        ]
      },
      "CREATE_MAP_KEY_DIFF_TYPES" : {
        "message" : [
          "The given keys of function <functionName> should all be the same type, but they are <dataType>."
        ]
      },
      "CREATE_MAP_VALUE_DIFF_TYPES" : {
        "message" : [
          "The given values of function <functionName> should all be the same type, but they are <dataType>."
        ]
      },
      "CREATE_NAMED_STRUCT_WITHOUT_FOLDABLE_STRING" : {
        "message" : [
          "Only foldable `STRING` expressions are allowed to appear at odd position, but they are <inputExprs>."
        ]
      },
      "DATA_DIFF_TYPES" : {
        "message" : [
          "Input to <functionName> should all be the same type, but it's <dataType>."
        ]
      },
      "FILTER_NOT_BOOLEAN" : {
        "message" : [
          "Filter expression <filter> of type <type> is not a boolean."
        ]
      },
      "HASH_MAP_TYPE" : {
        "message" : [
          "Input to the function <functionName> cannot contain elements of the \"MAP\" type. In Spark, same maps may have different hashcode, thus hash expressions are prohibited on \"MAP\" elements. To restore previous behavior set \"spark.sql.legacy.allowHashOnMapType\" to \"true\"."
        ]
      },
      "INPUT_SIZE_NOT_ONE" : {
        "message" : [
          "Length of <exprName> should be 1."
        ]
      },
      "INVALID_ARG_VALUE" : {
        "message" : [
          "The <inputName> value must to be a <requireType> literal of <validValues>, but got <inputValue>."
        ]
      },
      "INVALID_JSON_MAP_KEY_TYPE" : {
        "message" : [
          "Input schema <schema> can only contain STRING as a key type for a MAP."
        ]
      },
      "INVALID_JSON_SCHEMA" : {
        "message" : [
          "Input schema <schema> must be a struct, an array or a map."
        ]
      },
      "INVALID_MAP_KEY_TYPE" : {
        "message" : [
          "The key of map cannot be/contain <keyType>."
        ]
      },
      "INVALID_ORDERING_TYPE" : {
        "message" : [
          "The <functionName> does not support ordering on type <dataType>."
        ]
      },
      "INVALID_ROW_LEVEL_OPERATION_ASSIGNMENTS" : {
        "message" : [
          "<errors>"
        ]
      },
      "INVALID_XML_MAP_KEY_TYPE" : {
        "message" : [
          "Input schema <schema> can only contain STRING as a key type for a MAP."
        ]
      },
      "IN_SUBQUERY_DATA_TYPE_MISMATCH" : {
        "message" : [
          "The data type of one or more elements in the left hand side of an IN subquery is not compatible with the data type of the output of the subquery. Mismatched columns: [<mismatchedColumns>], left side: [<leftType>], right side: [<rightType>]."
        ]
      },
      "IN_SUBQUERY_LENGTH_MISMATCH" : {
        "message" : [
          "The number of columns in the left hand side of an IN subquery does not match the number of columns in the output of subquery. Left hand side columns(length: <leftLength>): [<leftColumns>], right hand side columns(length: <rightLength>): [<rightColumns>]."
        ]
      },
      "MAP_CONCAT_DIFF_TYPES" : {
        "message" : [
          "The <functionName> should all be of type map, but it's <dataType>."
        ]
      },
      "MAP_FUNCTION_DIFF_TYPES" : {
        "message" : [
          "Input to <functionName> should have been <dataType> followed by a value with same key type, but it's [<leftType>, <rightType>]."
        ]
      },
      "MAP_ZIP_WITH_DIFF_TYPES" : {
        "message" : [
          "Input to the <functionName> should have been two maps with compatible key types, but it's [<leftType>, <rightType>]."
        ]
      },
      "NON_FOLDABLE_INPUT" : {
        "message" : [
          "the input <inputName> should be a foldable <inputType> expression; however, got <inputExpr>."
        ]
      },
      "NON_STRING_TYPE" : {
        "message" : [
          "all arguments must be strings."
        ]
      },
      "NULL_TYPE" : {
        "message" : [
          "Null typed values cannot be used as arguments of <functionName>."
        ]
      },
      "PARAMETER_CONSTRAINT_VIOLATION" : {
        "message" : [
          "The <leftExprName>(<leftExprValue>) must be <constraint> the <rightExprName>(<rightExprValue>)."
        ]
      },
      "RANGE_FRAME_INVALID_TYPE" : {
        "message" : [
          "The data type <orderSpecType> used in the order specification does not match the data type <valueBoundaryType> which is used in the range frame."
        ]
      },
      "RANGE_FRAME_MULTI_ORDER" : {
        "message" : [
          "A range window frame with value boundaries cannot be used in a window specification with multiple order by expressions: <orderSpec>."
        ]
      },
      "RANGE_FRAME_WITHOUT_ORDER" : {
        "message" : [
          "A range window frame cannot be used in an unordered window specification."
        ]
      },
      "SEQUENCE_WRONG_INPUT_TYPES" : {
        "message" : [
          "<functionName> uses the wrong parameter type. The parameter type must conform to:",
          "1. The start and stop expressions must resolve to the same type.",
          "2. If start and stop expressions resolve to the <startType> type, then the step expression must resolve to the <stepType> type.",
          "3. Otherwise, if start and stop expressions resolve to the <otherStartType> type, then the step expression must resolve to the same type."
        ]
      },
      "SPECIFIED_WINDOW_FRAME_DIFF_TYPES" : {
        "message" : [
          "Window frame bounds <lower> and <upper> do not have the same type: <lowerType> <> <upperType>."
        ]
      },
      "SPECIFIED_WINDOW_FRAME_INVALID_BOUND" : {
        "message" : [
          "Window frame upper bound <upper> does not follow the lower bound <lower>."
        ]
      },
      "SPECIFIED_WINDOW_FRAME_UNACCEPTED_TYPE" : {
        "message" : [
          "The data type of the <location> bound <exprType> does not match the expected data type <expectedType>."
        ]
      },
      "SPECIFIED_WINDOW_FRAME_WITHOUT_FOLDABLE" : {
        "message" : [
          "Window frame <location> bound <expression> is not a literal."
        ]
      },
      "SPECIFIED_WINDOW_FRAME_WRONG_COMPARISON" : {
        "message" : [
          "The lower bound of a window frame must be <comparison> to the upper bound."
        ]
      },
      "STACK_COLUMN_DIFF_TYPES" : {
        "message" : [
          "The data type of the column (<columnIndex>) do not have the same type: <leftType> (<leftParamIndex>) <> <rightType> (<rightParamIndex>)."
        ]
      },
      "TYPE_CHECK_FAILURE_WITH_HINT" : {
        "message" : [
          "<msg><hint>."
        ]
      },
      "UNEXPECTED_CLASS_TYPE" : {
        "message" : [
          "class <className> not found."
        ]
      },
      "UNEXPECTED_INPUT_TYPE" : {
        "message" : [
          "The <paramIndex> parameter requires the <requiredType> type, however <inputSql> has the type <inputType>."
        ]
      },
      "UNEXPECTED_NULL" : {
        "message" : [
          "The <exprName> must not be null."
        ]
      },
      "UNEXPECTED_RETURN_TYPE" : {
        "message" : [
          "The <functionName> requires return <expectedType> type, but the actual is <actualType> type."
        ]
      },
      "UNEXPECTED_STATIC_METHOD" : {
        "message" : [
          "cannot find a static method <methodName> that matches the argument types in <className>."
        ]
      },
      "UNSUPPORTED_INPUT_TYPE" : {
        "message" : [
          "The input of <functionName> can't be <dataType> type data."
        ]
      },
      "VALUE_OUT_OF_RANGE" : {
        "message" : [
          "The <exprName> must be between <valueRange> (current value = <currentValue>)."
        ]
      },
      "WRONG_NUM_ARG_TYPES" : {
        "message" : [
          "The expression requires <expectedNum> argument types but the actual number is <actualNum>."
        ]
      },
      "WRONG_NUM_ENDPOINTS" : {
        "message" : [
          "The number of endpoints must be >= 2 to construct intervals but the actual number is <actualNumber>."
        ]
      }
    },
    "sqlState" : "42K09"
  },
  "DATATYPE_MISSING_SIZE" : {
    "message" : [
      "DataType <type> requires a length parameter, for example <type>(10). Please specify the length."
    ],
    "sqlState" : "42K01"
  },
  "DATA_SOURCE_ALREADY_EXISTS" : {
    "message" : [
      "Data source '<provider>' already exists. Please choose a different name for the new data source."
    ],
    "sqlState" : "42710"
  },
  "DATA_SOURCE_NOT_EXIST" : {
    "message" : [
      "Data source '<provider>' not found. Please make sure the data source is registered."
    ],
    "sqlState" : "42704"
  },
  "DATA_SOURCE_NOT_FOUND" : {
    "message" : [
      "Failed to find the data source: <provider>. Make sure the provider name is correct and the package is properly registered and compatible with your Spark version."
    ],
    "sqlState" : "42K02"
  },
  "DATA_SOURCE_TABLE_SCHEMA_MISMATCH" : {
    "message" : [
      "The schema of the data source table does not match the expected schema. If you are using the DataFrameReader.schema API or creating a table, avoid specifying the schema.",
      "Data Source schema: <dsSchema>",
      "Expected schema: <expectedSchema>"
    ],
    "sqlState" : "42K03"
  },
  "DATETIME_OVERFLOW" : {
    "message" : [
      "Datetime operation overflow: <operation>."
    ],
    "sqlState" : "22008"
  },
  "DECIMAL_PRECISION_EXCEEDS_MAX_PRECISION" : {
    "message" : [
      "Decimal precision <precision> exceeds max precision <maxPrecision>."
    ],
    "sqlState" : "22003"
  },
  "DEFAULT_DATABASE_NOT_EXISTS" : {
    "message" : [
      "Default database <defaultDatabase> does not exist, please create it first or change default database to `<defaultDatabase>`."
    ],
    "sqlState" : "42704"
  },
  "DEFAULT_PLACEMENT_INVALID" : {
    "message" : [
      "A DEFAULT keyword in a MERGE, INSERT, UPDATE, or SET VARIABLE command could not be directly assigned to a target column because it was part of an expression.",
      "For example: `UPDATE SET c1 = DEFAULT` is allowed, but `UPDATE T SET c1 = DEFAULT + 1` is not allowed."
    ],
    "sqlState" : "42608"
  },
  "DISTINCT_WINDOW_FUNCTION_UNSUPPORTED" : {
    "message" : [
      "Distinct window functions are not supported: <windowExpr>."
    ],
    "sqlState" : "0A000"
  },
  "DIVIDE_BY_ZERO" : {
    "message" : [
      "Division by zero. Use `try_divide` to tolerate divisor being 0 and return NULL instead. If necessary set <config> to \"false\" to bypass this error."
    ],
    "sqlState" : "22012"
  },
  "DUPLICATED_FIELD_NAME_IN_ARROW_STRUCT" : {
    "message" : [
      "Duplicated field names in Arrow Struct are not allowed, got <fieldNames>."
    ],
    "sqlState" : "42713"
  },
  "DUPLICATED_MAP_KEY" : {
    "message" : [
      "Duplicate map key <key> was found, please check the input data.",
      "If you want to remove the duplicated keys, you can set <mapKeyDedupPolicy> to \"LAST_WIN\" so that the key inserted at last takes precedence."
    ],
    "sqlState" : "23505"
  },
  "DUPLICATED_METRICS_NAME" : {
    "message" : [
      "The metric name is not unique: <metricName>. The same name cannot be used for metrics with different results.",
      "However multiple instances of metrics with with same result and name are allowed (e.g. self-joins)."
    ],
    "sqlState" : "42710"
  },
  "DUPLICATE_ASSIGNMENTS" : {
    "message" : [
      "The columns or variables <nameList> appear more than once as assignment targets."
    ],
    "sqlState" : "42701"
  },
  "DUPLICATE_CLAUSES" : {
    "message" : [
      "Found duplicate clauses: <clauseName>. Please, remove one of them."
    ],
    "sqlState" : "42614"
  },
  "DUPLICATE_KEY" : {
    "message" : [
      "Found duplicate keys <keyColumn>."
    ],
    "sqlState" : "23505"
  },
  "DUPLICATE_ROUTINE_PARAMETER_ASSIGNMENT" : {
    "message" : [
      "Call to function <functionName> is invalid because it includes multiple argument assignments to the same parameter name <parameterName>."
    ],
    "subClass" : {
      "BOTH_POSITIONAL_AND_NAMED" : {
        "message" : [
          "A positional argument and named argument both referred to the same parameter. Please remove the named argument referring to this parameter."
        ]
      },
      "DOUBLE_NAMED_ARGUMENT_REFERENCE" : {
        "message" : [
          "More than one named argument referred to the same parameter. Please assign a value only once."
        ]
      }
    },
    "sqlState" : "4274K"
  },
  "EMPTY_JSON_FIELD_VALUE" : {
    "message" : [
      "Failed to parse an empty string for data type <dataType>."
    ],
    "sqlState" : "42604"
  },
  "ENCODER_NOT_FOUND" : {
    "message" : [
      "Not found an encoder of the type <typeName> to Spark SQL internal representation.",
      "Consider to change the input type to one of supported at '<docroot>/sql-ref-datatypes.html'."
    ],
    "sqlState" : "42704"
  },
  "ERROR_READING_AVRO_UNKNOWN_FINGERPRINT" : {
    "message" : [
      "Error reading avro data -- encountered an unknown fingerprint: <fingerprint>, not sure what schema to use.",
      "This could happen if you registered additional schemas after starting your spark context."
    ],
    "sqlState" : "KD00B"
  },
  "EVENT_TIME_IS_NOT_ON_TIMESTAMP_TYPE" : {
    "message" : [
      "The event time <eventName> has the invalid type <eventType>, but expected \"TIMESTAMP\"."
    ],
    "sqlState" : "42K09"
  },
  "EXCEED_LIMIT_LENGTH" : {
    "message" : [
      "Exceeds char/varchar type length limitation: <limit>."
    ],
    "sqlState" : "54006"
  },
  "EXCEPT_NESTED_COLUMN_INVALID_TYPE" : {
    "message" : [
      "EXCEPT column <columnName> was resolved and expected to be StructType, but found type <dataType>."
    ],
    "sqlState" : "428H2"
  },
  "EXCEPT_OVERLAPPING_COLUMNS" : {
    "message" : [
      "Columns in an EXCEPT list must be distinct and non-overlapping, but got (<columns>)."
    ],
    "sqlState" : "42702"
  },
  "EXEC_IMMEDIATE_DUPLICATE_ARGUMENT_ALIASES" : {
    "message" : [
      "The USING clause of this EXECUTE IMMEDIATE command contained multiple arguments with same alias (<aliases>), which is invalid; please update the command to specify unique aliases and then try it again."
    ],
    "sqlState" : "42701"
  },
  "EXPECT_PERMANENT_VIEW_NOT_TEMP" : {
    "message" : [
      "'<operation>' expects a permanent view but <viewName> is a temp view."
    ],
    "sqlState" : "42809"
  },
  "EXPECT_TABLE_NOT_VIEW" : {
    "message" : [
      "'<operation>' expects a table but <viewName> is a view."
    ],
    "subClass" : {
      "NO_ALTERNATIVE" : {
        "message" : [
          ""
        ]
      },
      "USE_ALTER_VIEW" : {
        "message" : [
          "Please use ALTER VIEW instead."
        ]
      }
    },
    "sqlState" : "42809"
  },
  "EXPECT_VIEW_NOT_TABLE" : {
    "message" : [
      "The table <tableName> does not support <operation>."
    ],
    "subClass" : {
      "NO_ALTERNATIVE" : {
        "message" : [
          ""
        ]
      },
      "USE_ALTER_TABLE" : {
        "message" : [
          "Please use ALTER TABLE instead."
        ]
      }
    },
    "sqlState" : "42809"
  },
  "EXPRESSION_DECODING_FAILED" : {
    "message" : [
      "Failed to decode a row to a value of the expressions: <expressions>."
    ],
    "sqlState" : "42846"
  },
  "EXPRESSION_ENCODING_FAILED" : {
    "message" : [
      "Failed to encode a value of the expressions: <expressions> to a row."
    ],
    "sqlState" : "42846"
  },
  "EXPRESSION_TYPE_IS_NOT_ORDERABLE" : {
    "message" : [
      "Column expression <expr> cannot be sorted because its type <exprType> is not orderable."
    ],
    "sqlState" : "42822"
  },
  "FAILED_EXECUTE_UDF" : {
    "message" : [
      "User defined function (<functionName>: (<signature>) => <result>) failed due to: <reason>."
    ],
    "sqlState" : "39000"
  },
  "FAILED_FUNCTION_CALL" : {
    "message" : [
      "Failed preparing of the function <funcName> for call. Please, double check function's arguments."
    ],
    "sqlState" : "38000"
  },
  "FAILED_JDBC" : {
    "message" : [
      "Failed JDBC <url> on the operation:"
    ],
    "subClass" : {
      "ALTER_TABLE" : {
        "message" : [
          "Alter the table <tableName>."
        ]
      },
      "CREATE_INDEX" : {
        "message" : [
          "Create the index <indexName> in the <tableName> table."
        ]
      },
      "CREATE_NAMESPACE" : {
        "message" : [
          "Create the namespace <namespace>."
        ]
      },
      "CREATE_NAMESPACE_COMMENT" : {
        "message" : [
          "Create a comment on the namespace: <namespace>."
        ]
      },
      "CREATE_TABLE" : {
        "message" : [
          "Create the table <tableName>."
        ]
      },
      "DROP_INDEX" : {
        "message" : [
          "Drop the index <indexName> in the <tableName> table."
        ]
      },
      "DROP_NAMESPACE" : {
        "message" : [
          "Drop the namespace <namespace>."
        ]
      },
      "GET_TABLES" : {
        "message" : [
          "Get tables from the namespace: <namespace>."
        ]
      },
      "LIST_NAMESPACES" : {
        "message" : [
          "List namespaces."
        ]
      },
      "NAMESPACE_EXISTS" : {
        "message" : [
          "Check that the namespace <namespace> exists."
        ]
      },
      "REMOVE_NAMESPACE_COMMENT" : {
        "message" : [
          "Remove a comment on the namespace: <namespace>."
        ]
      },
      "RENAME_TABLE" : {
        "message" : [
          "Rename the table <oldName> to <newName>."
        ]
      },
      "TABLE_EXISTS" : {
        "message" : [
          "Check that the table <tableName> exists."
        ]
      },
      "UNCLASSIFIED" : {
        "message" : [
          "<message>"
        ]
      }
    },
    "sqlState" : "HV000"
  },
  "FAILED_PARSE_STRUCT_TYPE" : {
    "message" : [
      "Failed parsing struct: <raw>."
    ],
    "sqlState" : "22018"
  },
  "FAILED_READ_FILE" : {
    "message" : [
      "Encountered error while reading file <path>."
    ],
    "sqlState" : "KD001"
  },
  "FAILED_REGISTER_CLASS_WITH_KRYO" : {
    "message" : [
      "Failed to register classes with Kryo."
    ],
    "sqlState" : "KD000"
  },
  "FAILED_RENAME_PATH" : {
    "message" : [
      "Failed to rename <sourcePath> to <targetPath> as destination already exists."
    ],
    "sqlState" : "42K04"
  },
  "FAILED_RENAME_TEMP_FILE" : {
    "message" : [
      "Failed to rename temp file <srcPath> to <dstPath> as FileSystem.rename returned false."
    ],
    "sqlState" : "58030"
  },
  "FAILED_ROW_TO_JSON" : {
    "message" : [
      "Failed to convert the row value <value> of the class <class> to the target SQL type <sqlType> in the JSON format."
    ],
    "sqlState" : "2203G"
  },
  "FIELDS_ALREADY_EXISTS" : {
    "message" : [
      "Cannot <op> column, because <fieldNames> already exists in <struct>."
    ],
    "sqlState" : "42710"
  },
  "FIELD_NOT_FOUND" : {
    "message" : [
      "No such struct field <fieldName> in <fields>."
    ],
    "sqlState" : "42704"
  },
  "FORBIDDEN_OPERATION" : {
    "message" : [
      "The operation <statement> is not allowed on the <objectType>: <objectName>."
    ],
    "sqlState" : "42809"
  },
  "FOREACH_BATCH_USER_FUNCTION_ERROR" : {
    "message" : [
      "An error occurred in the user provided function in foreach batch sink. Reason: <reason>"
    ],
    "sqlState" : "39000"
  },
  "FOUND_MULTIPLE_DATA_SOURCES" : {
    "message" : [
      "Detected multiple data sources with the name '<provider>'. Please check the data source isn't simultaneously registered and located in the classpath."
    ],
    "sqlState" : "42710"
  },
  "GENERATED_COLUMN_WITH_DEFAULT_VALUE" : {
    "message" : [
      "A column cannot have both a default value and a generation expression but column <colName> has default value: (<defaultValue>) and generation expression: (<genExpr>)."
    ],
    "sqlState" : "42623"
  },
  "GET_TABLES_BY_TYPE_UNSUPPORTED_BY_HIVE_VERSION" : {
    "message" : [
      "Hive 2.2 and lower versions don't support getTablesByType. Please use Hive 2.3 or higher version."
    ],
    "sqlState" : "56038"
  },
  "GRAPHITE_SINK_INVALID_PROTOCOL" : {
    "message" : [
      "Invalid Graphite protocol: <protocol>."
    ],
    "sqlState" : "KD000"
  },
  "GRAPHITE_SINK_PROPERTY_MISSING" : {
    "message" : [
      "Graphite sink requires '<property>' property."
    ],
    "sqlState" : "KD000"
  },
  "GROUPING_COLUMN_MISMATCH" : {
    "message" : [
      "Column of grouping (<grouping>) can't be found in grouping columns <groupingColumns>."
    ],
    "sqlState" : "42803"
  },
  "GROUPING_ID_COLUMN_MISMATCH" : {
    "message" : [
      "Columns of grouping_id (<groupingIdColumn>) does not match grouping columns (<groupByColumns>)."
    ],
    "sqlState" : "42803"
  },
  "GROUPING_SIZE_LIMIT_EXCEEDED" : {
    "message" : [
      "Grouping sets size cannot be greater than <maxSize>."
    ],
    "sqlState" : "54000"
  },
  "GROUP_BY_AGGREGATE" : {
    "message" : [
      "Aggregate functions are not allowed in GROUP BY, but found <sqlExpr>."
    ],
    "sqlState" : "42903"
  },
  "GROUP_BY_POS_AGGREGATE" : {
    "message" : [
      "GROUP BY <index> refers to an expression <aggExpr> that contains an aggregate function. Aggregate functions are not allowed in GROUP BY."
    ],
    "sqlState" : "42903"
  },
  "GROUP_BY_POS_OUT_OF_RANGE" : {
    "message" : [
      "GROUP BY position <index> is not in select list (valid range is [1, <size>])."
    ],
    "sqlState" : "42805"
  },
  "GROUP_EXPRESSION_TYPE_IS_NOT_ORDERABLE" : {
    "message" : [
      "The expression <sqlExpr> cannot be used as a grouping expression because its data type <dataType> is not an orderable data type."
    ],
    "sqlState" : "42822"
  },
  "HLL_INVALID_INPUT_SKETCH_BUFFER" : {
    "message" : [
      "Invalid call to <function>; only valid HLL sketch buffers are supported as inputs (such as those produced by the `hll_sketch_agg` function)."
    ],
    "sqlState" : "22546"
  },
  "HLL_INVALID_LG_K" : {
    "message" : [
      "Invalid call to <function>; the `lgConfigK` value must be between <min> and <max>, inclusive: <value>."
    ],
    "sqlState" : "22546"
  },
  "HLL_UNION_DIFFERENT_LG_K" : {
    "message" : [
      "Sketches have different `lgConfigK` values: <left> and <right>. Set the `allowDifferentLgConfigK` parameter to true to call <function> with different `lgConfigK` values."
    ],
    "sqlState" : "22000"
  },
  "IDENTIFIER_TOO_MANY_NAME_PARTS" : {
    "message" : [
      "<identifier> is not a valid identifier as it has more than 2 name parts."
    ],
    "sqlState" : "42601"
  },
  "ILLEGAL_STATE_STORE_VALUE" : {
    "message" : [
      "Illegal value provided to the State Store"
    ],
    "subClass" : {
      "EMPTY_LIST_VALUE" : {
        "message" : [
          "Cannot write empty list values to State Store for StateName <stateName>."
        ]
      },
      "NULL_VALUE" : {
        "message" : [
          "Cannot write null values to State Store for StateName <stateName>."
        ]
      }
    },
    "sqlState" : "42601"
  },
  "INCOMPARABLE_PIVOT_COLUMN" : {
    "message" : [
      "Invalid pivot column <columnName>. Pivot columns must be comparable."
    ],
    "sqlState" : "42818"
  },
  "INCOMPATIBLE_COLUMN_TYPE" : {
    "message" : [
      "<operator> can only be performed on tables with compatible column types. The <columnOrdinalNumber> column of the <tableOrdinalNumber> table is <dataType1> type which is not compatible with <dataType2> at the same column of the first table.<hint>."
    ],
    "sqlState" : "42825"
  },
  "INCOMPATIBLE_DATASOURCE_REGISTER" : {
    "message" : [
      "Detected an incompatible DataSourceRegister. Please remove the incompatible library from classpath or upgrade it. Error: <message>"
    ],
    "sqlState" : "56038"
  },
  "INCOMPATIBLE_DATA_FOR_TABLE" : {
    "message" : [
      "Cannot write incompatible data for the table <tableName>:"
    ],
    "subClass" : {
      "AMBIGUOUS_COLUMN_NAME" : {
        "message" : [
          "Ambiguous column name in the input data <colName>."
        ]
      },
      "CANNOT_FIND_DATA" : {
        "message" : [
          "Cannot find data for the output column <colName>."
        ]
      },
      "CANNOT_SAFELY_CAST" : {
        "message" : [
          "Cannot safely cast <colName> <srcType> to <targetType>."
        ]
      },
      "EXTRA_COLUMNS" : {
        "message" : [
          "Cannot write extra columns <extraColumns>."
        ]
      },
      "EXTRA_STRUCT_FIELDS" : {
        "message" : [
          "Cannot write extra fields <extraFields> to the struct <colName>."
        ]
      },
      "NULLABLE_ARRAY_ELEMENTS" : {
        "message" : [
          "Cannot write nullable elements to array of non-nulls: <colName>."
        ]
      },
      "NULLABLE_COLUMN" : {
        "message" : [
          "Cannot write nullable values to non-null column <colName>."
        ]
      },
      "NULLABLE_MAP_VALUES" : {
        "message" : [
          "Cannot write nullable values to map of non-nulls: <colName>."
        ]
      },
      "STRUCT_MISSING_FIELDS" : {
        "message" : [
          "Struct <colName> missing fields: <missingFields>."
        ]
      },
      "UNEXPECTED_COLUMN_NAME" : {
        "message" : [
          "Struct <colName> <order>-th field name does not match (may be out of order): expected <expected>, found <found>."
        ]
      }
    },
    "sqlState" : "KD000"
  },
  "INCOMPATIBLE_JOIN_TYPES" : {
    "message" : [
      "The join types <joinType1> and <joinType2> are incompatible."
    ],
    "sqlState" : "42613"
  },
  "INCOMPATIBLE_VIEW_SCHEMA_CHANGE" : {
    "message" : [
      "The SQL query of view <viewName> has an incompatible schema change and column <colName> cannot be resolved. Expected <expectedNum> columns named <colName> but got <actualCols>.",
      "Please try to re-create the view by running: <suggestion>."
    ],
    "sqlState" : "51024"
  },
  "INCOMPLETE_TYPE_DEFINITION" : {
    "message" : [
      "Incomplete complex type:"
    ],
    "subClass" : {
      "ARRAY" : {
        "message" : [
          "The definition of \"ARRAY\" type is incomplete. You must provide an element type. For example: \"ARRAY<elementType>\"."
        ]
      },
      "MAP" : {
        "message" : [
          "The definition of \"MAP\" type is incomplete. You must provide a key type and a value type. For example: \"MAP<TIMESTAMP, INT>\"."
        ]
      },
      "STRUCT" : {
        "message" : [
          "The definition of \"STRUCT\" type is incomplete. You must provide at least one field type. For example: \"STRUCT<name STRING, phone DECIMAL(10, 0)>\"."
        ]
      }
    },
    "sqlState" : "42K01"
  },
  "INCONSISTENT_BEHAVIOR_CROSS_VERSION" : {
    "message" : [
      "You may get a different result due to the upgrading to"
    ],
    "subClass" : {
      "DATETIME_PATTERN_RECOGNITION" : {
        "message" : [
          "Spark >= 3.0:",
          "Fail to recognize <pattern> pattern in the DateTimeFormatter.",
          "1) You can set <config> to \"LEGACY\" to restore the behavior before Spark 3.0.",
          "2) You can form a valid datetime pattern with the guide from '<docroot>/sql-ref-datetime-pattern.html'."
        ]
      },
      "DATETIME_WEEK_BASED_PATTERN" : {
        "message" : [
          "Spark >= 3.0:",
          "All week-based patterns are unsupported since Spark 3.0, detected week-based character: <c>.",
          "Please use the SQL function EXTRACT instead."
        ]
      },
      "PARSE_DATETIME_BY_NEW_PARSER" : {
        "message" : [
          "Spark >= 3.0:",
          "Fail to parse <datetime> in the new parser.",
          "You can set <config> to \"LEGACY\" to restore the behavior before Spark 3.0, or set to \"CORRECTED\" and treat it as an invalid datetime string."
        ]
      },
      "READ_ANCIENT_DATETIME" : {
        "message" : [
          "Spark >= 3.0: reading dates before 1582-10-15 or timestamps before 1900-01-01T00:00:00Z from <format> files can be ambiguous, as the files may be written by",
          "Spark 2.x or legacy versions of Hive, which uses a legacy hybrid calendar that is different from Spark 3.0+'s Proleptic Gregorian calendar.",
          "See more details in SPARK-31404.",
          "You can set the SQL config <config> or the datasource option <option> to \"LEGACY\" to rebase the datetime values w.r.t. the calendar difference during reading.",
          "To read the datetime values as it is, set the SQL config or the datasource option to \"CORRECTED\"."
        ]
      },
      "WRITE_ANCIENT_DATETIME" : {
        "message" : [
          "Spark >= 3.0:",
          "writing dates before 1582-10-15 or timestamps before 1900-01-01T00:00:00Z into <format> files can be dangerous, as the files may be read by Spark 2.x or legacy versions of Hive later, which uses a legacy hybrid calendar that is different from Spark 3.0+'s Proleptic Gregorian calendar.",
          "See more details in SPARK-31404.",
          "You can set <config> to \"LEGACY\" to rebase the datetime values w.r.t. the calendar difference during writing, to get maximum interoperability.",
          "Or set the config to \"CORRECTED\" to write the datetime values as it is, if you are sure that the written files will only be read by Spark 3.0+ or other systems that use Proleptic Gregorian calendar."
        ]
      }
    },
    "sqlState" : "42K0B"
  },
  "INCORRECT_RAMP_UP_RATE" : {
    "message" : [
      "Max offset with <rowsPerSecond> rowsPerSecond is <maxSeconds>, but 'rampUpTimeSeconds' is <rampUpTimeSeconds>."
    ],
    "sqlState" : "22003"
  },
  "INDEX_ALREADY_EXISTS" : {
    "message" : [
      "Cannot create the index <indexName> on table <tableName> because it already exists."
    ],
    "sqlState" : "42710"
  },
  "INDEX_NOT_FOUND" : {
    "message" : [
      "Cannot find the index <indexName> on table <tableName>."
    ],
    "sqlState" : "42704"
  },
  "INSERT_COLUMN_ARITY_MISMATCH" : {
    "message" : [
      "Cannot write to <tableName>, the reason is"
    ],
    "subClass" : {
      "NOT_ENOUGH_DATA_COLUMNS" : {
        "message" : [
          "not enough data columns:",
          "Table columns: <tableColumns>.",
          "Data columns: <dataColumns>."
        ]
      },
      "TOO_MANY_DATA_COLUMNS" : {
        "message" : [
          "too many data columns:",
          "Table columns: <tableColumns>.",
          "Data columns: <dataColumns>."
        ]
      }
    },
    "sqlState" : "21S01"
  },
  "INSERT_PARTITION_COLUMN_ARITY_MISMATCH" : {
    "message" : [
      "Cannot write to '<tableName>', <reason>:",
      "Table columns: <tableColumns>.",
      "Partition columns with static values: <staticPartCols>.",
      "Data columns: <dataColumns>."
    ],
    "sqlState" : "21S01"
  },
  "INSUFFICIENT_TABLE_PROPERTY" : {
    "message" : [
      "Can't find table property:"
    ],
    "subClass" : {
      "MISSING_KEY" : {
        "message" : [
          "<key>."
        ]
      },
      "MISSING_KEY_PART" : {
        "message" : [
          "<key>, <totalAmountOfParts> parts are expected."
        ]
      }
    },
    "sqlState" : "XXKUC"
  },
  "INTERNAL_ERROR" : {
    "message" : [
      "<message>"
    ],
    "sqlState" : "XX000"
  },
  "INTERNAL_ERROR_BROADCAST" : {
    "message" : [
      "<message>"
    ],
    "sqlState" : "XX000"
  },
  "INTERNAL_ERROR_EXECUTOR" : {
    "message" : [
      "<message>"
    ],
    "sqlState" : "XX000"
  },
  "INTERNAL_ERROR_MEMORY" : {
    "message" : [
      "<message>"
    ],
    "sqlState" : "XX000"
  },
  "INTERNAL_ERROR_METADATA_CATALOG" : {
    "message" : [
      "An object in the metadata catalog has been corrupted:"
    ],
    "subClass" : {
      "SQL_CONFIG" : {
        "message" : [
          "Corrupted view SQL configs in catalog."
        ]
      },
      "TABLE_NAME_CONTEXT" : {
        "message" : [
          "Corrupted table name context in catalog: <numParts> parts expected, but part <index> is missing."
        ]
      },
      "TEMP_FUNCTION_REFERENCE" : {
        "message" : [
          "Corrupted view referred temp functions names in catalog."
        ]
      },
      "TEMP_VARIABLE_REFERENCE" : {
        "message" : [
          "Corrupted view referred temp variable names in catalog."
        ]
      },
      "TEMP_VIEW_REFERENCE" : {
        "message" : [
          "Corrupted view referred temp view names in catalog."
        ]
      },
      "VIEW_QUERY_COLUMN_ARITY" : {
        "message" : [
          "Corrupted view query output column names in catalog: <numCols> parts expected, but part <index> is missing."
        ]
      }
    },
    "sqlState" : "XX000"
  },
  "INTERNAL_ERROR_NETWORK" : {
    "message" : [
      "<message>"
    ],
    "sqlState" : "XX000"
  },
  "INTERNAL_ERROR_SHUFFLE" : {
    "message" : [
      "<message>"
    ],
    "sqlState" : "XX000"
  },
  "INTERNAL_ERROR_STORAGE" : {
    "message" : [
      "<message>"
    ],
    "sqlState" : "XX000"
  },
  "INTERNAL_ERROR_TWS" : {
    "message" : [
      "<message>"
    ],
    "sqlState" : "XX000"
  },
  "INTERVAL_ARITHMETIC_OVERFLOW" : {
    "message" : [
      "<message>.<alternative>"
    ],
    "sqlState" : "22015"
  },
  "INTERVAL_DIVIDED_BY_ZERO" : {
    "message" : [
      "Division by zero. Use `try_divide` to tolerate divisor being 0 and return NULL instead."
    ],
    "sqlState" : "22012"
  },
  "INVALID_ARRAY_INDEX" : {
    "message" : [
      "The index <indexValue> is out of bounds. The array has <arraySize> elements. Use the SQL function `get()` to tolerate accessing element at invalid index and return NULL instead. If necessary set <ansiConfig> to \"false\" to bypass this error."
    ],
    "sqlState" : "22003"
  },
  "INVALID_ARRAY_INDEX_IN_ELEMENT_AT" : {
    "message" : [
      "The index <indexValue> is out of bounds. The array has <arraySize> elements. Use `try_element_at` to tolerate accessing element at invalid index and return NULL instead. If necessary set <ansiConfig> to \"false\" to bypass this error."
    ],
    "sqlState" : "22003"
  },
  "INVALID_BITMAP_POSITION" : {
    "message" : [
      "The 0-indexed bitmap position <bitPosition> is out of bounds. The bitmap has <bitmapNumBits> bits (<bitmapNumBytes> bytes)."
    ],
    "sqlState" : "22003"
  },
  "INVALID_BOUNDARY" : {
    "message" : [
      "The boundary <boundary> is invalid: <invalidValue>."
    ],
    "subClass" : {
      "END" : {
        "message" : [
          "Expected the value is '0', '<longMaxValue>', '[<intMinValue>, <intMaxValue>]'."
        ]
      },
      "START" : {
        "message" : [
          "Expected the value is '0', '<longMinValue>', '[<intMinValue>, <intMaxValue>]'."
        ]
      }
    },
    "sqlState" : "22003"
  },
  "INVALID_BUCKET_COLUMN_DATA_TYPE" : {
    "message" : [
      "Cannot use <type> for bucket column. Collated data types are not supported for bucketing."
    ],
    "sqlState" : "42601"
  },
  "INVALID_BUCKET_FILE" : {
    "message" : [
      "Invalid bucket file: <path>."
    ],
    "sqlState" : "58030"
  },
  "INVALID_BYTE_STRING" : {
    "message" : [
      "The expected format is ByteString, but was <unsupported> (<class>)."
    ],
    "sqlState" : "22P03"
  },
  "INVALID_COLUMN_NAME_AS_PATH" : {
    "message" : [
      "The datasource <datasource> cannot save the column <columnName> because its name contains some characters that are not allowed in file paths. Please, use an alias to rename it."
    ],
    "sqlState" : "46121"
  },
  "INVALID_COLUMN_OR_FIELD_DATA_TYPE" : {
    "message" : [
      "Column or field <name> is of type <type> while it's required to be <expectedType>."
    ],
    "sqlState" : "42000"
  },
  "INVALID_CONF_VALUE" : {
    "message" : [
      "The value '<confValue>' in the config \"<confName>\" is invalid."
    ],
    "subClass" : {
      "TIME_ZONE" : {
        "message" : [
          "Cannot resolve the given timezone."
        ]
      }
    },
    "sqlState" : "22022"
  },
  "INVALID_CURSOR" : {
    "message" : [
      "The cursor is invalid."
    ],
    "subClass" : {
      "DISCONNECTED" : {
        "message" : [
          "The cursor has been disconnected by the server."
        ]
      },
      "NOT_REATTACHABLE" : {
        "message" : [
          "The cursor is not reattachable."
        ]
      },
      "POSITION_NOT_AVAILABLE" : {
        "message" : [
          "The cursor position id <responseId> is no longer available at index <index>."
        ]
      },
      "POSITION_NOT_FOUND" : {
        "message" : [
          "The cursor position id <responseId> is not found."
        ]
      }
    },
    "sqlState" : "HY109"
  },
  "INVALID_DATETIME_PATTERN" : {
    "message" : [
      "Unrecognized datetime pattern: <pattern>."
    ],
    "subClass" : {
      "ILLEGAL_CHARACTER" : {
        "message" : [
          "Illegal pattern character found in datetime pattern: <c>. Please provide legal character."
        ]
      },
      "LENGTH" : {
        "message" : [
          "Too many letters in datetime pattern: <pattern>. Please reduce pattern length."
        ]
      }
    },
    "sqlState" : "22007"
  },
  "INVALID_DEFAULT_VALUE" : {
    "message" : [
      "Failed to execute <statement> command because the destination column or variable <colName> has a DEFAULT value <defaultValue>,"
    ],
    "subClass" : {
      "DATA_TYPE" : {
        "message" : [
          "which requires <expectedType> type, but the statement provided a value of incompatible <actualType> type."
        ]
      },
      "NOT_CONSTANT" : {
        "message" : [
          "which is not a constant expression whose equivalent value is known at query planning time."
        ]
      },
      "SUBQUERY_EXPRESSION" : {
        "message" : [
          "which contains subquery expressions."
        ]
      },
      "UNRESOLVED_EXPRESSION" : {
        "message" : [
          "which fails to resolve as a valid expression."
        ]
      }
    },
    "sqlState" : "42623"
  },
  "INVALID_DELIMITER_VALUE" : {
    "message" : [
      "Invalid value for delimiter."
    ],
    "subClass" : {
      "DELIMITER_LONGER_THAN_EXPECTED" : {
        "message" : [
          "Delimiter cannot be more than one character: <str>."
        ]
      },
      "EMPTY_STRING" : {
        "message" : [
          "Delimiter cannot be empty string."
        ]
      },
      "SINGLE_BACKSLASH" : {
        "message" : [
          "Single backslash is prohibited. It has special meaning as beginning of an escape sequence. To get the backslash character, pass a string with two backslashes as the delimiter."
        ]
      },
      "UNSUPPORTED_SPECIAL_CHARACTER" : {
        "message" : [
          "Unsupported special character for delimiter: <str>."
        ]
      }
    },
    "sqlState" : "42602"
  },
  "INVALID_DRIVER_MEMORY" : {
    "message" : [
      "System memory <systemMemory> must be at least <minSystemMemory>.",
      "Please increase heap size using the --driver-memory option or \"<config>\" in Spark configuration."
    ],
    "sqlState" : "F0000"
  },
  "INVALID_EMPTY_LOCATION" : {
    "message" : [
      "The location name cannot be empty string, but `<location>` was given."
    ],
    "sqlState" : "42K05"
  },
  "INVALID_ESC" : {
    "message" : [
      "Found an invalid escape string: <invalidEscape>. The escape string must contain only one character."
    ],
    "sqlState" : "42604"
  },
  "INVALID_ESCAPE_CHAR" : {
    "message" : [
      "`EscapeChar` should be a string literal of length one, but got <sqlExpr>."
    ],
    "sqlState" : "42604"
  },
  "INVALID_EXECUTOR_MEMORY" : {
    "message" : [
      "Executor memory <executorMemory> must be at least <minSystemMemory>.",
      "Please increase executor memory using the --executor-memory option or \"<config>\" in Spark configuration."
    ],
    "sqlState" : "F0000"
  },
  "INVALID_EXPRESSION_ENCODER" : {
    "message" : [
      "Found an invalid expression encoder. Expects an instance of ExpressionEncoder but got <encoderType>. For more information consult '<docroot>/api/java/index.html?org/apache/spark/sql/Encoder.html'."
    ],
    "sqlState" : "42001"
  },
  "INVALID_EXTRACT_BASE_FIELD_TYPE" : {
    "message" : [
      "Can't extract a value from <base>. Need a complex type [STRUCT, ARRAY, MAP] but got <other>."
    ],
    "sqlState" : "42000"
  },
  "INVALID_EXTRACT_FIELD" : {
    "message" : [
      "Cannot extract <field> from <expr>."
    ],
    "sqlState" : "42601"
  },
  "INVALID_EXTRACT_FIELD_TYPE" : {
    "message" : [
      "Field name should be a non-null string literal, but it's <extraction>."
    ],
    "sqlState" : "42000"
  },
  "INVALID_FIELD_NAME" : {
    "message" : [
      "Field name <fieldName> is invalid: <path> is not a struct."
    ],
    "sqlState" : "42000"
  },
  "INVALID_FORMAT" : {
    "message" : [
      "The format is invalid: <format>."
    ],
    "subClass" : {
      "CONT_THOUSANDS_SEPS" : {
        "message" : [
          "Thousands separators (, or G) must have digits in between them in the number format."
        ]
      },
      "CUR_MUST_BEFORE_DEC" : {
        "message" : [
          "Currency characters must appear before any decimal point in the number format."
        ]
      },
      "CUR_MUST_BEFORE_DIGIT" : {
        "message" : [
          "Currency characters must appear before digits in the number format."
        ]
      },
      "EMPTY" : {
        "message" : [
          "The number format string cannot be empty."
        ]
      },
      "ESC_AT_THE_END" : {
        "message" : [
          "The escape character is not allowed to end with."
        ]
      },
      "ESC_IN_THE_MIDDLE" : {
        "message" : [
          "The escape character is not allowed to precede <char>."
        ]
      },
      "MISMATCH_INPUT" : {
        "message" : [
          "The input <inputType> <input> does not match the format."
        ]
      },
      "THOUSANDS_SEPS_MUST_BEFORE_DEC" : {
        "message" : [
          "Thousands separators (, or G) may not appear after the decimal point in the number format."
        ]
      },
      "UNEXPECTED_TOKEN" : {
        "message" : [
          "Found the unexpected <token> in the format string; the structure of the format string must match: `[MI|S]` `[$]` `[0|9|G|,]*` `[.|D]` `[0|9]*` `[$]` `[PR|MI|S]`."
        ]
      },
      "WRONG_NUM_DIGIT" : {
        "message" : [
          "The format string requires at least one number digit."
        ]
      },
      "WRONG_NUM_TOKEN" : {
        "message" : [
          "At most one <token> is allowed in the number format."
        ]
      }
    },
    "sqlState" : "42601"
  },
  "INVALID_FRACTION_OF_SECOND" : {
    "message" : [
      "The fraction of sec must be zero. Valid range is [0, 60]. If necessary set <ansiConfig> to \"false\" to bypass this error."
    ],
    "sqlState" : "22023"
  },
  "INVALID_HANDLE" : {
    "message" : [
      "The handle <handle> is invalid."
    ],
    "subClass" : {
      "FORMAT" : {
        "message" : [
          "Handle must be an UUID string of the format '00112233-4455-6677-8899-aabbccddeeff'"
        ]
      },
      "OPERATION_ABANDONED" : {
        "message" : [
          "Operation was considered abandoned because of inactivity and removed."
        ]
      },
      "OPERATION_ALREADY_EXISTS" : {
        "message" : [
          "Operation already exists."
        ]
      },
      "OPERATION_NOT_FOUND" : {
        "message" : [
          "Operation not found."
        ]
      },
      "SESSION_CLOSED" : {
        "message" : [
          "Session was closed."
        ]
      },
      "SESSION_NOT_FOUND" : {
        "message" : [
          "Session not found."
        ]
      }
    },
    "sqlState" : "HY000"
  },
  "INVALID_IDENTIFIER" : {
    "message" : [
      "The unquoted identifier <ident> is invalid and must be back quoted as: `<ident>`.",
      "Unquoted identifiers can only contain ASCII letters ('a' - 'z', 'A' - 'Z'), digits ('0' - '9'), and underbar ('_').",
      "Unquoted identifiers must also not start with a digit.",
      "Different data sources and meta stores may impose additional restrictions on valid identifiers."
    ],
    "sqlState" : "42602"
  },
  "INVALID_INDEX_OF_ZERO" : {
    "message" : [
      "The index 0 is invalid. An index shall be either < 0 or > 0 (the first element has index 1)."
    ],
    "sqlState" : "22003"
  },
  "INVALID_INLINE_TABLE" : {
    "message" : [
      "Invalid inline table."
    ],
    "subClass" : {
      "CANNOT_EVALUATE_EXPRESSION_IN_INLINE_TABLE" : {
        "message" : [
          "Cannot evaluate the expression <expr> in inline table definition."
        ]
      },
      "FAILED_SQL_EXPRESSION_EVALUATION" : {
        "message" : [
          "Failed to evaluate the SQL expression <sqlExpr>. Please check your syntax and ensure all required tables and columns are available."
        ]
      },
      "INCOMPATIBLE_TYPES_IN_INLINE_TABLE" : {
        "message" : [
          "Found incompatible types in the column <colName> for inline table."
        ]
      },
      "NUM_COLUMNS_MISMATCH" : {
        "message" : [
          "Inline table expected <expectedNumCols> columns but found <actualNumCols> columns in row <rowIndex>."
        ]
      }
    },
    "sqlState" : "42000"
  },
  "INVALID_INTERVAL_FORMAT" : {
    "message" : [
      "Error parsing '<input>' to interval. Please ensure that the value provided is in a valid format for defining an interval. You can reference the documentation for the correct format."
    ],
    "subClass" : {
      "ARITHMETIC_EXCEPTION" : {
        "message" : [
          "Uncaught arithmetic exception while parsing '<input>'."
        ]
      },
      "INPUT_IS_EMPTY" : {
        "message" : [
          "Interval string cannot be empty."
        ]
      },
      "INPUT_IS_NULL" : {
        "message" : [
          "Interval string cannot be null."
        ]
      },
      "INVALID_FRACTION" : {
        "message" : [
          "<unit> cannot have fractional part."
        ]
      },
      "INVALID_PRECISION" : {
        "message" : [
          "Interval can only support nanosecond precision, <value> is out of range."
        ]
      },
      "INVALID_PREFIX" : {
        "message" : [
          "Invalid interval prefix <prefix>."
        ]
      },
      "INVALID_UNIT" : {
        "message" : [
          "Invalid unit <unit>."
        ]
      },
      "INVALID_VALUE" : {
        "message" : [
          "Invalid value <value>."
        ]
      },
      "MISSING_NUMBER" : {
        "message" : [
          "Expect a number after <word> but hit EOL."
        ]
      },
      "MISSING_UNIT" : {
        "message" : [
          "Expect a unit name after <word> but hit EOL."
        ]
      },
      "UNKNOWN_PARSING_ERROR" : {
        "message" : [
          "Unknown error when parsing <word>."
        ]
      },
      "UNRECOGNIZED_NUMBER" : {
        "message" : [
          "Unrecognized number <number>."
        ]
      }
    },
    "sqlState" : "22006"
  },
  "INVALID_INVERSE_DISTRIBUTION_FUNCTION" : {
    "message" : [
      "Invalid inverse distribution function <funcName>."
    ],
    "subClass" : {
      "DISTINCT_UNSUPPORTED" : {
        "message" : [
          "Cannot use DISTINCT with WITHIN GROUP."
        ]
      },
      "WITHIN_GROUP_MISSING" : {
        "message" : [
          "WITHIN GROUP is required for inverse distribution function."
        ]
      },
      "WRONG_NUM_ORDERINGS" : {
        "message" : [
          "Requires <expectedNum> orderings in WITHIN GROUP but got <actualNum>."
        ]
      }
    },
    "sqlState" : "42K0K"
  },
  "INVALID_JSON_DATA_TYPE" : {
    "message" : [
      "Failed to convert the JSON string '<invalidType>' to a data type. Please enter a valid data type."
    ],
    "sqlState" : "2203G"
  },
  "INVALID_JSON_ROOT_FIELD" : {
    "message" : [
      "Cannot convert JSON root field to target Spark type."
    ],
    "sqlState" : "22032"
  },
  "INVALID_JSON_SCHEMA_MAP_TYPE" : {
    "message" : [
      "Input schema <jsonSchema> can only contain STRING as a key type for a MAP."
    ],
    "sqlState" : "22032"
  },
  "INVALID_KRYO_SERIALIZER_BUFFER_SIZE" : {
    "message" : [
      "The value of the config \"<bufferSizeConfKey>\" must be less than 2048 MiB, but got <bufferSizeConfValue> MiB."
    ],
    "sqlState" : "F0000"
  },
  "INVALID_LAMBDA_FUNCTION_CALL" : {
    "message" : [
      "Invalid lambda function call."
    ],
    "subClass" : {
      "DUPLICATE_ARG_NAMES" : {
        "message" : [
          "The lambda function has duplicate arguments <args>. Please, consider to rename the argument names or set <caseSensitiveConfig> to \"true\"."
        ]
      },
      "NON_HIGHER_ORDER_FUNCTION" : {
        "message" : [
          "A lambda function should only be used in a higher order function. However, its class is <class>, which is not a higher order function."
        ]
      },
      "NUM_ARGS_MISMATCH" : {
        "message" : [
          "A higher order function expects <expectedNumArgs> arguments, but got <actualNumArgs>."
        ]
      }
    },
    "sqlState" : "42K0D"
  },
  "INVALID_LATERAL_JOIN_TYPE" : {
    "message" : [
      "The <joinType> JOIN with LATERAL correlation is not allowed because an OUTER subquery cannot correlate to its join partner. Remove the LATERAL correlation or use an INNER JOIN, or LEFT OUTER JOIN instead."
    ],
    "sqlState" : "42613"
  },
  "INVALID_LIMIT_LIKE_EXPRESSION" : {
    "message" : [
      "The limit like expression <expr> is invalid."
    ],
    "subClass" : {
      "DATA_TYPE" : {
        "message" : [
          "The <name> expression must be integer type, but got <dataType>."
        ]
      },
      "IS_NEGATIVE" : {
        "message" : [
          "The <name> expression must be equal to or greater than 0, but got <v>."
        ]
      },
      "IS_NULL" : {
        "message" : [
          "The evaluated <name> expression must not be null."
        ]
      },
      "IS_UNFOLDABLE" : {
        "message" : [
          "The <name> expression must evaluate to a constant value."
        ]
      }
    },
    "sqlState" : "42K0E"
  },
  "INVALID_NON_DETERMINISTIC_EXPRESSIONS" : {
    "message" : [
      "The operator expects a deterministic expression, but the actual expression is <sqlExprs>."
    ],
    "sqlState" : "42K0E"
  },
  "INVALID_NUMERIC_LITERAL_RANGE" : {
    "message" : [
      "Numeric literal <rawStrippedQualifier> is outside the valid range for <typeName> with minimum value of <minValue> and maximum value of <maxValue>. Please adjust the value accordingly."
    ],
    "sqlState" : "22003"
  },
  "INVALID_OBSERVED_METRICS" : {
    "message" : [
      "Invalid observed metrics."
    ],
    "subClass" : {
      "AGGREGATE_EXPRESSION_WITH_DISTINCT_UNSUPPORTED" : {
        "message" : [
          "Aggregate expressions with DISTINCT are not allowed in observed metrics, but found: <expr>."
        ]
      },
      "AGGREGATE_EXPRESSION_WITH_FILTER_UNSUPPORTED" : {
        "message" : [
          "Aggregate expression with FILTER predicate are not allowed in observed metrics, but found: <expr>."
        ]
      },
      "MISSING_NAME" : {
        "message" : [
          "The observed metrics should be named: <operator>."
        ]
      },
      "NESTED_AGGREGATES_UNSUPPORTED" : {
        "message" : [
          "Nested aggregates are not allowed in observed metrics, but found: <expr>."
        ]
      },
      "NON_AGGREGATE_FUNC_ARG_IS_ATTRIBUTE" : {
        "message" : [
          "Attribute <expr> can only be used as an argument to an aggregate function."
        ]
      },
      "NON_AGGREGATE_FUNC_ARG_IS_NON_DETERMINISTIC" : {
        "message" : [
          "Non-deterministic expression <expr> can only be used as an argument to an aggregate function."
        ]
      },
      "WINDOW_EXPRESSIONS_UNSUPPORTED" : {
        "message" : [
          "Window expressions are not allowed in observed metrics, but found: <expr>."
        ]
      }
    },
    "sqlState" : "42K0E"
  },
  "INVALID_OPTIONS" : {
    "message" : [
      "Invalid options:"
    ],
    "subClass" : {
      "NON_MAP_FUNCTION" : {
        "message" : [
          "Must use the `map()` function for options."
        ]
      },
      "NON_STRING_TYPE" : {
        "message" : [
          "A type of keys and values in `map()` must be string, but got <mapType>."
        ]
      }
    },
    "sqlState" : "42K06"
  },
  "INVALID_PANDAS_UDF_PLACEMENT" : {
    "message" : [
      "The group aggregate pandas UDF <functionList> cannot be invoked together with as other, non-pandas aggregate functions."
    ],
    "sqlState" : "0A000"
  },
  "INVALID_PARAMETER_VALUE" : {
    "message" : [
      "The value of parameter(s) <parameter> in <functionName> is invalid:"
    ],
    "subClass" : {
      "AES_CRYPTO_ERROR" : {
        "message" : [
          "detail message: <detailMessage>"
        ]
      },
      "AES_IV_LENGTH" : {
        "message" : [
          "supports 16-byte CBC IVs and 12-byte GCM IVs, but got <actualLength> bytes for <mode>."
        ]
      },
      "AES_KEY_LENGTH" : {
        "message" : [
          "expects a binary value with 16, 24 or 32 bytes, but got <actualLength> bytes."
        ]
      },
      "BINARY_FORMAT" : {
        "message" : [
          "expects one of binary formats 'base64', 'hex', 'utf-8', but got <invalidFormat>."
        ]
      },
      "BIT_POSITION_RANGE" : {
        "message" : [
          "expects an integer value in [0, <upper>), but got <invalidValue>."
        ]
      },
      "CHARSET" : {
        "message" : [
          "expects one of the charsets 'US-ASCII', 'ISO-8859-1', 'UTF-8', 'UTF-16BE', 'UTF-16LE', 'UTF-16', but got <charset>."
        ]
      },
      "DATETIME_UNIT" : {
        "message" : [
          "expects one of the units without quotes YEAR, QUARTER, MONTH, WEEK, DAY, DAYOFYEAR, HOUR, MINUTE, SECOND, MILLISECOND, MICROSECOND, but got the string literal <invalidValue>."
        ]
      },
      "LENGTH" : {
        "message" : [
          "Expects `length` greater than or equal to 0, but got <length>."
        ]
      },
      "NULL" : {
        "message" : [
          "expects a non-NULL value."
        ]
      },
      "PATTERN" : {
        "message" : [
          "<value>."
        ]
      },
      "REGEX_GROUP_INDEX" : {
        "message" : [
          "Expects group index between 0 and <groupCount>, but got <groupIndex>."
        ]
      },
      "START" : {
        "message" : [
          "Expects a positive or a negative value for `start`, but got 0."
        ]
      },
      "ZERO_INDEX" : {
        "message" : [
          "expects %1$, %2$ and so on, but got %0$."
        ]
      }
    },
    "sqlState" : "22023"
  },
  "INVALID_PARTITION_COLUMN_DATA_TYPE" : {
    "message" : [
      "Cannot use <type> for partition column."
    ],
    "sqlState" : "0A000"
  },
  "INVALID_PARTITION_OPERATION" : {
    "message" : [
      "The partition command is invalid."
    ],
    "subClass" : {
      "PARTITION_MANAGEMENT_IS_UNSUPPORTED" : {
        "message" : [
          "Table <name> does not support partition management."
        ]
      },
      "PARTITION_SCHEMA_IS_EMPTY" : {
        "message" : [
          "Table <name> is not partitioned."
        ]
      }
    },
    "sqlState" : "42601"
  },
  "INVALID_PROPERTY_KEY" : {
    "message" : [
      "<key> is an invalid property key, please use quotes, e.g. SET <key>=<value>."
    ],
    "sqlState" : "42602"
  },
  "INVALID_PROPERTY_VALUE" : {
    "message" : [
      "<value> is an invalid property value, please use quotes, e.g. SET <key>=<value>"
    ],
    "sqlState" : "42602"
  },
  "INVALID_QUERY_MIXED_QUERY_PARAMETERS" : {
    "message" : [
      "Parameterized query must either use positional, or named parameters, but not both."
    ],
    "sqlState" : "42613"
  },
  "INVALID_SAVE_MODE" : {
    "message" : [
      "The specified save mode <mode> is invalid. Valid save modes include \"append\", \"overwrite\", \"ignore\", \"error\", \"errorifexists\", and \"default\"."
    ],
    "sqlState" : "42000"
  },
  "INVALID_SCHEMA" : {
    "message" : [
      "The input schema <inputSchema> is not a valid schema string."
    ],
    "subClass" : {
      "NON_STRING_LITERAL" : {
        "message" : [
          "The input expression must be string literal and not null."
        ]
      },
      "NON_STRUCT_TYPE" : {
        "message" : [
          "The input expression should be evaluated to struct type, but got <dataType>."
        ]
      },
      "PARSE_ERROR" : {
        "message" : [
          "Cannot parse the schema:",
          "<reason>"
        ]
      }
    },
    "sqlState" : "42K07"
  },
  "INVALID_SCHEMA_OR_RELATION_NAME" : {
    "message" : [
      "<name> is not a valid name for tables/schemas. Valid names only contain alphabet characters, numbers and _."
    ],
    "sqlState" : "42602"
  },
  "INVALID_SET_SYNTAX" : {
    "message" : [
      "Expected format is 'SET', 'SET key', or 'SET key=value'. If you want to include special characters in key, or include semicolon in value, please use backquotes, e.g., SET `key`=`value`."
    ],
    "sqlState" : "42000"
  },
  "INVALID_SQL_ARG" : {
    "message" : [
      "The argument <name> of `sql()` is invalid. Consider to replace it either by a SQL literal or by collection constructor functions such as `map()`, `array()`, `struct()`."
    ],
    "sqlState" : "42K08"
  },
  "INVALID_SQL_SYNTAX" : {
    "message" : [
      "Invalid SQL syntax:"
    ],
    "subClass" : {
      "ANALYZE_TABLE_UNEXPECTED_NOSCAN" : {
        "message" : [
          "ANALYZE TABLE(S) ... COMPUTE STATISTICS ... <ctx> must be either NOSCAN or empty."
        ]
      },
      "CREATE_FUNC_WITH_IF_NOT_EXISTS_AND_REPLACE" : {
        "message" : [
          "CREATE FUNCTION with both IF NOT EXISTS and REPLACE is not allowed."
        ]
      },
      "CREATE_TEMP_FUNC_WITH_DATABASE" : {
        "message" : [
          "CREATE TEMPORARY FUNCTION with specifying a database(<database>) is not allowed."
        ]
      },
      "CREATE_TEMP_FUNC_WITH_IF_NOT_EXISTS" : {
        "message" : [
          "CREATE TEMPORARY FUNCTION with IF NOT EXISTS is not allowed."
        ]
      },
      "EMPTY_PARTITION_VALUE" : {
        "message" : [
          "Partition key <partKey> must set value."
        ]
      },
      "FUNCTION_WITH_UNSUPPORTED_SYNTAX" : {
        "message" : [
          "The function <prettyName> does not support <syntax>."
        ]
      },
      "INVALID_COLUMN_REFERENCE" : {
        "message" : [
          "Expected a column reference for transform <transform>: <expr>."
        ]
      },
      "INVALID_TABLE_FUNCTION_IDENTIFIER_ARGUMENT_MISSING_PARENTHESES" : {
        "message" : [
          "Syntax error: call to table-valued function is invalid because parentheses are missing around the provided TABLE argument <argumentName>; please surround this with parentheses and try again."
        ]
      },
      "INVALID_TABLE_VALUED_FUNC_NAME" : {
        "message" : [
          "Table valued function cannot specify database name: <funcName>."
        ]
      },
      "INVALID_WINDOW_REFERENCE" : {
        "message" : [
          "Window reference <windowName> is not a window specification."
        ]
      },
      "LATERAL_WITHOUT_SUBQUERY_OR_TABLE_VALUED_FUNC" : {
        "message" : [
          "LATERAL can only be used with subquery and table-valued functions."
        ]
      },
      "MULTI_PART_NAME" : {
        "message" : [
          "<statement> with multiple part function name(<funcName>) is not allowed."
        ]
      },
      "OPTION_IS_INVALID" : {
        "message" : [
          "option or property key <key> is invalid; only <supported> are supported"
        ]
      },
      "REPETITIVE_WINDOW_DEFINITION" : {
        "message" : [
          "The definition of window <windowName> is repetitive."
        ]
      },
      "SHOW_FUNCTIONS_INVALID_PATTERN" : {
        "message" : [
          "Invalid pattern in SHOW FUNCTIONS: <pattern>. It must be a \"STRING\" literal."
        ]
      },
      "SHOW_FUNCTIONS_INVALID_SCOPE" : {
        "message" : [
          "SHOW <scope> FUNCTIONS not supported."
        ]
      },
      "TRANSFORM_WRONG_NUM_ARGS" : {
        "message" : [
          "The transform<transform> requires <expectedNum> parameters but the actual number is <actualNum>."
        ]
      },
      "UNRESOLVED_WINDOW_REFERENCE" : {
        "message" : [
          "Cannot resolve window reference <windowName>."
        ]
      },
      "UNSUPPORTED_FUNC_NAME" : {
        "message" : [
          "Unsupported function name <funcName>."
        ]
      },
      "VARIABLE_TYPE_OR_DEFAULT_REQUIRED" : {
        "message" : [
          "The definition of a SQL variable requires either a datatype or a DEFAULT clause.",
          "For example, use `DECLARE name STRING` or `DECLARE name = 'SQL'` instead of `DECLARE name`."
        ]
      }
    },
    "sqlState" : "42000"
  },
  "INVALID_STATEMENT_FOR_EXECUTE_INTO" : {
    "message" : [
      "The INTO clause of EXECUTE IMMEDIATE is only valid for queries but the given statement is not a query: <sqlString>."
    ],
    "sqlState" : "07501"
  },
  "INVALID_STATEMENT_OR_CLAUSE" : {
    "message" : [
      "The statement or clause: <operation> is not valid."
    ],
    "sqlState" : "42601"
  },
  "INVALID_SUBQUERY_EXPRESSION" : {
    "message" : [
      "Invalid subquery:"
    ],
    "subClass" : {
      "SCALAR_SUBQUERY_RETURN_MORE_THAN_ONE_OUTPUT_COLUMN" : {
        "message" : [
          "Scalar subquery must return only one column, but got <number>."
        ]
      }
    },
    "sqlState" : "42823"
  },
  "INVALID_TEMP_OBJ_REFERENCE" : {
    "message" : [
      "Cannot create the persistent object <objName> of the type <obj> because it references to the temporary object <tempObjName> of the type <tempObj>. Please make the temporary object <tempObjName> persistent, or make the persistent object <objName> temporary."
    ],
    "sqlState" : "42K0F"
  },
  "INVALID_TIME_TRAVEL_SPEC" : {
    "message" : [
      "Cannot specify both version and timestamp when time travelling the table."
    ],
    "sqlState" : "42K0E"
  },
  "INVALID_TIME_TRAVEL_TIMESTAMP_EXPR" : {
    "message" : [
      "The time travel timestamp expression <expr> is invalid."
    ],
    "subClass" : {
      "INPUT" : {
        "message" : [
          "Cannot be casted to the \"TIMESTAMP\" type."
        ]
      },
      "NON_DETERMINISTIC" : {
        "message" : [
          "Must be deterministic."
        ]
      },
      "OPTION" : {
        "message" : [
          "Timestamp string in the options must be able to cast to TIMESTAMP type."
        ]
      },
      "UNEVALUABLE" : {
        "message" : [
          "Must be evaluable."
        ]
      }
    },
    "sqlState" : "42K0E"
  },
  "INVALID_TYPED_LITERAL" : {
    "message" : [
      "The value of the typed literal <valueType> is invalid: <value>."
    ],
    "sqlState" : "42604"
  },
  "INVALID_UDF_IMPLEMENTATION" : {
    "message" : [
      "Function <funcName> does not implement a ScalarFunction or AggregateFunction."
    ],
    "sqlState" : "38000"
  },
  "INVALID_URL" : {
    "message" : [
      "The url is invalid: <url>. If necessary set <ansiConfig> to \"false\" to bypass this error."
    ],
    "sqlState" : "22P02"
  },
  "INVALID_USAGE_OF_STAR_OR_REGEX" : {
    "message" : [
      "Invalid usage of <elem> in <prettyName>."
    ],
    "sqlState" : "42000"
  },
  "INVALID_VARIABLE_TYPE_FOR_QUERY_EXECUTE_IMMEDIATE" : {
    "message" : [
      "Variable type must be string type but got <varType>."
    ],
    "sqlState" : "42K09"
  },
  "INVALID_VIEW_TEXT" : {
    "message" : [
      "The view <viewName> cannot be displayed due to invalid view text: <viewText>. This may be caused by an unauthorized modification of the view or an incorrect query syntax. Please check your query syntax and verify that the view has not been tampered with."
    ],
    "sqlState" : "XX000"
  },
  "INVALID_WHERE_CONDITION" : {
    "message" : [
      "The WHERE condition <condition> contains invalid expressions: <expressionList>.",
      "Rewrite the query to avoid window functions, aggregate functions, and generator functions in the WHERE clause."
    ],
    "sqlState" : "42903"
  },
  "INVALID_WINDOW_SPEC_FOR_AGGREGATION_FUNC" : {
    "message" : [
      "Cannot specify ORDER BY or a window frame for <aggFunc>."
    ],
    "sqlState" : "42601"
  },
  "INVALID_WRITER_COMMIT_MESSAGE" : {
    "message" : [
      "The data source writer has generated an invalid number of commit messages. Expected exactly one writer commit message from each task, but received <detail>."
    ],
    "sqlState" : "42KDE"
  },
  "INVALID_WRITE_DISTRIBUTION" : {
    "message" : [
      "The requested write distribution is invalid."
    ],
    "subClass" : {
      "PARTITION_NUM_AND_SIZE" : {
        "message" : [
          "The partition number and advisory partition size can't be specified at the same time."
        ]
      },
      "PARTITION_NUM_WITH_UNSPECIFIED_DISTRIBUTION" : {
        "message" : [
          "The number of partitions can't be specified with unspecified distribution."
        ]
      },
      "PARTITION_SIZE_WITH_UNSPECIFIED_DISTRIBUTION" : {
        "message" : [
          "The advisory partition size can't be specified with unspecified distribution."
        ]
      }
    },
    "sqlState" : "42000"
  },
  "JOIN_CONDITION_IS_NOT_BOOLEAN_TYPE" : {
    "message" : [
      "The join condition <joinCondition> has the invalid type <conditionType>, expected \"BOOLEAN\"."
    ],
    "sqlState" : "42K0E"
  },
  "KRYO_BUFFER_OVERFLOW" : {
    "message" : [
      "Kryo serialization failed: <exceptionMsg>. To avoid this, increase \"<bufferSizeConfKey>\" value."
    ],
    "sqlState" : "54006"
  },
  "LOAD_DATA_PATH_NOT_EXISTS" : {
    "message" : [
      "LOAD DATA input path does not exist: <path>."
    ],
    "sqlState" : "42K03"
  },
  "LOCAL_MUST_WITH_SCHEMA_FILE" : {
    "message" : [
      "LOCAL must be used together with the schema of `file`, but got: `<actualSchema>`."
    ],
    "sqlState" : "42601"
  },
  "LOCATION_ALREADY_EXISTS" : {
    "message" : [
      "Cannot name the managed table as <identifier>, as its associated location <location> already exists. Please pick a different table name, or remove the existing location first."
    ],
    "sqlState" : "42710"
  },
  "MALFORMED_CSV_RECORD" : {
    "message" : [
      "Malformed CSV record: <badRecord>"
    ],
    "sqlState" : "KD000"
  },
  "MALFORMED_PROTOBUF_MESSAGE" : {
    "message" : [
      "Malformed Protobuf messages are detected in message deserialization. Parse Mode: <failFastMode>. To process malformed protobuf message as null result, try setting the option 'mode' as 'PERMISSIVE'."
    ],
    "sqlState" : "XX000"
  },
  "MALFORMED_RECORD_IN_PARSING" : {
    "message" : [
      "Malformed records are detected in record parsing: <badRecord>.",
      "Parse Mode: <failFastMode>. To process malformed records as null result, try setting the option 'mode' as 'PERMISSIVE'."
    ],
    "subClass" : {
      "CANNOT_PARSE_JSON_ARRAYS_AS_STRUCTS" : {
        "message" : [
          "Parsing JSON arrays as structs is forbidden."
        ]
      },
      "CANNOT_PARSE_STRING_AS_DATATYPE" : {
        "message" : [
          "Cannot parse the value <fieldValue> of the field <fieldName> as target spark data type <targetType> from the input type <inputType>."
        ]
      },
      "WITHOUT_SUGGESTION" : {
        "message" : [
          ""
        ]
      }
    },
    "sqlState" : "22023"
  },
  "MERGE_CARDINALITY_VIOLATION" : {
    "message" : [
      "The ON search condition of the MERGE statement matched a single row from the target table with multiple rows of the source table.",
      "This could result in the target row being operated on more than once with an update or delete operation and is not allowed."
    ],
    "sqlState" : "23K01"
  },
  "MISSING_AGGREGATION" : {
    "message" : [
      "The non-aggregating expression <expression> is based on columns which are not participating in the GROUP BY clause.",
      "Add the columns or the expression to the GROUP BY, aggregate the expression, or use <expressionAnyValue> if you do not care which of the values within a group is returned."
    ],
    "sqlState" : "42803"
  },
  "MISSING_ATTRIBUTES" : {
    "message" : [
      "Resolved attribute(s) <missingAttributes> missing from <input> in operator <operator>."
    ],
    "subClass" : {
      "RESOLVED_ATTRIBUTE_APPEAR_IN_OPERATION" : {
        "message" : [
          "Attribute(s) with the same name appear in the operation: <operation>.",
          "Please check if the right attribute(s) are used."
        ]
      },
      "RESOLVED_ATTRIBUTE_MISSING_FROM_INPUT" : {
        "message" : [
          ""
        ]
      }
    },
    "sqlState" : "XX000"
  },
  "MISSING_GROUP_BY" : {
    "message" : [
      "The query does not include a GROUP BY clause. Add GROUP BY or turn it into the window functions using OVER clauses."
    ],
    "sqlState" : "42803"
  },
  "MULTIPLE_TIME_TRAVEL_SPEC" : {
    "message" : [
      "Cannot specify time travel in both the time travel clause and options."
    ],
    "sqlState" : "42K0E"
  },
  "MULTIPLE_XML_DATA_SOURCE" : {
    "message" : [
      "Detected multiple data sources with the name <provider> (<sourceNames>). Please specify the fully qualified class name or remove <externalSource> from the classpath."
    ],
    "sqlState" : "42710"
  },
  "MULTI_SOURCES_UNSUPPORTED_FOR_EXPRESSION" : {
    "message" : [
      "The expression <expr> does not support more than one source."
    ],
    "sqlState" : "42K0E"
  },
  "MULTI_UDF_INTERFACE_ERROR" : {
    "message" : [
      "Not allowed to implement multiple UDF interfaces, UDF class <className>."
    ],
    "sqlState" : "0A000"
  },
  "NAMED_PARAMETERS_NOT_SUPPORTED" : {
    "message" : [
      "Named parameters are not supported for function <functionName>; please retry the query with positional arguments to the function call instead."
    ],
    "sqlState" : "4274K"
  },
  "NAMED_PARAMETER_SUPPORT_DISABLED" : {
    "message" : [
      "Cannot call function <functionName> because named argument references are not enabled here.",
      "In this case, the named argument reference was <argument>.",
      "Set \"spark.sql.allowNamedFunctionArguments\" to \"true\" to turn on feature."
    ],
    "sqlState" : "0A000"
  },
  "NESTED_AGGREGATE_FUNCTION" : {
    "message" : [
      "It is not allowed to use an aggregate function in the argument of another aggregate function. Please use the inner aggregate function in a sub-query."
    ],
    "sqlState" : "42607"
  },
  "NESTED_EXECUTE_IMMEDIATE" : {
    "message" : [
      "Nested EXECUTE IMMEDIATE commands are not allowed. Please ensure that the SQL query provided (<sqlString>) does not contain another EXECUTE IMMEDIATE command."
    ],
    "sqlState" : "07501"
  },
  "NONEXISTENT_FIELD_NAME_IN_LIST" : {
    "message" : [
      "Field(s) <nonExistFields> do(es) not exist. Available fields: <fieldNames>"
    ],
    "sqlState" : "HV091"
  },
  "NON_FOLDABLE_ARGUMENT" : {
    "message" : [
      "The function <funcName> requires the parameter <paramName> to be a foldable expression of the type <paramType>, but the actual argument is a non-foldable."
    ],
    "sqlState" : "42K08"
  },
  "NON_LAST_MATCHED_CLAUSE_OMIT_CONDITION" : {
    "message" : [
      "When there are more than one MATCHED clauses in a MERGE statement, only the last MATCHED clause can omit the condition."
    ],
    "sqlState" : "42613"
  },
  "NON_LAST_NOT_MATCHED_BY_SOURCE_CLAUSE_OMIT_CONDITION" : {
    "message" : [
      "When there are more than one NOT MATCHED BY SOURCE clauses in a MERGE statement, only the last NOT MATCHED BY SOURCE clause can omit the condition."
    ],
    "sqlState" : "42613"
  },
  "NON_LAST_NOT_MATCHED_BY_TARGET_CLAUSE_OMIT_CONDITION" : {
    "message" : [
      "When there are more than one NOT MATCHED [BY TARGET] clauses in a MERGE statement, only the last NOT MATCHED [BY TARGET] clause can omit the condition."
    ],
    "sqlState" : "42613"
  },
  "NON_LITERAL_PIVOT_VALUES" : {
    "message" : [
      "Literal expressions required for pivot values, found <expression>."
    ],
    "sqlState" : "42K08"
  },
  "NON_PARTITION_COLUMN" : {
    "message" : [
      "PARTITION clause cannot contain the non-partition column: <columnName>."
    ],
    "sqlState" : "42000"
  },
  "NON_TIME_WINDOW_NOT_SUPPORTED_IN_STREAMING" : {
    "message" : [
      "Window function is not supported in <windowFunc> (as column <columnName>) on streaming DataFrames/Datasets.",
      "Structured Streaming only supports time-window aggregation using the WINDOW function. (window specification: <windowSpec>)"
    ],
    "sqlState" : "42KDE"
  },
  "NOT_ALLOWED_IN_FROM" : {
    "message" : [
      "Not allowed in the FROM clause:"
    ],
    "subClass" : {
      "LATERAL_WITH_PIVOT" : {
        "message" : [
          "LATERAL together with PIVOT."
        ]
      },
      "LATERAL_WITH_UNPIVOT" : {
        "message" : [
          "LATERAL together with UNPIVOT."
        ]
      },
      "UNPIVOT_WITH_PIVOT" : {
        "message" : [
          "UNPIVOT together with PIVOT."
        ]
      }
    },
    "sqlState" : "42601"
  },
  "NOT_A_CONSTANT_STRING" : {
    "message" : [
      "The expression <expr> used for the routine or clause <name> must be a constant STRING which is NOT NULL."
    ],
    "subClass" : {
      "NOT_CONSTANT" : {
        "message" : [
          "To be considered constant the expression must not depend on any columns, contain a subquery, or invoke a non deterministic function such as rand()."
        ]
      },
      "NULL" : {
        "message" : [
          "The expression evaluates to NULL."
        ]
      },
      "WRONG_TYPE" : {
        "message" : [
          "The data type of the expression is <dataType>."
        ]
      }
    },
    "sqlState" : "42601"
  },
  "NOT_A_PARTITIONED_TABLE" : {
    "message" : [
      "Operation <operation> is not allowed for <tableIdentWithDB> because it is not a partitioned table."
    ],
    "sqlState" : "42809"
  },
  "NOT_NULL_CONSTRAINT_VIOLATION" : {
    "message" : [
      "Assigning a NULL is not allowed here."
    ],
    "subClass" : {
      "ARRAY_ELEMENT" : {
        "message" : [
          "The array <columnPath> is defined to contain only elements that are NOT NULL."
        ]
      },
      "MAP_VALUE" : {
        "message" : [
          "The map <columnPath> is defined to contain only values that are NOT NULL."
        ]
      }
    },
    "sqlState" : "42000"
  },
  "NOT_SUPPORTED_CHANGE_COLUMN" : {
    "message" : [
      "ALTER TABLE ALTER/CHANGE COLUMN is not supported for changing <table>'s column <originName> with type <originType> to <newName> with type <newType>."
    ],
    "sqlState" : "0A000"
  },
  "NOT_SUPPORTED_COMMAND_FOR_V2_TABLE" : {
    "message" : [
      "<cmd> is not supported for v2 tables."
    ],
    "sqlState" : "0A000"
  },
  "NOT_SUPPORTED_COMMAND_WITHOUT_HIVE_SUPPORT" : {
    "message" : [
      "<cmd> is not supported, if you want to enable it, please set \"spark.sql.catalogImplementation\" to \"hive\"."
    ],
    "sqlState" : "0A000"
  },
  "NOT_SUPPORTED_IN_JDBC_CATALOG" : {
    "message" : [
      "Not supported command in JDBC catalog:"
    ],
    "subClass" : {
      "COMMAND" : {
        "message" : [
          "<cmd>"
        ]
      },
      "COMMAND_WITH_PROPERTY" : {
        "message" : [
          "<cmd> with property <property>."
        ]
      }
    },
    "sqlState" : "0A000"
  },
  "NOT_UNRESOLVED_ENCODER" : {
    "message" : [
      "Unresolved encoder expected, but <attr> was found."
    ],
    "sqlState" : "42601"
  },
  "NO_DEFAULT_COLUMN_VALUE_AVAILABLE" : {
    "message" : [
      "Can't determine the default value for <colName> since it is not nullable and it has no default value."
    ],
    "sqlState" : "42608"
  },
  "NO_HANDLER_FOR_UDAF" : {
    "message" : [
      "No handler for UDAF '<functionName>'. Use sparkSession.udf.register(...) instead."
    ],
    "sqlState" : "42000"
  },
  "NO_MERGE_ACTION_SPECIFIED" : {
    "message" : [
      "df.mergeInto needs to be followed by at least one of whenMatched/whenNotMatched/whenNotMatchedBySource."
    ],
    "sqlState" : "42K0E"
  },
  "NO_SQL_TYPE_IN_PROTOBUF_SCHEMA" : {
    "message" : [
      "Cannot find <catalystFieldPath> in Protobuf schema."
    ],
    "sqlState" : "42S22"
  },
  "NO_UDF_INTERFACE" : {
    "message" : [
      "UDF class <className> doesn't implement any UDF interface."
    ],
    "sqlState" : "38000"
  },
  "NULLABLE_COLUMN_OR_FIELD" : {
    "message" : [
      "Column or field <name> is nullable while it's required to be non-nullable."
    ],
    "sqlState" : "42000"
  },
  "NULLABLE_ROW_ID_ATTRIBUTES" : {
    "message" : [
      "Row ID attributes cannot be nullable: <nullableRowIdAttrs>."
    ],
    "sqlState" : "42000"
  },
  "NULL_MAP_KEY" : {
    "message" : [
      "Cannot use null as map key."
    ],
    "sqlState" : "2200E"
  },
  "NULL_QUERY_STRING_EXECUTE_IMMEDIATE" : {
    "message" : [
      "Execute immediate requires a non-null variable as the query string, but the provided variable <varName> is null."
    ],
    "sqlState" : "22004"
  },
  "NUMERIC_OUT_OF_SUPPORTED_RANGE" : {
    "message" : [
      "The value <value> cannot be interpreted as a numeric since it has more than 38 digits."
    ],
    "sqlState" : "22003"
  },
  "NUMERIC_VALUE_OUT_OF_RANGE" : {
    "message" : [
      "<value> cannot be represented as Decimal(<precision>, <scale>). If necessary set <config> to \"false\" to bypass this error, and return NULL instead."
    ],
    "sqlState" : "22003"
  },
  "NUM_COLUMNS_MISMATCH" : {
    "message" : [
      "<operator> can only be performed on inputs with the same number of columns, but the first input has <firstNumColumns> columns and the <invalidOrdinalNum> input has <invalidNumColumns> columns."
    ],
    "sqlState" : "42826"
  },
  "NUM_TABLE_VALUE_ALIASES_MISMATCH" : {
    "message" : [
      "Number of given aliases does not match number of output columns.",
      "Function name: <funcName>; number of aliases: <aliasesNum>; number of output columns: <outColsNum>."
    ],
    "sqlState" : "42826"
  },
  "OPERATION_CANCELED" : {
    "message" : [
      "Operation has been canceled."
    ],
    "sqlState" : "HY008"
  },
  "ORDER_BY_POS_OUT_OF_RANGE" : {
    "message" : [
      "ORDER BY position <index> is not in select list (valid range is [1, <size>])."
    ],
    "sqlState" : "42805"
  },
  "PARSE_EMPTY_STATEMENT" : {
    "message" : [
      "Syntax error, unexpected empty statement."
    ],
    "sqlState" : "42617"
  },
  "PARSE_SYNTAX_ERROR" : {
    "message" : [
      "Syntax error at or near <error><hint>."
    ],
    "sqlState" : "42601"
  },
  "PARTITIONS_ALREADY_EXIST" : {
    "message" : [
      "Cannot ADD or RENAME TO partition(s) <partitionList> in table <tableName> because they already exist.",
      "Choose a different name, drop the existing partition, or add the IF NOT EXISTS clause to tolerate a pre-existing partition."
    ],
    "sqlState" : "428FT"
  },
  "PARTITIONS_NOT_FOUND" : {
    "message" : [
      "The partition(s) <partitionList> cannot be found in table <tableName>.",
      "Verify the partition specification and table name.",
      "To tolerate the error on drop use ALTER TABLE … DROP IF EXISTS PARTITION."
    ],
    "sqlState" : "428FT"
  },
  "PATH_ALREADY_EXISTS" : {
    "message" : [
      "Path <outputPath> already exists. Set mode as \"overwrite\" to overwrite the existing path."
    ],
    "sqlState" : "42K04"
  },
  "PATH_NOT_FOUND" : {
    "message" : [
      "Path does not exist: <path>."
    ],
    "sqlState" : "42K03"
  },
  "PIVOT_VALUE_DATA_TYPE_MISMATCH" : {
    "message" : [
      "Invalid pivot value '<value>': value data type <valueType> does not match pivot column data type <pivotType>."
    ],
    "sqlState" : "42K09"
  },
  "PLAN_VALIDATION_FAILED_RULE_EXECUTOR" : {
    "message" : [
      "The input plan of <ruleExecutor> is invalid: <reason>"
    ],
    "sqlState" : "XXKD0"
  },
  "PLAN_VALIDATION_FAILED_RULE_IN_BATCH" : {
    "message" : [
      "Rule <rule> in batch <batch> generated an invalid plan: <reason>"
    ],
    "sqlState" : "XXKD0"
  },
  "PROTOBUF_DEPENDENCY_NOT_FOUND" : {
    "message" : [
      "Could not find dependency: <dependencyName>."
    ],
    "sqlState" : "42K0G"
  },
  "PROTOBUF_DESCRIPTOR_FILE_NOT_FOUND" : {
    "message" : [
      "Error reading Protobuf descriptor file at path: <filePath>."
    ],
    "sqlState" : "42K0G"
  },
  "PROTOBUF_FIELD_MISSING" : {
    "message" : [
      "Searching for <field> in Protobuf schema at <protobufSchema> gave <matchSize> matches. Candidates: <matches>."
    ],
    "sqlState" : "42K0G"
  },
  "PROTOBUF_FIELD_MISSING_IN_SQL_SCHEMA" : {
    "message" : [
      "Found <field> in Protobuf schema but there is no match in the SQL schema."
    ],
    "sqlState" : "42K0G"
  },
  "PROTOBUF_FIELD_TYPE_MISMATCH" : {
    "message" : [
      "Type mismatch encountered for field: <field>."
    ],
    "sqlState" : "42K0G"
  },
  "PROTOBUF_MESSAGE_NOT_FOUND" : {
    "message" : [
      "Unable to locate Message <messageName> in Descriptor."
    ],
    "sqlState" : "42K0G"
  },
  "PROTOBUF_TYPE_NOT_SUPPORT" : {
    "message" : [
      "Protobuf type not yet supported: <protobufType>."
    ],
    "sqlState" : "42K0G"
  },
  "PYTHON_DATA_SOURCE_ERROR" : {
    "message" : [
      "Failed to <action> Python data source <type>: <msg>"
    ],
    "sqlState" : "38000"
  },
  "PYTHON_STREAMING_DATA_SOURCE_RUNTIME_ERROR" : {
    "message" : [
      "Failed when Python streaming data source perform <action>: <msg>"
    ],
    "sqlState" : "38000"
  },
  "RECURSIVE_PROTOBUF_SCHEMA" : {
    "message" : [
      "Found recursive reference in Protobuf schema, which can not be processed by Spark by default: <fieldDescriptor>. try setting the option `recursive.fields.max.depth` 0 to 10. Going beyond 10 levels of recursion is not allowed."
    ],
    "sqlState" : "42K0G"
  },
  "RECURSIVE_VIEW" : {
    "message" : [
      "Recursive view <viewIdent> detected (cycle: <newPath>)."
    ],
    "sqlState" : "42K0H"
  },
  "REF_DEFAULT_VALUE_IS_NOT_ALLOWED_IN_PARTITION" : {
    "message" : [
      "References to DEFAULT column values are not allowed within the PARTITION clause."
    ],
    "sqlState" : "42601"
  },
  "RENAME_SRC_PATH_NOT_FOUND" : {
    "message" : [
      "Failed to rename as <sourcePath> was not found."
    ],
    "sqlState" : "42K03"
  },
  "REPEATED_CLAUSE" : {
    "message" : [
      "The <clause> clause may be used at most once per <operation> operation."
    ],
    "sqlState" : "42614"
  },
  "REQUIRED_PARAMETER_NOT_FOUND" : {
    "message" : [
      "Cannot invoke function <functionName> because the parameter named <parameterName> is required, but the function call did not supply a value. Please update the function call to supply an argument value (either positionally at index <index> or by name) and retry the query again."
    ],
    "sqlState" : "4274K"
  },
  "REQUIRES_SINGLE_PART_NAMESPACE" : {
    "message" : [
      "<sessionCatalog> requires a single-part namespace, but got <namespace>."
    ],
    "sqlState" : "42K05"
  },
  "ROUTINE_ALREADY_EXISTS" : {
    "message" : [
      "Cannot create the function <routineName> because it already exists.",
      "Choose a different name, drop or replace the existing function, or add the IF NOT EXISTS clause to tolerate a pre-existing function."
    ],
    "sqlState" : "42723"
  },
  "ROUTINE_NOT_FOUND" : {
    "message" : [
      "The function <routineName> cannot be found. Verify the spelling and correctness of the schema and catalog.",
      "If you did not qualify the name with a schema and catalog, verify the current_schema() output, or qualify the name with the correct schema and catalog.",
      "To tolerate the error on drop use DROP FUNCTION IF EXISTS."
    ],
    "sqlState" : "42883"
  },
  "ROW_SUBQUERY_TOO_MANY_ROWS" : {
    "message" : [
      "More than one row returned by a subquery used as a row."
    ],
    "sqlState" : "21000"
  },
  "RULE_ID_NOT_FOUND" : {
    "message" : [
      "Not found an id for the rule name \"<ruleName>\". Please modify RuleIdCollection.scala if you are adding a new rule."
    ],
    "sqlState" : "22023"
  },
  "SCALAR_SUBQUERY_IS_IN_GROUP_BY_OR_AGGREGATE_FUNCTION" : {
    "message" : [
      "The correlated scalar subquery '<sqlExpr>' is neither present in GROUP BY, nor in an aggregate function.",
      "Add it to GROUP BY using ordinal position or wrap it in `first()` (or `first_value`) if you don't care which value you get."
    ],
    "sqlState" : "0A000"
  },
  "SCALAR_SUBQUERY_TOO_MANY_ROWS" : {
    "message" : [
      "More than one row returned by a subquery used as an expression."
    ],
    "sqlState" : "21000"
  },
  "SCHEMA_ALREADY_EXISTS" : {
    "message" : [
      "Cannot create schema <schemaName> because it already exists.",
      "Choose a different name, drop the existing schema, or add the IF NOT EXISTS clause to tolerate pre-existing schema."
    ],
    "sqlState" : "42P06"
  },
  "SCHEMA_NOT_EMPTY" : {
    "message" : [
      "Cannot drop a schema <schemaName> because it contains objects.",
      "Use DROP SCHEMA ... CASCADE to drop the schema and all its objects."
    ],
    "sqlState" : "2BP01"
  },
  "SCHEMA_NOT_FOUND" : {
    "message" : [
      "The schema <schemaName> cannot be found. Verify the spelling and correctness of the schema and catalog.",
      "If you did not qualify the name with a catalog, verify the current_schema() output, or qualify the name with the correct catalog.",
      "To tolerate the error on drop use DROP SCHEMA IF EXISTS."
    ],
    "sqlState" : "42704"
  },
  "SECOND_FUNCTION_ARGUMENT_NOT_INTEGER" : {
    "message" : [
      "The second argument of <functionName> function needs to be an integer."
    ],
    "sqlState" : "22023"
  },
  "SEED_EXPRESSION_IS_UNFOLDABLE" : {
    "message" : [
      "The seed expression <seedExpr> of the expression <exprWithSeed> must be foldable."
    ],
    "sqlState" : "42K08"
  },
  "SORT_BY_WITHOUT_BUCKETING" : {
    "message" : [
      "sortBy must be used together with bucketBy."
    ],
    "sqlState" : "42601"
  },
  "SPARK_JOB_CANCELLED" : {
    "message" : [
      "Job <jobId> cancelled <reason>"
    ],
    "sqlState" : "XXKDA"
  },
  "SPECIFY_BUCKETING_IS_NOT_ALLOWED" : {
    "message" : [
      "A CREATE TABLE without explicit column list cannot specify bucketing information.",
      "Please use the form with explicit column list and specify bucketing information.",
      "Alternatively, allow bucketing information to be inferred by omitting the clause."
    ],
    "sqlState" : "42601"
  },
  "SPECIFY_CLUSTER_BY_WITH_BUCKETING_IS_NOT_ALLOWED" : {
    "message" : [
      "Cannot specify both CLUSTER BY and CLUSTERED BY INTO BUCKETS."
    ],
    "sqlState" : "42908"
  },
  "SPECIFY_CLUSTER_BY_WITH_PARTITIONED_BY_IS_NOT_ALLOWED" : {
    "message" : [
      "Cannot specify both CLUSTER BY and PARTITIONED BY."
    ],
    "sqlState" : "42908"
  },
  "SPECIFY_PARTITION_IS_NOT_ALLOWED" : {
    "message" : [
      "A CREATE TABLE without explicit column list cannot specify PARTITIONED BY.",
      "Please use the form with explicit column list and specify PARTITIONED BY.",
      "Alternatively, allow partitioning to be inferred by omitting the PARTITION BY clause."
    ],
    "sqlState" : "42601"
  },
  "SQL_CONF_NOT_FOUND" : {
    "message" : [
      "The SQL config <sqlConf> cannot be found. Please verify that the config exists."
    ],
    "sqlState" : "42K0I"
  },
  "STAR_GROUP_BY_POS" : {
    "message" : [
      "Star (*) is not allowed in a select list when GROUP BY an ordinal position is used."
    ],
    "sqlState" : "0A000"
  },
  "STATEFUL_PROCESSOR_CANNOT_PERFORM_OPERATION_WITH_INVALID_HANDLE_STATE" : {
    "message" : [
      "Failed to perform stateful processor operation=<operationType> with invalid handle state=<handleState>."
    ],
    "sqlState" : "42802"
  },
  "STATEFUL_PROCESSOR_CANNOT_PERFORM_OPERATION_WITH_INVALID_TIMEOUT_MODE" : {
    "message" : [
      "Failed to perform stateful processor operation=<operationType> with invalid timeoutMode=<timeoutMode>"
    ],
    "sqlState" : "42802"
  },
  "STATE_STORE_CANNOT_CREATE_COLUMN_FAMILY_WITH_RESERVED_CHARS" : {
    "message" : [
      "Failed to create column family with unsupported starting character and name=<colFamilyName>."
    ],
    "sqlState" : "42802"
  },
  "STATE_STORE_CANNOT_USE_COLUMN_FAMILY_WITH_INVALID_NAME" : {
    "message" : [
      "Failed to perform column family operation=<operationName> with invalid name=<colFamilyName>. Column family name cannot be empty or include leading/trailing spaces or use the reserved keyword=default"
    ],
    "sqlState" : "42802"
  },
  "STATE_STORE_HANDLE_NOT_INITIALIZED" : {
    "message" : [
      "The handle has not been initialized for this StatefulProcessor.",
      "Please only use the StatefulProcessor within the transformWithState operator."
    ],
    "sqlState" : "42802"
  },
<<<<<<< HEAD
  "STATE_STORE_INCORRECT_NUM_ORDERING_COLS_NOT_SUPPORTED" : {
    "message" : [
      "Incorrect number of ordering columns=<numOrderingCols> for range scan encoder. Ordering columns cannot be zero or greater than num of schema columns."
    ],
    "sqlState" : "42802"
  },
  "STATE_STORE_MULTIPLE_VALUES_PER_KEY" : {
    "message" : [
      "Store does not support multiple values per key"
    ],
    "sqlState" : "42802"
  },
=======
>>>>>>> 7c81bdf1
  "STATE_STORE_UNSUPPORTED_OPERATION" : {
    "message" : [
      "<operationType> operation not supported with <entity>"
    ],
    "sqlState" : "XXKST"
  },
  "STATE_STORE_UNSUPPORTED_OPERATION_ON_MISSING_COLUMN_FAMILY" : {
    "message" : [
      "State store operation=<operationType> not supported on missing column family=<colFamilyName>."
    ],
    "sqlState" : "42802"
  },
  "STATE_STORE_VARIABLE_SIZE_ORDERING_COLS_NOT_SUPPORTED" : {
    "message" : [
      "Variable size ordering column with name=<fieldName> at index=<index> is not supported for range scan encoder."
    ],
    "sqlState" : "42802"
  },
  "STATIC_PARTITION_COLUMN_IN_INSERT_COLUMN_LIST" : {
    "message" : [
      "Static partition column <staticName> is also specified in the column list."
    ],
    "sqlState" : "42713"
  },
  "STDS_COMMITTED_BATCH_UNAVAILABLE" : {
    "message" : [
      "No committed batch found, checkpoint location: <checkpointLocation>. Ensure that the query has run and committed any microbatch before stopping."
    ],
    "sqlState" : "KD006"
  },
  "STDS_CONFLICT_OPTIONS" : {
    "message" : [
      "The options <options> cannot be specified together. Please specify the one."
    ],
    "sqlState" : "42613"
  },
  "STDS_FAILED_TO_READ_STATE_SCHEMA" : {
    "message" : [
      "Failed to read the state schema. Either the file does not exist, or the file is corrupted. options: <sourceOptions>.",
      "Rerun the streaming query to construct the state schema, and report to the corresponding communities or vendors if the error persists."
    ],
    "sqlState" : "42K03"
  },
  "STDS_INTERNAL_ERROR" : {
    "message" : [
      "Internal error: <message>",
      "Please, report this bug to the corresponding communities or vendors, and provide the full stack trace."
    ],
    "sqlState" : "XXKST"
  },
  "STDS_INVALID_OPTION_VALUE" : {
    "message" : [
      "Invalid value for source option '<optionName>':"
    ],
    "subClass" : {
      "IS_EMPTY" : {
        "message" : [
          "cannot be empty."
        ]
      },
      "IS_NEGATIVE" : {
        "message" : [
          "cannot be negative."
        ]
      },
      "WITH_MESSAGE" : {
        "message" : [
          "<message>"
        ]
      }
    },
    "sqlState" : "42616"
  },
  "STDS_NO_PARTITION_DISCOVERED_IN_STATE_STORE" : {
    "message" : [
      "The state does not have any partition. Please double check that the query points to the valid state. options: <sourceOptions>"
    ],
    "sqlState" : "KD006"
  },
  "STDS_OFFSET_LOG_UNAVAILABLE" : {
    "message" : [
      "The offset log for <batchId> does not exist, checkpoint location: <checkpointLocation>.",
      "Please specify the batch ID which is available for querying - you can query the available batch IDs via using state metadata data source."
    ],
    "sqlState" : "KD006"
  },
  "STDS_OFFSET_METADATA_LOG_UNAVAILABLE" : {
    "message" : [
      "Metadata is not available for offset log for <batchId>, checkpoint location: <checkpointLocation>.",
      "The checkpoint seems to be only run with older Spark version(s). Run the streaming query with the recent Spark version, so that Spark constructs the state metadata."
    ],
    "sqlState" : "KD006"
  },
  "STDS_REQUIRED_OPTION_UNSPECIFIED" : {
    "message" : [
      "'<optionName>' must be specified."
    ],
    "sqlState" : "42601"
  },
  "STREAMING_STATEFUL_OPERATOR_NOT_MATCH_IN_STATE_METADATA" : {
    "message" : [
      "Streaming stateful operator name does not match with the operator in state metadata. This likely to happen when user adds/removes/changes stateful operator of existing streaming query.",
      "Stateful operators in the metadata: [<OpsInMetadataSeq>]; Stateful operators in current batch: [<OpsInCurBatchSeq>]."
    ],
    "sqlState" : "42K03"
  },
  "STREAM_FAILED" : {
    "message" : [
      "Query [id = <id>, runId = <runId>] terminated with exception: <message>"
    ],
    "sqlState" : "XXKST"
  },
  "SUM_OF_LIMIT_AND_OFFSET_EXCEEDS_MAX_INT" : {
    "message" : [
      "The sum of the LIMIT clause and the OFFSET clause must not be greater than the maximum 32-bit integer value (2,147,483,647) but found limit = <limit>, offset = <offset>."
    ],
    "sqlState" : "22003"
  },
  "TABLE_OR_VIEW_ALREADY_EXISTS" : {
    "message" : [
      "Cannot create table or view <relationName> because it already exists.",
      "Choose a different name, drop or replace the existing object, or add the IF NOT EXISTS clause to tolerate pre-existing objects."
    ],
    "sqlState" : "42P07"
  },
  "TABLE_OR_VIEW_NOT_FOUND" : {
    "message" : [
      "The table or view <relationName> cannot be found. Verify the spelling and correctness of the schema and catalog.",
      "If you did not qualify the name with a schema, verify the current_schema() output, or qualify the name with the correct schema and catalog.",
      "To tolerate the error on drop use DROP VIEW IF EXISTS or DROP TABLE IF EXISTS."
    ],
    "sqlState" : "42P01"
  },
  "TABLE_VALUED_FUNCTION_FAILED_TO_ANALYZE_IN_PYTHON" : {
    "message" : [
      "Failed to analyze the Python user defined table function: <msg>"
    ],
    "sqlState" : "38000"
  },
  "TABLE_VALUED_FUNCTION_REQUIRED_METADATA_INCOMPATIBLE_WITH_CALL" : {
    "message" : [
      "Failed to evaluate the table function <functionName> because its table metadata <requestedMetadata>, but the function call <invalidFunctionCallProperty>."
    ],
    "sqlState" : "22023"
  },
  "TABLE_VALUED_FUNCTION_REQUIRED_METADATA_INVALID" : {
    "message" : [
      "Failed to evaluate the table function <functionName> because its table metadata was invalid; <reason>."
    ],
    "sqlState" : "22023"
  },
  "TABLE_VALUED_FUNCTION_TOO_MANY_TABLE_ARGUMENTS" : {
    "message" : [
      "There are too many table arguments for table-valued function.",
      "It allows one table argument, but got: <num>.",
      "If you want to allow it, please set \"spark.sql.allowMultipleTableArguments.enabled\" to \"true\""
    ],
    "sqlState" : "54023"
  },
  "TASK_WRITE_FAILED" : {
    "message" : [
      "Task failed while writing rows to <path>."
    ],
    "sqlState" : "58030"
  },
  "TEMP_TABLE_OR_VIEW_ALREADY_EXISTS" : {
    "message" : [
      "Cannot create the temporary view <relationName> because it already exists.",
      "Choose a different name, drop or replace the existing view,  or add the IF NOT EXISTS clause to tolerate pre-existing views."
    ],
    "sqlState" : "42P07"
  },
  "TEMP_VIEW_NAME_TOO_MANY_NAME_PARTS" : {
    "message" : [
      "CREATE TEMPORARY VIEW or the corresponding Dataset APIs only accept single-part view names, but got: <actualName>."
    ],
    "sqlState" : "428EK"
  },
  "UDTF_ALIAS_NUMBER_MISMATCH" : {
    "message" : [
      "The number of aliases supplied in the AS clause does not match the number of columns output by the UDTF.",
      "Expected <aliasesSize> aliases, but got <aliasesNames>.",
      "Please ensure that the number of aliases provided matches the number of columns output by the UDTF."
    ],
    "sqlState" : "42802"
  },
  "UDTF_INVALID_ALIAS_IN_REQUESTED_ORDERING_STRING_FROM_ANALYZE_METHOD" : {
    "message" : [
      "Failed to evaluate the user-defined table function because its 'analyze' method returned a requested OrderingColumn whose column name expression included an unnecessary alias <aliasName>; please remove this alias and then try the query again."
    ],
    "sqlState" : "42802"
  },
  "UDTF_INVALID_REQUESTED_SELECTED_EXPRESSION_FROM_ANALYZE_METHOD_REQUIRES_ALIAS" : {
    "message" : [
      "Failed to evaluate the user-defined table function because its 'analyze' method returned a requested 'select' expression (<expression>) that does not include a corresponding alias; please update the UDTF to specify an alias there and then try the query again."
    ],
    "sqlState" : "42802"
  },
  "UNABLE_TO_ACQUIRE_MEMORY" : {
    "message" : [
      "Unable to acquire <requestedBytes> bytes of memory, got <receivedBytes>."
    ],
    "sqlState" : "53200"
  },
  "UNABLE_TO_CONVERT_TO_PROTOBUF_MESSAGE_TYPE" : {
    "message" : [
      "Unable to convert SQL type <toType> to Protobuf type <protobufType>."
    ],
    "sqlState" : "42K0G"
  },
  "UNABLE_TO_FETCH_HIVE_TABLES" : {
    "message" : [
      "Unable to fetch tables of Hive database: <dbName>."
    ],
    "sqlState" : "58030"
  },
  "UNABLE_TO_INFER_SCHEMA" : {
    "message" : [
      "Unable to infer schema for <format>. It must be specified manually."
    ],
    "sqlState" : "42KD9"
  },
  "UNBOUND_SQL_PARAMETER" : {
    "message" : [
      "Found the unbound parameter: <name>. Please, fix `args` and provide a mapping of the parameter to either a SQL literal or collection constructor functions such as `map()`, `array()`, `struct()`."
    ],
    "sqlState" : "42P02"
  },
  "UNCLOSED_BRACKETED_COMMENT" : {
    "message" : [
      "Found an unclosed bracketed comment. Please, append */ at the end of the comment."
    ],
    "sqlState" : "42601"
  },
  "UNEXPECTED_INPUT_TYPE" : {
    "message" : [
      "Parameter <paramIndex> of function <functionName> requires the <requiredType> type, however <inputSql> has the type <inputType>."
    ],
    "sqlState" : "42K09"
  },
  "UNEXPECTED_POSITIONAL_ARGUMENT" : {
    "message" : [
      "Cannot invoke function <functionName> because it contains positional argument(s) following the named argument assigned to <parameterName>; please rearrange them so the positional arguments come first and then retry the query again."
    ],
    "sqlState" : "4274K"
  },
  "UNEXPECTED_SERIALIZER_FOR_CLASS" : {
    "message" : [
      "The class <className> has an unexpected expression serializer. Expects \"STRUCT\" or \"IF\" which returns \"STRUCT\" but found <expr>."
    ],
    "sqlState" : "42846"
  },
  "UNKNOWN_PROTOBUF_MESSAGE_TYPE" : {
    "message" : [
      "Attempting to treat <descriptorName> as a Message, but it was <containingType>."
    ],
    "sqlState" : "42K0G"
  },
  "UNPIVOT_REQUIRES_ATTRIBUTES" : {
    "message" : [
      "UNPIVOT requires all given <given> expressions to be columns when no <empty> expressions are given. These are not columns: [<expressions>]."
    ],
    "sqlState" : "42K0A"
  },
  "UNPIVOT_REQUIRES_VALUE_COLUMNS" : {
    "message" : [
      "At least one value column needs to be specified for UNPIVOT, all columns specified as ids."
    ],
    "sqlState" : "42K0A"
  },
  "UNPIVOT_VALUE_DATA_TYPE_MISMATCH" : {
    "message" : [
      "Unpivot value columns must share a least common type, some types do not: [<types>]."
    ],
    "sqlState" : "42K09"
  },
  "UNPIVOT_VALUE_SIZE_MISMATCH" : {
    "message" : [
      "All unpivot value columns must have the same size as there are value column names (<names>)."
    ],
    "sqlState" : "428C4"
  },
  "UNRECOGNIZED_PARAMETER_NAME" : {
    "message" : [
      "Cannot invoke function <functionName> because the function call included a named argument reference for the argument named <argumentName>, but this function does not include any signature containing an argument with this name. Did you mean one of the following? [<proposal>]."
    ],
    "sqlState" : "4274K"
  },
  "UNRECOGNIZED_SQL_TYPE" : {
    "message" : [
      "Unrecognized SQL type - name: <typeName>, id: <jdbcType>."
    ],
    "sqlState" : "42704"
  },
  "UNRESOLVABLE_TABLE_VALUED_FUNCTION" : {
    "message" : [
      "Could not resolve <name> to a table-valued function.",
      "Please make sure that <name> is defined as a table-valued function and that all required parameters are provided correctly.",
      "If <name> is not defined, please create the table-valued function before using it.",
      "For more information about defining table-valued functions, please refer to the Apache Spark documentation."
    ],
    "sqlState" : "42883"
  },
  "UNRESOLVED_ALL_IN_GROUP_BY" : {
    "message" : [
      "Cannot infer grouping columns for GROUP BY ALL based on the select clause. Please explicitly specify the grouping columns."
    ],
    "sqlState" : "42803"
  },
  "UNRESOLVED_COLUMN" : {
    "message" : [
      "A column, variable, or function parameter with name <objectName> cannot be resolved."
    ],
    "subClass" : {
      "WITHOUT_SUGGESTION" : {
        "message" : [
          ""
        ]
      },
      "WITH_SUGGESTION" : {
        "message" : [
          "Did you mean one of the following? [<proposal>]."
        ]
      }
    },
    "sqlState" : "42703"
  },
  "UNRESOLVED_FIELD" : {
    "message" : [
      "A field with name <fieldName> cannot be resolved with the struct-type column <columnPath>."
    ],
    "subClass" : {
      "WITHOUT_SUGGESTION" : {
        "message" : [
          ""
        ]
      },
      "WITH_SUGGESTION" : {
        "message" : [
          "Did you mean one of the following? [<proposal>]."
        ]
      }
    },
    "sqlState" : "42703"
  },
  "UNRESOLVED_MAP_KEY" : {
    "message" : [
      "Cannot resolve column <objectName> as a map key. If the key is a string literal, add the single quotes '' around it."
    ],
    "subClass" : {
      "WITHOUT_SUGGESTION" : {
        "message" : [
          ""
        ]
      },
      "WITH_SUGGESTION" : {
        "message" : [
          "Otherwise did you mean one of the following column(s)? [<proposal>]."
        ]
      }
    },
    "sqlState" : "42703"
  },
  "UNRESOLVED_ROUTINE" : {
    "message" : [
      "Cannot resolve function <routineName> on search path <searchPath>."
    ],
    "sqlState" : "42883"
  },
  "UNRESOLVED_USING_COLUMN_FOR_JOIN" : {
    "message" : [
      "USING column <colName> cannot be resolved on the <side> side of the join. The <side>-side columns: [<suggestion>]."
    ],
    "sqlState" : "42703"
  },
  "UNRESOLVED_VARIABLE" : {
    "message" : [
      "Cannot resolve variable <variableName> on search path <searchPath>."
    ],
    "sqlState" : "42883"
  },
  "UNSET_NONEXISTENT_PROPERTIES" : {
    "message" : [
      "Attempted to unset non-existent properties [<properties>] in table <table>."
    ],
    "sqlState" : "42K0J"
  },
  "UNSUPPORTED_ADD_FILE" : {
    "message" : [
      "Don't support add file."
    ],
    "subClass" : {
      "DIRECTORY" : {
        "message" : [
          "The file <path> is a directory, consider to set \"spark.sql.legacy.addSingleFileInAddFile\" to \"false\"."
        ]
      },
      "LOCAL_DIRECTORY" : {
        "message" : [
          "The local directory <path> is not supported in a non-local master mode."
        ]
      }
    },
    "sqlState" : "0A000"
  },
  "UNSUPPORTED_ARROWTYPE" : {
    "message" : [
      "Unsupported arrow type <typeName>."
    ],
    "sqlState" : "0A000"
  },
  "UNSUPPORTED_CALL" : {
    "message" : [
      "Cannot call the method \"<methodName>\" of the class \"<className>\"."
    ],
    "subClass" : {
      "FIELD_INDEX" : {
        "message" : [
          "The row shall have a schema to get an index of the field <fieldName>."
        ]
      },
      "WITHOUT_SUGGESTION" : {
        "message" : [
          ""
        ]
      }
    },
    "sqlState" : "0A000"
  },
  "UNSUPPORTED_CHAR_OR_VARCHAR_AS_STRING" : {
    "message" : [
      "The char/varchar type can't be used in the table schema.",
      "If you want Spark treat them as string type as same as Spark 3.0 and earlier, please set \"spark.sql.legacy.charVarcharAsString\" to \"true\"."
    ],
    "sqlState" : "0A000"
  },
  "UNSUPPORTED_COLLATION" : {
    "message" : [
      "Collation <collationName> is not supported for:"
    ],
    "subClass" : {
      "FOR_FUNCTION" : {
        "message" : [
          "function <functionName>. Please try to use a different collation."
        ]
      }
    },
    "sqlState" : "0A000"
  },
  "UNSUPPORTED_DATASOURCE_FOR_DIRECT_QUERY" : {
    "message" : [
      "Unsupported data source type for direct query on files: <dataSourceType>"
    ],
    "sqlState" : "0A000"
  },
  "UNSUPPORTED_DATATYPE" : {
    "message" : [
      "Unsupported data type <typeName>."
    ],
    "sqlState" : "0A000"
  },
  "UNSUPPORTED_DATA_SOURCE_SAVE_MODE" : {
    "message" : [
      "The data source \"<source>\" cannot be written in the <createMode> mode. Please use either the \"Append\" or \"Overwrite\" mode instead."
    ],
    "sqlState" : "0A000"
  },
  "UNSUPPORTED_DATA_TYPE_FOR_DATASOURCE" : {
    "message" : [
      "The <format> datasource doesn't support the column <columnName> of the type <columnType>."
    ],
    "sqlState" : "0A000"
  },
  "UNSUPPORTED_DEFAULT_VALUE" : {
    "message" : [
      "DEFAULT column values is not supported."
    ],
    "subClass" : {
      "WITHOUT_SUGGESTION" : {
        "message" : [
          ""
        ]
      },
      "WITH_SUGGESTION" : {
        "message" : [
          "Enable it by setting \"spark.sql.defaultColumn.enabled\" to \"true\"."
        ]
      }
    },
    "sqlState" : "0A000"
  },
  "UNSUPPORTED_DESERIALIZER" : {
    "message" : [
      "The deserializer is not supported:"
    ],
    "subClass" : {
      "DATA_TYPE_MISMATCH" : {
        "message" : [
          "need a(n) <desiredType> field but got <dataType>."
        ]
      },
      "FIELD_NUMBER_MISMATCH" : {
        "message" : [
          "try to map <schema> to Tuple<ordinal>, but failed as the number of fields does not line up."
        ]
      }
    },
    "sqlState" : "0A000"
  },
  "UNSUPPORTED_EXPRESSION_GENERATED_COLUMN" : {
    "message" : [
      "Cannot create generated column <fieldName> with generation expression <expressionStr> because <reason>."
    ],
    "sqlState" : "42621"
  },
  "UNSUPPORTED_EXPR_FOR_OPERATOR" : {
    "message" : [
      "A query operator contains one or more unsupported expressions.",
      "Consider to rewrite it to avoid window functions, aggregate functions, and generator functions in the WHERE clause.",
      "Invalid expressions: [<invalidExprSqls>]"
    ],
    "sqlState" : "42K0E"
  },
  "UNSUPPORTED_EXPR_FOR_PARAMETER" : {
    "message" : [
      "A query parameter contains unsupported expression.",
      "Parameters can either be variables or literals.",
      "Invalid expression: [<invalidExprSql>]"
    ],
    "sqlState" : "42K0E"
  },
  "UNSUPPORTED_EXPR_FOR_WINDOW" : {
    "message" : [
      "Expression <sqlExpr> not supported within a window function."
    ],
    "sqlState" : "42P20"
  },
  "UNSUPPORTED_FEATURE" : {
    "message" : [
      "The feature is not supported:"
    ],
    "subClass" : {
      "AES_MODE" : {
        "message" : [
          "AES-<mode> with the padding <padding> by the <functionName> function."
        ]
      },
      "AES_MODE_AAD" : {
        "message" : [
          "<functionName> with AES-<mode> does not support additional authenticate data (AAD)."
        ]
      },
      "AES_MODE_IV" : {
        "message" : [
          "<functionName> with AES-<mode> does not support initialization vectors (IVs)."
        ]
      },
      "ANALYZE_UNCACHED_TEMP_VIEW" : {
        "message" : [
          "The ANALYZE TABLE FOR COLUMNS command can operate on temporary views that have been cached already. Consider to cache the view <viewName>."
        ]
      },
      "ANALYZE_UNSUPPORTED_COLUMN_TYPE" : {
        "message" : [
          "The ANALYZE TABLE FOR COLUMNS command does not support the type <columnType> of the column <columnName> in the table <tableName>."
        ]
      },
      "ANALYZE_VIEW" : {
        "message" : [
          "The ANALYZE TABLE command does not support views."
        ]
      },
      "CATALOG_OPERATION" : {
        "message" : [
          "Catalog <catalogName> does not support <operation>."
        ]
      },
      "COLLATION" : {
        "message" : [
          "Collation is not yet supported."
        ]
      },
      "COMBINATION_QUERY_RESULT_CLAUSES" : {
        "message" : [
          "Combination of ORDER BY/SORT BY/DISTRIBUTE BY/CLUSTER BY."
        ]
      },
      "COMMENT_NAMESPACE" : {
        "message" : [
          "Attach a comment to the namespace <namespace>."
        ]
      },
      "DESC_TABLE_COLUMN_PARTITION" : {
        "message" : [
          "DESC TABLE COLUMN for a specific partition."
        ]
      },
      "DROP_DATABASE" : {
        "message" : [
          "Drop the default database <database>."
        ]
      },
      "DROP_NAMESPACE" : {
        "message" : [
          "Drop the namespace <namespace>."
        ]
      },
      "HIVE_TABLE_TYPE" : {
        "message" : [
          "The <tableName> is hive <tableType>."
        ]
      },
      "HIVE_WITH_ANSI_INTERVALS" : {
        "message" : [
          "Hive table <tableName> with ANSI intervals."
        ]
      },
      "INSERT_PARTITION_SPEC_IF_NOT_EXISTS" : {
        "message" : [
          "INSERT INTO <tableName> with IF NOT EXISTS in the PARTITION spec."
        ]
      },
      "LATERAL_COLUMN_ALIAS_IN_AGGREGATE_FUNC" : {
        "message" : [
          "Referencing a lateral column alias <lca> in the aggregate function <aggFunc>."
        ]
      },
      "LATERAL_COLUMN_ALIAS_IN_AGGREGATE_WITH_WINDOW_AND_HAVING" : {
        "message" : [
          "Referencing lateral column alias <lca> in the aggregate query both with window expressions and with having clause. Please rewrite the aggregate query by removing the having clause or removing lateral alias reference in the SELECT list."
        ]
      },
      "LATERAL_COLUMN_ALIAS_IN_GROUP_BY" : {
        "message" : [
          "Referencing a lateral column alias via GROUP BY alias/ALL is not supported yet."
        ]
      },
      "LATERAL_COLUMN_ALIAS_IN_WINDOW" : {
        "message" : [
          "Referencing a lateral column alias <lca> in window expression <windowExpr>."
        ]
      },
      "LATERAL_JOIN_USING" : {
        "message" : [
          "JOIN USING with LATERAL correlation."
        ]
      },
      "LITERAL_TYPE" : {
        "message" : [
          "Literal for '<value>' of <type>."
        ]
      },
      "MULTIPLE_BUCKET_TRANSFORMS" : {
        "message" : [
          "Multiple bucket TRANSFORMs."
        ]
      },
      "MULTI_ACTION_ALTER" : {
        "message" : [
          "The target JDBC server hosting table <tableName> does not support ALTER TABLE with multiple actions. Split the ALTER TABLE up into individual actions to avoid this error."
        ]
      },
      "ORC_TYPE_CAST" : {
        "message" : [
          "Unable to convert <orcType> of Orc to data type <toType>."
        ]
      },
      "OVERWRITE_BY_SUBQUERY" : {
        "message" : [
          "INSERT OVERWRITE with a subquery condition."
        ]
      },
      "PANDAS_UDAF_IN_PIVOT" : {
        "message" : [
          "Pandas user defined aggregate function in the PIVOT clause."
        ]
      },
      "PARAMETER_MARKER_IN_UNEXPECTED_STATEMENT" : {
        "message" : [
          "Parameter markers are not allowed in <statement>."
        ]
      },
      "PARTITION_WITH_NESTED_COLUMN_IS_UNSUPPORTED" : {
        "message" : [
          "Invalid partitioning: <cols> is missing or is in a map or array."
        ]
      },
      "PIVOT_AFTER_GROUP_BY" : {
        "message" : [
          "PIVOT clause following a GROUP BY clause. Consider pushing the GROUP BY into a subquery."
        ]
      },
      "PIVOT_TYPE" : {
        "message" : [
          "Pivoting by the value '<value>' of the column data type <type>."
        ]
      },
      "PURGE_PARTITION" : {
        "message" : [
          "Partition purge."
        ]
      },
      "PURGE_TABLE" : {
        "message" : [
          "Purge table."
        ]
      },
      "PYTHON_UDF_IN_ON_CLAUSE" : {
        "message" : [
          "Python UDF in the ON clause of a <joinType> JOIN. In case of an INNER JOIN consider rewriting to a CROSS JOIN with a WHERE clause."
        ]
      },
      "REMOVE_NAMESPACE_COMMENT" : {
        "message" : [
          "Remove a comment from the namespace <namespace>."
        ]
      },
      "REPLACE_NESTED_COLUMN" : {
        "message" : [
          "The replace function does not support nested column <colName>."
        ]
      },
      "SET_NAMESPACE_PROPERTY" : {
        "message" : [
          "<property> is a reserved namespace property, <msg>."
        ]
      },
      "SET_OPERATION_ON_MAP_TYPE" : {
        "message" : [
          "Cannot have MAP type columns in DataFrame which calls set operations (INTERSECT, EXCEPT, etc.), but the type of column <colName> is <dataType>."
        ]
      },
      "SET_PROPERTIES_AND_DBPROPERTIES" : {
        "message" : [
          "set PROPERTIES and DBPROPERTIES at the same time."
        ]
      },
      "SET_TABLE_PROPERTY" : {
        "message" : [
          "<property> is a reserved table property, <msg>."
        ]
      },
      "SET_VARIABLE_USING_SET" : {
        "message" : [
          "<variableName> is a VARIABLE and cannot be updated using the SET statement. Use SET VARIABLE <variableName> = ... instead."
        ]
      },
      "STATE_STORE_MULTIPLE_COLUMN_FAMILIES" : {
        "message" : [
          "Creating multiple column families with <stateStoreProvider> is not supported."
        ]
      },
      "STATE_STORE_REMOVING_COLUMN_FAMILIES" : {
        "message" : [
          "Removing column families with <stateStoreProvider> is not supported."
        ]
      },
      "TABLE_OPERATION" : {
        "message" : [
          "Table <tableName> does not support <operation>. Please check the current catalog and namespace to make sure the qualified table name is expected, and also check the catalog implementation which is configured by \"spark.sql.catalog\"."
        ]
      },
      "TIME_TRAVEL" : {
        "message" : [
          "Time travel on the relation: <relationId>."
        ]
      },
      "TOO_MANY_TYPE_ARGUMENTS_FOR_UDF_CLASS" : {
        "message" : [
          "UDF class with <num> type arguments."
        ]
      },
      "TRANSFORM_DISTINCT_ALL" : {
        "message" : [
          "TRANSFORM with the DISTINCT/ALL clause."
        ]
      },
      "TRANSFORM_NON_HIVE" : {
        "message" : [
          "TRANSFORM with SERDE is only supported in hive mode."
        ]
      }
    },
    "sqlState" : "0A000"
  },
  "UNSUPPORTED_GENERATOR" : {
    "message" : [
      "The generator is not supported:"
    ],
    "subClass" : {
      "MULTI_GENERATOR" : {
        "message" : [
          "only one generator allowed per SELECT clause but found <num>: <generators>."
        ]
      },
      "NESTED_IN_EXPRESSIONS" : {
        "message" : [
          "nested in expressions <expression>."
        ]
      },
      "NOT_GENERATOR" : {
        "message" : [
          "<functionName> is expected to be a generator. However, its class is <classCanonicalName>, which is not a generator."
        ]
      },
      "OUTSIDE_SELECT" : {
        "message" : [
          "outside the SELECT clause, found: <plan>."
        ]
      }
    },
    "sqlState" : "42K0E"
  },
  "UNSUPPORTED_GROUPING_EXPRESSION" : {
    "message" : [
      "grouping()/grouping_id() can only be used with GroupingSets/Cube/Rollup."
    ],
    "sqlState" : "42K0E"
  },
  "UNSUPPORTED_INSERT" : {
    "message" : [
      "Can't insert into the target."
    ],
    "subClass" : {
      "NOT_ALLOWED" : {
        "message" : [
          "The target relation <relationId> does not allow insertion."
        ]
      },
      "NOT_PARTITIONED" : {
        "message" : [
          "The target relation <relationId> is not partitioned."
        ]
      },
      "RDD_BASED" : {
        "message" : [
          "An RDD-based table is not allowed."
        ]
      },
      "READ_FROM" : {
        "message" : [
          "The target relation <relationId> is also being read from."
        ]
      }
    },
    "sqlState" : "42809"
  },
  "UNSUPPORTED_MERGE_CONDITION" : {
    "message" : [
      "MERGE operation contains unsupported <condName> condition."
    ],
    "subClass" : {
      "AGGREGATE" : {
        "message" : [
          "Aggregates are not allowed: <cond>."
        ]
      },
      "NON_DETERMINISTIC" : {
        "message" : [
          "Non-deterministic expressions are not allowed: <cond>."
        ]
      },
      "SUBQUERY" : {
        "message" : [
          "Subqueries are not allowed: <cond>."
        ]
      }
    },
    "sqlState" : "42K0E"
  },
  "UNSUPPORTED_OVERWRITE" : {
    "message" : [
      "Can't overwrite the target that is also being read from."
    ],
    "subClass" : {
      "PATH" : {
        "message" : [
          "The target path is <path>."
        ]
      },
      "TABLE" : {
        "message" : [
          "The target table is <table>."
        ]
      }
    },
    "sqlState" : "42902"
  },
  "UNSUPPORTED_SAVE_MODE" : {
    "message" : [
      "The save mode <saveMode> is not supported for:"
    ],
    "subClass" : {
      "EXISTENT_PATH" : {
        "message" : [
          "an existent path."
        ]
      },
      "NON_EXISTENT_PATH" : {
        "message" : [
          "a non-existent path."
        ]
      }
    },
    "sqlState" : "0A000"
  },
  "UNSUPPORTED_SUBQUERY_EXPRESSION_CATEGORY" : {
    "message" : [
      "Unsupported subquery expression:"
    ],
    "subClass" : {
      "ACCESSING_OUTER_QUERY_COLUMN_IS_NOT_ALLOWED" : {
        "message" : [
          "Accessing outer query column is not allowed in this location<treeNode>."
        ]
      },
      "AGGREGATE_FUNCTION_MIXED_OUTER_LOCAL_REFERENCES" : {
        "message" : [
          "Found an aggregate function in a correlated predicate that has both outer and local references, which is not supported: <function>."
        ]
      },
      "CORRELATED_COLUMN_IS_NOT_ALLOWED_IN_PREDICATE" : {
        "message" : [
          "Correlated column is not allowed in predicate: <treeNode>."
        ]
      },
      "CORRELATED_COLUMN_NOT_FOUND" : {
        "message" : [
          "A correlated outer name reference within a subquery expression body was not found in the enclosing query: <value>."
        ]
      },
      "CORRELATED_REFERENCE" : {
        "message" : [
          "Expressions referencing the outer query are not supported outside of WHERE/HAVING clauses: <sqlExprs>."
        ]
      },
      "LATERAL_JOIN_CONDITION_NON_DETERMINISTIC" : {
        "message" : [
          "Lateral join condition cannot be non-deterministic: <condition>."
        ]
      },
      "MUST_AGGREGATE_CORRELATED_SCALAR_SUBQUERY" : {
        "message" : [
          "Correlated scalar subqueries must be aggregated to return at most one row."
        ]
      },
      "NON_CORRELATED_COLUMNS_IN_GROUP_BY" : {
        "message" : [
          "A GROUP BY clause in a scalar correlated subquery cannot contain non-correlated columns: <value>."
        ]
      },
      "NON_DETERMINISTIC_LATERAL_SUBQUERIES" : {
        "message" : [
          "Non-deterministic lateral subqueries are not supported when joining with outer relations that produce more than one row<treeNode>."
        ]
      },
      "UNSUPPORTED_CORRELATED_REFERENCE_DATA_TYPE" : {
        "message" : [
          "Correlated column reference '<expr>' cannot be <dataType> type."
        ]
      },
      "UNSUPPORTED_CORRELATED_SCALAR_SUBQUERY" : {
        "message" : [
          "Correlated scalar subqueries can only be used in filters, aggregations, projections, and UPDATE/MERGE/DELETE commands<treeNode>."
        ]
      },
      "UNSUPPORTED_IN_EXISTS_SUBQUERY" : {
        "message" : [
          "IN/EXISTS predicate subqueries can only be used in filters, joins, aggregations, window functions, projections, and UPDATE/MERGE/DELETE commands<treeNode>."
        ]
      },
      "UNSUPPORTED_TABLE_ARGUMENT" : {
        "message" : [
          "Table arguments are used in a function where they are not supported<treeNode>."
        ]
      }
    },
    "sqlState" : "0A000"
  },
  "UNSUPPORTED_TYPED_LITERAL" : {
    "message" : [
      "Literals of the type <unsupportedType> are not supported. Supported types are <supportedTypes>."
    ],
    "sqlState" : "0A000"
  },
  "UNTYPED_SCALA_UDF" : {
    "message" : [
      "You're using untyped Scala UDF, which does not have the input type information. Spark may blindly pass null to the Scala closure with primitive-type argument, and the closure will see the default value of the Java type for the null argument, e.g. `udf((x: Int) => x, IntegerType)`, the result is 0 for null input. To get rid of this error, you could:",
      "1. use typed Scala UDF APIs(without return type parameter), e.g. `udf((x: Int) => x)`.",
      "2. use Java UDF APIs, e.g. `udf(new UDF1[String, Integer] { override def call(s: String): Integer = s.length() }, IntegerType)`, if input types are all non primitive.",
      "3. set \"spark.sql.legacy.allowUntypedScalaUDF\" to \"true\" and use this API with caution."
    ],
    "sqlState" : "42K0E"
  },
  "USER_RAISED_EXCEPTION" : {
    "message" : [
      "<errorMessage>"
    ],
    "sqlState" : "P0001"
  },
  "USER_RAISED_EXCEPTION_PARAMETER_MISMATCH" : {
    "message" : [
      "The `raise_error()` function was used to raise error class: <errorClass> which expects parameters: <expectedParms>.",
      "The provided parameters <providedParms> do not match the expected parameters.",
      "Please make sure to provide all expected parameters."
    ],
    "sqlState" : "P0001"
  },
  "USER_RAISED_EXCEPTION_UNKNOWN_ERROR_CLASS" : {
    "message" : [
      "The `raise_error()` function was used to raise an unknown error class: <errorClass>"
    ],
    "sqlState" : "P0001"
  },
  "VARIABLE_ALREADY_EXISTS" : {
    "message" : [
      "Cannot create the variable <variableName> because it already exists.",
      "Choose a different name, or drop or replace the existing variable."
    ],
    "sqlState" : "42723"
  },
  "VARIABLE_NOT_FOUND" : {
    "message" : [
      "The variable <variableName> cannot be found. Verify the spelling and correctness of the schema and catalog.",
      "If you did not qualify the name with a schema and catalog, verify the current_schema() output, or qualify the name with the correct schema and catalog.",
      "To tolerate the error on drop use DROP VARIABLE IF EXISTS."
    ],
    "sqlState" : "42883"
  },
  "VARIANT_SIZE_LIMIT" : {
    "message" : [
      "Cannot build variant bigger than <sizeLimit> in <functionName>.",
      "Please avoid large input strings to this expression (for example, add function calls(s) to check the expression size and convert it to NULL first if it is too big)."
    ],
    "sqlState" : "22023"
  },
  "VIEW_ALREADY_EXISTS" : {
    "message" : [
      "Cannot create view <relationName> because it already exists.",
      "Choose a different name, drop or replace the existing object, or add the IF NOT EXISTS clause to tolerate pre-existing objects."
    ],
    "sqlState" : "42P07"
  },
  "VIEW_EXCEED_MAX_NESTED_DEPTH" : {
    "message" : [
      "The depth of view <viewName> exceeds the maximum view resolution depth (<maxNestedDepth>).",
      "Analysis is aborted to avoid errors. If you want to work around this, please try to increase the value of \"spark.sql.view.maxNestedViewDepth\"."
    ],
    "sqlState" : "54K00"
  },
  "VIEW_NOT_FOUND" : {
    "message" : [
      "The view <relationName> cannot be found. Verify the spelling and correctness of the schema and catalog.",
      "If you did not qualify the name with a schema, verify the current_schema() output, or qualify the name with the correct schema and catalog.",
      "To tolerate the error on drop use DROP VIEW IF EXISTS."
    ],
    "sqlState" : "42P01"
  },
  "WINDOW_FUNCTION_AND_FRAME_MISMATCH" : {
    "message" : [
      "<funcName> function can only be evaluated in an ordered row-based window frame with a single offset: <windowExpr>."
    ],
    "sqlState" : "42K0E"
  },
  "WINDOW_FUNCTION_WITHOUT_OVER_CLAUSE" : {
    "message" : [
      "Window function <funcName> requires an OVER clause."
    ],
    "sqlState" : "42601"
  },
  "WRITE_STREAM_NOT_ALLOWED" : {
    "message" : [
      "`writeStream` can be called only on streaming Dataset/DataFrame."
    ],
    "sqlState" : "42601"
  },
  "WRONG_COMMAND_FOR_OBJECT_TYPE" : {
    "message" : [
      "The operation <operation> requires a <requiredType>. But <objectName> is a <foundType>. Use <alternative> instead."
    ],
    "sqlState" : "42809"
  },
  "WRONG_NUM_ARGS" : {
    "message" : [
      "The <functionName> requires <expectedNum> parameters but the actual number is <actualNum>."
    ],
    "subClass" : {
      "WITHOUT_SUGGESTION" : {
        "message" : [
          "Please, refer to '<docroot>/sql-ref-functions.html' for a fix."
        ]
      },
      "WITH_SUGGESTION" : {
        "message" : [
          "If you have to call this function with <legacyNum> parameters, set the legacy configuration <legacyConfKey> to <legacyConfValue>."
        ]
      }
    },
    "sqlState" : "42605"
  },
  "XML_ROW_TAG_MISSING" : {
    "message" : [
      "<rowTag> option is required for reading files in XML format."
    ],
    "sqlState" : "42KDF"
  },
  "_LEGACY_ERROR_TEMP_0001" : {
    "message" : [
      "Invalid InsertIntoContext."
    ]
  },
  "_LEGACY_ERROR_TEMP_0004" : {
    "message" : [
      "Empty source for merge: you should specify a source table/subquery in merge."
    ]
  },
  "_LEGACY_ERROR_TEMP_0006" : {
    "message" : [
      "The number of inserted values cannot match the fields."
    ]
  },
  "_LEGACY_ERROR_TEMP_0008" : {
    "message" : [
      "There must be at least one WHEN clause in a MERGE statement."
    ]
  },
  "_LEGACY_ERROR_TEMP_0012" : {
    "message" : [
      "DISTRIBUTE BY is not supported."
    ]
  },
  "_LEGACY_ERROR_TEMP_0014" : {
    "message" : [
      "TABLESAMPLE does not accept empty inputs."
    ]
  },
  "_LEGACY_ERROR_TEMP_0015" : {
    "message" : [
      "TABLESAMPLE(<msg>) is not supported."
    ]
  },
  "_LEGACY_ERROR_TEMP_0016" : {
    "message" : [
      "<bytesStr> is not a valid byte length literal, expected syntax: DIGIT+ ('B' | 'K' | 'M' | 'G')."
    ]
  },
  "_LEGACY_ERROR_TEMP_0018" : {
    "message" : [
      "Function trim doesn't support with type <trimOption>. Please use BOTH, LEADING or TRAILING as trim type."
    ]
  },
  "_LEGACY_ERROR_TEMP_0024" : {
    "message" : [
      "Can only have a single from-to unit in the interval literal syntax."
    ]
  },
  "_LEGACY_ERROR_TEMP_0026" : {
    "message" : [
      "Can only use numbers in the interval value part for multiple unit value pairs interval form, but got invalid value: <value>."
    ]
  },
  "_LEGACY_ERROR_TEMP_0027" : {
    "message" : [
      "The value of from-to unit must be a string."
    ]
  },
  "_LEGACY_ERROR_TEMP_0028" : {
    "message" : [
      "Intervals FROM <from> TO <to> are not supported."
    ]
  },
  "_LEGACY_ERROR_TEMP_0029" : {
    "message" : [
      "Cannot mix year-month and day-time fields: <literal>."
    ]
  },
  "_LEGACY_ERROR_TEMP_0031" : {
    "message" : [
      "Invalid number of buckets: <describe>."
    ]
  },
  "_LEGACY_ERROR_TEMP_0032" : {
    "message" : [
      "Duplicated table paths found: '<pathOne>' and '<pathTwo>'. LOCATION and the case insensitive key 'path' in OPTIONS are all used to indicate the custom table path, you can only specify one of them."
    ]
  },
  "_LEGACY_ERROR_TEMP_0033" : {
    "message" : [
      "Expected either STORED AS or STORED BY, not both."
    ]
  },
  "_LEGACY_ERROR_TEMP_0034" : {
    "message" : [
      "<operation> is not supported in Hive-style <command><msg>."
    ]
  },
  "_LEGACY_ERROR_TEMP_0035" : {
    "message" : [
      "Operation not allowed: <message>."
    ]
  },
  "_LEGACY_ERROR_TEMP_0037" : {
    "message" : [
      "It is not allowed to add catalog/namespace prefix <quoted> to the table name in CACHE TABLE AS SELECT."
    ]
  },
  "_LEGACY_ERROR_TEMP_0038" : {
    "message" : [
      "CTE definition can't have duplicate names: <duplicateNames>."
    ]
  },
  "_LEGACY_ERROR_TEMP_0039" : {
    "message" : [
      "Unsupported SQL statement."
    ]
  },
  "_LEGACY_ERROR_TEMP_0043" : {
    "message" : [
      "Expected format is 'RESET' or 'RESET key'. If you want to include special characters in key, please use quotes, e.g., RESET `key`."
    ]
  },
  "_LEGACY_ERROR_TEMP_0044" : {
    "message" : [
      "The interval value must be in the range of [-18, +18] hours with second precision."
    ]
  },
  "_LEGACY_ERROR_TEMP_0045" : {
    "message" : [
      "Invalid time zone displacement value."
    ]
  },
  "_LEGACY_ERROR_TEMP_0046" : {
    "message" : [
      "CREATE TEMPORARY TABLE without a provider is not allowed."
    ]
  },
  "_LEGACY_ERROR_TEMP_0047" : {
    "message" : [
      "'ROW FORMAT' must be used with 'STORED AS'."
    ]
  },
  "_LEGACY_ERROR_TEMP_0048" : {
    "message" : [
      "Unsupported operation: Used defined record reader/writer classes."
    ]
  },
  "_LEGACY_ERROR_TEMP_0049" : {
    "message" : [
      "Directory path and 'path' in OPTIONS should be specified one, but not both."
    ]
  },
  "_LEGACY_ERROR_TEMP_0051" : {
    "message" : [
      "Empty set in <element> grouping sets is not supported."
    ]
  },
  "_LEGACY_ERROR_TEMP_0052" : {
    "message" : [
      "CREATE VIEW with both IF NOT EXISTS and REPLACE is not allowed."
    ]
  },
  "_LEGACY_ERROR_TEMP_0053" : {
    "message" : [
      "It is not allowed to define a TEMPORARY view with IF NOT EXISTS."
    ]
  },
  "_LEGACY_ERROR_TEMP_0056" : {
    "message" : [
      "Invalid time travel spec: <reason>."
    ]
  },
  "_LEGACY_ERROR_TEMP_0060" : {
    "message" : [
      "<msg>."
    ]
  },
  "_LEGACY_ERROR_TEMP_0062" : {
    "message" : [
      "<msg>."
    ]
  },
  "_LEGACY_ERROR_TEMP_0063" : {
    "message" : [
      "<msg>."
    ]
  },
  "_LEGACY_ERROR_TEMP_0064" : {
    "message" : [
      "<msg>."
    ]
  },
  "_LEGACY_ERROR_TEMP_1000" : {
    "message" : [
      "LEGACY store assignment policy is disallowed in Spark data source V2. Please set the configuration <configKey> to other values."
    ]
  },
  "_LEGACY_ERROR_TEMP_1002" : {
    "message" : [
      "Unable to generate an encoder for inner class `<className>` without access to the scope that this class was defined in.",
      "Try moving this class out of its parent class."
    ]
  },
  "_LEGACY_ERROR_TEMP_1004" : {
    "message" : [
      "Window specification <windowName> is not defined in the WINDOW clause."
    ]
  },
  "_LEGACY_ERROR_TEMP_1005" : {
    "message" : [
      "<expr> doesn't show up in the GROUP BY list <groupByAliases>."
    ]
  },
  "_LEGACY_ERROR_TEMP_1006" : {
    "message" : [
      "Aggregate expression required for pivot, but '<sql>' did not appear in any aggregate function."
    ]
  },
  "_LEGACY_ERROR_TEMP_1007" : {
    "message" : [
      "Cannot write into temp view <quoted> as it's not a data source v2 relation."
    ]
  },
  "_LEGACY_ERROR_TEMP_1008" : {
    "message" : [
      "<quoted> is not a temp view of streaming logical plan, please use batch API such as `DataFrameReader.table` to read it."
    ]
  },
  "_LEGACY_ERROR_TEMP_1011" : {
    "message" : [
      "Writing into a view is not allowed. View: <identifier>."
    ]
  },
  "_LEGACY_ERROR_TEMP_1012" : {
    "message" : [
      "Cannot write into v1 table: <identifier>."
    ]
  },
  "_LEGACY_ERROR_TEMP_1017" : {
    "message" : [
      "<name> is a built-in/temporary function. '<cmd>' expects a persistent function.<hintStr>."
    ]
  },
  "_LEGACY_ERROR_TEMP_1018" : {
    "message" : [
      "<quoted> is a permanent view, which is not supported by streaming reading API such as `DataStreamReader.table` yet."
    ]
  },
  "_LEGACY_ERROR_TEMP_1021" : {
    "message" : [
      "count(<targetString>.*) is not allowed. Please use count(*) or expand the columns manually, e.g. count(col1, col2)."
    ]
  },
  "_LEGACY_ERROR_TEMP_1024" : {
    "message" : [
      "FILTER expression is non-deterministic, it cannot be used in aggregate functions."
    ]
  },
  "_LEGACY_ERROR_TEMP_1025" : {
    "message" : [
      "FILTER expression is not of type boolean. It cannot be used in an aggregate function."
    ]
  },
  "_LEGACY_ERROR_TEMP_1026" : {
    "message" : [
      "FILTER expression contains aggregate. It cannot be used in an aggregate function."
    ]
  },
  "_LEGACY_ERROR_TEMP_1027" : {
    "message" : [
      "FILTER expression contains window function. It cannot be used in an aggregate function."
    ]
  },
  "_LEGACY_ERROR_TEMP_1030" : {
    "message" : [
      "Window aggregate function with filter predicate is not supported yet."
    ]
  },
  "_LEGACY_ERROR_TEMP_1031" : {
    "message" : [
      "It is not allowed to use a window function inside an aggregate function. Please use the inner window function in a sub-query."
    ]
  },
  "_LEGACY_ERROR_TEMP_1032" : {
    "message" : [
      "<expr> does not have any WindowExpression."
    ]
  },
  "_LEGACY_ERROR_TEMP_1033" : {
    "message" : [
      "<expr> has multiple Window Specifications (<distinctWindowSpec>).",
      "Please file a bug report with this error message, stack trace, and the query."
    ]
  },
  "_LEGACY_ERROR_TEMP_1034" : {
    "message" : [
      "It is not allowed to use window functions inside <clauseName> clause."
    ]
  },
  "_LEGACY_ERROR_TEMP_1035" : {
    "message" : [
      "Cannot specify window frame for <prettyName> function."
    ]
  },
  "_LEGACY_ERROR_TEMP_1036" : {
    "message" : [
      "Window Frame <wf> must match the required frame <required>."
    ]
  },
  "_LEGACY_ERROR_TEMP_1037" : {
    "message" : [
      "Window function <wf> requires window to be ordered, please add ORDER BY clause. For example SELECT <wf>(value_expr) OVER (PARTITION BY window_partition ORDER BY window_ordering) from table."
    ]
  },
  "_LEGACY_ERROR_TEMP_1039" : {
    "message" : [
      "Multiple time/session window expressions would result in a cartesian product of rows, therefore they are currently not supported."
    ]
  },
  "_LEGACY_ERROR_TEMP_1040" : {
    "message" : [
      "Gap duration expression used in session window must be CalendarIntervalType, but got <dt>."
    ]
  },
  "_LEGACY_ERROR_TEMP_1045" : {
    "message" : [
      "ALTER TABLE SET LOCATION does not support partition for v2 tables."
    ]
  },
  "_LEGACY_ERROR_TEMP_1046" : {
    "message" : [
      "Join strategy hint parameter should be an identifier or string but was <unsupported> (<class>)."
    ]
  },
  "_LEGACY_ERROR_TEMP_1047" : {
    "message" : [
      "<hintName> Hint parameter should include columns, but <invalidParams> found."
    ]
  },
  "_LEGACY_ERROR_TEMP_1048" : {
    "message" : [
      "<hintName> Hint expects a partition number as a parameter."
    ]
  },
  "_LEGACY_ERROR_TEMP_1049" : {
    "message" : [
      "Syntax error in attribute name: <name>."
    ]
  },
  "_LEGACY_ERROR_TEMP_1050" : {
    "message" : [
      "Can only star expand struct data types. Attribute: `<attributes>`."
    ]
  },
  "_LEGACY_ERROR_TEMP_1052" : {
    "message" : [
      "ADD COLUMN with v1 tables cannot specify NOT NULL."
    ]
  },
  "_LEGACY_ERROR_TEMP_1053" : {
    "message" : [
      "ALTER COLUMN with v1 tables cannot specify NOT NULL."
    ]
  },
  "_LEGACY_ERROR_TEMP_1054" : {
    "message" : [
      "ALTER COLUMN cannot find column <colName> in v1 table. Available: <fieldNames>."
    ]
  },
  "_LEGACY_ERROR_TEMP_1057" : {
    "message" : [
      "SHOW COLUMNS with conflicting databases: '<dbA>' != '<dbB>'."
    ]
  },
  "_LEGACY_ERROR_TEMP_1058" : {
    "message" : [
      "Cannot create table with both USING <provider> and <serDeInfo>."
    ]
  },
  "_LEGACY_ERROR_TEMP_1059" : {
    "message" : [
      "STORED AS with file format '<serdeInfo>' is invalid."
    ]
  },
  "_LEGACY_ERROR_TEMP_1060" : {
    "message" : [
      "<command> does not support nested column: <column>."
    ]
  },
  "_LEGACY_ERROR_TEMP_1066" : {
    "message" : [
      "<database> is a system preserved database, you cannot create a database with this name."
    ]
  },
  "_LEGACY_ERROR_TEMP_1068" : {
    "message" : [
      "<database> is a system preserved database, you cannot use it as current database. To access global temporary views, you should use qualified name with the GLOBAL_TEMP_DATABASE, e.g. SELECT * FROM <database>.viewName."
    ]
  },
  "_LEGACY_ERROR_TEMP_1069" : {
    "message" : [
      "CREATE EXTERNAL TABLE must be accompanied by LOCATION."
    ]
  },
  "_LEGACY_ERROR_TEMP_1071" : {
    "message" : [
      "Some existing schema fields (<nonExistentColumnNames>) are not present in the new schema. We don't support dropping columns yet."
    ]
  },
  "_LEGACY_ERROR_TEMP_1072" : {
    "message" : [
      "Only the tables/views belong to the same database can be retrieved. Querying tables/views are <qualifiedTableNames>."
    ]
  },
  "_LEGACY_ERROR_TEMP_1073" : {
    "message" : [
      "RENAME TABLE source and destination databases do not match: '<db>' != '<newDb>'."
    ]
  },
  "_LEGACY_ERROR_TEMP_1074" : {
    "message" : [
      "RENAME TEMPORARY VIEW from '<oldName>' to '<newName>': cannot specify database name '<db>' in the destination table."
    ]
  },
  "_LEGACY_ERROR_TEMP_1076" : {
    "message" : [
      "Partition spec is invalid. <details>."
    ]
  },
  "_LEGACY_ERROR_TEMP_1079" : {
    "message" : [
      "Resource Type '<resourceType>' is not supported."
    ]
  },
  "_LEGACY_ERROR_TEMP_1080" : {
    "message" : [
      "Table <identifier> did not specify database."
    ]
  },
  "_LEGACY_ERROR_TEMP_1081" : {
    "message" : [
      "Table <identifier> did not specify locationUri."
    ]
  },
  "_LEGACY_ERROR_TEMP_1082" : {
    "message" : [
      "Partition [<specString>] did not specify locationUri."
    ]
  },
  "_LEGACY_ERROR_TEMP_1083" : {
    "message" : [
      "Number of buckets should be greater than 0 but less than or equal to bucketing.maxBuckets (`<bucketingMaxBuckets>`). Got `<numBuckets>`."
    ]
  },
  "_LEGACY_ERROR_TEMP_1089" : {
    "message" : [
      "Column statistics deserialization is not supported for column <name> of data type: <dataType>."
    ]
  },
  "_LEGACY_ERROR_TEMP_1090" : {
    "message" : [
      "Column statistics serialization is not supported for column <colName> of data type: <dataType>."
    ]
  },
  "_LEGACY_ERROR_TEMP_1097" : {
    "message" : [
      "The field for corrupt records must be string type and nullable."
    ]
  },
  "_LEGACY_ERROR_TEMP_1098" : {
    "message" : [
      "DataType '<x>' is not supported by <className>."
    ]
  },
  "_LEGACY_ERROR_TEMP_1099" : {
    "message" : [
      "<funcName>() doesn't support the <mode> mode. Acceptable modes are <permissiveMode> and <failFastMode>."
    ]
  },
  "_LEGACY_ERROR_TEMP_1103" : {
    "message" : [
      "Unsupported component type <clz> in arrays."
    ]
  },
  "_LEGACY_ERROR_TEMP_1104" : {
    "message" : [
      "The second argument should be a double literal."
    ]
  },
  "_LEGACY_ERROR_TEMP_1107" : {
    "message" : [
      "Table <table> declares <batchWrite> capability but <v2WriteClassName> is not an instance of <v1WriteClassName>."
    ]
  },
  "_LEGACY_ERROR_TEMP_1108" : {
    "message" : [
      "Delete by condition with subquery is not supported: <condition>."
    ]
  },
  "_LEGACY_ERROR_TEMP_1109" : {
    "message" : [
      "Exec update failed: cannot translate expression to source filter: <f>."
    ]
  },
  "_LEGACY_ERROR_TEMP_1110" : {
    "message" : [
      "Cannot delete from table <table> where <filters>."
    ]
  },
  "_LEGACY_ERROR_TEMP_1111" : {
    "message" : [
      "DESCRIBE does not support partition for v2 tables."
    ]
  },
  "_LEGACY_ERROR_TEMP_1114" : {
    "message" : [
      "The streaming sources in a query do not have a common supported execution mode.",
      "Sources support micro-batch: <microBatchSources>.",
      "Sources support continuous: <continuousSources>."
    ]
  },
  "_LEGACY_ERROR_TEMP_1120" : {
    "message" : [
      "Unsupported NamespaceChange <changes> in JDBC catalog."
    ]
  },
  "_LEGACY_ERROR_TEMP_1121" : {
    "message" : [
      "Table does not support <cmd>: <table>."
    ]
  },
  "_LEGACY_ERROR_TEMP_1122" : {
    "message" : [
      "Table <table> is not a row-level operation table."
    ]
  },
  "_LEGACY_ERROR_TEMP_1123" : {
    "message" : [
      "Cannot rename a table with ALTER VIEW. Please use ALTER TABLE instead."
    ]
  },
  "_LEGACY_ERROR_TEMP_1125" : {
    "message" : [
      "Database from v1 session catalog is not specified."
    ]
  },
  "_LEGACY_ERROR_TEMP_1126" : {
    "message" : [
      "Nested databases are not supported by v1 session catalog: <catalog>."
    ]
  },
  "_LEGACY_ERROR_TEMP_1127" : {
    "message" : [
      "Invalid partitionExprs specified: <sortOrders> For range partitioning use REPARTITION_BY_RANGE instead."
    ]
  },
  "_LEGACY_ERROR_TEMP_1128" : {
    "message" : [
      "Failed to resolve the schema for <format> for the partition column: <partitionColumn>. It must be specified manually."
    ]
  },
  "_LEGACY_ERROR_TEMP_1131" : {
    "message" : [
      "Data source <className> does not support <outputMode> output mode."
    ]
  },
  "_LEGACY_ERROR_TEMP_1132" : {
    "message" : [
      "A schema needs to be specified when using <className>."
    ]
  },
  "_LEGACY_ERROR_TEMP_1133" : {
    "message" : [
      "The user-specified schema doesn't match the actual schema:",
      "user-specified: <schema>, actual: <actualSchema>. If you're using",
      "DataFrameReader.schema API or creating a table, please do not specify the schema.",
      "Or if you're scanning an existed table, please drop it and re-create it."
    ]
  },
  "_LEGACY_ERROR_TEMP_1134" : {
    "message" : [
      "Unable to infer schema for <format> at <fileCatalog>. It must be specified manually."
    ]
  },
  "_LEGACY_ERROR_TEMP_1135" : {
    "message" : [
      "<className> is not a valid Spark SQL Data Source."
    ]
  },
  "_LEGACY_ERROR_TEMP_1136" : {
    "message" : [
      "Cannot save interval data type into external storage."
    ]
  },
  "_LEGACY_ERROR_TEMP_1137" : {
    "message" : [
      "Unable to resolve <name> given [<outputStr>]."
    ]
  },
  "_LEGACY_ERROR_TEMP_1138" : {
    "message" : [
      "Hive built-in ORC data source must be used with Hive support enabled. Please use the native ORC data source by setting 'spark.sql.orc.impl' to 'native'."
    ]
  },
  "_LEGACY_ERROR_TEMP_1139" : {
    "message" : [
      "Failed to find data source: <provider>. Avro is built-in but external data source module since Spark 2.4. Please deploy the application as per the deployment section of Apache Avro Data Source Guide."
    ]
  },
  "_LEGACY_ERROR_TEMP_1140" : {
    "message" : [
      "Failed to find data source: <provider>. Please deploy the application as per the deployment section of Structured Streaming + Kafka Integration Guide."
    ]
  },
  "_LEGACY_ERROR_TEMP_1141" : {
    "message" : [
      "Multiple sources found for <provider> (<sourceNames>), please specify the fully qualified class name."
    ]
  },
  "_LEGACY_ERROR_TEMP_1142" : {
    "message" : [
      "Datasource does not support writing empty or nested empty schemas. Please make sure the data schema has at least one or more column(s)."
    ]
  },
  "_LEGACY_ERROR_TEMP_1143" : {
    "message" : [
      "The data to be inserted needs to have the same number of columns as the target table: target table has <targetSize> column(s) but the inserted data has <actualSize> column(s), which contain <staticPartitionsSize> partition column(s) having assigned constant values."
    ]
  },
  "_LEGACY_ERROR_TEMP_1144" : {
    "message" : [
      "The data to be inserted needs to have the same number of partition columns as the target table: target table has <targetSize> partition column(s) but the inserted data has <providedPartitionsSize> partition columns specified."
    ]
  },
  "_LEGACY_ERROR_TEMP_1145" : {
    "message" : [
      "<partKey> is not a partition column. Partition columns are <partitionColumns>."
    ]
  },
  "_LEGACY_ERROR_TEMP_1146" : {
    "message" : [
      "Partition column <partColumn> have multiple values specified, <values>. Please only specify a single value."
    ]
  },
  "_LEGACY_ERROR_TEMP_1147" : {
    "message" : [
      "The ordering of partition columns is <partColumns>. All partition columns having constant values need to appear before other partition columns that do not have an assigned constant value."
    ]
  },
  "_LEGACY_ERROR_TEMP_1148" : {
    "message" : [
      "Can only write data to relations with a single path."
    ]
  },
  "_LEGACY_ERROR_TEMP_1149" : {
    "message" : [
      "Fail to rebuild expression: missing key <filter> in `translatedFilterToExpr`."
    ]
  },
  "_LEGACY_ERROR_TEMP_1151" : {
    "message" : [
      "Fail to resolve data source for the table <table> since the table serde property has the duplicated key <key> with extra options specified for this scan operation. To fix this, you can rollback to the legacy behavior of ignoring the extra options by setting the config <config> to `false`, or address the conflicts of the same config."
    ]
  },
  "_LEGACY_ERROR_TEMP_1155" : {
    "message" : [
      "Partition column `<col>` not found in schema <schemaCatalog>."
    ]
  },
  "_LEGACY_ERROR_TEMP_1156" : {
    "message" : [
      "Column <colName> not found in schema <tableSchema>."
    ]
  },
  "_LEGACY_ERROR_TEMP_1158" : {
    "message" : [
      "Saving data into a view is not allowed."
    ]
  },
  "_LEGACY_ERROR_TEMP_1159" : {
    "message" : [
      "The format of the existing table <tableName> is `<existingProvider>`. It doesn't match the specified format `<specifiedProvider>`."
    ]
  },
  "_LEGACY_ERROR_TEMP_1160" : {
    "message" : [
      "The location of the existing table <identifier> is `<existingTableLoc>`. It doesn't match the specified location `<tableDescLoc>`."
    ]
  },
  "_LEGACY_ERROR_TEMP_1161" : {
    "message" : [
      "The column number of the existing table <tableName> (<existingTableSchema>) doesn't match the data schema (<querySchema>)."
    ]
  },
  "_LEGACY_ERROR_TEMP_1162" : {
    "message" : [
      "Cannot resolve '<col>' given input columns: [<inputColumns>]."
    ]
  },
  "_LEGACY_ERROR_TEMP_1163" : {
    "message" : [
      "Specified partitioning does not match that of the existing table <tableName>.",
      "Specified partition columns: [<specifiedPartCols>].",
      "Existing partition columns: [<existingPartCols>]."
    ]
  },
  "_LEGACY_ERROR_TEMP_1164" : {
    "message" : [
      "Specified bucketing does not match that of the existing table <tableName>.",
      "Specified bucketing: <specifiedBucketString>.",
      "Existing bucketing: <existingBucketString>."
    ]
  },
  "_LEGACY_ERROR_TEMP_1165" : {
    "message" : [
      "It is not allowed to specify partitioning when the table schema is not defined."
    ]
  },
  "_LEGACY_ERROR_TEMP_1166" : {
    "message" : [
      "Bucketing column '<bucketCol>' should not be part of partition columns '<normalizedPartCols>'."
    ]
  },
  "_LEGACY_ERROR_TEMP_1167" : {
    "message" : [
      "Bucket sorting column '<sortCol>' should not be part of partition columns '<normalizedPartCols>'."
    ]
  },
  "_LEGACY_ERROR_TEMP_1169" : {
    "message" : [
      "Requested partitioning does not match the table <tableName>:",
      "Requested partitions: <normalizedPartSpec>.",
      "Table partitions: <partColNames>."
    ]
  },
  "_LEGACY_ERROR_TEMP_1171" : {
    "message" : [
      "createTableColumnTypes option column <col> not found in schema <schema>."
    ]
  },
  "_LEGACY_ERROR_TEMP_1172" : {
    "message" : [
      "Parquet type not yet supported: <parquetType>."
    ]
  },
  "_LEGACY_ERROR_TEMP_1173" : {
    "message" : [
      "Illegal Parquet type: <parquetType>."
    ]
  },
  "_LEGACY_ERROR_TEMP_1174" : {
    "message" : [
      "Unrecognized Parquet type: <field>."
    ]
  },
  "_LEGACY_ERROR_TEMP_1181" : {
    "message" : [
      "Stream-stream join without equality predicate is not supported."
    ]
  },
  "_LEGACY_ERROR_TEMP_1182" : {
    "message" : [
      "Column <ambiguousAttrs> are ambiguous. It's probably because you joined several Datasets together, and some of these Datasets are the same. This column points to one of the Datasets but Spark is unable to figure out which one. Please alias the Datasets with different names via `Dataset.as` before joining them, and specify the column using qualified name, e.g. `df.as(\"a\").join(df.as(\"b\"), $\"a.id\" > $\"b.id\")`. You can also set <config> to false to disable this check."
    ]
  },
  "_LEGACY_ERROR_TEMP_1183" : {
    "message" : [
      "Cannot use \"INTERVAL\" type in the table schema."
    ]
  },
  "_LEGACY_ERROR_TEMP_1184" : {
    "message" : [
      "Catalog <plugin> does not support <ability>."
    ]
  },
  "_LEGACY_ERROR_TEMP_1186" : {
    "message" : [
      "Multi-part identifier cannot be empty."
    ]
  },
  "_LEGACY_ERROR_TEMP_1187" : {
    "message" : [
      "Hive data source can only be used with tables, you can not <operation> files of Hive data source directly."
    ]
  },
  "_LEGACY_ERROR_TEMP_1188" : {
    "message" : [
      "There is a 'path' option set and <method>() is called with a path parameter. Either remove the path option, or call <method>() without the parameter. To ignore this check, set '<config>' to 'true'."
    ]
  },
  "_LEGACY_ERROR_TEMP_1189" : {
    "message" : [
      "User specified schema not supported with `<operation>`."
    ]
  },
  "_LEGACY_ERROR_TEMP_1190" : {
    "message" : [
      "Temporary view <viewName> doesn't support streaming write."
    ]
  },
  "_LEGACY_ERROR_TEMP_1191" : {
    "message" : [
      "Streaming into views <viewName> is not supported."
    ]
  },
  "_LEGACY_ERROR_TEMP_1192" : {
    "message" : [
      "The input source(<source>) is different from the table <tableName>'s data source provider(<provider>)."
    ]
  },
  "_LEGACY_ERROR_TEMP_1193" : {
    "message" : [
      "Table <tableName> doesn't support streaming write - <t>."
    ]
  },
  "_LEGACY_ERROR_TEMP_1194" : {
    "message" : [
      "queryName must be specified for memory sink."
    ]
  },
  "_LEGACY_ERROR_TEMP_1195" : {
    "message" : [
      "'<source>' is not supported with continuous trigger."
    ]
  },
  "_LEGACY_ERROR_TEMP_1196" : {
    "message" : [
      "<columnType> column <columnName> not found in existing columns (<validColumnNames>)."
    ]
  },
  "_LEGACY_ERROR_TEMP_1197" : {
    "message" : [
      "'<operation>' does not support partitioning."
    ]
  },
  "_LEGACY_ERROR_TEMP_1198" : {
    "message" : [
      "Function '<unbound>' cannot process input: (<arguments>): <unsupported>."
    ]
  },
  "_LEGACY_ERROR_TEMP_1199" : {
    "message" : [
      "Invalid bound function '<bound>: there are <argsLen> arguments but <inputTypesLen> parameters returned from 'inputTypes()'."
    ]
  },
  "_LEGACY_ERROR_TEMP_1201" : {
    "message" : [
      "Cannot resolve column name \"<colName>\" among (<fieldNames>)."
    ]
  },
  "_LEGACY_ERROR_TEMP_1205" : {
    "message" : [
      "Expected only partition pruning predicates: <nonPartitionPruningPredicates>."
    ]
  },
  "_LEGACY_ERROR_TEMP_1207" : {
    "message" : [
      "The duration and time inputs to window must be an integer, long or string literal."
    ]
  },
  "_LEGACY_ERROR_TEMP_1210" : {
    "message" : [
      "The second argument in <funcName> should be a boolean literal."
    ]
  },
  "_LEGACY_ERROR_TEMP_1211" : {
    "message" : [
      "Detected implicit cartesian product for <joinType> join between logical plans",
      "<leftPlan>",
      "and",
      "rightPlan",
      "Join condition is missing or trivial.",
      "Either: use the CROSS JOIN syntax to allow cartesian products between these relations, or: enable implicit cartesian products by setting the configuration variable spark.sql.crossJoin.enabled=true."
    ]
  },
  "_LEGACY_ERROR_TEMP_1212" : {
    "message" : [
      "Found conflicting attributes <conflictingAttrs> in the condition joining outer plan:",
      "<outerPlan>",
      "and subplan:",
      "<subplan>."
    ]
  },
  "_LEGACY_ERROR_TEMP_1213" : {
    "message" : [
      "Window expression is empty in <expr>."
    ]
  },
  "_LEGACY_ERROR_TEMP_1214" : {
    "message" : [
      "Found different window function type in <windowExpressions>."
    ]
  },
  "_LEGACY_ERROR_TEMP_1218" : {
    "message" : [
      "<tableIdentifier> should be converted to HadoopFsRelation."
    ]
  },
  "_LEGACY_ERROR_TEMP_1219" : {
    "message" : [
      "Hive metastore does not support altering database location."
    ]
  },
  "_LEGACY_ERROR_TEMP_1222" : {
    "message" : [
      "Unknown resource type: <resourceType>."
    ]
  },
  "_LEGACY_ERROR_TEMP_1223" : {
    "message" : [
      "Invalid field id '<field>' in day-time interval. Supported interval fields: <supportedIds>."
    ]
  },
  "_LEGACY_ERROR_TEMP_1224" : {
    "message" : [
      "'interval <startFieldName> to <endFieldName>' is invalid."
    ]
  },
  "_LEGACY_ERROR_TEMP_1225" : {
    "message" : [
      "Invalid field id '<field>' in year-month interval. Supported interval fields: <supportedIds>."
    ]
  },
  "_LEGACY_ERROR_TEMP_1226" : {
    "message" : [
      "The SQL config '<configName>' was removed in the version <version>. <comment>"
    ]
  },
  "_LEGACY_ERROR_TEMP_1228" : {
    "message" : [
      "Decimal scale (<scale>) cannot be greater than precision (<precision>)."
    ]
  },
  "_LEGACY_ERROR_TEMP_1231" : {
    "message" : [
      "<key> is not a valid partition column in table <tblName>."
    ]
  },
  "_LEGACY_ERROR_TEMP_1232" : {
    "message" : [
      "Partition spec is invalid. The spec (<specKeys>) must match the partition spec (<partitionColumnNames>) defined in table '<tableName>'."
    ]
  },
  "_LEGACY_ERROR_TEMP_1237" : {
    "message" : [
      "The list of partition columns with values in partition specification for table '<table>' in database '<database>' is not a prefix of the list of partition columns defined in the table schema. Expected a prefix of [<schemaColumns>], but got [<specColumns>]."
    ]
  },
  "_LEGACY_ERROR_TEMP_1239" : {
    "message" : [
      "Analyzing column statistics is not supported for column <name> of data type: <dataType>."
    ]
  },
  "_LEGACY_ERROR_TEMP_1241" : {
    "message" : [
      "CREATE-TABLE-AS-SELECT cannot create table with location to a non-empty directory <tablePath>. To allow overwriting the existing non-empty directory, set '<config>' to true."
    ]
  },
  "_LEGACY_ERROR_TEMP_1246" : {
    "message" : [
      "Can't find column `<name>` given table data columns <fieldNames>."
    ]
  },
  "_LEGACY_ERROR_TEMP_1247" : {
    "message" : [
      "Operation not allowed: ALTER TABLE SET [SERDE | SERDEPROPERTIES] for a specific partition is not supported for tables created with the datasource API."
    ]
  },
  "_LEGACY_ERROR_TEMP_1248" : {
    "message" : [
      "Operation not allowed: ALTER TABLE SET SERDE is not supported for tables created with the datasource API."
    ]
  },
  "_LEGACY_ERROR_TEMP_1250" : {
    "message" : [
      "<action> is not allowed on <tableName> since filesource partition management is disabled (spark.sql.hive.manageFilesourcePartitions = false)."
    ]
  },
  "_LEGACY_ERROR_TEMP_1251" : {
    "message" : [
      "<action> is not allowed on <tableName> since its partition metadata is not stored in the Hive metastore. To import this information into the metastore, run `msck repair table <tableName>`."
    ]
  },
  "_LEGACY_ERROR_TEMP_1252" : {
    "message" : [
      "Cannot alter a view with ALTER TABLE. Please use ALTER VIEW instead."
    ]
  },
  "_LEGACY_ERROR_TEMP_1253" : {
    "message" : [
      "Cannot alter a table with ALTER VIEW. Please use ALTER TABLE instead."
    ]
  },
  "_LEGACY_ERROR_TEMP_1255" : {
    "message" : [
      "Cannot drop built-in function '<functionName>'."
    ]
  },
  "_LEGACY_ERROR_TEMP_1256" : {
    "message" : [
      "Cannot refresh built-in function <functionName>."
    ]
  },
  "_LEGACY_ERROR_TEMP_1257" : {
    "message" : [
      "Cannot refresh temporary function <functionName>."
    ]
  },
  "_LEGACY_ERROR_TEMP_1259" : {
    "message" : [
      "ALTER ADD COLUMNS does not support views. You must drop and re-create the views for adding the new columns. Views: <table>."
    ]
  },
  "_LEGACY_ERROR_TEMP_1260" : {
    "message" : [
      "ALTER ADD COLUMNS does not support datasource table with type <tableType>. You must drop and re-create the table for adding the new columns. Tables: <table>."
    ]
  },
  "_LEGACY_ERROR_TEMP_1261" : {
    "message" : [
      "LOAD DATA is not supported for datasource tables: <tableIdentWithDB>."
    ]
  },
  "_LEGACY_ERROR_TEMP_1262" : {
    "message" : [
      "LOAD DATA target table <tableIdentWithDB> is partitioned, but no partition spec is provided."
    ]
  },
  "_LEGACY_ERROR_TEMP_1263" : {
    "message" : [
      "LOAD DATA target table <tableIdentWithDB> is partitioned, but number of columns in provided partition spec (<partitionSize>) do not match number of partitioned columns in table (<targetTableSize>)."
    ]
  },
  "_LEGACY_ERROR_TEMP_1264" : {
    "message" : [
      "LOAD DATA target table <tableIdentWithDB> is not partitioned, but a partition spec was provided."
    ]
  },
  "_LEGACY_ERROR_TEMP_1266" : {
    "message" : [
      "Operation not allowed: TRUNCATE TABLE on external tables: <tableIdentWithDB>."
    ]
  },
  "_LEGACY_ERROR_TEMP_1267" : {
    "message" : [
      "Operation not allowed: TRUNCATE TABLE ... PARTITION is not supported for tables that are not partitioned: <tableIdentWithDB>."
    ]
  },
  "_LEGACY_ERROR_TEMP_1268" : {
    "message" : [
      "Failed to truncate table <tableIdentWithDB> when removing data of the path: <path>."
    ]
  },
  "_LEGACY_ERROR_TEMP_1270" : {
    "message" : [
      "SHOW CREATE TABLE is not supported on a temporary view: <table>."
    ]
  },
  "_LEGACY_ERROR_TEMP_1271" : {
    "message" : [
      "Failed to execute SHOW CREATE TABLE against table <table>, which is created by Hive and uses the following unsupported feature(s)",
      "<unsupportedFeatures>",
      "Please use `SHOW CREATE TABLE <table> AS SERDE` to show Hive DDL instead."
    ]
  },
  "_LEGACY_ERROR_TEMP_1272" : {
    "message" : [
      "SHOW CREATE TABLE doesn't support transactional Hive table. Please use `SHOW CREATE TABLE <table> AS SERDE` to show Hive DDL instead."
    ]
  },
  "_LEGACY_ERROR_TEMP_1273" : {
    "message" : [
      "Failed to execute SHOW CREATE TABLE against table <table>, which is created by Hive and uses the following unsupported serde configuration",
      "<configs>",
      "Please use `SHOW CREATE TABLE <table> AS SERDE` to show Hive DDL instead."
    ]
  },
  "_LEGACY_ERROR_TEMP_1274" : {
    "message" : [
      "<table> is a Spark data source table. Use `SHOW CREATE TABLE` without `AS SERDE` instead."
    ]
  },
  "_LEGACY_ERROR_TEMP_1275" : {
    "message" : [
      "Failed to execute SHOW CREATE TABLE against table/view <table>, which is created by Hive and uses the following unsupported feature(s)",
      "<features>."
    ]
  },
  "_LEGACY_ERROR_TEMP_1276" : {
    "message" : [
      "The logical plan that represents the view is not analyzed."
    ]
  },
  "_LEGACY_ERROR_TEMP_1280" : {
    "message" : [
      "It is not allowed to create a persisted view from the Dataset API."
    ]
  },
  "_LEGACY_ERROR_TEMP_1285" : {
    "message" : [
      "Since Spark 2.3, the queries from raw JSON/CSV files are disallowed when the",
      "referenced columns only include the internal corrupt record column",
      "(named _corrupt_record by default). For example:",
      "spark.read.schema(schema).csv(file).filter($\"_corrupt_record\".isNotNull).count()",
      "and spark.read.schema(schema).csv(file).select(\"_corrupt_record\").show().",
      "Instead, you can cache or save the parsed results and then send the same query.",
      "For example, val df = spark.read.schema(schema).csv(file).cache() and then",
      "df.filter($\"_corrupt_record\".isNotNull).count()."
    ]
  },
  "_LEGACY_ERROR_TEMP_1286" : {
    "message" : [
      "User-defined partition column <columnName> not found in the JDBC relation: <schema>."
    ]
  },
  "_LEGACY_ERROR_TEMP_1287" : {
    "message" : [
      "Partition column type should be <numericType>, <dateType>, or <timestampType>, but <dataType> found."
    ]
  },
  "_LEGACY_ERROR_TEMP_1288" : {
    "message" : [
      "Table or view '<name>' already exists. SaveMode: ErrorIfExists."
    ]
  },
  "_LEGACY_ERROR_TEMP_1290" : {
    "message" : [
      "Text data source supports only a single column, and you have <schemaSize> columns."
    ]
  },
  "_LEGACY_ERROR_TEMP_1291" : {
    "message" : [
      "Can't find required partition column <readField> in partition schema <partitionSchema>."
    ]
  },
  "_LEGACY_ERROR_TEMP_1292" : {
    "message" : [
      "Temporary view '<tableIdent>' should not have specified a database."
    ]
  },
  "_LEGACY_ERROR_TEMP_1293" : {
    "message" : [
      "Hive data source can only be used with tables, you can't use it with CREATE TEMP VIEW USING."
    ]
  },
  "_LEGACY_ERROR_TEMP_1294" : {
    "message" : [
      "The timestamp provided for the '<strategy>' option is invalid. The expected format is 'YYYY-MM-DDTHH:mm:ss', but the provided timestamp: <timeString>."
    ]
  },
  "_LEGACY_ERROR_TEMP_1295" : {
    "message" : [
      "Set a host to read from with option(\"host\", ...)."
    ]
  },
  "_LEGACY_ERROR_TEMP_1296" : {
    "message" : [
      "Set a port to read from with option(\"port\", ...)."
    ]
  },
  "_LEGACY_ERROR_TEMP_1297" : {
    "message" : [
      "IncludeTimestamp must be set to either \"true\" or \"false\"."
    ]
  },
  "_LEGACY_ERROR_TEMP_1298" : {
    "message" : [
      "checkpointLocation must be specified either through option(\"checkpointLocation\", ...) or SparkSession.conf.set(\"<config>\", ...)."
    ]
  },
  "_LEGACY_ERROR_TEMP_1299" : {
    "message" : [
      "This query does not support recovering from checkpoint location. Delete <checkpointPath> to start over."
    ]
  },
  "_LEGACY_ERROR_TEMP_1300" : {
    "message" : [
      "Unable to find the column `<colName>` given [<actualColumns>]."
    ]
  },
  "_LEGACY_ERROR_TEMP_1305" : {
    "message" : [
      "Unsupported TableChange <change> in JDBC catalog."
    ]
  },
  "_LEGACY_ERROR_TEMP_1306" : {
    "message" : [
      "There is a 'path' or 'paths' option set and load() is called with path parameters. Either remove the path option if it's the same as the path parameter, or add it to the load() parameter if you do want to read multiple paths. To ignore this check, set '<config>' to 'true'."
    ]
  },
  "_LEGACY_ERROR_TEMP_1307" : {
    "message" : [
      "There is a 'path' option set and save() is called with a path parameter. Either remove the path option, or call save() without the parameter. To ignore this check, set '<config>' to 'true'."
    ]
  },
  "_LEGACY_ERROR_TEMP_1309" : {
    "message" : [
      "insertInto() can't be used together with partitionBy(). Partition columns have already been defined for the table. It is not necessary to use partitionBy()."
    ]
  },
  "_LEGACY_ERROR_TEMP_1310" : {
    "message" : [
      "Couldn't find a catalog to handle the identifier <quote>."
    ]
  },
  "_LEGACY_ERROR_TEMP_1312" : {
    "message" : [
      "'<operation>' does not support bucketBy right now."
    ]
  },
  "_LEGACY_ERROR_TEMP_1313" : {
    "message" : [
      "'<operation>' does not support bucketBy and sortBy right now."
    ]
  },
  "_LEGACY_ERROR_TEMP_1316" : {
    "message" : [
      "Invalid partition transformation: <expr>."
    ]
  },
  "_LEGACY_ERROR_TEMP_1319" : {
    "message" : [
      "Invalid join type in joinWith: <joinType>."
    ]
  },
  "_LEGACY_ERROR_TEMP_1320" : {
    "message" : [
      "Typed column <typedCol> that needs input type and schema cannot be passed in untyped `select` API. Use the typed `Dataset.select` API instead."
    ]
  },
  "_LEGACY_ERROR_TEMP_1321" : {
    "message" : [
      "Invalid view name: <viewName>."
    ]
  },
  "_LEGACY_ERROR_TEMP_1322" : {
    "message" : [
      "Invalid number of buckets: bucket(<numBuckets>, <e>)."
    ]
  },
  "_LEGACY_ERROR_TEMP_1323" : {
    "message" : [
      "\"<colName>\" is not a numeric column. Aggregation function can only be applied on a numeric column."
    ]
  },
  "_LEGACY_ERROR_TEMP_1324" : {
    "message" : [
      "The pivot column <pivotColumn> has more than <maxValues> distinct values, this could indicate an error. If this was intended, set <config> to at least the number of distinct values of the pivot column."
    ]
  },
  "_LEGACY_ERROR_TEMP_1325" : {
    "message" : [
      "Cannot modify the value of a static config: <key>."
    ]
  },
  "_LEGACY_ERROR_TEMP_1327" : {
    "message" : [
      "Command execution is not supported in runner <runner>."
    ]
  },
  "_LEGACY_ERROR_TEMP_1328" : {
    "message" : [
      "Can not instantiate class <className>, please make sure it has public non argument constructor."
    ]
  },
  "_LEGACY_ERROR_TEMP_1329" : {
    "message" : [
      "Can not load class <className>, please make sure it is on the classpath."
    ]
  },
  "_LEGACY_ERROR_TEMP_1330" : {
    "message" : [
      "Class <className> doesn't implement interface UserDefinedAggregateFunction."
    ]
  },
  "_LEGACY_ERROR_TEMP_1331" : {
    "message" : [
      "Missing field <fieldName> in table <table> with schema:",
      "<schema>."
    ]
  },
  "_LEGACY_ERROR_TEMP_1332" : {
    "message" : [
      "<errorMessage>"
    ]
  },
  "_LEGACY_ERROR_TEMP_1338" : {
    "message" : [
      "Sinks cannot request distribution and ordering in continuous execution mode."
    ]
  },
  "_LEGACY_ERROR_TEMP_1344" : {
    "message" : [
      "Invalid DEFAULT value for column <fieldName>: <defaultValue> fails to parse as a valid literal value."
    ]
  },
  "_LEGACY_ERROR_TEMP_1345" : {
    "message" : [
      "Failed to execute <statementType> command because DEFAULT values are not supported for target data source with table provider: \"<dataSource>\"."
    ]
  },
  "_LEGACY_ERROR_TEMP_1346" : {
    "message" : [
      "Failed to execute <statementType> command because DEFAULT values are not supported when adding new columns to previously existing target data source with table provider: \"<dataSource>\"."
    ]
  },
  "_LEGACY_ERROR_TEMP_2000" : {
    "message" : [
      "<message>. If necessary set <ansiConfig> to false to bypass this error."
    ]
  },
  "_LEGACY_ERROR_TEMP_2003" : {
    "message" : [
      "Unsuccessful try to zip maps with <size> unique keys due to exceeding the array size limit <maxRoundedArrayLength>."
    ]
  },
  "_LEGACY_ERROR_TEMP_2005" : {
    "message" : [
      "Type <dataType> does not support ordered operations."
    ]
  },
  "_LEGACY_ERROR_TEMP_2011" : {
    "message" : [
      "Unexpected data type <dataType>."
    ]
  },
  "_LEGACY_ERROR_TEMP_2013" : {
    "message" : [
      "Negative values found in <frequencyExpression>"
    ]
  },
  "_LEGACY_ERROR_TEMP_2017" : {
    "message" : [
      "not resolved."
    ]
  },
  "_LEGACY_ERROR_TEMP_2026" : {
    "message" : [
      "Failed to convert value <value> (class of <cls>) with the type of <dataType> to JSON."
    ]
  },
  "_LEGACY_ERROR_TEMP_2027" : {
    "message" : [
      "Unexpected operator <op> in correlated subquery<pos>."
    ]
  },
  "_LEGACY_ERROR_TEMP_2028" : {
    "message" : [
      "This line should be unreachable<err>."
    ]
  },
  "_LEGACY_ERROR_TEMP_2030" : {
    "message" : [
      "Can not handle nested schema yet...  plan <plan>."
    ]
  },
  "_LEGACY_ERROR_TEMP_2031" : {
    "message" : [
      "The input external row cannot be null."
    ]
  },
  "_LEGACY_ERROR_TEMP_2032" : {
    "message" : [
      "<fieldCannotBeNullMsg>"
    ]
  },
  "_LEGACY_ERROR_TEMP_2033" : {
    "message" : [
      "Unable to create database <name> as failed to create its directory <locationUri>."
    ]
  },
  "_LEGACY_ERROR_TEMP_2034" : {
    "message" : [
      "Unable to drop database <name> as failed to delete its directory <locationUri>."
    ]
  },
  "_LEGACY_ERROR_TEMP_2035" : {
    "message" : [
      "Unable to create table <table> as failed to create its directory <defaultTableLocation>."
    ]
  },
  "_LEGACY_ERROR_TEMP_2036" : {
    "message" : [
      "Unable to delete partition path <partitionPath>."
    ]
  },
  "_LEGACY_ERROR_TEMP_2037" : {
    "message" : [
      "Unable to drop table <table> as failed to delete its directory <dir>."
    ]
  },
  "_LEGACY_ERROR_TEMP_2038" : {
    "message" : [
      "Unable to rename table <oldName> to <newName> as failed to rename its directory <oldDir>."
    ]
  },
  "_LEGACY_ERROR_TEMP_2039" : {
    "message" : [
      "Unable to create partition path <partitionPath>."
    ]
  },
  "_LEGACY_ERROR_TEMP_2040" : {
    "message" : [
      "Unable to rename partition path <oldPartPath>."
    ]
  },
  "_LEGACY_ERROR_TEMP_2041" : {
    "message" : [
      "<methodName> is not implemented."
    ]
  },
  "_LEGACY_ERROR_TEMP_2042" : {
    "message" : [
      "<message>. If necessary set <ansiConfig> to false to bypass this error."
    ]
  },
  "_LEGACY_ERROR_TEMP_2045" : {
    "message" : [
      "Unsupported table change: <message>"
    ]
  },
  "_LEGACY_ERROR_TEMP_2046" : {
    "message" : [
      "[BUG] Not a DataSourceRDDPartition: <split>."
    ]
  },
  "_LEGACY_ERROR_TEMP_2047" : {
    "message" : [
      "'path' is not specified."
    ]
  },
  "_LEGACY_ERROR_TEMP_2048" : {
    "message" : [
      "Schema must be specified when creating a streaming source DataFrame. If some files already exist in the directory, then depending on the file format you may be able to create a static DataFrame on that directory with 'spark.read.load(directory)' and infer schema from it."
    ]
  },
  "_LEGACY_ERROR_TEMP_2049" : {
    "message" : [
      "Data source <className> does not support streamed <operator>."
    ]
  },
  "_LEGACY_ERROR_TEMP_2050" : {
    "message" : [
      "Expected exactly one path to be specified, but got: <paths>."
    ]
  },
  "_LEGACY_ERROR_TEMP_2052" : {
    "message" : [
      "<className> was removed in Spark 2.0. Please check if your library is compatible with Spark 2.0."
    ]
  },
  "_LEGACY_ERROR_TEMP_2053" : {
    "message" : [
      "buildReader is not supported for <format>."
    ]
  },
  "_LEGACY_ERROR_TEMP_2055" : {
    "message" : [
      "<message>",
      "It is possible the underlying files have been updated. You can explicitly invalidate the cache in Spark by running 'REFRESH TABLE tableName' command in SQL or by recreating the Dataset/DataFrame involved."
    ]
  },
  "_LEGACY_ERROR_TEMP_2056" : {
    "message" : [
      "Unable to clear output directory <staticPrefixPath> prior to writing to it."
    ]
  },
  "_LEGACY_ERROR_TEMP_2057" : {
    "message" : [
      "Unable to clear partition directory <path> prior to writing to it."
    ]
  },
  "_LEGACY_ERROR_TEMP_2058" : {
    "message" : [
      "Failed to cast value `<value>` to `<dataType>` for partition column `<columnName>`."
    ]
  },
  "_LEGACY_ERROR_TEMP_2059" : {
    "message" : [
      "End of stream."
    ]
  },
  "_LEGACY_ERROR_TEMP_2060" : {
    "message" : [
      "The fallback v1 relation reports inconsistent schema:",
      "Schema of v2 scan: <v2Schema>.",
      "Schema of v1 relation: <v1Schema>."
    ]
  },
  "_LEGACY_ERROR_TEMP_2061" : {
    "message" : [
      "No records should be returned from EmptyDataReader."
    ]
  },
  "_LEGACY_ERROR_TEMP_2062" : {
    "message" : [
      "<message>",
      "It is possible the underlying files have been updated. You can explicitly invalidate the cache in Spark by recreating the Dataset/DataFrame involved."
    ]
  },
  "_LEGACY_ERROR_TEMP_2063" : {
    "message" : [
      "Parquet column cannot be converted in file <filePath>. Column: <column>, Expected: <logicalType>, Found: <physicalType>."
    ]
  },
  "_LEGACY_ERROR_TEMP_2065" : {
    "message" : [
      "Cannot create columnar reader."
    ]
  },
  "_LEGACY_ERROR_TEMP_2066" : {
    "message" : [
      "Invalid namespace name: <namespace>."
    ]
  },
  "_LEGACY_ERROR_TEMP_2067" : {
    "message" : [
      "Unsupported partition transform: <transform>."
    ]
  },
  "_LEGACY_ERROR_TEMP_2068" : {
    "message" : [
      "Missing database location."
    ]
  },
  "_LEGACY_ERROR_TEMP_2069" : {
    "message" : [
      "Cannot remove reserved property: <property>."
    ]
  },
  "_LEGACY_ERROR_TEMP_2070" : {
    "message" : [
      "Writing job failed."
    ]
  },
  "_LEGACY_ERROR_TEMP_2071" : {
    "message" : [
      "Commit denied for partition <partId> (task <taskId>, attempt <attemptId>, stage <stageId>.<stageAttempt>)."
    ]
  },
  "_LEGACY_ERROR_TEMP_2073" : {
    "message" : [
      "Cannot create JDBC table with partition."
    ]
  },
  "_LEGACY_ERROR_TEMP_2074" : {
    "message" : [
      "user-specified schema."
    ]
  },
  "_LEGACY_ERROR_TEMP_2075" : {
    "message" : [
      "Write is not supported for binary file data source."
    ]
  },
  "_LEGACY_ERROR_TEMP_2076" : {
    "message" : [
      "The length of <path> is <len>, which exceeds the max length allowed: <maxLength>."
    ]
  },
  "_LEGACY_ERROR_TEMP_2077" : {
    "message" : [
      "Unsupported field name: <fieldName>."
    ]
  },
  "_LEGACY_ERROR_TEMP_2078" : {
    "message" : [
      "Both '<jdbcTableName>' and '<jdbcQueryString>' can not be specified at the same time."
    ]
  },
  "_LEGACY_ERROR_TEMP_2079" : {
    "message" : [
      "Option '<jdbcTableName>' or '<jdbcQueryString>' is required."
    ]
  },
  "_LEGACY_ERROR_TEMP_2080" : {
    "message" : [
      "Option `<optionName>` can not be empty."
    ]
  },
  "_LEGACY_ERROR_TEMP_2081" : {
    "message" : [
      "Invalid value `<value>` for parameter `<jdbcTxnIsolationLevel>`. This can be `NONE`, `READ_UNCOMMITTED`, `READ_COMMITTED`, `REPEATABLE_READ` or `SERIALIZABLE`."
    ]
  },
  "_LEGACY_ERROR_TEMP_2082" : {
    "message" : [
      "Can't get JDBC type for <catalogString>."
    ]
  },
  "_LEGACY_ERROR_TEMP_2083" : {
    "message" : [
      "Unsupported type <content>."
    ]
  },
  "_LEGACY_ERROR_TEMP_2084" : {
    "message" : [
      "Unsupported array element type <catalogString> based on binary."
    ]
  },
  "_LEGACY_ERROR_TEMP_2085" : {
    "message" : [
      "Nested arrays unsupported."
    ]
  },
  "_LEGACY_ERROR_TEMP_2086" : {
    "message" : [
      "Can't translate non-null value for field <pos>."
    ]
  },
  "_LEGACY_ERROR_TEMP_2087" : {
    "message" : [
      "Invalid value `<n>` for parameter `<jdbcNumPartitions>` in table writing via JDBC. The minimum value is 1."
    ]
  },
  "_LEGACY_ERROR_TEMP_2088" : {
    "message" : [
      "<dataType> is not supported yet."
    ]
  },
  "_LEGACY_ERROR_TEMP_2089" : {
    "message" : [
      "DataType: <catalogString>."
    ]
  },
  "_LEGACY_ERROR_TEMP_2090" : {
    "message" : [
      "The input filter of <owner> should be fully convertible."
    ]
  },
  "_LEGACY_ERROR_TEMP_2093" : {
    "message" : [
      "Found duplicate field(s) \"<requiredFieldName>\": <matchedOrcFields> in case-insensitive mode."
    ]
  },
  "_LEGACY_ERROR_TEMP_2094" : {
    "message" : [
      "Found duplicate field(s) \"<requiredId>\": <matchedFields> in id mapping mode."
    ]
  },
  "_LEGACY_ERROR_TEMP_2095" : {
    "message" : [
      "Failed to merge incompatible schemas <left> and <right>."
    ]
  },
  "_LEGACY_ERROR_TEMP_2096" : {
    "message" : [
      "<ddl> is not supported temporarily."
    ]
  },
  "_LEGACY_ERROR_TEMP_2097" : {
    "message" : [
      "Could not execute broadcast in <timeout> secs. You can increase the timeout for broadcasts via <broadcastTimeout> or disable broadcast join by setting <autoBroadcastJoinThreshold> to -1."
    ]
  },
  "_LEGACY_ERROR_TEMP_2098" : {
    "message" : [
      "Could not compare cost with <cost>."
    ]
  },
  "_LEGACY_ERROR_TEMP_2100" : {
    "message" : [
      "not support type: <dataType>."
    ]
  },
  "_LEGACY_ERROR_TEMP_2101" : {
    "message" : [
      "Not support non-primitive type now."
    ]
  },
  "_LEGACY_ERROR_TEMP_2103" : {
    "message" : [
      "Dictionary encoding should not be used because of dictionary overflow."
    ]
  },
  "_LEGACY_ERROR_TEMP_2104" : {
    "message" : [
      "End of the iterator."
    ]
  },
  "_LEGACY_ERROR_TEMP_2105" : {
    "message" : [
      "Could not allocate memory to grow BytesToBytesMap."
    ]
  },
  "_LEGACY_ERROR_TEMP_2106" : {
    "message" : [
      "Can't acquire <size> bytes memory to build hash relation, got <got> bytes."
    ]
  },
  "_LEGACY_ERROR_TEMP_2107" : {
    "message" : [
      "There is not enough memory to build hash map."
    ]
  },
  "_LEGACY_ERROR_TEMP_2108" : {
    "message" : [
      "Does not support row that is larger than 256M."
    ]
  },
  "_LEGACY_ERROR_TEMP_2109" : {
    "message" : [
      "Cannot build HashedRelation with more than 1/3 billion unique keys."
    ]
  },
  "_LEGACY_ERROR_TEMP_2110" : {
    "message" : [
      "Cannot build a HashedRelation that is larger than 8G."
    ]
  },
  "_LEGACY_ERROR_TEMP_2111" : {
    "message" : [
      "Failed to push a row into <rowQueue>."
    ]
  },
  "_LEGACY_ERROR_TEMP_2112" : {
    "message" : [
      "Unexpected window function frame <frame>."
    ]
  },
  "_LEGACY_ERROR_TEMP_2113" : {
    "message" : [
      "Unable to parse <stats> as a percentile."
    ]
  },
  "_LEGACY_ERROR_TEMP_2114" : {
    "message" : [
      "<stats> is not a recognised statistic."
    ]
  },
  "_LEGACY_ERROR_TEMP_2115" : {
    "message" : [
      "Unknown column: <unknownColumn>."
    ]
  },
  "_LEGACY_ERROR_TEMP_2116" : {
    "message" : [
      "Unexpected: <o>."
    ]
  },
  "_LEGACY_ERROR_TEMP_2120" : {
    "message" : [
      "Do not support array of type <clazz>."
    ]
  },
  "_LEGACY_ERROR_TEMP_2121" : {
    "message" : [
      "Do not support type <clazz>."
    ]
  },
  "_LEGACY_ERROR_TEMP_2124" : {
    "message" : [
      "Failed to merge decimal types with incompatible scale <leftScale> and <rightScale>."
    ]
  },
  "_LEGACY_ERROR_TEMP_2126" : {
    "message" : [
      "Unsuccessful attempt to build maps with <size> elements due to exceeding the map size limit <maxRoundedArrayLength>."
    ]
  },
  "_LEGACY_ERROR_TEMP_2128" : {
    "message" : [
      "The key array and value array of MapData must have the same length."
    ]
  },
  "_LEGACY_ERROR_TEMP_2129" : {
    "message" : [
      "Conflict found: Field <field> <actual> differs from <field> <expected> derived from <candidate>."
    ]
  },
  "_LEGACY_ERROR_TEMP_2130" : {
    "message" : [
      "Fail to recognize '<pattern>' pattern in the DateTimeFormatter. You can form a valid datetime pattern with the guide from '<docroot>/sql-ref-datetime-pattern.html'."
    ]
  },
  "_LEGACY_ERROR_TEMP_2131" : {
    "message" : [
      "Exception when registering StreamingQueryListener."
    ]
  },
  "_LEGACY_ERROR_TEMP_2138" : {
    "message" : [
      "Cannot have circular references in bean class, but got the circular reference of class <clazz>."
    ]
  },
  "_LEGACY_ERROR_TEMP_2139" : {
    "message" : [
      "cannot have circular references in class, but got the circular reference of class <t>."
    ]
  },
  "_LEGACY_ERROR_TEMP_2140" : {
    "message" : [
      "`<fieldName>` is not a valid identifier of Java and cannot be used as field name",
      "<walkedTypePath>."
    ]
  },
  "_LEGACY_ERROR_TEMP_2144" : {
    "message" : [
      "Unable to find constructor for <tpe>. This could happen if <tpe> is an interface, or a trait without companion object constructor."
    ]
  },
  "_LEGACY_ERROR_TEMP_2145" : {
    "message" : [
      "<paramName> cannot be more than one character."
    ]
  },
  "_LEGACY_ERROR_TEMP_2146" : {
    "message" : [
      "<paramName> should be an integer. Found <value>."
    ]
  },
  "_LEGACY_ERROR_TEMP_2147" : {
    "message" : [
      "<paramName> flag can be true or false."
    ]
  },
  "_LEGACY_ERROR_TEMP_2148" : {
    "message" : [
      "null value found but field <name> is not nullable."
    ]
  },
  "_LEGACY_ERROR_TEMP_2150" : {
    "message" : [
      "Due to Scala's limited support of tuple, tuple with more than 22 elements are not supported."
    ]
  },
  "_LEGACY_ERROR_TEMP_2154" : {
    "message" : [
      "Failed to get outer pointer for <innerCls>."
    ]
  },
  "_LEGACY_ERROR_TEMP_2155" : {
    "message" : [
      "<userClass> is not annotated with SQLUserDefinedType nor registered with UDTRegistration.}"
    ]
  },
  "_LEGACY_ERROR_TEMP_2163" : {
    "message" : [
      "Initial type <dataType> must be a <target>."
    ]
  },
  "_LEGACY_ERROR_TEMP_2164" : {
    "message" : [
      "Initial type <dataType> must be an <arrayType>, a <structType> or a <mapType>."
    ]
  },
  "_LEGACY_ERROR_TEMP_2165" : {
    "message" : [
      "Malformed records are detected in schema inference. Parse Mode: <failFastMode>."
    ]
  },
  "_LEGACY_ERROR_TEMP_2166" : {
    "message" : [
      "Malformed JSON."
    ]
  },
  "_LEGACY_ERROR_TEMP_2167" : {
    "message" : [
      "Malformed records are detected in schema inference. Parse Mode: <failFastMode>. Reasons: Failed to infer a common schema. Struct types are expected, but `<dataType>` was found."
    ]
  },
  "_LEGACY_ERROR_TEMP_2168" : {
    "message" : [
      "Decorrelate inner query through <plan> is not supported."
    ]
  },
  "_LEGACY_ERROR_TEMP_2169" : {
    "message" : [
      "This method should not be called in the analyzer."
    ]
  },
  "_LEGACY_ERROR_TEMP_2170" : {
    "message" : [
      "Cannot safely merge SERDEPROPERTIES:",
      "<props1>",
      "<props2>",
      "The conflict keys: <conflictKeys>."
    ]
  },
  "_LEGACY_ERROR_TEMP_2171" : {
    "message" : [
      "Not supported pair: <r1>, <r2> at <function>()."
    ]
  },
  "_LEGACY_ERROR_TEMP_2172" : {
    "message" : [
      "Once strategy's idempotence is broken for batch <batchName>",
      "<plan>."
    ]
  },
  "_LEGACY_ERROR_TEMP_2176" : {
    "message" : [
      "Cannot create array with <numElements> elements of data due to exceeding the limit <maxRoundedArrayLength> elements for ArrayData. <additionalErrorMessage>"
    ]
  },
  "_LEGACY_ERROR_TEMP_2179" : {
    "message" : [
      "HiveServer2 Kerberos principal or keytab is not correctly configured."
    ]
  },
  "_LEGACY_ERROR_TEMP_2180" : {
    "message" : [
      "Parent SparkUI to attach this tab to not found."
    ]
  },
  "_LEGACY_ERROR_TEMP_2181" : {
    "message" : [
      "inferSchema is not supported for hive data source."
    ]
  },
  "_LEGACY_ERROR_TEMP_2182" : {
    "message" : [
      "Requested partitioning does not match the <tableIdentifier> table:",
      "Requested partitions: <partitionKeys>.",
      "Table partitions: <partitionColumnNames>."
    ]
  },
  "_LEGACY_ERROR_TEMP_2183" : {
    "message" : [
      "Dynamic partition key <key> is not among written partition paths."
    ]
  },
  "_LEGACY_ERROR_TEMP_2184" : {
    "message" : [
      "Cannot remove partition directory '<partitionPath>'."
    ]
  },
  "_LEGACY_ERROR_TEMP_2185" : {
    "message" : [
      "Cannot create staging directory: <message>"
    ]
  },
  "_LEGACY_ERROR_TEMP_2186" : {
    "message" : [
      "The SerDe interface removed since Hive 2.3(HIVE-15167). Please migrate your custom SerDes to Hive 2.3. See HIVE-15167 for more details."
    ]
  },
  "_LEGACY_ERROR_TEMP_2187" : {
    "message" : [
      "<message>, db: <dbName>, table: <tableName>."
    ]
  },
  "_LEGACY_ERROR_TEMP_2192" : {
    "message" : [
      "Partition filter cannot have both `\"` and `'` characters."
    ]
  },
  "_LEGACY_ERROR_TEMP_2193" : {
    "message" : [
      "Caught Hive MetaException attempting to get partition metadata by filter from Hive. You can set the Spark configuration setting <hiveMetastorePartitionPruningFallbackOnException> to true to work around this problem, however this will result in degraded performance. Please report a bug: https://issues.apache.org/jira/browse/SPARK."
    ]
  },
  "_LEGACY_ERROR_TEMP_2194" : {
    "message" : [
      "Unsupported Hive Metastore version <version>. Please set <key> with a valid version."
    ]
  },
  "_LEGACY_ERROR_TEMP_2195" : {
    "message" : [
      "<cnf> when creating Hive client using classpath: <execJars> Please make sure that jars for your version of hive and hadoop are included in the paths passed to <key>."
    ]
  },
  "_LEGACY_ERROR_TEMP_2198" : {
    "message" : [
      "Failed to rename as <dstPath> already exists."
    ]
  },
  "_LEGACY_ERROR_TEMP_2200" : {
    "message" : [
      "Error: we detected a possible problem with the location of your \"_spark_metadata\"",
      "directory and you likely need to move it before restarting this query.",
      "",
      "Earlier version of Spark incorrectly escaped paths when writing out the",
      "\"_spark_metadata\" directory for structured streaming. While this was corrected in",
      "Spark 3.0, it appears that your query was started using an earlier version that",
      "",
      "Correct \"_spark_metadata\" Directory: <metadataPath>",
      "Incorrect \"_spark_metadata\" Directory: <legacyMetadataPath>",
      "",
      "Please move the data from the incorrect directory to the correct one, delete the",
      "incorrect directory, and then restart this query. If you believe you are receiving",
      "this message in error, you can disable it with the SQL conf",
      "<StreamingCheckpointEscapedPathCheckEnabled>."
    ]
  },
  "_LEGACY_ERROR_TEMP_2201" : {
    "message" : [
      "Partition column <col> not found in schema <schema>."
    ]
  },
  "_LEGACY_ERROR_TEMP_2203" : {
    "message" : [
      "Cannot set timeout duration without enabling processing time timeout in [map|flatMap]GroupsWithState."
    ]
  },
  "_LEGACY_ERROR_TEMP_2204" : {
    "message" : [
      "Cannot get event time watermark timestamp without setting watermark before [map|flatMap]GroupsWithState."
    ]
  },
  "_LEGACY_ERROR_TEMP_2205" : {
    "message" : [
      "Cannot set timeout timestamp without enabling event time timeout in [map|flatMapGroupsWithState."
    ]
  },
  "_LEGACY_ERROR_TEMP_2207" : {
    "message" : [
      "Multiple streaming queries are concurrently using <path>."
    ]
  },
  "_LEGACY_ERROR_TEMP_2208" : {
    "message" : [
      "<commitProtocol> does not support adding files with an absolute path."
    ]
  },
  "_LEGACY_ERROR_TEMP_2209" : {
    "message" : [
      "Data source <srcName> does not support microbatch processing.",
      "",
      "Either the data source is disabled at",
      "SQLConf.get.DISABLED_V2_STREAMING_MICROBATCH_READERS.key (The disabled sources",
      "are [<disabledSources>]) or the table <table> does not have MICRO_BATCH_READ",
      "capability. Meanwhile, the fallback, data source v1, is not available.\""
    ]
  },
  "_LEGACY_ERROR_TEMP_2210" : {
    "message" : [
      "StreamingRelationExec cannot be executed."
    ]
  },
  "_LEGACY_ERROR_TEMP_2211" : {
    "message" : [
      "Invalid output mode: <outputMode>."
    ]
  },
  "_LEGACY_ERROR_TEMP_2212" : {
    "message" : [
      "Invalid catalog name: <name>."
    ]
  },
  "_LEGACY_ERROR_TEMP_2214" : {
    "message" : [
      "Plugin class for catalog '<name>' does not implement CatalogPlugin: <pluginClassName>."
    ]
  },
  "_LEGACY_ERROR_TEMP_2215" : {
    "message" : [
      "Cannot find catalog plugin class for catalog '<name>': <pluginClassName>."
    ]
  },
  "_LEGACY_ERROR_TEMP_2216" : {
    "message" : [
      "Failed to find public no-arg constructor for catalog '<name>': <pluginClassName>)."
    ]
  },
  "_LEGACY_ERROR_TEMP_2217" : {
    "message" : [
      "Failed to call public no-arg constructor for catalog '<name>': <pluginClassName>)."
    ]
  },
  "_LEGACY_ERROR_TEMP_2218" : {
    "message" : [
      "Cannot instantiate abstract catalog plugin class for catalog '<name>': <pluginClassName>."
    ]
  },
  "_LEGACY_ERROR_TEMP_2219" : {
    "message" : [
      "Failed during instantiating constructor for catalog '<name>': <pluginClassName>."
    ]
  },
  "_LEGACY_ERROR_TEMP_2220" : {
    "message" : [
      ""
    ]
  },
  "_LEGACY_ERROR_TEMP_2222" : {
    "message" : [
      "Cannot mutate ReadOnlySQLConf."
    ]
  },
  "_LEGACY_ERROR_TEMP_2223" : {
    "message" : [
      "Cannot clone/copy ReadOnlySQLConf."
    ]
  },
  "_LEGACY_ERROR_TEMP_2224" : {
    "message" : [
      "Cannot get SQLConf inside scheduler event loop thread."
    ]
  },
  "_LEGACY_ERROR_TEMP_2225" : {
    "message" : [
      ""
    ]
  },
  "_LEGACY_ERROR_TEMP_2226" : {
    "message" : [
      "null literals can't be casted to <name>."
    ]
  },
  "_LEGACY_ERROR_TEMP_2227" : {
    "message" : [
      "<name> is not an UserDefinedType. Please make sure registering an UserDefinedType for <userClass>."
    ]
  },
  "_LEGACY_ERROR_TEMP_2228" : {
    "message" : [
      "Can not load in UserDefinedType <name> for user class <userClass>."
    ]
  },
  "_LEGACY_ERROR_TEMP_2229" : {
    "message" : [
      "<name> is not a public class. Only public classes are supported."
    ]
  },
  "_LEGACY_ERROR_TEMP_2230" : {
    "message" : [
      "Primitive types are not supported."
    ]
  },
  "_LEGACY_ERROR_TEMP_2232" : {
    "message" : [
      "Value at index <index> is null."
    ]
  },
  "_LEGACY_ERROR_TEMP_2233" : {
    "message" : [
      "Only Data Sources providing FileFormat are supported: <providingClass>."
    ]
  },
  "_LEGACY_ERROR_TEMP_2234" : {
    "message" : [
      "Failed to set original ACL <aclEntries> back to the created path: <path>. Exception: <message>"
    ]
  },
  "_LEGACY_ERROR_TEMP_2235" : {
    "message" : [
      "Multiple failures in stage materialization."
    ]
  },
  "_LEGACY_ERROR_TEMP_2236" : {
    "message" : [
      "Unrecognized compression scheme type ID: <typeId>."
    ]
  },
  "_LEGACY_ERROR_TEMP_2237" : {
    "message" : [
      "<className>.getParentLogger is not yet implemented."
    ]
  },
  "_LEGACY_ERROR_TEMP_2238" : {
    "message" : [
      "Unable to create Parquet converter for <typeName> whose Parquet type is <parquetType> without decimal metadata. Please read this column/field as Spark BINARY type."
    ]
  },
  "_LEGACY_ERROR_TEMP_2239" : {
    "message" : [
      "Unable to create Parquet converter for decimal type <t> whose Parquet type is <parquetType>.  Parquet DECIMAL type can only be backed by INT32, INT64, FIXED_LEN_BYTE_ARRAY, or BINARY."
    ]
  },
  "_LEGACY_ERROR_TEMP_2240" : {
    "message" : [
      "Unable to create Parquet converter for data type <t> whose Parquet type is <parquetType>."
    ]
  },
  "_LEGACY_ERROR_TEMP_2241" : {
    "message" : [
      "Nonatomic partition table <tableName> can not add multiple partitions."
    ]
  },
  "_LEGACY_ERROR_TEMP_2242" : {
    "message" : [
      "<provider> source does not support user-specified schema."
    ]
  },
  "_LEGACY_ERROR_TEMP_2243" : {
    "message" : [
      "Nonatomic partition table <tableName> can not drop multiple partitions."
    ]
  },
  "_LEGACY_ERROR_TEMP_2244" : {
    "message" : [
      "The table <tableName> does not support truncation of multiple partition."
    ]
  },
  "_LEGACY_ERROR_TEMP_2245" : {
    "message" : [
      "Table does not support overwrite by expression: <table>."
    ]
  },
  "_LEGACY_ERROR_TEMP_2246" : {
    "message" : [
      "Table does not support dynamic partition overwrite: <table>."
    ]
  },
  "_LEGACY_ERROR_TEMP_2248" : {
    "message" : [
      "Cannot broadcast the table over <maxBroadcastTableRows> rows: <numRows> rows."
    ]
  },
  "_LEGACY_ERROR_TEMP_2249" : {
    "message" : [
      "Cannot broadcast the table that is larger than <maxBroadcastTableBytes>: <dataSize>."
    ]
  },
  "_LEGACY_ERROR_TEMP_2250" : {
    "message" : [
      "Not enough memory to build and broadcast the table to all worker nodes. As a workaround, you can either disable broadcast by setting <autoBroadcastJoinThreshold> to -1 or increase the spark driver memory by setting <driverMemory> to a higher value<analyzeTblMsg>"
    ]
  },
  "_LEGACY_ERROR_TEMP_2251" : {
    "message" : [
      "<execName> does not support the execute() code path."
    ]
  },
  "_LEGACY_ERROR_TEMP_2252" : {
    "message" : [
      "Cannot merge <className> with <otherClass>."
    ]
  },
  "_LEGACY_ERROR_TEMP_2253" : {
    "message" : [
      "Data source <sourceName> does not support continuous processing."
    ]
  },
  "_LEGACY_ERROR_TEMP_2254" : {
    "message" : [
      "Data read failed."
    ]
  },
  "_LEGACY_ERROR_TEMP_2255" : {
    "message" : [
      "Epoch marker generation failed."
    ]
  },
  "_LEGACY_ERROR_TEMP_2256" : {
    "message" : [
      "Foreach writer has been aborted due to a task failure."
    ]
  },
  "_LEGACY_ERROR_TEMP_2260" : {
    "message" : [
      "Cannot purge as it might break internal state."
    ]
  },
  "_LEGACY_ERROR_TEMP_2261" : {
    "message" : [
      "Clean up source files is not supported when reading from the output directory of FileStreamSink."
    ]
  },
  "_LEGACY_ERROR_TEMP_2262" : {
    "message" : [
      "latestOffset(Offset, ReadLimit) should be called instead of this method."
    ]
  },
  "_LEGACY_ERROR_TEMP_2263" : {
    "message" : [
      "Error: we detected a possible problem with the location of your checkpoint and you",
      "likely need to move it before restarting this query.",
      "",
      "Earlier version of Spark incorrectly escaped paths when writing out checkpoints for",
      "structured streaming. While this was corrected in Spark 3.0, it appears that your",
      "query was started using an earlier version that incorrectly handled the checkpoint",
      "path.",
      "",
      "Correct Checkpoint Directory: <checkpointPath>",
      "Incorrect Checkpoint Directory: <legacyCheckpointDir>",
      "",
      "Please move the data from the incorrect directory to the correct one, delete the",
      "incorrect directory, and then restart this query. If you believe you are receiving",
      "this message in error, you can disable it with the SQL conf",
      "<StreamingCheckpointEscapedPathCheckEnabled>."
    ]
  },
  "_LEGACY_ERROR_TEMP_2264" : {
    "message" : [
      "Subprocess exited with status <exitCode>. Error: <stderrBuffer>."
    ]
  },
  "_LEGACY_ERROR_TEMP_2265" : {
    "message" : [
      "<nodeName> without serde does not support <dt> as output data type."
    ]
  },
  "_LEGACY_ERROR_TEMP_2266" : {
    "message" : [
      "Invalid `startIndex` provided for generating iterator over the array. Total elements: <numRows>, requested `startIndex`: <startIndex>."
    ]
  },
  "_LEGACY_ERROR_TEMP_2267" : {
    "message" : [
      "The backing <className> has been modified since the creation of this Iterator."
    ]
  },
  "_LEGACY_ERROR_TEMP_2268" : {
    "message" : [
      "<nodeName> does not implement doExecuteBroadcast."
    ]
  },
  "_LEGACY_ERROR_TEMP_2269" : {
    "message" : [
      "<globalTempDB> is a system preserved database, please rename your existing database to resolve the name conflict, or set a different value for <globalTempDatabase>, and launch your Spark application again."
    ]
  },
  "_LEGACY_ERROR_TEMP_2270" : {
    "message" : [
      "comment on table is not supported."
    ]
  },
  "_LEGACY_ERROR_TEMP_2271" : {
    "message" : [
      "UpdateColumnNullability is not supported."
    ]
  },
  "_LEGACY_ERROR_TEMP_2272" : {
    "message" : [
      "Rename column is only supported for MySQL version 8.0 and above."
    ]
  },
  "_LEGACY_ERROR_TEMP_2273" : {
    "message" : [
      "<message>"
    ]
  },
  "_LEGACY_ERROR_TEMP_2277" : {
    "message" : [
      "Number of dynamic partitions created is <numWrittenParts>, which is more than <maxDynamicPartitions>. To solve this try to set <maxDynamicPartitionsKey> to at least <numWrittenParts>."
    ]
  },
  "_LEGACY_ERROR_TEMP_2330" : {
    "message" : [
      "Cannot change nullable column to non-nullable: <fieldName>."
    ]
  },
  "_LEGACY_ERROR_TEMP_2446" : {
    "message" : [
      "Operation not allowed: <cmd> only works on table with location provided: <tableIdentWithDB>"
    ]
  },
  "_LEGACY_ERROR_TEMP_2450" : {
    "message" : [
      "No handler for UDF/UDAF/UDTF '<clazz>'"
    ]
  },
  "_LEGACY_ERROR_TEMP_3000" : {
    "message" : [
      "Unexpected Py4J server <class>."
    ]
  },
  "_LEGACY_ERROR_TEMP_3001" : {
    "message" : [
      "EOFException occurred while reading the port number from <daemonModule>'s stdout<additionalMessage>."
    ]
  },
  "_LEGACY_ERROR_TEMP_3002" : {
    "message" : [
      "Data of type <other> is not supported"
    ]
  },
  "_LEGACY_ERROR_TEMP_3003" : {
    "message" : [
      "Could not compute split, block <blockId> of RDD <id> not found"
    ]
  },
  "_LEGACY_ERROR_TEMP_3004" : {
    "message" : [
      "Attempted to use <string> after its blocks have been removed!"
    ]
  },
  "_LEGACY_ERROR_TEMP_3005" : {
    "message" : [
      "Histogram on either an empty RDD or RDD containing +/-infinity or NaN"
    ]
  },
  "_LEGACY_ERROR_TEMP_3006" : {
    "message" : [
      "empty RDD"
    ]
  },
  "_LEGACY_ERROR_TEMP_3008" : {
    "message" : [
      "Cannot use map-side combining with array keys."
    ]
  },
  "_LEGACY_ERROR_TEMP_3009" : {
    "message" : [
      "HashPartitioner cannot partition array keys."
    ]
  },
  "_LEGACY_ERROR_TEMP_3010" : {
    "message" : [
      "reduceByKeyLocally() does not support array keys"
    ]
  },
  "_LEGACY_ERROR_TEMP_3011" : {
    "message" : [
      "This RDD lacks a SparkContext. It could happen in the following cases:",
      "(1) RDD transformations and actions are NOT invoked by the driver, but inside of other transformations; for example, rdd1.map(x => rdd2.values.count() * x) is invalid because the values transformation and count action cannot be performed inside of the rdd1.map transformation. For more information, see SPARK-5063.",
      "(2) When a Spark Streaming job recovers from checkpoint, this exception will be hit if a reference to an RDD not defined by the streaming job is used in DStream operations. For more information, See SPARK-13758."
    ]
  },
  "_LEGACY_ERROR_TEMP_3012" : {
    "message" : [
      "Cannot change storage level of an RDD after it was already assigned a level"
    ]
  },
  "_LEGACY_ERROR_TEMP_3013" : {
    "message" : [
      "Can only zip RDDs with same number of elements in each partition"
    ]
  },
  "_LEGACY_ERROR_TEMP_3014" : {
    "message" : [
      "empty collection"
    ]
  },
  "_LEGACY_ERROR_TEMP_3015" : {
    "message" : [
      "countByValueApprox() does not support arrays"
    ]
  },
  "_LEGACY_ERROR_TEMP_3016" : {
    "message" : [
      "Checkpoint directory has not been set in the SparkContext"
    ]
  },
  "_LEGACY_ERROR_TEMP_3017" : {
    "message" : [
      "Invalid checkpoint file: <path>"
    ]
  },
  "_LEGACY_ERROR_TEMP_3018" : {
    "message" : [
      "Failed to create checkpoint path <checkpointDirPath>"
    ]
  },
  "_LEGACY_ERROR_TEMP_3019" : {
    "message" : [
      "Checkpoint RDD has a different number of partitions from original RDD. Original",
      "RDD [ID: <originalRDDId>, num of partitions: <originalRDDLength>];",
      "Checkpoint RDD [ID: <newRDDId>, num of partitions: <newRDDLength>]."
    ]
  },
  "_LEGACY_ERROR_TEMP_3020" : {
    "message" : [
      "Checkpoint dir must be specified."
    ]
  },
  "_LEGACY_ERROR_TEMP_3021" : {
    "message" : [
      "Error asking standalone scheduler to shut down executors"
    ]
  },
  "_LEGACY_ERROR_TEMP_3022" : {
    "message" : [
      "Error stopping standalone scheduler's driver endpoint"
    ]
  },
  "_LEGACY_ERROR_TEMP_3023" : {
    "message" : [
      "Can't run submitMapStage on RDD with 0 partitions"
    ]
  },
  "_LEGACY_ERROR_TEMP_3024" : {
    "message" : [
      "attempted to access non-existent accumulator <id>"
    ]
  },
  "_LEGACY_ERROR_TEMP_3025" : {
    "message" : [
      "TaskSetManagers should only send Resubmitted task statuses for tasks in ShuffleMapStages."
    ]
  },
  "_LEGACY_ERROR_TEMP_3026" : {
    "message" : [
      "duration() called on unfinished task"
    ]
  },
  "_LEGACY_ERROR_TEMP_3027" : {
    "message" : [
      "Unrecognized <schedulerModeProperty>: <schedulingModeConf>"
    ]
  },
  "_LEGACY_ERROR_TEMP_3028" : {
    "message" : [
      "<errorMsg>"
    ]
  },
  "_LEGACY_ERROR_TEMP_3029" : {
    "message" : [
      "Exiting due to error from cluster scheduler: <message>"
    ]
  },
  "_LEGACY_ERROR_TEMP_3030" : {
    "message" : [
      "Task <currentTaskAttemptId> has not locked block <blockId> for writing"
    ]
  },
  "_LEGACY_ERROR_TEMP_3031" : {
    "message" : [
      "Block <blockId> does not exist"
    ]
  },
  "_LEGACY_ERROR_TEMP_3032" : {
    "message" : [
      "Error occurred while waiting for replication to finish"
    ]
  },
  "_LEGACY_ERROR_TEMP_3033" : {
    "message" : [
      "Unable to register with external shuffle server due to : <message>"
    ]
  },
  "_LEGACY_ERROR_TEMP_3034" : {
    "message" : [
      "Error occurred while waiting for async. reregistration"
    ]
  },
  "_LEGACY_ERROR_TEMP_3035" : {
    "message" : [
      "Unexpected shuffle block <blockId> with unsupported shuffle resolver <shuffleBlockResolver>"
    ]
  },
  "_LEGACY_ERROR_TEMP_3036" : {
    "message" : [
      "Failure while trying to store block <blockId> on <blockManagerId>."
    ]
  },
  "_LEGACY_ERROR_TEMP_3037" : {
    "message" : [
      "Block <blockId> was not found even though it's read-locked"
    ]
  },
  "_LEGACY_ERROR_TEMP_3038" : {
    "message" : [
      "get() failed for block <blockId> even though we held a lock"
    ]
  },
  "_LEGACY_ERROR_TEMP_3039" : {
    "message" : [
      "BlockManager returned null for BlockStatus query: <blockId>"
    ]
  },
  "_LEGACY_ERROR_TEMP_3040" : {
    "message" : [
      "BlockManagerMasterEndpoint returned false, expected true."
    ]
  },
  "_LEGACY_ERROR_TEMP_3041" : {
    "message" : [
      ""
    ]
  },
  "_LEGACY_ERROR_TEMP_3042" : {
    "message" : [
      "Failed to get block <blockId>, which is not a shuffle block"
    ]
  },
  "_LEGACY_ERROR_TEMP_3050" : {
    "message" : [
      "Cannot modify the value of a static config: <k>"
    ]
  },
  "_LEGACY_ERROR_TEMP_3052" : {
    "message" : [
      "Unexpected resolved action: <other>"
    ]
  },
  "_LEGACY_ERROR_TEMP_3053" : {
    "message" : [
      "Unexpected WHEN NOT MATCHED action: <other>"
    ]
  },
  "_LEGACY_ERROR_TEMP_3054" : {
    "message" : [
      "<expr> is not currently supported"
    ]
  },
  "_LEGACY_ERROR_TEMP_3055" : {
    "message" : [
      "ScalarFunction '<scalarFunc.name>' neither implement magic method nor override 'produceResult'"
    ]
  },
  "_LEGACY_ERROR_TEMP_3056" : {
    "message" : [
      "Unexpected row-level read relations (allow multiple = <allowMultipleReads>): <other>"
    ]
  },
  "_LEGACY_ERROR_TEMP_3057" : {
    "message" : [
      "Cannot retrieve row-level operation from <table>"
    ]
  },
  "_LEGACY_ERROR_TEMP_3058" : {
    "message" : [
      "Found duplicate column(s) <checkType>: <duplicateColumns>"
    ]
  },
  "_LEGACY_ERROR_TEMP_3059" : {
    "message" : [
      "The positions provided (<pos>) cannot be resolved in",
      "<schema>"
    ]
  },
  "_LEGACY_ERROR_TEMP_3060" : {
    "message" : [
      "Couldn't find column <i> in:",
      "<schema>"
    ]
  },
  "_LEGACY_ERROR_TEMP_3061" : {
    "message" : [
      "<e>",
      "<schema>"
    ]
  },
  "_LEGACY_ERROR_TEMP_3062" : {
    "message" : [
      "Expected <columnPath> to be a nested data type, but found <o>. Was looking for the index of <attr> in a nested field"
    ]
  },
  "_LEGACY_ERROR_TEMP_3063" : {
    "message" : [
      "pivot is not supported on a streaming DataFrames/Datasets"
    ]
  },
  "_LEGACY_ERROR_TEMP_3065" : {
    "message" : [
      "<clazz>: <msg>"
    ]
  },
  "_LEGACY_ERROR_TEMP_3067" : {
    "message" : [
      "Streaming aggregation doesn't support group aggregate pandas UDF"
    ]
  },
  "_LEGACY_ERROR_TEMP_3068" : {
    "message" : [
      "Global aggregation with session window in streaming query is not supported."
    ]
  },
  "_LEGACY_ERROR_TEMP_3069" : {
    "message" : [
      "<internalName> is a reserved column name that cannot be read in combination with <colName> column."
    ]
  },
  "_LEGACY_ERROR_TEMP_3070" : {
    "message" : [
      "<internalName> is a reserved column name that cannot be read in combination with <colName> column."
    ]
  },
  "_LEGACY_ERROR_TEMP_3071" : {
    "message" : [
      "<msg>"
    ]
  },
  "_LEGACY_ERROR_TEMP_3072" : {
    "message" : [
      "<msg>"
    ]
  },
  "_LEGACY_ERROR_TEMP_3073" : {
    "message" : [
      "Unexpected instruction: <other>"
    ]
  },
  "_LEGACY_ERROR_TEMP_3074" : {
    "message" : [
      "field <fieldName> not found from given schema <schema>"
    ]
  },
  "_LEGACY_ERROR_TEMP_3075" : {
    "message" : [
      "Couldn't find scan attribute for <tableAttr> in <scanAttrs>"
    ]
  },
  "_LEGACY_ERROR_TEMP_3076" : {
    "message" : [
      "Redefining watermark is disallowed. You can set the config '<config>' to 'false' to restore the previous behavior. Note that multiple stateful operators will be disallowed."
    ]
  },
  "_LEGACY_ERROR_TEMP_3077" : {
    "message" : [
      "More than one event time columns are available. Please ensure there is at most one event time column per stream. event time columns: <eventTimeCols>"
    ]
  },
  "_LEGACY_ERROR_TEMP_3079" : {
    "message" : [
      "Dynamic partition cannot be the parent of a static partition."
    ]
  },
  "_LEGACY_ERROR_TEMP_3080" : {
    "message" : [
      "<msg>"
    ]
  },
  "_LEGACY_ERROR_TEMP_3081" : {
    "message" : [
      "Save mode <mode> not allowed for Kafka. Allowed save modes are <append> and <errorIfExists> (default)."
    ]
  },
  "_LEGACY_ERROR_TEMP_3082" : {
    "message" : [
      "Creating bucketed Hive serde table is not supported yet."
    ]
  },
  "_LEGACY_ERROR_TEMP_3083" : {
    "message" : [
      "Unable to infer the schema. The schema specification is required to create the table <tableName>."
    ]
  },
  "_LEGACY_ERROR_TEMP_3084" : {
    "message" : [
      "No handler for UDF/UDAF/UDTF '<clazz>': <e>"
    ]
  },
  "_LEGACY_ERROR_TEMP_3085" : {
    "message" : [
      "from_avro() doesn't support the <name> mode. Acceptable modes are <permissiveMode> and <failFastMode>."
    ]
  },
  "_LEGACY_ERROR_TEMP_3086" : {
    "message" : [
      "Cannot persist <tableName> into Hive metastore as table property keys may not start with 'spark.sql.': <invalidKeys>"
    ]
  },
  "_LEGACY_ERROR_TEMP_3087" : {
    "message" : [
      "Cannot set or change the preserved property key: 'EXTERNAL'"
    ]
  },
  "_LEGACY_ERROR_TEMP_3088" : {
    "message" : [
      "The metadata is corrupted. Unable to find the partition column names from the schema. schema: <schema>. Partition columns: <partColumnNames>"
    ]
  },
  "_LEGACY_ERROR_TEMP_3089" : {
    "message" : [
      "Corrupted <typeName> in catalog: <numCols> parts expected, but part <index> is missing."
    ]
  },
  "_LEGACY_ERROR_TEMP_3090" : {
    "message" : [
      "Raw list type in java is unsupported because Spark cannot infer the element type."
    ]
  },
  "_LEGACY_ERROR_TEMP_3091" : {
    "message" : [
      "Raw map type in java is unsupported because Spark cannot infer key and value types."
    ]
  },
  "_LEGACY_ERROR_TEMP_3092" : {
    "message" : [
      "Collection types with wildcards (e.g. List<?> or Map<?, ?>) are unsupported because Spark cannot infer the data type for these type parameters."
    ]
  },
  "_LEGACY_ERROR_TEMP_3093" : {
    "message" : [
      "Unsupported java type <c>"
    ]
  },
  "_LEGACY_ERROR_TEMP_3094" : {
    "message" : [
      "<dt> is not supported."
    ]
  },
  "_LEGACY_ERROR_TEMP_3095" : {
    "message" : [
      "<dt> cannot be converted to Hive TypeInfo"
    ]
  },
  "_LEGACY_ERROR_TEMP_3096" : {
    "message" : [
      "Converted table has <resLen> columns,",
      "but source Hive table has <relLen> columns.",
      "Set <key> to false,",
      "or recreate table <ident> to workaround."
    ]
  },
  "_LEGACY_ERROR_TEMP_3097" : {
    "message" : [
      "Column in converted table has different data type with source Hive table's.",
      "Set <key> to false,",
      "or recreate table <ident> to workaround."
    ]
  },
  "_LEGACY_ERROR_TEMP_3100" : {
    "message" : [
      "<message>"
    ]
  },
  "_LEGACY_ERROR_TEMP_3101" : {
    "message" : [
      "The input is not a correct window column: <windowTime>"
    ]
  },
  "_LEGACY_ERROR_TEMP_3102" : {
    "message" : [
      "<msg>"
    ]
  },
  "_LEGACY_ERROR_TEMP_3103" : {
    "message" : [
      "Namespace '<namespace>' is non empty. <details>"
    ]
  },
  "_LEGACY_ERROR_TEMP_3104" : {
    "message" : [
      "<message>"
    ]
  },
  "_LEGACY_ERROR_TEMP_3105" : {
    "message" : [
      "<message>"
    ]
  },
  "_LEGACY_ERROR_TEMP_3106" : {
    "message" : [
      "<message>"
    ]
  },
  "_LEGACY_ERROR_TEMP_3107" : {
    "message" : [
      "<message>"
    ]
  },
  "_LEGACY_ERROR_TEMP_3108" : {
    "message" : [
      "<message>"
    ]
  },
  "_LEGACY_ERROR_TEMP_3109" : {
    "message" : [
      "<message>"
    ]
  },
  "_LEGACY_ERROR_TEMP_3110" : {
    "message" : [
      "Cannot bind a V1 function."
    ]
  },
  "_LEGACY_ERROR_TEMP_3113" : {
    "message" : [
      "UnresolvedTableSpec doesn't have a data type"
    ]
  },
  "_LEGACY_ERROR_TEMP_3114" : {
    "message" : [
      "UnresolvedTableSpec doesn't have a data type"
    ]
  },
  "_LEGACY_ERROR_TEMP_3121" : {
    "message" : [
      "A HllSketch instance cannot be updates with a Spark <dataType> type"
    ]
  },
  "_LEGACY_ERROR_TEMP_3129" : {
    "message" : [
      "Cannot convert this array to unsafe format as it's too big."
    ]
  },
  "_LEGACY_ERROR_TEMP_3130" : {
    "message" : [
      "Cannot create BufferHolder for input UnsafeRow because there are too many fields (number of fields: <numFields>)"
    ]
  },
  "_LEGACY_ERROR_TEMP_3131" : {
    "message" : [
      "Unsupported data type <dataType>"
    ]
  },
  "_LEGACY_ERROR_TEMP_3132" : {
    "message" : [
      "CaseInsensitiveStringMap is read-only."
    ]
  },
  "_LEGACY_ERROR_TEMP_3133" : {
    "message" : [
      "<class> does not implement rowIdSchema"
    ]
  },
  "_LEGACY_ERROR_TEMP_3134" : {
    "message" : [
      "<class> does not implement metadataSchema"
    ]
  },
  "_LEGACY_ERROR_TEMP_3135" : {
    "message" : [
      "<class> does not support batch write"
    ]
  },
  "_LEGACY_ERROR_TEMP_3136" : {
    "message" : [
      "<class> does not support streaming write"
    ]
  },
  "_LEGACY_ERROR_TEMP_3137" : {
    "message" : [
      "<description>: Batch write is not supported"
    ]
  },
  "_LEGACY_ERROR_TEMP_3138" : {
    "message" : [
      "<description>: Streaming write is not supported"
    ]
  },
  "_LEGACY_ERROR_TEMP_3139" : {
    "message" : [
      "<description>: Delta batch write is not supported"
    ]
  },
  "_LEGACY_ERROR_TEMP_3140" : {
    "message" : [
      "<class> does not implement build"
    ]
  },
  "_LEGACY_ERROR_TEMP_3141" : {
    "message" : [
      "<class> does not support user defined function: <funcName>"
    ]
  },
  "_LEGACY_ERROR_TEMP_3142" : {
    "message" : [
      "<class> does not support user defined aggregate function: <funcName>"
    ]
  },
  "_LEGACY_ERROR_TEMP_3143" : {
    "message" : [
      "Partition renaming is not supported"
    ]
  },
  "_LEGACY_ERROR_TEMP_3144" : {
    "message" : [
      "Partition truncate is not supported"
    ]
  },
  "_LEGACY_ERROR_TEMP_3145" : {
    "message" : [
      "Partitions truncate is not supported"
    ]
  },
  "_LEGACY_ERROR_TEMP_3146" : {
    "message" : [
      "Cannot find a compatible ScalarFunction#produceResult"
    ]
  },
  "_LEGACY_ERROR_TEMP_3147" : {
    "message" : [
      "<description>: Batch scan are not supported"
    ]
  },
  "_LEGACY_ERROR_TEMP_3148" : {
    "message" : [
      "<description>: Micro-batch scan are not supported"
    ]
  },
  "_LEGACY_ERROR_TEMP_3149" : {
    "message" : [
      "<description>: Continuous scan are not supported"
    ]
  },
  "_LEGACY_ERROR_TEMP_3150" : {
    "message" : [
      "Cannot create columnar reader."
    ]
  },
  "_LEGACY_ERROR_TEMP_3152" : {
    "message" : [
      "Datatype not supported <dataType>"
    ]
  },
  "_LEGACY_ERROR_TEMP_3155" : {
    "message" : [
      "Datatype not supported <dataType>"
    ]
  },
  "_LEGACY_ERROR_TEMP_3160" : {
    "message" : [
      ""
    ]
  },
  "_LEGACY_ERROR_TEMP_3161" : {
    "message" : [
      "Uploading artifact file to local file system destination path is not supported."
    ]
  },
  "_LEGACY_ERROR_TEMP_3162" : {
    "message" : [
      "Unsupported physical type <type>."
    ]
  },
  "_LEGACY_ERROR_TEMP_3163" : {
    "message" : [
      "Unsupported number of children: <num>."
    ]
  },
  "_LEGACY_ERROR_TEMP_3165" : {
    "message" : [
      "Cannot merge <classA> with <classB>"
    ]
  },
  "_LEGACY_ERROR_TEMP_3166" : {
    "message" : [
      "latestOffset(Offset, ReadLimit) should be called instead of this method"
    ]
  },
  "_LEGACY_ERROR_TEMP_3167" : {
    "message" : [
      "continuous mode is not supported!"
    ]
  },
  "_LEGACY_ERROR_TEMP_3168" : {
    "message" : [
      "hasTimedOut is true however there's no timeout configured"
    ]
  },
  "_LEGACY_ERROR_TEMP_3169" : {
    "message" : [
      "AcceptsLatestSeenOffset is not supported with DSv1 streaming source: <unsupportedSources>"
    ]
  },
  "_LEGACY_ERROR_TEMP_3170" : {
    "message" : [
      "SortAggregate code-gen does not support grouping keys"
    ]
  },
  "_LEGACY_ERROR_TEMP_3171" : {
    "message" : [
      "Number of nulls not set for Parquet file <filePath>. Set SQLConf <config> to false and execute again."
    ]
  },
  "_LEGACY_ERROR_TEMP_3172" : {
    "message" : [
      "No min/max found for Parquet file <filePath>. Set SQLConf <config> to false and execute again."
    ]
  },
  "_LEGACY_ERROR_TEMP_3173" : {
    "message" : [
      "Cannot specify 'USING index_type' in 'CREATE INDEX'"
    ]
  },
  "_LEGACY_ERROR_TEMP_3175" : {
    "message" : [
      "Index Type <v> is not supported. The supported Index Types are: <supportedIndexTypeList>"
    ]
  },
  "_LEGACY_ERROR_TEMP_3176" : {
    "message" : [
      "applyInPandasWithState is unsupported in batch query. Use applyInPandas instead."
    ]
  },
  "_LEGACY_ERROR_TEMP_3177" : {
    "message" : [
      "<class> does not support function: <funcName>"
    ]
  },
  "_LEGACY_ERROR_TEMP_3178" : {
    "message" : [
      "<class> does not support inverse distribution function: <funcName>"
    ]
  },
  "_LEGACY_ERROR_TEMP_3179" : {
    "message" : [
      "createIndex is not supported"
    ]
  },
  "_LEGACY_ERROR_TEMP_3180" : {
    "message" : [
      "indexExists is not supported"
    ]
  },
  "_LEGACY_ERROR_TEMP_3181" : {
    "message" : [
      "dropIndex is not supported"
    ]
  },
  "_LEGACY_ERROR_TEMP_3182" : {
    "message" : [
      "listIndexes is not supported"
    ]
  },
  "_LEGACY_ERROR_TEMP_3183" : {
    "message" : [
      "TableSample is not supported by this data source"
    ]
  },
  "_LEGACY_ERROR_TEMP_3184" : {
    "message" : [
      "<class> does not support aggregate function: <funcName> with DISTINCT"
    ]
  },
  "_LEGACY_ERROR_TEMP_3185" : {
    "message" : [
      "Schema evolution not supported."
    ]
  },
  "_LEGACY_ERROR_TEMP_3186" : {
    "message" : [
      "Boolean is not supported"
    ]
  },
  "_LEGACY_ERROR_TEMP_3187" : {
    "message" : [
      "only readInts is valid."
    ]
  },
  "_LEGACY_ERROR_TEMP_3188" : {
    "message" : [
      "only skipIntegers is valid"
    ]
  },
  "_LEGACY_ERROR_TEMP_3189" : {
    "message" : [
      "Unsupported encoding: <encoding>"
    ]
  },
  "_LEGACY_ERROR_TEMP_3190" : {
    "message" : [
      "RLE encoding is not supported for values of type: <typeName>"
    ]
  },
  "_LEGACY_ERROR_TEMP_3191" : {
    "message" : [
      "Dictionary encoding does not support String"
    ]
  },
  "_LEGACY_ERROR_TEMP_3192" : {
    "message" : [
      "Datatype not supported <dt>"
    ]
  },
  "_LEGACY_ERROR_TEMP_3198" : {
    "message" : [
      "Cannot grow BufferHolder by size <neededSize> because the size is negative"
    ]
  },
  "_LEGACY_ERROR_TEMP_3199" : {
    "message" : [
      "Cannot grow BufferHolder by size <neededSize> because the size after growing exceeds size limitation <arrayMax>"
    ]
  },
  "_LEGACY_ERROR_TEMP_3200" : {
    "message" : [
      "Read-ahead limit < 0"
    ]
  },
  "_LEGACY_ERROR_TEMP_3201" : {
    "message" : [
      "'note' is malformed in the expression [<exprName>]. It should start with a newline and 4 leading spaces; end with a newline and two spaces; however, got [<note>]."
    ]
  },
  "_LEGACY_ERROR_TEMP_3202" : {
    "message" : [
      "'group' is malformed in the expression [<exprName>]. It should be a value in <validGroups>; however, got <group>."
    ]
  },
  "_LEGACY_ERROR_TEMP_3203" : {
    "message" : [
      "'source' is malformed in the expression [<exprName>]. It should be a value in <validSources>; however, got [<source>]."
    ]
  },
  "_LEGACY_ERROR_TEMP_3204" : {
    "message" : [
      "'since' is malformed in the expression [<exprName>]. It should not start with a negative number; however, got [<since>]."
    ]
  },
  "_LEGACY_ERROR_TEMP_3205" : {
    "message" : [
      "'deprecated' is malformed in the expression [<exprName>]. It should start with a newline and 4 leading spaces; end with a newline and two spaces; however, got [<deprecated>]."
    ]
  },
  "_LEGACY_ERROR_TEMP_3206" : {
    "message" : [
      "<value> is not a boolean string."
    ]
  },
  "_LEGACY_ERROR_TEMP_3207" : {
    "message" : [
      "Unexpected V2 expression: <expr>"
    ]
  },
  "_LEGACY_ERROR_TEMP_3208" : {
    "message" : [
      "The number of fields (<numFields>) in the partition identifier is not equal to the partition schema length (<schemaLen>). The identifier might not refer to one partition."
    ]
  },
  "_LEGACY_ERROR_TEMP_3209" : {
    "message" : [
      "Illegal input for day of week: <string>"
    ]
  },
  "_LEGACY_ERROR_TEMP_3210" : {
    "message" : [
      "Interval string does not match second-nano format of ss.nnnnnnnnn"
    ]
  },
  "_LEGACY_ERROR_TEMP_3211" : {
    "message" : [
      "Error parsing interval day-time string: <msg>"
    ]
  },
  "_LEGACY_ERROR_TEMP_3212" : {
    "message" : [
      "Cannot support (interval '<input>' <from> to <to>) expression"
    ]
  },
  "_LEGACY_ERROR_TEMP_3213" : {
    "message" : [
      "Error parsing interval <interval> string: <msg>"
    ]
  },
  "_LEGACY_ERROR_TEMP_3214" : {
    "message" : [
      "Interval string does not match <intervalStr> format of <supportedFormat> when cast to <typeName>: <input><fallBackNotice>"
    ]
  },
  "_LEGACY_ERROR_TEMP_3215" : {
    "message" : [
      "Expected a Boolean type expression in replaceNullWithFalse, but got the type <dataType> in <expr>."
    ]
  },
  "_LEGACY_ERROR_TEMP_3216" : {
    "message" : [
      "Unsupported join type '<typ>'. Supported join types include: <supported>."
    ]
  },
  "_LEGACY_ERROR_TEMP_3217" : {
    "message" : [
      "Unsupported as-of join direction '<direction>'. Supported as-of join direction include: <supported>."
    ]
  },
  "_LEGACY_ERROR_TEMP_3218" : {
    "message" : [
      "Must be 2 children: <others>"
    ]
  },
  "_LEGACY_ERROR_TEMP_3219" : {
    "message" : [
      "The value (<other>) of the type (<otherClass>) cannot be converted to the <dataType> type."
    ]
  },
  "_LEGACY_ERROR_TEMP_3220" : {
    "message" : [
      "The value (<other>) of the type (<otherClass>) cannot be converted to an array of <elementType>"
    ]
  },
  "_LEGACY_ERROR_TEMP_3221" : {
    "message" : [
      "The value (<other>) of the type (<otherClass>) cannot be converted to a map type with key type (<keyType>) and value type (<valueType>)"
    ]
  },
  "_LEGACY_ERROR_TEMP_3222" : {
    "message" : [
      "Only literals are allowed in the partition spec, but got <expr>"
    ]
  },
  "_LEGACY_ERROR_TEMP_3223" : {
    "message" : [
      "Cannot find field: <name> in <dataType>"
    ]
  },
  "_LEGACY_ERROR_TEMP_3224" : {
    "message" : [
      "Cannot delete array element"
    ]
  },
  "_LEGACY_ERROR_TEMP_3225" : {
    "message" : [
      "Cannot delete map value"
    ]
  },
  "_LEGACY_ERROR_TEMP_3226" : {
    "message" : [
      "Cannot delete map key"
    ]
  },
  "_LEGACY_ERROR_TEMP_3227" : {
    "message" : [
      "Cannot find field: <fieldName>"
    ]
  },
  "_LEGACY_ERROR_TEMP_3228" : {
    "message" : [
      "AFTER column not found: <afterCol>"
    ]
  },
  "_LEGACY_ERROR_TEMP_3229" : {
    "message" : [
      "Not a struct: <name>"
    ]
  },
  "_LEGACY_ERROR_TEMP_3230" : {
    "message" : [
      "Field not found: <name>"
    ]
  },
  "_LEGACY_ERROR_TEMP_3231" : {
    "message" : [
      "Intervals greater than a month is not supported (<interval>)."
    ]
  },
  "_LEGACY_ERROR_TEMP_3232" : {
    "message" : [
      "Unknown EvalMode value: <other>"
    ]
  },
  "_LEGACY_ERROR_TEMP_3233" : {
    "message" : [
      "cannot generate code for unsupported type: <dataType>"
    ]
  },
  "_LEGACY_ERROR_TEMP_3235" : {
    "message" : [
      "The numbers of zipped arrays and field names should be the same"
    ]
  },
  "_LEGACY_ERROR_TEMP_3238" : {
    "message" : [
      "Failed to convert value <v> (class of <class>) in type <dt> to XML."
    ]
  },
  "_LEGACY_ERROR_TEMP_3239" : {
    "message" : [
      "Failed to parse data with unexpected event <e>"
    ]
  },
  "_LEGACY_ERROR_TEMP_3240" : {
    "message" : [
      "Failed to parse a value for data type <dt> with event <e>"
    ]
  },
  "_LEGACY_ERROR_TEMP_3241" : {
    "message" : [
      "<msg>"
    ]
  },
  "_LEGACY_ERROR_TEMP_3242" : {
    "message" : [
      "sequence step must be an <intervalType> of day granularity if start and end values are dates"
    ]
  },
  "_LEGACY_ERROR_TEMP_3243" : {
    "message" : [
      "Illegal sequence boundaries: <start> to <stop> by <step>"
    ]
  },
  "_LEGACY_ERROR_TEMP_3244" : {
    "message" : [
      "Unsupported type: <castType>"
    ]
  },
  "_LEGACY_ERROR_TEMP_3245" : {
    "message" : [
      "For input string: <s>"
    ]
  },
  "_LEGACY_ERROR_TEMP_3246" : {
    "message" : [
      "Failed to parse a value for data type <dataType>."
    ]
  },
  "_LEGACY_ERROR_TEMP_3250" : {
    "message" : [
      "Failed to convert the JSON string '<other>' to a field."
    ]
  },
  "_LEGACY_ERROR_TEMP_3260" : {
    "message" : [
      "'<s>' is an invalid timestamp"
    ]
  },
  "_LEGACY_ERROR_TEMP_3261" : {
    "message" : [
      "Unknown output mode <outputMode>. Accepted output modes are 'append', 'complete', 'update'"
    ]
  },
  "_LEGACY_ERROR_TEMP_3262" : {
    "message" : [
      "Doesn't support month or year interval: <interval>"
    ]
  },
  "_LEGACY_ERROR_USER_RAISED_EXCEPTION" : {
    "message" : [
      "<errorMessage>"
    ],
    "sqlState" : "P0001"
  }
}<|MERGE_RESOLUTION|>--- conflicted
+++ resolved
@@ -3522,7 +3522,6 @@
     ],
     "sqlState" : "42802"
   },
-<<<<<<< HEAD
   "STATE_STORE_INCORRECT_NUM_ORDERING_COLS_NOT_SUPPORTED" : {
     "message" : [
       "Incorrect number of ordering columns=<numOrderingCols> for range scan encoder. Ordering columns cannot be zero or greater than num of schema columns."
@@ -3535,8 +3534,6 @@
     ],
     "sqlState" : "42802"
   },
-=======
->>>>>>> 7c81bdf1
   "STATE_STORE_UNSUPPORTED_OPERATION" : {
     "message" : [
       "<operationType> operation not supported with <entity>"
