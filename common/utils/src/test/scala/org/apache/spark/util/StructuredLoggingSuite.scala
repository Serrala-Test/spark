--- conflicted
+++ resolved
@@ -63,17 +63,12 @@
     log"Max Size: ${MDC(MAX_SIZE, "4")}. " +
     log"Please double check."
 
-<<<<<<< HEAD
-  def logVariableAndMDC: LogEntry =
-    log"Hello $basicMsg, Lost executor ${MDC(EXECUTOR_ID, "1")}."
-
-  def concatMDCAndString: LogEntry =
-    log"Lost executor ${MDC(EXECUTOR_ID, "1")}." ++ s" Hello $basicMsg."
-
-  def concatStringAndMDC: LogEntry =
-    s"Hello $basicMsg, " ++ log"Lost executor ${MDC(EXECUTOR_ID, "1")}."
-
-=======
+  def concatMDCAndString: LogEntry = log"Lost executor ${MDC(EXECUTOR_ID, "1")}." ++
+    s" Hello $basicMsg."
+
+  def concatStringAndMDC: LogEntry = s"Hello $basicMsg, " ++
+    log"Lost executor ${MDC(EXECUTOR_ID, "1")}."
+
   // test for basic message (without any mdc)
   def expectedPatternForBasicMsg(level: Level): String
 
@@ -81,19 +76,19 @@
   def expectedPatternForBasicMsgWithException(level: Level): String
 
   // test for message (with mdc)
->>>>>>> 55b5ff6f
   def expectedPatternForMsgWithMDC(level: Level): String
 
   // test for message and exception
   def expectedPatternForMsgWithMDCAndException(level: Level): String
 
+  // test for concat string and MDC
+  def expectedPatternForConcatStringAndMDC(level: Level): String
+
+  // test for concat MDC and string
+  def expectedPatternForConcatMDCAndString(level: Level): String
+
+  // test for concat MDC and MDC
   def verifyMsgWithConcat(level: Level, logOutput: String): Unit
-
-  def expectedPatternForVariableAndMDC(level: Level): String
-
-  def expectedPatternForConcatStringAndMDC(level: Level): String
-
-  def expectedPatternForConcatMDCAndString(level: Level): String
 
   test("Basic logging") {
     Seq(
@@ -147,17 +142,6 @@
         case (level, logFunc) =>
           val logOutput = captureLogOutput(logFunc)
           verifyMsgWithConcat(level, logOutput)
-      }
-  }
-
-  test("Logging variable and MDC") {
-    Seq(
-      (Level.ERROR, () => logError(logVariableAndMDC)),
-      (Level.WARN, () => logWarning(logVariableAndMDC)),
-      (Level.INFO, () => logInfo(logVariableAndMDC))).foreach {
-        case (level, logFunc) =>
-          val logOutput = captureLogOutput(logFunc)
-          assert(expectedPatternForVariableAndMDC(level).r.matches(logOutput))
       }
   }
 
@@ -256,20 +240,6 @@
         }""")
   }
 
-  override def expectedPatternForVariableAndMDC(level: Level): String = {
-    compactAndToRegexPattern(
-      s"""
-        {
-          "ts": "<timestamp>",
-          "level": "$level",
-          "msg": "Hello This is a log message, Lost executor 1.",
-          "context": {
-             "executor_id": "1"
-          },
-          "logger": "$className"
-        }""")
-  }
-
   override def expectedPatternForConcatStringAndMDC(level: Level): String = {
     compactAndToRegexPattern(
       s"""
