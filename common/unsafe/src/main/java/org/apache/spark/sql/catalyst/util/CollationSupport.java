--- conflicted
+++ resolved
@@ -147,7 +147,6 @@
     }
   }
 
-<<<<<<< HEAD
   public static class Upper {
     public static UTF8String exec(final UTF8String v, final int collationId) {
       CollationFactory.Collation collation = CollationFactory.fetchCollation(collationId);
@@ -229,7 +228,7 @@
                               collationId
                       ),
                       collationId));
-=======
+
   public static class FindInSet {
     public static int exec(final UTF8String word, final UTF8String set, final int collationId) {
       CollationFactory.Collation collation = CollationFactory.fetchCollation(collationId);
@@ -297,7 +296,7 @@
     public static int execICU(final UTF8String string, final UTF8String substring,
         final int collationId) {
       return CollationAwareUTF8String.indexOf(string, substring, 0, collationId);
->>>>>>> 256fc515
+
     }
   }
 
@@ -321,7 +320,6 @@
 
   private static class CollationAwareUTF8String {
 
-<<<<<<< HEAD
     private static String toUpperCase(final String target, final int collationId) {
       ULocale locale = CollationFactory.fetchCollation(collationId)
               .collator.getLocale(ULocale.ACTUAL_LOCALE);
@@ -339,7 +337,7 @@
               .collator.getLocale(ULocale.ACTUAL_LOCALE);
       return UCharacter.toTitleCase(locale, target, BreakIterator.getWordInstance(locale));
     }
-=======
+    
     private static int findInSet(final UTF8String match, final UTF8String set, int collationId) {
       if (match.contains(UTF8String.fromString(","))) {
         return 0;
@@ -381,8 +379,6 @@
 
       return stringSearch.next();
     }
-
->>>>>>> 256fc515
   }
 
 }