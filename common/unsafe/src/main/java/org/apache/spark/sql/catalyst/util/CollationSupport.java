/*
 * Licensed to the Apache Software Foundation (ASF) under one or more
 * contributor license agreements.  See the NOTICE file distributed with
 * this work for additional information regarding copyright ownership.
 * The ASF licenses this file to You under the Apache License, Version 2.0
 * (the "License"); you may not use this file except in compliance with
 * the License.  You may obtain a copy of the License at
 *
 *    http://www.apache.org/licenses/LICENSE-2.0
 *
 * Unless required by applicable law or agreed to in writing, software
 * distributed under the License is distributed on an "AS IS" BASIS,
 * WITHOUT WARRANTIES OR CONDITIONS OF ANY KIND, either express or implied.
 * See the License for the specific language governing permissions and
 * limitations under the License.
 */
package org.apache.spark.sql.catalyst.util;

import com.ibm.icu.lang.UCharacter;
import com.ibm.icu.text.BreakIterator;
import com.ibm.icu.text.StringSearch;
import com.ibm.icu.util.ULocale;

import org.apache.spark.unsafe.types.UTF8String;

<<<<<<< HEAD
import java.util.ArrayList;
import java.util.List;
=======
>>>>>>> b4624bf4
import java.util.regex.Pattern;

/**
 * Static entry point for collation-aware expressions (StringExpressions, RegexpExpressions, and
 * other expressions that require custom collation support), as well as private utility methods for
 * collation-aware UTF8String operations needed to implement .
 */
public final class CollationSupport {

  /**
   * Collation-aware string expressions.
   */

  public static class StringSplitSQL {
    public static UTF8String[] exec(final UTF8String s, final UTF8String d, final int collationId) {
      CollationFactory.Collation collation = CollationFactory.fetchCollation(collationId);
      if (collation.supportsBinaryEquality) {
        return execBinary(s, d);
      } else if (collation.supportsLowercaseEquality) {
        return execLowercase(s, d);
      } else {
        return execICU(s, d, collationId);
      }
    }
    public static String genCode(final String s, final String d, final int collationId) {
      CollationFactory.Collation collation = CollationFactory.fetchCollation(collationId);
      String expr = "CollationSupport.StringSplitSQL.exec";
      if (collation.supportsBinaryEquality) {
        return String.format(expr + "Binary(%s, %s)", s, d);
      } else if (collation.supportsLowercaseEquality) {
        return String.format(expr + "Lowercase(%s, %s)", s, d);
      } else {
        return String.format(expr + "ICU(%s, %s, %d)", s, d, collationId);
      }
    }
    public static UTF8String[] execBinary(final UTF8String string, final UTF8String delimiter) {
      return string.splitSQL(delimiter, -1);
    }
    public static UTF8String[] execLowercase(final UTF8String string, final UTF8String delimiter) {
      if (delimiter.numBytes() == 0) return new UTF8String[] { string };
      if (string.numBytes() == 0) return new UTF8String[] { UTF8String.EMPTY_UTF8 };
      Pattern pattern = Pattern.compile(Pattern.quote(delimiter.toString()),
        CollationSupport.lowercaseRegexFlags);
      String[] splits = pattern.split(string.toString(), -1);
      UTF8String[] res = new UTF8String[splits.length];
      for (int i = 0; i < res.length; i++) {
        res[i] = UTF8String.fromString(splits[i]);
      }
      return res;
    }
    public static UTF8String[] execICU(final UTF8String string, final UTF8String delimiter,
        final int collationId) {
      if (delimiter.numBytes() == 0) return new UTF8String[] { string };
      if (string.numBytes() == 0) return new UTF8String[] { UTF8String.EMPTY_UTF8 };
      List<UTF8String> strings = new ArrayList<>();
      String target = string.toString(), pattern = delimiter.toString();
      StringSearch stringSearch = CollationFactory.getStringSearch(target, pattern, collationId);
      int start = 0, end;
      while ((end = stringSearch.next()) != StringSearch.DONE) {
        strings.add(UTF8String.fromString(target.substring(start, end)));
        start = end + stringSearch.getMatchLength();
      }
      if (start <= target.length()) {
        strings.add(UTF8String.fromString(target.substring(start)));
      }
      return strings.toArray(new UTF8String[0]);
    }
  }

  public static class Contains {
    public static boolean exec(final UTF8String l, final UTF8String r, final int collationId) {
      CollationFactory.Collation collation = CollationFactory.fetchCollation(collationId);
      if (collation.supportsBinaryEquality) {
        return execBinary(l, r);
      } else if (collation.supportsLowercaseEquality) {
        return execLowercase(l, r);
      } else {
        return execICU(l, r, collationId);
      }
    }
    public static String genCode(final String l, final String r, final int collationId) {
      CollationFactory.Collation collation = CollationFactory.fetchCollation(collationId);
      String expr = "CollationSupport.Contains.exec";
      if (collation.supportsBinaryEquality) {
        return String.format(expr + "Binary(%s, %s)", l, r);
      } else if (collation.supportsLowercaseEquality) {
        return String.format(expr + "Lowercase(%s, %s)", l, r);
      } else {
        return String.format(expr + "ICU(%s, %s, %d)", l, r, collationId);
      }
    }
    public static boolean execBinary(final UTF8String l, final UTF8String r) {
      return l.contains(r);
    }
    public static boolean execLowercase(final UTF8String l, final UTF8String r) {
      return l.containsInLowerCase(r);
    }
    public static boolean execICU(final UTF8String l, final UTF8String r,
        final int collationId) {
      if (r.numBytes() == 0) return true;
      if (l.numBytes() == 0) return false;
      StringSearch stringSearch = CollationFactory.getStringSearch(l, r, collationId);
      return stringSearch.first() != StringSearch.DONE;
    }
  }

  public static class StartsWith {
    public static boolean exec(final UTF8String l, final UTF8String r,
        final int collationId) {
      CollationFactory.Collation collation = CollationFactory.fetchCollation(collationId);
      if (collation.supportsBinaryEquality) {
        return execBinary(l, r);
      } else if (collation.supportsLowercaseEquality) {
        return execLowercase(l, r);
      } else {
        return execICU(l, r, collationId);
      }
    }
    public static String genCode(final String l, final String r, final int collationId) {
      CollationFactory.Collation collation = CollationFactory.fetchCollation(collationId);
      String expr = "CollationSupport.StartsWith.exec";
      if (collation.supportsBinaryEquality) {
        return String.format(expr + "Binary(%s, %s)", l, r);
      } else if (collation.supportsLowercaseEquality) {
        return String.format(expr + "Lowercase(%s, %s)", l, r);
      } else {
        return String.format(expr + "ICU(%s, %s, %d)", l, r, collationId);
      }
    }
    public static boolean execBinary(final UTF8String l, final UTF8String r) {
      return l.startsWith(r);
    }
    public static boolean execLowercase(final UTF8String l, final UTF8String r) {
      return l.startsWithInLowerCase(r);
    }
    public static boolean execICU(final UTF8String l, final UTF8String r,
        final int collationId) {
      if (r.numBytes() == 0) return true;
      if (l.numBytes() == 0) return false;
      StringSearch stringSearch = CollationFactory.getStringSearch(l, r, collationId);
      return stringSearch.first() == 0;
    }
  }

  public static class EndsWith {
    public static boolean exec(final UTF8String l, final UTF8String r, final int collationId) {
      CollationFactory.Collation collation = CollationFactory.fetchCollation(collationId);
      if (collation.supportsBinaryEquality) {
        return execBinary(l, r);
      } else if (collation.supportsLowercaseEquality) {
        return execLowercase(l, r);
      } else {
        return execICU(l, r, collationId);
      }
    }
    public static String genCode(final String l, final String r, final int collationId) {
      CollationFactory.Collation collation = CollationFactory.fetchCollation(collationId);
      String expr = "CollationSupport.EndsWith.exec";
      if (collation.supportsBinaryEquality) {
        return String.format(expr + "Binary(%s, %s)", l, r);
      } else if (collation.supportsLowercaseEquality) {
        return String.format(expr + "Lowercase(%s, %s)", l, r);
      } else {
        return String.format(expr + "ICU(%s, %s, %d)", l, r, collationId);
      }
    }
    public static boolean execBinary(final UTF8String l, final UTF8String r) {
      return l.endsWith(r);
    }
    public static boolean execLowercase(final UTF8String l, final UTF8String r) {
      return l.endsWithInLowerCase(r);
    }
    public static boolean execICU(final UTF8String l, final UTF8String r,
        final int collationId) {
      if (r.numBytes() == 0) return true;
      if (l.numBytes() == 0) return false;
      StringSearch stringSearch = CollationFactory.getStringSearch(l, r, collationId);
      int endIndex = stringSearch.getTarget().getEndIndex();
      return stringSearch.last() == endIndex - stringSearch.getMatchLength();
    }
  }

  public static class Upper {
    public static UTF8String exec(final UTF8String v, final int collationId) {
      CollationFactory.Collation collation = CollationFactory.fetchCollation(collationId);
      if (collation.supportsBinaryEquality || collation.supportsLowercaseEquality) {
        return execUTF8(v);
      } else {
        return execICU(v, collationId);
      }
    }
    public static String genCode(final String v, final int collationId) {
      CollationFactory.Collation collation = CollationFactory.fetchCollation(collationId);
      String expr = "CollationSupport.Upper.exec";
      if (collation.supportsBinaryEquality || collation.supportsLowercaseEquality) {
        return String.format(expr + "UTF8(%s)", v);
      } else {
        return String.format(expr + "ICU(%s, %d)", v, collationId);
      }
    }
    public static UTF8String execUTF8(final UTF8String v) {
      return v.toUpperCase();
    }
    public static UTF8String execICU(final UTF8String v, final int collationId) {
      return UTF8String.fromString(CollationAwareUTF8String.toUpperCase(v.toString(), collationId));
    }
  }

  public static class Lower {
    public static UTF8String exec(final UTF8String v, final int collationId) {
      CollationFactory.Collation collation = CollationFactory.fetchCollation(collationId);
      if (collation.supportsBinaryEquality || collation.supportsLowercaseEquality) {
        return execUTF8(v);
      } else {
        return execICU(v, collationId);
      }
    }
    public static String genCode(final String v, final int collationId) {
      CollationFactory.Collation collation = CollationFactory.fetchCollation(collationId);
        String expr = "CollationSupport.Lower.exec";
      if (collation.supportsBinaryEquality || collation.supportsLowercaseEquality) {
        return String.format(expr + "UTF8(%s)", v);
      } else {
        return String.format(expr + "ICU(%s, %d)", v, collationId);
      }
    }
    public static UTF8String execUTF8(final UTF8String v) {
      return v.toLowerCase();
    }
    public static UTF8String execICU(final UTF8String v, final int collationId) {
      return UTF8String.fromString(CollationAwareUTF8String.toLowerCase(v.toString(), collationId));
    }
  }

  public static class InitCap {
    public static UTF8String exec(final UTF8String v, final int collationId) {
      CollationFactory.Collation collation = CollationFactory.fetchCollation(collationId);
      if (collation.supportsBinaryEquality || collation.supportsLowercaseEquality) {
        return execUTF8(v);
      } else {
        return execICU(v, collationId);
      }
    }

    public static String genCode(final String v, final int collationId) {
      CollationFactory.Collation collation = CollationFactory.fetchCollation(collationId);
      String expr = "CollationSupport.InitCap.exec";
      if (collation.supportsBinaryEquality || collation.supportsLowercaseEquality) {
        return String.format(expr + "UTF8(%s)", v);
      } else {
        return String.format(expr + "ICU(%s, %d)", v, collationId);
      }
    }

    public static UTF8String execUTF8(final UTF8String v) {
      return v.toLowerCase().toTitleCase();
    }

    public static UTF8String execICU(final UTF8String v, final int collationId) {
      return UTF8String.fromString(
              CollationAwareUTF8String.toTitleCase(
                      CollationAwareUTF8String.toLowerCase(
                              v.toString(),
                              collationId
                      ),
                      collationId));
    }
  }

  public static class FindInSet {
    public static int exec(final UTF8String word, final UTF8String set, final int collationId) {
      CollationFactory.Collation collation = CollationFactory.fetchCollation(collationId);
      if (collation.supportsBinaryEquality) {
        return execBinary(word, set);
      } else if (collation.supportsLowercaseEquality) {
        return execLowercase(word, set);
      } else {
        return execICU(word, set, collationId);
      }
    }
    public static String genCode(final String word, final String set, final int collationId) {
      CollationFactory.Collation collation = CollationFactory.fetchCollation(collationId);
      String expr = "CollationSupport.FindInSet.exec";
      if (collation.supportsBinaryEquality) {
        return String.format(expr + "Binary(%s, %s)", word, set);
      } else if (collation.supportsLowercaseEquality) {
        return String.format(expr + "Lowercase(%s, %s)", word, set);
      } else {
        return String.format(expr + "ICU(%s, %s, %d)", word, set, collationId);
      }
    }
    public static int execBinary(final UTF8String word, final UTF8String set) {
      return set.findInSet(word);
    }
    public static int execLowercase(final UTF8String word, final UTF8String set) {
      return set.toLowerCase().findInSet(word.toLowerCase());
    }
    public static int execICU(final UTF8String word, final UTF8String set,
                                  final int collationId) {
      return CollationAwareUTF8String.findInSet(word, set, collationId);
    }
  }

  public static class StringInstr {
    public static int exec(final UTF8String string, final UTF8String substring,
        final int collationId) {
      CollationFactory.Collation collation = CollationFactory.fetchCollation(collationId);
      if (collation.supportsBinaryEquality) {
        return execBinary(string, substring);
      } else if (collation.supportsLowercaseEquality) {
        return execLowercase(string, substring);
      } else {
        return execICU(string, substring, collationId);
      }
    }
    public static String genCode(final String string, final String substring,
        final int collationId) {
      CollationFactory.Collation collation = CollationFactory.fetchCollation(collationId);
      String expr = "CollationSupport.StringInstr.exec";
      if (collation.supportsBinaryEquality) {
        return String.format(expr + "Binary(%s, %s)", string, substring);
      } else if (collation.supportsLowercaseEquality) {
        return String.format(expr + "Lowercase(%s, %s)", string, substring);
      } else {
        return String.format(expr + "ICU(%s, %s, %d)", string, substring, collationId);
      }
    }
    public static int execBinary(final UTF8String string, final UTF8String substring) {
      return string.indexOf(substring, 0);
    }
    public static int execLowercase(final UTF8String string, final UTF8String substring) {
      return string.toLowerCase().indexOf(substring.toLowerCase(), 0);
    }
    public static int execICU(final UTF8String string, final UTF8String substring,
        final int collationId) {
      return CollationAwareUTF8String.indexOf(string, substring, 0, collationId);
    }
  }

  // TODO: Add more collation-aware string expressions.

  /**
   * Collation-aware regexp expressions.
   */

<<<<<<< HEAD
  private static final int lowercaseRegexFlags = Pattern.UNICODE_CASE | Pattern.CASE_INSENSITIVE;
=======
  public static boolean supportsLowercaseRegex(final int collationId) {
    // for regex, only Unicode case-insensitive matching is possible,
    // so UTF8_BINARY_LCASE is treated as UNICODE_CI in this context
    return CollationFactory.fetchCollation(collationId).supportsLowercaseEquality;
  }

  private static final int lowercaseRegexFlags = Pattern.UNICODE_CASE | Pattern.CASE_INSENSITIVE;
  public static int collationAwareRegexFlags(final int collationId) {
    return supportsLowercaseRegex(collationId) ? lowercaseRegexFlags : 0;
  }

  private static final UTF8String lowercaseRegexPrefix = UTF8String.fromString("(?ui)");
  public static UTF8String lowercaseRegex(final UTF8String regex) {
    return UTF8String.concat(lowercaseRegexPrefix, regex);
  }
  public static UTF8String collationAwareRegex(final UTF8String regex, final int collationId) {
    return supportsLowercaseRegex(collationId) ? lowercaseRegex(regex) : regex;
  }
>>>>>>> b4624bf4

  /**
   * Other collation-aware expressions.
   */

  // TODO: Add other collation-aware expressions.

  /**
   * Utility class for collation-aware UTF8String operations.
   */

  private static class CollationAwareUTF8String {

    private static String toUpperCase(final String target, final int collationId) {
      ULocale locale = CollationFactory.fetchCollation(collationId)
              .collator.getLocale(ULocale.ACTUAL_LOCALE);
      return UCharacter.toUpperCase(locale, target);
    }

    private static String toLowerCase(final String target, final int collationId) {
      ULocale locale = CollationFactory.fetchCollation(collationId)
              .collator.getLocale(ULocale.ACTUAL_LOCALE);
      return UCharacter.toLowerCase(locale, target);
    }

    private static String toTitleCase(final String target, final int collationId) {
      ULocale locale = CollationFactory.fetchCollation(collationId)
              .collator.getLocale(ULocale.ACTUAL_LOCALE);
      return UCharacter.toTitleCase(locale, target, BreakIterator.getWordInstance(locale));
    }

    private static int findInSet(final UTF8String match, final UTF8String set, int collationId) {
      if (match.contains(UTF8String.fromString(","))) {
        return 0;
      }

      String setString = set.toString();
      StringSearch stringSearch = CollationFactory.getStringSearch(setString, match.toString(),
        collationId);

      int wordStart = 0;
      while ((wordStart = stringSearch.next()) != StringSearch.DONE) {
        boolean isValidStart = wordStart == 0 || setString.charAt(wordStart - 1) == ',';
        boolean isValidEnd = wordStart + stringSearch.getMatchLength() == setString.length()
                || setString.charAt(wordStart + stringSearch.getMatchLength()) == ',';

        if (isValidStart && isValidEnd) {
          int pos = 0;
          for (int i = 0; i < setString.length() && i < wordStart; i++) {
            if (setString.charAt(i) == ',') {
              pos++;
            }
          }

          return pos + 1;
        }
      }

      return 0;
    }

    private static int indexOf(final UTF8String target, final UTF8String pattern,
        final int start, final int collationId) {
      if (pattern.numBytes() == 0) {
        return 0;
      }

      StringSearch stringSearch = CollationFactory.getStringSearch(target, pattern, collationId);
      stringSearch.setIndex(start);

      return stringSearch.next();
    }

  }

}<|MERGE_RESOLUTION|>--- conflicted
+++ resolved
@@ -23,11 +23,8 @@
 
 import org.apache.spark.unsafe.types.UTF8String;
 
-<<<<<<< HEAD
 import java.util.ArrayList;
 import java.util.List;
-=======
->>>>>>> b4624bf4
 import java.util.regex.Pattern;
 
 /**
@@ -373,9 +370,6 @@
    * Collation-aware regexp expressions.
    */
 
-<<<<<<< HEAD
-  private static final int lowercaseRegexFlags = Pattern.UNICODE_CASE | Pattern.CASE_INSENSITIVE;
-=======
   public static boolean supportsLowercaseRegex(final int collationId) {
     // for regex, only Unicode case-insensitive matching is possible,
     // so UTF8_BINARY_LCASE is treated as UNICODE_CI in this context
@@ -394,7 +388,6 @@
   public static UTF8String collationAwareRegex(final UTF8String regex, final int collationId) {
     return supportsLowercaseRegex(collationId) ? lowercaseRegex(regex) : regex;
   }
->>>>>>> b4624bf4
 
   /**
    * Other collation-aware expressions.
