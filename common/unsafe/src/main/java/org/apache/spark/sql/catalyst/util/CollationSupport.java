--- conflicted
+++ resolved
@@ -234,19 +234,6 @@
 
   private static class CollationAwareUTF8String {
 
-<<<<<<< HEAD
-    private static boolean matchAt(final UTF8String target, final UTF8String pattern,
-        final int pos, final int collationId) {
-      if (pattern.numChars() + pos > target.numChars() || pos < 0) {
-        return false;
-      }
-      if (pattern.numBytes() == 0 || target.numBytes() == 0) {
-        return pattern.numBytes() == 0;
-      }
-      return CollationFactory.getStringSearch(target.substring(
-        pos, pos + pattern.numChars()), pattern, collationId).last() == 0;
-    }
-
     private static int findInSet(final UTF8String match, final UTF8String set, int collationId) {
       if (match.contains(UTF8String.fromString(","))) {
         return 0;
@@ -289,8 +276,6 @@
       return stringSearch.next();
     }
 
-=======
->>>>>>> 1b53f122
   }
 
 }