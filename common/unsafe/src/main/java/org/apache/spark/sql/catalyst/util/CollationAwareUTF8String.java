/*
 * Licensed to the Apache Software Foundation (ASF) under one or more
 * contributor license agreements.  See the NOTICE file distributed with
 * this work for additional information regarding copyright ownership.
 * The ASF licenses this file to You under the Apache License, Version 2.0
 * (the "License"); you may not use this file except in compliance with
 * the License.  You may obtain a copy of the License at
 *
 *    http://www.apache.org/licenses/LICENSE-2.0
 *
 * Unless required by applicable law or agreed to in writing, software
 * distributed under the License is distributed on an "AS IS" BASIS,
 * WITHOUT WARRANTIES OR CONDITIONS OF ANY KIND, either express or implied.
 * See the License for the specific language governing permissions and
 * limitations under the License.
 */
package org.apache.spark.sql.catalyst.util;

import com.ibm.icu.lang.UCharacter;
import com.ibm.icu.text.BreakIterator;
import com.ibm.icu.text.StringSearch;
import com.ibm.icu.util.ULocale;

import org.apache.spark.unsafe.UTF8StringBuilder;
import org.apache.spark.unsafe.types.UTF8String;

import static org.apache.spark.unsafe.Platform.BYTE_ARRAY_OFFSET;
import static org.apache.spark.unsafe.Platform.copyMemory;

import java.util.HashMap;
import java.util.Map;

/**
 * Utility class for collation-aware UTF8String operations.
 */
public class CollationAwareUTF8String {

  /**
   * The constant value to indicate that the match is not found when searching for a pattern
   * string in a target string.
   */
  private static final int MATCH_NOT_FOUND = -1;

  /**
   * Returns whether the target string starts with the specified prefix, starting from the
   * specified position (0-based index referring to character position in UTF8String), with respect
   * to the UTF8_BINARY_LCASE collation. The method assumes that the prefix is already lowercased
   * prior to method call to avoid the overhead of calling .toLowerCase() multiple times on the
   * same prefix string.
   *
   * @param target the string to be searched in
   * @param lowercasePattern the string to be searched for
   * @param startPos the start position for searching (in the target string)
   * @return whether the target string starts with the specified prefix in UTF8_BINARY_LCASE
   */
  public static boolean lowercaseMatchFrom(
      final UTF8String target,
      final UTF8String lowercasePattern,
      int startPos) {
    return lowercaseMatchLengthFrom(target, lowercasePattern, startPos) != MATCH_NOT_FOUND;
  }

  /**
   * Returns the length of the substring of the target string that starts with the specified
   * prefix, starting from the specified position (0-based index referring to character position
   * in UTF8String), with respect to the UTF8_BINARY_LCASE collation. The method assumes that the
   * prefix is already lowercased. The method only considers the part of target string that
   * starts from the specified (inclusive) position (that is, the method does not look at UTF8
   * characters of the target string at or after position `endPos`). If the prefix is not found,
   * MATCH_NOT_FOUND is returned.
   *
   * @param target the string to be searched in
   * @param lowercasePattern the string to be searched for
   * @param startPos the start position for searching (in the target string)
<<<<<<< HEAD
   * @return length of the target substring that ends with the specified prefix in lowercase
=======
   * @return length of the target substring that starts with the specified prefix in lowercase
>>>>>>> 24939001
   */
  private static int lowercaseMatchLengthFrom(
      final UTF8String target,
      final UTF8String lowercasePattern,
      int startPos) {
    assert startPos >= 0;
    for (int len = 0; len <= target.numChars() - startPos; ++len) {
      if (target.substring(startPos, startPos + len).toLowerCase().equals(lowercasePattern)) {
        return len;
      }
    }
    return MATCH_NOT_FOUND;
  }

  /**
   * Returns the position of the first occurrence of the pattern string in the target string,
   * starting from the specified position (0-based index referring to character position in
   * UTF8String), with respect to the UTF8_BINARY_LCASE collation. The method assumes that the
   * pattern string is already lowercased prior to call. If the pattern is not found,
   * MATCH_NOT_FOUND is returned.
   *
   * @param target the string to be searched in
   * @param lowercasePattern the string to be searched for
   * @param startPos the start position for searching (in the target string)
   * @return the position of the first occurrence of pattern in target
   */
  private static int lowercaseFind(
      final UTF8String target,
      final UTF8String lowercasePattern,
      int startPos) {
    assert startPos >= 0;
    for (int i = startPos; i <= target.numChars(); ++i) {
      if (lowercaseMatchFrom(target, lowercasePattern, i)) {
        return i;
      }
    }
    return MATCH_NOT_FOUND;
  }

  /**
   * Returns whether the target string ends with the specified suffix, ending at the specified
   * position (0-based index referring to character position in UTF8String), with respect to the
   * UTF8_BINARY_LCASE collation. The method assumes that the suffix is already lowercased prior
   * to method call to avoid the overhead of calling .toLowerCase() multiple times on the same
   * suffix string.
   *
   * @param target the string to be searched in
   * @param lowercasePattern the string to be searched for
   * @param endPos the end position for searching (in the target string)
   * @return whether the target string ends with the specified suffix in lowercase
   */
  public static boolean lowercaseMatchUntil(
      final UTF8String target,
      final UTF8String lowercasePattern,
      int endPos) {
    return lowercaseMatchLengthUntil(target, lowercasePattern, endPos) != MATCH_NOT_FOUND;
  }

  /**
   * Returns the length of the substring of the target string that ends with the specified
   * suffix, ending at the specified position (0-based index referring to character position in
   * UTF8String), with respect to the UTF8_BINARY_LCASE collation. The method assumes that the
   * suffix is already lowercased. The method only considers the part of target string that ends
   * at the specified (non-inclusive) position (that is, the method does not look at UTF8
   * characters of the target string at or after position `endPos`). If the suffix is not found,
   * MATCH_NOT_FOUND is returned.
   *
   * @param target the string to be searched in
   * @param lowercasePattern the string to be searched for
   * @param endPos the end position for searching (in the target string)
   * @return length of the target substring that ends with the specified suffix in lowercase
   */
  private static int lowercaseMatchLengthUntil(
      final UTF8String target,
      final UTF8String lowercasePattern,
      int endPos) {
    assert endPos <= target.numChars();
    for (int len = 0; len <= endPos; ++len) {
      if (target.substring(endPos - len, endPos).toLowerCase().equals(lowercasePattern)) {
        return len;
      }
    }
    return MATCH_NOT_FOUND;
  }

  /**
   * Returns the position of the last occurrence of the pattern string in the target string,
   * ending at the specified position (0-based index referring to character position in
   * UTF8String), with respect to the UTF8_BINARY_LCASE collation. The method assumes that the
   * pattern string is already lowercased prior to call. If the pattern is not found,
   * MATCH_NOT_FOUND is returned.
   *
   * @param target the string to be searched in
   * @param lowercasePattern the string to be searched for
   * @param endPos the end position for searching (in the target string)
   * @return the position of the last occurrence of pattern in target
   */
  private static int lowercaseRFind(
      final UTF8String target,
      final UTF8String lowercasePattern,
      int endPos) {
    assert endPos <= target.numChars();
    for (int i = endPos; i >= 0; --i) {
      if (lowercaseMatchUntil(target, lowercasePattern, i)) {
        return i;
      }
    }
    return MATCH_NOT_FOUND;
  }

  public static UTF8String replace(final UTF8String src, final UTF8String search,
      final UTF8String replace, final int collationId) {
    // This collation aware implementation is based on existing implementation on UTF8String
    if (src.numBytes() == 0 || search.numBytes() == 0) {
      return src;
    }

    StringSearch stringSearch = CollationFactory.getStringSearch(src, search, collationId);

    // Find the first occurrence of the search string.
    int end = stringSearch.next();
    if (end == StringSearch.DONE) {
      // Search string was not found, so string is unchanged.
      return src;
    }

    // Initialize byte positions
    int c = 0;
    int byteStart = 0; // position in byte
    int byteEnd = 0; // position in byte
    while (byteEnd < src.numBytes() && c < end) {
      byteEnd += UTF8String.numBytesForFirstByte(src.getByte(byteEnd));
      c += 1;
    }

    // At least one match was found. Estimate space needed for result.
    // The 16x multiplier here is chosen to match commons-lang3's implementation.
    int increase = Math.max(0, Math.abs(replace.numBytes() - search.numBytes())) * 16;
    final UTF8StringBuilder buf = new UTF8StringBuilder(src.numBytes() + increase);
    while (end != StringSearch.DONE) {
      buf.appendBytes(src.getBaseObject(), src.getBaseOffset() + byteStart, byteEnd - byteStart);
      buf.append(replace);

      // Move byteStart to the beginning of the current match
      byteStart = byteEnd;
      int cs = c;
      // Move cs to the end of the current match
      // This is necessary because the search string may contain 'multi-character' characters
      while (byteStart < src.numBytes() && cs < c + stringSearch.getMatchLength()) {
        byteStart += UTF8String.numBytesForFirstByte(src.getByte(byteStart));
        cs += 1;
      }
      // Go to next match
      end = stringSearch.next();
      // Update byte positions
      while (byteEnd < src.numBytes() && c < end) {
        byteEnd += UTF8String.numBytesForFirstByte(src.getByte(byteEnd));
        c += 1;
      }
    }
    buf.appendBytes(src.getBaseObject(), src.getBaseOffset() + byteStart,
      src.numBytes() - byteStart);
    return buf.build();
  }

  public static UTF8String lowercaseReplace(final UTF8String src, final UTF8String search,
      final UTF8String replace) {
    if (src.numBytes() == 0 || search.numBytes() == 0) {
      return src;
    }
    UTF8String lowercaseString = src.toLowerCase();
    UTF8String lowercaseSearch = search.toLowerCase();

    int start = 0;
    int end = lowercaseString.indexOf(lowercaseSearch, 0);
    if (end == -1) {
      // Search string was not found, so string is unchanged.
      return src;
    }

    // Initialize byte positions
    int c = 0;
    int byteStart = 0; // position in byte
    int byteEnd = 0; // position in byte
    while (byteEnd < src.numBytes() && c < end) {
      byteEnd += UTF8String.numBytesForFirstByte(src.getByte(byteEnd));
      c += 1;
    }

    // At least one match was found. Estimate space needed for result.
    // The 16x multiplier here is chosen to match commons-lang3's implementation.
    int increase = Math.max(0, replace.numBytes() - search.numBytes()) * 16;
    final UTF8StringBuilder buf = new UTF8StringBuilder(src.numBytes() + increase);
    while (end != -1) {
      buf.appendBytes(src.getBaseObject(), src.getBaseOffset() + byteStart, byteEnd - byteStart);
      buf.append(replace);
      // Update character positions
      start = end + lowercaseSearch.numChars();
      end = lowercaseString.indexOf(lowercaseSearch, start);
      // Update byte positions
      byteStart = byteEnd + search.numBytes();
      while (byteEnd < src.numBytes() && c < end) {
        byteEnd += UTF8String.numBytesForFirstByte(src.getByte(byteEnd));
        c += 1;
      }
    }
    buf.appendBytes(src.getBaseObject(), src.getBaseOffset() + byteStart,
      src.numBytes() - byteStart);
    return buf.build();
  }

  public static String toUpperCase(final String target, final int collationId) {
    ULocale locale = CollationFactory.fetchCollation(collationId)
      .collator.getLocale(ULocale.ACTUAL_LOCALE);
    return UCharacter.toUpperCase(locale, target);
  }

  public static String toLowerCase(final String target, final int collationId) {
    ULocale locale = CollationFactory.fetchCollation(collationId)
      .collator.getLocale(ULocale.ACTUAL_LOCALE);
    return UCharacter.toLowerCase(locale, target);
  }

  public static String toTitleCase(final String target, final int collationId) {
    ULocale locale = CollationFactory.fetchCollation(collationId)
      .collator.getLocale(ULocale.ACTUAL_LOCALE);
    return UCharacter.toTitleCase(locale, target, BreakIterator.getWordInstance(locale));
  }

  public static int findInSet(final UTF8String match, final UTF8String set, int collationId) {
    if (match.contains(UTF8String.fromString(","))) {
      return 0;
    }

    String setString = set.toString();
    StringSearch stringSearch = CollationFactory.getStringSearch(setString, match.toString(),
      collationId);

    int wordStart = 0;
    while ((wordStart = stringSearch.next()) != StringSearch.DONE) {
      boolean isValidStart = wordStart == 0 || setString.charAt(wordStart - 1) == ',';
      boolean isValidEnd = wordStart + stringSearch.getMatchLength() == setString.length()
        || setString.charAt(wordStart + stringSearch.getMatchLength()) == ',';

      if (isValidStart && isValidEnd) {
        int pos = 0;
        for (int i = 0; i < setString.length() && i < wordStart; i++) {
          if (setString.charAt(i) == ',') {
            pos++;
          }
        }

        return pos + 1;
      }
    }

    return 0;
  }

  /**
   * Returns the position of the first occurrence of the pattern string in the target string,
   * starting from the specified position (0-based index referring to character position in
   * UTF8String), with respect to the UTF8_BINARY_LCASE collation. If the pattern is not found,
   * MATCH_NOT_FOUND is returned.
   *
   * @param target the string to be searched in
   * @param pattern the string to be searched for
   * @param start the start position for searching (in the target string)
   * @return the position of the first occurrence of pattern in target
   */
  public static int lowercaseIndexOf(final UTF8String target, final UTF8String pattern,
      final int start) {
<<<<<<< HEAD
    if (pattern.numChars() == 0) return target.indexOfEmpty(start);
=======
    if (pattern.numChars() == 0) return 0;
>>>>>>> 24939001
    return lowercaseFind(target, pattern.toLowerCase(), start);
  }

  public static int indexOf(final UTF8String target, final UTF8String pattern,
      final int start, final int collationId) {
    if (pattern.numBytes() == 0) {
      return target.indexOfEmpty(start);
    }

    StringSearch stringSearch = CollationFactory.getStringSearch(target, pattern, collationId);
    stringSearch.setIndex(start);

    return stringSearch.next();
  }

  public static int find(UTF8String target, UTF8String pattern, int start,
      int collationId) {
    assert (pattern.numBytes() > 0);

    StringSearch stringSearch = CollationFactory.getStringSearch(target, pattern, collationId);
    // Set search start position (start from character at start position)
    stringSearch.setIndex(target.bytePosToChar(start));

    // Return either the byte position or -1 if not found
    return target.charPosToByte(stringSearch.next());
  }

  public static UTF8String subStringIndex(final UTF8String string, final UTF8String delimiter,
      int count, final int collationId) {
    if (delimiter.numBytes() == 0 || count == 0 || string.numBytes() == 0) {
      return UTF8String.EMPTY_UTF8;
    }
    if (count > 0) {
      int idx = -1;
      while (count > 0) {
        idx = find(string, delimiter, idx + 1, collationId);
        if (idx >= 0) {
          count --;
        } else {
          // can not find enough delim
          return string;
        }
      }
      if (idx == 0) {
        return UTF8String.EMPTY_UTF8;
      }
      byte[] bytes = new byte[idx];
      copyMemory(string.getBaseObject(), string.getBaseOffset(), bytes, BYTE_ARRAY_OFFSET, idx);
      return UTF8String.fromBytes(bytes);

    } else {
      count = -count;

      StringSearch stringSearch = CollationFactory
        .getStringSearch(string, delimiter, collationId);

      int start = string.numChars() - 1;
      int lastMatchLength = 0;
      int prevStart = -1;
      while (count > 0) {
        stringSearch.reset();
        prevStart = -1;
        int matchStart = stringSearch.next();
        lastMatchLength = stringSearch.getMatchLength();
        while (matchStart <= start) {
          if (matchStart != StringSearch.DONE) {
            // Found a match, update the start position
            prevStart = matchStart;
            matchStart = stringSearch.next();
          } else {
            break;
          }
        }

        if (prevStart == -1) {
          // can not find enough delim
          return string;
        } else {
          start = prevStart - 1;
          count--;
        }
      }

      int resultStart = prevStart + lastMatchLength;
      if (resultStart == string.numChars()) {
        return UTF8String.EMPTY_UTF8;
      }

      return string.substring(resultStart, string.numChars());
    }
  }

  public static UTF8String lowercaseSubStringIndex(final UTF8String string,
      final UTF8String delimiter, int count) {
    if (delimiter.numBytes() == 0 || count == 0) {
      return UTF8String.EMPTY_UTF8;
    }

    UTF8String lowercaseDelimiter = delimiter.toLowerCase();

    if (count > 0) {
      // Search left to right (note: the start code point is inclusive).
      int matchLength = -1;
      while (count > 0) {
        matchLength = lowercaseFind(string, lowercaseDelimiter, matchLength + 1);
        if (matchLength > MATCH_NOT_FOUND) --count; // Found a delimiter.
        else return string; // Cannot find enough delimiters in the string.
      }
      return string.substring(0, matchLength);
    } else {
      // Search right to left (note: the end code point is exclusive).
      int matchLength = string.numChars() + 1;
      count = -count;
      while (count > 0) {
        matchLength = lowercaseRFind(string, lowercaseDelimiter, matchLength - 1);
        if (matchLength > MATCH_NOT_FOUND) --count; // Found a delimiter.
        else return string; // Cannot find enough delimiters in the string.
      }
      return string.substring(matchLength, string.numChars());
    }
  }

  public static Map<String, String> getCollationAwareDict(UTF8String string,
      Map<String, String> dict, int collationId) {
    String srcStr = string.toString();

    Map<String, String> collationAwareDict = new HashMap<>();
    for (String key : dict.keySet()) {
      StringSearch stringSearch =
        CollationFactory.getStringSearch(string, UTF8String.fromString(key), collationId);

      int pos = 0;
      while ((pos = stringSearch.next()) != StringSearch.DONE) {
        int codePoint = srcStr.codePointAt(pos);
        int charCount = Character.charCount(codePoint);
        String newKey = srcStr.substring(pos, pos + charCount);

        boolean exists = false;
        for (String existingKey : collationAwareDict.keySet()) {
          if (stringSearch.getCollator().compare(existingKey, newKey) == 0) {
            collationAwareDict.put(newKey, collationAwareDict.get(existingKey));
            exists = true;
            break;
          }
        }

        if (!exists) {
          collationAwareDict.put(newKey, dict.get(key));
        }
      }
    }

    return collationAwareDict;
  }

  public static UTF8String lowercaseTrim(
      final UTF8String srcString,
      final UTF8String trimString) {
    // Matching UTF8String behavior for null `trimString`.
    if (trimString == null) {
      return null;
    }

    UTF8String leftTrimmed = lowercaseTrimLeft(srcString, trimString);
    return lowercaseTrimRight(leftTrimmed, trimString);
  }

  public static UTF8String lowercaseTrimLeft(
      final UTF8String srcString,
      final UTF8String trimString) {
    // Matching UTF8String behavior for null `trimString`.
    if (trimString == null) {
      return null;
    }

    // The searching byte position in the srcString.
    int searchIdx = 0;
    // The byte position of a first non-matching character in the srcString.
    int trimByteIdx = 0;
    // Number of bytes in srcString.
    int numBytes = srcString.numBytes();
    // Convert trimString to lowercase, so it can be searched properly.
    UTF8String lowercaseTrimString = trimString.toLowerCase();

    while (searchIdx < numBytes) {
      UTF8String searchChar = srcString.copyUTF8String(
        searchIdx,
        searchIdx + UTF8String.numBytesForFirstByte(srcString.getByte(searchIdx)) - 1);
      int searchCharBytes = searchChar.numBytes();

      // Try to find the matching for the searchChar in the trimString.
      if (lowercaseTrimString.find(searchChar.toLowerCase(), 0) >= 0) {
        trimByteIdx += searchCharBytes;
        searchIdx += searchCharBytes;
      } else {
        // No matching, exit the search.
        break;
      }
    }

    if (searchIdx == 0) {
      // Nothing trimmed - return original string (not converted to lowercase).
      return srcString;
    }
    if (trimByteIdx >= numBytes) {
      // Everything trimmed.
      return UTF8String.EMPTY_UTF8;
    }
    return srcString.copyUTF8String(trimByteIdx, numBytes - 1);
  }

  public static UTF8String lowercaseTrimRight(
      final UTF8String srcString,
      final UTF8String trimString) {
    // Matching UTF8String behavior for null `trimString`.
    if (trimString == null) {
      return null;
    }

    // Number of bytes iterated from the srcString.
    int byteIdx = 0;
    // Number of characters iterated from the srcString.
    int numChars = 0;
    // Number of bytes in srcString.
    int numBytes = srcString.numBytes();
    // Array of character length for the srcString.
    int[] stringCharLen = new int[numBytes];
    // Array of the first byte position for each character in the srcString.
    int[] stringCharPos = new int[numBytes];
    // Convert trimString to lowercase, so it can be searched properly.
    UTF8String lowercaseTrimString = trimString.toLowerCase();

    // Build the position and length array.
    while (byteIdx < numBytes) {
      stringCharPos[numChars] = byteIdx;
      stringCharLen[numChars] = UTF8String.numBytesForFirstByte(srcString.getByte(byteIdx));
      byteIdx += stringCharLen[numChars];
      numChars++;
    }

    // Index trimEnd points to the first no matching byte position from the right side of
    //  the source string.
    int trimByteIdx = numBytes - 1;

    while (numChars > 0) {
      UTF8String searchChar = srcString.copyUTF8String(
        stringCharPos[numChars - 1],
        stringCharPos[numChars - 1] + stringCharLen[numChars - 1] - 1);

      if(lowercaseTrimString.find(searchChar.toLowerCase(), 0) >= 0) {
        trimByteIdx -= stringCharLen[numChars - 1];
        numChars--;
      } else {
        break;
      }
    }

    if (trimByteIdx == numBytes - 1) {
      // Nothing trimmed.
      return srcString;
    }
    if (trimByteIdx < 0) {
      // Everything trimmed.
      return UTF8String.EMPTY_UTF8;
    }
    return srcString.copyUTF8String(0, trimByteIdx);
  }

  // TODO: Add more collation-aware UTF8String operations here.

}<|MERGE_RESOLUTION|>--- conflicted
+++ resolved
@@ -72,11 +72,7 @@
    * @param target the string to be searched in
    * @param lowercasePattern the string to be searched for
    * @param startPos the start position for searching (in the target string)
-<<<<<<< HEAD
-   * @return length of the target substring that ends with the specified prefix in lowercase
-=======
    * @return length of the target substring that starts with the specified prefix in lowercase
->>>>>>> 24939001
    */
   private static int lowercaseMatchLengthFrom(
       final UTF8String target,
@@ -349,11 +345,7 @@
    */
   public static int lowercaseIndexOf(final UTF8String target, final UTF8String pattern,
       final int start) {
-<<<<<<< HEAD
     if (pattern.numChars() == 0) return target.indexOfEmpty(start);
-=======
-    if (pattern.numChars() == 0) return 0;
->>>>>>> 24939001
     return lowercaseFind(target, pattern.toLowerCase(), start);
   }
 
