/*
 * Licensed to the Apache Software Foundation (ASF) under one or more
 * contributor license agreements.  See the NOTICE file distributed with
 * this work for additional information regarding copyright ownership.
 * The ASF licenses this file to You under the Apache License, Version 2.0
 * (the "License"); you may not use this file except in compliance with
 * the License.  You may obtain a copy of the License at
 *
 *    http://www.apache.org/licenses/LICENSE-2.0
 *
 * Unless required by applicable law or agreed to in writing, software
 * distributed under the License is distributed on an "AS IS" BASIS,
 * WITHOUT WARRANTIES OR CONDITIONS OF ANY KIND, either express or implied.
 * See the License for the specific language governing permissions and
 * limitations under the License.
 */
package org.apache.spark.sql.catalyst.util;

import com.ibm.icu.lang.UCharacter;
import com.ibm.icu.text.BreakIterator;
import com.ibm.icu.text.StringSearch;
import com.ibm.icu.util.ULocale;

import org.apache.spark.unsafe.UTF8StringBuilder;
import org.apache.spark.unsafe.types.UTF8String;

import static org.apache.spark.unsafe.Platform.BYTE_ARRAY_OFFSET;
import static org.apache.spark.unsafe.Platform.copyMemory;

import java.util.HashMap;
import java.util.Map;

/**
 * Utility class for collation-aware UTF8String operations.
 */
public class CollationAwareUTF8String {

  /**
<<<<<<< HEAD
   * Lowercase UTF8String comparison used for UTF8_BINARY_LCASE collation. While the default
   * UTF8String comparison is equivalent to a.toLowerCase().binaryCompare(b.toLowerCase()), this
   * method uses code points to compare the strings in a case-insensitive manner using ICU rules,
   * as well as handling special rules for one-to-many case mappings (see: lowerCaseCodePoints).
   *
   * @param left The first UTF8String to compare.
   * @param right The second UTF8String to compare.
   * @return An integer representing the comparison result.
   */
  public static int lowercaseCompare(final UTF8String left, final UTF8String right) {
    return lowerCaseCodePoints(left.toString()).compareTo(lowerCaseCodePoints(right.toString()));
=======
   * The constant value to indicate that the match is not found when searching for a pattern
   * string in a target string.
   */
  private static final int MATCH_NOT_FOUND = -1;

  /**
   * Returns whether the target string starts with the specified prefix, starting from the
   * specified position (0-based index referring to character position in UTF8String), with respect
   * to the UTF8_BINARY_LCASE collation. The method assumes that the prefix is already lowercased
   * prior to method call to avoid the overhead of calling .toLowerCase() multiple times on the
   * same prefix string.
   *
   * @param target the string to be searched in
   * @param lowercasePattern the string to be searched for
   * @param startPos the start position for searching (in the target string)
   * @return whether the target string starts with the specified prefix in UTF8_BINARY_LCASE
   */
  public static boolean lowercaseMatchFrom(
      final UTF8String target,
      final UTF8String lowercasePattern,
      int startPos) {
    return lowercaseMatchLengthFrom(target, lowercasePattern, startPos) != MATCH_NOT_FOUND;
  }

  /**
   * Returns the length of the substring of the target string that starts with the specified
   * prefix, starting from the specified position (0-based index referring to character position
   * in UTF8String), with respect to the UTF8_BINARY_LCASE collation. The method assumes that the
   * prefix is already lowercased. The method only considers the part of target string that
   * starts from the specified (inclusive) position (that is, the method does not look at UTF8
   * characters of the target string at or after position `endPos`). If the prefix is not found,
   * MATCH_NOT_FOUND is returned.
   *
   * @param target the string to be searched in
   * @param lowercasePattern the string to be searched for
   * @param startPos the start position for searching (in the target string)
   * @return length of the target substring that starts with the specified prefix in lowercase
   */
  private static int lowercaseMatchLengthFrom(
      final UTF8String target,
      final UTF8String lowercasePattern,
      int startPos) {
    assert startPos >= 0;
    for (int len = 0; len <= target.numChars() - startPos; ++len) {
      if (target.substring(startPos, startPos + len).toLowerCase().equals(lowercasePattern)) {
        return len;
      }
    }
    return MATCH_NOT_FOUND;
  }

  /**
   * Returns the position of the first occurrence of the pattern string in the target string,
   * starting from the specified position (0-based index referring to character position in
   * UTF8String), with respect to the UTF8_BINARY_LCASE collation. The method assumes that the
   * pattern string is already lowercased prior to call. If the pattern is not found,
   * MATCH_NOT_FOUND is returned.
   *
   * @param target the string to be searched in
   * @param lowercasePattern the string to be searched for
   * @param startPos the start position for searching (in the target string)
   * @return the position of the first occurrence of pattern in target
   */
  private static int lowercaseFind(
      final UTF8String target,
      final UTF8String lowercasePattern,
      int startPos) {
    assert startPos >= 0;
    for (int i = startPos; i <= target.numChars(); ++i) {
      if (lowercaseMatchFrom(target, lowercasePattern, i)) {
        return i;
      }
    }
    return MATCH_NOT_FOUND;
  }

  /**
   * Returns whether the target string ends with the specified suffix, ending at the specified
   * position (0-based index referring to character position in UTF8String), with respect to the
   * UTF8_BINARY_LCASE collation. The method assumes that the suffix is already lowercased prior
   * to method call to avoid the overhead of calling .toLowerCase() multiple times on the same
   * suffix string.
   *
   * @param target the string to be searched in
   * @param lowercasePattern the string to be searched for
   * @param endPos the end position for searching (in the target string)
   * @return whether the target string ends with the specified suffix in lowercase
   */
  public static boolean lowercaseMatchUntil(
      final UTF8String target,
      final UTF8String lowercasePattern,
      int endPos) {
    return lowercaseMatchLengthUntil(target, lowercasePattern, endPos) != MATCH_NOT_FOUND;
  }

  /**
   * Returns the length of the substring of the target string that ends with the specified
   * suffix, ending at the specified position (0-based index referring to character position in
   * UTF8String), with respect to the UTF8_BINARY_LCASE collation. The method assumes that the
   * suffix is already lowercased. The method only considers the part of target string that ends
   * at the specified (non-inclusive) position (that is, the method does not look at UTF8
   * characters of the target string at or after position `endPos`). If the suffix is not found,
   * MATCH_NOT_FOUND is returned.
   *
   * @param target the string to be searched in
   * @param lowercasePattern the string to be searched for
   * @param endPos the end position for searching (in the target string)
   * @return length of the target substring that ends with the specified suffix in lowercase
   */
  private static int lowercaseMatchLengthUntil(
      final UTF8String target,
      final UTF8String lowercasePattern,
      int endPos) {
    assert endPos <= target.numChars();
    for (int len = 0; len <= endPos; ++len) {
      if (target.substring(endPos - len, endPos).toLowerCase().equals(lowercasePattern)) {
        return len;
      }
    }
    return MATCH_NOT_FOUND;
  }

  /**
   * Returns the position of the last occurrence of the pattern string in the target string,
   * ending at the specified position (0-based index referring to character position in
   * UTF8String), with respect to the UTF8_BINARY_LCASE collation. The method assumes that the
   * pattern string is already lowercased prior to call. If the pattern is not found,
   * MATCH_NOT_FOUND is returned.
   *
   * @param target the string to be searched in
   * @param lowercasePattern the string to be searched for
   * @param endPos the end position for searching (in the target string)
   * @return the position of the last occurrence of pattern in target
   */
  private static int lowercaseRFind(
      final UTF8String target,
      final UTF8String lowercasePattern,
      int endPos) {
    assert endPos <= target.numChars();
    for (int i = endPos; i >= 0; --i) {
      if (lowercaseMatchUntil(target, lowercasePattern, i)) {
        return i;
      }
    }
    return MATCH_NOT_FOUND;
>>>>>>> 24939001
  }

  public static UTF8String replace(final UTF8String src, final UTF8String search,
      final UTF8String replace, final int collationId) {
    // This collation aware implementation is based on existing implementation on UTF8String
    if (src.numBytes() == 0 || search.numBytes() == 0) {
      return src;
    }

    StringSearch stringSearch = CollationFactory.getStringSearch(src, search, collationId);

    // Find the first occurrence of the search string.
    int end = stringSearch.next();
    if (end == StringSearch.DONE) {
      // Search string was not found, so string is unchanged.
      return src;
    }

    // Initialize byte positions
    int c = 0;
    int byteStart = 0; // position in byte
    int byteEnd = 0; // position in byte
    while (byteEnd < src.numBytes() && c < end) {
      byteEnd += UTF8String.numBytesForFirstByte(src.getByte(byteEnd));
      c += 1;
    }

    // At least one match was found. Estimate space needed for result.
    // The 16x multiplier here is chosen to match commons-lang3's implementation.
    int increase = Math.max(0, Math.abs(replace.numBytes() - search.numBytes())) * 16;
    final UTF8StringBuilder buf = new UTF8StringBuilder(src.numBytes() + increase);
    while (end != StringSearch.DONE) {
      buf.appendBytes(src.getBaseObject(), src.getBaseOffset() + byteStart, byteEnd - byteStart);
      buf.append(replace);

      // Move byteStart to the beginning of the current match
      byteStart = byteEnd;
      int cs = c;
      // Move cs to the end of the current match
      // This is necessary because the search string may contain 'multi-character' characters
      while (byteStart < src.numBytes() && cs < c + stringSearch.getMatchLength()) {
        byteStart += UTF8String.numBytesForFirstByte(src.getByte(byteStart));
        cs += 1;
      }
      // Go to next match
      end = stringSearch.next();
      // Update byte positions
      while (byteEnd < src.numBytes() && c < end) {
        byteEnd += UTF8String.numBytesForFirstByte(src.getByte(byteEnd));
        c += 1;
      }
    }
    buf.appendBytes(src.getBaseObject(), src.getBaseOffset() + byteStart,
      src.numBytes() - byteStart);
    return buf.build();
  }

  public static UTF8String lowercaseReplace(final UTF8String src, final UTF8String search,
      final UTF8String replace) {
    if (src.numBytes() == 0 || search.numBytes() == 0) {
      return src;
    }
    UTF8String lowercaseString = src.toLowerCase();
    UTF8String lowercaseSearch = search.toLowerCase();

    int start = 0;
    int end = lowercaseString.indexOf(lowercaseSearch, 0);
    if (end == -1) {
      // Search string was not found, so string is unchanged.
      return src;
    }

    // Initialize byte positions
    int c = 0;
    int byteStart = 0; // position in byte
    int byteEnd = 0; // position in byte
    while (byteEnd < src.numBytes() && c < end) {
      byteEnd += UTF8String.numBytesForFirstByte(src.getByte(byteEnd));
      c += 1;
    }

    // At least one match was found. Estimate space needed for result.
    // The 16x multiplier here is chosen to match commons-lang3's implementation.
    int increase = Math.max(0, replace.numBytes() - search.numBytes()) * 16;
    final UTF8StringBuilder buf = new UTF8StringBuilder(src.numBytes() + increase);
    while (end != -1) {
      buf.appendBytes(src.getBaseObject(), src.getBaseOffset() + byteStart, byteEnd - byteStart);
      buf.append(replace);
      // Update character positions
      start = end + lowercaseSearch.numChars();
      end = lowercaseString.indexOf(lowercaseSearch, start);
      // Update byte positions
      byteStart = byteEnd + search.numBytes();
      while (byteEnd < src.numBytes() && c < end) {
        byteEnd += UTF8String.numBytesForFirstByte(src.getByte(byteEnd));
        c += 1;
      }
    }
    buf.appendBytes(src.getBaseObject(), src.getBaseOffset() + byteStart,
      src.numBytes() - byteStart);
    return buf.build();
  }

  public static String toUpperCase(final String target, final int collationId) {
    ULocale locale = CollationFactory.fetchCollation(collationId)
      .collator.getLocale(ULocale.ACTUAL_LOCALE);
    return UCharacter.toUpperCase(locale, target);
  }

  public static String toLowerCase(final String target, final int collationId) {
    ULocale locale = CollationFactory.fetchCollation(collationId)
      .collator.getLocale(ULocale.ACTUAL_LOCALE);
    return UCharacter.toLowerCase(locale, target);
  }

  /**
   * Converts a single code point to lowercase using ICU rules, with special handling for
   * one-to-many case mappings (i.e. characters that map to multiple characters in lowercase).
   *
   * @param codePoint The code point to convert to lowercase.
   * @param sb The StringBuilder to append the lowercase character to.
   */
  private static void lowercaseCodePoint(final int codePoint, final StringBuilder sb) {
    if (codePoint == 0x0130) {
      // Latin capital letter I with dot above is mapped to 2 lowercase characters.
      sb.appendCodePoint(0x0069);
      sb.appendCodePoint(0x0307);
    }
    else if (codePoint == 0x03C2) {
      // Greek final and non-final capital letter sigma should be mapped the same.
      sb.appendCodePoint(0x03C3);
    }
    else {
      // All other characters should follow context-unaware ICU single-code point case mapping.
      sb.appendCodePoint(UCharacter.toLowerCase(codePoint));
    }
  }

  /**
   * Converts an entire string to lowercase using ICU rules, code point by code point, with
   * special handling for one-to-many case mappings (i.e. characters that map to multiple
   * characters in lowercase). This method omits information about context-sensitive case mappings.
   *
   * @param target The target string to convert to lowercase.
   * @return The string converted to lowercase in a context-unaware manner.
   */
  public static String lowerCaseCodePoints(final String target) {
    StringBuilder sb = new StringBuilder();
    for (int i = 0; i < target.length(); ++i) {
      lowercaseCodePoint(target.codePointAt(i), sb);
    }
    return sb.toString();
  }

  public static String toTitleCase(final String target, final int collationId) {
    ULocale locale = CollationFactory.fetchCollation(collationId)
      .collator.getLocale(ULocale.ACTUAL_LOCALE);
    return UCharacter.toTitleCase(locale, target, BreakIterator.getWordInstance(locale));
  }

  public static int findInSet(final UTF8String match, final UTF8String set, int collationId) {
    if (match.contains(UTF8String.fromString(","))) {
      return 0;
    }

    String setString = set.toString();
    StringSearch stringSearch = CollationFactory.getStringSearch(setString, match.toString(),
      collationId);

    int wordStart = 0;
    while ((wordStart = stringSearch.next()) != StringSearch.DONE) {
      boolean isValidStart = wordStart == 0 || setString.charAt(wordStart - 1) == ',';
      boolean isValidEnd = wordStart + stringSearch.getMatchLength() == setString.length()
        || setString.charAt(wordStart + stringSearch.getMatchLength()) == ',';

      if (isValidStart && isValidEnd) {
        int pos = 0;
        for (int i = 0; i < setString.length() && i < wordStart; i++) {
          if (setString.charAt(i) == ',') {
            pos++;
          }
        }

        return pos + 1;
      }
    }

    return 0;
  }

  /**
   * Returns the position of the first occurrence of the pattern string in the target string,
   * starting from the specified position (0-based index referring to character position in
   * UTF8String), with respect to the UTF8_BINARY_LCASE collation. If the pattern is not found,
   * MATCH_NOT_FOUND is returned.
   *
   * @param target the string to be searched in
   * @param pattern the string to be searched for
   * @param start the start position for searching (in the target string)
   * @return the position of the first occurrence of pattern in target
   */
  public static int lowercaseIndexOf(final UTF8String target, final UTF8String pattern,
      final int start) {
    if (pattern.numChars() == 0) return 0;
    return lowercaseFind(target, pattern.toLowerCase(), start);
  }

  public static int indexOf(final UTF8String target, final UTF8String pattern,
      final int start, final int collationId) {
    if (pattern.numBytes() == 0) {
      return 0;
    }

    StringSearch stringSearch = CollationFactory.getStringSearch(target, pattern, collationId);
    stringSearch.setIndex(start);

    return stringSearch.next();
  }

  public static int find(UTF8String target, UTF8String pattern, int start,
      int collationId) {
    assert (pattern.numBytes() > 0);

    StringSearch stringSearch = CollationFactory.getStringSearch(target, pattern, collationId);
    // Set search start position (start from character at start position)
    stringSearch.setIndex(target.bytePosToChar(start));

    // Return either the byte position or -1 if not found
    return target.charPosToByte(stringSearch.next());
  }

  public static UTF8String subStringIndex(final UTF8String string, final UTF8String delimiter,
      int count, final int collationId) {
    if (delimiter.numBytes() == 0 || count == 0 || string.numBytes() == 0) {
      return UTF8String.EMPTY_UTF8;
    }
    if (count > 0) {
      int idx = -1;
      while (count > 0) {
        idx = find(string, delimiter, idx + 1, collationId);
        if (idx >= 0) {
          count --;
        } else {
          // can not find enough delim
          return string;
        }
      }
      if (idx == 0) {
        return UTF8String.EMPTY_UTF8;
      }
      byte[] bytes = new byte[idx];
      copyMemory(string.getBaseObject(), string.getBaseOffset(), bytes, BYTE_ARRAY_OFFSET, idx);
      return UTF8String.fromBytes(bytes);

    } else {
      count = -count;

      StringSearch stringSearch = CollationFactory
        .getStringSearch(string, delimiter, collationId);

      int start = string.numChars() - 1;
      int lastMatchLength = 0;
      int prevStart = -1;
      while (count > 0) {
        stringSearch.reset();
        prevStart = -1;
        int matchStart = stringSearch.next();
        lastMatchLength = stringSearch.getMatchLength();
        while (matchStart <= start) {
          if (matchStart != StringSearch.DONE) {
            // Found a match, update the start position
            prevStart = matchStart;
            matchStart = stringSearch.next();
          } else {
            break;
          }
        }

        if (prevStart == -1) {
          // can not find enough delim
          return string;
        } else {
          start = prevStart - 1;
          count--;
        }
      }

      int resultStart = prevStart + lastMatchLength;
      if (resultStart == string.numChars()) {
        return UTF8String.EMPTY_UTF8;
      }

      return string.substring(resultStart, string.numChars());
    }
  }

  public static UTF8String lowercaseSubStringIndex(final UTF8String string,
      final UTF8String delimiter, int count) {
    if (delimiter.numBytes() == 0 || count == 0) {
      return UTF8String.EMPTY_UTF8;
    }

    UTF8String lowercaseString = string.toLowerCase();
    UTF8String lowercaseDelimiter = delimiter.toLowerCase();

    if (count > 0) {
      int idx = -1;
      while (count > 0) {
        idx = lowercaseString.find(lowercaseDelimiter, idx + 1);
        if (idx >= 0) {
          count--;
        } else {
          // can not find enough delim
          return string;
        }
      }
      if (idx == 0) {
        return UTF8String.EMPTY_UTF8;
      }
      byte[] bytes = new byte[idx];
      copyMemory(string.getBaseObject(), string.getBaseOffset(), bytes, BYTE_ARRAY_OFFSET, idx);
      return UTF8String.fromBytes(bytes);

    } else {
      int idx = string.numBytes() - delimiter.numBytes() + 1;
      count = -count;
      while (count > 0) {
        idx = lowercaseString.rfind(lowercaseDelimiter, idx - 1);
        if (idx >= 0) {
          count--;
        } else {
          // can not find enough delim
          return string;
        }
      }
      if (idx + delimiter.numBytes() == string.numBytes()) {
        return UTF8String.EMPTY_UTF8;
      }
      int size = string.numBytes() - delimiter.numBytes() - idx;
      byte[] bytes = new byte[size];
      copyMemory(string.getBaseObject(), string.getBaseOffset() + idx + delimiter.numBytes(),
        bytes, BYTE_ARRAY_OFFSET, size);
      return UTF8String.fromBytes(bytes);
    }
  }

  public static Map<String, String> getCollationAwareDict(UTF8String string,
      Map<String, String> dict, int collationId) {
    String srcStr = string.toString();

    Map<String, String> collationAwareDict = new HashMap<>();
    for (String key : dict.keySet()) {
      StringSearch stringSearch =
        CollationFactory.getStringSearch(string, UTF8String.fromString(key), collationId);

      int pos = 0;
      while ((pos = stringSearch.next()) != StringSearch.DONE) {
        int codePoint = srcStr.codePointAt(pos);
        int charCount = Character.charCount(codePoint);
        String newKey = srcStr.substring(pos, pos + charCount);

        boolean exists = false;
        for (String existingKey : collationAwareDict.keySet()) {
          if (stringSearch.getCollator().compare(existingKey, newKey) == 0) {
            collationAwareDict.put(newKey, collationAwareDict.get(existingKey));
            exists = true;
            break;
          }
        }

        if (!exists) {
          collationAwareDict.put(newKey, dict.get(key));
        }
      }
    }

    return collationAwareDict;
  }

  public static UTF8String lowercaseTrim(
      final UTF8String srcString,
      final UTF8String trimString) {
    // Matching UTF8String behavior for null `trimString`.
    if (trimString == null) {
      return null;
    }

    UTF8String leftTrimmed = lowercaseTrimLeft(srcString, trimString);
    return lowercaseTrimRight(leftTrimmed, trimString);
  }

  public static UTF8String lowercaseTrimLeft(
      final UTF8String srcString,
      final UTF8String trimString) {
    // Matching UTF8String behavior for null `trimString`.
    if (trimString == null) {
      return null;
    }

    // The searching byte position in the srcString.
    int searchIdx = 0;
    // The byte position of a first non-matching character in the srcString.
    int trimByteIdx = 0;
    // Number of bytes in srcString.
    int numBytes = srcString.numBytes();
    // Convert trimString to lowercase, so it can be searched properly.
    UTF8String lowercaseTrimString = trimString.toLowerCase();

    while (searchIdx < numBytes) {
      UTF8String searchChar = srcString.copyUTF8String(
        searchIdx,
        searchIdx + UTF8String.numBytesForFirstByte(srcString.getByte(searchIdx)) - 1);
      int searchCharBytes = searchChar.numBytes();

      // Try to find the matching for the searchChar in the trimString.
      if (lowercaseTrimString.find(searchChar.toLowerCase(), 0) >= 0) {
        trimByteIdx += searchCharBytes;
        searchIdx += searchCharBytes;
      } else {
        // No matching, exit the search.
        break;
      }
    }

    if (searchIdx == 0) {
      // Nothing trimmed - return original string (not converted to lowercase).
      return srcString;
    }
    if (trimByteIdx >= numBytes) {
      // Everything trimmed.
      return UTF8String.EMPTY_UTF8;
    }
    return srcString.copyUTF8String(trimByteIdx, numBytes - 1);
  }

  public static UTF8String lowercaseTrimRight(
      final UTF8String srcString,
      final UTF8String trimString) {
    // Matching UTF8String behavior for null `trimString`.
    if (trimString == null) {
      return null;
    }

    // Number of bytes iterated from the srcString.
    int byteIdx = 0;
    // Number of characters iterated from the srcString.
    int numChars = 0;
    // Number of bytes in srcString.
    int numBytes = srcString.numBytes();
    // Array of character length for the srcString.
    int[] stringCharLen = new int[numBytes];
    // Array of the first byte position for each character in the srcString.
    int[] stringCharPos = new int[numBytes];
    // Convert trimString to lowercase, so it can be searched properly.
    UTF8String lowercaseTrimString = trimString.toLowerCase();

    // Build the position and length array.
    while (byteIdx < numBytes) {
      stringCharPos[numChars] = byteIdx;
      stringCharLen[numChars] = UTF8String.numBytesForFirstByte(srcString.getByte(byteIdx));
      byteIdx += stringCharLen[numChars];
      numChars++;
    }

    // Index trimEnd points to the first no matching byte position from the right side of
    //  the source string.
    int trimByteIdx = numBytes - 1;

    while (numChars > 0) {
      UTF8String searchChar = srcString.copyUTF8String(
        stringCharPos[numChars - 1],
        stringCharPos[numChars - 1] + stringCharLen[numChars - 1] - 1);

      if(lowercaseTrimString.find(searchChar.toLowerCase(), 0) >= 0) {
        trimByteIdx -= stringCharLen[numChars - 1];
        numChars--;
      } else {
        break;
      }
    }

    if (trimByteIdx == numBytes - 1) {
      // Nothing trimmed.
      return srcString;
    }
    if (trimByteIdx < 0) {
      // Everything trimmed.
      return UTF8String.EMPTY_UTF8;
    }
    return srcString.copyUTF8String(0, trimByteIdx);
  }

  // TODO: Add more collation-aware UTF8String operations here.

}<|MERGE_RESOLUTION|>--- conflicted
+++ resolved
@@ -36,19 +36,6 @@
 public class CollationAwareUTF8String {
 
   /**
-<<<<<<< HEAD
-   * Lowercase UTF8String comparison used for UTF8_BINARY_LCASE collation. While the default
-   * UTF8String comparison is equivalent to a.toLowerCase().binaryCompare(b.toLowerCase()), this
-   * method uses code points to compare the strings in a case-insensitive manner using ICU rules,
-   * as well as handling special rules for one-to-many case mappings (see: lowerCaseCodePoints).
-   *
-   * @param left The first UTF8String to compare.
-   * @param right The second UTF8String to compare.
-   * @return An integer representing the comparison result.
-   */
-  public static int lowercaseCompare(final UTF8String left, final UTF8String right) {
-    return lowerCaseCodePoints(left.toString()).compareTo(lowerCaseCodePoints(right.toString()));
-=======
    * The constant value to indicate that the match is not found when searching for a pattern
    * string in a target string.
    */
@@ -194,7 +181,20 @@
       }
     }
     return MATCH_NOT_FOUND;
->>>>>>> 24939001
+  }
+
+  /**
+   * Lowercase UTF8String comparison used for UTF8_BINARY_LCASE collation. While the default
+   * UTF8String comparison is equivalent to a.toLowerCase().binaryCompare(b.toLowerCase()), this
+   * method uses code points to compare the strings in a case-insensitive manner using ICU rules,
+   * as well as handling special rules for one-to-many case mappings (see: lowerCaseCodePoints).
+   *
+   * @param left The first UTF8String to compare.
+   * @param right The second UTF8String to compare.
+   * @return An integer representing the comparison result.
+   */
+  public static int lowercaseCompare(final UTF8String left, final UTF8String right) {
+    return lowerCaseCodePoints(left.toString()).compareTo(lowerCaseCodePoints(right.toString()));
   }
 
   public static UTF8String replace(final UTF8String src, final UTF8String search,
