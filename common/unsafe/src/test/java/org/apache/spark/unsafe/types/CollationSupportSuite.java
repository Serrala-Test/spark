--- conflicted
+++ resolved
@@ -261,7 +261,7 @@
     assertEndsWith("The i̇o", "İo", "UNICODE_CI", true);
   }
 
-<<<<<<< HEAD
+
   private void assertUpper(String target, String collationName, String expected)
           throws SparkException {
     UTF8String target_utf8 = UTF8String.fromString(target);
@@ -410,7 +410,7 @@
     assertInitCap("İo", "UTF8_BINARY_LCASE","İo");
     assertInitCap("İo", "UNICODE","İo");
     assertInitCap("İo", "UNICODE_CI","İo");
-=======
+    
   private void assertStringInstr(String string, String substring, String collationName,
           Integer expected) throws SparkException {
     UTF8String str = UTF8String.fromString(string);
@@ -491,7 +491,6 @@
     assertFindInSet("大", "test,大千,世,界X,大,千,世界", "UNICODE_CI", 5);
     assertFindInSet("i̇o", "ab,İo,12", "UNICODE_CI", 2);
     assertFindInSet("İo", "ab,i̇o,12", "UNICODE_CI", 2);
->>>>>>> 256fc515
   }
 
   // TODO: Test more collation-aware string expressions.
