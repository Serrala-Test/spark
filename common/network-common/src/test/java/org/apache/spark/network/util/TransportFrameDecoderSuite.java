/*
 * Licensed to the Apache Software Foundation (ASF) under one or more
 * contributor license agreements.  See the NOTICE file distributed with
 * this work for additional information regarding copyright ownership.
 * The ASF licenses this file to You under the Apache License, Version 2.0
 * (the "License"); you may not use this file except in compliance with
 * the License.  You may obtain a copy of the License at
 *
 *    http://www.apache.org/licenses/LICENSE-2.0
 *
 * Unless required by applicable law or agreed to in writing, software
 * distributed under the License is distributed on an "AS IS" BASIS,
 * WITHOUT WARRANTIES OR CONDITIONS OF ANY KIND, either express or implied.
 * See the License for the specific language governing permissions and
 * limitations under the License.
 */

package org.apache.spark.network.util;

import java.util.ArrayList;
import java.util.List;
import java.util.Random;
import java.util.concurrent.atomic.AtomicInteger;

import io.netty.buffer.ByteBuf;
import io.netty.buffer.Unpooled;
import io.netty.channel.ChannelHandlerContext;
import org.junit.jupiter.api.AfterAll;
import org.junit.jupiter.api.Test;
import org.slf4j.Logger;
import org.slf4j.LoggerFactory;

import static org.junit.jupiter.api.Assertions.*;
import static org.mockito.Mockito.*;

public class TransportFrameDecoderSuite {

  private static final Logger logger = LoggerFactory.getLogger(TransportFrameDecoderSuite.class);
  private static Random RND = new Random();

  @AfterAll
  public static void cleanup() {
    RND = null;
  }

  @Test
  public void testFrameDecoding() throws Exception {
    TransportFrameDecoder decoder = new TransportFrameDecoder();
    ChannelHandlerContext ctx = mockChannelHandlerContext();
    ByteBuf data = createAndFeedFrames(100, decoder, ctx);
    verifyAndCloseDecoder(decoder, ctx, data);
  }

  @Test
  public void testConsolidationPerf() throws Exception {
    long[] testingConsolidateThresholds = new long[] {
        ByteUnit.MiB.toBytes(1),
        ByteUnit.MiB.toBytes(5),
        ByteUnit.MiB.toBytes(10),
        ByteUnit.MiB.toBytes(20),
        ByteUnit.MiB.toBytes(30),
        ByteUnit.MiB.toBytes(50),
        ByteUnit.MiB.toBytes(80),
        ByteUnit.MiB.toBytes(100),
        ByteUnit.MiB.toBytes(300),
        ByteUnit.MiB.toBytes(500),
        Long.MAX_VALUE };
    for (long threshold : testingConsolidateThresholds) {
      TransportFrameDecoder decoder = new TransportFrameDecoder(threshold);
      ChannelHandlerContext ctx = mock(ChannelHandlerContext.class);
      List<ByteBuf> retained = new ArrayList<>();
      when(ctx.fireChannelRead(any())).thenAnswer(in -> {
        ByteBuf buf = (ByteBuf) in.getArguments()[0];
        retained.add(buf);
        return null;
      });

      // Testing multiple messages
      int numMessages = 3;
      long targetBytes = ByteUnit.MiB.toBytes(300);
      int pieceBytes = (int) ByteUnit.KiB.toBytes(32);
      for (int i = 0; i < numMessages; i++) {
        try {
          long writtenBytes = 0;
          long totalTime = 0;
          ByteBuf buf = Unpooled.buffer(8);
          buf.writeLong(8 + targetBytes);
          decoder.channelRead(ctx, buf);
          while (writtenBytes < targetBytes) {
            buf = Unpooled.buffer(pieceBytes * 2);
            ByteBuf writtenBuf = Unpooled.buffer(pieceBytes).writerIndex(pieceBytes);
            buf.writeBytes(writtenBuf);
            writtenBuf.release();
            long start = System.currentTimeMillis();
            decoder.channelRead(ctx, buf);
            long elapsedTime = System.currentTimeMillis() - start;
            totalTime += elapsedTime;
            writtenBytes += pieceBytes;
          }
          logger.info("Writing 300MiB frame buf with consolidation of threshold " + threshold
              + " took " + totalTime + " millis");
        } finally {
          for (ByteBuf buf : retained) {
            release(buf);
          }
        }
      }
      long totalBytesGot = 0;
      for (ByteBuf buf : retained) {
        totalBytesGot += buf.capacity();
      }
      assertEquals(numMessages, retained.size());
      assertEquals(targetBytes * numMessages, totalBytesGot);
    }
  }

  @Test
  public void testInterception() throws Exception {
    int interceptedReads = 3;
    TransportFrameDecoder decoder = new TransportFrameDecoder();
    TransportFrameDecoder.Interceptor interceptor = spy(new MockInterceptor(interceptedReads));
    ChannelHandlerContext ctx = mockChannelHandlerContext();

    byte[] data = new byte[8];
    ByteBuf len = Unpooled.copyLong(8 + data.length);
    ByteBuf dataBuf = Unpooled.wrappedBuffer(data);

    try {
      decoder.setInterceptor(interceptor);
      for (int i = 0; i < interceptedReads; i++) {
        decoder.channelRead(ctx, dataBuf);
        assertEquals(0, dataBuf.refCnt());
        dataBuf = Unpooled.wrappedBuffer(data);
      }
      decoder.channelRead(ctx, len);
      decoder.channelRead(ctx, dataBuf);
      verify(interceptor, times(interceptedReads)).handle(any(ByteBuf.class));
      verify(ctx).fireChannelRead(any(ByteBuf.class));
      assertEquals(0, len.refCnt());
      assertEquals(0, dataBuf.refCnt());
    } finally {
      release(len);
      release(dataBuf);
    }
  }

  @Test
  public void testRetainedFrames() throws Exception {
    TransportFrameDecoder decoder = new TransportFrameDecoder();

    AtomicInteger count = new AtomicInteger();
    List<ByteBuf> retained = new ArrayList<>();

    ChannelHandlerContext ctx = mock(ChannelHandlerContext.class);
    when(ctx.fireChannelRead(any())).thenAnswer(in -> {
      // Retain a few frames but not others.
      ByteBuf buf = (ByteBuf) in.getArguments()[0];
      if (count.incrementAndGet() % 2 == 0) {
        retained.add(buf);
      } else {
        buf.release();
      }
      return null;
    });

    ByteBuf data = createAndFeedFrames(100, decoder, ctx);
    try {
      // Verify all retained buffers are readable.
      for (ByteBuf b : retained) {
        byte[] tmp = new byte[b.readableBytes()];
        b.readBytes(tmp);
        b.release();
      }
      verifyAndCloseDecoder(decoder, ctx, data);
    } finally {
      for (ByteBuf b : retained) {
        release(b);
      }
    }
  }

  @Test
  public void testSplitLengthField() throws Exception {
    byte[] frame = new byte[1024 * (RND.nextInt(31) + 1)];
    ByteBuf buf = Unpooled.buffer(frame.length + 8);
    buf.writeLong(frame.length + 8);
    buf.writeBytes(frame);

    TransportFrameDecoder decoder = new TransportFrameDecoder();
    ChannelHandlerContext ctx = mockChannelHandlerContext();
    try {
      decoder.channelRead(ctx, buf.readSlice(RND.nextInt(7)).retain());
      verify(ctx, never()).fireChannelRead(any(ByteBuf.class));
      decoder.channelRead(ctx, buf);
      verify(ctx).fireChannelRead(any(ByteBuf.class));
      assertEquals(0, buf.refCnt());
    } finally {
      decoder.channelInactive(ctx);
      release(buf);
    }
  }

  @Test
  public void testNegativeFrameSize() {
<<<<<<< HEAD
    assertThrows(IllegalArgumentException.class,
      () -> testInvalidFrame(-1));
=======
    assertThrows(IllegalArgumentException.class, () -> testInvalidFrame(-1));
>>>>>>> 988af33a
  }

  @Test
  public void testEmptyFrame() {
    // 8 because frame size includes the frame length.
<<<<<<< HEAD
    assertThrows(IllegalArgumentException.class,
      () -> testInvalidFrame(8));
=======
    assertThrows(IllegalArgumentException.class, () -> testInvalidFrame(8));
>>>>>>> 988af33a
  }

  /**
   * Creates a number of randomly sized frames and feed them to the given decoder, verifying
   * that the frames were read.
   */
  private ByteBuf createAndFeedFrames(
      int frameCount,
      TransportFrameDecoder decoder,
      ChannelHandlerContext ctx) throws Exception {
    ByteBuf data = Unpooled.buffer();
    for (int i = 0; i < frameCount; i++) {
      byte[] frame = new byte[1024 * (RND.nextInt(31) + 1)];
      data.writeLong(frame.length + 8);
      data.writeBytes(frame);
    }

    try {
      while (data.isReadable()) {
        int size = RND.nextInt(4 * 1024) + 256;
        decoder.channelRead(ctx, data.readSlice(Math.min(data.readableBytes(), size)).retain());
      }

      verify(ctx, times(frameCount)).fireChannelRead(any(ByteBuf.class));
    } catch (Exception e) {
      release(data);
      throw e;
    }
    return data;
  }

  private void verifyAndCloseDecoder(
      TransportFrameDecoder decoder,
      ChannelHandlerContext ctx,
      ByteBuf data) throws Exception {
    try {
      decoder.channelInactive(ctx);
      assertTrue(data.release(), "There shouldn't be dangling references to the data.");
    } finally {
      release(data);
    }
  }

  private void testInvalidFrame(long size) throws Exception {
    TransportFrameDecoder decoder = new TransportFrameDecoder();
    ChannelHandlerContext ctx = mock(ChannelHandlerContext.class);
    ByteBuf frame = Unpooled.copyLong(size);
    try {
      decoder.channelRead(ctx, frame);
    } finally {
      release(frame);
    }
  }

  private ChannelHandlerContext mockChannelHandlerContext() {
    ChannelHandlerContext ctx = mock(ChannelHandlerContext.class);
    when(ctx.fireChannelRead(any())).thenAnswer(in -> {
      ByteBuf buf = (ByteBuf) in.getArguments()[0];
      buf.release();
      return null;
    });
    return ctx;
  }

  private void release(ByteBuf buf) {
    if (buf.refCnt() > 0) {
      buf.release(buf.refCnt());
    }
  }

  private static class MockInterceptor implements TransportFrameDecoder.Interceptor {

    private int remainingReads;

    MockInterceptor(int readCount) {
      this.remainingReads = readCount;
    }

    @Override
    public boolean handle(ByteBuf data) throws Exception {
      data.readerIndex(data.readerIndex() + data.readableBytes());
      assertFalse(data.isReadable());
      remainingReads -= 1;
      return remainingReads != 0;
    }

    @Override
    public void exceptionCaught(Throwable cause) throws Exception {

    }

    @Override
    public void channelInactive() throws Exception {

    }

  }

}<|MERGE_RESOLUTION|>--- conflicted
+++ resolved
@@ -202,23 +202,13 @@
 
   @Test
   public void testNegativeFrameSize() {
-<<<<<<< HEAD
-    assertThrows(IllegalArgumentException.class,
-      () -> testInvalidFrame(-1));
-=======
     assertThrows(IllegalArgumentException.class, () -> testInvalidFrame(-1));
->>>>>>> 988af33a
   }
 
   @Test
   public void testEmptyFrame() {
     // 8 because frame size includes the frame length.
-<<<<<<< HEAD
-    assertThrows(IllegalArgumentException.class,
-      () -> testInvalidFrame(8));
-=======
     assertThrows(IllegalArgumentException.class, () -> testInvalidFrame(8));
->>>>>>> 988af33a
   }
 
   /**
