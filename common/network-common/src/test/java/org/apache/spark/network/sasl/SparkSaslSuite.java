--- conflicted
+++ resolved
@@ -41,9 +41,6 @@
 import io.netty.channel.ChannelHandlerContext;
 import io.netty.channel.ChannelOutboundHandlerAdapter;
 import io.netty.channel.ChannelPromise;
-import org.apache.spark.network.sasl.aes.AesCipher;
-import org.apache.spark.network.sasl.aes.AesCipherOption;
-import org.apache.spark.network.sasl.aes.AesEncryption;
 import org.junit.Test;
 import org.mockito.invocation.InvocationOnMock;
 import org.mockito.stubbing.Answer;
@@ -384,10 +381,6 @@
 
   @Test
   public void testSaslEncryptionAes() throws Exception {
-<<<<<<< HEAD
-    String transformation = AesCipher.TRANSFORM;
-=======
->>>>>>> a9121a04
     System.setProperty(BLOCK_SIZE_CONF, "10k");
     System.setProperty(AES_ENABLED_CONF, "true");
 
@@ -407,11 +400,7 @@
       RpcHandler rpcHandler = mock(RpcHandler.class);
       when(rpcHandler.getStreamManager()).thenReturn(sm);
 
-<<<<<<< HEAD
-      byte[] data = new byte[8 * 1024];
-=======
       byte[] data = new byte[ 8 * 1024 * 1024];
->>>>>>> a9121a04
       new Random().nextBytes(data);
       Files.write(data, file);
 
@@ -434,11 +423,7 @@
 
       synchronized (lock) {
         ctx.client.fetchChunk(0, 0, callback);
-<<<<<<< HEAD
-        lock.wait(100 * 1000);
-=======
         lock.wait(10 * 1000);
->>>>>>> a9121a04
       }
 
       verify(callback, times(1)).onSuccess(anyInt(), any(ManagedBuffer.class));
