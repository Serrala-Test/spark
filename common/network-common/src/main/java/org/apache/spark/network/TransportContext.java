--- conflicted
+++ resolved
@@ -66,12 +66,9 @@
   private final TransportConf conf;
   private final RpcHandler rpcHandler;
   private final boolean closeIdleConnections;
-<<<<<<< HEAD
+  private final boolean isClientOnly;
   // Number of registered connections to the shuffle service
   private Counter registeredConnections = new Counter();
-=======
-  private final boolean isClientOnly;
->>>>>>> 71c24aad
 
   /**
    * Force to create MessageEncoder and MessageDecoder so that we can make sure they will be created
