#!/usr/bin/env bash

#
# Licensed to the Apache Software Foundation (ASF) under one or more
# contributor license agreements.  See the NOTICE file distributed with
# this work for additional information regarding copyright ownership.
# The ASF licenses this file to You under the Apache License, Version 2.0
# (the "License"); you may not use this file except in compliance with
# the License.  You may obtain a copy of the License at
#
#    http://www.apache.org/licenses/LICENSE-2.0
#
# Unless required by applicable law or agreed to in writing, software
# distributed under the License is distributed on an "AS IS" BASIS,
# WITHOUT WARRANTIES OR CONDITIONS OF ANY KIND, either express or implied.
# See the License for the specific language governing permissions and
# limitations under the License.
#

# Go to the Spark project root directory
FWDIR="$(cd "`dirname $0`"/..; pwd)"
cd "$FWDIR"

# Remove work directory
rm -rf ./work

source "$FWDIR/dev/run-tests-codes.sh"

CURRENT_BLOCK=$BLOCK_GENERAL

function handle_error () {
  echo "[error] Got a return code of $? on line $1 of the run-tests script."
  exit $CURRENT_BLOCK
}


# Build against the right verison of Hadoop.
{
  if [ -n "$AMPLAB_JENKINS_BUILD_PROFILE" ]; then
    if [ "$AMPLAB_JENKINS_BUILD_PROFILE" = "hadoop1.0" ]; then
      export SBT_MAVEN_PROFILES_ARGS="-Dhadoop.version=1.0.4"
    elif [ "$AMPLAB_JENKINS_BUILD_PROFILE" = "hadoop2.0" ]; then
      export SBT_MAVEN_PROFILES_ARGS="-Dhadoop.version=2.0.0-mr1-cdh4.1.1"
    elif [ "$AMPLAB_JENKINS_BUILD_PROFILE" = "hadoop2.2" ]; then
      export SBT_MAVEN_PROFILES_ARGS="-Pyarn -Phadoop-2.2 -Dhadoop.version=2.2.0"
    elif [ "$AMPLAB_JENKINS_BUILD_PROFILE" = "hadoop2.3" ]; then
      export SBT_MAVEN_PROFILES_ARGS="-Pyarn -Phadoop-2.3 -Dhadoop.version=2.3.0"
    fi
  fi

  if [ -z "$SBT_MAVEN_PROFILES_ARGS" ]; then
    export SBT_MAVEN_PROFILES_ARGS="-Pyarn -Phadoop-2.3 -Dhadoop.version=2.3.0"
  fi
}

export SBT_MAVEN_PROFILES_ARGS="$SBT_MAVEN_PROFILES_ARGS -Pkinesis-asl"

# Determine Java path and version.
{
  if test -x "$JAVA_HOME/bin/java"; then
      declare java_cmd="$JAVA_HOME/bin/java"
  else
      declare java_cmd=java
  fi

  # We can't use sed -r -e due to OS X / BSD compatibility; hence, all the parentheses.
  JAVA_VERSION=$(
    $java_cmd -version 2>&1 \
    | grep -e "^java version" --max-count=1 \
    | sed "s/java version \"\(.*\)\.\(.*\)\.\(.*\)\"/\1\2/"
  )

  if [ "$JAVA_VERSION" -lt 18 ]; then
    echo "[warn] Java 8 tests will not run because JDK version is < 1.8."
  fi
}

# Only run Hive tests if there are sql changes.
# Partial solution for SPARK-1455.
if [ -n "$AMPLAB_JENKINS" ]; then
  git fetch origin master:master

  sql_diffs=$(
    git diff --name-only master \
    | grep -e "^sql/" -e "^bin/spark-sql" -e "^sbin/start-thriftserver.sh"
  )

  non_sql_diffs=$(
    git diff --name-only master \
    | grep -v -e "^sql/" -e "^bin/spark-sql" -e "^sbin/start-thriftserver.sh"
  )

  if [ -n "$sql_diffs" ]; then
    echo "[info] Detected changes in SQL. Will run Hive test suite."
    _RUN_SQL_TESTS=true

    if [ -z "$non_sql_diffs" ]; then
      echo "[info] Detected no changes except in SQL. Will only run SQL tests."
      _SQL_TESTS_ONLY=true
    fi
  fi
fi

set -o pipefail
trap 'handle_error $LINENO' ERR

echo ""
echo "========================================================================="
echo "Running Apache RAT checks"
echo "========================================================================="

CURRENT_BLOCK=$BLOCK_RAT

./dev/check-license

echo ""
echo "========================================================================="
echo "Running Scala style checks"
echo "========================================================================="

CURRENT_BLOCK=$BLOCK_SCALA_STYLE

./dev/lint-scala

echo ""
echo "========================================================================="
echo "Running Python style checks"
echo "========================================================================="

CURRENT_BLOCK=$BLOCK_PYTHON_STYLE

./dev/lint-python

echo ""
echo "========================================================================="
echo "Building Spark"
echo "========================================================================="

CURRENT_BLOCK=$BLOCK_BUILD

{

  # NOTE: echo "q" is needed because sbt on encountering a build file with failure
  # (either resolution or compilation) prompts the user for input either q, r, etc
  # to quit or retry. This echo is there to make it not block.
  # NOTE: Do not quote $BUILD_MVN_PROFILE_ARGS or else it will be interpreted as a
  # single argument!
  # QUESTION: Why doesn't 'yes "q"' work?
  # QUESTION: Why doesn't 'grep -v -e "^\[info\] Resolving"' work?
  # First build with Hive 0.12.0 to ensure patches do not break the Hive 0.12.0 build
  HIVE_12_BUILD_ARGS="$SBT_MAVEN_PROFILES_ARGS -Phive -Phive-thriftserver -Phive-0.12.0"
  echo "[info] Compile with Hive 0.12.0"
  echo -e "q\n" \
    | build/sbt $HIVE_12_BUILD_ARGS clean hive/compile hive-thriftserver/compile \
    | grep -v -e "info.*Resolving" -e "warn.*Merging" -e "info.*Including"

  # Then build with default Hive version (0.13.1) because tests are based on this version
  echo "[info] Compile with Hive 0.13.1"
  rm -rf lib_managed
  echo "[info] Building Spark with these arguments: $SBT_MAVEN_PROFILES_ARGS"\
    " -Phive -Phive-thriftserver"
  echo -e "q\n" \
    | build/sbt $SBT_MAVEN_PROFILES_ARGS -Phive -Phive-thriftserver package assembly/assembly  \
    | grep -v -e "info.*Resolving" -e "warn.*Merging" -e "info.*Including"
}

echo ""
echo "========================================================================="
echo "Running Spark unit tests"
echo "========================================================================="

CURRENT_BLOCK=$BLOCK_SPARK_UNIT_TESTS

{
  # If the Spark SQL tests are enabled, run the tests with the Hive profiles enabled.
  # This must be a single argument, as it is.
  if [ -n "$_RUN_SQL_TESTS" ]; then
    SBT_MAVEN_PROFILES_ARGS="$SBT_MAVEN_PROFILES_ARGS -Phive -Phive-thriftserver"
  fi

  if [ -n "$_SQL_TESTS_ONLY" ]; then
    # This must be an array of individual arguments. Otherwise, having one long string
    # will be interpreted as a single test, which doesn't work.
    SBT_MAVEN_TEST_ARGS=("catalyst/test" "sql/test" "hive/test" "mllib/test")
  else
    SBT_MAVEN_TEST_ARGS=("test")
  fi

  echo "[info] Running Spark tests with these arguments: $SBT_MAVEN_PROFILES_ARGS ${SBT_MAVEN_TEST_ARGS[@]}"

  # NOTE: echo "q" is needed because sbt on encountering a build file with failure
<<<<<<< HEAD
  #+ (either resolution or compilation) prompts the user for input either q, r, etc
  #+ to quit or retry. This echo is there to make it not block.
  # NOTE: Do not quote $SBT_MAVEN_PROFILES_ARGS or else it will be interpreted as a
  #+ single argument!
  #+ "${SBT_MAVEN_TEST_ARGS[@]}" is cool because it's an array.
=======
  # (either resolution or compilation) prompts the user for input either q, r, etc
  # to quit or retry. This echo is there to make it not block.
  # NOTE: Do not quote $SBT_MAVEN_PROFILES_ARGS or else it will be interpreted as a 
  # single argument!
  # "${SBT_MAVEN_TEST_ARGS[@]}" is cool because it's an array.
>>>>>>> fda4331d
  # QUESTION: Why doesn't 'yes "q"' work?
  # QUESTION: Why doesn't 'grep -v -e "^\[info\] Resolving"' work?
  echo -e "q\n" \
    | build/sbt $SBT_MAVEN_PROFILES_ARGS "${SBT_MAVEN_TEST_ARGS[@]}" \
    | grep -v -e "info.*Resolving" -e "warn.*Merging" -e "info.*Including"
}

echo ""
echo "========================================================================="
echo "Running PySpark tests"
echo "========================================================================="

CURRENT_BLOCK=$BLOCK_PYSPARK_UNIT_TESTS

./python/run-tests

echo ""
echo "========================================================================="
echo "Detecting binary incompatibilities with MiMa"
echo "========================================================================="

CURRENT_BLOCK=$BLOCK_MIMA

./dev/mima<|MERGE_RESOLUTION|>--- conflicted
+++ resolved
@@ -189,19 +189,11 @@
   echo "[info] Running Spark tests with these arguments: $SBT_MAVEN_PROFILES_ARGS ${SBT_MAVEN_TEST_ARGS[@]}"
 
   # NOTE: echo "q" is needed because sbt on encountering a build file with failure
-<<<<<<< HEAD
-  #+ (either resolution or compilation) prompts the user for input either q, r, etc
-  #+ to quit or retry. This echo is there to make it not block.
-  # NOTE: Do not quote $SBT_MAVEN_PROFILES_ARGS or else it will be interpreted as a
-  #+ single argument!
-  #+ "${SBT_MAVEN_TEST_ARGS[@]}" is cool because it's an array.
-=======
   # (either resolution or compilation) prompts the user for input either q, r, etc
   # to quit or retry. This echo is there to make it not block.
-  # NOTE: Do not quote $SBT_MAVEN_PROFILES_ARGS or else it will be interpreted as a 
+  # NOTE: Do not quote $SBT_MAVEN_PROFILES_ARGS or else it will be interpreted as a
   # single argument!
   # "${SBT_MAVEN_TEST_ARGS[@]}" is cool because it's an array.
->>>>>>> fda4331d
   # QUESTION: Why doesn't 'yes "q"' work?
   # QUESTION: Why doesn't 'grep -v -e "^\[info\] Resolving"' work?
   echo -e "q\n" \
