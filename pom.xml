--- conflicted
+++ resolved
@@ -800,83 +800,6 @@
         <hadoop.version>0.23.7</hadoop.version>
         <!--<hadoop.version>2.0.5-alpha</hadoop.version> -->
       </properties>
-<<<<<<< HEAD
-      <modules>
-        <module>yarn</module>
-      </modules>
-      <dependencyManagement>
-        <dependencies>
-          <dependency>
-            <groupId>org.apache.hadoop</groupId>
-            <artifactId>hadoop-yarn-api</artifactId>
-            <version>${yarn.version}</version>
-            <exclusions>
-              <exclusion>
-                <groupId>asm</groupId>
-                <artifactId>asm</artifactId>
-              </exclusion>
-              <exclusion>
-                <groupId>org.ow2.asm</groupId>
-                <artifactId>asm</artifactId>
-              </exclusion>
-              <exclusion>
-                <groupId>org.jboss.netty</groupId>
-                <artifactId>netty</artifactId>
-              </exclusion>
-            </exclusions>
-          </dependency>
-          <dependency>
-            <groupId>org.apache.hadoop</groupId>
-            <artifactId>hadoop-yarn-common</artifactId>
-            <version>${yarn.version}</version>
-            <exclusions>
-              <exclusion>
-                <groupId>asm</groupId>
-                <artifactId>asm</artifactId>
-              </exclusion>
-              <exclusion>
-                <groupId>org.ow2.asm</groupId>
-                <artifactId>asm</artifactId>
-              </exclusion>
-              <exclusion>
-                <groupId>org.jboss.netty</groupId>
-                <artifactId>netty</artifactId>
-              </exclusion>
-              <!-- SPARK-1693: Dependent on multiple versions of servlet-api jars lead to throw
- an SecurityException when Spark built for hadoop 2.3.0 , 2.4.0  -->
-              <exclusion>
-                <groupId>javax.servlet</groupId>
-                <artifactId>servlet-api</artifactId>
-              </exclusion>
-            </exclusions>
-          </dependency>
-
-          <dependency>
-            <groupId>org.apache.hadoop</groupId>
-            <artifactId>hadoop-yarn-client</artifactId>
-            <version>${yarn.version}</version>
-            <exclusions>
-              <exclusion>
-                <groupId>asm</groupId>
-                <artifactId>asm</artifactId>
-              </exclusion>
-              <exclusion>
-                <groupId>org.ow2.asm</groupId>
-                <artifactId>asm</artifactId>
-              </exclusion>
-              <exclusion>
-                <groupId>org.jboss.netty</groupId>
-                <artifactId>netty</artifactId>
-              </exclusion>
-              <exclusion>
-                <groupId>javax.servlet</groupId>
-                <artifactId>servlet-api</artifactId>
-              </exclusion>
-            </exclusions>
-          </dependency>
-        </dependencies>
-      </dependencyManagement>
-=======
       <dependencies>
         <dependency>
           <groupId>org.apache.avro</groupId>
@@ -887,7 +810,6 @@
         <module>yarn</module>
       </modules>
 
->>>>>>> fb054322
     </profile>
 
     <!-- Ganglia integration is not included by default due to LGPL-licensed code -->
