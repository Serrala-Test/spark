--- conflicted
+++ resolved
@@ -85,9 +85,10 @@
   /** Available commands */
   override def commands: List[LoopCommand] = sparkStandardCommands
 
-  /** We override `loadFiles` because we need to initialize Spark *before* the REPL
-   *  sees any files, so that the Spark context is visible in those files. This is a bit of a
-   *  hack, but there isn't another hook available to us at this point.
+  /** 
+   * We override `loadFiles` because we need to initialize Spark *before* the REPL
+   * sees any files, so that the Spark context is visible in those files. This is a bit of a
+   * hack, but there isn't another hook available to us at this point.
    */
   override def loadFiles(settings: Settings): Unit = {
     initializeSpark()
@@ -96,48 +97,10 @@
 }
 
 object SparkILoop {
-<<<<<<< HEAD
-=======
-  implicit def loopToInterpreter(repl: SparkILoop): SparkIMain = repl.intp
 
-  // Designed primarily for use by test code: take a String with a
-  // bunch of code, and prints out a transcript of what it would look
-  // like if you'd just typed it into the repl.
-  def runForTranscript(code: String, settings: Settings): String = {
-    import java.io.{ BufferedReader, StringReader, OutputStreamWriter }
-
-    stringFromStream { ostream =>
-      Console.withOut(ostream) {
-        val output = new JPrintWriter(new OutputStreamWriter(ostream), true) {
-          override def write(str: String) = {
-            // completely skip continuation lines
-            if (str forall (ch => ch.isWhitespace || ch == '|')) ()
-            else super.write(str)
-          }
-        }
-        val input = new BufferedReader(new StringReader(code.trim + "\n")) {
-          override def readLine(): String = {
-            val s = super.readLine()
-            // helping out by printing the line being interpreted.
-            if (s != null)
-              // scalastyle:off println
-              output.println(s)
-              // scalastyle:on println
-            s
-          }
-        }
-        val repl = new SparkILoop(input, output)
-        if (settings.classpath.isDefault)
-          settings.classpath.value = sys.props("java.class.path")
-
-        repl process settings
-      }
-    }
-  }
-
->>>>>>> e14b545d
-  /** Creates an interpreter loop with default settings and feeds
-   *  the given code to it as input.
+  /** 
+   * Creates an interpreter loop with default settings and feeds
+   * the given code to it as input.
    */
   def run(code: String, sets: Settings = new Settings): String = {
     import java.io.{ BufferedReader, StringReader, OutputStreamWriter }
