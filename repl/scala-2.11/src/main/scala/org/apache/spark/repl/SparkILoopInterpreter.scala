/*
 * Licensed to the Apache Software Foundation (ASF) under one or more
 * contributor license agreements.  See the NOTICE file distributed with
 * this work for additional information regarding copyright ownership.
 * The ASF licenses this file to You under the Apache License, Version 2.0
 * (the "License"); you may not use this file except in compliance with
 * the License.  You may obtain a copy of the License at
 *
 *    http://www.apache.org/licenses/LICENSE-2.0
 *
 * Unless required by applicable law or agreed to in writing, software
 * distributed under the License is distributed on an "AS IS" BASIS,
 * WITHOUT WARRANTIES OR CONDITIONS OF ANY KIND, either express or implied.
 * See the License for the specific language governing permissions and
 * limitations under the License.
 */

package org.apache.spark.repl

import scala.collection.mutable
import scala.tools.nsc.Settings
import scala.tools.nsc.interpreter._

<<<<<<< HEAD
class SparkILoopInterpreter(settings: Settings, out: JPrintWriter) extends IMain(settings, out) { self =>
=======
class SparkILoopInterpreter(settings: Settings, out: JPrintWriter, initializeSpark: () => Unit)
    extends IMain(settings, out) { self =>

  /**
   * We override `initializeSynchronous` to initialize Spark *after* `intp` is properly initialized
   * and *before* the REPL sees any files in the private `loadInitFiles` functions, so that
   * the Spark context is visible in those files.
   *
   * This is a bit of a hack, but there isn't another hook available to us at this point.
   *
   * See the discussion in Scala community https://github.com/scala/bug/issues/10913 for detail.
   */
  override def initializeSynchronous(): Unit = {
    super.initializeSynchronous()
    initializeSpark()
  }
>>>>>>> 2224861f

  override lazy val memberHandlers = new {
    val intp: self.type = self
  } with MemberHandlers {
    import intp.global._

    override def chooseHandler(member: intp.global.Tree): MemberHandler = member match {
      case member: Import => new SparkImportHandler(member)
      case _ => super.chooseHandler(member)
    }

    class SparkImportHandler(imp: Import) extends ImportHandler(imp: Import) {

      override def targetType: Type = intp.global.rootMirror.getModuleIfDefined("" + expr) match {
        case NoSymbol => intp.typeOfExpression("" + expr)
        case sym => sym.tpe
      }

      private def safeIndexOf(name: Name, s: String): Int = fixIndexOf(name, pos(name, s))
      private def fixIndexOf(name: Name, idx: Int): Int = if (idx == name.length) -1 else idx
      private def pos(name: Name, s: String): Int = {
        var i = name.pos(s.charAt(0), 0)
        val sLen = s.length()
        if (sLen == 1) return i
        while (i + sLen <= name.length) {
          var j = 1
          while (s.charAt(j) == name.charAt(i + j)) {
            j += 1
            if (j == sLen) return i
          }
          i = name.pos(s.charAt(0), i + 1)
        }
        name.length
      }

      private def isFlattenedSymbol(sym: Symbol): Boolean =
        sym.owner.isPackageClass &&
          sym.name.containsName(nme.NAME_JOIN_STRING) &&
          sym.owner.info.member(sym.name.take(
            safeIndexOf(sym.name, nme.NAME_JOIN_STRING))) != NoSymbol

      private def importableTargetMembers =
        importableMembers(exitingTyper(targetType)).filterNot(isFlattenedSymbol).toList

      def isIndividualImport(s: ImportSelector): Boolean =
        s.name != nme.WILDCARD && s.rename != nme.WILDCARD
      def isWildcardImport(s: ImportSelector): Boolean =
        s.name == nme.WILDCARD

      // non-wildcard imports
      private def individualSelectors = selectors filter isIndividualImport

      override val importsWildcard: Boolean = selectors exists isWildcardImport

      lazy val importableSymbolsWithRenames: List[(Symbol, Name)] = {
        val selectorRenameMap =
          individualSelectors.flatMap(x => x.name.bothNames zip x.rename.bothNames).toMap
        importableTargetMembers flatMap (m => selectorRenameMap.get(m.name) map (m -> _))
      }

      override lazy val individualSymbols: List[Symbol] = importableSymbolsWithRenames map (_._1)
      override lazy val wildcardSymbols: List[Symbol] =
        if (importsWildcard) importableTargetMembers else Nil

    }

  }

  object expressionTyper extends {
    val repl: SparkILoopInterpreter.this.type = self
  } with SparkExprTyper { }

  override def symbolOfLine(code: String): global.Symbol =
    expressionTyper.symbolOfLine(code)

  override def typeOfExpression(expr: String, silent: Boolean): global.Type =
    expressionTyper.typeOfExpression(expr, silent)


  import global.Name
  override def importsCode(wanted: Set[Name], wrapper: Request#Wrapper,
                           definesClass: Boolean, generousImports: Boolean): ComputedImports = {

    import global._
    import definitions.{ ObjectClass, ScalaPackage, JavaLangPackage, PredefModule }
    import memberHandlers._

    val header, code, trailingBraces, accessPath = new StringBuilder
    val currentImps = mutable.HashSet[Name]()
    // only emit predef import header if name not resolved in history, loosely
    var predefEscapes = false

    /**
     * Narrow down the list of requests from which imports
     * should be taken.  Removes requests which cannot contribute
     * useful imports for the specified set of wanted names.
     */
    case class ReqAndHandler(req: Request, handler: MemberHandler)

    def reqsToUse: List[ReqAndHandler] = {
      /**
       * Loop through a list of MemberHandlers and select which ones to keep.
       * 'wanted' is the set of names that need to be imported.
       */
      def select(reqs: List[ReqAndHandler], wanted: Set[Name]): List[ReqAndHandler] = {
        // Single symbol imports might be implicits! See bug #1752.  Rather than
        // try to finesse this, we will mimic all imports for now.
        def keepHandler(handler: MemberHandler) = handler match {
          // While defining classes in class based mode - implicits are not needed.
          case h: ImportHandler if isClassBased && definesClass =>
            h.importedNames.exists(x => wanted.contains(x))
          case _: ImportHandler => true
          case x if generousImports => x.definesImplicit ||
            (x.definedNames exists (d => wanted.exists(w => d.startsWith(w))))
          case x => x.definesImplicit ||
            (x.definedNames exists wanted)
        }

        reqs match {
          case Nil =>
            predefEscapes = wanted contains PredefModule.name ; Nil
          case rh :: rest if !keepHandler(rh.handler) => select(rest, wanted)
          case rh :: rest =>
            import rh.handler._
            val augment = rh match {
              case ReqAndHandler(_, _: ImportHandler) => referencedNames
              case _ => Nil
            }
            val newWanted = wanted ++ augment -- definedNames -- importedNames
            rh :: select(rest, newWanted)
        }
      }

      /** Flatten the handlers out and pair each with the original request */
      select(allReqAndHandlers reverseMap { case (r, h) => ReqAndHandler(r, h) }, wanted).reverse
    }

    // add code for a new object to hold some imports
    def addWrapper() {
      import nme.{ INTERPRETER_IMPORT_WRAPPER => iw }
      code append (wrapper.prewrap format iw)
      trailingBraces append wrapper.postwrap
      accessPath append s".$iw"
      currentImps.clear()
    }

    def maybeWrap(names: Name*) = if (names exists currentImps) addWrapper()

    def wrapBeforeAndAfter[T](op: => T): T = {
      addWrapper()
      try op finally addWrapper()
    }

    // imports from Predef are relocated to the template header to allow hiding.
    def checkHeader(h: ImportHandler) = h.referencedNames contains PredefModule.name

    // loop through previous requests, adding imports for each one
    wrapBeforeAndAfter {
      // Reusing a single temporary value when import from a line with multiple definitions.
      val tempValLines = mutable.Set[Int]()
      for (ReqAndHandler(req, handler) <- reqsToUse) {
        val objName = req.lineRep.readPathInstance
        handler match {
          case h: ImportHandler if checkHeader(h) =>
            header.clear()
            header append f"${h.member}%n"
          // If the user entered an import, then just use it; add an import wrapping
          // level if the import might conflict with some other import
          case x: ImportHandler if x.importsWildcard =>
            wrapBeforeAndAfter(code append (x.member + "\n"))
          case x: ImportHandler =>
            maybeWrap(x.importedNames: _*)
            code append (x.member + "\n")
            currentImps ++= x.importedNames

          case x if isClassBased =>
            for (sym <- x.definedSymbols) {
              maybeWrap(sym.name)
              x match {
                case _: ClassHandler =>
                  code.append(s"import ${objName}${req.accessPath}.`${sym.name}`\n")
                case _ =>
                  val valName = s"${req.lineRep.packageName}${req.lineRep.readName}"
                  if (!tempValLines.contains(req.lineRep.lineId)) {
                    code.append(s"val $valName: ${objName}.type = $objName\n")
                    tempValLines += req.lineRep.lineId
                  }
                  code.append(s"import ${valName}${req.accessPath}.`${sym.name}`\n")
              }
              currentImps += sym.name
            }
          // For other requests, import each defined name.
          // import them explicitly instead of with _, so that
          // ambiguity errors will not be generated. Also, quote
          // the name of the variable, so that we don't need to
          // handle quoting keywords separately.
          case x =>
            for (sym <- x.definedSymbols) {
              maybeWrap(sym.name)
              code append s"import ${x.path}\n"
              currentImps += sym.name
            }
        }
      }
    }

    val computedHeader = if (predefEscapes) header.toString else ""
    ComputedImports(computedHeader, code.toString, trailingBraces.toString, accessPath.toString)
  }

  private def allReqAndHandlers =
    prevRequestList flatMap (req => req.handlers map (req -> _))

}<|MERGE_RESOLUTION|>--- conflicted
+++ resolved
@@ -21,31 +21,13 @@
 import scala.tools.nsc.Settings
 import scala.tools.nsc.interpreter._
 
-<<<<<<< HEAD
-class SparkILoopInterpreter(settings: Settings, out: JPrintWriter) extends IMain(settings, out) { self =>
-=======
-class SparkILoopInterpreter(settings: Settings, out: JPrintWriter, initializeSpark: () => Unit)
-    extends IMain(settings, out) { self =>
-
-  /**
-   * We override `initializeSynchronous` to initialize Spark *after* `intp` is properly initialized
-   * and *before* the REPL sees any files in the private `loadInitFiles` functions, so that
-   * the Spark context is visible in those files.
-   *
-   * This is a bit of a hack, but there isn't another hook available to us at this point.
-   *
-   * See the discussion in Scala community https://github.com/scala/bug/issues/10913 for detail.
-   */
-  override def initializeSynchronous(): Unit = {
-    super.initializeSynchronous()
-    initializeSpark()
-  }
->>>>>>> 2224861f
-
-  override lazy val memberHandlers = new {
-    val intp: self.type = self
-  } with MemberHandlers {
-    import intp.global._
+class SparkILoopInterpreter(settings: Settings, out: JPrintWriter) extends IMain(settings, out) {
+  self =>
+
+    override lazy val memberHandlers = new {
+      val intp: self.type = self
+    } with MemberHandlers {
+      import intp.global._
 
     override def chooseHandler(member: intp.global.Tree): MemberHandler = member match {
       case member: Import => new SparkImportHandler(member)
