/*
 * Licensed to the Apache Software Foundation (ASF) under one or more
 * contributor license agreements.  See the NOTICE file distributed with
 * this work for additional information regarding copyright ownership.
 * The ASF licenses this file to You under the Apache License, Version 2.0
 * (the "License"); you may not use this file except in compliance with
 * the License.  You may obtain a copy of the License at
 *
 *    http://www.apache.org/licenses/LICENSE-2.0
 *
 * Unless required by applicable law or agreed to in writing, software
 * distributed under the License is distributed on an "AS IS" BASIS,
 * WITHOUT WARRANTIES OR CONDITIONS OF ANY KIND, either express or implied.
 * See the License for the specific language governing permissions and
 * limitations under the License.
 */

package org.apache.spark.repl

import java.io.File

import scala.tools.nsc.Settings

import org.apache.spark.util.Utils
import org.apache.spark._
import org.apache.spark.sql.SQLContext

object Main extends Logging {

  val conf = new SparkConf()
<<<<<<< HEAD
  val rootDir = conf.getOption("spark.repl.classdir").getOrElse(Utils.getLocalDir(conf))
  val outputDir = Utils.createTempDir(root = rootDir, namePrefix = "repl")
  val s = new Settings()
  s.processArguments(List("-Yrepl-class-based",
    "-Yrepl-outdir", s"${outputDir.getAbsolutePath}",
    "-classpath", getAddedJars.mkString(File.pathSeparator)), true)
=======
  val tmp = System.getProperty("java.io.tmpdir")
  val rootDir = conf.get("spark.repl.classdir", tmp)
  val outputDir = Utils.createTempDir(rootDir)
>>>>>>> db516524
  // the creation of SecurityManager has to be lazy so SPARK_YARN_MODE is set if needed
  var sparkContext: SparkContext = _
  var sqlContext: SQLContext = _
  var interp = new SparkILoop // this is a public var because tests reset it.

  private var hasErrors = false

  private def scalaOptionError(msg: String): Unit = {
    hasErrors = true
    Console.err.println(msg)
  }

  def main(args: Array[String]) {
<<<<<<< HEAD
    if (getMaster == "yarn-client") System.setProperty("SPARK_YARN_MODE", "true")
    interp.process(s) // Repl starts and goes in loop of R.E.P.L
    Option(sparkContext).map(_.stop)
=======
   
    val interpArguments = List(
      "-Yrepl-class-based",
      "-Yrepl-outdir", s"${outputDir.getAbsolutePath}",
      "-classpath", getAddedJars.mkString(File.pathSeparator)
    ) ++ args.toList

    val settings = new Settings(scalaOptionError)
    settings.processArguments(interpArguments, true)

    if (!hasErrors) {
      if (getMaster == "yarn-client") System.setProperty("SPARK_YARN_MODE", "true")
      // Start the classServer and store its URI in a spark system property
      // (which will be passed to executors so that they can connect to it)
      classServer.start()
      interp.process(settings) // Repl starts and goes in loop of R.E.P.L
      classServer.stop()
      Option(sparkContext).map(_.stop)
    }
>>>>>>> db516524
  }

  def getAddedJars: Array[String] = {
    val envJars = sys.env.get("ADD_JARS")
    if (envJars.isDefined) {
      logWarning("ADD_JARS environment variable is deprecated, use --jar spark submit argument instead")
    }
    val propJars = sys.props.get("spark.jars").flatMap { p => if (p == "") None else Some(p) }
    val jars = propJars.orElse(envJars).getOrElse("")
    Utils.resolveURIs(jars).split(",").filter(_.nonEmpty)
  }

  def createSparkContext(): SparkContext = {
    val execUri = System.getenv("SPARK_EXECUTOR_URI")
    val jars = getAddedJars
    val conf = new SparkConf()
      .setMaster(getMaster)
      .setJars(jars)
      .setIfMissing("spark.app.name", "Spark shell")
      // SparkContext will detect this configuration and register it with the RpcEnv's
      // file server, setting spark.repl.class.uri to the actual URI for executors to
      // use. This is sort of ugly but since executors are started as part of SparkContext
      // initialization in certain cases, there's an initialization order issue that prevents
      // this from being set after SparkContext is instantiated.
      .set("spark.repl.class.outputDir", outputDir.getAbsolutePath())
    if (execUri != null) {
      conf.set("spark.executor.uri", execUri)
    }
    if (System.getenv("SPARK_HOME") != null) {
      conf.setSparkHome(System.getenv("SPARK_HOME"))
    }
    sparkContext = new SparkContext(conf)
    logInfo("Created spark context..")
    sparkContext
  }

  def createSQLContext(): SQLContext = {
    val name = "org.apache.spark.sql.hive.HiveContext"
    val loader = Utils.getContextOrSparkClassLoader
    try {
      sqlContext = loader.loadClass(name).getConstructor(classOf[SparkContext])
        .newInstance(sparkContext).asInstanceOf[SQLContext]
      logInfo("Created sql context (with Hive support)..")
    } catch {
      case _: java.lang.ClassNotFoundException | _: java.lang.NoClassDefFoundError =>
        sqlContext = new SQLContext(sparkContext)
        logInfo("Created sql context..")
    }
    sqlContext
  }

  private def getMaster: String = {
    val master = {
      val envMaster = sys.env.get("MASTER")
      val propMaster = sys.props.get("spark.master")
      propMaster.orElse(envMaster).getOrElse("local[*]")
    }
    master
  }
}<|MERGE_RESOLUTION|>--- conflicted
+++ resolved
@@ -28,18 +28,12 @@
 object Main extends Logging {
 
   val conf = new SparkConf()
-<<<<<<< HEAD
   val rootDir = conf.getOption("spark.repl.classdir").getOrElse(Utils.getLocalDir(conf))
   val outputDir = Utils.createTempDir(root = rootDir, namePrefix = "repl")
   val s = new Settings()
   s.processArguments(List("-Yrepl-class-based",
     "-Yrepl-outdir", s"${outputDir.getAbsolutePath}",
     "-classpath", getAddedJars.mkString(File.pathSeparator)), true)
-=======
-  val tmp = System.getProperty("java.io.tmpdir")
-  val rootDir = conf.get("spark.repl.classdir", tmp)
-  val outputDir = Utils.createTempDir(rootDir)
->>>>>>> db516524
   // the creation of SecurityManager has to be lazy so SPARK_YARN_MODE is set if needed
   var sparkContext: SparkContext = _
   var sqlContext: SQLContext = _
@@ -53,12 +47,6 @@
   }
 
   def main(args: Array[String]) {
-<<<<<<< HEAD
-    if (getMaster == "yarn-client") System.setProperty("SPARK_YARN_MODE", "true")
-    interp.process(s) // Repl starts and goes in loop of R.E.P.L
-    Option(sparkContext).map(_.stop)
-=======
-   
     val interpArguments = List(
       "-Yrepl-class-based",
       "-Yrepl-outdir", s"${outputDir.getAbsolutePath}",
@@ -70,14 +58,9 @@
 
     if (!hasErrors) {
       if (getMaster == "yarn-client") System.setProperty("SPARK_YARN_MODE", "true")
-      // Start the classServer and store its URI in a spark system property
-      // (which will be passed to executors so that they can connect to it)
-      classServer.start()
       interp.process(settings) // Repl starts and goes in loop of R.E.P.L
-      classServer.stop()
       Option(sparkContext).map(_.stop)
     }
->>>>>>> db516524
   }
 
   def getAddedJars: Array[String] = {
