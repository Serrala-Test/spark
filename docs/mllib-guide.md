---
layout: global
title: Machine Learning Library (MLlib)
---

MLlib is a Spark implementation of some common machine learning algorithms and utilities,
including classification, regression, clustering, collaborative
filtering, dimensionality reduction, as well as underlying optimization primitives:

<<<<<<< HEAD
* <a href="mllib-linear-algebra.html">Linear algebra</a>
  * vector and matrix
  * distributed matrix
* Classification and regression
  * <a href="mllib-generalized-linear-models.html">generalized linear models (GLMs)</a>
    * logistic regression
    * linear linear squares
  * <a href="mllib-linear-svm.html">linear support vector machine (SVM)</a>
  * <a href="mllib-decision-tree.html">decision tree</a>
  * <a href="mllib-naive-bayes.html">naive Bayes</a>
=======
MLlib is a Spark implementation of some common machine learning (ML)
functionality, as well associated tests and data generators.  MLlib
currently supports four common types of machine learning problem settings,
namely classification, regression, clustering and collaborative filtering,
as well as an underlying gradient descent optimization primitive and several
linear algebra methods.

# Available Methods
The following links provide a detailed explanation of the methods and usage examples for each of them:

* <a href="mllib-classification-regression.html">Classification and Regression</a>
  * Binary Classification
    * SVM (L1 and L2 regularized)
    * Logistic Regression (L1 and L2 regularized)
  * Linear Regression
    * Least Squares
    * Lasso
    * Ridge Regression
  * Decision Tree (for classification and regression)
* <a href="mllib-clustering.html">Clustering</a>
  * k-Means
>>>>>>> 273c2fd0
* <a href="mllib-collaborative-filtering.html">Collaborative Filtering</a>
  * alternating least squares (ALS)
* <a href="mllib-clustering.html">Clustering</a>
  * k-means
* <a href="mllib-dimensionality-reduction.html">Dimensionality reduction</a>
  * singular value decomposition (SVD)
  * principal component analysis (PCA)
* <a href="mllib-optimization.html">Optimization</a>
<<<<<<< HEAD
  * gradient descent
  * limited-memory BFGS (L-BFGS)

## Dependencies

MLlib uses linear algebra packages [jblas](https://github.com/mikiobraun/jblas) and [netlib-java](https://github.com/fommil/netlib-java) (via [Breeze](http://www.scalanlp.org/)), which depend on native Fortran routines. You need to install the
=======
  * Gradient Descent and Stochastic Gradient Descent
* <a href="mllib-linear-algebra.html">Linear Algebra</a>
  * Singular Value Decomposition
  * Principal Component Analysis

# Data Types

Most MLlib algorithms operate on RDDs containing vectors. In Java and Scala, the
[Vector](api/mllib/index.html#org.apache.spark.mllib.linalg.Vector) class is used to
represent vectors. You can create either dense or sparse vectors using the
[Vectors](api/mllib/index.html#org.apache.spark.mllib.linalg.Vectors$) factory.

In Python, MLlib can take the following vector types:

* [NumPy](http://www.numpy.org) arrays
* Standard Python lists (e.g. `[1, 2, 3]`)
* The MLlib [SparseVector](api/pyspark/pyspark.mllib.linalg.SparseVector-class.html) class
* [SciPy sparse matrices](http://docs.scipy.org/doc/scipy/reference/sparse.html)

For efficiency, we recommend using NumPy arrays over lists, and using the
[CSC format](http://docs.scipy.org/doc/scipy/reference/generated/scipy.sparse.csc_matrix.html#scipy.sparse.csc_matrix)
for SciPy matrices, or MLlib's own SparseVector class.

Several other simple data types are used throughout the library, e.g. the LabeledPoint
class ([Java/Scala](api/mllib/index.html#org.apache.spark.mllib.regression.LabeledPoint),
[Python](api/pyspark/pyspark.mllib.regression.LabeledPoint-class.html)) for labeled data.

# Dependencies
MLlib uses the [jblas](https://github.com/mikiobraun/jblas) linear algebra library, which itself
depends on native Fortran routines. You may need to install the
>>>>>>> 273c2fd0
[gfortran runtime library](https://github.com/mikiobraun/jblas/wiki/Missing-Libraries)
if it is not already present on your nodes. MLlib will throw a linking error if it cannot
detect these libraries automatically.
Due to license issues, we do not include `netlib-java`'s native libraries in MLlib's dependency set. If no native library is available at runtime, you will see a warning message.
To use native libraries from `netlib-java`, please include artifact `com.github.fommil.netlib:all:1.1.2` as a dependency of your project or build your own (see [instructions](https://github.com/fommil/netlib-java/blob/master/README.md#machine-optimised-system-libraries)).

To use MLlib in Python, you will need [NumPy](http://www.numpy.org) version 1.4 or newer.

---

## Migration guide

### From 0.9 to 1.0

In MLlib v1.0, we support both dense and sparse input in a unified way, which introduces a few breaking changes.

<div class="codetabs">
<div data-lang="scala" markdown="1">
We used to represent a feature vector by `Array[Double]`, which is replaced by [`Vector`](api/mllib/index.html#org.apache.spark.mllib.linalg.Vector) in v1.0. Algorithms that used to accept `RDD[Array[Double]]` now take `RDD[Vector]`. [`LabeledPoint`](api/mllib/index.html#org.apache.spark.mllib.regression.LabeledPoint) is now a wrapper of `(Double, Vector)` instead of `(Double, Array[Double])`. Converting `Array[Double]` to `Vector` is straightforward:

{% highlight scala %}
import org.apache.spark.mllib.linalg.{Vector, Vectors}

val array: Array[Double] = ... // a double array
val vector: Vector = Vectors.dense(array) // a dense vector
{% endhighlight %}

If your data is sparse, please store it in a sparse format instead of dense to take advantage of sparsity in both storage and computation. [`Vectors`](api/mllib/index.html#org.apache.spark.mllib.linalg.Vectors$) provides factory methods to create sparse vectors.

*Note*. Scala imports `scala.collection.immutable.Vector` by default, so you have to import `org.apache.spark.mllib.linalg.Vector` explicitly to use MLlib's `Vector`.

</div>

<div data-lang="java" markdown="1">
We used to represent a feature vector by `double[]`, which is replaced by [`Vector`](api/mllib/index.html#org.apache.spark.mllib.linalg.Vector) in v1.0. Algorithms that used to accept `RDD<double[]>` now take `RDD<Vector>`. [`LabeledPoint`](api/mllib/index.html#org.apache.spark.mllib.regression.LabeledPoint) is now a wrapper of `(double, Vector)` instead of `(double, double[])`. Converting `double[]` to `Vector` is straightforward:

{% highlight java %}
import org.apache.spark.mllib.linalg.Vector;
import org.apache.spark.mllib.linalg.Vectors;

double[] array = ... // a double array
Vector vector = Vectors.dense(array) // a dense vector
{% endhighlight %}

If your data is sparse, please store it in a sparse format instead of dense to take advantage of sparsity in both storage and computation. [`Vectors`](api/mllib/index.html#org.apache.spark.mllib.linalg.Vectors$) provides factory methods to create sparse vectors.
</div>
</div><|MERGE_RESOLUTION|>--- conflicted
+++ resolved
@@ -7,7 +7,6 @@
 including classification, regression, clustering, collaborative
 filtering, dimensionality reduction, as well as underlying optimization primitives:
 
-<<<<<<< HEAD
 * <a href="mllib-linear-algebra.html">Linear algebra</a>
   * vector and matrix
   * distributed matrix
@@ -18,29 +17,6 @@
   * <a href="mllib-linear-svm.html">linear support vector machine (SVM)</a>
   * <a href="mllib-decision-tree.html">decision tree</a>
   * <a href="mllib-naive-bayes.html">naive Bayes</a>
-=======
-MLlib is a Spark implementation of some common machine learning (ML)
-functionality, as well associated tests and data generators.  MLlib
-currently supports four common types of machine learning problem settings,
-namely classification, regression, clustering and collaborative filtering,
-as well as an underlying gradient descent optimization primitive and several
-linear algebra methods.
-
-# Available Methods
-The following links provide a detailed explanation of the methods and usage examples for each of them:
-
-* <a href="mllib-classification-regression.html">Classification and Regression</a>
-  * Binary Classification
-    * SVM (L1 and L2 regularized)
-    * Logistic Regression (L1 and L2 regularized)
-  * Linear Regression
-    * Least Squares
-    * Lasso
-    * Ridge Regression
-  * Decision Tree (for classification and regression)
-* <a href="mllib-clustering.html">Clustering</a>
-  * k-Means
->>>>>>> 273c2fd0
 * <a href="mllib-collaborative-filtering.html">Collaborative Filtering</a>
   * alternating least squares (ALS)
 * <a href="mllib-clustering.html">Clustering</a>
@@ -49,18 +25,19 @@
   * singular value decomposition (SVD)
   * principal component analysis (PCA)
 * <a href="mllib-optimization.html">Optimization</a>
-<<<<<<< HEAD
   * gradient descent
   * limited-memory BFGS (L-BFGS)
 
 ## Dependencies
 
 MLlib uses linear algebra packages [jblas](https://github.com/mikiobraun/jblas) and [netlib-java](https://github.com/fommil/netlib-java) (via [Breeze](http://www.scalanlp.org/)), which depend on native Fortran routines. You need to install the
-=======
-  * Gradient Descent and Stochastic Gradient Descent
-* <a href="mllib-linear-algebra.html">Linear Algebra</a>
-  * Singular Value Decomposition
-  * Principal Component Analysis
+[gfortran runtime library](https://github.com/mikiobraun/jblas/wiki/Missing-Libraries)
+if it is not already present on your nodes. MLlib will throw a linking error if it cannot
+detect these libraries automatically.
+Due to license issues, we do not include `netlib-java`'s native libraries in MLlib's dependency set. If no native library is available at runtime, you will see a warning message.
+To use native libraries from `netlib-java`, please include artifact `com.github.fommil.netlib:all:1.1.2` as a dependency of your project or build your own (see [instructions](https://github.com/fommil/netlib-java/blob/master/README.md#machine-optimised-system-libraries)).
+
+To use MLlib in Python, you will need [NumPy](http://www.numpy.org) version 1.4 or newer.
 
 # Data Types
 
@@ -83,18 +60,6 @@
 Several other simple data types are used throughout the library, e.g. the LabeledPoint
 class ([Java/Scala](api/mllib/index.html#org.apache.spark.mllib.regression.LabeledPoint),
 [Python](api/pyspark/pyspark.mllib.regression.LabeledPoint-class.html)) for labeled data.
-
-# Dependencies
-MLlib uses the [jblas](https://github.com/mikiobraun/jblas) linear algebra library, which itself
-depends on native Fortran routines. You may need to install the
->>>>>>> 273c2fd0
-[gfortran runtime library](https://github.com/mikiobraun/jblas/wiki/Missing-Libraries)
-if it is not already present on your nodes. MLlib will throw a linking error if it cannot
-detect these libraries automatically.
-Due to license issues, we do not include `netlib-java`'s native libraries in MLlib's dependency set. If no native library is available at runtime, you will see a warning message.
-To use native libraries from `netlib-java`, please include artifact `com.github.fommil.netlib:all:1.1.2` as a dependency of your project or build your own (see [instructions](https://github.com/fommil/netlib-java/blob/master/README.md#machine-optimised-system-libraries)).
-
-To use MLlib in Python, you will need [NumPy](http://www.numpy.org) version 1.4 or newer.
 
 ---
 
