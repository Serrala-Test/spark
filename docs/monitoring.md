--- conflicted
+++ resolved
@@ -479,38 +479,31 @@
     <td><code>/applications/[app-id]/stages/[stage-id]</code></td>
     <td>
       A list of all attempts for the given stage.
-<<<<<<< HEAD
         <br><code>?details=true</code> lists all attempts with task data for the given stage.
         <br><code>?taskStatus=[RUNNING|SUCCESS|FAILED|KILLED|PENDING]</code> lists only those tasks with the specified task status. Query parameter taskStatus takes effect only when <code>details=true</code>.
-=======
         <br><code>?details=true</code> lists all attempts with the task data for the given stage.
         <br><code>?withSummaries=true</code> lists task metrics distribution and executor metrics distribution of each attempt.
         <br><code>?quantiles=0.1,0.25,0.5,0.75,1.0</code> summarize the metrics with the given quantiles. Query parameter quantiles takes effect only when <code>withSummaries=true</code>. Default value is <code>0.0,0.25,0.5,0.75,1.0</code>. 
       <br>Example:
         <br><code>?details=true</code>
+        <br><code>?details=true&taskStatus=RUNNING<code>
         <br><code>?withSummaries=true</code>
         <br><code>?details=true&withSummaries=true&quantiles=0.01,0.5,0.99</code>
->>>>>>> 150769bc
     </td>
   </tr>
   <tr>
     <td><code>/applications/[app-id]/stages/[stage-id]/[stage-attempt-id]</code></td>
-<<<<<<< HEAD
-    <>
+      <td>
       Details for the given stage attempt.
         <br><code>?details=true</code> lists all task data for the given stage attempt.
         <br><code>?taskStatus=[RUNNING|SUCCESS|FAILED|KILLED|PENDING]</code> lists only those tasks with the specified task status. Query parameter taskStatus takes effect only when <code>details=true</code>.
-=======
-    <td>
-      Details for the given stage attempt.
-        <br><code>?details=true</code> lists all task data for the given stage attempt.
         <br><code>?withSummaries=true</code> lists task metrics distribution and executor metrics distribution for the given stage attempt.
         <br><code>?quantiles=0.1,0.25,0.5,0.75,1.0</code> summarize the metrics with the given quantiles. Query parameter quantiles takes effect only when <code>withSummaries=true</code>. Default value is <code>0.0,0.25,0.5,0.75,1.0</code>. 
       <br>Example:
         <br><code>?details=true</code>
+        <br><code>?details=true&taskStatus=RUNNING<code>
         <br><code>?withSummaries=true</code>
         <br><code>?details=true&withSummaries=true&quantiles=0.01,0.5,0.99</code>
->>>>>>> 150769bc
     </td>
   </tr>
   <tr>
