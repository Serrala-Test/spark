---
license: |
  Licensed to the Apache Software Foundation (ASF) under one or more
  contributor license agreements.  See the NOTICE file distributed with
  this work for additional information regarding copyright ownership.
  The ASF licenses this file to You under the Apache License, Version 2.0
  (the "License"); you may not use this file except in compliance with
  the License.  You may obtain a copy of the License at

     http://www.apache.org/licenses/LICENSE-2.0

  Unless required by applicable law or agreed to in writing, software
  distributed under the License is distributed on an "AS IS" BASIS,
  WITHOUT WARRANTIES OR CONDITIONS OF ANY KIND, either express or implied.
  See the License for the specific language governing permissions and
  limitations under the License.
---

Welcome to the Spark documentation!

This readme will walk you through navigating and building the Spark documentation, which is included
here with the Spark source code. You can also find documentation specific to release versions of
Spark at https://spark.apache.org/documentation.html.

Read on to learn more about viewing documentation in plain text (i.e., markdown) or building the
documentation yourself. Why build it yourself? So that you have the docs that correspond to
whichever version of Spark you currently have checked out of revision control.

## Prerequisites

The Spark documentation build uses a number of tools to build HTML docs and API docs in Scala, Java,
Python, R and SQL.

You need to have [Ruby](https://www.ruby-lang.org/en/documentation/installation/) and
[Python](https://docs.python.org/2/using/unix.html#getting-and-installing-the-latest-version-of-python)
installed. Also install the following libraries:

```sh
$ sudo gem install jekyll jekyll-redirect-from rouge
# Following is needed only for generating API docs
<<<<<<< HEAD
$ sudo pip install sphinx mkdocs
=======
$ sudo pip install sphinx pypandoc mkdocs numpy
>>>>>>> c228810e
$ sudo Rscript -e 'install.packages(c("knitr", "devtools", "testthat", "rmarkdown"), repos="https://cloud.r-project.org/")'
$ sudo Rscript -e 'devtools::install_version("roxygen2", version = "5.0.1", repos="https://cloud.r-project.org/")'
```

Note: If you are on a system with both Ruby 1.9 and Ruby 2.0 you may need to replace gem with gem2.0.

Note: Other versions of roxygen2 might work in SparkR documentation generation but `RoxygenNote` field in `$SPARK_HOME/R/pkg/DESCRIPTION` is 5.0.1, which is updated if the version is mismatched.

## Generating the Documentation HTML

We include the Spark documentation as part of the source (as opposed to using a hosted wiki, such as
the github wiki, as the definitive documentation) to enable the documentation to evolve along with
the source code and be captured by revision control (currently git). This way the code automatically
includes the version of the documentation that is relevant regardless of which version or release
you have checked out or downloaded.

In this directory you will find text files formatted using Markdown, with an ".md" suffix. You can
read those text files directly if you want. Start with `index.md`.

Execute `jekyll build` from the `docs/` directory to compile the site. Compiling the site with
Jekyll will create a directory called `_site` containing `index.html` as well as the rest of the
compiled files.

```sh
$ cd docs
$ jekyll build
```

You can modify the default Jekyll build as follows:

```sh
# Skip generating API docs (which takes a while)
$ SKIP_API=1 jekyll build

# Serve content locally on port 4000
$ jekyll serve --watch

# Build the site with extra features used on the live page
$ PRODUCTION=1 jekyll build
```

## API Docs (Scaladoc, Javadoc, Sphinx, roxygen2, MkDocs)

You can build just the Spark scaladoc and javadoc by running `./build/sbt unidoc` from the `$SPARK_HOME` directory.

Similarly, you can build just the PySpark docs by running `make html` from the
`$SPARK_HOME/python/docs` directory. Documentation is only generated for classes that are listed as
public in `__init__.py`. The SparkR docs can be built by running `$SPARK_HOME/R/create-docs.sh`, and
the SQL docs can be built by running `$SPARK_HOME/sql/create-docs.sh`
after [building Spark](https://github.com/apache/spark#building-spark) first.

When you run `jekyll build` in the `docs` directory, it will also copy over the scaladoc and javadoc for the various
Spark subprojects into the `docs` directory (and then also into the `_site` directory). We use a
jekyll plugin to run `./build/sbt unidoc` before building the site so if you haven't run it (recently) it
may take some time as it generates all of the scaladoc and javadoc using [Unidoc](https://github.com/sbt/sbt-unidoc).
The jekyll plugin also generates the PySpark docs using [Sphinx](http://sphinx-doc.org/), SparkR docs
using [roxygen2](https://cran.r-project.org/web/packages/roxygen2/index.html) and SQL docs
using [MkDocs](https://www.mkdocs.org/).

NOTE: To skip the step of building and copying over the Scala, Java, Python, R and SQL API docs, run `SKIP_API=1
jekyll build`. In addition, `SKIP_SCALADOC=1`, `SKIP_PYTHONDOC=1`, `SKIP_RDOC=1` and `SKIP_SQLDOC=1` can be used
to skip a single step of the corresponding language. `SKIP_SCALADOC` indicates skipping both the Scala and Java docs.

### Automatically Rebuilding API Docs

`jekyll serve --watch` will only watch what's in `docs/`, and it won't follow symlinks. That means it won't monitor your API docs under `python/docs` or elsewhere.

To work around this limitation for Python, install [`entr`](http://eradman.com/entrproject/) and run the following in a separate shell:

```sh
cd "$SPARK_HOME/python/docs"
find .. -type f -name '*.py' \
| entr -s 'make html && cp -r _build/html/. ../../docs/api/python'
```

Whenever there is a change to your Python code, `entr` will automatically rebuild the Python API docs and copy them to `docs/`, thus triggering a Jekyll update.<|MERGE_RESOLUTION|>--- conflicted
+++ resolved
@@ -38,11 +38,7 @@
 ```sh
 $ sudo gem install jekyll jekyll-redirect-from rouge
 # Following is needed only for generating API docs
-<<<<<<< HEAD
-$ sudo pip install sphinx mkdocs
-=======
-$ sudo pip install sphinx pypandoc mkdocs numpy
->>>>>>> c228810e
+$ sudo pip install sphinx mkdocs numpy
 $ sudo Rscript -e 'install.packages(c("knitr", "devtools", "testthat", "rmarkdown"), repos="https://cloud.r-project.org/")'
 $ sudo Rscript -e 'devtools::install_version("roxygen2", version = "5.0.1", repos="https://cloud.r-project.org/")'
 ```
