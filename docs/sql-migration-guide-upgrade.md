--- conflicted
+++ resolved
@@ -157,7 +157,8 @@
 
   - The result of `java.lang.Math`'s `log`, `log1p`, `exp`, `expm1`, and `pow` may vary across platforms. In Spark 3.0, the result of the equivalent SQL functions (including related SQL functions like `LOG10`) return values consistent with `java.lang.StrictMath`. In virtually all cases this makes no difference in the return value, and the difference is very small, but may not exactly match `java.lang.Math` on x86 platforms in cases like, for example, `log(3.0)`, whose value varies between `Math.log()` and `StrictMath.log()`.
 
-<<<<<<< HEAD
+  - Since Spark 3.0, Dataset query fails if it contains ambiguous column reference that is caused by self join. A typical example: `val df1 = ...; val df2 = df1.filter(...);`, then `df1.join(df2, df1("a") > df2("a"))` returns an empty result which is quite confusing. This is because Spark cannot resolve Dataset column references that point to tables being self joined, and `df1("a")` is exactly the same as `df2("a")` in Spark. To restore the behavior before Spark 3.0, you can set `spark.sql.analyzer.failAmbiguousSelfJoin` to `false`.
+
   - Since Spark 3.0, we pad decimal numbers with trailing zeros to the scale of the column for Hive result, for example:
     <table class="table">
         <tr>
@@ -183,9 +184,6 @@
           </td>
         </tr>
     </table>
-=======
-  - Since Spark 3.0, Dataset query fails if it contains ambiguous column reference that is caused by self join. A typical example: `val df1 = ...; val df2 = df1.filter(...);`, then `df1.join(df2, df1("a") > df2("a"))` returns an empty result which is quite confusing. This is because Spark cannot resolve Dataset column references that point to tables being self joined, and `df1("a")` is exactly the same as `df2("a")` in Spark. To restore the behavior before Spark 3.0, you can set `spark.sql.analyzer.failAmbiguousSelfJoin` to `false`.
->>>>>>> bab88c48
 
 ## Upgrading from Spark SQL 2.4 to 2.4.1
 
