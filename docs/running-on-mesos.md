---
layout: global
title: Running Spark on Mesos
---
* This will become a table of contents (this text will be scraped).
{:toc}

Spark can run on hardware clusters managed by [Apache Mesos](http://mesos.apache.org/).

The advantages of deploying Spark with Mesos include:

- dynamic partitioning between Spark and other
  [frameworks](https://mesos.apache.org/documentation/latest/mesos-frameworks/)
- scalable partitioning between multiple instances of Spark

# How it Works

In a standalone cluster deployment, the cluster manager in the below diagram is a Spark master
instance.  When using Mesos, the Mesos master replaces the Spark master as the cluster manager.

<p style="text-align: center;">
  <img src="img/cluster-overview.png" title="Spark cluster components" alt="Spark cluster components" />
</p>

Now when a driver creates a job and starts issuing tasks for scheduling, Mesos determines what
machines handle what tasks.  Because it takes into account other frameworks when scheduling these
many short-lived tasks, multiple frameworks can coexist on the same cluster without resorting to a
static partitioning of resources.

To get started, follow the steps below to install Mesos and deploy Spark jobs via Mesos.


# Installing Mesos

Spark {{site.SPARK_VERSION}} is designed for use with Mesos {{site.MESOS_VERSION}} or newer and does not
require any special patches of Mesos.

If you already have a Mesos cluster running, you can skip this Mesos installation step.

Otherwise, installing Mesos for Spark is no different than installing Mesos for use by other
frameworks.  You can install Mesos either from source or using prebuilt packages.

## From Source

To install Apache Mesos from source, follow these steps:

1. Download a Mesos release from a
   [mirror](http://www.apache.org/dyn/closer.lua/mesos/{{site.MESOS_VERSION}}/)
2. Follow the Mesos [Getting Started](http://mesos.apache.org/gettingstarted) page for compiling and
   installing Mesos

**Note:** If you want to run Mesos without installing it into the default paths on your system
(e.g., if you lack administrative privileges to install it), pass the
`--prefix` option to `configure` to tell it where to install. For example, pass
`--prefix=/home/me/mesos`. By default the prefix is `/usr/local`.

## Third-Party Packages

The Apache Mesos project only publishes source releases, not binary packages.  But other
third party projects publish binary releases that may be helpful in setting Mesos up.

One of those is Mesosphere.  To install Mesos using the binary releases provided by Mesosphere:

1. Download Mesos installation package from [downloads page](http://mesosphere.io/downloads/)
2. Follow their instructions for installation and configuration

The Mesosphere installation documents suggest setting up ZooKeeper to handle Mesos master failover,
but Mesos can be run without ZooKeeper using a single master as well.

## Verification

To verify that the Mesos cluster is ready for Spark, navigate to the Mesos master webui at port
`:5050`  Confirm that all expected machines are present in the slaves tab.


# Connecting Spark to Mesos

To use Mesos from Spark, you need a Spark binary package available in a place accessible by Mesos, and
a Spark driver program configured to connect to Mesos.

Alternatively, you can also install Spark in the same location in all the Mesos slaves, and configure
`spark.mesos.executor.home` (defaults to SPARK_HOME) to point to that location.

## Uploading Spark Package

When Mesos runs a task on a Mesos slave for the first time, that slave must have a Spark binary
package for running the Spark Mesos executor backend.
The Spark package can be hosted at any Hadoop-accessible URI, including HTTP via `http://`,
[Amazon Simple Storage Service](http://aws.amazon.com/s3) via `s3n://`, or HDFS via `hdfs://`.

To use a precompiled package:

1. Download a Spark binary package from the Spark [download page](https://spark.apache.org/downloads.html)
2. Upload to hdfs/http/s3

To host on HDFS, use the Hadoop fs put command: `hadoop fs -put spark-{{site.SPARK_VERSION}}.tar.gz
/path/to/spark-{{site.SPARK_VERSION}}.tar.gz`


Or if you are using a custom-compiled version of Spark, you will need to create a package using
the `dev/make-distribution.sh` script included in a Spark source tarball/checkout.

1. Download and build Spark using the instructions [here](index.html)
2. Create a binary package using `./dev/make-distribution.sh --tgz`.
3. Upload archive to http/s3/hdfs


## Using a Mesos Master URL

The Master URLs for Mesos are in the form `mesos://host:5050` for a single-master Mesos
cluster, or `mesos://zk://host1:2181,host2:2181,host3:2181/mesos` for a multi-master Mesos cluster using ZooKeeper.

## Client Mode

In client mode, a Spark Mesos framework is launched directly on the client machine and waits for the driver output.

The driver needs some configuration in `spark-env.sh` to interact properly with Mesos:

1. In `spark-env.sh` set some environment variables:
 * `export MESOS_NATIVE_JAVA_LIBRARY=<path to libmesos.so>`. This path is typically
   `<prefix>/lib/libmesos.so` where the prefix is `/usr/local` by default. See Mesos installation
   instructions above. On Mac OS X, the library is called `libmesos.dylib` instead of
   `libmesos.so`.
 * `export SPARK_EXECUTOR_URI=<URL of spark-{{site.SPARK_VERSION}}.tar.gz uploaded above>`.
2. Also set `spark.executor.uri` to `<URL of spark-{{site.SPARK_VERSION}}.tar.gz>`.

Now when starting a Spark application against the cluster, pass a `mesos://`
URL as the master when creating a `SparkContext`. For example:

{% highlight scala %}
val conf = new SparkConf()
  .setMaster("mesos://HOST:5050")
  .setAppName("My app")
  .set("spark.executor.uri", "<path to spark-{{site.SPARK_VERSION}}.tar.gz uploaded above>")
val sc = new SparkContext(conf)
{% endhighlight %}

(You can also use [`spark-submit`](submitting-applications.html) and configure `spark.executor.uri`
in the [conf/spark-defaults.conf](configuration.html#loading-default-configurations) file.)

When running a shell, the `spark.executor.uri` parameter is inherited from `SPARK_EXECUTOR_URI`, so
it does not need to be redundantly passed in as a system property.

{% highlight bash %}
./bin/spark-shell --master mesos://host:5050
{% endhighlight %}

## Cluster mode

Spark on Mesos also supports cluster mode, where the driver is launched in the cluster and the client
can find the results of the driver from the Mesos Web UI.

To use cluster mode, you must start the `MesosClusterDispatcher` in your cluster via the `sbin/start-mesos-dispatcher.sh` script,
passing in the Mesos master URL (e.g: mesos://host:5050). This starts the `MesosClusterDispatcher` as a daemon running on the host.

If you like to run the `MesosClusterDispatcher` with Marathon, you need to run the `MesosClusterDispatcher` in the foreground (i.e: `bin/spark-class org.apache.spark.deploy.mesos.MesosClusterDispatcher`). Note that the `MesosClusterDispatcher` not yet supports multiple instances for HA.

The `MesosClusterDispatcher` also supports writing recovery state into Zookeeper. This will allow the `MesosClusterDispatcher` to be able to recover all submitted and running containers on relaunch.   In order to enable this recovery mode, you can set SPARK_DAEMON_JAVA_OPTS in spark-env by configuring `spark.deploy.recoveryMode` and related spark.deploy.zookeeper.* configurations.
For more information about these configurations please refer to the configurations (doc)[configurations.html#deploy].

From the client, you can submit a job to Mesos cluster by running `spark-submit` and specifying the master URL
to the URL of the `MesosClusterDispatcher` (e.g: mesos://dispatcher:7077). You can view driver statuses on the
Spark cluster Web UI.

For example:
{% highlight bash %}
./bin/spark-submit \
  --class org.apache.spark.examples.SparkPi \
  --master mesos://207.184.161.138:7077 \
  --deploy-mode cluster \
  --supervise \
  --executor-memory 20G \
  --total-executor-cores 100 \
  http://path/to/examples.jar \
  1000
{% endhighlight %}


Note that jars or python files that are passed to spark-submit should be URIs reachable by Mesos slaves, as the Spark driver doesn't automatically upload local jars.

# Mesos Run Modes

Spark can run over Mesos in two modes: "coarse-grained" (default) and
"fine-grained" (deprecated).

## Coarse-Grained

In "coarse-grained" mode, each Spark executor runs as a single Mesos
task.  Spark executors are sized according to the following
configuration variables:

* Executor memory: `spark.executor.memory`
* Executor cores: `spark.executor.cores`
* Number of executors: `spark.cores.max`/`spark.executor.cores`

Please see the [Spark Configuration](configuration.html) page for
details and default values.

Executors are brought up eagerly when the application starts, until
`spark.cores.max` is reached.  If you don't set `spark.cores.max`, the
Spark application will reserve all resources offered to it by Mesos,
so we of course urge you to set this variable in any sort of
multi-tenant cluster, including one which runs multiple concurrent
Spark applications.

The scheduler will start executors round-robin on the offers Mesos
gives it, but there are no spread guarantees, as Mesos does not
provide such guarantees on the offer stream.

In this mode spark executors will honor port allocation if such is
provided from the user. Specifically if the user defines
`spark.executor.port` or `spark.blockManager.port` in Spark configuration,
the mesos scheduler will check the available offers for a valid port
range containing the port numbers. If no such range is available it will
not launch any task. If no restriction is imposed on port numbers by the
user, ephemeral ports are used as usual. This port honouring implementation
implies one task per host if the user defines a port. In the future network
isolation shall be supported.

The benefit of coarse-grained mode is much lower startup overhead, but
at the cost of reserving Mesos resources for the complete duration of
the application.  To configure your job to dynamically adjust to its
resource requirements, look into
[Dynamic Allocation](#dynamic-resource-allocation-with-mesos).

## Fine-Grained (deprecated)

**NOTE:** Fine-grained mode is deprecated as of Spark 2.0.0.  Consider
 using [Dynamic Allocation](#dynamic-resource-allocation-with-mesos)
 for some of the benefits.  For a full explanation see
 [SPARK-11857](https://issues.apache.org/jira/browse/SPARK-11857)

In "fine-grained" mode, each Spark task inside the Spark executor runs
as a separate Mesos task. This allows multiple instances of Spark (and
other frameworks) to share cores at a very fine granularity, where
each application gets more or fewer cores as it ramps up and down, but
it comes with an additional overhead in launching each task. This mode
may be inappropriate for low-latency requirements like interactive
queries or serving web requests.

Note that while Spark tasks in fine-grained will relinquish cores as
they terminate, they will not relinquish memory, as the JVM does not
give memory back to the Operating System.  Neither will executors
terminate when they're idle.

To run in fine-grained mode, set the `spark.mesos.coarse` property to false in your
[SparkConf](configuration.html#spark-properties):

{% highlight scala %}
conf.set("spark.mesos.coarse", "false")
{% endhighlight %}

You may also make use of `spark.mesos.constraints` to set
attribute-based constraints on Mesos resource offers. By default, all
resource offers will be accepted.

{% highlight scala %}
conf.set("spark.mesos.constraints", "os:centos7;us-east-1:false")
{% endhighlight %}

For example, Let's say `spark.mesos.constraints` is set to `os:centos7;us-east-1:false`, then the resource offers will be checked to see if they meet both these constraints and only then will be accepted to start new executors.

# Mesos Docker Support

Spark can make use of a Mesos Docker containerizer by setting the property `spark.mesos.executor.docker.image`
in your [SparkConf](configuration.html#spark-properties).

The Docker image used must have an appropriate version of Spark already part of the image, or you can
have Mesos download Spark via the usual methods.

Requires Mesos version 0.20.1 or later.

Note that by default Mesos agents will not pull the image if it already exists on the agent. If you use mutable image
tags you can set `spark.mesos.executor.docker.forcePullImage` to `true` in order to force the agent to always pull the
image before running the executor. Force pulling images is only available in Mesos version 0.22 and above.

# Running Alongside Hadoop

You can run Spark and Mesos alongside your existing Hadoop cluster by just launching them as a
separate service on the machines. To access Hadoop data from Spark, a full `hdfs://` URL is required
(typically `hdfs://<namenode>:9000/path`, but you can find the right URL on your Hadoop Namenode web
UI).

In addition, it is possible to also run Hadoop MapReduce on Mesos for better resource isolation and
sharing between the two. In this case, Mesos will act as a unified scheduler that assigns cores to
either Hadoop or Spark, as opposed to having them share resources via the Linux scheduler on each
node. Please refer to [Hadoop on Mesos](https://github.com/mesos/hadoop).

In either case, HDFS runs separately from Hadoop MapReduce, without being scheduled through Mesos.

# Dynamic Resource Allocation with Mesos

Mesos supports dynamic allocation only with coarse-grained mode, which can resize the number of
executors based on statistics of the application. For general information,
see [Dynamic Resource Allocation](job-scheduling.html#dynamic-resource-allocation).

The External Shuffle Service to use is the Mesos Shuffle Service. It provides shuffle data cleanup functionality
on top of the Shuffle Service since Mesos doesn't yet support notifying another framework's
termination. To launch it, run `$SPARK_HOME/sbin/start-mesos-shuffle-service.sh` on all slave nodes, with `spark.shuffle.service.enabled` set to `true`.

This can also be achieved through Marathon, using a unique host constraint, and the following command: `bin/spark-class org.apache.spark.deploy.mesos.MesosExternalShuffleService`.

# Configuration

See the [configuration page](configuration.html) for information on Spark configurations.  The following configs are specific for Spark on Mesos.

#### Spark Properties

<table class="table">
<tr><th>Property Name</th><th>Default</th><th>Meaning</th></tr>
<tr>
  <td><code>spark.mesos.coarse</code></td>
  <td>true</td>
  <td>
    If set to <code>true</code>, runs over Mesos clusters in "coarse-grained" sharing mode, where Spark acquires one long-lived Mesos task on each machine.
    If set to <code>false</code>, runs over Mesos cluster in "fine-grained" sharing mode, where one Mesos task is created per Spark task.
    Detailed information in <a href="running-on-mesos.html#mesos-run-modes">'Mesos Run Modes'</a>.
  </td>
</tr>
<tr>
  <td><code>spark.mesos.extra.cores</code></td>
  <td><code>0</code></td>
  <td>
    Set the extra number of cores for an executor to advertise. This
    does not result in more cores allocated.  It instead means that an
    executor will "pretend" it has more cores, so that the driver will
    send it more tasks.  Use this to increase parallelism.  This
    setting is only used for Mesos coarse-grained mode.
  </td>
</tr>
<tr>
  <td><code>spark.mesos.mesosExecutor.cores</code></td>
  <td><code>1.0</code></td>
  <td>
    (Fine-grained mode only) Number of cores to give each Mesos executor. This does not
    include the cores used to run the Spark tasks. In other words, even if no Spark task
    is being run, each Mesos executor will occupy the number of cores configured here.
    The value can be a floating point number.
  </td>
</tr>
<tr>
  <td><code>spark.mesos.executor.docker.image</code></td>
  <td>(none)</td>
  <td>
    Set the name of the docker image that the Spark executors will run in. The selected
    image must have Spark installed, as well as a compatible version of the Mesos library.
    The installed path of Spark in the image can be specified with <code>spark.mesos.executor.home</code>;
    the installed path of the Mesos library can be specified with <code>spark.executorEnv.MESOS_NATIVE_JAVA_LIBRARY</code>.
  </td>
</tr>
<tr>
  <td><code>spark.mesos.executor.docker.forcePullImage</code></td>
  <td>false</td>
  <td>
    Force Mesos agents to pull the image specified in <code>spark.mesos.executor.docker.image</code>.
    By default Mesos agents will not pull images they already have cached.
  </td>
</tr>
<tr>
  <td><code>spark.mesos.executor.docker.volumes</code></td>
  <td>(none)</td>
  <td>
    Set the list of volumes which will be mounted into the Docker image, which was set using
    <code>spark.mesos.executor.docker.image</code>. The format of this property is a comma-separated list of
    mappings following the form passed to <code>docker run -v</code>. That is they take the form:

    <pre>[host_path:]container_path[:ro|:rw]</pre>
  </td>
</tr>
<tr>
  <td><code>spark.mesos.executor.docker.portmaps</code></td>
  <td>(none)</td>
  <td>
    Set the list of incoming ports exposed by the Docker image, which was set using
    <code>spark.mesos.executor.docker.image</code>. The format of this property is a comma-separated list of
    mappings which take the form:

    <pre>host_port:container_port[:tcp|:udp]</pre>
  </td>
</tr>
<tr>
  <td><code>spark.mesos.executor.home</code></td>
  <td>driver side <code>SPARK_HOME</code></td>
  <td>
    Set the directory in which Spark is installed on the executors in Mesos. By default, the
    executors will simply use the driver's Spark home directory, which may not be visible to
    them. Note that this is only relevant if a Spark binary package is not specified through
    <code>spark.executor.uri</code>.
  </td>
</tr>
<tr>
  <td><code>spark.mesos.executor.memoryOverhead</code></td>
  <td>executor memory * 0.10, with minimum of 384</td>
  <td>
    The amount of additional memory, specified in MB, to be allocated per executor. By default,
    the overhead will be larger of either 384 or 10% of <code>spark.executor.memory</code>. If set,
    the final overhead will be this value.
  </td>
</tr>
<tr>
  <td><code>spark.mesos.uris</code></td>
  <td>(none)</td>
  <td>
    A comma-separated list of URIs to be downloaded to the sandbox
    when driver or executor is launched by Mesos.  This applies to
    both coarse-grained and fine-grained mode.
  </td>
</tr>
<tr>
  <td><code>spark.mesos.principal</code></td>
  <td>(none)</td>
  <td>
    Set the principal with which Spark framework will use to authenticate with Mesos.
  </td>
</tr>
<tr>
  <td><code>spark.mesos.secret</code></td>
  <td>(none)</td>
  <td>
    Set the secret with which Spark framework will use to authenticate with Mesos.
  </td>
</tr>
<tr>
  <td><code>spark.mesos.role</code></td>
  <td><code>*</code></td>
  <td>
    Set the role of this Spark framework for Mesos. Roles are used in Mesos for reservations
    and resource weight sharing.
  </td>
</tr>
<tr>
  <td><code>spark.mesos.constraints</code></td>
  <td>(none)</td>
  <td>
    Attribute based constraints on mesos resource offers. By default, all resource offers will be accepted. Refer to <a href="http://mesos.apache.org/documentation/attributes-resources/">Mesos Attributes & Resources</a> for more information on attributes.
    <ul>
      <li>Scalar constraints are matched with "less than equal" semantics i.e. value in the constraint must be less than or equal to the value in the resource offer.</li>
      <li>Range constraints are matched with "contains" semantics i.e. value in the constraint must be within the resource offer's value.</li>
      <li>Set constraints are matched with "subset of" semantics i.e. value in the constraint must be a subset of the resource offer's value.</li>
      <li>Text constraints are matched with "equality" semantics i.e. value in the constraint must be exactly equal to the resource offer's value.</li>
      <li>In case there is no value present as a part of the constraint any offer with the corresponding attribute will be accepted (without value check).</li>
    </ul>
  </td>
</tr>
<tr>
  <td><code>spark.mesos.containerizer</code></td>
  <td><code>docker</code></td>
  <td>
    This only affects docker containers, and must be one of "docker"
    or "mesos".  Mesos supports two types of
    containerizers for docker: the "docker" containerizer, and the preferred
    "mesos" containerizer.  Read more here: http://mesos.apache.org/documentation/latest/container-image/
  </td>
</tr>
<tr>
  <td><code>spark.mesos.driver.webui.url</code></td>
  <td><code>(none)</code></td>
  <td>
    Set the Spark Mesos driver webui_url for interacting with the framework.
    If unset it will point to Spark's internal web UI.
  </td>
</tr>
<tr>
  <td><code>spark.mesos.driverEnv.[EnvironmentVariableName]</code></td>
  <td><code>(none)</code></td>
  <td>
    This only affects drivers submitted in cluster mode.  Add the
    environment variable specified by EnvironmentVariableName to the
    driver process. The user can specify multiple of these to set
    multiple environment variables.
  </td>
</tr>
<tr>
  <td><code>spark.mesos.dispatcher.webui.url</code></td>
  <td><code>(none)</code></td>
  <td>
    Set the Spark Mesos dispatcher webui_url for interacting with the framework.
    If unset it will point to Spark's internal web UI.
  </td>
  </tr>
<tr>
  <td><code>spark.mesos.dispatcher.driverDefault.[PropertyName]</code></td>
  <td><code>(none)</code></td>
  <td>
    Set default properties for drivers submitted through the
    dispatcher.  For example,
    spark.mesos.dispatcher.driverProperty.spark.executor.memory=32g
    results in the executors for all drivers submitted in cluster mode
    to run in 32g containers.
</td>
</tr>
<tr>
  <td><code>spark.mesos.dispatcher.historyServer.url</code></td>
  <td><code>(none)</code></td>
  <td>
    Set the URL of the <a href="http://spark.apache.org/docs/latest/monitoring.html#viewing-after-the-fact">history
    server</a>.  The dispatcher will then link each driver to its entry
    in the history server.
  </td>
</tr>
<tr>
  <td><code>spark.mesos.gpus.max</code></td>
  <td><code>0</code></td>
  <td>
    Set the maximum number GPU resources to acquire for this job. Note that executors will still launch when no GPU resources are found
    since this configuration is just a upper limit and not a guaranteed amount.
  </td>
</tr>
<<<<<<< HEAD
<tr>
  <td><code>spark.mesos.fetchCache.enable</code></td>
  <td><code>false</code></td>
  <td>
    If set to `true`, all URIs in `spark.mesos.uris` will be eligible for caching by the [Mesos fetch cache](http://mesos.apache.org/documentation/latest/fetcher/)
  </td>
</tr>
=======


>>>>>>> 29f186bf
</table>

# Troubleshooting and Debugging

A few places to look during debugging:

- Mesos master on port `:5050`
  - Slaves should appear in the slaves tab
  - Spark applications should appear in the frameworks tab
  - Tasks should appear in the details of a framework
  - Check the stdout and stderr of the sandbox of failed tasks
- Mesos logs
  - Master and slave logs are both in `/var/log/mesos` by default

And common pitfalls:

- Spark assembly not reachable/accessible
  - Slaves must be able to download the Spark binary package from the `http://`, `hdfs://` or `s3n://` URL you gave
- Firewall blocking communications
  - Check for messages about failed connections
  - Temporarily disable firewalls for debugging and then poke appropriate holes<|MERGE_RESOLUTION|>--- conflicted
+++ resolved
@@ -506,7 +506,6 @@
     since this configuration is just a upper limit and not a guaranteed amount.
   </td>
 </tr>
-<<<<<<< HEAD
 <tr>
   <td><code>spark.mesos.fetchCache.enable</code></td>
   <td><code>false</code></td>
@@ -514,10 +513,6 @@
     If set to `true`, all URIs in `spark.mesos.uris` will be eligible for caching by the [Mesos fetch cache](http://mesos.apache.org/documentation/latest/fetcher/)
   </td>
 </tr>
-=======
-
-
->>>>>>> 29f186bf
 </table>
 
 # Troubleshooting and Debugging
