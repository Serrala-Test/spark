---
layout: global
displayTitle: Spark Configuration
title: Configuration
---
* This will become a table of contents (this text will be scraped).
{:toc}

Spark provides three locations to configure the system:

* [Spark properties](#spark-properties) control most application parameters and can be set by using
  a [SparkConf](api/scala/index.html#org.apache.spark.SparkConf) object, or through Java
  system properties.
* [Environment variables](#environment-variables) can be used to set per-machine settings, such as
  the IP address, through the `conf/spark-env.sh` script on each node.
* [Logging](#configuring-logging) can be configured through `log4j.properties`.

# Spark Properties

Spark properties control most application settings and are configured separately for each
application. These properties can be set directly on a
[SparkConf](api/scala/index.html#org.apache.spark.SparkConf) passed to your
`SparkContext`. `SparkConf` allows you to configure some of the common properties
(e.g. master URL and application name), as well as arbitrary key-value pairs through the
`set()` method. For example, we could initialize an application with two threads as follows:

Note that we run with local[2], meaning two threads - which represents "minimal" parallelism,
which can help detect bugs that only exist when we run in a distributed context.

{% highlight scala %}
val conf = new SparkConf()
             .setMaster("local[2]")
             .setAppName("CountingSheep")
val sc = new SparkContext(conf)
{% endhighlight %}

Note that we can have more than 1 thread in local mode, and in cases like Spark Streaming, we may
actually require more than 1 thread to prevent any sort of starvation issues.

Properties that specify some time duration should be configured with a unit of time.
The following format is accepted:

    25ms (milliseconds)
    5s (seconds)
    10m or 10min (minutes)
    3h (hours)
    5d (days)
    1y (years)


Properties that specify a byte size should be configured with a unit of size.
The following format is accepted:

    1b (bytes)
    1k or 1kb (kibibytes = 1024 bytes)
    1m or 1mb (mebibytes = 1024 kibibytes)
    1g or 1gb (gibibytes = 1024 mebibytes)
    1t or 1tb (tebibytes = 1024 gibibytes)
    1p or 1pb (pebibytes = 1024 tebibytes)

## Dynamically Loading Spark Properties

In some cases, you may want to avoid hard-coding certain configurations in a `SparkConf`. For
instance, if you'd like to run the same application with different masters or different
amounts of memory. Spark allows you to simply create an empty conf:

{% highlight scala %}
val sc = new SparkContext(new SparkConf())
{% endhighlight %}

Then, you can supply configuration values at runtime:
{% highlight bash %}
./bin/spark-submit --name "My app" --master local[4] --conf spark.eventLog.enabled=false
  --conf "spark.executor.extraJavaOptions=-XX:+PrintGCDetails -XX:+PrintGCTimeStamps" myApp.jar
{% endhighlight %}

The Spark shell and [`spark-submit`](submitting-applications.html)
tool support two ways to load configurations dynamically. The first are command line options,
such as `--master`, as shown above. `spark-submit` can accept any Spark property using the `--conf`
flag, but uses special flags for properties that play a part in launching the Spark application.
Running `./bin/spark-submit --help` will show the entire list of these options.

`bin/spark-submit` will also read configuration options from `conf/spark-defaults.conf`, in which
each line consists of a key and a value separated by whitespace. For example:

    spark.master            spark://5.6.7.8:7077
    spark.executor.memory   4g
    spark.eventLog.enabled  true
    spark.serializer        org.apache.spark.serializer.KryoSerializer

Any values specified as flags or in the properties file will be passed on to the application
and merged with those specified through SparkConf. Properties set directly on the SparkConf
take highest precedence, then flags passed to `spark-submit` or `spark-shell`, then options
in the `spark-defaults.conf` file. A few configuration keys have been renamed since earlier
versions of Spark; in such cases, the older key names are still accepted, but take lower
precedence than any instance of the newer key.

Spark properties mainly can be divided into two kinds: one is related to deploy, like
"spark.driver.memory", "spark.executor.instances", this kind of properties may not be affected when
setting programmatically through `SparkConf` in runtime, or the behavior is depending on which
cluster manager and deploy mode you choose, so it would be suggested to set through configuration
file or `spark-submit` command line options; another is mainly related to Spark runtime control,
like "spark.task.maxFailures", this kind of properties can be set in either way.

## Viewing Spark Properties

The application web UI at `http://<driver>:4040` lists Spark properties in the "Environment" tab.
This is a useful place to check to make sure that your properties have been set correctly. Note
that only values explicitly specified through `spark-defaults.conf`, `SparkConf`, or the command
line will appear. For all other configuration properties, you can assume the default value is used.

## Available Properties

Most of the properties that control internal settings have reasonable default values. Some
of the most common options to set are:

### Application Properties

<table class="table">
<tr><th>Property Name</th><th>Default</th><th>Meaning</th></tr>
<tr>
  <td><code>spark.app.name</code></td>
  <td>(none)</td>
  <td>
    The name of your application. This will appear in the UI and in log data.
  </td>
</tr>
<tr>
  <td><code>spark.driver.cores</code></td>
  <td>1</td>
  <td>
    Number of cores to use for the driver process, only in cluster mode.
  </td>
</tr>
<tr>
  <td><code>spark.driver.maxResultSize</code></td>
  <td>1g</td>
  <td>
    Limit of total size of serialized results of all partitions for each Spark action (e.g. collect).
    Should be at least 1M, or 0 for unlimited. Jobs will be aborted if the total size
    is above this limit.
    Having a high limit may cause out-of-memory errors in driver (depends on spark.driver.memory
    and memory overhead of objects in JVM). Setting a proper limit can protect the driver from
    out-of-memory errors.
  </td>
</tr>
<tr>
  <td><code>spark.driver.memory</code></td>
  <td>1g</td>
  <td>
    Amount of memory to use for the driver process, i.e. where SparkContext is initialized.
    (e.g. <code>1g</code>, <code>2g</code>).

    <br /><em>Note:</em> In client mode, this config must not be set through the <code>SparkConf</code>
    directly in your application, because the driver JVM has already started at that point.
    Instead, please set this through the <code>--driver-memory</code> command line option
    or in your default properties file.
  </td>
</tr>
<tr>
  <td><code>spark.executor.memory</code></td>
  <td>1g</td>
  <td>
    Amount of memory to use per executor process (e.g. <code>2g</code>, <code>8g</code>).
  </td>
</tr>
<tr>
  <td><code>spark.extraListeners</code></td>
  <td>(none)</td>
  <td>
    A comma-separated list of classes that implement <code>SparkListener</code>; when initializing
    SparkContext, instances of these classes will be created and registered with Spark's listener
    bus.  If a class has a single-argument constructor that accepts a SparkConf, that constructor
    will be called; otherwise, a zero-argument constructor will be called. If no valid constructor
    can be found, the SparkContext creation will fail with an exception.
  </td>
</tr>
<tr>
  <td><code>spark.local.dir</code></td>
  <td>/tmp</td>
  <td>
    Directory to use for "scratch" space in Spark, including map output files and RDDs that get
    stored on disk. This should be on a fast, local disk in your system. It can also be a
    comma-separated list of multiple directories on different disks.

    NOTE: In Spark 1.0 and later this will be overridden by SPARK_LOCAL_DIRS (Standalone, Mesos) or
    LOCAL_DIRS (YARN) environment variables set by the cluster manager.
  </td>
</tr>
<tr>
  <td><code>spark.logConf</code></td>
  <td>false</td>
  <td>
    Logs the effective SparkConf as INFO when a SparkContext is started.
  </td>
</tr>
<tr>
  <td><code>spark.master</code></td>
  <td>(none)</td>
  <td>
    The cluster manager to connect to. See the list of
    <a href="submitting-applications.html#master-urls"> allowed master URL's</a>.
  </td>
</tr>
<tr>
  <td><code>spark.submit.deployMode</code></td>
  <td>(none)</td>
  <td>
    The deploy mode of Spark driver program, either "client" or "cluster",
    Which means to launch driver program locally ("client")
    or remotely ("cluster") on one of the nodes inside the cluster.
  </td>
</tr>
<tr>
  <td><code>spark.log.callerContext</code></td>
  <td>(none)</td>
  <td>
    Application information that will be written into Yarn RM log/HDFS audit log when running on Yarn/HDFS.
    Its length depends on the Hadoop configuration <code>hadoop.caller.context.max.size</code>. It should be concise,
    and typically can have up to 50 characters.
  </td>
</tr>
<tr>
  <td><code>spark.driver.supervise</code></td>
  <td>false</td>
  <td>
    If true, restarts the driver automatically if it fails with a non-zero exit status.
    Only has effect in Spark standalone mode or Mesos cluster deploy mode.
  </td>
</tr>
</table>

Apart from these, the following properties are also available, and may be useful in some situations:

### Runtime Environment

<table class="table">
<tr><th>Property Name</th><th>Default</th><th>Meaning</th></tr>
<tr>
  <td><code>spark.driver.extraClassPath</code></td>
  <td>(none)</td>
  <td>
    Extra classpath entries to prepend to the classpath of the driver.

    <br /><em>Note:</em> In client mode, this config must not be set through the <code>SparkConf</code>
    directly in your application, because the driver JVM has already started at that point.
    Instead, please set this through the <code>--driver-class-path</code> command line option or in
    your default properties file.
  </td>
</tr>
<tr>
  <td><code>spark.driver.extraJavaOptions</code></td>
  <td>(none)</td>
  <td>
    A string of extra JVM options to pass to the driver. For instance, GC settings or other logging.
    Note that it is illegal to set maximum heap size (-Xmx) settings with this option. Maximum heap
    size settings can be set with <code>spark.driver.memory</code> in the cluster mode and through
    the <code>--driver-memory</code> command line option in the client mode.

    <br /><em>Note:</em> In client mode, this config must not be set through the <code>SparkConf</code>
    directly in your application, because the driver JVM has already started at that point.
    Instead, please set this through the <code>--driver-java-options</code> command line option or in
    your default properties file.
  </td>
</tr>
<tr>
  <td><code>spark.driver.extraLibraryPath</code></td>
  <td>(none)</td>
  <td>
    Set a special library path to use when launching the driver JVM.

    <br /><em>Note:</em> In client mode, this config must not be set through the <code>SparkConf</code>
    directly in your application, because the driver JVM has already started at that point.
    Instead, please set this through the <code>--driver-library-path</code> command line option or in
    your default properties file.
  </td>
</tr>
<tr>
  <td><code>spark.driver.userClassPathFirst</code></td>
  <td>false</td>
  <td>
    (Experimental) Whether to give user-added jars precedence over Spark's own jars when loading
    classes in the driver. This feature can be used to mitigate conflicts between Spark's
    dependencies and user dependencies. It is currently an experimental feature.

    This is used in cluster mode only.
  </td>
</tr>
<tr>
  <td><code>spark.executor.extraClassPath</code></td>
  <td>(none)</td>
  <td>
    Extra classpath entries to prepend to the classpath of executors. This exists primarily for
    backwards-compatibility with older versions of Spark. Users typically should not need to set
    this option.
  </td>
</tr>
<tr>
  <td><code>spark.executor.extraJavaOptions</code></td>
  <td>(none)</td>
  <td>
    A string of extra JVM options to pass to executors. For instance, GC settings or other logging.
    Note that it is illegal to set Spark properties or maximum heap size (-Xmx) settings with this
    option. Spark properties should be set using a SparkConf object or the spark-defaults.conf file
    used with the spark-submit script. Maximum heap size settings can be set with spark.executor.memory.
  </td>
</tr>
<tr>
  <td><code>spark.executor.extraLibraryPath</code></td>
  <td>(none)</td>
  <td>
    Set a special library path to use when launching executor JVM's.
  </td>
</tr>
<tr>
  <td><code>spark.executor.logs.rolling.maxRetainedFiles</code></td>
  <td>(none)</td>
  <td>
    Sets the number of latest rolling log files that are going to be retained by the system.
    Older log files will be deleted. Disabled by default.
  </td>
</tr>
<tr>
  <td><code>spark.executor.logs.rolling.enableCompression</code></td>
  <td>false</td>
  <td>
    Enable executor log compression. If it is enabled, the rolled executor logs will be compressed.
    Disabled by default.
  </td>
</tr>
<tr>
  <td><code>spark.executor.logs.rolling.maxSize</code></td>
  <td>(none)</td>
  <td>
    Set the max size of the file in bytes by which the executor logs will be rolled over.
    Rolling is disabled by default. See <code>spark.executor.logs.rolling.maxRetainedFiles</code>
    for automatic cleaning of old logs.
  </td>
</tr>
<tr>
  <td><code>spark.executor.logs.rolling.strategy</code></td>
  <td>(none)</td>
  <td>
    Set the strategy of rolling of executor logs. By default it is disabled. It can
    be set to "time" (time-based rolling) or "size" (size-based rolling). For "time",
    use <code>spark.executor.logs.rolling.time.interval</code> to set the rolling interval.
    For "size", use <code>spark.executor.logs.rolling.maxSize</code> to set
    the maximum file size for rolling.
  </td>
</tr>
<tr>
  <td><code>spark.executor.logs.rolling.time.interval</code></td>
  <td>daily</td>
  <td>
    Set the time interval by which the executor logs will be rolled over.
    Rolling is disabled by default. Valid values are <code>daily</code>, <code>hourly</code>, <code>minutely</code> or
    any interval in seconds. See <code>spark.executor.logs.rolling.maxRetainedFiles</code>
    for automatic cleaning of old logs.
  </td>
</tr>
<tr>
  <td><code>spark.executor.userClassPathFirst</code></td>
  <td>false</td>
  <td>
    (Experimental) Same functionality as <code>spark.driver.userClassPathFirst</code>, but
    applied to executor instances.
  </td>
</tr>
<tr>
  <td><code>spark.executorEnv.[EnvironmentVariableName]</code></td>
  <td>(none)</td>
  <td>
    Add the environment variable specified by <code>EnvironmentVariableName</code> to the Executor
    process. The user can specify multiple of these to set multiple environment variables.
  </td>
</tr>
<tr>
  <td><code>spark.redaction.regex</code></td>
  <td>(?i)secret|password</td>
  <td>
    Regex to decide which Spark configuration properties and environment variables in driver and
    executor environments contain sensitive information. When this regex matches a property key or
    value, the value is redacted from the environment UI and various logs like YARN and event logs.
  </td>
</tr>
<tr>
  <td><code>spark.python.profile</code></td>
  <td>false</td>
  <td>
    Enable profiling in Python worker, the profile result will show up by <code>sc.show_profiles()</code>,
    or it will be displayed before the driver exiting. It also can be dumped into disk by
    <code>sc.dump_profiles(path)</code>. If some of the profile results had been displayed manually,
    they will not be displayed automatically before driver exiting.

    By default the <code>pyspark.profiler.BasicProfiler</code> will be used, but this can be overridden by
    passing a profiler class in as a parameter to the <code>SparkContext</code> constructor.
  </td>
</tr>
<tr>
  <td><code>spark.python.profile.dump</code></td>
  <td>(none)</td>
  <td>
    The directory which is used to dump the profile result before driver exiting.
    The results will be dumped as separated file for each RDD. They can be loaded
    by ptats.Stats(). If this is specified, the profile result will not be displayed
    automatically.
  </td>
</tr>
<tr>
  <td><code>spark.python.worker.memory</code></td>
  <td>512m</td>
  <td>
    Amount of memory to use per python worker process during aggregation, in the same
    format as JVM memory strings (e.g. <code>512m</code>, <code>2g</code>). If the memory
    used during aggregation goes above this amount, it will spill the data into disks.
  </td>
</tr>
<tr>
  <td><code>spark.python.worker.reuse</code></td>
  <td>true</td>
  <td>
    Reuse Python worker or not. If yes, it will use a fixed number of Python workers,
    does not need to fork() a Python process for every tasks. It will be very useful
    if there is large broadcast, then the broadcast will not be needed to transferred
    from JVM to Python worker for every task.
  </td>
</tr>
<tr>
  <td><code>spark.files</code></td>
  <td></td>
  <td>
    Comma-separated list of files to be placed in the working directory of each executor. Globs are allowed.
  </td>
</tr>
<tr>
  <td><code>spark.submit.pyFiles</code></td>
  <td></td>
  <td>
    Comma-separated list of .zip, .egg, or .py files to place on the PYTHONPATH for Python apps. Globs are allowed.
  </td>
</tr>
<tr>
  <td><code>spark.jars</code></td>
  <td></td>
  <td>
    Comma-separated list of jars to include on the driver and executor classpaths. Globs are allowed.
  </td>
</tr>
<tr>
  <td><code>spark.jars.packages</code></td>
  <td></td>
  <td>
    Comma-separated list of Maven coordinates of jars to include on the driver and executor
    classpaths. The coordinates should be groupId:artifactId:version. If <code>spark.jars.ivySettings</code>
    is given artifacts will be resolved according to the configuration in the file, otherwise artifacts
    will be searched for in the local maven repo, then maven central and finally any additional remote
    repositories given by the command-line option <code>--repositories</code>. For more details, see
    <a href="submitting-applications.html#advanced-dependency-management">Advanced Dependency Management</a>.
  </td>
</tr>
<tr>
  <td><code>spark.jars.excludes</code></td>
  <td></td>
  <td>
    Comma-separated list of groupId:artifactId, to exclude while resolving the dependencies
    provided in <code>spark.jars.packages</code> to avoid dependency conflicts.
  </td>
</tr>
<tr>
  <td><code>spark.jars.ivy</code></td>
  <td></td>
  <td>
    Path to specify the Ivy user directory, used for the local Ivy cache and package files from
    <code>spark.jars.packages</code>. This will override the Ivy property <code>ivy.default.ivy.user.dir</code>
    which defaults to ~/.ivy2.
  </td>
</tr>
<tr>
  <td><code>spark.jars.ivySettings</code></td>
  <td></td>
  <td>
    Path to an Ivy settings file to customize resolution of jars specified using <code>spark.jars.packages</code>
    instead of the built-in defaults, such as maven central. Additional repositories given by the command-line
    option <code>--repositories</code> or <code>spark.jars.repositories</code> will also be included.
    Useful for allowing Spark to resolve artifacts from behind a firewall e.g. via an in-house
    artifact server like Artifactory. Details on the settings file format can be
    found at http://ant.apache.org/ivy/history/latest-milestone/settings.html
  </td>
</tr>
 <tr>
  <td><code>spark.jars.repositories</code></td>
  <td></td>
  <td>
    Comma-separated list of additional remote repositories to search for the maven coordinates
    given with <code>--packages</code> or <code>spark.jars.packages</code>.
  </td>
</tr>
<tr>
  <td><code>spark.pyspark.driver.python</code></td>
  <td></td>
  <td>
    Python binary executable to use for PySpark in driver.
    (default is <code>spark.pyspark.python</code>)
  </td>
</tr>
<tr>
  <td><code>spark.pyspark.python</code></td>
  <td></td>
  <td>
    Python binary executable to use for PySpark in both driver and executors.
  </td>
</tr>
</table>

### Shuffle Behavior

<table class="table">
<tr><th>Property Name</th><th>Default</th><th>Meaning</th></tr>
<tr>
  <td><code>spark.reducer.maxSizeInFlight</code></td>
  <td>48m</td>
  <td>
    Maximum size of map outputs to fetch simultaneously from each reduce task. Since
    each output requires us to create a buffer to receive it, this represents a fixed memory
    overhead per reduce task, so keep it small unless you have a large amount of memory.
  </td>
</tr>
<tr>
  <td><code>spark.reducer.maxReqsInFlight</code></td>
  <td>Int.MaxValue</td>
  <td>
    This configuration limits the number of remote requests to fetch blocks at any given point.
    When the number of hosts in the cluster increase, it might lead to very large number
    of in-bound connections to one or more nodes, causing the workers to fail under load.
    By allowing it to limit the number of fetch requests, this scenario can be mitigated.
  </td>
</tr>
<tr>
<<<<<<< HEAD
    <td><code>spark.reducer.maxBlocksInFlightPerAddress</code></td>
    <td>Int.MaxValue</td>
    <td>
      This configuration limits the number of remote blocks being fetched from a given host port at
      any given point. When external shuffle is enabled and a large number of blocks are being
      requested from a given node in a single fetch or simultaneously, this could crash the
      Node Manager under increased load. You can mitigate this issue by setting it to a lower value.
    </td>
=======
  <td><code>spark.reducer.maxReqSizeShuffleToMem</code></td>
  <td>Long.MaxValue</td>
  <td>
    The blocks of a shuffle request will be fetched to disk when size of the request is above
    this threshold. This is to avoid a giant request takes too much memory. We can enable this
    config by setting a specific value(e.g. 200m). Note that this config can be enabled only when
    the shuffle shuffle service is newer than Spark-2.2 or the shuffle service is disabled.
  </td>
>>>>>>> 6a06c4b0
</tr>
<tr>
  <td><code>spark.shuffle.compress</code></td>
  <td>true</td>
  <td>
    Whether to compress map output files. Generally a good idea. Compression will use
    <code>spark.io.compression.codec</code>.
  </td>
</tr>
<tr>
  <td><code>spark.shuffle.file.buffer</code></td>
  <td>32k</td>
  <td>
    Size of the in-memory buffer for each shuffle file output stream. These buffers
    reduce the number of disk seeks and system calls made in creating intermediate shuffle files.
  </td>
</tr>
<tr>
  <td><code>spark.shuffle.io.maxRetries</code></td>
  <td>3</td>
  <td>
    (Netty only) Fetches that fail due to IO-related exceptions are automatically retried if this is
    set to a non-zero value. This retry logic helps stabilize large shuffles in the face of long GC
    pauses or transient network connectivity issues.
  </td>
</tr>
<tr>
  <td><code>spark.shuffle.io.numConnectionsPerPeer</code></td>
  <td>1</td>
  <td>
    (Netty only) Connections between hosts are reused in order to reduce connection buildup for
    large clusters. For clusters with many hard disks and few hosts, this may result in insufficient
    concurrency to saturate all disks, and so users may consider increasing this value.
  </td>
</tr>
<tr>
  <td><code>spark.shuffle.io.preferDirectBufs</code></td>
  <td>true</td>
  <td>
    (Netty only) Off-heap buffers are used to reduce garbage collection during shuffle and cache
    block transfer. For environments where off-heap memory is tightly limited, users may wish to
    turn this off to force all allocations from Netty to be on-heap.
  </td>
</tr>
<tr>
  <td><code>spark.shuffle.io.retryWait</code></td>
  <td>5s</td>
  <td>
    (Netty only) How long to wait between retries of fetches. The maximum delay caused by retrying
    is 15 seconds by default, calculated as <code>maxRetries * retryWait</code>.
  </td>
</tr>
<tr>
  <td><code>spark.shuffle.service.enabled</code></td>
  <td>false</td>
  <td>
    Enables the external shuffle service. This service preserves the shuffle files written by
    executors so the executors can be safely removed. This must be enabled if
    <code>spark.dynamicAllocation.enabled</code> is "true". The external shuffle service
    must be set up in order to enable it. See
    <a href="job-scheduling.html#configuration-and-setup">dynamic allocation
    configuration and setup documentation</a> for more information.
  </td>
</tr>
<tr>
  <td><code>spark.shuffle.service.port</code></td>
  <td>7337</td>
  <td>
    Port on which the external shuffle service will run.
  </td>
</tr>
<tr>
  <td><code>spark.shuffle.service.index.cache.entries</code></td>
  <td>1024</td>
  <td>
    Max number of entries to keep in the index cache of the shuffle service.
  </td>
</tr>
<tr>
  <td><code>spark.shuffle.sort.bypassMergeThreshold</code></td>
  <td>200</td>
  <td>
    (Advanced) In the sort-based shuffle manager, avoid merge-sorting data if there is no
    map-side aggregation and there are at most this many reduce partitions.
  </td>
</tr>
<tr>
  <td><code>spark.shuffle.spill.compress</code></td>
  <td>true</td>
  <td>
    Whether to compress data spilled during shuffles. Compression will use
    <code>spark.io.compression.codec</code>.
  </td>
</tr>
<tr>
  <td><code>spark.shuffle.accurateBlockThreshold</code></td>
  <td>100 * 1024 * 1024</td>
  <td>
    When we compress the size of shuffle blocks in HighlyCompressedMapStatus, we will record the
    size accurately if it's above this config. This helps to prevent OOM by avoiding
    underestimating shuffle block size when fetch shuffle blocks.
  </td>
</tr>
<tr>
  <td><code>spark.shuffle.registration.timeout</code></td>
  <td>5000</td>
  <td>
    Timeout in milliseconds for registration to the external shuffle service.
  </td>
</tr>
<tr>
  <td><code>spark.shuffle.registration.maxAttempts</code></td>
  <td>3</td>
  <td>
    When we fail to register to the external shuffle service, we will retry for maxAttempts times.
  </td>
</tr>
<tr>
  <td><code>spark.io.encryption.enabled</code></td>
  <td>false</td>
  <td>
    Enable IO encryption. Currently supported by all modes except Mesos. It's recommended that RPC encryption
    be enabled when using this feature.
  </td>
</tr>
<tr>
  <td><code>spark.io.encryption.keySizeBits</code></td>
  <td>128</td>
  <td>
    IO encryption key size in bits. Supported values are 128, 192 and 256.
  </td>
</tr>
<tr>
  <td><code>spark.io.encryption.keygen.algorithm</code></td>
  <td>HmacSHA1</td>
  <td>
    The algorithm to use when generating the IO encryption key. The supported algorithms are
    described in the KeyGenerator section of the Java Cryptography Architecture Standard Algorithm
    Name Documentation.
  </td>
</tr>
</table>

### Spark UI

<table class="table">
<tr><th>Property Name</th><th>Default</th><th>Meaning</th></tr>
<tr>
  <td><code>spark.eventLog.compress</code></td>
  <td>false</td>
  <td>
    Whether to compress logged events, if <code>spark.eventLog.enabled</code> is true.
    Compression will use <code>spark.io.compression.codec</code>.
  </td>
</tr>
<tr>
  <td><code>spark.eventLog.dir</code></td>
  <td>file:///tmp/spark-events</td>
  <td>
    Base directory in which Spark events are logged, if <code>spark.eventLog.enabled</code> is true.
    Within this base directory, Spark creates a sub-directory for each application, and logs the
    events specific to the application in this directory. Users may want to set this to
    a unified location like an HDFS directory so history files can be read by the history server.
  </td>
</tr>
<tr>
  <td><code>spark.eventLog.enabled</code></td>
  <td>false</td>
  <td>
    Whether to log Spark events, useful for reconstructing the Web UI after the application has
    finished.
  </td>
</tr>
<tr>
  <td><code>spark.ui.enabled</code></td>
  <td>true</td>
  <td>
    Whether to run the web UI for the Spark application.
  </td>
</tr>
<tr>
  <td><code>spark.ui.killEnabled</code></td>
  <td>true</td>
  <td>
    Allows jobs and stages to be killed from the web UI.
  </td>
</tr>
<tr>
  <td><code>spark.ui.port</code></td>
  <td>4040</td>
  <td>
    Port for your application's dashboard, which shows memory and workload data.
  </td>
</tr>
<tr>
  <td><code>spark.ui.retainedJobs</code></td>
  <td>1000</td>
  <td>
    How many jobs the Spark UI and status APIs remember before garbage collecting.
    This is a target maximum, and fewer elements may be retained in some circumstances.
  </td>
</tr>
<tr>
  <td><code>spark.ui.retainedStages</code></td>
  <td>1000</td>
  <td>
    How many stages the Spark UI and status APIs remember before garbage collecting.
    This is a target maximum, and fewer elements may be retained in some circumstances.
  </td>
</tr>
<tr>
  <td><code>spark.ui.retainedTasks</code></td>
  <td>100000</td>
  <td>
    How many tasks the Spark UI and status APIs remember before garbage collecting.
    This is a target maximum, and fewer elements may be retained in some circumstances.
  </td>
</tr>
<tr>
  <td><code>spark.ui.reverseProxy</code></td>
  <td>false</td>
  <td>
    Enable running Spark Master as reverse proxy for worker and application UIs. In this mode, Spark master will reverse proxy the worker and application UIs to enable access without requiring direct access to their hosts. Use it with caution, as worker and application UI will not be accessible directly, you will only be able to access them through spark master/proxy public URL. This setting affects all the workers and application UIs running in the cluster and must be set on all the workers, drivers and masters.
  </td>
</tr>
<tr>
  <td><code>spark.ui.reverseProxyUrl</code></td>
  <td></td>
  <td>
    This is the URL where your proxy is running. This URL is for proxy which is running in front of Spark Master. This is useful when running proxy for authentication e.g. OAuth proxy. Make sure this is a complete URL including scheme (http/https) and port to reach your proxy.
  </td>
</tr>
<tr>
  <td><code>spark.ui.showConsoleProgress</code></td>
  <td>true</td>
  <td>
    Show the progress bar in the console. The progress bar shows the progress of stages
    that run for longer than 500ms. If multiple stages run at the same time, multiple
    progress bars will be displayed on the same line.
  </td>
</tr>
<tr>
  <td><code>spark.worker.ui.retainedExecutors</code></td>
  <td>1000</td>
  <td>
    How many finished executors the Spark UI and status APIs remember before garbage collecting.
  </td>
</tr>
<tr>
  <td><code>spark.worker.ui.retainedDrivers</code></td>
  <td>1000</td>
  <td>
    How many finished drivers the Spark UI and status APIs remember before garbage collecting.
  </td>
</tr>
<tr>
  <td><code>spark.sql.ui.retainedExecutions</code></td>
  <td>1000</td>
  <td>
    How many finished executions the Spark UI and status APIs remember before garbage collecting.
  </td>
</tr>
<tr>
  <td><code>spark.streaming.ui.retainedBatches</code></td>
  <td>1000</td>
  <td>
    How many finished batches the Spark UI and status APIs remember before garbage collecting.
  </td>
</tr>
<tr>
  <td><code>spark.ui.retainedDeadExecutors</code></td>
  <td>100</td>
  <td>
    How many dead executors the Spark UI and status APIs remember before garbage collecting.
  </td>
</tr>
</table>

### Compression and Serialization

<table class="table">
<tr><th>Property Name</th><th>Default</th><th>Meaning</th></tr>
<tr>
  <td><code>spark.broadcast.compress</code></td>
  <td>true</td>
  <td>
    Whether to compress broadcast variables before sending them. Generally a good idea.
    Compression will use <code>spark.io.compression.codec</code>.
  </td>
</tr>
<tr>
  <td><code>spark.io.compression.codec</code></td>
  <td>lz4</td>
  <td>
    The codec used to compress internal data such as RDD partitions, event log, broadcast variables
    and shuffle outputs. By default, Spark provides three codecs: <code>lz4</code>, <code>lzf</code>,
    and <code>snappy</code>. You can also use fully qualified class names to specify the codec,
    e.g.
    <code>org.apache.spark.io.LZ4CompressionCodec</code>,
    <code>org.apache.spark.io.LZFCompressionCodec</code>,
    and <code>org.apache.spark.io.SnappyCompressionCodec</code>.
  </td>
</tr>
<tr>
  <td><code>spark.io.compression.lz4.blockSize</code></td>
  <td>32k</td>
  <td>
    Block size used in LZ4 compression, in the case when LZ4 compression codec
    is used. Lowering this block size will also lower shuffle memory usage when LZ4 is used.
  </td>
</tr>
<tr>
  <td><code>spark.io.compression.snappy.blockSize</code></td>
  <td>32k</td>
  <td>
    Block size used in Snappy compression, in the case when Snappy compression codec
    is used. Lowering this block size will also lower shuffle memory usage when Snappy is used.
  </td>
</tr>
<tr>
  <td><code>spark.kryo.classesToRegister</code></td>
  <td>(none)</td>
  <td>
    If you use Kryo serialization, give a comma-separated list of custom class names to register
    with Kryo.
    See the <a href="tuning.html#data-serialization">tuning guide</a> for more details.
  </td>
</tr>
<tr>
  <td><code>spark.kryo.referenceTracking</code></td>
  <td>true</td>
  <td>
    Whether to track references to the same object when serializing data with Kryo, which is
    necessary if your object graphs have loops and useful for efficiency if they contain multiple
    copies of the same object. Can be disabled to improve performance if you know this is not the
    case.
  </td>
</tr>
<tr>
  <td><code>spark.kryo.registrationRequired</code></td>
  <td>false</td>
  <td>
    Whether to require registration with Kryo. If set to 'true', Kryo will throw an exception
    if an unregistered class is serialized. If set to false (the default), Kryo will write
    unregistered class names along with each object. Writing class names can cause
    significant performance overhead, so enabling this option can enforce strictly that a
    user has not omitted classes from registration.
  </td>
</tr>
<tr>
  <td><code>spark.kryo.registrator</code></td>
  <td>(none)</td>
  <td>
    If you use Kryo serialization, give a comma-separated list of classes that register your custom classes with Kryo. This
    property is useful if you need to register your classes in a custom way, e.g. to specify a custom
    field serializer. Otherwise <code>spark.kryo.classesToRegister</code> is simpler. It should be
    set to classes that extend
    <a href="api/scala/index.html#org.apache.spark.serializer.KryoRegistrator">
    <code>KryoRegistrator</code></a>.
    See the <a href="tuning.html#data-serialization">tuning guide</a> for more details.
  </td>
</tr>
<tr>
  <td><code>spark.kryo.unsafe</code></td>
  <td>false</td>
  <td>
    Whether to use unsafe based Kryo serializer. Can be
    substantially faster by using Unsafe Based IO.
  </td>
</tr>
<tr>
  <td><code>spark.kryoserializer.buffer.max</code></td>
  <td>64m</td>
  <td>
    Maximum allowable size of Kryo serialization buffer. This must be larger than any
    object you attempt to serialize and must be less than 2048m.
    Increase this if you get a "buffer limit exceeded" exception inside Kryo.
  </td>
</tr>
<tr>
  <td><code>spark.kryoserializer.buffer</code></td>
  <td>64k</td>
  <td>
    Initial size of Kryo's serialization buffer. Note that there will be one buffer
     <i>per core</i> on each worker. This buffer will grow up to
     <code>spark.kryoserializer.buffer.max</code> if needed.
  </td>
</tr>
<tr>
  <td><code>spark.rdd.compress</code></td>
  <td>false</td>
  <td>
    Whether to compress serialized RDD partitions (e.g. for
    <code>StorageLevel.MEMORY_ONLY_SER</code> in Java
    and Scala or <code>StorageLevel.MEMORY_ONLY</code> in Python).
    Can save substantial space at the cost of some extra CPU time.
    Compression will use <code>spark.io.compression.codec</code>.
  </td>
</tr>
<tr>
  <td><code>spark.serializer</code></td>
  <td>
    org.apache.spark.serializer.<br />JavaSerializer
  </td>
  <td>
    Class to use for serializing objects that will be sent over the network or need to be cached
    in serialized form. The default of Java serialization works with any Serializable Java object
    but is quite slow, so we recommend <a href="tuning.html">using
    <code>org.apache.spark.serializer.KryoSerializer</code> and configuring Kryo serialization</a>
    when speed is necessary. Can be any subclass of
    <a href="api/scala/index.html#org.apache.spark.serializer.Serializer">
    <code>org.apache.spark.Serializer</code></a>.
  </td>
</tr>
<tr>
  <td><code>spark.serializer.objectStreamReset</code></td>
  <td>100</td>
  <td>
    When serializing using org.apache.spark.serializer.JavaSerializer, the serializer caches
    objects to prevent writing redundant data, however that stops garbage collection of those
    objects. By calling 'reset' you flush that info from the serializer, and allow old
    objects to be collected. To turn off this periodic reset set it to -1.
    By default it will reset the serializer every 100 objects.
  </td>
</tr>
</table>

### Memory Management

<table class="table">
<tr><th>Property Name</th><th>Default</th><th>Meaning</th></tr>
<tr>
  <td><code>spark.memory.fraction</code></td>
  <td>0.6</td>
  <td>
    Fraction of (heap space - 300MB) used for execution and storage. The lower this is, the
    more frequently spills and cached data eviction occur. The purpose of this config is to set
    aside memory for internal metadata, user data structures, and imprecise size estimation
    in the case of sparse, unusually large records. Leaving this at the default value is
    recommended. For more detail, including important information about correctly tuning JVM
    garbage collection when increasing this value, see
    <a href="tuning.html#memory-management-overview">this description</a>.
  </td>
</tr>
<tr>
  <td><code>spark.memory.storageFraction</code></td>
  <td>0.5</td>
  <td>
    Amount of storage memory immune to eviction, expressed as a fraction of the size of the
    region set aside by <code>s​park.memory.fraction</code>. The higher this is, the less
    working memory may be available to execution and tasks may spill to disk more often.
    Leaving this at the default value is recommended. For more detail, see
    <a href="tuning.html#memory-management-overview">this description</a>.
  </td>
</tr>
<tr>
  <td><code>spark.memory.offHeap.enabled</code></td>
  <td>false</td>
  <td>
    If true, Spark will attempt to use off-heap memory for certain operations. If off-heap memory use is enabled, then <code>spark.memory.offHeap.size</code> must be positive.
  </td>
</tr>
<tr>
  <td><code>spark.memory.offHeap.size</code></td>
  <td>0</td>
  <td>
    The absolute amount of memory in bytes which can be used for off-heap allocation.
    This setting has no impact on heap memory usage, so if your executors' total memory consumption must fit within some hard limit then be sure to shrink your JVM heap size accordingly.
    This must be set to a positive value when <code>spark.memory.offHeap.enabled=true</code>.
  </td>
</tr>
<tr>
  <td><code>spark.memory.useLegacyMode</code></td>
  <td>false</td>
  <td>
    ​Whether to enable the legacy memory management mode used in Spark 1.5 and before.
    The legacy mode rigidly partitions the heap space into fixed-size regions,
    potentially leading to excessive spilling if the application was not tuned.
    The following deprecated memory fraction configurations are not read unless this is enabled:
    <code>spark.shuffle.memoryFraction</code><br>
    <code>spark.storage.memoryFraction</code><br>
    <code>spark.storage.unrollFraction</code>
  </td>
</tr>
<tr>
  <td><code>spark.shuffle.memoryFraction</code></td>
  <td>0.2</td>
  <td>
    (deprecated) This is read only if <code>spark.memory.useLegacyMode</code> is enabled.
    Fraction of Java heap to use for aggregation and cogroups during shuffles.
    At any given time, the collective size of
    all in-memory maps used for shuffles is bounded by this limit, beyond which the contents will
    begin to spill to disk. If spills are often, consider increasing this value at the expense of
    <code>spark.storage.memoryFraction</code>.
  </td>
</tr>
<tr>
  <td><code>spark.storage.memoryFraction</code></td>
  <td>0.6</td>
  <td>
    (deprecated) This is read only if <code>spark.memory.useLegacyMode</code> is enabled.
    Fraction of Java heap to use for Spark's memory cache. This should not be larger than the "old"
    generation of objects in the JVM, which by default is given 0.6 of the heap, but you can
    increase it if you configure your own old generation size.
  </td>
</tr>
<tr>
  <td><code>spark.storage.unrollFraction</code></td>
  <td>0.2</td>
  <td>
    (deprecated) This is read only if <code>spark.memory.useLegacyMode</code> is enabled.
    Fraction of <code>spark.storage.memoryFraction</code> to use for unrolling blocks in memory.
    This is dynamically allocated by dropping existing blocks when there is not enough free
    storage space to unroll the new block in its entirety.
  </td>
</tr>
<tr>
  <td><code>spark.storage.replication.proactive<code></td>
  <td>false</td>
  <td>
    Enables proactive block replication for RDD blocks. Cached RDD block replicas lost due to
    executor failures are replenished if there are any existing available replicas. This tries
    to get the replication level of the block to the initial number.
  </td>
</tr>
</table>

### Execution Behavior

<table class="table">
<tr><th>Property Name</th><th>Default</th><th>Meaning</th></tr>
<tr>
  <td><code>spark.broadcast.blockSize</code></td>
  <td>4m</td>
  <td>
    Size of each piece of a block for <code>TorrentBroadcastFactory</code>.
    Too large a value decreases parallelism during broadcast (makes it slower); however, if it is
    too small, <code>BlockManager</code> might take a performance hit.
  </td>
</tr>
<tr>
  <td><code>spark.executor.cores</code></td>
  <td>
    1 in YARN mode, all the available cores on the worker in
    standalone and Mesos coarse-grained modes.
  </td>
  <td>
    The number of cores to use on each executor.

    In standalone and Mesos coarse-grained modes, setting this
    parameter allows an application to run multiple executors on the
    same worker, provided that there are enough cores on that
    worker. Otherwise, only one executor per application will run on
    each worker.
  </td>
</tr>
<tr>
  <td><code>spark.default.parallelism</code></td>
  <td>
    For distributed shuffle operations like <code>reduceByKey</code> and <code>join</code>, the
    largest number of partitions in a parent RDD.  For operations like <code>parallelize</code>
    with no parent RDDs, it depends on the cluster manager:
    <ul>
      <li>Local mode: number of cores on the local machine</li>
      <li>Mesos fine grained mode: 8</li>
      <li>Others: total number of cores on all executor nodes or 2, whichever is larger</li>
    </ul>
  </td>
  <td>
    Default number of partitions in RDDs returned by transformations like <code>join</code>,
    <code>reduceByKey</code>, and <code>parallelize</code> when not set by user.
  </td>
</tr>
<tr>
    <td><code>spark.executor.heartbeatInterval</code></td>
    <td>10s</td>
    <td>Interval between each executor's heartbeats to the driver.  Heartbeats let
    the driver know that the executor is still alive and update it with metrics for in-progress
    tasks. spark.executor.heartbeatInterval should be significantly less than
    spark.network.timeout</td>
</tr>
<tr>
  <td><code>spark.files.fetchTimeout</code></td>
  <td>60s</td>
  <td>
    Communication timeout to use when fetching files added through SparkContext.addFile() from
    the driver.
  </td>
</tr>
<tr>
  <td><code>spark.files.useFetchCache</code></td>
  <td>true</td>
  <td>
    If set to true (default), file fetching will use a local cache that is shared by executors
    that belong to the same application, which can improve task launching performance when
    running many executors on the same host. If set to false, these caching optimizations will
    be disabled and all executors will fetch their own copies of files. This optimization may be
    disabled in order to use Spark local directories that reside on NFS filesystems (see
    <a href="https://issues.apache.org/jira/browse/SPARK-6313">SPARK-6313</a> for more details).
  </td>
</tr>
<tr>
  <td><code>spark.files.overwrite</code></td>
  <td>false</td>
  <td>
    Whether to overwrite files added through SparkContext.addFile() when the target file exists and
    its contents do not match those of the source.
  </td>
</tr>
<tr>
  <td><code>spark.files.maxPartitionBytes</code></td>
  <td>134217728 (128 MB)</td>
  <td>
    The maximum number of bytes to pack into a single partition when reading files.
  </td>
</tr>
<tr>
  <td><code>spark.files.openCostInBytes</code></td>
  <td>4194304 (4 MB)</td>
  <td>
    The estimated cost to open a file, measured by the number of bytes could be scanned in the same
    time. This is used when putting multiple files into a partition. It is better to over estimate,
    then the partitions with small files will be faster than partitions with bigger files.
  </td>
</tr>
<tr>
    <td><code>spark.hadoop.cloneConf</code></td>
    <td>false</td>
    <td>If set to true, clones a new Hadoop <code>Configuration</code> object for each task.  This
    option should be enabled to work around <code>Configuration</code> thread-safety issues (see
    <a href="https://issues.apache.org/jira/browse/SPARK-2546">SPARK-2546</a> for more details).
    This is disabled by default in order to avoid unexpected performance regressions for jobs that
    are not affected by these issues.</td>
</tr>
<tr>
    <td><code>spark.hadoop.validateOutputSpecs</code></td>
    <td>true</td>
    <td>If set to true, validates the output specification (e.g. checking if the output directory already exists)
    used in saveAsHadoopFile and other variants. This can be disabled to silence exceptions due to pre-existing
    output directories. We recommend that users do not disable this except if trying to achieve compatibility with
    previous versions of Spark. Simply use Hadoop's FileSystem API to delete output directories by hand.
    This setting is ignored for jobs generated through Spark Streaming's StreamingContext, since
    data may need to be rewritten to pre-existing output directories during checkpoint recovery.</td>
</tr>
<tr>
  <td><code>spark.storage.memoryMapThreshold</code></td>
  <td>2m</td>
  <td>
    Size of a block above which Spark memory maps when reading a block from disk.
    This prevents Spark from memory mapping very small blocks. In general, memory
    mapping has high overhead for blocks close to or below the page size of the operating system.
  </td>
</tr>
<tr>
  <td><code>spark.hadoop.mapreduce.fileoutputcommitter.algorithm.version</code></td>
  <td>1</td>
  <td>
    The file output committer algorithm version, valid algorithm version number: 1 or 2.
    Version 2 may have better performance, but version 1 may handle failures better in certain situations,
    as per <a href="https://issues.apache.org/jira/browse/MAPREDUCE-4815">MAPREDUCE-4815</a>.
  </td>
</tr>
</table>

### Networking

<table class="table">
<tr><th>Property Name</th><th>Default</th><th>Meaning</th></tr>
<tr>
  <td><code>spark.rpc.message.maxSize</code></td>
  <td>128</td>
  <td>
    Maximum message size (in MB) to allow in "control plane" communication; generally only applies to map
    output size information sent between executors and the driver. Increase this if you are running
    jobs with many thousands of map and reduce tasks and see messages about the RPC message size.
  </td>
</tr>
<tr>
  <td><code>spark.blockManager.port</code></td>
  <td>(random)</td>
  <td>
    Port for all block managers to listen on. These exist on both the driver and the executors.
  </td>
</tr>
<tr>
  <td><code>spark.driver.blockManager.port</code></td>
  <td>(value of spark.blockManager.port)</td>
  <td>
    Driver-specific port for the block manager to listen on, for cases where it cannot use the same
    configuration as executors.
  </td>
</tr>
<tr>
  <td><code>spark.driver.bindAddress</code></td>
  <td>(value of spark.driver.host)</td>
  <td>
    Hostname or IP address where to bind listening sockets. This config overrides the SPARK_LOCAL_IP
    environment variable (see below).

    <br />It also allows a different address from the local one to be advertised to executors or external systems.
    This is useful, for example, when running containers with bridged networking. For this to properly work,
    the different ports used by the driver (RPC, block manager and UI) need to be forwarded from the
    container's host.
  </td>
</tr>
<tr>
  <td><code>spark.driver.host</code></td>
  <td>(local hostname)</td>
  <td>
    Hostname or IP address for the driver.
    This is used for communicating with the executors and the standalone Master.
  </td>
</tr>
<tr>
  <td><code>spark.driver.port</code></td>
  <td>(random)</td>
  <td>
    Port for the driver to listen on.
    This is used for communicating with the executors and the standalone Master.
  </td>
</tr>
<tr>
  <td><code>spark.network.timeout</code></td>
  <td>120s</td>
  <td>
    Default timeout for all network interactions. This config will be used in place of
    <code>spark.core.connection.ack.wait.timeout</code>,
    <code>spark.storage.blockManagerSlaveTimeoutMs</code>,
    <code>spark.shuffle.io.connectionTimeout</code>, <code>spark.rpc.askTimeout</code> or
    <code>spark.rpc.lookupTimeout</code> if they are not configured.
  </td>
</tr>
<tr>
  <td><code>spark.port.maxRetries</code></td>
  <td>16</td>
  <td>
    Maximum number of retries when binding to a port before giving up.
    When a port is given a specific value (non 0), each subsequent retry will
    increment the port used in the previous attempt by 1 before retrying. This
    essentially allows it to try a range of ports from the start port specified
    to port + maxRetries.
  </td>
</tr>
<tr>
  <td><code>spark.rpc.numRetries</code></td>
  <td>3</td>
  <td>
    Number of times to retry before an RPC task gives up.
    An RPC task will run at most times of this number.
  </td>
</tr>
<tr>
  <td><code>spark.rpc.retry.wait</code></td>
  <td>3s</td>
  <td>
    Duration for an RPC ask operation to wait before retrying.
  </td>
</tr>
<tr>
  <td><code>spark.rpc.askTimeout</code></td>
  <td><code>spark.network.timeout</code></td>
  <td>
    Duration for an RPC ask operation to wait before timing out.
  </td>
</tr>
<tr>
  <td><code>spark.rpc.lookupTimeout</code></td>
  <td>120s</td>
  <td>
    Duration for an RPC remote endpoint lookup operation to wait before timing out.
  </td>
</tr>
</table>

### Scheduling

<table class="table">
<tr><th>Property Name</th><th>Default</th><th>Meaning</th></tr>
<tr>
  <td><code>spark.cores.max</code></td>
  <td>(not set)</td>
  <td>
    When running on a <a href="spark-standalone.html">standalone deploy cluster</a> or a
    <a href="running-on-mesos.html#mesos-run-modes">Mesos cluster in "coarse-grained"
    sharing mode</a>, the maximum amount of CPU cores to request for the application from
    across the cluster (not from each machine). If not set, the default will be
    <code>spark.deploy.defaultCores</code> on Spark's standalone cluster manager, or
    infinite (all available cores) on Mesos.
  </td>
</tr>
<tr>
  <td><code>spark.locality.wait</code></td>
  <td>3s</td>
  <td>
    How long to wait to launch a data-local task before giving up and launching it
    on a less-local node. The same wait will be used to step through multiple locality levels
    (process-local, node-local, rack-local and then any). It is also possible to customize the
    waiting time for each level by setting <code>spark.locality.wait.node</code>, etc.
    You should increase this setting if your tasks are long and see poor locality, but the
    default usually works well.
  </td>
</tr>
<tr>
  <td><code>spark.locality.wait.node</code></td>
  <td>spark.locality.wait</td>
  <td>
    Customize the locality wait for node locality. For example, you can set this to 0 to skip
    node locality and search immediately for rack locality (if your cluster has rack information).
  </td>
</tr>
<tr>
  <td><code>spark.locality.wait.process</code></td>
  <td>spark.locality.wait</td>
  <td>
    Customize the locality wait for process locality. This affects tasks that attempt to access
    cached data in a particular executor process.
  </td>
</tr>
<tr>
  <td><code>spark.locality.wait.rack</code></td>
  <td>spark.locality.wait</td>
  <td>
    Customize the locality wait for rack locality.
  </td>
</tr>
<tr>
  <td><code>spark.scheduler.maxRegisteredResourcesWaitingTime</code></td>
  <td>30s</td>
  <td>
    Maximum amount of time to wait for resources to register before scheduling begins.
  </td>
</tr>
<tr>
  <td><code>spark.scheduler.minRegisteredResourcesRatio</code></td>
  <td>0.8 for YARN mode; 0.0 for standalone mode and Mesos coarse-grained mode</td>
  <td>
    The minimum ratio of registered resources (registered resources / total expected resources)
    (resources are executors in yarn mode, CPU cores in standalone mode and Mesos coarsed-grained
     mode ['spark.cores.max' value is total expected resources for Mesos coarse-grained mode] )
    to wait for before scheduling begins. Specified as a double between 0.0 and 1.0.
    Regardless of whether the minimum ratio of resources has been reached,
    the maximum amount of time it will wait before scheduling begins is controlled by config
    <code>spark.scheduler.maxRegisteredResourcesWaitingTime</code>.
  </td>
</tr>
<tr>
  <td><code>spark.scheduler.mode</code></td>
  <td>FIFO</td>
  <td>
    The <a href="job-scheduling.html#scheduling-within-an-application">scheduling mode</a> between
    jobs submitted to the same SparkContext. Can be set to <code>FAIR</code>
    to use fair sharing instead of queueing jobs one after another. Useful for
    multi-user services.
  </td>
</tr>
<tr>
  <td><code>spark.scheduler.revive.interval</code></td>
  <td>1s</td>
  <td>
    The interval length for the scheduler to revive the worker resource offers to run tasks.
  </td>
</tr>
<tr>
  <td><code>spark.scheduler.listenerbus.eventqueue.capacity</code></td>
  <td>10000</td>
  <td>
    Capacity for event queue in Spark listener bus, must be greater than 0. Consider increasing
    value (e.g. 20000) if listener events are dropped. Increasing this value may result in the
    driver using more memory.
  </td>
</tr>
<tr>
  <td><code>spark.blacklist.enabled</code></td>
  <td>
    false
  </td>
  <td>
    If set to "true", prevent Spark from scheduling tasks on executors that have been blacklisted
    due to too many task failures. The blacklisting algorithm can be further controlled by the
    other "spark.blacklist" configuration options.
  </td>
</tr>
<tr>
  <td><code>spark.blacklist.timeout</code></td>
  <td>1h</td>
  <td>
    (Experimental) How long a node or executor is blacklisted for the entire application, before it
    is unconditionally removed from the blacklist to attempt running new tasks.
  </td>
</tr>
<tr>
  <td><code>spark.blacklist.task.maxTaskAttemptsPerExecutor</code></td>
  <td>1</td>
  <td>
    (Experimental) For a given task, how many times it can be retried on one executor before the
    executor is blacklisted for that task.
  </td>
</tr>
<tr>
  <td><code>spark.blacklist.task.maxTaskAttemptsPerNode</code></td>
  <td>2</td>
  <td>
    (Experimental) For a given task, how many times it can be retried on one node, before the entire
    node is blacklisted for that task.
  </td>
</tr>
<tr>
  <td><code>spark.blacklist.stage.maxFailedTasksPerExecutor</code></td>
  <td>2</td>
  <td>
    (Experimental) How many different tasks must fail on one executor, within one stage, before the
    executor is blacklisted for that stage.
  </td>
</tr>
<tr>
  <td><code>spark.blacklist.stage.maxFailedExecutorsPerNode</code></td>
  <td>2</td>
  <td>
    (Experimental) How many different executors are marked as blacklisted for a given stage, before
    the entire node is marked as failed for the stage.
  </td>
</tr>
<tr>
  <td><code>spark.blacklist.application.maxFailedTasksPerExecutor</code></td>
  <td>2</td>
  <td>
    (Experimental) How many different tasks must fail on one executor, in successful task sets,
    before the executor is blacklisted for the entire application.  Blacklisted executors will
    be automatically added back to the pool of available resources after the timeout specified by
    <code>spark.blacklist.timeout</code>.  Note that with dynamic allocation, though, the executors
    may get marked as idle and be reclaimed by the cluster manager.
  </td>
</tr>
<tr>
  <td><code>spark.blacklist.application.maxFailedExecutorsPerNode</code></td>
  <td>2</td>
  <td>
    (Experimental) How many different executors must be blacklisted for the entire application,
    before the node is blacklisted for the entire application.  Blacklisted nodes will
    be automatically added back to the pool of available resources after the timeout specified by
    <code>spark.blacklist.timeout</code>.  Note that with dynamic allocation, though, the executors
    on the node may get marked as idle and be reclaimed by the cluster manager.
  </td>
</tr>
<tr>
  <td><code>spark.blacklist.killBlacklistedExecutors</code></td>
  <td>false</td>
  <td>
    (Experimental) If set to "true", allow Spark to automatically kill, and attempt to re-create,
    executors when they are blacklisted.  Note that, when an entire node is added to the blacklist,
    all of the executors on that node will be killed.
  </td>
</tr>
<tr>
  <td><code>spark.blacklist.application.fetchFailure.enabled</code></td>
  <td>false</td>
  <td>
    (Experimental) If set to "true", Spark will blacklist the executor immediately when a fetch
    failure happenes. If external shuffle service is enabled, then the whole node will be
    blacklisted.
  </td>
</tr>
<tr>
  <td><code>spark.speculation</code></td>
  <td>false</td>
  <td>
    If set to "true", performs speculative execution of tasks. This means if one or more tasks are
    running slowly in a stage, they will be re-launched.
  </td>
</tr>
<tr>
  <td><code>spark.speculation.interval</code></td>
  <td>100ms</td>
  <td>
    How often Spark will check for tasks to speculate.
  </td>
</tr>
<tr>
  <td><code>spark.speculation.multiplier</code></td>
  <td>1.5</td>
  <td>
    How many times slower a task is than the median to be considered for speculation.
  </td>
</tr>
<tr>
  <td><code>spark.speculation.quantile</code></td>
  <td>0.75</td>
  <td>
    Fraction of tasks which must be complete before speculation is enabled for a particular stage.
  </td>
</tr>
<tr>
  <td><code>spark.task.cpus</code></td>
  <td>1</td>
  <td>
    Number of cores to allocate for each task.
  </td>
</tr>
<tr>
  <td><code>spark.task.maxFailures</code></td>
  <td>4</td>
  <td>
    Number of failures of any particular task before giving up on the job.
    The total number of failures spread across different tasks will not cause the job
    to fail; a particular task has to fail this number of attempts.
    Should be greater than or equal to 1. Number of allowed retries = this value - 1.
  </td>
</tr>
<tr>
  <td><code>spark.task.reaper.enabled</code></td>
  <td>false</td>
  <td>
    Enables monitoring of killed / interrupted tasks. When set to true, any task which is killed
    will be monitored by the executor until that task actually finishes executing. See the other
    <code>spark.task.reaper.*</code> configurations for details on how to control the exact behavior
    of this monitoring. When set to false (the default), task killing will use an older code
    path which lacks such monitoring.
  </td>
</tr>
<tr>
  <td><code>spark.task.reaper.pollingInterval</code></td>
  <td>10s</td>
  <td>
    When <code>spark.task.reaper.enabled = true</code>, this setting controls the frequency at which
    executors will poll the status of killed tasks. If a killed task is still running when polled
    then a warning will be logged and, by default, a thread-dump of the task will be logged
    (this thread dump can be disabled via the <code>spark.task.reaper.threadDump</code> setting,
    which is documented below).
  </td>
</tr>
<tr>
  <td><code>spark.task.reaper.threadDump</code></td>
  <td>true</td>
  <td>
    When <code>spark.task.reaper.enabled = true</code>, this setting controls whether task thread
    dumps are logged during periodic polling of killed tasks. Set this to false to disable
    collection of thread dumps.
  </td>
</tr>
<tr>
  <td><code>spark.task.reaper.killTimeout</code></td>
  <td>-1</td>
  <td>
    When <code>spark.task.reaper.enabled = true</code>, this setting specifies a timeout after
    which the executor JVM will kill itself if a killed task has not stopped running. The default
    value, -1, disables this mechanism and prevents the executor from self-destructing. The purpose
    of this setting is to act as a safety-net to prevent runaway uncancellable tasks from rendering
    an executor unusable.
  </td>
</tr>
<tr>
  <td><code>spark.stage.maxConsecutiveAttempts</code></td>
  <td>4</td>
  <td>
    Number of consecutive stage attempts allowed before a stage is aborted.
  </td>
</tr>
</table>

### Dynamic Allocation

<table class="table">
<tr><th>Property Name</th><th>Default</th><th>Meaning</th></tr>
<tr>
  <td><code>spark.dynamicAllocation.enabled</code></td>
  <td>false</td>
  <td>
    Whether to use dynamic resource allocation, which scales the number of executors registered
    with this application up and down based on the workload.
    For more detail, see the description
    <a href="job-scheduling.html#dynamic-resource-allocation">here</a>.
    <br><br>
    This requires <code>spark.shuffle.service.enabled</code> to be set.
    The following configurations are also relevant:
    <code>spark.dynamicAllocation.minExecutors</code>,
    <code>spark.dynamicAllocation.maxExecutors</code>, and
    <code>spark.dynamicAllocation.initialExecutors</code>
  </td>
</tr>
<tr>
  <td><code>spark.dynamicAllocation.executorIdleTimeout</code></td>
  <td>60s</td>
  <td>
    If dynamic allocation is enabled and an executor has been idle for more than this duration,
    the executor will be removed. For more detail, see this
    <a href="job-scheduling.html#resource-allocation-policy">description</a>.
  </td>
</tr>
<tr>
  <td><code>spark.dynamicAllocation.cachedExecutorIdleTimeout</code></td>
  <td>infinity</td>
  <td>
    If dynamic allocation is enabled and an executor which has cached data blocks has been idle for more than this duration,
    the executor will be removed. For more details, see this
    <a href="job-scheduling.html#resource-allocation-policy">description</a>.
  </td>
</tr>
<tr>
  <td><code>spark.dynamicAllocation.initialExecutors</code></td>
  <td><code>spark.dynamicAllocation.minExecutors</code></td>
  <td>
    Initial number of executors to run if dynamic allocation is enabled.
    <br /><br />
    If `--num-executors` (or `spark.executor.instances`) is set and larger than this value, it will
    be used as the initial number of executors.
  </td>
</tr>
<tr>
  <td><code>spark.dynamicAllocation.maxExecutors</code></td>
  <td>infinity</td>
  <td>
    Upper bound for the number of executors if dynamic allocation is enabled.
  </td>
</tr>
<tr>
  <td><code>spark.dynamicAllocation.minExecutors</code></td>
  <td>0</td>
  <td>
    Lower bound for the number of executors if dynamic allocation is enabled.
  </td>
</tr>
<tr>
  <td><code>spark.dynamicAllocation.schedulerBacklogTimeout</code></td>
  <td>1s</td>
  <td>
    If dynamic allocation is enabled and there have been pending tasks backlogged for more than
    this duration, new executors will be requested. For more detail, see this
    <a href="job-scheduling.html#resource-allocation-policy">description</a>.
  </td>
</tr>
<tr>
  <td><code>spark.dynamicAllocation.sustainedSchedulerBacklogTimeout</code></td>
  <td><code>schedulerBacklogTimeout</code></td>
  <td>
    Same as <code>spark.dynamicAllocation.schedulerBacklogTimeout</code>, but used only for
    subsequent executor requests. For more detail, see this
    <a href="job-scheduling.html#resource-allocation-policy">description</a>.
  </td>
</tr>
</table>

### Security

<table class="table">
<tr><th>Property Name</th><th>Default</th><th>Meaning</th></tr>
<tr>
  <td><code>spark.acls.enable</code></td>
  <td>false</td>
  <td>
    Whether Spark acls should be enabled. If enabled, this checks to see if the user has
    access permissions to view or modify the job.  Note this requires the user to be known,
    so if the user comes across as null no checks are done. Filters can be used with the UI
    to authenticate and set the user.
  </td>
</tr>
<tr>
  <td><code>spark.admin.acls</code></td>
  <td>Empty</td>
  <td>
    Comma separated list of users/administrators that have view and modify access to all Spark jobs.
    This can be used if you run on a shared cluster and have a set of administrators or devs who
    help debug when things do not work. Putting a "*" in the list means any user can have the
    privilege of admin.
  </td>
</tr>
<tr>
  <td><code>spark.admin.acls.groups</code></td>
  <td>Empty</td>
  <td>
    Comma separated list of groups that have view and modify access to all Spark jobs.
    This can be used if you have a set of administrators or developers who help maintain and debug
    the underlying infrastructure. Putting a "*" in the list means any user in any group can have
    the privilege of admin. The user groups are obtained from the instance of the groups mapping
    provider specified by <code>spark.user.groups.mapping</code>. Check the entry
    <code>spark.user.groups.mapping</code> for more details.
  </td>
</tr>
<tr>
  <td><code>spark.user.groups.mapping</code></td>
  <td><code>org.apache.spark.security.ShellBasedGroupsMappingProvider</code></td>
  <td>
    The list of groups for a user are determined by a group mapping service defined by the trait
    org.apache.spark.security.GroupMappingServiceProvider which can configured by this property.
    A default unix shell based implementation is provided <code>org.apache.spark.security.ShellBasedGroupsMappingProvider</code>
    which can be specified to resolve a list of groups for a user.
    <em>Note:</em> This implementation supports only a Unix/Linux based environment. Windows environment is
    currently <b>not</b> supported. However, a new platform/protocol can be supported by implementing
    the trait <code>org.apache.spark.security.GroupMappingServiceProvider</code>.
  </td>
</tr>
<tr>
  <td><code>spark.authenticate</code></td>
  <td>false</td>
  <td>
    Whether Spark authenticates its internal connections. See
    <code>spark.authenticate.secret</code> if not running on YARN.
  </td>
</tr>
<tr>
  <td><code>spark.authenticate.secret</code></td>
  <td>None</td>
  <td>
    Set the secret key used for Spark to authenticate between components. This needs to be set if
    not running on YARN and authentication is enabled.
  </td>
</tr>
<tr>
  <td><code>spark.network.crypto.enabled</code></td>
  <td>false</td>
  <td>
    Enable encryption using the commons-crypto library for RPC and block transfer service.
    Requires <code>spark.authenticate</code> to be enabled.
  </td>
</tr>
<tr>
  <td><code>spark.network.crypto.keyLength</code></td>
  <td>128</td>
  <td>
    The length in bits of the encryption key to generate. Valid values are 128, 192 and 256.
  </td>
</tr>
<tr>
  <td><code>spark.network.crypto.keyFactoryAlgorithm</code></td>
  <td>PBKDF2WithHmacSHA1</td>
  <td>
    The key factory algorithm to use when generating encryption keys. Should be one of the
    algorithms supported by the javax.crypto.SecretKeyFactory class in the JRE being used.
  </td>
</tr>
<tr>
  <td><code>spark.network.crypto.saslFallback</code></td>
  <td>true</td>
  <td>
    Whether to fall back to SASL authentication if authentication fails using Spark's internal
    mechanism. This is useful when the application is connecting to old shuffle services that
    do not support the internal Spark authentication protocol. On the server side, this can be
    used to block older clients from authenticating against a new shuffle service.
  </td>
</tr>
<tr>
  <td><code>spark.network.crypto.config.*</code></td>
  <td>None</td>
  <td>
    Configuration values for the commons-crypto library, such as which cipher implementations to
    use. The config name should be the name of commons-crypto configuration without the
    "commons.crypto" prefix.
  </td>
</tr>
<tr>
  <td><code>spark.authenticate.enableSaslEncryption</code></td>
  <td>false</td>
  <td>
    Enable encrypted communication when authentication is
    enabled. This is supported by the block transfer service and the
    RPC endpoints.
  </td>
</tr>
<tr>
  <td><code>spark.network.sasl.serverAlwaysEncrypt</code></td>
  <td>false</td>
  <td>
    Disable unencrypted connections for services that support SASL authentication.
  </td>
</tr>
<tr>
  <td><code>spark.core.connection.ack.wait.timeout</code></td>
  <td><code>spark.network.timeout</code></td>
  <td>
    How long for the connection to wait for ack to occur before timing
    out and giving up. To avoid unwilling timeout caused by long pause like GC,
    you can set larger value.
  </td>
</tr>
<tr>
  <td><code>spark.modify.acls</code></td>
  <td>Empty</td>
  <td>
    Comma separated list of users that have modify access to the Spark job. By default only the
    user that started the Spark job has access to modify it (kill it for example). Putting a "*" in
    the list means any user can have access to modify it.
  </td>
</tr>
<tr>
  <td><code>spark.modify.acls.groups</code></td>
  <td>Empty</td>
  <td>
    Comma separated list of groups that have modify access to the Spark job. This can be used if you
    have a set of administrators or developers from the same team to have access to control the job.
    Putting a "*" in the list means any user in any group has the access to modify the Spark job.
    The user groups are obtained from the instance of the groups mapping provider specified by
    <code>spark.user.groups.mapping</code>. Check the entry <code>spark.user.groups.mapping</code>
    for more details.
  </td>
</tr>
<tr>
  <td><code>spark.ui.filters</code></td>
  <td>None</td>
  <td>
    Comma separated list of filter class names to apply to the Spark web UI. The filter should be a
    standard <a href="http://docs.oracle.com/javaee/6/api/javax/servlet/Filter.html">
    javax servlet Filter</a>. Parameters to each filter can also be specified by setting a
    java system property of: <br />
    <code>spark.&lt;class name of filter&gt;.params='param1=value1,param2=value2'</code><br />
    For example: <br />
    <code>-Dspark.ui.filters=com.test.filter1</code> <br />
    <code>-Dspark.com.test.filter1.params='param1=foo,param2=testing'</code>
  </td>
</tr>
<tr>
  <td><code>spark.ui.view.acls</code></td>
  <td>Empty</td>
  <td>
    Comma separated list of users that have view access to the Spark web ui. By default only the
    user that started the Spark job has view access. Putting a "*" in the list means any user can
    have view access to this Spark job.
  </td>
</tr>
<tr>
  <td><code>spark.ui.view.acls.groups</code></td>
  <td>Empty</td>
  <td>
    Comma separated list of groups that have view access to the Spark web ui to view the Spark Job
    details. This can be used if you have a set of administrators or developers or users who can
    monitor the Spark job submitted. Putting a "*" in the list means any user in any group can view
    the Spark job details on the Spark web ui. The user groups are obtained from the instance of the
    groups mapping provider specified by <code>spark.user.groups.mapping</code>. Check the entry
    <code>spark.user.groups.mapping</code> for more details.
  </td>
</tr>
</table>

### TLS / SSL

<table class="table">
    <tr><th>Property Name</th><th>Default</th><th>Meaning</th></tr>
    <tr>
        <td><code>spark.ssl.enabled</code></td>
        <td>false</td>
        <td>
            Whether to enable SSL connections on all supported protocols.

            <br />When <code>spark.ssl.enabled</code> is configured, <code>spark.ssl.protocol</code>
            is required.

            <br />All the SSL settings like <code>spark.ssl.xxx</code> where <code>xxx</code> is a
            particular configuration property, denote the global configuration for all the supported
            protocols. In order to override the global configuration for the particular protocol,
            the properties must be overwritten in the protocol-specific namespace.

            <br />Use <code>spark.ssl.YYY.XXX</code> settings to overwrite the global configuration for
            particular protocol denoted by <code>YYY</code>. Example values for <code>YYY</code>
            include <code>fs</code>, <code>ui</code>, <code>standalone</code>, and
            <code>historyServer</code>.  See <a href="security.html#ssl-configuration">SSL
            Configuration</a> for details on hierarchical SSL configuration for services.
        </td>
    </tr>
    <tr>
        <td><code>spark.ssl.[namespace].port</code></td>
        <td>None</td>
        <td>
            The port where the SSL service will listen on.

            <br />The port must be defined within a namespace configuration; see
            <a href="security.html#ssl-configuration">SSL Configuration</a> for the available
            namespaces.

            <br />When not set, the SSL port will be derived from the non-SSL port for the
            same service. A value of "0" will make the service bind to an ephemeral port.
        </td>
    </tr>
    <tr>
        <td><code>spark.ssl.enabledAlgorithms</code></td>
        <td>Empty</td>
        <td>
            A comma separated list of ciphers. The specified ciphers must be supported by JVM.
            The reference list of protocols one can find on
            <a href="https://blogs.oracle.com/java-platform-group/entry/diagnosing_tls_ssl_and_https">this</a>
            page.
            Note: If not set, it will use the default cipher suites of JVM.
        </td>
    </tr>
    <tr>
        <td><code>spark.ssl.keyPassword</code></td>
        <td>None</td>
        <td>
            A password to the private key in key-store.
        </td>
    </tr>
    <tr>
        <td><code>spark.ssl.keyStore</code></td>
        <td>None</td>
        <td>
            A path to a key-store file. The path can be absolute or relative to the directory where
            the component is started in.
        </td>
    </tr>
    <tr>
        <td><code>spark.ssl.keyStorePassword</code></td>
        <td>None</td>
        <td>
            A password to the key-store.
        </td>
    </tr>
    <tr>
        <td><code>spark.ssl.keyStoreType</code></td>
        <td>JKS</td>
        <td>
            The type of the key-store.
        </td>
    </tr>
    <tr>
        <td><code>spark.ssl.protocol</code></td>
        <td>None</td>
        <td>
            A protocol name. The protocol must be supported by JVM. The reference list of protocols
            one can find on <a href="https://blogs.oracle.com/java-platform-group/entry/diagnosing_tls_ssl_and_https">this</a>
            page.
        </td>
    </tr>
    <tr>
        <td><code>spark.ssl.needClientAuth</code></td>
        <td>false</td>
        <td>
            Set true if SSL needs client authentication.
        </td>
    </tr>
    <tr>
        <td><code>spark.ssl.trustStore</code></td>
        <td>None</td>
        <td>
            A path to a trust-store file. The path can be absolute or relative to the directory
            where the component is started in.
        </td>
    </tr>
    <tr>
        <td><code>spark.ssl.trustStorePassword</code></td>
        <td>None</td>
        <td>
            A password to the trust-store.
        </td>
    </tr>
    <tr>
        <td><code>spark.ssl.trustStoreType</code></td>
        <td>JKS</td>
        <td>
            The type of the trust-store.
        </td>
    </tr>
</table>


### Spark SQL

Running the <code>SET -v</code> command will show the entire list of the SQL configuration.

<div class="codetabs">
<div data-lang="scala"  markdown="1">

{% highlight scala %}
// spark is an existing SparkSession
spark.sql("SET -v").show(numRows = 200, truncate = false)
{% endhighlight %}

</div>

<div data-lang="java"  markdown="1">

{% highlight java %}
// spark is an existing SparkSession
spark.sql("SET -v").show(200, false);
{% endhighlight %}
</div>

<div data-lang="python"  markdown="1">

{% highlight python %}
# spark is an existing SparkSession
spark.sql("SET -v").show(n=200, truncate=False)
{% endhighlight %}

</div>

<div data-lang="r"  markdown="1">

{% highlight r %}
sparkR.session()
properties <- sql("SET -v")
showDF(properties, numRows = 200, truncate = FALSE)
{% endhighlight %}

</div>
</div>


### Spark Streaming

<table class="table">
<tr><th>Property Name</th><th>Default</th><th>Meaning</th></tr>
<tr>
  <td><code>spark.streaming.backpressure.enabled</code></td>
  <td>false</td>
  <td>
    Enables or disables Spark Streaming's internal backpressure mechanism (since 1.5).
    This enables the Spark Streaming to control the receiving rate based on the
    current batch scheduling delays and processing times so that the system receives
    only as fast as the system can process. Internally, this dynamically sets the
    maximum receiving rate of receivers. This rate is upper bounded by the values
    <code>spark.streaming.receiver.maxRate</code> and <code>spark.streaming.kafka.maxRatePerPartition</code>
    if they are set (see below).
  </td>
</tr>
<tr>
  <td><code>spark.streaming.backpressure.initialRate</code></td>
  <td>not set</td>
  <td>
    This is the initial maximum receiving rate at which each receiver will receive data for the
    first batch when the backpressure mechanism is enabled.
  </td>
</tr>
<tr>
  <td><code>spark.streaming.blockInterval</code></td>
  <td>200ms</td>
  <td>
    Interval at which data received by Spark Streaming receivers is chunked
    into blocks of data before storing them in Spark. Minimum recommended - 50 ms. See the
    <a href="streaming-programming-guide.html#level-of-parallelism-in-data-receiving">performance
     tuning</a> section in the Spark Streaming programing guide for more details.
  </td>
</tr>
<tr>
  <td><code>spark.streaming.receiver.maxRate</code></td>
  <td>not set</td>
  <td>
    Maximum rate (number of records per second) at which each receiver will receive data.
    Effectively, each stream will consume at most this number of records per second.
    Setting this configuration to 0 or a negative number will put no limit on the rate.
    See the <a href="streaming-programming-guide.html#deploying-applications">deployment guide</a>
    in the Spark Streaming programing guide for mode details.
  </td>
</tr>
<tr>
  <td><code>spark.streaming.receiver.writeAheadLog.enable</code></td>
  <td>false</td>
  <td>
    Enable write ahead logs for receivers. All the input data received through receivers
    will be saved to write ahead logs that will allow it to be recovered after driver failures.
    See the <a href="streaming-programming-guide.html#deploying-applications">deployment guide</a>
    in the Spark Streaming programing guide for more details.
  </td>
</tr>
<tr>
  <td><code>spark.streaming.unpersist</code></td>
  <td>true</td>
  <td>
    Force RDDs generated and persisted by Spark Streaming to be automatically unpersisted from
    Spark's memory. The raw input data received by Spark Streaming is also automatically cleared.
    Setting this to false will allow the raw data and persisted RDDs to be accessible outside the
    streaming application as they will not be cleared automatically. But it comes at the cost of
    higher memory usage in Spark.
  </td>
</tr>
<tr>
  <td><code>spark.streaming.stopGracefullyOnShutdown</code></td>
  <td>false</td>
  <td>
    If <code>true</code>, Spark shuts down the <code>StreamingContext</code> gracefully on JVM
    shutdown rather than immediately.
  </td>
</tr>
<tr>
  <td><code>spark.streaming.kafka.maxRatePerPartition</code></td>
  <td>not set</td>
  <td>
    Maximum rate (number of records per second) at which data will be read from each Kafka
    partition when using the new Kafka direct stream API. See the
    <a href="streaming-kafka-integration.html">Kafka Integration guide</a>
    for more details.
  </td>
</tr>
<tr>
  <td><code>spark.streaming.kafka.maxRetries</code></td>
  <td>1</td>
  <td>
    Maximum number of consecutive retries the driver will make in order to find
    the latest offsets on the leader of each partition (a default value of 1
    means that the driver will make a maximum of 2 attempts). Only applies to
    the new Kafka direct stream API.
  </td>
</tr>
<tr>
  <td><code>spark.streaming.ui.retainedBatches</code></td>
  <td>1000</td>
  <td>
    How many batches the Spark Streaming UI and status APIs remember before garbage collecting.
  </td>
</tr>
<tr>
  <td><code>spark.streaming.driver.writeAheadLog.closeFileAfterWrite</code></td>
  <td>false</td>
  <td>
    Whether to close the file after writing a write ahead log record on the driver. Set this to 'true'
    when you want to use S3 (or any file system that does not support flushing) for the metadata WAL
    on the driver.
  </td>
</tr>
<tr>
  <td><code>spark.streaming.receiver.writeAheadLog.closeFileAfterWrite</code></td>
  <td>false</td>
  <td>
    Whether to close the file after writing a write ahead log record on the receivers. Set this to 'true'
    when you want to use S3 (or any file system that does not support flushing) for the data WAL
    on the receivers.
  </td>
</tr>
</table>

### SparkR

<table class="table">
<tr><th>Property Name</th><th>Default</th><th>Meaning</th></tr>
<tr>
  <td><code>spark.r.numRBackendThreads</code></td>
  <td>2</td>
  <td>
    Number of threads used by RBackend to handle RPC calls from SparkR package.
  </td>
</tr>
<tr>
  <td><code>spark.r.command</code></td>
  <td>Rscript</td>
  <td>
    Executable for executing R scripts in cluster modes for both driver and workers.
  </td>
</tr>
<tr>
  <td><code>spark.r.driver.command</code></td>
  <td>spark.r.command</td>
  <td>
    Executable for executing R scripts in client modes for driver. Ignored in cluster modes.
  </td>
</tr>
<tr>
  <td><code>spark.r.shell.command</code></td>
  <td>R</td>
  <td>
    Executable for executing sparkR shell in client modes for driver. Ignored in cluster modes. It is the same as environment variable <code>SPARKR_DRIVER_R</code>, but take precedence over it.
    <code>spark.r.shell.command</code> is used for sparkR shell while <code>spark.r.driver.command</code> is used for running R script.
  </td>
</tr>
<tr>
  <td><code>spark.r.backendConnectionTimeout</code></td>
  <td>6000</td>
  <td>
    Connection timeout set by R process on its connection to RBackend in seconds.
  </td>
</tr>
<tr>
  <td><code>spark.r.heartBeatInterval</code></td>
  <td>100</td>
  <td>
    Interval for heartbeats sent from SparkR backend to R process to prevent connection timeout.
  </td>
</tr>

</table>

### GraphX

<table class="table">
<tr><th>Property Name</th><th>Default</th><th>Meaning</th></tr>
<tr>
  <td><code>spark.graphx.pregel.checkpointInterval</code></td>
  <td>-1</td>
  <td>
    Checkpoint interval for graph and message in Pregel. It used to avoid stackOverflowError due to long lineage chains
  after lots of iterations. The checkpoint is disabled by default.
  </td>
</tr>
</table>

### Deploy

<table class="table">
  <tr><th>Property Name</th><th>Default</th><th>Meaning</th></tr>
  <tr>
    <td><code>spark.deploy.recoveryMode</code></td>
    <td>NONE</td>
    <td>The recovery mode setting to recover submitted Spark jobs with cluster mode when it failed and relaunches.
    This is only applicable for cluster mode when running with Standalone or Mesos.</td>
  </tr>
  <tr>
    <td><code>spark.deploy.zookeeper.url</code></td>
    <td>None</td>
    <td>When `spark.deploy.recoveryMode` is set to ZOOKEEPER, this configuration is used to set the zookeeper URL to connect to.</td>
  </tr>
  <tr>
    <td><code>spark.deploy.zookeeper.dir</code></td>
    <td>None</td>
    <td>When `spark.deploy.recoveryMode` is set to ZOOKEEPER, this configuration is used to set the zookeeper directory to store recovery state.</td>
  </tr>
</table>


### Cluster Managers

Each cluster manager in Spark has additional configuration options. Configurations
can be found on the pages for each mode:

#### [YARN](running-on-yarn.html#configuration)

#### [Mesos](running-on-mesos.html#configuration)

#### [Standalone Mode](spark-standalone.html#cluster-launch-scripts)

# Environment Variables

Certain Spark settings can be configured through environment variables, which are read from the
`conf/spark-env.sh` script in the directory where Spark is installed (or `conf/spark-env.cmd` on
Windows). In Standalone and Mesos modes, this file can give machine specific information such as
hostnames. It is also sourced when running local Spark applications or submission scripts.

Note that `conf/spark-env.sh` does not exist by default when Spark is installed. However, you can
copy `conf/spark-env.sh.template` to create it. Make sure you make the copy executable.

The following variables can be set in `spark-env.sh`:


<table class="table">
  <tr><th style="width:21%">Environment Variable</th><th>Meaning</th></tr>
  <tr>
    <td><code>JAVA_HOME</code></td>
    <td>Location where Java is installed (if it's not on your default <code>PATH</code>).</td>
  </tr>
  <tr>
    <td><code>PYSPARK_PYTHON</code></td>
    <td>Python binary executable to use for PySpark in both driver and workers (default is <code>python2.7</code> if available, otherwise <code>python</code>).
    Property <code>spark.pyspark.python</code> take precedence if it is set</td>
  </tr>
  <tr>
    <td><code>PYSPARK_DRIVER_PYTHON</code></td>
    <td>Python binary executable to use for PySpark in driver only (default is <code>PYSPARK_PYTHON</code>).
    Property <code>spark.pyspark.driver.python</code> take precedence if it is set</td>
  </tr>
  <tr>
    <td><code>SPARKR_DRIVER_R</code></td>
    <td>R binary executable to use for SparkR shell (default is <code>R</code>).
    Property <code>spark.r.shell.command</code> take precedence if it is set</td>
  </tr>
  <tr>
    <td><code>SPARK_LOCAL_IP</code></td>
    <td>IP address of the machine to bind to.</td>
  </tr>
  <tr>
    <td><code>SPARK_PUBLIC_DNS</code></td>
    <td>Hostname your Spark program will advertise to other machines.</td>
  </tr>
</table>

In addition to the above, there are also options for setting up the Spark
[standalone cluster scripts](spark-standalone.html#cluster-launch-scripts), such as number of cores
to use on each machine and maximum memory.

Since `spark-env.sh` is a shell script, some of these can be set programmatically -- for example, you might
compute `SPARK_LOCAL_IP` by looking up the IP of a specific network interface.

Note: When running Spark on YARN in `cluster` mode, environment variables need to be set using the `spark.yarn.appMasterEnv.[EnvironmentVariableName]` property in your `conf/spark-defaults.conf` file.  Environment variables that are set in `spark-env.sh` will not be reflected in the YARN Application Master process in `cluster` mode.  See the [YARN-related Spark Properties](running-on-yarn.html#spark-properties) for more information.

# Configuring Logging

Spark uses [log4j](http://logging.apache.org/log4j/) for logging. You can configure it by adding a
`log4j.properties` file in the `conf` directory. One way to start is to copy the existing
`log4j.properties.template` located there.

# Overriding configuration directory

To specify a different configuration directory other than the default "SPARK_HOME/conf",
you can set SPARK_CONF_DIR. Spark will use the configuration files (spark-defaults.conf, spark-env.sh, log4j.properties, etc)
from this directory.

# Inheriting Hadoop Cluster Configuration

If you plan to read and write from HDFS using Spark, there are two Hadoop configuration files that
should be included on Spark's classpath:

* `hdfs-site.xml`, which provides default behaviors for the HDFS client.
* `core-site.xml`, which sets the default filesystem name.

The location of these configuration files varies across Hadoop versions, but
a common location is inside of `/etc/hadoop/conf`. Some tools create
configurations on-the-fly, but offer a mechanisms to download copies of them.

To make these files visible to Spark, set `HADOOP_CONF_DIR` in `$SPARK_HOME/spark-env.sh`
to a location containing the configuration files.<|MERGE_RESOLUTION|>--- conflicted
+++ resolved
@@ -536,7 +536,6 @@
   </td>
 </tr>
 <tr>
-<<<<<<< HEAD
     <td><code>spark.reducer.maxBlocksInFlightPerAddress</code></td>
     <td>Int.MaxValue</td>
     <td>
@@ -545,7 +544,6 @@
       requested from a given node in a single fetch or simultaneously, this could crash the
       Node Manager under increased load. You can mitigate this issue by setting it to a lower value.
     </td>
-=======
   <td><code>spark.reducer.maxReqSizeShuffleToMem</code></td>
   <td>Long.MaxValue</td>
   <td>
@@ -554,7 +552,6 @@
     config by setting a specific value(e.g. 200m). Note that this config can be enabled only when
     the shuffle shuffle service is newer than Spark-2.2 or the shuffle service is disabled.
   </td>
->>>>>>> 6a06c4b0
 </tr>
 <tr>
   <td><code>spark.shuffle.compress</code></td>
