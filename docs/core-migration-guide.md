--- conflicted
+++ resolved
@@ -26,11 +26,9 @@
 
 - Since Spark 4.0, Spark will compress event logs. To restore the behavior before Spark 4.0, you can set `spark.eventLog.compress` to `false`.
 
-<<<<<<< HEAD
 - Since Spark 4.0, `spark.shuffle.service.db.backend` is set to `ROCKSDB` by default which means Spark will use RocksDB store for shuffle service. To restore the behavior before Spark 4.0, you can set `spark.shuffle.service.db.backend` to `LEVELDB`.
-=======
+
 - In Spark 4.0, support for Apache Mesos as a resource manager was removed.
->>>>>>> c5967310
 
 ## Upgrading from Core 3.3 to 3.4
 
