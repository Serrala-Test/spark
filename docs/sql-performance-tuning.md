---
layout: global
title: Performance Tuning
displayTitle: Performance Tuning
license: |
  Licensed to the Apache Software Foundation (ASF) under one or more
  contributor license agreements.  See the NOTICE file distributed with
  this work for additional information regarding copyright ownership.
  The ASF licenses this file to You under the Apache License, Version 2.0
  (the "License"); you may not use this file except in compliance with
  the License.  You may obtain a copy of the License at

     http://www.apache.org/licenses/LICENSE-2.0

  Unless required by applicable law or agreed to in writing, software
  distributed under the License is distributed on an "AS IS" BASIS,
  WITHOUT WARRANTIES OR CONDITIONS OF ANY KIND, either express or implied.
  See the License for the specific language governing permissions and
  limitations under the License.
---

Spark offers many techniques for tuning the performance of DataFrame or SQL workloads. Those techniques, broadly speaking, include caching data, altering how datasets are partitioned, selecting the optimal join strategy, and providing the optimizer with additional information it can use to build more efficient execution plans.

* Table of contents
{:toc}

## Caching Data

Spark SQL can cache tables using an in-memory columnar format by calling `spark.catalog.cacheTable("tableName")` or `dataFrame.cache()`.
Then Spark SQL will scan only required columns and will automatically tune compression to minimize
memory usage and GC pressure. You can call `spark.catalog.uncacheTable("tableName")` or `dataFrame.unpersist()` to remove the table from memory.

Configuration of in-memory caching can be done via `spark.conf.set` or by running
`SET key=value` commands using SQL.

{% include_relative _generated/generated-sql-config-table-caching-data.html %}

## Tuning Partitions

{% include_relative _generated/generated-sql-config-table-tuning-partitions.html %}

### Coalesce Hints

Coalesce hints allow Spark SQL users to control the number of output files just like
`coalesce`, `repartition` and `repartitionByRange` in the Dataset API. They can be used for performance
tuning and reducing the number of output files. The `COALESCE` hint only has a partition number as a
parameter. The `REPARTITION` hint has a partition number, columns, or both/neither of them as parameters.
The `REPARTITION_BY_RANGE` hint must have column names and a partition number is optional. The `REBALANCE`
hint has an initial partition number, columns, or both/neither of them as parameters.

```sql
SELECT /*+ COALESCE(3) */ * FROM t;
SELECT /*+ REPARTITION(3) */ * FROM t;
SELECT /*+ REPARTITION(c) */ * FROM t;
SELECT /*+ REPARTITION(3, c) */ * FROM t;
SELECT /*+ REPARTITION */ * FROM t;
SELECT /*+ REPARTITION_BY_RANGE(c) */ * FROM t;
SELECT /*+ REPARTITION_BY_RANGE(3, c) */ * FROM t;
SELECT /*+ REBALANCE */ * FROM t;
SELECT /*+ REBALANCE(3) */ * FROM t;
SELECT /*+ REBALANCE(c) */ * FROM t;
SELECT /*+ REBALANCE(3, c) */ * FROM t;
```

For more details please refer to the documentation of [Partitioning Hints](sql-ref-syntax-qry-select-hints.html#partitioning-hints).

## Optimizing the Join Strategy

### Automatically Broadcasting Joins

{% include_relative _generated/generated-sql-config-table-tuning-broadcast.html %}

### Join Strategy Hints

The join strategy hints, namely `BROADCAST`, `MERGE`, `SHUFFLE_HASH` and `SHUFFLE_REPLICATE_NL`,
instruct Spark to use the hinted strategy on each specified relation when joining them with another
relation. For example, when the `BROADCAST` hint is used on table 't1', broadcast join (either
broadcast hash join or broadcast nested loop join depending on whether there is any equi-join key)
with 't1' as the build side will be prioritized by Spark even if the size of table 't1' suggested
by the statistics is above the configuration `spark.sql.autoBroadcastJoinThreshold`.

When different join strategy hints are specified on both sides of a join, Spark prioritizes the
`BROADCAST` hint over the `MERGE` hint over the `SHUFFLE_HASH` hint over the `SHUFFLE_REPLICATE_NL`
hint. When both sides are specified with the `BROADCAST` hint or the `SHUFFLE_HASH` hint, Spark will
pick the build side based on the join type and the sizes of the relations.

Note that there is no guarantee that Spark will choose the join strategy specified in the hint since
a specific strategy may not support all join types.

<div class="codetabs">

<div data-lang="python"  markdown="1">

{% highlight python %}
spark.table("src").join(spark.table("records").hint("broadcast"), "key").show()
{% endhighlight %}

</div>

<div data-lang="scala"  markdown="1">

{% highlight scala %}
spark.table("src").join(spark.table("records").hint("broadcast"), "key").show()
{% endhighlight %}

</div>

<div data-lang="java"  markdown="1">

{% highlight java %}
spark.table("src").join(spark.table("records").hint("broadcast"), "key").show();
{% endhighlight %}

</div>

<div data-lang="r"  markdown="1">

{% highlight r %}
src <- sql("SELECT * FROM src")
records <- sql("SELECT * FROM records")
head(join(src, hint(records, "broadcast"), src$key == records$key))
{% endhighlight %}

</div>

<div data-lang="SQL"  markdown="1">

{% highlight sql %}
-- We accept BROADCAST, BROADCASTJOIN and MAPJOIN for broadcast hint
SELECT /*+ BROADCAST(r) */ * FROM records r JOIN src s ON r.key = s.key
{% endhighlight %}

</div>
</div>

For more details please refer to the documentation of [Join Hints](sql-ref-syntax-qry-select-hints.html#join-hints).

## Cost-Based Optimization
Apache Spark 2.2 introduced a [cost-based optimization framework][cbo] that leverages statistics to select an optimal execution plan. This framework can be enabled via the `spark.sql.cbo.enabled` umbrella configuration.

[cbo]: https://www.databricks.com/blog/2017/08/31/cost-based-optimizer-in-apache-spark-2-2.html

{% include_relative _generated/generated-sql-config-table-cbo.html %}

## Adaptive Query Execution
Adaptive Query Execution (AQE) is an optimization technique in Spark SQL that makes use of the runtime statistics to choose the most efficient query execution plan, which is enabled by default since Apache Spark 3.2.0. Spark SQL can turn on and off AQE by `spark.sql.adaptive.enabled` as an umbrella configuration.

### Coalescing Post Shuffle Partitions
This feature coalesces the post shuffle partitions based on the map output statistics when both `spark.sql.adaptive.enabled` and `spark.sql.adaptive.coalescePartitions.enabled` configurations are true. This feature simplifies the tuning of shuffle partition number when running queries. You do not need to set a proper shuffle partition number to fit your dataset. Spark can pick the proper shuffle partition number at runtime once you set a large enough initial number of shuffle partitions via `spark.sql.adaptive.coalescePartitions.initialPartitionNum` configuration.

{% include_relative _generated/generated-sql-config-table-aqe-coalesce-partitions.html %}

<<<<<<< HEAD
### Spliting skewed shuffle partitions

{% include_relative _generated/generated-sql-config-table-aqe-skewed-shuffle-partitions.html %}
=======
### Splitting skewed shuffle partitions
 <table>
   <thead><tr><th>Property Name</th><th>Default</th><th>Meaning</th><th>Since Version</th></tr></thead>
   <tr>
     <td><code>spark.sql.adaptive.optimizeSkewsInRebalancePartitions.enabled</code></td>
     <td>true</td>
     <td>
       When true and <code>spark.sql.adaptive.enabled</code> is true, Spark will optimize the skewed shuffle partitions in RebalancePartitions and split them to smaller ones according to the target size (specified by <code>spark.sql.adaptive.advisoryPartitionSizeInBytes</code>), to avoid data skew.
     </td>
     <td>3.2.0</td>
   </tr>
   <tr>
     <td><code>spark.sql.adaptive.rebalancePartitionsSmallPartitionFactor</code></td>
     <td>0.2</td>
     <td>
       A partition will be merged during splitting if its size is small than this factor multiply <code>spark.sql.adaptive.advisoryPartitionSizeInBytes</code>.
     </td>
     <td>3.3.0</td>
   </tr>
 </table>
>>>>>>> 7b24c7c8

### Converting sort-merge join to broadcast join
AQE converts sort-merge join to broadcast hash join when the runtime statistics of any join side is smaller than the adaptive broadcast hash join threshold. This is not as efficient as planning a broadcast hash join in the first place, but it's better than keep doing the sort-merge join, as we can save the sorting of both the join sides, and read shuffle files locally to save network traffic(if `spark.sql.adaptive.localShuffleReader.enabled` is true)

{% include_relative _generated/generated-sql-config-table-aqe-broadcast-join.html %}

### Converting sort-merge join to shuffled hash join
AQE converts sort-merge join to shuffled hash join when all post shuffle partitions are smaller than the threshold configured in `spark.sql.adaptive.maxShuffledHashJoinLocalMapThreshold`.

{% include_relative _generated/generated-sql-config-table-aqe-shuffled-hash-join.html %}

### Optimizing Skew Join
Data skew can severely downgrade the performance of join queries. This feature dynamically handles skew in sort-merge join by splitting (and replicating if needed) skewed tasks into roughly evenly sized tasks. It takes effect when both `spark.sql.adaptive.enabled` and `spark.sql.adaptive.skewJoin.enabled` configurations are enabled.

{% include_relative _generated/generated-sql-config-table-aqe-skew-join.html %}

### Advanced Customization

You can control the details of how AQE works by providing your own cost evaluator class or by excluding AQE optimizer rules.

{% include_relative _generated/generated-sql-config-table-aqe-advanced.html %}<|MERGE_RESOLUTION|>--- conflicted
+++ resolved
@@ -150,32 +150,9 @@
 
 {% include_relative _generated/generated-sql-config-table-aqe-coalesce-partitions.html %}
 
-<<<<<<< HEAD
-### Spliting skewed shuffle partitions
+### Splitting skewed shuffle partitions
 
 {% include_relative _generated/generated-sql-config-table-aqe-skewed-shuffle-partitions.html %}
-=======
-### Splitting skewed shuffle partitions
- <table>
-   <thead><tr><th>Property Name</th><th>Default</th><th>Meaning</th><th>Since Version</th></tr></thead>
-   <tr>
-     <td><code>spark.sql.adaptive.optimizeSkewsInRebalancePartitions.enabled</code></td>
-     <td>true</td>
-     <td>
-       When true and <code>spark.sql.adaptive.enabled</code> is true, Spark will optimize the skewed shuffle partitions in RebalancePartitions and split them to smaller ones according to the target size (specified by <code>spark.sql.adaptive.advisoryPartitionSizeInBytes</code>), to avoid data skew.
-     </td>
-     <td>3.2.0</td>
-   </tr>
-   <tr>
-     <td><code>spark.sql.adaptive.rebalancePartitionsSmallPartitionFactor</code></td>
-     <td>0.2</td>
-     <td>
-       A partition will be merged during splitting if its size is small than this factor multiply <code>spark.sql.adaptive.advisoryPartitionSizeInBytes</code>.
-     </td>
-     <td>3.3.0</td>
-   </tr>
- </table>
->>>>>>> 7b24c7c8
 
 ### Converting sort-merge join to broadcast join
 AQE converts sort-merge join to broadcast hash join when the runtime statistics of any join side is smaller than the adaptive broadcast hash join threshold. This is not as efficient as planning a broadcast hash join in the first place, but it's better than keep doing the sort-merge join, as we can save the sorting of both the join sides, and read shuffle files locally to save network traffic(if `spark.sql.adaptive.localShuffleReader.enabled` is true)
