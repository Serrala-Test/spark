--- conflicted
+++ resolved
@@ -140,14 +140,6 @@
   </td>
 </tr>
 <tr>
-<<<<<<< HEAD
-  <td><code>spark.yarn.am.extraJavaOptions</code></td>
-  <td>(none)</td>
-  <td>
-    A string of extra JVM options to pass to the Application Master in yarn-client mode. For instance, specific
-    system properties. Note that it is complementary to spark.driver.extraJavaOptions, which are only passed to
-    the Application Master in yarn-cluster mode.
-=======
   <td><code>spark.yarn.datanucleus.dir</code></td>
   <td>$SPARK_HOME/lib</td>
   <td>
@@ -160,7 +152,15 @@
 
      This is required because the datanucleus jars cannot be packaged into the
      assembly jar due to metadata conflicts (involving <code>plugin.xml</code>.)
->>>>>>> 8ac9254a
+  </td>
+</tr>
+<tr>
+  <td><code>spark.yarn.am.extraJavaOptions</code></td>
+  <td>(none)</td>
+  <td>
+    A string of extra JVM options to pass to the Application Master in yarn-client mode. For instance, specific
+    system properties. Note that it is complementary to spark.driver.extraJavaOptions, which are only passed to
+    the Application Master in yarn-cluster mode.
   </td>
 </tr>
 </table>
