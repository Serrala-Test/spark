---
layout: global
title: "Migration Guide: SQL, Datasets and DataFrame"
displayTitle: "Migration Guide: SQL, Datasets and DataFrame"
license: |
  Licensed to the Apache Software Foundation (ASF) under one or more
  contributor license agreements.  See the NOTICE file distributed with
  this work for additional information regarding copyright ownership.
  The ASF licenses this file to You under the Apache License, Version 2.0
  (the "License"); you may not use this file except in compliance with
  the License.  You may obtain a copy of the License at

     http://www.apache.org/licenses/LICENSE-2.0

  Unless required by applicable law or agreed to in writing, software
  distributed under the License is distributed on an "AS IS" BASIS,
  WITHOUT WARRANTIES OR CONDITIONS OF ANY KIND, either express or implied.
  See the License for the specific language governing permissions and
  limitations under the License.
---

* Table of contents
{:toc}

## Upgrading from Spark SQL 3.1 to 3.2

  - Since Spark 3.2, all the supported JDBC dialects use StringType for ROWID. In Spark 3.1 or earlier, Oracle dialect uses StringType and the other dialects use LongType.

  - In Spark 3.2, PostgreSQL JDBC dialect uses StringType for MONEY and MONEY[] is not supported due to the JDBC driver for PostgreSQL can't handle those types properly. In Spark 3.1 or earlier, DoubleType and ArrayType of DoubleType are used respectively.

  - In Spark 3.2, `spark.sql.adaptive.enabled` is enabled by default. To restore the behavior before Spark 3.2, you can set `spark.sql.adaptive.enabled` to `false`.

  - In Spark 3.2, the following meta-characters are escaped in the `show()` action. In Spark 3.1 or earlier, the following metacharacters are output as it is.
    * `\n` (new line)
    * `\r` (carrige ret)
    * `\t` (horizontal tab)
    * `\f` (form feed)
    * `\b` (backspace)
    * `\u000B` (vertical tab)
    * `\u0007` (bell)

  - In Spark 3.2, `ALTER TABLE .. RENAME TO PARTITION` throws `PartitionAlreadyExistsException` instead of `AnalysisException` for tables from Hive external when the target partition already exists.

  - In Spark 3.2, script transform default FIELD DELIMIT is `\u0001` for no serde mode, serde property `field.delim` is `\t` for Hive serde mode when user specifies serde. In Spark 3.1 or earlier, the default FIELD DELIMIT is `\t`, serde property `field.delim` is `\u0001` for Hive serde mode when user specifies serde.

  - In Spark 3.2, the auto-generated `Cast` (such as those added by type coercion rules) will be stripped when generating column alias names. E.g., `sql("SELECT floor(1)").columns` will be `FLOOR(1)` instead of `FLOOR(CAST(1 AS DOUBLE))`.
  
  - In Spark 3.2, the output schema of `SHOW TABLES` becomes `namespace: string, tableName: string, isTemporary: boolean`. In Spark 3.1 or earlier, the `namespace` field was named `database` for the builtin catalog, and there is no `isTemporary` field for v2 catalogs. To restore the old schema with the builtin catalog, you can set `spark.sql.legacy.keepCommandOutputSchema` to `true`.
  
  - In Spark 3.2, the output schema of `SHOW TABLE EXTENDED` becomes `namespace: string, tableName: string, isTemporary: boolean, information: string`. In Spark 3.1 or earlier, the `namespace` field was named `database` for the builtin catalog, and no change for the v2 catalogs. To restore the old schema with the builtin catalog, you can set `spark.sql.legacy.keepCommandOutputSchema` to `true`.

  - In Spark 3.2, the output schema of `SHOW TBLPROPERTIES` becomes `key: string, value: string` whether you specify the table property key or not. In Spark 3.1 and earlier, the output schema of `SHOW TBLPROPERTIES` is `value: string` when you specify the table property key. To restore the old schema with the builtin catalog, you can set `spark.sql.legacy.keepCommandOutputSchema` to `true`.

  - In Spark 3.2, the output schema of `DESCRIBE NAMESPACE` becomes `info_name: string, info_value: string`. In Spark 3.1 or earlier, the `info_name` field was named `database_description_item` and the `info_value` field was named `database_description_value` for the builtin catalog. To restore the old schema with the builtin catalog, you can set `spark.sql.legacy.keepCommandOutputSchema` to `true`.

  - In Spark 3.2, table refreshing clears cached data of the table as well as of all its dependents such as views while keeping the dependents cached. The following commands perform table refreshing:
    * `ALTER TABLE .. ADD PARTITION`
    * `ALTER TABLE .. RENAME PARTITION`
    * `ALTER TABLE .. DROP PARTITION`
    * `ALTER TABLE .. RECOVER PARTITIONS`
    * `MSCK REPAIR TABLE`
    * `LOAD DATA`
    * `REFRESH TABLE`
    * `TRUNCATE TABLE`
    * and the method `spark.catalog.refreshTable`
  In Spark 3.1 and earlier, table refreshing leaves dependents uncached.

  - In Spark 3.2, the usage of `count(tblName.*)` is blocked to avoid producing ambiguous results. Because `count(*)` and `count(tblName.*)` will output differently if there is any null values. To restore the behavior before Spark 3.2, you can set `spark.sql.legacy.allowStarWithSingleTableIdentifierInCount` to `true`.

  - In Spark 3.2, we support typed literals in the partition spec of INSERT and ADD/DROP/RENAME PARTITION. For example, `ADD PARTITION(dt = date'2020-01-01')` adds a partition with date value `2020-01-01`. In Spark 3.1 and earlier, the partition value will be parsed as string value `date '2020-01-01'`, which is an illegal date value, and we add a partition with null value at the end.
      
  - In Spark 3.2, `DataFrameNaFunctions.replace()` no longer uses exact string match for the input column names, to match the SQL syntax and support qualified column names. Input column name having a dot in the name (not nested) needs to be escaped with backtick \`. Now, it throws `AnalysisException` if the column is not found in the data frame schema. It also throws `IllegalArgumentException` if the input column name is a nested column. In Spark 3.1 and earlier, it used to ignore invalid input column name and nested column name.

  - In Spark 3.2, the dates subtraction expression such as `date1 - date2` returns values of `DayTimeIntervalType`. In Spark 3.1 and earlier, the returned type is `CalendarIntervalType`. To restore the behavior before Spark 3.2, you can set `spark.sql.legacy.interval.enabled` to `true`.

  - In Spark 3.2, the timestamps subtraction expression such as `timestamp '2021-03-31 23:48:00' - timestamp '2021-01-01 00:00:00'` returns values of `DayTimeIntervalType`. In Spark 3.1 and earlier, the type of the same expression is `CalendarIntervalType`. To restore the behavior before Spark 3.2, you can set `spark.sql.legacy.interval.enabled` to `true`.

  - In Spark 3.2, `CREATE TABLE .. LIKE ..` command can not use reserved properties. You need their specific clauses to specify them, for example, `CREATE TABLE test1 LIKE test LOCATION 'some path'`. You can set `spark.sql.legacy.notReserveProperties` to `true` to ignore the `ParseException`, in this case, these properties will be silently removed, for example: `TBLPROPERTIES('owner'='yao')` will have no effect. In Spark version 3.1 and below, the reserved properties can be used in `CREATE TABLE .. LIKE ..` command but have no side effects, for example, `TBLPROPERTIES('location'='/tmp')` does not change the location of the table but only create a headless property just like `'a'='b'`.

  - In Spark 3.2, `TRANSFORM` operator can't support alias in inputs. In Spark 3.1 and earlier, we can write script transform like `SELECT TRANSFORM(a AS c1, b AS c2) USING 'cat' FROM TBL`.

<<<<<<< HEAD
  - In Spark 3.2, the unit-to-unit interval literals like `INTERVAL '1-1' YEAR TO MONTH` are converted to ANSI interval types: `YearMonthIntervalType` or `DayTimeIntervalType`. In Spark 3.1 and earlier, such interval literals are converted to `CalendarIntervalType`. To restore the behavior before Spark 3.2, you can set `spark.sql.legacy.interval.enabled` to `true`.
=======
  - In Spark 3.2, `TRANSFORM` operator can support `ArrayType/MapType/StructType` without Hive SerDe, in this mode, we use `StructsToJosn` to convert `ArrayType/MapType/StructType` column to `STRING` and use `JsonToStructs` to parse `STRING` to `ArrayType/MapType/StructType`. In Spark 3.1, Spark just support case `ArrayType/MapType/StructType` column as `STRING` but can't support parse `STRING` to `ArrayType/MapType/StructType` output columns.
>>>>>>> a74f6010

## Upgrading from Spark SQL 3.0 to 3.1

  - In Spark 3.1, statistical aggregation function includes `std`, `stddev`, `stddev_samp`, `variance`, `var_samp`, `skewness`, `kurtosis`, `covar_samp`, `corr` will return `NULL` instead of `Double.NaN` when `DivideByZero` occurs during expression evaluation, for example, when `stddev_samp` applied on a single element set. In Spark version 3.0 and earlier, it will return `Double.NaN` in such case. To restore the behavior before Spark 3.1, you can set `spark.sql.legacy.statisticalAggregate` to `true`.

  - In Spark 3.1, grouping_id() returns long values. In Spark version 3.0 and earlier, this function returns int values. To restore the behavior before Spark 3.1, you can set `spark.sql.legacy.integerGroupingId` to `true`.

  - In Spark 3.1, SQL UI data adopts the `formatted` mode for the query plan explain results. To restore the behavior before Spark 3.1, you can set `spark.sql.ui.explainMode` to `extended`.
  
  - In Spark 3.1, `from_unixtime`, `unix_timestamp`,`to_unix_timestamp`, `to_timestamp` and `to_date` will fail if the specified datetime pattern is invalid. In Spark 3.0 or earlier, they result `NULL`.
  
  - In Spark 3.1, the Parquet, ORC, Avro and JSON datasources throw the exception `org.apache.spark.sql.AnalysisException: Found duplicate column(s) in the data schema` in read if they detect duplicate names in top-level columns as well in nested structures. The datasources take into account the SQL config `spark.sql.caseSensitive` while detecting column name duplicates.

  - In Spark 3.1, structs and maps are wrapped by the `{}` brackets in casting them to strings. For instance, the `show()` action and the `CAST` expression use such brackets. In Spark 3.0 and earlier, the `[]` brackets are used for the same purpose. To restore the behavior before Spark 3.1, you can set `spark.sql.legacy.castComplexTypesToString.enabled` to `true`.

  - In Spark 3.1, NULL elements of structures, arrays and maps are converted to "null" in casting them to strings. In Spark 3.0 or earlier, NULL elements are converted to empty strings. To restore the behavior before Spark 3.1, you can set `spark.sql.legacy.castComplexTypesToString.enabled` to `true`.

  - In Spark 3.1, when `spark.sql.ansi.enabled` is false, Spark always returns null if the sum of decimal type column overflows. In Spark 3.0 or earlier, in the case, the sum of decimal type column may return null or incorrect result, or even fails at runtime (depending on the actual query plan execution).

  - In Spark 3.1, `path` option cannot coexist when the following methods are called with path parameter(s): `DataFrameReader.load()`, `DataFrameWriter.save()`, `DataStreamReader.load()`, or `DataStreamWriter.start()`. In addition, `paths` option cannot coexist for `DataFrameReader.load()`. For example, `spark.read.format("csv").option("path", "/tmp").load("/tmp2")` or `spark.read.option("path", "/tmp").csv("/tmp2")` will throw `org.apache.spark.sql.AnalysisException`. In Spark version 3.0 and below, `path` option is overwritten if one path parameter is passed to above methods; `path` option is added to the overall paths if multiple path parameters are passed to `DataFrameReader.load()`. To restore the behavior before Spark 3.1, you can set `spark.sql.legacy.pathOptionBehavior.enabled` to `true`.

  - In Spark 3.1, `IllegalArgumentException` is returned for the incomplete interval literals, e.g. `INTERVAL '1'`, `INTERVAL '1 DAY 2'`, which are invalid. In Spark 3.0, these literals result in `NULL`s.

  - In Spark 3.1, we remove the built-in Hive 1.2. You need to migrate your custom SerDes to Hive 2.3. See [HIVE-15167](https://issues.apache.org/jira/browse/HIVE-15167) for more details.
  
  - In Spark 3.1, loading and saving of timestamps from/to parquet files fails if the timestamps are before 1900-01-01 00:00:00Z, and loaded (saved) as the INT96 type. In Spark 3.0, the actions don't fail but might lead to shifting of the input timestamps due to rebasing from/to Julian to/from Proleptic Gregorian calendar. To restore the behavior before Spark 3.1, you can set `spark.sql.legacy.parquet.int96RebaseModeInRead` or/and `spark.sql.legacy.parquet.int96RebaseModeInWrite` to `LEGACY`.
  
  - In Spark 3.1, the `schema_of_json` and `schema_of_csv` functions return the schema in the SQL format in which field names are quoted. In Spark 3.0, the function returns a catalog string without field quoting and in lower case. 

  - In Spark 3.1, refreshing a table will trigger an uncache operation for all other caches that reference the table, even if the table itself is not cached. In Spark 3.0 the operation will only be triggered if the table itself is cached.
  
  - In Spark 3.1, creating or altering a permanent view will capture runtime SQL configs and store them as view properties. These configs will be applied during the parsing and analysis phases of the view resolution. To restore the behavior before Spark 3.1, you can set `spark.sql.legacy.useCurrentConfigsForView` to `true`.

  - In Spark 3.1, the temporary view will have same behaviors with the permanent view, i.e. capture and store runtime SQL configs, SQL text, catalog and namespace. The capatured view properties will be applied during the parsing and analysis phases of the view resolution. To restore the behavior before Spark 3.1, you can set `spark.sql.legacy.storeAnalyzedPlanForView` to `true`.

  - In Spark 3.1, temporary view created via `CACHE TABLE ... AS SELECT` will also have the same behavior with permanent view. In particular, when the temporary view is dropped, Spark will invalidate all its cache dependents, as well as the cache for the temporary view itself. This is different from Spark 3.0 and below, which only does the latter. To restore the previous behavior, you can set `spark.sql.legacy.storeAnalyzedPlanForView` to `true`.

  - Since Spark 3.1, CHAR/CHARACTER and VARCHAR types are supported in the table schema. Table scan/insertion will respect the char/varchar semantic. If char/varchar is used in places other than table schema, an exception will be thrown (CAST is an exception that simply treats char/varchar as string like before). To restore the behavior before Spark 3.1, which treats them as STRING types and ignores a length parameter, e.g. `CHAR(4)`, you can set `spark.sql.legacy.charVarcharAsString` to `true`.

  - In Spark 3.1, `AnalysisException` is replaced by its sub-classes that are thrown for tables from Hive external catalog in the following situations:
    * `ALTER TABLE .. ADD PARTITION` throws `PartitionsAlreadyExistException` if new partition exists already
    * `ALTER TABLE .. DROP PARTITION` throws `NoSuchPartitionsException` for not existing partitions

## Upgrading from Spark SQL 3.0.1 to 3.0.2

  - In Spark 3.0.2, `AnalysisException` is replaced by its sub-classes that are thrown for tables from Hive external catalog in the following situations:
    * `ALTER TABLE .. ADD PARTITION` throws `PartitionsAlreadyExistException` if new partition exists already
    * `ALTER TABLE .. DROP PARTITION` throws `NoSuchPartitionsException` for not existing partitions

  - In Spark 3.0.2, `PARTITION(col=null)` is always parsed as a null literal in the partition spec. In Spark 3.0.1 or earlier, it is parsed as a string literal of its text representation, e.g., string "null", if the partition column is string type. To restore the legacy behavior, you can set `spark.sql.legacy.parseNullPartitionSpecAsStringLiteral` as true.

  - In Spark 3.0.0, the output schema of `SHOW DATABASES` becomes `namespace: string`. In Spark version 2.4 and earlier, the schema was `databaseName: string`. Since Spark 3.0.2, you can restore the old schema by setting `spark.sql.legacy.keepCommandOutputSchema` to `true`.

## Upgrading from Spark SQL 3.0 to 3.0.1

- In Spark 3.0, JSON datasource and JSON function `schema_of_json` infer TimestampType from string values if they match to the pattern defined by the JSON option `timestampFormat`. Since version 3.0.1, the timestamp type inference is disabled by default. Set the JSON option `inferTimestamp` to `true` to enable such type inference.

## Upgrading from Spark SQL 2.4 to 3.0

### Dataset/DataFrame APIs

  - In Spark 3.0, the Dataset and DataFrame API `unionAll` is no longer deprecated. It is an alias for `union`.

  - In Spark 2.4 and below, `Dataset.groupByKey` results to a grouped dataset with key attribute is wrongly named as "value", if the key is non-struct type, for example, int, string, array, etc. This is counterintuitive and makes the schema of aggregation queries unexpected. For example, the schema of `ds.groupByKey(...).count()` is `(value, count)`. Since Spark 3.0, we name the grouping attribute to "key". The old behavior is preserved under a newly added configuration `spark.sql.legacy.dataset.nameNonStructGroupingKeyAsValue` with a default value of `false`.

  - In Spark 3.0, the column metadata will always be propagated in the API `Column.name` and `Column.as`. In Spark version 2.4 and earlier, the metadata of `NamedExpression` is set as the `explicitMetadata` for the new column at the time the API is called, it won't change even if the underlying `NamedExpression` changes metadata. To restore the behavior before Spark 2.4, you can use the API `as(alias: String, metadata: Metadata)` with explicit metadata.

### DDL Statements

  - In Spark 3.0, when inserting a value into a table column with a different data type, the type coercion is performed as per ANSI SQL standard. Certain unreasonable type conversions such as converting `string` to `int` and `double` to `boolean` are disallowed. A runtime exception is thrown if the value is out-of-range for the data type of the column. In Spark version 2.4 and below, type conversions during table insertion are allowed as long as they are valid `Cast`. When inserting an out-of-range value to an integral field, the low-order bits of the value is inserted(the same as Java/Scala numeric type casting). For example, if 257 is inserted to a field of byte type, the result is 1. The behavior is controlled by the option `spark.sql.storeAssignmentPolicy`, with a default value as "ANSI". Setting the option as "Legacy" restores the previous behavior.

  - The `ADD JAR` command previously returned a result set with the single value 0. It now returns an empty result set.

  - Spark 2.4 and below: the `SET` command works without any warnings even if the specified key is for `SparkConf` entries and it has no effect because the command does not update `SparkConf`, but the behavior might confuse users. In 3.0, the command fails if a `SparkConf` key is used. You can disable such a check by setting `spark.sql.legacy.setCommandRejectsSparkCoreConfs` to `false`.

  - Refreshing a cached table would trigger a table uncache operation and then a table cache (lazily) operation. In Spark version 2.4 and below, the cache name and storage level are not preserved before the uncache operation. Therefore, the cache name and storage level could be changed unexpectedly. In Spark 3.0, cache name and storage level are first preserved for cache recreation. It helps to maintain a consistent cache behavior upon table refreshing.

  - In Spark 3.0, the properties listing below become reserved; commands fail if you specify reserved properties in places like `CREATE DATABASE ... WITH DBPROPERTIES` and `ALTER TABLE ... SET TBLPROPERTIES`. You need their specific clauses to specify them, for example, `CREATE DATABASE test COMMENT 'any comment' LOCATION 'some path'`. You can set `spark.sql.legacy.notReserveProperties` to `true` to ignore the `ParseException`, in this case, these properties will be silently removed, for example: `SET DBPROPERTIES('location'='/tmp')` will have no effect. In Spark version 2.4 and below, these properties are neither reserved nor have side effects, for example, `SET DBPROPERTIES('location'='/tmp')` do not change the location of the database but only create a headless property just like `'a'='b'`.

    | Property (case sensitive) | Database Reserved | Table Reserved | Remarks |
    | ------------------------- | ----------------- | -------------- | ------- |
    | provider                 | no                | yes            | For tables, use the `USING` clause to specify it. Once set, it can't be changed. |
    | location                 | yes               | yes            | For databases and tables, use the `LOCATION` clause to specify it. |
    | owner                    | yes               | yes            | For databases and tables, it is determined by the user who runs spark and create the table. |

 
  - In Spark 3.0, you can use `ADD FILE` to add file directories as well. Earlier you could add only single files using this command. To restore the behavior of earlier versions, set `spark.sql.legacy.addSingleFileInAddFile` to `true`.

  - In Spark 3.0, `SHOW TBLPROPERTIES` throws `AnalysisException` if the table does not exist. In Spark version 2.4 and below, this scenario caused `NoSuchTableException`.

  - In Spark 3.0, `SHOW CREATE TABLE table_identifier` always returns Spark DDL, even when the given table is a Hive SerDe table. For generating Hive DDL, use `SHOW CREATE TABLE table_identifier AS SERDE` command instead.

  - In Spark 3.0, column of CHAR type is not allowed in non-Hive-Serde tables, and CREATE/ALTER TABLE commands will fail if CHAR type is detected. Please use STRING type instead. In Spark version 2.4 and below, CHAR type is treated as STRING type and the length parameter is simply ignored.

### UDFs and Built-in Functions

  - In Spark 3.0, the `date_add` and `date_sub` functions accepts only int, smallint, tinyint as the 2nd argument; fractional and non-literal strings are not valid anymore, for example: `date_add(cast('1964-05-23' as date), '12.34')` causes `AnalysisException`. Note that, string literals are still allowed, but Spark will throw `AnalysisException` if the string content is not a valid integer. In Spark version 2.4 and below, if the 2nd argument is fractional or string value, it is coerced to int value, and the result is a date value of `1964-06-04`.

  - In Spark 3.0, the function `percentile_approx` and its alias `approx_percentile` only accept integral value with range in `[1, 2147483647]` as its 3rd argument `accuracy`, fractional and string types are disallowed, for example, `percentile_approx(10.0, 0.2, 1.8D)` causes `AnalysisException`. In Spark version 2.4 and below, if `accuracy` is fractional or string value, it is coerced to an int value, `percentile_approx(10.0, 0.2, 1.8D)` is operated as `percentile_approx(10.0, 0.2, 1)` which results in `10.0`.

  - In Spark 3.0, an analysis exception is thrown when hash expressions are applied on elements of `MapType`. To restore the behavior before Spark 3.0, set `spark.sql.legacy.allowHashOnMapType` to `true`.

  - In Spark 3.0, when the `array`/`map` function is called without any parameters, it returns an empty collection with `NullType` as element type. In Spark version 2.4 and below, it returns an empty collection with `StringType` as element type. To restore the behavior before Spark 3.0, you can set `spark.sql.legacy.createEmptyCollectionUsingStringType` to `true`.

  - In Spark 3.0, the `from_json` functions supports two modes - `PERMISSIVE` and `FAILFAST`. The modes can be set via the `mode` option. The default mode became `PERMISSIVE`. In previous versions, behavior of `from_json` did not conform to either `PERMISSIVE` nor `FAILFAST`, especially in processing of malformed JSON records. For example, the JSON string `{"a" 1}` with the schema `a INT` is converted to `null` by previous versions but Spark 3.0 converts it to `Row(null)`.

  - In Spark version 2.4 and below, you can create map values with map type key via built-in function such as `CreateMap`, `MapFromArrays`, etc. In Spark 3.0, it's not allowed to create map values with map type key with these built-in functions. Users can use `map_entries` function to convert map to array<struct<key, value>> as a workaround. In addition, users can still read map values with map type key from data source or Java/Scala collections, though it is discouraged.

  - In Spark version 2.4 and below, you can create a map with duplicated keys via built-in functions like `CreateMap`, `StringToMap`, etc. The behavior of map with duplicated keys is undefined, for example, map look up respects the duplicated key appears first, `Dataset.collect` only keeps the duplicated key appears last, `MapKeys` returns duplicated keys, etc. In Spark 3.0, Spark throws `RuntimeException` when duplicated keys are found. You can set `spark.sql.mapKeyDedupPolicy` to `LAST_WIN` to deduplicate map keys with last wins policy. Users may still read map values with duplicated keys from data sources which do not enforce it (for example, Parquet), the behavior is undefined.

  - In Spark 3.0, using `org.apache.spark.sql.functions.udf(AnyRef, DataType)` is not allowed by default. Remove the return type parameter to automatically switch to typed Scala udf is recommended, or set `spark.sql.legacy.allowUntypedScalaUDF` to true to keep using it. In Spark version 2.4 and below, if `org.apache.spark.sql.functions.udf(AnyRef, DataType)` gets a Scala closure with primitive-type argument, the returned UDF returns null if the input values is null. However, in Spark 3.0, the UDF returns the default value of the Java type if the input value is null. For example, `val f = udf((x: Int) => x, IntegerType)`, `f($"x")` returns null in Spark 2.4 and below if column `x` is null, and return 0 in Spark 3.0. This behavior change is introduced because Spark 3.0 is built with Scala 2.12 by default.

  - In Spark 3.0, a higher-order function `exists` follows the three-valued boolean logic, that is, if the `predicate` returns any `null`s and no `true` is obtained, then `exists` returns `null` instead of `false`. For example, `exists(array(1, null, 3), x -> x % 2 == 0)` is `null`. The previous behavior can be restored by setting `spark.sql.legacy.followThreeValuedLogicInArrayExists` to `false`.

  - In Spark 3.0, the `add_months` function does not adjust the resulting date to a last day of month if the original date is a last day of months. For example, `select add_months(DATE'2019-02-28', 1)` results `2019-03-28`. In Spark version 2.4 and below, the resulting date is adjusted when the original date is a last day of months. For example, adding a month to `2019-02-28` results in `2019-03-31`.

  - In Spark version 2.4 and below, the `current_timestamp` function returns a timestamp with millisecond resolution only. In Spark 3.0, the function can return the result with microsecond resolution if the underlying clock available on the system offers such resolution.

  - In Spark 3.0, a 0-argument Java UDF is executed in the executor side identically with other UDFs. In Spark version 2.4 and below, the 0-argument Java UDF alone was executed in the driver side, and the result was propagated to executors, which might be more performant in some cases but caused inconsistency with a correctness issue in some cases.

  - The result of `java.lang.Math`'s `log`, `log1p`, `exp`, `expm1`, and `pow` may vary across platforms. In Spark 3.0, the result of the equivalent SQL functions (including related SQL functions like `LOG10`) return values consistent with `java.lang.StrictMath`. In virtually all cases this makes no difference in the return value, and the difference is very small, but may not exactly match `java.lang.Math` on x86 platforms in cases like, for example, `log(3.0)`, whose value varies between `Math.log()` and `StrictMath.log()`.

  - In Spark 3.0, the `cast` function processes string literals such as 'Infinity', '+Infinity', '-Infinity', 'NaN', 'Inf', '+Inf', '-Inf' in a case-insensitive manner when casting the literals to `Double` or `Float` type to ensure greater compatibility with other database systems. This behavior change is illustrated in the table below:

    | Operation | Result before Spark 3.0 | Result in Spark 3.0 |
    | --------- | ----------------------- | ------------------- |
    | CAST('infinity' AS DOUBLE) | NULL | Double.PositiveInfinity |
    | CAST('+infinity' AS DOUBLE) | NULL | Double.PositiveInfinity |
    | CAST('inf' AS DOUBLE) | NULL | Double.PositiveInfinity |
    | CAST('inf' AS DOUBLE) | NULL | Double.PositiveInfinity |
    | CAST('-infinity' AS DOUBLE) | NULL | Double.NegativeInfinity |
    | CAST('-inf' AS DOUBLE) | NULL | Double.NegativeInfinity |
    | CAST('infinity' AS FLOAT) | NULL | Float.PositiveInfinity |
    | CAST('+infinity' AS FLOAT) | NULL | Float.PositiveInfinity |
    | CAST('inf' AS FLOAT) | NULL | Float.PositiveInfinity |
    | CAST('+inf' AS FLOAT) | NULL | Float.PositiveInfinity |
    | CAST('-infinity' AS FLOAT) | NULL | Float.NegativeInfinity |
    | CAST('-inf' AS FLOAT) | NULL | Float.NegativeInfinity |
    | CAST('nan' AS DOUBLE) | NULL | Double.Nan |
    | CAST('nan' AS FLOAT) | NULL | Float.NaN |

  - In Spark 3.0, when casting interval values to string type, there is no "interval" prefix, for example, `1 days 2 hours`. In Spark version 2.4 and below, the string contains the "interval" prefix like `interval 1 days 2 hours`.

  - In Spark 3.0, when casting string value to integral types(tinyint, smallint, int and bigint), datetime types(date, timestamp and interval) and boolean type, the leading and trailing whitespaces (<= ASCII 32) will be trimmed before converted to these type values, for example, `cast(' 1\t' as int)` results `1`, `cast(' 1\t' as boolean)` results `true`, `cast('2019-10-10\t as date)` results the date value `2019-10-10`. In Spark version 2.4 and below, when casting string to integrals and booleans, it does not trim the whitespaces from both ends; the foregoing results is `null`, while to datetimes, only the trailing spaces (= ASCII 32) are removed.

### Query Engine

  - In Spark version 2.4 and below, SQL queries such as `FROM <table>` or `FROM <table> UNION ALL FROM <table>` are supported by accident. In hive-style `FROM <table> SELECT <expr>`, the `SELECT` clause is not negligible. Neither Hive nor Presto support this syntax. These queries are treated as invalid in Spark 3.0.

  - In Spark 3.0, the interval literal syntax does not allow multiple from-to units anymore. For example, `SELECT INTERVAL '1-1' YEAR TO MONTH '2-2' YEAR TO MONTH'` throws parser exception.

  - In Spark 3.0, numbers written in scientific notation(for example, `1E2`) would be parsed as Double. In Spark version 2.4 and below, they're parsed as Decimal. To restore the behavior before Spark 3.0, you can set `spark.sql.legacy.exponentLiteralAsDecimal.enabled` to `true`.

  - In Spark 3.0, day-time interval strings are converted to intervals with respect to the `from` and `to` bounds. If an input string does not match to the pattern defined by specified bounds, the `ParseException` exception is thrown. For example, `interval '2 10:20' hour to minute` raises the exception because the expected format is `[+|-]h[h]:[m]m`. In Spark version 2.4, the `from` bound was not taken into account, and the `to` bound was used to truncate the resulted interval. For instance, the day-time interval string from the showed example is converted to `interval 10 hours 20 minutes`. To restore the behavior before Spark 3.0, you can set `spark.sql.legacy.fromDayTimeString.enabled` to `true`.

  - In Spark 3.0, negative scale of decimal is not allowed by default, for example, data type of literal like `1E10BD` is `DecimalType(11, 0)`. In Spark version 2.4 and below, it was `DecimalType(2, -9)`. To restore the behavior before Spark 3.0, you can set `spark.sql.legacy.allowNegativeScaleOfDecimal` to `true`.

  - In Spark 3.0, the unary arithmetic operator plus(`+`) only accepts string, numeric and interval type values as inputs. Besides, `+` with an integral string representation is coerced to a double value, for example, `+'1'` returns `1.0`. In Spark version 2.4 and below, this operator is ignored. There is no type checking for it, thus, all type values with a `+` prefix are valid, for example, `+ array(1, 2)` is valid and results `[1, 2]`. Besides, there is no type coercion for it at all, for example, in Spark 2.4, the result of `+'1'` is string `1`.

  - In Spark 3.0, Dataset query fails if it contains ambiguous column reference that is caused by self join. A typical example: `val df1 = ...; val df2 = df1.filter(...);`, then `df1.join(df2, df1("a") > df2("a"))` returns an empty result which is quite confusing. This is because Spark cannot resolve Dataset column references that point to tables being self joined, and `df1("a")` is exactly the same as `df2("a")` in Spark. To restore the behavior before Spark 3.0, you can set `spark.sql.analyzer.failAmbiguousSelfJoin` to `false`.

  - In Spark 3.0, `spark.sql.legacy.ctePrecedencePolicy` is introduced to control the behavior for name conflicting in the nested WITH clause. By default value `EXCEPTION`, Spark throws an AnalysisException, it forces users to choose the specific substitution order they wanted. If set to `CORRECTED` (which is recommended), inner CTE definitions take precedence over outer definitions. For example, set the config to `false`, `WITH t AS (SELECT 1), t2 AS (WITH t AS (SELECT 2) SELECT * FROM t) SELECT * FROM t2` returns `2`, while setting it to `LEGACY`, the result is `1` which is the behavior in version 2.4 and below.

  - In Spark 3.0, configuration `spark.sql.crossJoin.enabled` become internal configuration, and is true by default, so by default spark won't raise exception on sql with implicit cross join.

  - In Spark version 2.4 and below, float/double -0.0 is semantically equal to 0.0, but -0.0 and 0.0 are considered as different values when used in aggregate grouping keys, window partition keys, and join keys. In Spark 3.0, this bug is fixed. For example, `Seq(-0.0, 0.0).toDF("d").groupBy("d").count()` returns `[(0.0, 2)]` in Spark 3.0, and `[(0.0, 1), (-0.0, 1)]` in Spark 2.4 and below.

  - In Spark version 2.4 and below, invalid time zone ids are silently ignored and replaced by GMT time zone, for example, in the from_utc_timestamp function. In Spark 3.0, such time zone ids are rejected, and Spark throws `java.time.DateTimeException`.

  - In Spark 3.0, Proleptic Gregorian calendar is used in parsing, formatting, and converting dates and timestamps as well as in extracting sub-components like years, days and so on. Spark 3.0 uses Java 8 API classes from the `java.time` packages that are based on [ISO chronology](https://docs.oracle.com/javase/8/docs/api/java/time/chrono/IsoChronology.html). In Spark version 2.4 and below, those operations are performed using the hybrid calendar ([Julian + Gregorian](https://docs.oracle.com/javase/7/docs/api/java/util/GregorianCalendar.html). The changes impact on the results for dates before October 15, 1582 (Gregorian) and affect on the following Spark 3.0 API:

    * Parsing/formatting of timestamp/date strings. This effects on CSV/JSON datasources and on the `unix_timestamp`, `date_format`, `to_unix_timestamp`, `from_unixtime`, `to_date`, `to_timestamp` functions when patterns specified by users is used for parsing and formatting. In Spark 3.0, we define our own pattern strings in [Datetime Patterns for Formatting and Parsing](sql-ref-datetime-pattern.html),
     which is implemented via [DateTimeFormatter](https://docs.oracle.com/javase/8/docs/api/java/time/format/DateTimeFormatter.html) under the hood. New implementation performs strict checking of its input. For example, the `2015-07-22 10:00:00` timestamp cannot be parse if pattern is `yyyy-MM-dd` because the parser does not consume whole input. Another example is the `31/01/2015 00:00` input cannot be parsed by the `dd/MM/yyyy hh:mm` pattern because `hh` supposes hours in the range `1-12`. In Spark version 2.4 and below, `java.text.SimpleDateFormat` is used for timestamp/date string conversions, and the supported patterns are described in [SimpleDateFormat](https://docs.oracle.com/javase/7/docs/api/java/text/SimpleDateFormat.html). The old behavior can be restored by setting `spark.sql.legacy.timeParserPolicy` to `LEGACY`.

    * The `weekofyear`, `weekday`, `dayofweek`, `date_trunc`, `from_utc_timestamp`, `to_utc_timestamp`, and `unix_timestamp` functions use java.time API for calculation week number of year, day number of week as well for conversion from/to TimestampType values in UTC time zone.

    * The JDBC options `lowerBound` and `upperBound` are converted to TimestampType/DateType values in the same way as casting strings to TimestampType/DateType values. The conversion is based on Proleptic Gregorian calendar, and time zone defined by the SQL config `spark.sql.session.timeZone`. In Spark version 2.4 and below, the conversion is based on the hybrid calendar (Julian + Gregorian) and on default system time zone.

    * Formatting `TIMESTAMP` and `DATE` literals.

    * Creating typed `TIMESTAMP` and `DATE` literals from strings. In Spark 3.0, string conversion to typed `TIMESTAMP`/`DATE` literals is performed via casting to `TIMESTAMP`/`DATE` values. For example, `TIMESTAMP '2019-12-23 12:59:30'` is semantically equal to `CAST('2019-12-23 12:59:30' AS TIMESTAMP)`. When the input string does not contain information about time zone, the time zone from the SQL config `spark.sql.session.timeZone` is used in that case. In Spark version 2.4 and below, the conversion is based on JVM system time zone. The different sources of the default time zone may change the behavior of typed `TIMESTAMP` and `DATE` literals.

  - In Spark 3.0, `TIMESTAMP` literals are converted to strings using the SQL config `spark.sql.session.timeZone`. In Spark version 2.4 and below, the conversion uses the default time zone of the Java virtual machine.

  - In Spark 3.0, Spark casts `String` to `Date/Timestamp` in binary comparisons with dates/timestamps. The previous behavior of casting `Date/Timestamp` to `String` can be restored by setting `spark.sql.legacy.typeCoercion.datetimeToString.enabled` to `true`.

  - In Spark 3.0, special values are supported in conversion from strings to dates and timestamps. Those values are simply notational shorthands that are converted to ordinary date or timestamp values when read. The following string values are supported for dates:
    * `epoch [zoneId]` - 1970-01-01
    * `today [zoneId]` - the current date in the time zone specified by `spark.sql.session.timeZone`
    * `yesterday [zoneId]` - the current date - 1
    * `tomorrow [zoneId]` - the current date + 1
    * `now` - the date of running the current query. It has the same notion as today

    For example `SELECT date 'tomorrow' - date 'yesterday';` should output `2`. Here are special timestamp values:
    * `epoch [zoneId]` - 1970-01-01 00:00:00+00 (Unix system time zero)
    * `today [zoneId]` - midnight today
    * `yesterday [zoneId]` - midnight yesterday
    * `tomorrow [zoneId]` - midnight tomorrow
    * `now` - current query start time

    For example `SELECT timestamp 'tomorrow';`.

  - Since Spark 3.0, when using `EXTRACT` expression to extract the second field from date/timestamp values, the result will be a `DecimalType(8, 6)` value with 2 digits for second part, and 6 digits for the fractional part with microsecond precision. e.g. `extract(second from to_timestamp('2019-09-20 10:10:10.1'))` results `10.100000`.  In Spark version 2.4 and earlier, it returns an `IntegerType` value and the result for the former example is `10`.

  - In Spark 3.0, datetime pattern letter `F` is **aligned day of week in month** that represents the concept of the count of days within the period of a week where the weeks are aligned to the start of the month. In Spark version 2.4 and earlier, it is **week of month** that represents the concept of the count of weeks within the month where weeks start on a fixed day-of-week, e.g. `2020-07-30` is 30 days (4 weeks and 2 days) after the first day of the month, so `date_format(date '2020-07-30', 'F')` returns 2 in Spark 3.0, but as a week count in Spark 2.x, it returns 5 because it locates in the 5th week of July 2020, where week one is 2020-07-01 to 07-04.

### Data Sources

  - In Spark version 2.4 and below, when reading a Hive SerDe table with Spark native data sources(parquet/orc), Spark infers the actual file schema and update the table schema in metastore. In Spark 3.0, Spark doesn't infer the schema anymore. This should not cause any problems to end users, but if it does, set `spark.sql.hive.caseSensitiveInferenceMode` to `INFER_AND_SAVE`.

  - In Spark version 2.4 and below, partition column value is converted as null if it can't be casted to corresponding user provided schema. In 3.0, partition column value is validated with user provided schema. An exception is thrown if the validation fails. You can disable such validation by setting  `spark.sql.sources.validatePartitionColumns` to `false`.

  - In Spark 3.0, if files or subdirectories disappear during recursive directory listing (that is, they appear in an intermediate listing but then cannot be read or listed during later phases of the recursive directory listing, due to either concurrent file deletions or object store consistency issues) then the listing will fail with an exception unless `spark.sql.files.ignoreMissingFiles` is `true` (default `false`). In previous versions, these missing files or subdirectories would be ignored. Note that this change of behavior only applies during initial table file listing (or during `REFRESH TABLE`), not during query execution: the net change is that `spark.sql.files.ignoreMissingFiles` is now obeyed during table file listing / query planning, not only at query execution time.

  - In Spark version 2.4 and below, the parser of JSON data source treats empty strings as null for some data types such as `IntegerType`. For `FloatType`, `DoubleType`, `DateType` and `TimestampType`, it fails on empty strings and throws exceptions. Spark 3.0 disallows empty strings and will throw an exception for data types except for `StringType` and `BinaryType`. The previous behavior of allowing an empty string can be restored by setting `spark.sql.legacy.json.allowEmptyString.enabled` to `true`.

  - In Spark version 2.4 and below, JSON datasource and JSON functions like `from_json` convert a bad JSON record to a row with all `null`s in the PERMISSIVE mode when specified schema is `StructType`. In Spark 3.0, the returned row can contain non-`null` fields if some of JSON column values were parsed and converted to desired types successfully.

  - In Spark 3.0, JSON datasource and JSON function `schema_of_json` infer TimestampType from string values if they match to the pattern defined by the JSON option `timestampFormat`. Set JSON option `inferTimestamp` to `false` to disable such type inference.

  - In Spark version 2.4 and below, CSV datasource converts a malformed CSV string to a row with all `null`s in the PERMISSIVE mode. In Spark 3.0, the returned row can contain non-`null` fields if some of CSV column values were parsed and converted to desired types successfully.

  - In Spark 3.0, when Avro files are written with user provided schema, the fields are matched by field names between catalyst schema and Avro schema instead of positions.

  - In Spark 3.0, when Avro files are written with user provided non-nullable schema, even the catalyst schema is nullable, Spark is still able to write the files. However, Spark throws runtime NullPointerException if any of the records contains null.

### Others

  - In Spark version 2.4, when a Spark session is created via `cloneSession()`, the newly created Spark session inherits its configuration from its parent `SparkContext` even though the same configuration may exist with a different value in its parent Spark session. In Spark 3.0, the configurations of a parent `SparkSession` have a higher precedence over the parent `SparkContext`. You can restore the old behavior by setting `spark.sql.legacy.sessionInitWithConfigDefaults` to `true`.

  - In Spark 3.0, if `hive.default.fileformat` is not found in `Spark SQL configuration` then it falls back to the `hive-site.xml` file present in the `Hadoop configuration` of `SparkContext`.

  - In Spark 3.0, we pad decimal numbers with trailing zeros to the scale of the column for `spark-sql` interface, for example:

    | Query | Spark 2.4 | Spark 3.0 |
    | ----- | --------- | --------- |
    |`SELECT CAST(1 AS decimal(38, 18));` | 1 | 1.000000000000000000 |

  - In Spark 3.0, we upgraded the built-in Hive from 1.2 to 2.3 and it brings following impacts:

    * You may need to set `spark.sql.hive.metastore.version` and `spark.sql.hive.metastore.jars` according to the version of the Hive metastore you want to connect to. For example: set `spark.sql.hive.metastore.version` to `1.2.1` and `spark.sql.hive.metastore.jars` to `maven` if your Hive metastore version is 1.2.1.

    * You need to migrate your custom SerDes to Hive 2.3 or build your own Spark with `hive-1.2` profile. See [HIVE-15167](https://issues.apache.org/jira/browse/HIVE-15167) for more details.

    * The decimal string representation can be different between Hive 1.2 and Hive 2.3 when using `TRANSFORM` operator in SQL for script transformation, which depends on hive's behavior. In Hive 1.2, the string representation omits trailing zeroes. But in Hive 2.3, it is always padded to 18 digits with trailing zeroes if necessary.

## Upgrading from Spark SQL 2.4.7 to 2.4.8

  - In Spark 2.4.8, `AnalysisException` is replaced by its sub-classes that are thrown for tables from Hive external catalog in the following situations:
    * `ALTER TABLE .. ADD PARTITION` throws `PartitionsAlreadyExistException` if new partition exists already
    * `ALTER TABLE .. DROP PARTITION` throws `NoSuchPartitionsException` for not existing partitions
    
## Upgrading from Spark SQL 2.4.5 to 2.4.6

  - In Spark 2.4.6, the `RESET` command does not reset the static SQL configuration values to the default. It only clears the runtime SQL configuration values.

## Upgrading from Spark SQL 2.4.4 to 2.4.5

  - Since Spark 2.4.5, `TRUNCATE TABLE` command tries to set back original permission and ACLs during re-creating the table/partition paths. To restore the behaviour of earlier versions, set `spark.sql.truncateTable.ignorePermissionAcl.enabled` to `true`.

  - Since Spark 2.4.5, `spark.sql.legacy.mssqlserver.numericMapping.enabled` configuration is added in order to support the legacy MsSQLServer dialect mapping behavior using IntegerType and DoubleType for SMALLINT and REAL JDBC types, respectively. To restore the behaviour of 2.4.3 and earlier versions, set `spark.sql.legacy.mssqlserver.numericMapping.enabled` to `true`.

## Upgrading from Spark SQL 2.4.3 to 2.4.4

  - Since Spark 2.4.4, according to [MsSqlServer Guide](https://docs.microsoft.com/en-us/sql/connect/jdbc/using-basic-data-types?view=sql-server-2017), MsSQLServer JDBC Dialect uses ShortType and FloatType for SMALLINT and REAL, respectively. Previously, IntegerType and DoubleType is used.

## Upgrading from Spark SQL 2.4 to 2.4.1

  - The value of `spark.executor.heartbeatInterval`, when specified without units like "30" rather than "30s", was
    inconsistently interpreted as both seconds and milliseconds in Spark 2.4.0 in different parts of the code.
    Unitless values are now consistently interpreted as milliseconds. Applications that set values like "30"
    need to specify a value with units like "30s" now, to avoid being interpreted as milliseconds; otherwise,
    the extremely short interval that results will likely cause applications to fail.

  - When turning a Dataset to another Dataset, Spark will up cast the fields in the original Dataset to the type of corresponding fields in the target DataSet. In version 2.4 and earlier, this up cast is not very strict, e.g. `Seq("str").toDS.as[Int]` fails, but `Seq("str").toDS.as[Boolean]` works and throw NPE during execution. In Spark 3.0, the up cast is stricter and turning String into something else is not allowed, i.e. `Seq("str").toDS.as[Boolean]` will fail during analysis.

## Upgrading from Spark SQL 2.3 to 2.4

  - In Spark version 2.3 and earlier, the second parameter to array_contains function is implicitly promoted to the element type of first array type parameter. This type promotion can be lossy and may cause `array_contains` function to return wrong result. This problem has been addressed in 2.4 by employing a safer type promotion mechanism. This can cause some change in behavior and are illustrated in the table below.
    <table class="table">
        <tr>
          <th>
            <b>Query</b>
          </th>
          <th>
            <b>Spark 2.3 or Prior</b>
          </th>
          <th>
            <b>Spark 2.4</b>
          </th>
          <th>
            <b>Remarks</b>
          </th>
        </tr>
        <tr>
          <td>
            <code>SELECT array_contains(array(1), 1.34D);</code>
          </td>
          <td>
            <code>true</code>
          </td>
          <td>
            <code>false</code>
          </td>
          <td>
            In Spark 2.4, left and right parameters are promoted to array type of double type and double type respectively.
          </td>
        </tr>
        <tr>
          <td>
            <code>SELECT array_contains(array(1), '1');</code>
          </td>
          <td>
            <code>true</code>
          </td>
          <td>
            <code>AnalysisException</code> is thrown.
          </td>
          <td>
            Explicit cast can be used in arguments to avoid the exception. In Spark 2.4, <code>AnalysisException</code> is thrown since integer type can not be promoted to string type in a loss-less manner.
          </td>
        </tr>
        <tr>
          <td>
            <code>SELECT array_contains(array(1), 'anystring');</code>
          </td>
          <td>
            <code>null</code>
          </td>
          <td>
            <code>AnalysisException</code> is thrown.
          </td>
          <td>
            Explicit cast can be used in arguments to avoid the exception. In Spark 2.4, <code>AnalysisException</code> is thrown since integer type can not be promoted to string type in a loss-less manner.
          </td>
        </tr>
    </table>

  - Since Spark 2.4, when there is a struct field in front of the IN operator before a subquery, the inner query must contain a struct field as well. In previous versions, instead, the fields of the struct were compared to the output of the inner query. For example, if `a` is a `struct(a string, b int)`, in Spark 2.4 `a in (select (1 as a, 'a' as b) from range(1))` is a valid query, while `a in (select 1, 'a' from range(1))` is not. In previous version it was the opposite.

  - In versions 2.2.1+ and 2.3, if `spark.sql.caseSensitive` is set to true, then the `CURRENT_DATE` and `CURRENT_TIMESTAMP` functions incorrectly became case-sensitive and would resolve to columns (unless typed in lower case). In Spark 2.4 this has been fixed and the functions are no longer case-sensitive.

  - Since Spark 2.4, Spark will evaluate the set operations referenced in a query by following a precedence rule as per the SQL standard. If the order is not specified by parentheses, set operations are performed from left to right with the exception that all INTERSECT operations are performed before any UNION, EXCEPT or MINUS operations. The old behaviour of giving equal precedence to all the set operations are preserved under a newly added configuration `spark.sql.legacy.setopsPrecedence.enabled` with a default value of `false`. When this property is set to `true`, spark will evaluate the set operators from left to right as they appear in the query given no explicit ordering is enforced by usage of parenthesis.

  - Since Spark 2.4, Spark will display table description column Last Access value as UNKNOWN when the value was Jan 01 1970.

  - Since Spark 2.4, Spark maximizes the usage of a vectorized ORC reader for ORC files by default. To do that, `spark.sql.orc.impl` and `spark.sql.orc.filterPushdown` change their default values to `native` and `true` respectively. ORC files created by native ORC writer cannot be read by some old Apache Hive releases. Use `spark.sql.orc.impl=hive` to create the files shared with Hive 2.1.1 and older.

  - Since Spark 2.4, writing an empty dataframe to a directory launches at least one write task, even if physically the dataframe has no partition. This introduces a small behavior change that for self-describing file formats like Parquet and Orc, Spark creates a metadata-only file in the target directory when writing a 0-partition dataframe, so that schema inference can still work if users read that directory later. The new behavior is more reasonable and more consistent regarding writing empty dataframe.

  - Since Spark 2.4, expression IDs in UDF arguments do not appear in column names. For example, a column name in Spark 2.4 is not `UDF:f(col0 AS colA#28)` but ``UDF:f(col0 AS `colA`)``.

  - Since Spark 2.4, writing a dataframe with an empty or nested empty schema using any file formats (parquet, orc, json, text, csv etc.) is not allowed. An exception is thrown when attempting to write dataframes with empty schema.

  - Since Spark 2.4, Spark compares a DATE type with a TIMESTAMP type after promotes both sides to TIMESTAMP. To set `false` to `spark.sql.legacy.compareDateTimestampInTimestamp` restores the previous behavior. This option will be removed in Spark 3.0.

  - Since Spark 2.4, creating a managed table with nonempty location is not allowed. An exception is thrown when attempting to create a managed table with nonempty location. To set `true` to `spark.sql.legacy.allowCreatingManagedTableUsingNonemptyLocation` restores the previous behavior. This option will be removed in Spark 3.0.

  - Since Spark 2.4, renaming a managed table to existing location is not allowed. An exception is thrown when attempting to rename a managed table to existing location.

  - Since Spark 2.4, the type coercion rules can automatically promote the argument types of the variadic SQL functions (e.g., IN/COALESCE) to the widest common type, no matter how the input arguments order. In prior Spark versions, the promotion could fail in some specific orders (e.g., TimestampType, IntegerType and StringType) and throw an exception.

  - Since Spark 2.4, Spark has enabled non-cascading SQL cache invalidation in addition to the traditional cache invalidation mechanism. The non-cascading cache invalidation mechanism allows users to remove a cache without impacting its dependent caches. This new cache invalidation mechanism is used in scenarios where the data of the cache to be removed is still valid, e.g., calling unpersist() on a Dataset, or dropping a temporary view. This allows users to free up memory and keep the desired caches valid at the same time.

  - In version 2.3 and earlier, Spark converts Parquet Hive tables by default but ignores table properties like `TBLPROPERTIES (parquet.compression 'NONE')`. This happens for ORC Hive table properties like `TBLPROPERTIES (orc.compress 'NONE')` in case of `spark.sql.hive.convertMetastoreOrc=true`, too. Since Spark 2.4, Spark respects Parquet/ORC specific table properties while converting Parquet/ORC Hive tables. As an example, `CREATE TABLE t(id int) STORED AS PARQUET TBLPROPERTIES (parquet.compression 'NONE')` would generate Snappy parquet files during insertion in Spark 2.3, and in Spark 2.4, the result would be uncompressed parquet files.

  - Since Spark 2.0, Spark converts Parquet Hive tables by default for better performance. Since Spark 2.4, Spark converts ORC Hive tables by default, too. It means Spark uses its own ORC support by default instead of Hive SerDe. As an example, `CREATE TABLE t(id int) STORED AS ORC` would be handled with Hive SerDe in Spark 2.3, and in Spark 2.4, it would be converted into Spark's ORC data source table and ORC vectorization would be applied. To set `false` to `spark.sql.hive.convertMetastoreOrc` restores the previous behavior.

  - In version 2.3 and earlier, CSV rows are considered as malformed if at least one column value in the row is malformed. CSV parser dropped such rows in the DROPMALFORMED mode or outputs an error in the FAILFAST mode. Since Spark 2.4, CSV row is considered as malformed only when it contains malformed column values requested from CSV datasource, other values can be ignored. As an example, CSV file contains the "id,name" header and one row "1234". In Spark 2.4, selection of the id column consists of a row with one column value 1234 but in Spark 2.3 and earlier it is empty in the DROPMALFORMED mode. To restore the previous behavior, set `spark.sql.csv.parser.columnPruning.enabled` to `false`.

  - Since Spark 2.4, File listing for compute statistics is done in parallel by default. This can be disabled by setting `spark.sql.statistics.parallelFileListingInStatsComputation.enabled` to `False`.

  - Since Spark 2.4, Metadata files (e.g. Parquet summary files) and temporary files are not counted as data files when calculating table size during Statistics computation.

  - Since Spark 2.4, empty strings are saved as quoted empty strings `""`. In version 2.3 and earlier, empty strings are equal to `null` values and do not reflect to any characters in saved CSV files. For example, the row of `"a", null, "", 1` was written as `a,,,1`. Since Spark 2.4, the same row is saved as `a,,"",1`. To restore the previous behavior, set the CSV option `emptyValue` to empty (not quoted) string.

  - Since Spark 2.4, The LOAD DATA command supports wildcard `?` and `*`, which match any one character, and zero or more characters, respectively. Example: `LOAD DATA INPATH '/tmp/folder*/'` or `LOAD DATA INPATH '/tmp/part-?'`. Special Characters like `space` also now work in paths. Example: `LOAD DATA INPATH '/tmp/folder name/'`.

  - In Spark version 2.3 and earlier, HAVING without GROUP BY is treated as WHERE. This means, `SELECT 1 FROM range(10) HAVING true` is executed as `SELECT 1 FROM range(10) WHERE true`  and returns 10 rows. This violates SQL standard, and has been fixed in Spark 2.4. Since Spark 2.4, HAVING without GROUP BY is treated as a global aggregate, which means `SELECT 1 FROM range(10) HAVING true` will return only one row. To restore the previous behavior, set `spark.sql.legacy.parser.havingWithoutGroupByAsWhere` to `true`.

  - In version 2.3 and earlier, when reading from a Parquet data source table, Spark always returns null for any column whose column names in Hive metastore schema and Parquet schema are in different letter cases, no matter whether `spark.sql.caseSensitive` is set to `true` or `false`. Since 2.4, when `spark.sql.caseSensitive` is set to `false`, Spark does case insensitive column name resolution between Hive metastore schema and Parquet schema, so even column names are in different letter cases, Spark returns corresponding column values. An exception is thrown if there is ambiguity, i.e. more than one Parquet column is matched. This change also applies to Parquet Hive tables when `spark.sql.hive.convertMetastoreParquet` is set to `true`.

## Upgrading from Spark SQL 2.2 to 2.3

  - Since Spark 2.3, the queries from raw JSON/CSV files are disallowed when the referenced columns only include the internal corrupt record column (named `_corrupt_record` by default). For example, `spark.read.schema(schema).json(file).filter($"_corrupt_record".isNotNull).count()` and `spark.read.schema(schema).json(file).select("_corrupt_record").show()`. Instead, you can cache or save the parsed results and then send the same query. For example, `val df = spark.read.schema(schema).json(file).cache()` and then `df.filter($"_corrupt_record".isNotNull).count()`.

  - The `percentile_approx` function previously accepted numeric type input and output double type results. Now it supports date type, timestamp type and numeric types as input types. The result type is also changed to be the same as the input type, which is more reasonable for percentiles.

  - Since Spark 2.3, the Join/Filter's deterministic predicates that are after the first non-deterministic predicates are also pushed down/through the child operators, if possible. In prior Spark versions, these filters are not eligible for predicate pushdown.

  - Partition column inference previously found incorrect common type for different inferred types, for example, previously it ended up with double type as the common type for double type and date type. Now it finds the correct common type for such conflicts. The conflict resolution follows the table below:
    <table class="table">
      <tr>
        <th>
          <b>InputA \ InputB</b>
        </th>
        <th>
          <b>NullType</b>
        </th>
        <th>
          <b>IntegerType</b>
        </th>
        <th>
          <b>LongType</b>
        </th>
        <th>
          <b>DecimalType(38,0)*</b>
        </th>
        <th>
          <b>DoubleType</b>
        </th>
        <th>
          <b>DateType</b>
        </th>
        <th>
          <b>TimestampType</b>
        </th>
        <th>
          <b>StringType</b>
        </th>
      </tr>
      <tr>
        <td>
          <b>NullType</b>
        </td>
        <td>NullType</td>
        <td>IntegerType</td>
        <td>LongType</td>
        <td>DecimalType(38,0)</td>
        <td>DoubleType</td>
        <td>DateType</td>
        <td>TimestampType</td>
        <td>StringType</td>
      </tr>
      <tr>
        <td>
          <b>IntegerType</b>
        </td>
        <td>IntegerType</td>
        <td>IntegerType</td>
        <td>LongType</td>
        <td>DecimalType(38,0)</td>
        <td>DoubleType</td>
        <td>StringType</td>
        <td>StringType</td>
        <td>StringType</td>
      </tr>
      <tr>
        <td>
          <b>LongType</b>
        </td>
        <td>LongType</td>
        <td>LongType</td>
        <td>LongType</td>
        <td>DecimalType(38,0)</td>
        <td>StringType</td>
        <td>StringType</td>
        <td>StringType</td>
        <td>StringType</td>
      </tr>
      <tr>
        <td>
          <b>DecimalType(38,0)*</b>
        </td>
        <td>DecimalType(38,0)</td>
        <td>DecimalType(38,0)</td>
        <td>DecimalType(38,0)</td>
        <td>DecimalType(38,0)</td>
        <td>StringType</td>
        <td>StringType</td>
        <td>StringType</td>
        <td>StringType</td>
      </tr>
      <tr>
        <td>
          <b>DoubleType</b>
        </td>
        <td>DoubleType</td>
        <td>DoubleType</td>
        <td>StringType</td>
        <td>StringType</td>
        <td>DoubleType</td>
        <td>StringType</td>
        <td>StringType</td>
        <td>StringType</td>
      </tr>
      <tr>
        <td>
          <b>DateType</b>
        </td>
        <td>DateType</td>
        <td>StringType</td>
        <td>StringType</td>
        <td>StringType</td>
        <td>StringType</td>
        <td>DateType</td>
        <td>TimestampType</td>
        <td>StringType</td>
      </tr>
      <tr>
        <td>
          <b>TimestampType</b>
        </td>
        <td>TimestampType</td>
        <td>StringType</td>
        <td>StringType</td>
        <td>StringType</td>
        <td>StringType</td>
        <td>TimestampType</td>
        <td>TimestampType</td>
        <td>StringType</td>
      </tr>
      <tr>
        <td>
          <b>StringType</b>
        </td>
        <td>StringType</td>
        <td>StringType</td>
        <td>StringType</td>
        <td>StringType</td>
        <td>StringType</td>
        <td>StringType</td>
        <td>StringType</td>
        <td>StringType</td>
      </tr>
    </table>

    Note that, for <b>DecimalType(38,0)*</b>, the table above intentionally does not cover all other combinations of scales and precisions because currently we only infer decimal type like `BigInteger`/`BigInt`. For example, 1.1 is inferred as double type.

  - Since Spark 2.3, when either broadcast hash join or broadcast nested loop join is applicable, we prefer to broadcasting the table that is explicitly specified in a broadcast hint. For details, see the section [Join Strategy Hints for SQL Queries](sql-performance-tuning.html#join-strategy-hints-for-sql-queries) and [SPARK-22489](https://issues.apache.org/jira/browse/SPARK-22489).

  - Since Spark 2.3, when all inputs are binary, `functions.concat()` returns an output as binary. Otherwise, it returns as a string. Until Spark 2.3, it always returns as a string despite of input types. To keep the old behavior, set `spark.sql.function.concatBinaryAsString` to `true`.

  - Since Spark 2.3, when all inputs are binary, SQL `elt()` returns an output as binary. Otherwise, it returns as a string. Until Spark 2.3, it always returns as a string despite of input types. To keep the old behavior, set `spark.sql.function.eltOutputAsString` to `true`.

 - Since Spark 2.3, by default arithmetic operations between decimals return a rounded value if an exact representation is not possible (instead of returning NULL). This is compliant with SQL ANSI 2011 specification and Hive's new behavior introduced in Hive 2.2 (HIVE-15331). This involves the following changes

    - The rules to determine the result type of an arithmetic operation have been updated. In particular, if the precision / scale needed are out of the range of available values, the scale is reduced up to 6, in order to prevent the truncation of the integer part of the decimals. All the arithmetic operations are affected by the change, i.e. addition (`+`), subtraction (`-`), multiplication (`*`), division (`/`), remainder (`%`) and positive modulus (`pmod`).

    - Literal values used in SQL operations are converted to DECIMAL with the exact precision and scale needed by them.

    - The configuration `spark.sql.decimalOperations.allowPrecisionLoss` has been introduced. It defaults to `true`, which means the new behavior described here; if set to `false`, Spark uses previous rules, i.e. it doesn't adjust the needed scale to represent the values and it returns NULL if an exact representation of the value is not possible.

  - Un-aliased subquery's semantic has not been well defined with confusing behaviors. Since Spark 2.3, we invalidate such confusing cases, for example: `SELECT v.i from (SELECT i FROM v)`, Spark will throw an analysis exception in this case because users should not be able to use the qualifier inside a subquery. See [SPARK-20690](https://issues.apache.org/jira/browse/SPARK-20690) and [SPARK-21335](https://issues.apache.org/jira/browse/SPARK-21335) for more details.

  - When creating a `SparkSession` with `SparkSession.builder.getOrCreate()`, if there is an existing `SparkContext`, the builder was trying to update the `SparkConf` of the existing `SparkContext` with configurations specified to the builder, but the `SparkContext` is shared by all `SparkSession`s, so we should not update them. Since 2.3, the builder comes to not update the configurations. If you want to update them, you need to update them prior to creating a `SparkSession`.

## Upgrading from Spark SQL 2.1 to 2.2

  - Spark 2.1.1 introduced a new configuration key: `spark.sql.hive.caseSensitiveInferenceMode`. It had a default setting of `NEVER_INFER`, which kept behavior identical to 2.1.0. However, Spark 2.2.0 changes this setting's default value to `INFER_AND_SAVE` to restore compatibility with reading Hive metastore tables whose underlying file schema have mixed-case column names. With the `INFER_AND_SAVE` configuration value, on first access Spark will perform schema inference on any Hive metastore table for which it has not already saved an inferred schema. Note that schema inference can be a very time-consuming operation for tables with thousands of partitions. If compatibility with mixed-case column names is not a concern, you can safely set `spark.sql.hive.caseSensitiveInferenceMode` to `NEVER_INFER` to avoid the initial overhead of schema inference. Note that with the new default `INFER_AND_SAVE` setting, the results of the schema inference are saved as a metastore key for future use. Therefore, the initial schema inference occurs only at a table's first access.

  - Since Spark 2.2.1 and 2.3.0, the schema is always inferred at runtime when the data source tables have the columns that exist in both partition schema and data schema. The inferred schema does not have the partitioned columns. When reading the table, Spark respects the partition values of these overlapping columns instead of the values stored in the data source files. In 2.2.0 and 2.1.x release, the inferred schema is partitioned but the data of the table is invisible to users (i.e., the result set is empty).

  - Since Spark 2.2, view definitions are stored in a different way from prior versions. This may cause Spark unable to read views created by prior versions. In such cases, you need to recreate the views using `ALTER VIEW AS` or `CREATE OR REPLACE VIEW AS` with newer Spark versions.

## Upgrading from Spark SQL 2.0 to 2.1

 - Datasource tables now store partition metadata in the Hive metastore. This means that Hive DDLs such as `ALTER TABLE PARTITION ... SET LOCATION` are now available for tables created with the Datasource API.

    - Legacy datasource tables can be migrated to this format via the `MSCK REPAIR TABLE` command. Migrating legacy tables is recommended to take advantage of Hive DDL support and improved planning performance.

    - To determine if a table has been migrated, look for the `PartitionProvider: Catalog` attribute when issuing `DESCRIBE FORMATTED` on the table.
 - Changes to `INSERT OVERWRITE TABLE ... PARTITION ...` behavior for Datasource tables.

    - In prior Spark versions `INSERT OVERWRITE` overwrote the entire Datasource table, even when given a partition specification. Now only partitions matching the specification are overwritten.

    - Note that this still differs from the behavior of Hive tables, which is to overwrite only partitions overlapping with newly inserted data.

## Upgrading from Spark SQL 1.6 to 2.0

 - `SparkSession` is now the new entry point of Spark that replaces the old `SQLContext` and

   `HiveContext`. Note that the old SQLContext and HiveContext are kept for backward compatibility. A new `catalog` interface is accessible from `SparkSession` - existing API on databases and tables access such as `listTables`, `createExternalTable`, `dropTempView`, `cacheTable` are moved here.

 - Dataset API and DataFrame API are unified. In Scala, `DataFrame` becomes a type alias for
   `Dataset[Row]`, while Java API users must replace `DataFrame` with `Dataset<Row>`. Both the typed
   transformations (e.g., `map`, `filter`, and `groupByKey`) and untyped transformations (e.g.,
   `select` and `groupBy`) are available on the Dataset class. Since compile-time type-safety in
   Python and R is not a language feature, the concept of Dataset does not apply to these languages’
   APIs. Instead, `DataFrame` remains the primary programming abstraction, which is analogous to the
   single-node data frame notion in these languages.

 - Dataset and DataFrame API `unionAll` has been deprecated and replaced by `union`

 - Dataset and DataFrame API `explode` has been deprecated, alternatively, use `functions.explode()` with `select` or `flatMap`

 - Dataset and DataFrame API `registerTempTable` has been deprecated and replaced by `createOrReplaceTempView`

 - Changes to `CREATE TABLE ... LOCATION` behavior for Hive tables.

    - From Spark 2.0, `CREATE TABLE ... LOCATION` is equivalent to `CREATE EXTERNAL TABLE ... LOCATION`
      in order to prevent accidental dropping the existing data in the user-provided locations.
      That means, a Hive table created in Spark SQL with the user-specified location is always a Hive external table.
      Dropping external tables will not remove the data. Users are not allowed to specify the location for Hive managed tables.
      Note that this is different from the Hive behavior.

    - As a result, `DROP TABLE` statements on those tables will not remove the data.

 - `spark.sql.parquet.cacheMetadata` is no longer used.
   See [SPARK-13664](https://issues.apache.org/jira/browse/SPARK-13664) for details.

## Upgrading from Spark SQL 1.5 to 1.6

 - From Spark 1.6, by default, the Thrift server runs in multi-session mode. Which means each JDBC/ODBC
   connection owns a copy of their own SQL configuration and temporary function registry. Cached
   tables are still shared though. If you prefer to run the Thrift server in the old single-session
   mode, please set option `spark.sql.hive.thriftServer.singleSession` to `true`. You may either add
   this option to `spark-defaults.conf`, or pass it to `start-thriftserver.sh` via `--conf`:

   {% highlight bash %}
   ./sbin/start-thriftserver.sh \
     --conf spark.sql.hive.thriftServer.singleSession=true \
     ...
   {% endhighlight %}

 - From Spark 1.6, LongType casts to TimestampType expect seconds instead of microseconds. This
   change was made to match the behavior of Hive 1.2 for more consistent type casting to TimestampType
   from numeric types. See [SPARK-11724](https://issues.apache.org/jira/browse/SPARK-11724) for
   details.

## Upgrading from Spark SQL 1.4 to 1.5

 - Optimized execution using manually managed memory (Tungsten) is now enabled by default, along with
   code generation for expression evaluation. These features can both be disabled by setting
   `spark.sql.tungsten.enabled` to `false`.

 - Parquet schema merging is no longer enabled by default. It can be re-enabled by setting
   `spark.sql.parquet.mergeSchema` to `true`.

 - In-memory columnar storage partition pruning is on by default. It can be disabled by setting
   `spark.sql.inMemoryColumnarStorage.partitionPruning` to `false`.

 - Unlimited precision decimal columns are no longer supported, instead Spark SQL enforces a maximum
   precision of 38. When inferring schema from `BigDecimal` objects, a precision of (38, 18) is now
   used. When no precision is specified in DDL then the default remains `Decimal(10, 0)`.

 - Timestamps are now stored at a precision of 1us, rather than 1ns

 - In the `sql` dialect, floating point numbers are now parsed as decimal. HiveQL parsing remains
   unchanged.

 - The canonical name of SQL/DataFrame functions are now lower case (e.g., sum vs SUM).

 - JSON data source will not automatically load new files that are created by other applications
   (i.e. files that are not inserted to the dataset through Spark SQL).
   For a JSON persistent table (i.e. the metadata of the table is stored in Hive Metastore),
   users can use `REFRESH TABLE` SQL command or `HiveContext`'s `refreshTable` method
   to include those new files to the table. For a DataFrame representing a JSON dataset, users need to recreate
   the DataFrame and the new DataFrame will include new files.

## Upgrading from Spark SQL 1.3 to 1.4

#### DataFrame data reader/writer interface
{:.no_toc}

Based on user feedback, we created a new, more fluid API for reading data in (`SQLContext.read`)
and writing data out (`DataFrame.write`),
and deprecated the old APIs (e.g., `SQLContext.parquetFile`, `SQLContext.jsonFile`).

See the API docs for `SQLContext.read` (
  <a href="api/scala/org/apache/spark/sql/SQLContext.html#read:DataFrameReader">Scala</a>,
  <a href="api/java/org/apache/spark/sql/SQLContext.html#read()">Java</a>,
  <a href="api/python/pyspark.sql.html#pyspark.sql.SQLContext.read">Python</a>
) and `DataFrame.write` (
  <a href="api/scala/org/apache/spark/sql/DataFrame.html#write:DataFrameWriter">Scala</a>,
  <a href="api/java/org/apache/spark/sql/Dataset.html#write()">Java</a>,
  <a href="api/python/pyspark.sql.html#pyspark.sql.DataFrame.write">Python</a>
) more information.


#### DataFrame.groupBy retains grouping columns
{:.no_toc}

Based on user feedback, we changed the default behavior of `DataFrame.groupBy().agg()` to retain the
grouping columns in the resulting `DataFrame`. To keep the behavior in 1.3, set `spark.sql.retainGroupColumns` to `false`.

<div class="codetabs">
<div data-lang="scala"  markdown="1">
{% highlight scala %}

// In 1.3.x, in order for the grouping column "department" to show up,
// it must be included explicitly as part of the agg function call.
df.groupBy("department").agg($"department", max("age"), sum("expense"))

// In 1.4+, grouping column "department" is included automatically.
df.groupBy("department").agg(max("age"), sum("expense"))

// Revert to 1.3 behavior (not retaining grouping column) by:
sqlContext.setConf("spark.sql.retainGroupColumns", "false")

{% endhighlight %}
</div>

<div data-lang="java"  markdown="1">
{% highlight java %}

// In 1.3.x, in order for the grouping column "department" to show up,
// it must be included explicitly as part of the agg function call.
df.groupBy("department").agg(col("department"), max("age"), sum("expense"));

// In 1.4+, grouping column "department" is included automatically.
df.groupBy("department").agg(max("age"), sum("expense"));

// Revert to 1.3 behavior (not retaining grouping column) by:
sqlContext.setConf("spark.sql.retainGroupColumns", "false");

{% endhighlight %}
</div>

<div data-lang="python"  markdown="1">
{% highlight python %}

import pyspark.sql.functions as func

# In 1.3.x, in order for the grouping column "department" to show up,
# it must be included explicitly as part of the agg function call.
df.groupBy("department").agg(df["department"], func.max("age"), func.sum("expense"))

# In 1.4+, grouping column "department" is included automatically.
df.groupBy("department").agg(func.max("age"), func.sum("expense"))

# Revert to 1.3.x behavior (not retaining grouping column) by:
sqlContext.setConf("spark.sql.retainGroupColumns", "false")

{% endhighlight %}
</div>

</div>


#### Behavior change on DataFrame.withColumn
{:.no_toc}

Prior to 1.4, DataFrame.withColumn() supports adding a column only. The column will always be added
as a new column with its specified name in the result DataFrame even if there may be any existing
columns of the same name. Since 1.4, DataFrame.withColumn() supports adding a column of a different
name from names of all existing columns or replacing existing columns of the same name.

Note that this change is only for Scala API, not for PySpark and SparkR.


## Upgrading from Spark SQL 1.0-1.2 to 1.3

In Spark 1.3 we removed the "Alpha" label from Spark SQL and as part of this did a cleanup of the
available APIs. From Spark 1.3 onwards, Spark SQL will provide binary compatibility with other
releases in the 1.X series. This compatibility guarantee excludes APIs that are explicitly marked
as unstable (i.e., DeveloperAPI or Experimental).

#### Rename of SchemaRDD to DataFrame
{:.no_toc}

The largest change that users will notice when upgrading to Spark SQL 1.3 is that `SchemaRDD` has
been renamed to `DataFrame`. This is primarily because DataFrames no longer inherit from RDD
directly, but instead provide most of the functionality that RDDs provide though their own
implementation. DataFrames can still be converted to RDDs by calling the `.rdd` method.

In Scala, there is a type alias from `SchemaRDD` to `DataFrame` to provide source compatibility for
some use cases. It is still recommended that users update their code to use `DataFrame` instead.
Java and Python users will need to update their code.

#### Unification of the Java and Scala APIs
{:.no_toc}

Prior to Spark 1.3 there were separate Java compatible classes (`JavaSQLContext` and `JavaSchemaRDD`)
that mirrored the Scala API. In Spark 1.3 the Java API and Scala API have been unified. Users
of either language should use `SQLContext` and `DataFrame`. In general these classes try to
use types that are usable from both languages (i.e. `Array` instead of language-specific collections).
In some cases where no common type exists (e.g., for passing in closures or Maps) function overloading
is used instead.

Additionally, the Java specific types API has been removed. Users of both Scala and Java should
use the classes present in `org.apache.spark.sql.types` to describe schema programmatically.


#### Isolation of Implicit Conversions and Removal of dsl Package (Scala-only)
{:.no_toc}

Many of the code examples prior to Spark 1.3 started with `import sqlContext._`, which brought
all of the functions from sqlContext into scope. In Spark 1.3 we have isolated the implicit
conversions for converting `RDD`s into `DataFrame`s into an object inside of the `SQLContext`.
Users should now write `import sqlContext.implicits._`.

Additionally, the implicit conversions now only augment RDDs that are composed of `Product`s (i.e.,
case classes or tuples) with a method `toDF`, instead of applying automatically.

When using function inside of the DSL (now replaced with the `DataFrame` API) users used to import
`org.apache.spark.sql.catalyst.dsl`. Instead the public dataframe functions API should be used:
`import org.apache.spark.sql.functions._`.

#### Removal of the type aliases in org.apache.spark.sql for DataType (Scala-only)
{:.no_toc}

Spark 1.3 removes the type aliases that were present in the base sql package for `DataType`. Users
should instead import the classes in `org.apache.spark.sql.types`

#### UDF Registration Moved to `sqlContext.udf` (Java & Scala)
{:.no_toc}

Functions that are used to register UDFs, either for use in the DataFrame DSL or SQL, have been
moved into the udf object in `SQLContext`.

<div class="codetabs">
<div data-lang="scala"  markdown="1">
{% highlight scala %}

sqlContext.udf.register("strLen", (s: String) => s.length())

{% endhighlight %}
</div>

<div data-lang="java"  markdown="1">
{% highlight java %}

sqlContext.udf().register("strLen", (String s) -> s.length(), DataTypes.IntegerType);

{% endhighlight %}
</div>

</div>

Python UDF registration is unchanged.



## Compatibility with Apache Hive

Spark SQL is designed to be compatible with the Hive Metastore, SerDes and UDFs.
Currently, Hive SerDes and UDFs are based on built-in Hive,
and Spark SQL can be connected to different versions of Hive Metastore
(from 0.12.0 to 2.3.8 and 3.0.0 to 3.1.2. Also see [Interacting with Different Versions of Hive Metastore](sql-data-sources-hive-tables.html#interacting-with-different-versions-of-hive-metastore)).

#### Deploying in Existing Hive Warehouses
{:.no_toc}

The Spark SQL Thrift JDBC server is designed to be "out of the box" compatible with existing Hive
installations. You do not need to modify your existing Hive Metastore or change the data placement
or partitioning of your tables.

### Supported Hive Features
{:.no_toc}

Spark SQL supports the vast majority of Hive features, such as:

* Hive query statements, including:
  * `SELECT`
  * `GROUP BY`
  * `ORDER BY`
  * `DISTRIBUTE BY`
  * `CLUSTER BY`
  * `SORT BY`
* All Hive operators, including:
  * Relational operators (`=`, `<=>`, `==`, `<>`, `<`, `>`, `>=`, `<=`, etc)
  * Arithmetic operators (`+`, `-`, `*`, `/`, `%`, etc)
  * Logical operators (`AND`, `OR`, etc)
  * Complex type constructors
  * Mathematical functions (`sign`, `ln`, `cos`, etc)
  * String functions (`instr`, `length`, `printf`, etc)
* User defined functions (UDF)
* User defined aggregation functions (UDAF)
* User defined serialization formats (SerDes)
* Window functions
* Joins
  * `JOIN`
  * `{LEFT|RIGHT|FULL} OUTER JOIN`
  * `LEFT SEMI JOIN`
  * `LEFT ANTI JOIN`
  * `CROSS JOIN`
* Unions
* Sub-queries
  * Sub-queries in the FROM Clause

    ```SELECT col FROM (SELECT a + b AS col FROM t1) t2```
  * Sub-queries in WHERE Clause
    * Correlated or non-correlated IN and NOT IN statement in WHERE Clause

      ```
      SELECT col FROM t1 WHERE col IN (SELECT a FROM t2 WHERE t1.a = t2.a)
      SELECT col FROM t1 WHERE col IN (SELECT a FROM t2)
      ```
    * Correlated or non-correlated EXISTS and NOT EXISTS statement in WHERE Clause

      ```
      SELECT col FROM t1 WHERE EXISTS (SELECT t2.a FROM t2 WHERE t1.a = t2.a AND t2.a > 10)
      SELECT col FROM t1 WHERE EXISTS (SELECT t2.a FROM t2 WHERE t2.a > 10)
      ```
    * Non-correlated IN and NOT IN statement in JOIN Condition

      ```SELECT t1.col FROM t1 JOIN t2 ON t1.a = t2.a AND t1.a IN (SELECT a FROM t3)```

    * Non-correlated EXISTS and NOT EXISTS statement in JOIN Condition

      ```SELECT t1.col FROM t1 JOIN t2 ON t1.a = t2.a AND EXISTS (SELECT * FROM t3 WHERE t3.a > 10)```

* Sampling
* Explain
* Partitioned tables including dynamic partition insertion
* View
  * If column aliases are not specified in view definition queries, both Spark and Hive will
    generate alias names, but in different ways. In order for Spark to be able to read views created
    by Hive, users should explicitly specify column aliases in view definition queries. As an
    example, Spark cannot read `v1` created as below by Hive.

    ```
    CREATE VIEW v1 AS SELECT * FROM (SELECT c + 1 FROM (SELECT 1 c) t1) t2;
    ```

    Instead, you should create `v1` as below with column aliases explicitly specified.

    ```
    CREATE VIEW v1 AS SELECT * FROM (SELECT c + 1 AS inc_c FROM (SELECT 1 c) t1) t2;
    ```

* All Hive DDL Functions, including:
  * `CREATE TABLE`
  * `CREATE TABLE AS SELECT`
  * `CREATE TABLE LIKE`
  * `ALTER TABLE`
* Most Hive Data types, including:
  * `TINYINT`
  * `SMALLINT`
  * `INT`
  * `BIGINT`
  * `BOOLEAN`
  * `FLOAT`
  * `DOUBLE`
  * `STRING`
  * `BINARY`
  * `TIMESTAMP`
  * `DATE`
  * `ARRAY<>`
  * `MAP<>`
  * `STRUCT<>`

### Unsupported Hive Functionality
{:.no_toc}

Below is a list of Hive features that we don't support yet. Most of these features are rarely used
in Hive deployments.

**Major Hive Features**

* Tables with buckets: bucket is the hash partitioning within a Hive table partition. Spark SQL
  doesn't support buckets yet.


**Esoteric Hive Features**

* `UNION` type
* Unique join
* Column statistics collecting: Spark SQL does not piggyback scans to collect column statistics at
  the moment and only supports populating the sizeInBytes field of the hive metastore.

**Hive Input/Output Formats**

* File format for CLI: For results showing back to the CLI, Spark SQL only supports TextOutputFormat.
* Hadoop archive

**Hive Optimizations**

A handful of Hive optimizations are not yet included in Spark. Some of these (such as indexes) are
less important due to Spark SQL's in-memory computational model. Others are slotted for future
releases of Spark SQL.

* Block-level bitmap indexes and virtual columns (used to build indexes)
* Automatically determine the number of reducers for joins and groupbys: Currently, in Spark SQL, you
  need to control the degree of parallelism post-shuffle using "`SET spark.sql.shuffle.partitions=[num_tasks];`".
* Meta-data only query: For queries that can be answered by using only metadata, Spark SQL still
  launches tasks to compute the result.
* Skew data flag: Spark SQL does not follow the skew data flags in Hive.
* `STREAMTABLE` hint in join: Spark SQL does not follow the `STREAMTABLE` hint.
* Merge multiple small files for query results: if the result output contains multiple small files,
  Hive can optionally merge the small files into fewer large files to avoid overflowing the HDFS
  metadata. Spark SQL does not support that.

**Hive UDF/UDTF/UDAF**

Not all the APIs of the Hive UDF/UDTF/UDAF are supported by Spark SQL. Below are the unsupported APIs:

* `getRequiredJars` and `getRequiredFiles` (`UDF` and `GenericUDF`) are functions to automatically
  include additional resources required by this UDF.
* `initialize(StructObjectInspector)` in `GenericUDTF` is not supported yet. Spark SQL currently uses
  a deprecated interface `initialize(ObjectInspector[])` only.
* `configure` (`GenericUDF`, `GenericUDTF`, and `GenericUDAFEvaluator`) is a function to initialize
  functions with `MapredContext`, which is inapplicable to Spark.
* `close` (`GenericUDF` and `GenericUDAFEvaluator`) is a function to release associated resources.
  Spark SQL does not call this function when tasks finish.
* `reset` (`GenericUDAFEvaluator`) is a function to re-initialize aggregation for reusing the same aggregation.
  Spark SQL currently does not support the reuse of aggregation.
* `getWindowingEvaluator` (`GenericUDAFEvaluator`) is a function to optimize aggregation by evaluating
  an aggregate over a fixed window.

### Incompatible Hive UDF
{:.no_toc}

Below are the scenarios in which Hive and Spark generate different results:

* `SQRT(n)` If n < 0, Hive returns null, Spark SQL returns NaN.
* `ACOS(n)` If n < -1 or n > 1, Hive returns null, Spark SQL returns NaN.
* `ASIN(n)` If n < -1 or n > 1, Hive returns null, Spark SQL returns NaN.
* `CAST(n AS TIMESTAMP)` If n is integral numbers, Hive treats n as milliseconds, Spark SQL treats n as seconds.<|MERGE_RESOLUTION|>--- conflicted
+++ resolved
@@ -79,11 +79,9 @@
 
   - In Spark 3.2, `TRANSFORM` operator can't support alias in inputs. In Spark 3.1 and earlier, we can write script transform like `SELECT TRANSFORM(a AS c1, b AS c2) USING 'cat' FROM TBL`.
 
-<<<<<<< HEAD
+  - In Spark 3.2, `TRANSFORM` operator can support `ArrayType/MapType/StructType` without Hive SerDe, in this mode, we use `StructsToJosn` to convert `ArrayType/MapType/StructType` column to `STRING` and use `JsonToStructs` to parse `STRING` to `ArrayType/MapType/StructType`. In Spark 3.1, Spark just support case `ArrayType/MapType/StructType` column as `STRING` but can't support parse `STRING` to `ArrayType/MapType/StructType` output columns.
+
   - In Spark 3.2, the unit-to-unit interval literals like `INTERVAL '1-1' YEAR TO MONTH` are converted to ANSI interval types: `YearMonthIntervalType` or `DayTimeIntervalType`. In Spark 3.1 and earlier, such interval literals are converted to `CalendarIntervalType`. To restore the behavior before Spark 3.2, you can set `spark.sql.legacy.interval.enabled` to `true`.
-=======
-  - In Spark 3.2, `TRANSFORM` operator can support `ArrayType/MapType/StructType` without Hive SerDe, in this mode, we use `StructsToJosn` to convert `ArrayType/MapType/StructType` column to `STRING` and use `JsonToStructs` to parse `STRING` to `ArrayType/MapType/StructType`. In Spark 3.1, Spark just support case `ArrayType/MapType/StructType` column as `STRING` but can't support parse `STRING` to `ArrayType/MapType/StructType` output columns.
->>>>>>> a74f6010
 
 ## Upgrading from Spark SQL 3.0 to 3.1
 
