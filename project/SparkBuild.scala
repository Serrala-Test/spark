/*
 * Licensed to the Apache Software Foundation (ASF) under one or more
 * contributor license agreements.  See the NOTICE file distributed with
 * this work for additional information regarding copyright ownership.
 * The ASF licenses this file to You under the Apache License, Version 2.0
 * (the "License"); you may not use this file except in compliance with
 * the License.  You may obtain a copy of the License at
 *
 *    http://www.apache.org/licenses/LICENSE-2.0
 *
 * Unless required by applicable law or agreed to in writing, software
 * distributed under the License is distributed on an "AS IS" BASIS,
 * WITHOUT WARRANTIES OR CONDITIONS OF ANY KIND, either express or implied.
 * See the License for the specific language governing permissions and
 * limitations under the License.
 */

import sbt._
import sbt.Classpaths.publishTask
import sbt.Keys._
import sbtassembly.Plugin._
import AssemblyKeys._
import scala.util.Properties
import org.scalastyle.sbt.ScalastylePlugin.{Settings => ScalaStyleSettings}
import com.typesafe.tools.mima.plugin.MimaKeys.previousArtifact
import sbtunidoc.Plugin._
import UnidocKeys._

import scala.collection.JavaConversions._

// For Sonatype publishing
// import com.jsuereth.pgp.sbtplugin.PgpKeys._

object SparkBuild extends Build {
  val SPARK_VERSION = "1.0.0-SNAPSHOT"
  val SPARK_VERSION_SHORT = SPARK_VERSION.replaceAll("-SNAPSHOT", "")

  // Hadoop version to build against. For example, "1.0.4" for Apache releases, or
  // "2.0.0-mr1-cdh4.2.0" for Cloudera Hadoop. Note that these variables can be set
  // through the environment variables SPARK_HADOOP_VERSION and SPARK_YARN.
  val DEFAULT_HADOOP_VERSION = "1.0.4"

  // Whether the Hadoop version to build against is 2.2.x, or a variant of it. This can be set
  // through the SPARK_IS_NEW_HADOOP environment variable.
  val DEFAULT_IS_NEW_HADOOP = false

  val DEFAULT_YARN = false

  val DEFAULT_HIVE = false

  // HBase version; set as appropriate.
  val HBASE_VERSION = "0.94.6"

  // Target JVM version
  val SCALAC_JVM_VERSION = "jvm-1.6"
  val JAVAC_JVM_VERSION = "1.6"

  lazy val root = Project("root", file("."), settings = rootSettings) aggregate(allProjects: _*)

  lazy val core = Project("core", file("core"), settings = coreSettings)

  lazy val repl = Project("repl", file("repl"), settings = replSettings)
    .dependsOn(core, graphx, bagel, mllib, sql)

  lazy val tools = Project("tools", file("tools"), settings = toolsSettings) dependsOn(core) dependsOn(streaming)

  lazy val bagel = Project("bagel", file("bagel"), settings = bagelSettings) dependsOn(core)

  lazy val graphx = Project("graphx", file("graphx"), settings = graphxSettings) dependsOn(core)

  lazy val catalyst = Project("catalyst", file("sql/catalyst"), settings = catalystSettings) dependsOn(core)

  lazy val sql = Project("sql", file("sql/core"), settings = sqlCoreSettings) dependsOn(core, catalyst)

  lazy val hive = Project("hive", file("sql/hive"), settings = hiveSettings) dependsOn(sql)

  lazy val maybeHive: Seq[ClasspathDependency] = if (isHiveEnabled) Seq(hive) else Seq()
  lazy val maybeHiveRef: Seq[ProjectReference] = if (isHiveEnabled) Seq(hive) else Seq()

  lazy val streaming = Project("streaming", file("streaming"), settings = streamingSettings) dependsOn(core)

  lazy val mllib = Project("mllib", file("mllib"), settings = mllibSettings) dependsOn(core)

  lazy val assemblyProj = Project("assembly", file("assembly"), settings = assemblyProjSettings)
    .dependsOn(core, graphx, bagel, mllib, streaming, repl, sql) dependsOn(maybeYarn: _*) dependsOn(maybeHive: _*) dependsOn(maybeGanglia: _*)

  lazy val assembleDeps = TaskKey[Unit]("assemble-deps", "Build assembly of dependencies and packages Spark projects")

  // A configuration to set an alternative publishLocalConfiguration
  lazy val MavenCompile = config("m2r") extend(Compile)
  lazy val publishLocalBoth = TaskKey[Unit]("publish-local", "publish local for m2 and ivy")
  val sparkHome = System.getProperty("user.dir")

  // Allows build configuration to be set through environment variables
  lazy val hadoopVersion = Properties.envOrElse("SPARK_HADOOP_VERSION", DEFAULT_HADOOP_VERSION)
  lazy val isNewHadoop = Properties.envOrNone("SPARK_IS_NEW_HADOOP") match {
    case None => {
      val isNewHadoopVersion = "^2\\.[2-9]+".r.findFirstIn(hadoopVersion).isDefined
      (isNewHadoopVersion|| DEFAULT_IS_NEW_HADOOP)
    }
    case Some(v) => v.toBoolean
  }

  lazy val isYarnEnabled = Properties.envOrNone("SPARK_YARN") match {
    case None => DEFAULT_YARN
    case Some(v) => v.toBoolean
  }
  lazy val hadoopClient = if (hadoopVersion.startsWith("0.20.") || hadoopVersion == "1.0.0") "hadoop-core" else "hadoop-client"
  val maybeAvro = if (hadoopVersion.startsWith("0.23.")) Seq("org.apache.avro" % "avro" % "1.7.4") else Seq()

  lazy val isHiveEnabled = Properties.envOrNone("SPARK_HIVE") match {
    case None => DEFAULT_HIVE
    case Some(v) => v.toBoolean
  }

  // Include Ganglia integration if the user has enabled Ganglia
  // This is isolated from the normal build due to LGPL-licensed code in the library
  lazy val isGangliaEnabled = Properties.envOrNone("SPARK_GANGLIA_LGPL").isDefined
  lazy val gangliaProj = Project("spark-ganglia-lgpl", file("extras/spark-ganglia-lgpl"), settings = gangliaSettings).dependsOn(core)
  val maybeGanglia: Seq[ClasspathDependency] = if (isGangliaEnabled) Seq(gangliaProj) else Seq()
  val maybeGangliaRef: Seq[ProjectReference] = if (isGangliaEnabled) Seq(gangliaProj) else Seq()

  // Include the Java 8 project if the JVM version is 8+
  lazy val javaVersion = System.getProperty("java.specification.version")
  lazy val isJava8Enabled = javaVersion.toDouble >= "1.8".toDouble
  val maybeJava8Tests = if (isJava8Enabled) Seq[ProjectReference](java8Tests) else Seq[ProjectReference]()
  lazy val java8Tests = Project("java8-tests", file("extras/java8-tests"), settings = java8TestsSettings).
    dependsOn(core) dependsOn(streaming % "compile->compile;test->test")

  // Include the YARN project if the user has enabled YARN
  lazy val yarnAlpha = Project("yarn-alpha", file("yarn/alpha"), settings = yarnAlphaSettings) dependsOn(core)
  lazy val yarn = Project("yarn", file("yarn/stable"), settings = yarnSettings) dependsOn(core)

  lazy val maybeYarn: Seq[ClasspathDependency] = if (isYarnEnabled) Seq(if (isNewHadoop) yarn else yarnAlpha) else Seq()
  lazy val maybeYarnRef: Seq[ProjectReference] = if (isYarnEnabled) Seq(if (isNewHadoop) yarn else yarnAlpha) else Seq()

  lazy val externalTwitter = Project("external-twitter", file("external/twitter"), settings = twitterSettings)
    .dependsOn(streaming % "compile->compile;test->test")

  lazy val externalKafka = Project("external-kafka", file("external/kafka"), settings = kafkaSettings)
    .dependsOn(streaming % "compile->compile;test->test")

  lazy val externalFlume = Project("external-flume", file("external/flume"), settings = flumeSettings)
    .dependsOn(streaming % "compile->compile;test->test")

  lazy val externalZeromq = Project("external-zeromq", file("external/zeromq"), settings = zeromqSettings)
    .dependsOn(streaming % "compile->compile;test->test")

  lazy val externalMqtt = Project("external-mqtt", file("external/mqtt"), settings = mqttSettings)
    .dependsOn(streaming % "compile->compile;test->test")

  lazy val allExternal = Seq[ClasspathDependency](externalTwitter, externalKafka, externalFlume, externalZeromq, externalMqtt)
  lazy val allExternalRefs = Seq[ProjectReference](externalTwitter, externalKafka, externalFlume, externalZeromq, externalMqtt)

  lazy val examples = Project("examples", file("examples"), settings = examplesSettings)
    .dependsOn(core, mllib, graphx, bagel, streaming, hive) dependsOn(allExternal: _*)

  // Everything except assembly, hive, tools, java8Tests and examples belong to packageProjects
  lazy val packageProjects = Seq[ProjectReference](core, repl, bagel, streaming, mllib, graphx, catalyst, sql) ++ maybeYarnRef ++ maybeHiveRef ++ maybeGangliaRef

  lazy val allProjects = packageProjects ++ allExternalRefs ++
    Seq[ProjectReference](examples, tools, assemblyProj) ++ maybeJava8Tests

  def sharedSettings = Defaults.defaultSettings ++ MimaBuild.mimaSettings(file(sparkHome)) ++ Seq(
    organization       := "org.apache.spark",
    version            := SPARK_VERSION,
    scalaVersion       := "2.10.4",
    scalacOptions := Seq("-Xmax-classfile-name", "120", "-unchecked", "-deprecation", "-feature",
      "-target:" + SCALAC_JVM_VERSION),
    javacOptions := Seq("-target", JAVAC_JVM_VERSION, "-source", JAVAC_JVM_VERSION),
    unmanagedJars in Compile <<= baseDirectory map { base => (base / "lib" ** "*.jar").classpath },
    retrieveManaged := true,
    javaHome := Properties.envOrNone("JAVA_HOME").map(file),
    // This is to add convenience of enabling sbt -Dsbt.offline=true for making the build offline.
    offline := "true".equalsIgnoreCase(sys.props("sbt.offline")),
    retrievePattern := "[type]s/[artifact](-[revision])(-[classifier]).[ext]",
    transitiveClassifiers in Scope.GlobalScope := Seq("sources"),
    testListeners <<= target.map(t => Seq(new eu.henkelmann.sbt.JUnitXmlTestsListener(t.getAbsolutePath))),
    incOptions := incOptions.value.withNameHashing(true),
    // Fork new JVMs for tests and set Java options for those
    fork := true,
    javaOptions in Test += "-Dspark.home=" + sparkHome,
    javaOptions in Test += "-Dspark.testing=1",
    javaOptions in Test += "-Dsun.io.serialization.extendedDebugInfo=true",
    javaOptions in Test ++= System.getProperties.filter(_._1 startsWith "spark").map { case (k,v) => s"-D$k=$v" }.toSeq,
    javaOptions in Test ++= "-Xmx3g -XX:PermSize=128M -XX:MaxNewSize=256m -XX:MaxPermSize=1g".split(" ").toSeq,
    javaOptions += "-Xmx3g",
    // Show full stack trace and duration in test cases.
    testOptions in Test += Tests.Argument("-oDF"),
    // Remove certain packages from Scaladoc
    scalacOptions in (Compile, doc) := Seq(
      "-groups",
      "-skip-packages", Seq(
        "akka",
        "org.apache.spark.api.python",
        "org.apache.spark.network",
        "org.apache.spark.deploy",
        "org.apache.spark.util.collection"
      ).mkString(":"),
      "-doc-title", "Spark " + SPARK_VERSION_SHORT + " ScalaDoc"
    ),

    // Only allow one test at a time, even across projects, since they run in the same JVM
    concurrentRestrictions in Global += Tags.limit(Tags.Test, 1),

    resolvers ++= Seq(
      // HTTPS is unavailable for Maven Central
      "Maven Repository"     at "http://repo.maven.apache.org/maven2",
      "Apache Repository"    at "https://repository.apache.org/content/repositories/releases",
      "JBoss Repository"     at "https://repository.jboss.org/nexus/content/repositories/releases/",
      "MQTT Repository"      at "https://repo.eclipse.org/content/repositories/paho-releases/",
      "Cloudera Repository"  at "http://repository.cloudera.com/artifactory/cloudera-repos/",
      // For Sonatype publishing
      // "sonatype-snapshots"   at "https://oss.sonatype.org/content/repositories/snapshots",
      // "sonatype-staging"     at "https://oss.sonatype.org/service/local/staging/deploy/maven2/",
      // also check the local Maven repository ~/.m2
      Resolver.mavenLocal
    ),

    publishMavenStyle := true,

    // useGpg in Global := true,

    pomExtra := (
      <parent>
        <groupId>org.apache</groupId>
        <artifactId>apache</artifactId>
        <version>14</version>
      </parent>
      <url>http://spark.apache.org/</url>
      <licenses>
        <license>
          <name>Apache 2.0 License</name>
          <url>http://www.apache.org/licenses/LICENSE-2.0.html</url>
          <distribution>repo</distribution>
        </license>
      </licenses>
      <scm>
        <connection>scm:git:git@github.com:apache/spark.git</connection>
        <url>scm:git:git@github.com:apache/spark.git</url>
      </scm>
      <developers>
        <developer>
          <id>matei</id>
          <name>Matei Zaharia</name>
          <email>matei.zaharia@gmail.com</email>
          <url>http://www.cs.berkeley.edu/~matei</url>
          <organization>Apache Software Foundation</organization>
          <organizationUrl>http://spark.apache.org</organizationUrl>
        </developer>
      </developers>
      <issueManagement>
        <system>JIRA</system>
        <url>https://issues.apache.org/jira/browse/SPARK</url>
      </issueManagement>
    ),

    /*
    publishTo <<= version { (v: String) =>
      val nexus = "https://oss.sonatype.org/"
      if (v.trim.endsWith("SNAPSHOT"))
        Some("sonatype-snapshots" at nexus + "content/repositories/snapshots")
      else
        Some("sonatype-staging"  at nexus + "service/local/staging/deploy/maven2")
    },

    */

    libraryDependencies ++= Seq(
        "io.netty"          % "netty-all"              % "4.0.17.Final",
        "org.eclipse.jetty" % "jetty-server"           % jettyVersion,
        "org.eclipse.jetty" % "jetty-util"             % jettyVersion,
        "org.eclipse.jetty" % "jetty-plus"             % jettyVersion,
        "org.eclipse.jetty" % "jetty-security"         % jettyVersion,
        "org.scalatest"    %% "scalatest"              % "2.1.5"  % "test",
        "org.scalacheck"   %% "scalacheck"             % "1.11.3" % "test",
        "com.novocode"      % "junit-interface"        % "0.10"   % "test",
        "org.easymock"      % "easymockclassextension" % "3.1"    % "test",
        "org.mockito"       % "mockito-all"            % "1.9.0"  % "test",
        "junit"             % "junit"                  % "4.10"   % "test"
    ),

    testOptions += Tests.Argument(TestFrameworks.JUnit, "-v", "-a"),
    parallelExecution := true,
    /* Workaround for issue #206 (fixed after SBT 0.11.0) */
    watchTransitiveSources <<= Defaults.inDependencies[Task[Seq[File]]](watchSources.task,
      const(std.TaskExtra.constant(Nil)), aggregate = true, includeRoot = true) apply { _.join.map(_.flatten) },

    otherResolvers := Seq(Resolver.file("dotM2", file(Path.userHome + "/.m2/repository"))),
    publishLocalConfiguration in MavenCompile <<= (packagedArtifacts, deliverLocal, ivyLoggingLevel) map {
      (arts, _, level) => new PublishConfiguration(None, "dotM2", arts, Seq(), level)
    },
    publishMavenStyle in MavenCompile := true,
    publishLocal in MavenCompile <<= publishTask(publishLocalConfiguration in MavenCompile, deliverLocal),
    publishLocalBoth <<= Seq(publishLocal in MavenCompile, publishLocal).dependOn
  ) ++ net.virtualvoid.sbt.graph.Plugin.graphSettings ++ ScalaStyleSettings ++ genjavadocSettings

  val akkaVersion = "2.2.3-shaded-protobuf"
  val chillVersion = "0.3.6"
  val codahaleMetricsVersion = "3.0.0"
  val jblasVersion = "1.2.3"
  val jets3tVersion = if ("^2\\.[3-9]+".r.findFirstIn(hadoopVersion).isDefined) "0.9.0" else "0.7.1"
  val jettyVersion = "8.1.14.v20131031"
  val hiveVersion = "0.12.0"
  val parquetVersion = "1.4.3"
  val slf4jVersion = "1.7.5"

  val excludeJBossNetty = ExclusionRule(organization = "org.jboss.netty")
  val excludeIONetty = ExclusionRule(organization = "io.netty")
  val excludeEclipseJetty = ExclusionRule(organization = "org.eclipse.jetty")
  val excludeAsm = ExclusionRule(organization = "org.ow2.asm")
  val excludeOldAsm = ExclusionRule(organization = "asm")
  val excludeCommonsLogging = ExclusionRule(organization = "commons-logging")
  val excludeSLF4J = ExclusionRule(organization = "org.slf4j")
  val excludeScalap = ExclusionRule(organization = "org.scala-lang", artifact = "scalap")
  val excludeHadoop = ExclusionRule(organization = "org.apache.hadoop")
  val excludeCurator = ExclusionRule(organization = "org.apache.curator")
  val excludePowermock = ExclusionRule(organization = "org.powermock")
  val excludeFastutil = ExclusionRule(organization = "it.unimi.dsi")
  val excludeJruby = ExclusionRule(organization = "org.jruby")
  val excludeThrift = ExclusionRule(organization = "org.apache.thrift")
<<<<<<< HEAD
  val excludeJunit = ExclusionRule(organization = "junit")
=======
  val excludeCommonsLang = ExclusionRule(organization = "commons-lang")
  val excludeServletApi = ExclusionRule(organization = "javax.servlet", artifact = "servlet-api")
>>>>>>> a20fea98

  def sparkPreviousArtifact(id: String, organization: String = "org.apache.spark",
      version: String = "0.9.0-incubating", crossVersion: String = "2.10"): Option[sbt.ModuleID] = {
    val fullId = if (crossVersion.isEmpty) id else id + "_" + crossVersion
    Some(organization % fullId % version) // the artifact to compare binary compatibility with
  }

  def coreSettings = sharedSettings ++ Seq(
    name := "spark-core",
    libraryDependencies ++= Seq(
        "com.google.guava"           % "guava"            % "14.0.1",
        "org.apache.commons"         % "commons-lang3"    % "3.3.2",
        "com.google.code.findbugs"   % "jsr305"           % "1.3.9",
        "log4j"                      % "log4j"            % "1.2.17",
        "org.slf4j"                  % "slf4j-api"        % slf4jVersion,
        "org.slf4j"                  % "slf4j-log4j12"    % slf4jVersion,
        "org.slf4j"                  % "jul-to-slf4j"     % slf4jVersion,
        "org.slf4j"                  % "jcl-over-slf4j"   % slf4jVersion,
        "commons-daemon"             % "commons-daemon"   % "1.0.10", // workaround for bug HADOOP-9407
        "com.ning"                   % "compress-lzf"     % "1.0.0",
        "org.xerial.snappy"          % "snappy-java"      % "1.0.5",
        "org.spark-project.akka"    %% "akka-remote"      % akkaVersion,
        "org.spark-project.akka"    %% "akka-slf4j"       % akkaVersion,
        "org.spark-project.akka"    %% "akka-testkit"     % akkaVersion % "test",
        "org.json4s"                %% "json4s-jackson"   % "3.2.6" excludeAll(excludeScalap),
        "colt"                       % "colt"             % "1.2.0",
        "org.apache.mesos"           % "mesos"            % "0.18.1" classifier("shaded-protobuf") exclude("com.google.protobuf", "protobuf-java"),
        "commons-net"                % "commons-net"      % "2.2",
        "net.java.dev.jets3t"        % "jets3t"           % jets3tVersion excludeAll(excludeCommonsLogging),
        "org.apache.derby"           % "derby"            % "10.4.2.0"                     % "test",
        "org.apache.hadoop"          % hadoopClient       % hadoopVersion excludeAll(excludeJBossNetty, excludeAsm, excludeCommonsLogging, excludeSLF4J, excludeOldAsm),
        "org.apache.curator"         % "curator-recipes"  % "2.4.0" excludeAll(excludeJBossNetty),
        "com.codahale.metrics"       % "metrics-core"     % codahaleMetricsVersion,
        "com.codahale.metrics"       % "metrics-jvm"      % codahaleMetricsVersion,
        "com.codahale.metrics"       % "metrics-json"     % codahaleMetricsVersion,
        "com.codahale.metrics"       % "metrics-graphite" % codahaleMetricsVersion,
        "com.twitter"               %% "chill"            % chillVersion excludeAll(excludeAsm),
        "com.twitter"                % "chill-java"       % chillVersion excludeAll(excludeAsm),
        "org.tachyonproject"         % "tachyon"          % "0.4.1-thrift" excludeAll(excludeHadoop, excludeCurator, excludeEclipseJetty, excludePowermock),
        "com.clearspring.analytics"  % "stream"           % "2.5.1" excludeAll(excludeFastutil),
        "org.spark-project"          % "pyrolite"         % "2.0.1",
        "net.sf.py4j"                % "py4j"             % "0.8.1"
      ),
    libraryDependencies ++= maybeAvro
  )

  // Create a colon-separate package list adding "org.apache.spark" in front of all of them,
  // for easier specification of JavaDoc package groups
  def packageList(names: String*): String = {
    names.map(s => "org.apache.spark." + s).mkString(":")
  }

  def rootSettings = sharedSettings ++ scalaJavaUnidocSettings ++ Seq(
    publish := {},

    unidocProjectFilter in (ScalaUnidoc, unidoc) :=
      inAnyProject -- inProjects(repl, examples, tools, catalyst, yarn, yarnAlpha),
    unidocProjectFilter in (JavaUnidoc, unidoc) :=
      inAnyProject -- inProjects(repl, examples, bagel, graphx, catalyst, tools, yarn, yarnAlpha),

    // Skip class names containing $ and some internal packages in Javadocs
    unidocAllSources in (JavaUnidoc, unidoc) := {
      (unidocAllSources in (JavaUnidoc, unidoc)).value
        .map(_.filterNot(_.getName.contains("$")))
        .map(_.filterNot(_.getCanonicalPath.contains("akka")))
        .map(_.filterNot(_.getCanonicalPath.contains("deploy")))
        .map(_.filterNot(_.getCanonicalPath.contains("network")))
        .map(_.filterNot(_.getCanonicalPath.contains("executor")))
        .map(_.filterNot(_.getCanonicalPath.contains("python")))
        .map(_.filterNot(_.getCanonicalPath.contains("collection")))
    },

    // Javadoc options: create a window title, and group key packages on index page
    javacOptions in doc := Seq(
      "-windowtitle", "Spark " + SPARK_VERSION_SHORT + " JavaDoc",
      "-public",
      "-group", "Core Java API", packageList("api.java", "api.java.function"),
      "-group", "Spark Streaming", packageList(
        "streaming.api.java", "streaming.flume", "streaming.kafka",
        "streaming.mqtt", "streaming.twitter", "streaming.zeromq"
      ),
      "-group", "MLlib", packageList(
        "mllib.classification", "mllib.clustering", "mllib.evaluation.binary", "mllib.linalg",
        "mllib.linalg.distributed", "mllib.optimization", "mllib.rdd", "mllib.recommendation",
        "mllib.regression", "mllib.stat", "mllib.tree", "mllib.tree.configuration",
        "mllib.tree.impurity", "mllib.tree.model", "mllib.util"
      ),
      "-group", "Spark SQL", packageList("sql.api.java", "sql.hive.api.java"),
      "-noqualifier", "java.lang"
    )
  )

  def replSettings = sharedSettings ++ Seq(
    name := "spark-repl",
    libraryDependencies <+= scalaVersion(v => "org.scala-lang"  % "scala-compiler" % v),
    libraryDependencies <+= scalaVersion(v => "org.scala-lang"  % "jline"          % v),
    libraryDependencies <+= scalaVersion(v => "org.scala-lang"  % "scala-reflect"  % v)
  )

  def examplesSettings = sharedSettings ++ Seq(
    name := "spark-examples",
    jarName in assembly <<= version map {
      v => "spark-examples-" + v + "-hadoop" + hadoopVersion + ".jar" },
    libraryDependencies ++= Seq(
      "com.twitter"          %% "algebird-core"   % "0.1.11",
      "org.apache.hbase" % "hbase" % HBASE_VERSION excludeAll(excludeIONetty, excludeJBossNetty, excludeAsm, excludeOldAsm, excludeCommonsLogging, excludeJruby),
      "org.apache.cassandra" % "cassandra-all" % "1.2.6"
        exclude("com.google.guava", "guava")
        exclude("com.googlecode.concurrentlinkedhashmap", "concurrentlinkedhashmap-lru")
        exclude("com.ning","compress-lzf")
        exclude("io.netty", "netty")
        exclude("jline","jline")
        exclude("org.apache.cassandra.deps", "avro")
        excludeAll(excludeSLF4J, excludeIONetty),
      "com.github.scopt" %% "scopt" % "3.2.0"
    )
  ) ++ assemblySettings ++ extraAssemblySettings

  def toolsSettings = sharedSettings ++ Seq(
    name := "spark-tools",
    libraryDependencies <+= scalaVersion(v => "org.scala-lang"  % "scala-compiler" % v ),
    libraryDependencies <+= scalaVersion(v => "org.scala-lang"  % "scala-reflect"  % v )
  ) ++ assemblySettings ++ extraAssemblySettings

  def graphxSettings = sharedSettings ++ Seq(
    name := "spark-graphx",
    previousArtifact := sparkPreviousArtifact("spark-graphx"),
    libraryDependencies ++= Seq(
      "org.jblas" % "jblas" % jblasVersion
    )
  )

  def bagelSettings = sharedSettings ++ Seq(
    name := "spark-bagel",
    previousArtifact := sparkPreviousArtifact("spark-bagel")
  )

  def mllibSettings = sharedSettings ++ Seq(
    name := "spark-mllib",
    previousArtifact := sparkPreviousArtifact("spark-mllib"),
    libraryDependencies ++= Seq(
      "org.jblas" % "jblas" % jblasVersion,
      "org.scalanlp" %% "breeze" % "0.7" excludeAll(excludeJunit)
    )
  )

  def catalystSettings = sharedSettings ++ Seq(
    name := "catalyst",
    // The mechanics of rewriting expression ids to compare trees in some test cases makes
    // assumptions about the the expression ids being contiguous.  Running tests in parallel breaks
    // this non-deterministically.  TODO: FIX THIS.
    parallelExecution in Test := false,
    libraryDependencies ++= Seq(
      "com.typesafe" %% "scalalogging-slf4j" % "1.0.1"
    )
  )

  def sqlCoreSettings = sharedSettings ++ Seq(
    name := "spark-sql",
    libraryDependencies ++= Seq(
      "com.twitter" % "parquet-column" % parquetVersion,
      "com.twitter" % "parquet-hadoop" % parquetVersion
    )
  )

  // Since we don't include hive in the main assembly this project also acts as an alternative
  // assembly jar.
  def hiveSettings = sharedSettings ++ Seq(
    name := "spark-hive",
    javaOptions += "-XX:MaxPermSize=1g",
    libraryDependencies ++= Seq(
      "org.spark-project.hive" % "hive-metastore" % hiveVersion,
      "org.spark-project.hive" % "hive-exec"      % hiveVersion excludeAll(excludeCommonsLang, excludeCommonsLogging),
      "org.spark-project.hive" % "hive-serde"     % hiveVersion
    ),
    // Multiple queries rely on the TestHive singleton.  See comments there for more details.
    parallelExecution in Test := false,
    // Supporting all SerDes requires us to depend on deprecated APIs, so we turn off the warnings
    // only for this subproject.
    scalacOptions <<= scalacOptions map { currentOpts: Seq[String] =>
      currentOpts.filterNot(_ == "-deprecation")
    },
    initialCommands in console :=
      """
        |import org.apache.spark.sql.catalyst.analysis._
        |import org.apache.spark.sql.catalyst.dsl._
        |import org.apache.spark.sql.catalyst.errors._
        |import org.apache.spark.sql.catalyst.expressions._
        |import org.apache.spark.sql.catalyst.plans.logical._
        |import org.apache.spark.sql.catalyst.rules._
        |import org.apache.spark.sql.catalyst.types._
        |import org.apache.spark.sql.catalyst.util._
        |import org.apache.spark.sql.execution
        |import org.apache.spark.sql.hive._
        |import org.apache.spark.sql.hive.test.TestHive._
        |import org.apache.spark.sql.parquet.ParquetTestData""".stripMargin
  )

  def streamingSettings = sharedSettings ++ Seq(
    name := "spark-streaming",
    previousArtifact := sparkPreviousArtifact("spark-streaming")
  )

  def yarnCommonSettings = sharedSettings ++ Seq(
    unmanagedSourceDirectories in Compile <++= baseDirectory { base =>
      Seq(
         base / "../common/src/main/scala"
      )
    },

    unmanagedSourceDirectories in Test <++= baseDirectory { base =>
      Seq(
         base / "../common/src/test/scala"
      )
    }

  ) ++ extraYarnSettings

  def yarnAlphaSettings = yarnCommonSettings ++ Seq(
    name := "spark-yarn-alpha"
  )

  def yarnSettings = yarnCommonSettings ++ Seq(
    name := "spark-yarn"
  )

  def gangliaSettings = sharedSettings ++ Seq(
    name := "spark-ganglia-lgpl",
    libraryDependencies += "com.codahale.metrics" % "metrics-ganglia" % "3.0.0"
  )

  def java8TestsSettings = sharedSettings ++ Seq(
    name := "java8-tests",
    javacOptions := Seq("-target", "1.8", "-source", "1.8"),
    testOptions += Tests.Argument(TestFrameworks.JUnit, "-v", "-a")
  )

  // Conditionally include the YARN dependencies because some tools look at all sub-projects and will complain
  // if we refer to nonexistent dependencies (e.g. hadoop-yarn-api from a Hadoop version without YARN).
  def extraYarnSettings = if(isYarnEnabled) yarnEnabledSettings else Seq()

  def yarnEnabledSettings = Seq(
    libraryDependencies ++= Seq(
      // Exclude rule required for all ?
      "org.apache.hadoop" % hadoopClient         % hadoopVersion excludeAll(excludeJBossNetty, excludeAsm, excludeOldAsm),
      "org.apache.hadoop" % "hadoop-yarn-api"    % hadoopVersion excludeAll(excludeJBossNetty, excludeAsm, excludeOldAsm, excludeCommonsLogging),
      "org.apache.hadoop" % "hadoop-yarn-common" % hadoopVersion excludeAll(excludeJBossNetty, excludeAsm, excludeOldAsm, excludeCommonsLogging),
      "org.apache.hadoop" % "hadoop-yarn-client" % hadoopVersion excludeAll(excludeJBossNetty, excludeAsm, excludeOldAsm, excludeCommonsLogging),
      "org.apache.hadoop" % "hadoop-yarn-server-web-proxy" % hadoopVersion excludeAll(excludeJBossNetty, excludeAsm, excludeOldAsm, excludeCommonsLogging, excludeServletApi)
    )
  )

  def assemblyProjSettings = sharedSettings ++ Seq(
    name := "spark-assembly",
    assembleDeps in Compile <<= (packageProjects.map(packageBin in Compile in _) ++ Seq(packageDependency in Compile)).dependOn,
    jarName in assembly <<= version map { v => "spark-assembly-" + v + "-hadoop" + hadoopVersion + ".jar" },
    jarName in packageDependency <<= version map { v => "spark-assembly-" + v + "-hadoop" + hadoopVersion + "-deps.jar" }
  ) ++ assemblySettings ++ extraAssemblySettings

  def extraAssemblySettings() = Seq(
    test in assembly := {},
    mergeStrategy in assembly := {
      case PathList("org", "datanucleus", xs @ _*)             => MergeStrategy.discard
      case m if m.toLowerCase.endsWith("manifest.mf")          => MergeStrategy.discard
      case m if m.toLowerCase.matches("meta-inf.*\\.sf$")      => MergeStrategy.discard
      case "log4j.properties"                                  => MergeStrategy.discard
      case m if m.toLowerCase.startsWith("meta-inf/services/") => MergeStrategy.filterDistinctLines
      case "reference.conf"                                    => MergeStrategy.concat
      case _                                                   => MergeStrategy.first
    }
  )

  def twitterSettings() = sharedSettings ++ Seq(
    name := "spark-streaming-twitter",
    previousArtifact := sparkPreviousArtifact("spark-streaming-twitter"),
    libraryDependencies ++= Seq(
      "org.twitter4j" % "twitter4j-stream" % "3.0.3"
    )
  )

  def kafkaSettings() = sharedSettings ++ Seq(
    name := "spark-streaming-kafka",
    previousArtifact := sparkPreviousArtifact("spark-streaming-kafka"),
    libraryDependencies ++= Seq(
      "com.github.sgroschupf"    % "zkclient"   % "0.1",
      "org.apache.kafka"        %% "kafka"      % "0.8.0"
        exclude("com.sun.jdmk", "jmxtools")
        exclude("com.sun.jmx", "jmxri")
        exclude("net.sf.jopt-simple", "jopt-simple")
        excludeAll(excludeSLF4J)
    )
  )

  def flumeSettings() = sharedSettings ++ Seq(
    name := "spark-streaming-flume",
    previousArtifact := sparkPreviousArtifact("spark-streaming-flume"),
    libraryDependencies ++= Seq(
      "org.apache.flume" % "flume-ng-sdk" % "1.4.0" % "compile" excludeAll(excludeIONetty, excludeThrift)
    )
  )

  def zeromqSettings() = sharedSettings ++ Seq(
    name := "spark-streaming-zeromq",
    previousArtifact := sparkPreviousArtifact("spark-streaming-zeromq"),
    libraryDependencies ++= Seq(
      "org.spark-project.akka" %% "akka-zeromq" % akkaVersion
    )
  )

  def mqttSettings() = streamingSettings ++ Seq(
    name := "spark-streaming-mqtt",
    previousArtifact := sparkPreviousArtifact("spark-streaming-mqtt"),
    libraryDependencies ++= Seq("org.eclipse.paho" % "mqtt-client" % "0.4.0")
  )
}<|MERGE_RESOLUTION|>--- conflicted
+++ resolved
@@ -319,12 +319,9 @@
   val excludeFastutil = ExclusionRule(organization = "it.unimi.dsi")
   val excludeJruby = ExclusionRule(organization = "org.jruby")
   val excludeThrift = ExclusionRule(organization = "org.apache.thrift")
-<<<<<<< HEAD
   val excludeJunit = ExclusionRule(organization = "junit")
-=======
   val excludeCommonsLang = ExclusionRule(organization = "commons-lang")
   val excludeServletApi = ExclusionRule(organization = "javax.servlet", artifact = "servlet-api")
->>>>>>> a20fea98
 
   def sparkPreviousArtifact(id: String, organization: String = "org.apache.spark",
       version: String = "0.9.0-incubating", crossVersion: String = "2.10"): Option[sbt.ModuleID] = {
