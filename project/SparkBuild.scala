/*
 * Licensed to the Apache Software Foundation (ASF) under one or more
 * contributor license agreements.  See the NOTICE file distributed with
 * this work for additional information regarding copyright ownership.
 * The ASF licenses this file to You under the Apache License, Version 2.0
 * (the "License"); you may not use this file except in compliance with
 * the License.  You may obtain a copy of the License at
 *
 *    http://www.apache.org/licenses/LICENSE-2.0
 *
 * Unless required by applicable law or agreed to in writing, software
 * distributed under the License is distributed on an "AS IS" BASIS,
 * WITHOUT WARRANTIES OR CONDITIONS OF ANY KIND, either express or implied.
 * See the License for the specific language governing permissions and
 * limitations under the License.
 */

import scala.util.Properties
import scala.collection.JavaConversions._

import sbt._
import sbt.Classpaths.publishTask
import sbt.Keys._
import org.scalastyle.sbt.ScalastylePlugin.{Settings => ScalaStyleSettings}
import com.typesafe.sbt.pom.{PomBuild, SbtPomKeys}
import net.virtualvoid.sbt.graph.Plugin.graphSettings

object BuildCommons {

  private val buildLocation = file(".").getAbsoluteFile.getParentFile

  val allProjects@Seq(bagel, catalyst, core, graphx, hive, mllib, repl, spark, sql, streaming,
  streamingFlumeSink, streamingFlume, streamingKafka, streamingMqtt, streamingTwitter,
  streamingZeromq) =
    Seq("bagel", "catalyst", "core", "graphx", "hive", "mllib", "repl", "spark", "sql",
      "streaming", "streaming-flume-sink", "streaming-flume", "streaming-kafka", "streaming-mqtt",
      "streaming-twitter", "streaming-zeromq").map(ProjectRef(buildLocation, _))

  val optionallyEnabledProjects@Seq(yarn, yarnStable, yarnAlpha, java8Tests, sparkGangliaLgpl) =
    Seq("yarn", "yarn-stable", "yarn-alpha", "java8-tests", "ganglia-lgpl")
      .map(ProjectRef(buildLocation, _))

  val assemblyProjects@Seq(assembly, examples) = Seq("assembly", "examples")
    .map(ProjectRef(buildLocation, _))

  val tools = "tools"

  val sparkHome = buildLocation
}

object SparkBuild extends PomBuild {

  import BuildCommons._
  import scala.collection.mutable.Map

  val projectsMap: Map[String, Seq[Setting[_]]] = Map.empty

  // Provides compatibility for older versions of the Spark build
  def backwardCompatibility = {
    import scala.collection.mutable
    var isAlphaYarn = false
    var profiles: mutable.Seq[String] = mutable.Seq.empty
    if (Properties.envOrNone("SPARK_GANGLIA_LGPL").isDefined) {
      println("NOTE: SPARK_GANGLIA_LGPL is deprecated, please use -Pganglia-lgpl flag.")
      profiles ++= Seq("spark-ganglia-lgpl")
    }
    if (Properties.envOrNone("SPARK_HIVE").isDefined) {
      println("NOTE: SPARK_HIVE is deprecated, please use -Phive flag.")
      profiles ++= Seq("hive")
    }
    Properties.envOrNone("SPARK_HADOOP_VERSION") match {
      case Some(v) =>
        if (v.matches("0.23.*")) isAlphaYarn = true
        println("NOTE: SPARK_HADOOP_VERSION is deprecated, please use -Dhadoop.version=" + v)
        System.setProperty("hadoop.version", v)
      case None =>
    }
    if (Properties.envOrNone("SPARK_YARN").isDefined) {
      if(isAlphaYarn) {
        println("NOTE: SPARK_YARN is deprecated, please use -Pyarn-alpha flag.")
        profiles ++= Seq("yarn-alpha")
      }
      else {
        println("NOTE: SPARK_YARN is deprecated, please use -Pyarn flag.")
        profiles ++= Seq("yarn")
      }
    }
    profiles
  }

  override val profiles = Properties.envOrNone("SBT_MAVEN_PROFILES") match {
    case None => backwardCompatibility
    case Some(v) =>
      if (backwardCompatibility.nonEmpty)
        println("Note: We ignore environment variables, when use of profile is detected in " +
          "conjunction with environment variable.")
      v.split("(\\s+|,)").filterNot(_.isEmpty).map(_.trim.replaceAll("-P", "")).toSeq
  }

  Properties.envOrNone("SBT_MAVEN_PROPERTIES") match {
    case Some(v) =>
      v.split("(\\s+|,)").filterNot(_.isEmpty).map(_.split("=")).foreach(x => System.setProperty(x(0), x(1)))
    case _ => 
  }

  override val userPropertiesMap = System.getProperties.toMap

  lazy val MavenCompile = config("m2r") extend(Compile)
  lazy val publishLocalBoth = TaskKey[Unit]("publish-local", "publish local for m2 and ivy")

  lazy val sharedSettings = graphSettings ++ ScalaStyleSettings ++ Seq (
    javaHome   := Properties.envOrNone("JAVA_HOME").map(file),
    incOptions := incOptions.value.withNameHashing(true),
    retrieveManaged := true,
    retrievePattern := "[type]s/[artifact](-[revision])(-[classifier]).[ext]",
    publishMavenStyle := true,

    otherResolvers <<= SbtPomKeys.mvnLocalRepository(dotM2 => Seq(Resolver.file("dotM2", dotM2))),
    publishLocalConfiguration in MavenCompile <<= (packagedArtifacts, deliverLocal, ivyLoggingLevel) map {
      (arts, _, level) => new PublishConfiguration(None, "dotM2", arts, Seq(), level)
    },
    publishMavenStyle in MavenCompile := true,
    publishLocal in MavenCompile <<= publishTask(publishLocalConfiguration in MavenCompile, deliverLocal),
    publishLocalBoth <<= Seq(publishLocal in MavenCompile, publishLocal).dependOn
  )

  /** Following project only exists to pull previous artifacts of Spark for generating
    Mima ignores. For more information see: SPARK 2071 */
  lazy val oldDeps = Project("oldDeps", file("dev"), settings = oldDepsSettings)

  def versionArtifact(id: String): Option[sbt.ModuleID] = {
    val fullId = id + "_2.10"
    Some("org.apache.spark" % fullId % "1.0.0")
  }

  def oldDepsSettings() = Defaults.defaultSettings ++ Seq(
    name := "old-deps",
    scalaVersion := "2.10.4",
    retrieveManaged := true,
    retrievePattern := "[type]s/[artifact](-[revision])(-[classifier]).[ext]",
    libraryDependencies := Seq("spark-streaming-mqtt", "spark-streaming-zeromq",
      "spark-streaming-flume", "spark-streaming-kafka", "spark-streaming-twitter",
      "spark-streaming", "spark-mllib", "spark-bagel", "spark-graphx",
      "spark-core").map(versionArtifact(_).get intransitive())
  )

  def enable(settings: Seq[Setting[_]])(projectRef: ProjectRef) = {
    val existingSettings = projectsMap.getOrElse(projectRef.project, Seq[Setting[_]]())
    projectsMap += (projectRef.project -> (existingSettings ++ settings))
  }

  // Note ordering of these settings matter.
  /* Enable shared settings on all projects */
  (allProjects ++ optionallyEnabledProjects ++ assemblyProjects).foreach(enable(sharedSettings))

  /* Enable tests settings for all projects except examples, assembly and tools */
  (allProjects ++ optionallyEnabledProjects).foreach(enable(TestSettings.settings))

  /* Enable Mima for all projects except spark, hive, catalyst, sql  and repl */
  // TODO: Add Sql to mima checks
  allProjects.filterNot(y => Seq(spark, sql, hive, catalyst, repl).exists(x => x == y)).
    foreach (x => enable(MimaBuild.mimaSettings(sparkHome, x))(x))

  /* Enable Assembly for all assembly projects */
  assemblyProjects.foreach(enable(Assembly.settings))

  /* Enable unidoc only for the root spark project */
  enable(Unidoc.settings)(spark)

  /* Spark SQL Core console settings */
  enable(SQL.settings)(sql)

  /* Hive console settings */
  enable(Hive.settings)(hive)

  enable(Flume.settings)(streamingFlumeSink)

  // TODO: move this to its upstream project.
  override def projectDefinitions(baseDirectory: File): Seq[Project] = {
    super.projectDefinitions(baseDirectory).map { x =>
      if (projectsMap.exists(_._1 == x.id)) x.settings(projectsMap(x.id): _*)
      else x.settings(Seq[Setting[_]](): _*)
    } ++ Seq[Project](oldDeps)
  }

}

<<<<<<< HEAD
object Flume {
  lazy val settings = sbtavro.SbtAvro.avroSettings
=======
object SQL {

  lazy val settings = Seq(

    initialCommands in console :=
      """
        |import org.apache.spark.sql.catalyst.analysis._
        |import org.apache.spark.sql.catalyst.dsl._
        |import org.apache.spark.sql.catalyst.errors._
        |import org.apache.spark.sql.catalyst.expressions._
        |import org.apache.spark.sql.catalyst.plans.logical._
        |import org.apache.spark.sql.catalyst.rules._
        |import org.apache.spark.sql.catalyst.types._
        |import org.apache.spark.sql.catalyst.util._
        |import org.apache.spark.sql.execution
        |import org.apache.spark.sql.test.TestSQLContext._
        |import org.apache.spark.sql.parquet.ParquetTestData""".stripMargin
  )

>>>>>>> 7b971b91
}

object Hive {

  lazy val settings = Seq(

    javaOptions += "-XX:MaxPermSize=1g",
    // Multiple queries rely on the TestHive singleton. See comments there for more details.
    parallelExecution in Test := false,
    // Supporting all SerDes requires us to depend on deprecated APIs, so we turn off the warnings
    // only for this subproject.
    scalacOptions <<= scalacOptions map { currentOpts: Seq[String] =>
      currentOpts.filterNot(_ == "-deprecation")
    },
    initialCommands in console :=
      """
        |import org.apache.spark.sql.catalyst.analysis._
        |import org.apache.spark.sql.catalyst.dsl._
        |import org.apache.spark.sql.catalyst.errors._
        |import org.apache.spark.sql.catalyst.expressions._
        |import org.apache.spark.sql.catalyst.plans.logical._
        |import org.apache.spark.sql.catalyst.rules._
        |import org.apache.spark.sql.catalyst.types._
        |import org.apache.spark.sql.catalyst.util._
        |import org.apache.spark.sql.execution
        |import org.apache.spark.sql.hive._
        |import org.apache.spark.sql.hive.test.TestHive._
        |import org.apache.spark.sql.parquet.ParquetTestData""".stripMargin
  )

}

object Assembly {
  import sbtassembly.Plugin._
  import AssemblyKeys._

  lazy val settings = assemblySettings ++ Seq(
    test in assembly := {},
    jarName in assembly <<= (version, moduleName) map { (v, mName) => mName + "-"+v + "-hadoop" +
      Option(System.getProperty("hadoop.version")).getOrElse("1.0.4") + ".jar" },
    mergeStrategy in assembly := {
      case PathList("org", "datanucleus", xs @ _*)             => MergeStrategy.discard
      case m if m.toLowerCase.endsWith("manifest.mf")          => MergeStrategy.discard
      case m if m.toLowerCase.matches("meta-inf.*\\.sf$")      => MergeStrategy.discard
      case "log4j.properties"                                  => MergeStrategy.discard
      case m if m.toLowerCase.startsWith("meta-inf/services/") => MergeStrategy.filterDistinctLines
      case "reference.conf"                                    => MergeStrategy.concat
      case _                                                   => MergeStrategy.first
    }
  )

}

object Unidoc {

  import BuildCommons._
  import sbtunidoc.Plugin._
  import UnidocKeys._

  // for easier specification of JavaDoc package groups
  private def packageList(names: String*): String = {
    names.map(s => "org.apache.spark." + s).mkString(":")
  }

  lazy val settings = scalaJavaUnidocSettings ++ Seq (
    publish := {},

    unidocProjectFilter in(ScalaUnidoc, unidoc) :=
      inAnyProject -- inProjects(repl, examples, tools, catalyst, yarn, yarnAlpha),
    unidocProjectFilter in(JavaUnidoc, unidoc) :=
      inAnyProject -- inProjects(repl, bagel, graphx, examples, tools, catalyst, yarn, yarnAlpha),

    // Skip class names containing $ and some internal packages in Javadocs
    unidocAllSources in (JavaUnidoc, unidoc) := {
      (unidocAllSources in (JavaUnidoc, unidoc)).value
        .map(_.filterNot(_.getName.contains("$")))
        .map(_.filterNot(_.getCanonicalPath.contains("akka")))
        .map(_.filterNot(_.getCanonicalPath.contains("deploy")))
        .map(_.filterNot(_.getCanonicalPath.contains("network")))
        .map(_.filterNot(_.getCanonicalPath.contains("executor")))
        .map(_.filterNot(_.getCanonicalPath.contains("python")))
        .map(_.filterNot(_.getCanonicalPath.contains("collection")))
    },

    // Javadoc options: create a window title, and group key packages on index page
    javacOptions in doc := Seq(
      "-windowtitle", "Spark " + version.value.replaceAll("-SNAPSHOT", "") + " JavaDoc",
      "-public",
      "-group", "Core Java API", packageList("api.java", "api.java.function"),
      "-group", "Spark Streaming", packageList(
        "streaming.api.java", "streaming.flume", "streaming.kafka",
        "streaming.mqtt", "streaming.twitter", "streaming.zeromq"
      ),
      "-group", "MLlib", packageList(
        "mllib.classification", "mllib.clustering", "mllib.evaluation.binary", "mllib.linalg",
        "mllib.linalg.distributed", "mllib.optimization", "mllib.rdd", "mllib.recommendation",
        "mllib.regression", "mllib.stat", "mllib.tree", "mllib.tree.configuration",
        "mllib.tree.impurity", "mllib.tree.model", "mllib.util"
      ),
      "-group", "Spark SQL", packageList("sql.api.java", "sql.hive.api.java"),
      "-noqualifier", "java.lang"
    )
  )
}

object TestSettings {
  import BuildCommons._

  lazy val settings = Seq (
    // Fork new JVMs for tests and set Java options for those
    fork := true,
    javaOptions in Test += "-Dspark.home=" + sparkHome,
    javaOptions in Test += "-Dspark.testing=1",
    javaOptions in Test += "-Dsun.io.serialization.extendedDebugInfo=true",
    javaOptions in Test ++= System.getProperties.filter(_._1 startsWith "spark")
      .map { case (k,v) => s"-D$k=$v" }.toSeq,
    javaOptions in Test ++= "-Xmx3g -XX:PermSize=128M -XX:MaxNewSize=256m -XX:MaxPermSize=1g"
      .split(" ").toSeq,
    javaOptions += "-Xmx3g",

    // Show full stack trace and duration in test cases.
    testOptions in Test += Tests.Argument("-oDF"),
    testOptions += Tests.Argument(TestFrameworks.JUnit, "-v", "-a"),
    // Enable Junit testing.
    libraryDependencies += "com.novocode" % "junit-interface" % "0.9" % "test",
    // Only allow one test at a time, even across projects, since they run in the same JVM
    parallelExecution in Test := false,
    concurrentRestrictions in Global += Tags.limit(Tags.Test, 1),
    // Remove certain packages from Scaladoc
    scalacOptions in (Compile, doc) := Seq(
      "-groups",
      "-skip-packages", Seq(
        "akka",
        "org.apache.spark.api.python",
        "org.apache.spark.network",
        "org.apache.spark.deploy",
        "org.apache.spark.util.collection"
      ).mkString(":"),
      "-doc-title", "Spark " + version.value.replaceAll("-SNAPSHOT", "") + " ScalaDoc"
    )
  )

}<|MERGE_RESOLUTION|>--- conflicted
+++ resolved
@@ -185,10 +185,10 @@
 
 }
 
-<<<<<<< HEAD
 object Flume {
   lazy val settings = sbtavro.SbtAvro.avroSettings
-=======
+}
+
 object SQL {
 
   lazy val settings = Seq(
@@ -208,7 +208,6 @@
         |import org.apache.spark.sql.parquet.ParquetTestData""".stripMargin
   )
 
->>>>>>> 7b971b91
 }
 
 object Hive {
