/*
 * Licensed to the Apache Software Foundation (ASF) under one or more
 * contributor license agreements.  See the NOTICE file distributed with
 * this work for additional information regarding copyright ownership.
 * The ASF licenses this file to You under the Apache License, Version 2.0
 * (the "License"); you may not use this file except in compliance with
 * the License.  You may obtain a copy of the License at
 *
 *    http://www.apache.org/licenses/LICENSE-2.0
 *
 * Unless required by applicable law or agreed to in writing, software
 * distributed under the License is distributed on an "AS IS" BASIS,
 * WITHOUT WARRANTIES OR CONDITIONS OF ANY KIND, either express or implied.
 * See the License for the specific language governing permissions and
 * limitations under the License.
 */

import sbt._
import sbt.Classpaths.publishTask
import Keys._
import sbtassembly.Plugin._
import AssemblyKeys._
import scala.util.Properties
// For Sonatype publishing
//import com.jsuereth.pgp.sbtplugin.PgpKeys._

object SparkBuild extends Build {
  // Hadoop version to build against. For example, "1.0.4" for Apache releases, or
  // "2.0.0-mr1-cdh4.2.0" for Cloudera Hadoop. Note that these variables can be set
  // through the environment variables SPARK_HADOOP_VERSION and SPARK_YARN.
  val DEFAULT_HADOOP_VERSION = "1.0.4"

  // Whether the Hadoop version to build against is 2.2.x, or a variant of it. This can be set
  // through the SPARK_IS_NEW_HADOOP environment variable.
  val DEFAULT_IS_NEW_HADOOP = false

  val DEFAULT_YARN = false

  // HBase version; set as appropriate.
  val HBASE_VERSION = "0.94.6"

  // Target JVM version
  val SCALAC_JVM_VERSION = "jvm-1.6"
  val JAVAC_JVM_VERSION = "1.6"

  lazy val root = Project("root", file("."), settings = rootSettings) aggregate(allProjects: _*)

  lazy val core = Project("core", file("core"), settings = coreSettings)

  lazy val repl = Project("repl", file("repl"), settings = replSettings)
    .dependsOn(core, graphx, bagel, mllib)

  lazy val tools = Project("tools", file("tools"), settings = toolsSettings) dependsOn(core) dependsOn(streaming)

  lazy val bagel = Project("bagel", file("bagel"), settings = bagelSettings) dependsOn(core)

  lazy val graphx = Project("graphx", file("graphx"), settings = graphxSettings) dependsOn(core)

  lazy val streaming = Project("streaming", file("streaming"), settings = streamingSettings) dependsOn(core)

  lazy val mllib = Project("mllib", file("mllib"), settings = mllibSettings) dependsOn(core)

  lazy val assemblyProj = Project("assembly", file("assembly"), settings = assemblyProjSettings)
    .dependsOn(core, graphx, bagel, mllib, repl, streaming) dependsOn(maybeYarn: _*)

  lazy val assembleDeps = TaskKey[Unit]("assemble-deps", "Build assembly of dependencies and packages Spark projects")

  // A configuration to set an alternative publishLocalConfiguration
  lazy val MavenCompile = config("m2r") extend(Compile)
  lazy val publishLocalBoth = TaskKey[Unit]("publish-local", "publish local for m2 and ivy")
  val sparkHome = System.getProperty("user.dir")

  // Allows build configuration to be set through environment variables
  lazy val hadoopVersion = Properties.envOrElse("SPARK_HADOOP_VERSION", DEFAULT_HADOOP_VERSION)
  lazy val isNewHadoop = Properties.envOrNone("SPARK_IS_NEW_HADOOP") match {
    case None => {
      val isNewHadoopVersion = "2.[2-9]+".r.findFirstIn(hadoopVersion).isDefined
      (isNewHadoopVersion|| DEFAULT_IS_NEW_HADOOP)
    }
    case Some(v) => v.toBoolean
  }

  lazy val isYarnEnabled = Properties.envOrNone("SPARK_YARN") match {
    case None => DEFAULT_YARN
    case Some(v) => v.toBoolean
  }

  // Conditionally include the yarn sub-project
  lazy val yarnAlpha = Project("yarn-alpha", file("yarn/alpha"), settings = yarnAlphaSettings) dependsOn(core)
  lazy val yarn = Project("yarn", file("yarn/stable"), settings = yarnSettings) dependsOn(core)

  lazy val maybeYarn = if (isYarnEnabled) Seq[ClasspathDependency](if (isNewHadoop) yarn else yarnAlpha) else Seq[ClasspathDependency]()
  lazy val maybeYarnRef = if (isYarnEnabled) Seq[ProjectReference](if (isNewHadoop) yarn else yarnAlpha) else Seq[ProjectReference]()

  lazy val externalTwitter = Project("external-twitter", file("external/twitter"), settings = twitterSettings)
    .dependsOn(streaming % "compile->compile;test->test")

  lazy val externalKafka = Project("external-kafka", file("external/kafka"), settings = kafkaSettings)
    .dependsOn(streaming % "compile->compile;test->test")

  lazy val externalFlume = Project("external-flume", file("external/flume"), settings = flumeSettings)
    .dependsOn(streaming % "compile->compile;test->test")

  lazy val externalZeromq = Project("external-zeromq", file("external/zeromq"), settings = zeromqSettings)
    .dependsOn(streaming % "compile->compile;test->test")

  lazy val externalMqtt = Project("external-mqtt", file("external/mqtt"), settings = mqttSettings)
    .dependsOn(streaming % "compile->compile;test->test")

  lazy val allExternal = Seq[ClasspathDependency](externalTwitter, externalKafka, externalFlume, externalZeromq, externalMqtt)
  lazy val allExternalRefs = Seq[ProjectReference](externalTwitter, externalKafka, externalFlume, externalZeromq, externalMqtt)

  lazy val examples = Project("examples", file("examples"), settings = examplesSettings)
    .dependsOn(core, mllib, graphx, bagel, streaming, externalTwitter) dependsOn(allExternal: _*)

  // Everything except assembly, tools and examples belong to packageProjects
  lazy val packageProjects = Seq[ProjectReference](core, repl, bagel, streaming, mllib, graphx) ++ maybeYarnRef

  lazy val allProjects = packageProjects ++ allExternalRefs ++ Seq[ProjectReference](examples, tools, assemblyProj)

  def sharedSettings = Defaults.defaultSettings ++ Seq(
    organization       := "org.apache.spark",
    version            := "0.9.0-incubating-SNAPSHOT",
    scalaVersion       := "2.10.3",
    scalacOptions := Seq("-Xmax-classfile-name", "120", "-unchecked", "-deprecation",
      "-target:" + SCALAC_JVM_VERSION),
    javacOptions := Seq("-target", JAVAC_JVM_VERSION, "-source", JAVAC_JVM_VERSION),
    unmanagedJars in Compile <<= baseDirectory map { base => (base / "lib" ** "*.jar").classpath },
    retrieveManaged := true,
    retrievePattern := "[type]s/[artifact](-[revision])(-[classifier]).[ext]",
    transitiveClassifiers in Scope.GlobalScope := Seq("sources"),
    testListeners <<= target.map(t => Seq(new eu.henkelmann.sbt.JUnitXmlTestsListener(t.getAbsolutePath))),

    // Fork new JVMs for tests and set Java options for those
    fork := true,
    javaOptions in Test += "-Dspark.home=" + sparkHome,
    javaOptions in Test += "-Dspark.testing=1",
    javaOptions += "-Xmx3g",
    // Show full stack trace and duration in test cases.
    testOptions in Test += Tests.Argument("-oDF"),
    // Remove certain packages from Scaladoc
    scalacOptions in (Compile,doc) := Seq("-skip-packages", Seq(
      "akka",
      "org.apache.spark.network",
      "org.apache.spark.deploy",
      "org.apache.spark.util.collection"
      ).mkString(":")),

    // Only allow one test at a time, even across projects, since they run in the same JVM
    concurrentRestrictions in Global += Tags.limit(Tags.Test, 1),

    // also check the local Maven repository ~/.m2
    resolvers ++= Seq(Resolver.file("Local Maven Repo", file(Path.userHome + "/.m2/repository"))),

    // For Sonatype publishing
    resolvers ++= Seq("sonatype-snapshots" at "https://oss.sonatype.org/content/repositories/snapshots",
      "sonatype-staging" at "https://oss.sonatype.org/service/local/staging/deploy/maven2/"),

    publishMavenStyle := true,

    //useGpg in Global := true,

    pomExtra := (
      <parent>
        <groupId>org.apache</groupId>
        <artifactId>apache</artifactId>
        <version>13</version>
      </parent>
      <url>http://spark.incubator.apache.org/</url>
      <licenses>
        <license>
          <name>Apache 2.0 License</name>
          <url>http://www.apache.org/licenses/LICENSE-2.0.html</url>
          <distribution>repo</distribution>
        </license>
      </licenses>
      <scm>
        <connection>scm:git:git@github.com:apache/incubator-spark.git</connection>
        <url>scm:git:git@github.com:apache/incubator-spark.git</url>
      </scm>
      <developers>
        <developer>
          <id>matei</id>
          <name>Matei Zaharia</name>
          <email>matei.zaharia@gmail.com</email>
          <url>http://www.cs.berkeley.edu/~matei</url>
          <organization>Apache Software Foundation</organization>
          <organizationUrl>http://spark.incubator.apache.org</organizationUrl>
        </developer>
      </developers>
      <issueManagement>
        <system>JIRA</system>
        <url>https://spark-project.atlassian.net/browse/SPARK</url>
      </issueManagement>
    ),

    /*
    publishTo <<= version { (v: String) =>
      val nexus = "https://oss.sonatype.org/"
      if (v.trim.endsWith("SNAPSHOT"))
        Some("sonatype-snapshots" at nexus + "content/repositories/snapshots")
      else
        Some("sonatype-staging"  at nexus + "service/local/staging/deploy/maven2")
    },

    */

    libraryDependencies ++= Seq(
        "io.netty"          % "netty-all"       % "4.0.13.Final",
        "org.eclipse.jetty" % "jetty-server"    % "7.6.8.v20121106",
        /** Workaround for SPARK-959. Dependency used by org.eclipse.jetty. Fixed in ivy 2.3.0. */
        "org.eclipse.jetty.orbit" % "javax.servlet" % "2.5.0.v201103041518" artifacts Artifact("javax.servlet", "jar", "jar"),
        "org.scalatest"    %% "scalatest"       % "1.9.1"  % "test",
        "org.scalacheck"   %% "scalacheck"      % "1.10.0" % "test",
        "com.novocode"      % "junit-interface" % "0.9"    % "test",
        "org.easymock"      % "easymock"        % "3.1"    % "test",
        "org.mockito"       % "mockito-all"     % "1.8.5"  % "test",
        "commons-io"        % "commons-io"      % "2.4"    % "test"
    ),

    parallelExecution := true,
    /* Workaround for issue #206 (fixed after SBT 0.11.0) */
    watchTransitiveSources <<= Defaults.inDependencies[Task[Seq[File]]](watchSources.task,
      const(std.TaskExtra.constant(Nil)), aggregate = true, includeRoot = true) apply { _.join.map(_.flatten) },

    otherResolvers := Seq(Resolver.file("dotM2", file(Path.userHome + "/.m2/repository"))),
    publishLocalConfiguration in MavenCompile <<= (packagedArtifacts, deliverLocal, ivyLoggingLevel) map {
      (arts, _, level) => new PublishConfiguration(None, "dotM2", arts, Seq(), level)
    },
    publishMavenStyle in MavenCompile := true,
    publishLocal in MavenCompile <<= publishTask(publishLocalConfiguration in MavenCompile, deliverLocal),
    publishLocalBoth <<= Seq(publishLocal in MavenCompile, publishLocal).dependOn
  ) ++ net.virtualvoid.sbt.graph.Plugin.graphSettings

  val slf4jVersion = "1.7.2"

  val excludeCglib = ExclusionRule(organization = "org.sonatype.sisu.inject")
  val excludeJackson = ExclusionRule(organization = "org.codehaus.jackson")
  val excludeNetty = ExclusionRule(organization = "org.jboss.netty")
  val excludeAsm = ExclusionRule(organization = "asm")
  val excludeSnappy = ExclusionRule(organization = "org.xerial.snappy")

  def coreSettings = sharedSettings ++ Seq(
    name := "spark-core",
    resolvers ++= Seq(
       "JBoss Repository"     at "http://repository.jboss.org/nexus/content/repositories/releases/",
       "Cloudera Repository"  at "https://repository.cloudera.com/artifactory/cloudera-repos/"
    ),

    libraryDependencies ++= Seq(
        "com.google.guava"         % "guava"            % "14.0.1",
        "com.google.code.findbugs" % "jsr305"           % "1.3.9",
        "log4j"                    % "log4j"            % "1.2.17",
        "org.slf4j"                % "slf4j-api"        % slf4jVersion,
        "org.slf4j"                % "slf4j-log4j12"    % slf4jVersion,
        "commons-daemon"           % "commons-daemon"   % "1.0.10", // workaround for bug HADOOP-9407
        "com.ning"                 % "compress-lzf"     % "0.8.4",
        "org.xerial.snappy"        % "snappy-java"      % "1.0.5",
        "org.ow2.asm"              % "asm"              % "4.0",
        "com.google.protobuf"      % "protobuf-java"    % "2.4.1",
        "com.typesafe.akka"       %% "akka-remote"      % "2.2.3"  excludeAll(excludeNetty),
        "com.typesafe.akka"       %% "akka-slf4j"       % "2.2.3"  excludeAll(excludeNetty),
        "net.liftweb"             %% "lift-json"        % "2.5.1"  excludeAll(excludeNetty),
        "it.unimi.dsi"             % "fastutil"         % "6.4.4",
        "colt"                     % "colt"             % "1.2.0",
        "org.apache.mesos"         % "mesos"            % "0.13.0",
        "net.java.dev.jets3t"      % "jets3t"           % "0.7.1",
        "org.apache.derby"         % "derby"            % "10.4.2.0"                     % "test",
        "org.apache.hadoop"        % "hadoop-client"    % hadoopVersion excludeAll(excludeJackson, excludeNetty, excludeAsm, excludeCglib),
        "org.apache.avro"          % "avro"             % "1.7.4",
        "org.apache.avro"          % "avro-ipc"         % "1.7.4" excludeAll(excludeNetty),
        "org.apache.zookeeper"     % "zookeeper"        % "3.4.5" excludeAll(excludeNetty),
        "com.codahale.metrics"     % "metrics-core"     % "3.0.0",
        "com.codahale.metrics"     % "metrics-jvm"      % "3.0.0",
        "com.codahale.metrics"     % "metrics-json"     % "3.0.0",
        "com.codahale.metrics"     % "metrics-ganglia"  % "3.0.0",
        "com.codahale.metrics"     % "metrics-graphite" % "3.0.0",
        "com.twitter"             %% "chill"            % "0.3.1",
        "com.twitter"              % "chill-java"       % "0.3.1",
<<<<<<< HEAD
        "com.typesafe"             % "config"           % "1.0.2",
        "com.clearspring.analytics" % "stream"          % "2.5.1",
        "org.msgpack"             %% "msgpack-scala"    % "0.6.8"
=======
        "com.clearspring.analytics" % "stream"          % "2.5.1"
>>>>>>> 792d9084
      )
  )

  def rootSettings = sharedSettings ++ Seq(
    publish := {}
  )

 def replSettings = sharedSettings ++ Seq(
    name := "spark-repl",
   libraryDependencies <+= scalaVersion(v => "org.scala-lang"  % "scala-compiler" % v ),
   libraryDependencies <+= scalaVersion(v => "org.scala-lang"  % "jline"          % v ),
   libraryDependencies <+= scalaVersion(v => "org.scala-lang"  % "scala-reflect"  % v )
  )

  def examplesSettings = sharedSettings ++ Seq(
    name := "spark-examples",
    libraryDependencies ++= Seq(
      "com.twitter"          %% "algebird-core"   % "0.1.11",
      "org.apache.hbase"     %  "hbase"           % "0.94.6" excludeAll(excludeNetty, excludeAsm),
      "org.apache.hbase" % "hbase" % HBASE_VERSION excludeAll(excludeNetty, excludeAsm),
      "org.apache.cassandra" % "cassandra-all" % "1.2.6"
        exclude("com.google.guava", "guava")
        exclude("com.googlecode.concurrentlinkedhashmap", "concurrentlinkedhashmap-lru")
        exclude("com.ning","compress-lzf")
        exclude("io.netty", "netty")
        exclude("jline","jline")
        exclude("log4j","log4j")
        exclude("org.apache.cassandra.deps", "avro")
        excludeAll(excludeSnappy)
        excludeAll(excludeCglib)
    )
  ) ++ assemblySettings ++ extraAssemblySettings

  def toolsSettings = sharedSettings ++ Seq(
    name := "spark-tools"
  ) ++ assemblySettings ++ extraAssemblySettings

  def graphxSettings = sharedSettings ++ Seq(
    name := "spark-graphx"
  )

  def bagelSettings = sharedSettings ++ Seq(
    name := "spark-bagel"
  )

  def mllibSettings = sharedSettings ++ Seq(
    name := "spark-mllib",
    libraryDependencies ++= Seq(
      "org.jblas" % "jblas" % "1.2.3"
    )
  )

  def streamingSettings = sharedSettings ++ Seq(
    name := "spark-streaming",
    libraryDependencies ++= Seq(
      "commons-io" % "commons-io" % "2.4"
    )
  )

  def yarnCommonSettings = sharedSettings ++ Seq(
    unmanagedSourceDirectories in Compile <++= baseDirectory { base =>
      Seq(
         base / "../common/src/main/scala"
      )
    },

    unmanagedSourceDirectories in Test <++= baseDirectory { base =>
      Seq(
         base / "../common/src/test/scala"
      )
    }

  ) ++ extraYarnSettings

  def yarnAlphaSettings = yarnCommonSettings ++ Seq(
    name := "spark-yarn-alpha"
  )

  def yarnSettings = yarnCommonSettings ++ Seq(
    name := "spark-yarn"
  )

  // Conditionally include the YARN dependencies because some tools look at all sub-projects and will complain
  // if we refer to nonexistent dependencies (e.g. hadoop-yarn-api from a Hadoop version without YARN).
  def extraYarnSettings = if(isYarnEnabled) yarnEnabledSettings else Seq()

  def yarnEnabledSettings = Seq(
    libraryDependencies ++= Seq(
      // Exclude rule required for all ?
      "org.apache.hadoop" % "hadoop-client"      % hadoopVersion excludeAll(excludeJackson, excludeNetty, excludeAsm, excludeCglib),
      "org.apache.hadoop" % "hadoop-yarn-api"    % hadoopVersion excludeAll(excludeJackson, excludeNetty, excludeAsm, excludeCglib),
      "org.apache.hadoop" % "hadoop-yarn-common" % hadoopVersion excludeAll(excludeJackson, excludeNetty, excludeAsm, excludeCglib),
      "org.apache.hadoop" % "hadoop-yarn-client" % hadoopVersion excludeAll(excludeJackson, excludeNetty, excludeAsm, excludeCglib)
    )
  )

  def assemblyProjSettings = sharedSettings ++ Seq(
    libraryDependencies += "net.sf.py4j" % "py4j" % "0.8.1",
    name := "spark-assembly",
    assembleDeps in Compile <<= (packageProjects.map(packageBin in Compile in _) ++ Seq(packageDependency in Compile)).dependOn,
    jarName in assembly <<= version map { v => "spark-assembly-" + v + "-hadoop" + hadoopVersion + ".jar" },
    jarName in packageDependency <<= version map { v => "spark-assembly-" + v + "-hadoop" + hadoopVersion + "-deps.jar" }
  ) ++ assemblySettings ++ extraAssemblySettings

  def extraAssemblySettings() = Seq(
    test in assembly := {},
    mergeStrategy in assembly := {
      case m if m.toLowerCase.endsWith("manifest.mf") => MergeStrategy.discard
      case m if m.toLowerCase.matches("meta-inf.*\\.sf$") => MergeStrategy.discard
      case "log4j.properties" => MergeStrategy.discard
      case m if m.toLowerCase.startsWith("meta-inf/services/") => MergeStrategy.filterDistinctLines
      case "reference.conf" => MergeStrategy.concat
      case _ => MergeStrategy.first
    }
  )

  def twitterSettings() = sharedSettings ++ Seq(
    name := "spark-streaming-twitter",
    libraryDependencies ++= Seq(
      "org.twitter4j" % "twitter4j-stream" % "3.0.3" excludeAll(excludeNetty)
    )
  )

  def kafkaSettings() = sharedSettings ++ Seq(
    name := "spark-streaming-kafka",
    libraryDependencies ++= Seq(
      "com.github.sgroschupf"    % "zkclient"   % "0.1"          excludeAll(excludeNetty),
      "org.apache.kafka"        %% "kafka"      % "0.8.0"
        exclude("com.sun.jdmk", "jmxtools")
        exclude("com.sun.jmx", "jmxri")
        exclude("net.sf.jopt-simple", "jopt-simple")
        excludeAll(excludeNetty)
    )
  )

  def flumeSettings() = sharedSettings ++ Seq(
    name := "spark-streaming-flume",
    libraryDependencies ++= Seq(
      "org.apache.flume" % "flume-ng-sdk" % "1.2.0" % "compile" excludeAll(excludeNetty, excludeSnappy)
    )
  )

  def zeromqSettings() = sharedSettings ++ Seq(
    name := "spark-streaming-zeromq",
    libraryDependencies ++= Seq(
      "org.spark-project.akka" %% "akka-zeromq" % "2.2.3-shaded-protobuf" excludeAll(excludeNetty)
    )
  )

  def mqttSettings() = streamingSettings ++ Seq(
    name := "spark-streaming-mqtt",
    resolvers ++= Seq("Eclipse Repo" at "https://repo.eclipse.org/content/repositories/paho-releases/"),
    libraryDependencies ++= Seq("org.eclipse.paho" % "mqtt-client" % "0.4.0")
  )
}<|MERGE_RESOLUTION|>--- conflicted
+++ resolved
@@ -111,10 +111,10 @@
   lazy val allExternalRefs = Seq[ProjectReference](externalTwitter, externalKafka, externalFlume, externalZeromq, externalMqtt)
 
   lazy val examples = Project("examples", file("examples"), settings = examplesSettings)
-    .dependsOn(core, mllib, graphx, bagel, streaming, externalTwitter) dependsOn(allExternal: _*)
+    .dependsOn(core, mllib, bagel, streaming, externalTwitter) dependsOn(allExternal: _*)
 
   // Everything except assembly, tools and examples belong to packageProjects
-  lazy val packageProjects = Seq[ProjectReference](core, repl, bagel, streaming, mllib, graphx) ++ maybeYarnRef
+  lazy val packageProjects = Seq[ProjectReference](core, repl, bagel, streaming, mllib) ++ maybeYarnRef
 
   lazy val allProjects = packageProjects ++ allExternalRefs ++ Seq[ProjectReference](examples, tools, assemblyProj)
 
@@ -138,13 +138,6 @@
     javaOptions += "-Xmx3g",
     // Show full stack trace and duration in test cases.
     testOptions in Test += Tests.Argument("-oDF"),
-    // Remove certain packages from Scaladoc
-    scalacOptions in (Compile,doc) := Seq("-skip-packages", Seq(
-      "akka",
-      "org.apache.spark.network",
-      "org.apache.spark.deploy",
-      "org.apache.spark.util.collection"
-      ).mkString(":")),
 
     // Only allow one test at a time, even across projects, since they run in the same JVM
     concurrentRestrictions in Global += Tags.limit(Tags.Test, 1),
@@ -254,12 +247,12 @@
         "org.slf4j"                % "slf4j-api"        % slf4jVersion,
         "org.slf4j"                % "slf4j-log4j12"    % slf4jVersion,
         "commons-daemon"           % "commons-daemon"   % "1.0.10", // workaround for bug HADOOP-9407
-        "com.ning"                 % "compress-lzf"     % "0.8.4",
+        "com.ning"                 % "compress-lzf"     % "1.0.0",
         "org.xerial.snappy"        % "snappy-java"      % "1.0.5",
         "org.ow2.asm"              % "asm"              % "4.0",
-        "com.google.protobuf"      % "protobuf-java"    % "2.4.1",
-        "com.typesafe.akka"       %% "akka-remote"      % "2.2.3"  excludeAll(excludeNetty),
-        "com.typesafe.akka"       %% "akka-slf4j"       % "2.2.3"  excludeAll(excludeNetty),
+        "org.spark-project.akka"  %% "akka-remote"      % "2.2.3-shaded-protobuf"  excludeAll(excludeNetty),
+        "org.spark-project.akka"  %% "akka-slf4j"       % "2.2.3-shaded-protobuf"  excludeAll(excludeNetty),
+        "org.spark-project.akka"  %% "akka-testkit"     % "2.2.3-shaded-protobuf" % "test",
         "net.liftweb"             %% "lift-json"        % "2.5.1"  excludeAll(excludeNetty),
         "it.unimi.dsi"             % "fastutil"         % "6.4.4",
         "colt"                     % "colt"             % "1.2.0",
@@ -277,13 +270,7 @@
         "com.codahale.metrics"     % "metrics-graphite" % "3.0.0",
         "com.twitter"             %% "chill"            % "0.3.1",
         "com.twitter"              % "chill-java"       % "0.3.1",
-<<<<<<< HEAD
-        "com.typesafe"             % "config"           % "1.0.2",
-        "com.clearspring.analytics" % "stream"          % "2.5.1",
-        "org.msgpack"             %% "msgpack-scala"    % "0.6.8"
-=======
         "com.clearspring.analytics" % "stream"          % "2.5.1"
->>>>>>> 792d9084
       )
   )
 
@@ -321,10 +308,6 @@
     name := "spark-tools"
   ) ++ assemblySettings ++ extraAssemblySettings
 
-  def graphxSettings = sharedSettings ++ Seq(
-    name := "spark-graphx"
-  )
-
   def bagelSettings = sharedSettings ++ Seq(
     name := "spark-bagel"
   )
