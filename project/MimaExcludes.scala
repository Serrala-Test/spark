/*
 * Licensed to the Apache Software Foundation (ASF) under one or more
 * contributor license agreements.  See the NOTICE file distributed with
 * this work for additional information regarding copyright ownership.
 * The ASF licenses this file to You under the Apache License, Version 2.0
 * (the "License"); you may not use this file except in compliance with
 * the License.  You may obtain a copy of the License at
 *
 *    http://www.apache.org/licenses/LICENSE-2.0
 *
 * Unless required by applicable law or agreed to in writing, software
 * distributed under the License is distributed on an "AS IS" BASIS,
 * WITHOUT WARRANTIES OR CONDITIONS OF ANY KIND, either express or implied.
 * See the License for the specific language governing permissions and
 * limitations under the License.
 */

import com.typesafe.tools.mima.core._
import com.typesafe.tools.mima.core.ProblemFilters._

/**
 * Additional excludes for checking of Spark's binary compatibility.
 *
 * This acts as an official audit of cases where we excluded other classes. Please use the narrowest
 * possible exclude here. MIMA will usually tell you what exclude to use, e.g.:
 *
 * ProblemFilters.exclude[MissingMethodProblem]("org.apache.spark.rdd.RDD.take")
 *
 * It is also possible to exclude Spark classes and packages. This should be used sparingly:
 *
 * MimaBuild.excludeSparkClass("graphx.util.collection.GraphXPrimitiveKeyOpenHashMap")
 *
 * For a new Spark version, please update MimaBuild.scala to reflect the previous version.
 */
object MimaExcludes {

  // Exclude rules for 2.1.x
  lazy val v21excludes = v20excludes ++ {
    Seq(
      // [SPARK-17671] Spark 2.0 history server summary page is slow even set spark.history.ui.maxApplications
      ProblemFilters.exclude[IncompatibleResultTypeProblem]("org.apache.spark.deploy.history.HistoryServer.getApplicationList"),
      // [SPARK-14743] Improve delegation token handling in secure cluster
      ProblemFilters.exclude[DirectMissingMethodProblem]("org.apache.spark.deploy.SparkHadoopUtil.getTimeFromNowToRenewal"),
      // [SPARK-16199][SQL] Add a method to list the referenced columns in data source Filter
      ProblemFilters.exclude[ReversedMissingMethodProblem]("org.apache.spark.sql.sources.Filter.references"),
      // [SPARK-16853][SQL] Fixes encoder error in DataSet typed select
      ProblemFilters.exclude[IncompatibleMethTypeProblem]("org.apache.spark.sql.Dataset.select"),
      // [SPARK-16967] Move Mesos to Module
      ProblemFilters.exclude[DirectMissingMethodProblem]("org.apache.spark.SparkMasterRegex.MESOS_REGEX"),
      // [SPARK-16240] ML persistence backward compatibility for LDA
      ProblemFilters.exclude[MissingTypesProblem]("org.apache.spark.ml.clustering.LDA$"),
      // [SPARK-17717] Add Find and Exists method to Catalog.
      ProblemFilters.exclude[ReversedMissingMethodProblem]("org.apache.spark.sql.catalog.Catalog.getDatabase"),
      ProblemFilters.exclude[ReversedMissingMethodProblem]("org.apache.spark.sql.catalog.Catalog.getTable"),
      ProblemFilters.exclude[ReversedMissingMethodProblem]("org.apache.spark.sql.catalog.Catalog.getFunction"),
      ProblemFilters.exclude[ReversedMissingMethodProblem]("org.apache.spark.sql.catalog.Catalog.databaseExists"),
      ProblemFilters.exclude[ReversedMissingMethodProblem]("org.apache.spark.sql.catalog.Catalog.tableExists"),
      ProblemFilters.exclude[ReversedMissingMethodProblem]("org.apache.spark.sql.catalog.Catalog.functionExists"),

      // [SPARK-17731][SQL][Streaming] Metrics for structured streaming
      ProblemFilters.exclude[DirectMissingMethodProblem]("org.apache.spark.sql.streaming.SourceStatus.this"),
      ProblemFilters.exclude[IncompatibleResultTypeProblem]("org.apache.spark.sql.streaming.SourceStatus.offsetDesc"),
      ProblemFilters.exclude[ReversedMissingMethodProblem]("org.apache.spark.sql.streaming.StreamingQuery.status"),
      ProblemFilters.exclude[DirectMissingMethodProblem]("org.apache.spark.sql.streaming.SinkStatus.this"),
      ProblemFilters.exclude[MissingClassProblem]("org.apache.spark.sql.streaming.StreamingQueryInfo"),
      ProblemFilters.exclude[IncompatibleMethTypeProblem]("org.apache.spark.sql.streaming.StreamingQueryListener#QueryStarted.this"),
      ProblemFilters.exclude[DirectMissingMethodProblem]("org.apache.spark.sql.streaming.StreamingQueryListener#QueryStarted.queryInfo"),
      ProblemFilters.exclude[IncompatibleMethTypeProblem]("org.apache.spark.sql.streaming.StreamingQueryListener#QueryProgress.this"),
      ProblemFilters.exclude[DirectMissingMethodProblem]("org.apache.spark.sql.streaming.StreamingQueryListener#QueryProgress.queryInfo"),
      ProblemFilters.exclude[DirectMissingMethodProblem]("org.apache.spark.sql.streaming.StreamingQueryListener#QueryTerminated.queryInfo"),
      ProblemFilters.exclude[MissingClassProblem]("org.apache.spark.sql.streaming.StreamingQueryListener$QueryStarted"),
      ProblemFilters.exclude[MissingClassProblem]("org.apache.spark.sql.streaming.StreamingQueryListener$QueryProgress"),
      ProblemFilters.exclude[MissingClassProblem]("org.apache.spark.sql.streaming.StreamingQueryListener$QueryTerminated"),
      ProblemFilters.exclude[IncompatibleMethTypeProblem]("org.apache.spark.sql.streaming.StreamingQueryListener.onQueryStarted"),
      ProblemFilters.exclude[ReversedMissingMethodProblem]("org.apache.spark.sql.streaming.StreamingQueryListener.onQueryStarted"),
      ProblemFilters.exclude[IncompatibleMethTypeProblem]("org.apache.spark.sql.streaming.StreamingQueryListener.onQueryProgress"),
      ProblemFilters.exclude[ReversedMissingMethodProblem]("org.apache.spark.sql.streaming.StreamingQueryListener.onQueryProgress"),
      ProblemFilters.exclude[IncompatibleMethTypeProblem]("org.apache.spark.sql.streaming.StreamingQueryListener.onQueryTerminated"),
      ProblemFilters.exclude[ReversedMissingMethodProblem]("org.apache.spark.sql.streaming.StreamingQueryListener.onQueryTerminated"),

<<<<<<< HEAD
        ProblemFilters.exclude[IncompatibleMethTypeProblem]("org.apache.spark.mllib.evaluation.MultilabelMetrics.this"),
        ProblemFilters.exclude[IncompatibleResultTypeProblem]("org.apache.spark.ml.classification.LogisticRegressionSummary.predictions"),
        ProblemFilters.exclude[MissingMethodProblem]("org.apache.spark.ml.classification.LogisticRegressionSummary.predictions")
      ) ++ Seq(
        // [SPARK-13686][MLLIB][STREAMING] Add a constructor parameter `reqParam` to (Streaming)LinearRegressionWithSGD
        ProblemFilters.exclude[MissingMethodProblem]("org.apache.spark.mllib.regression.LinearRegressionWithSGD.this")
      ) ++ Seq(
        // SPARK-15250 Remove deprecated json API in DataFrameReader
        ProblemFilters.exclude[IncompatibleMethTypeProblem]("org.apache.spark.sql.DataFrameReader.json")
      ) ++ Seq(
        // SPARK-13920: MIMA checks should apply to @Experimental and @DeveloperAPI APIs
        ProblemFilters.exclude[DirectMissingMethodProblem]("org.apache.spark.Aggregator.combineCombinersByKey"),
        ProblemFilters.exclude[DirectMissingMethodProblem]("org.apache.spark.Aggregator.combineValuesByKey"),
        ProblemFilters.exclude[DirectMissingMethodProblem]("org.apache.spark.ComplexFutureAction.run"),
        ProblemFilters.exclude[DirectMissingMethodProblem]("org.apache.spark.ComplexFutureAction.runJob"),
        ProblemFilters.exclude[DirectMissingMethodProblem]("org.apache.spark.ComplexFutureAction.this"),
        ProblemFilters.exclude[DirectMissingMethodProblem]("org.apache.spark.SparkEnv.actorSystem"),
        ProblemFilters.exclude[DirectMissingMethodProblem]("org.apache.spark.SparkEnv.cacheManager"),
        ProblemFilters.exclude[DirectMissingMethodProblem]("org.apache.spark.SparkEnv.this"),
        ProblemFilters.exclude[DirectMissingMethodProblem]("org.apache.spark.deploy.SparkHadoopUtil.getConfigurationFromJobContext"),
        ProblemFilters.exclude[DirectMissingMethodProblem]("org.apache.spark.deploy.SparkHadoopUtil.getTaskAttemptIDFromTaskAttemptContext"),
        ProblemFilters.exclude[DirectMissingMethodProblem]("org.apache.spark.deploy.SparkHadoopUtil.newConfiguration"),
        ProblemFilters.exclude[DirectMissingMethodProblem]("org.apache.spark.executor.InputMetrics.bytesReadCallback"),
        ProblemFilters.exclude[DirectMissingMethodProblem]("org.apache.spark.executor.InputMetrics.bytesReadCallback_="),
        ProblemFilters.exclude[DirectMissingMethodProblem]("org.apache.spark.executor.InputMetrics.canEqual"),
        ProblemFilters.exclude[DirectMissingMethodProblem]("org.apache.spark.executor.InputMetrics.copy"),
        ProblemFilters.exclude[DirectMissingMethodProblem]("org.apache.spark.executor.InputMetrics.productArity"),
        ProblemFilters.exclude[DirectMissingMethodProblem]("org.apache.spark.executor.InputMetrics.productElement"),
        ProblemFilters.exclude[DirectMissingMethodProblem]("org.apache.spark.executor.InputMetrics.productIterator"),
        ProblemFilters.exclude[DirectMissingMethodProblem]("org.apache.spark.executor.InputMetrics.productPrefix"),
        ProblemFilters.exclude[DirectMissingMethodProblem]("org.apache.spark.executor.InputMetrics.setBytesReadCallback"),
        ProblemFilters.exclude[DirectMissingMethodProblem]("org.apache.spark.executor.InputMetrics.updateBytesRead"),
        ProblemFilters.exclude[DirectMissingMethodProblem]("org.apache.spark.executor.OutputMetrics.canEqual"),
        ProblemFilters.exclude[DirectMissingMethodProblem]("org.apache.spark.executor.OutputMetrics.copy"),
        ProblemFilters.exclude[DirectMissingMethodProblem]("org.apache.spark.executor.OutputMetrics.productArity"),
        ProblemFilters.exclude[DirectMissingMethodProblem]("org.apache.spark.executor.OutputMetrics.productElement"),
        ProblemFilters.exclude[DirectMissingMethodProblem]("org.apache.spark.executor.OutputMetrics.productIterator"),
        ProblemFilters.exclude[DirectMissingMethodProblem]("org.apache.spark.executor.OutputMetrics.productPrefix"),
        ProblemFilters.exclude[DirectMissingMethodProblem]("org.apache.spark.executor.ShuffleReadMetrics.decFetchWaitTime"),
        ProblemFilters.exclude[DirectMissingMethodProblem]("org.apache.spark.executor.ShuffleReadMetrics.decLocalBlocksFetched"),
        ProblemFilters.exclude[DirectMissingMethodProblem]("org.apache.spark.executor.ShuffleReadMetrics.decRecordsRead"),
        ProblemFilters.exclude[DirectMissingMethodProblem]("org.apache.spark.executor.ShuffleReadMetrics.decRemoteBlocksFetched"),
        ProblemFilters.exclude[DirectMissingMethodProblem]("org.apache.spark.executor.ShuffleReadMetrics.decRemoteBytesRead"),
        ProblemFilters.exclude[DirectMissingMethodProblem]("org.apache.spark.executor.ShuffleWriteMetrics.decShuffleBytesWritten"),
        ProblemFilters.exclude[DirectMissingMethodProblem]("org.apache.spark.executor.ShuffleWriteMetrics.decShuffleRecordsWritten"),
        ProblemFilters.exclude[DirectMissingMethodProblem]("org.apache.spark.executor.ShuffleWriteMetrics.decShuffleWriteTime"),
        ProblemFilters.exclude[DirectMissingMethodProblem]("org.apache.spark.executor.ShuffleWriteMetrics.incShuffleBytesWritten"),
        ProblemFilters.exclude[DirectMissingMethodProblem]("org.apache.spark.executor.ShuffleWriteMetrics.incShuffleRecordsWritten"),
        ProblemFilters.exclude[DirectMissingMethodProblem]("org.apache.spark.executor.ShuffleWriteMetrics.incShuffleWriteTime"),
        ProblemFilters.exclude[DirectMissingMethodProblem]("org.apache.spark.executor.ShuffleWriteMetrics.setShuffleRecordsWritten"),
        ProblemFilters.exclude[DirectMissingMethodProblem]("org.apache.spark.ml.feature.PCAModel.this"),
        ProblemFilters.exclude[DirectMissingMethodProblem]("org.apache.spark.mllib.regression.StreamingLinearRegressionWithSGD.this"),
        ProblemFilters.exclude[DirectMissingMethodProblem]("org.apache.spark.rdd.RDD.mapPartitionsWithContext"),
        ProblemFilters.exclude[DirectMissingMethodProblem]("org.apache.spark.scheduler.AccumulableInfo.this"),
        ProblemFilters.exclude[DirectMissingMethodProblem]("org.apache.spark.scheduler.SparkListenerExecutorMetricsUpdate.taskMetrics"),
        ProblemFilters.exclude[DirectMissingMethodProblem]("org.apache.spark.scheduler.TaskInfo.attempt"),
        ProblemFilters.exclude[DirectMissingMethodProblem]("org.apache.spark.sql.ExperimentalMethods.this"),
        ProblemFilters.exclude[DirectMissingMethodProblem]("org.apache.spark.sql.functions.callUDF"),
        ProblemFilters.exclude[DirectMissingMethodProblem]("org.apache.spark.sql.functions.callUdf"),
        ProblemFilters.exclude[DirectMissingMethodProblem]("org.apache.spark.sql.functions.cumeDist"),
        ProblemFilters.exclude[DirectMissingMethodProblem]("org.apache.spark.sql.functions.denseRank"),
        ProblemFilters.exclude[DirectMissingMethodProblem]("org.apache.spark.sql.functions.inputFileName"),
        ProblemFilters.exclude[DirectMissingMethodProblem]("org.apache.spark.sql.functions.isNaN"),
        ProblemFilters.exclude[DirectMissingMethodProblem]("org.apache.spark.sql.functions.percentRank"),
        ProblemFilters.exclude[DirectMissingMethodProblem]("org.apache.spark.sql.functions.rowNumber"),
        ProblemFilters.exclude[DirectMissingMethodProblem]("org.apache.spark.sql.functions.sparkPartitionId"),
        ProblemFilters.exclude[DirectMissingMethodProblem]("org.apache.spark.storage.BlockStatus.apply"),
        ProblemFilters.exclude[DirectMissingMethodProblem]("org.apache.spark.storage.BlockStatus.copy"),
        ProblemFilters.exclude[DirectMissingMethodProblem]("org.apache.spark.storage.BlockStatus.externalBlockStoreSize"),
        ProblemFilters.exclude[DirectMissingMethodProblem]("org.apache.spark.storage.BlockStatus.this"),
        ProblemFilters.exclude[DirectMissingMethodProblem]("org.apache.spark.storage.StorageStatus.offHeapUsed"),
        ProblemFilters.exclude[DirectMissingMethodProblem]("org.apache.spark.storage.StorageStatus.offHeapUsedByRdd"),
        ProblemFilters.exclude[DirectMissingMethodProblem]("org.apache.spark.storage.StorageStatusListener.this"),
        ProblemFilters.exclude[DirectMissingMethodProblem]("org.apache.spark.streaming.scheduler.BatchInfo.streamIdToNumRecords"),
        ProblemFilters.exclude[DirectMissingMethodProblem]("org.apache.spark.ui.exec.ExecutorsListener.storageStatusList"),
        ProblemFilters.exclude[DirectMissingMethodProblem]("org.apache.spark.ui.exec.ExecutorsListener.this"),
        ProblemFilters.exclude[DirectMissingMethodProblem]("org.apache.spark.ui.storage.StorageListener.storageStatusList"),
        ProblemFilters.exclude[IncompatibleMethTypeProblem]("org.apache.spark.ExceptionFailure.apply"),
        ProblemFilters.exclude[IncompatibleMethTypeProblem]("org.apache.spark.ExceptionFailure.copy"),
        ProblemFilters.exclude[IncompatibleMethTypeProblem]("org.apache.spark.ExceptionFailure.this"),
        ProblemFilters.exclude[IncompatibleMethTypeProblem]("org.apache.spark.executor.InputMetrics.this"),
        ProblemFilters.exclude[IncompatibleMethTypeProblem]("org.apache.spark.executor.OutputMetrics.this"),
        ProblemFilters.exclude[IncompatibleMethTypeProblem]("org.apache.spark.ml.Estimator.fit"),
        ProblemFilters.exclude[IncompatibleMethTypeProblem]("org.apache.spark.ml.Pipeline.fit"),
        ProblemFilters.exclude[IncompatibleMethTypeProblem]("org.apache.spark.ml.PipelineModel.transform"),
        ProblemFilters.exclude[IncompatibleMethTypeProblem]("org.apache.spark.ml.PredictionModel.transform"),
        ProblemFilters.exclude[IncompatibleMethTypeProblem]("org.apache.spark.ml.PredictionModel.transformImpl"),
        ProblemFilters.exclude[IncompatibleMethTypeProblem]("org.apache.spark.ml.Predictor.extractLabeledPoints"),
        ProblemFilters.exclude[IncompatibleMethTypeProblem]("org.apache.spark.ml.Predictor.fit"),
        ProblemFilters.exclude[IncompatibleMethTypeProblem]("org.apache.spark.ml.Predictor.train"),
        ProblemFilters.exclude[IncompatibleMethTypeProblem]("org.apache.spark.ml.Transformer.transform"),
        ProblemFilters.exclude[IncompatibleMethTypeProblem]("org.apache.spark.ml.classification.BinaryLogisticRegressionSummary.this"),
        ProblemFilters.exclude[IncompatibleMethTypeProblem]("org.apache.spark.ml.classification.BinaryLogisticRegressionTrainingSummary.this"),
        ProblemFilters.exclude[IncompatibleMethTypeProblem]("org.apache.spark.ml.classification.ClassificationModel.transform"),
        ProblemFilters.exclude[IncompatibleMethTypeProblem]("org.apache.spark.ml.classification.GBTClassifier.train"),
        ProblemFilters.exclude[IncompatibleMethTypeProblem]("org.apache.spark.ml.classification.MultilayerPerceptronClassifier.train"),
        ProblemFilters.exclude[IncompatibleMethTypeProblem]("org.apache.spark.ml.classification.NaiveBayes.train"),
        ProblemFilters.exclude[IncompatibleMethTypeProblem]("org.apache.spark.ml.classification.OneVsRest.fit"),
        ProblemFilters.exclude[IncompatibleMethTypeProblem]("org.apache.spark.ml.classification.OneVsRestModel.transform"),
        ProblemFilters.exclude[IncompatibleMethTypeProblem]("org.apache.spark.ml.classification.RandomForestClassifier.train"),
        ProblemFilters.exclude[IncompatibleMethTypeProblem]("org.apache.spark.ml.clustering.KMeans.fit"),
        ProblemFilters.exclude[IncompatibleMethTypeProblem]("org.apache.spark.ml.clustering.KMeansModel.computeCost"),
        ProblemFilters.exclude[IncompatibleMethTypeProblem]("org.apache.spark.ml.clustering.KMeansModel.transform"),
        ProblemFilters.exclude[IncompatibleMethTypeProblem]("org.apache.spark.ml.clustering.LDAModel.logLikelihood"),
        ProblemFilters.exclude[IncompatibleMethTypeProblem]("org.apache.spark.ml.clustering.LDAModel.logPerplexity"),
        ProblemFilters.exclude[IncompatibleMethTypeProblem]("org.apache.spark.ml.clustering.LDAModel.transform"),
        ProblemFilters.exclude[IncompatibleMethTypeProblem]("org.apache.spark.ml.evaluation.BinaryClassificationEvaluator.evaluate"),
        ProblemFilters.exclude[IncompatibleMethTypeProblem]("org.apache.spark.ml.evaluation.Evaluator.evaluate"),
        ProblemFilters.exclude[IncompatibleMethTypeProblem]("org.apache.spark.ml.evaluation.MulticlassClassificationEvaluator.evaluate"),
        ProblemFilters.exclude[IncompatibleMethTypeProblem]("org.apache.spark.ml.evaluation.RegressionEvaluator.evaluate"),
        ProblemFilters.exclude[IncompatibleMethTypeProblem]("org.apache.spark.ml.feature.Binarizer.transform"),
        ProblemFilters.exclude[IncompatibleMethTypeProblem]("org.apache.spark.ml.feature.Bucketizer.transform"),
        ProblemFilters.exclude[IncompatibleMethTypeProblem]("org.apache.spark.ml.feature.ChiSqSelector.fit"),
        ProblemFilters.exclude[IncompatibleMethTypeProblem]("org.apache.spark.ml.feature.ChiSqSelectorModel.transform"),
        ProblemFilters.exclude[IncompatibleMethTypeProblem]("org.apache.spark.ml.feature.CountVectorizer.fit"),
        ProblemFilters.exclude[IncompatibleMethTypeProblem]("org.apache.spark.ml.feature.CountVectorizerModel.transform"),
        ProblemFilters.exclude[IncompatibleMethTypeProblem]("org.apache.spark.ml.feature.HashingTF.transform"),
        ProblemFilters.exclude[IncompatibleMethTypeProblem]("org.apache.spark.ml.feature.IDF.fit"),
        ProblemFilters.exclude[IncompatibleMethTypeProblem]("org.apache.spark.ml.feature.IDFModel.transform"),
        ProblemFilters.exclude[IncompatibleMethTypeProblem]("org.apache.spark.ml.feature.IndexToString.transform"),
        ProblemFilters.exclude[IncompatibleMethTypeProblem]("org.apache.spark.ml.feature.Interaction.transform"),
        ProblemFilters.exclude[IncompatibleMethTypeProblem]("org.apache.spark.ml.feature.MinMaxScaler.fit"),
        ProblemFilters.exclude[IncompatibleMethTypeProblem]("org.apache.spark.ml.feature.MinMaxScalerModel.transform"),
        ProblemFilters.exclude[IncompatibleMethTypeProblem]("org.apache.spark.ml.feature.OneHotEncoder.transform"),
        ProblemFilters.exclude[IncompatibleMethTypeProblem]("org.apache.spark.ml.feature.PCA.fit"),
        ProblemFilters.exclude[IncompatibleMethTypeProblem]("org.apache.spark.ml.feature.PCAModel.transform"),
        ProblemFilters.exclude[IncompatibleMethTypeProblem]("org.apache.spark.ml.feature.QuantileDiscretizer.fit"),
        ProblemFilters.exclude[IncompatibleMethTypeProblem]("org.apache.spark.ml.feature.RFormula.fit"),
        ProblemFilters.exclude[IncompatibleMethTypeProblem]("org.apache.spark.ml.feature.RFormulaModel.transform"),
        ProblemFilters.exclude[IncompatibleMethTypeProblem]("org.apache.spark.ml.feature.SQLTransformer.transform"),
        ProblemFilters.exclude[IncompatibleMethTypeProblem]("org.apache.spark.ml.feature.StandardScaler.fit"),
        ProblemFilters.exclude[IncompatibleMethTypeProblem]("org.apache.spark.ml.feature.StandardScalerModel.transform"),
        ProblemFilters.exclude[IncompatibleMethTypeProblem]("org.apache.spark.ml.feature.StopWordsRemover.transform"),
        ProblemFilters.exclude[IncompatibleMethTypeProblem]("org.apache.spark.ml.feature.StringIndexer.fit"),
        ProblemFilters.exclude[IncompatibleMethTypeProblem]("org.apache.spark.ml.feature.StringIndexerModel.transform"),
        ProblemFilters.exclude[IncompatibleMethTypeProblem]("org.apache.spark.ml.feature.VectorAssembler.transform"),
        ProblemFilters.exclude[IncompatibleMethTypeProblem]("org.apache.spark.ml.feature.VectorIndexer.fit"),
        ProblemFilters.exclude[IncompatibleMethTypeProblem]("org.apache.spark.ml.feature.VectorIndexerModel.transform"),
        ProblemFilters.exclude[IncompatibleMethTypeProblem]("org.apache.spark.ml.feature.VectorSlicer.transform"),
        ProblemFilters.exclude[IncompatibleMethTypeProblem]("org.apache.spark.ml.feature.Word2Vec.fit"),
        ProblemFilters.exclude[IncompatibleMethTypeProblem]("org.apache.spark.ml.feature.Word2VecModel.transform"),
        ProblemFilters.exclude[IncompatibleMethTypeProblem]("org.apache.spark.ml.recommendation.ALS.fit"),
        ProblemFilters.exclude[IncompatibleMethTypeProblem]("org.apache.spark.ml.recommendation.ALSModel.this"),
        ProblemFilters.exclude[IncompatibleMethTypeProblem]("org.apache.spark.ml.recommendation.ALSModel.transform"),
        ProblemFilters.exclude[IncompatibleMethTypeProblem]("org.apache.spark.ml.regression.AFTSurvivalRegression.fit"),
        ProblemFilters.exclude[IncompatibleMethTypeProblem]("org.apache.spark.ml.regression.AFTSurvivalRegressionModel.transform"),
        ProblemFilters.exclude[IncompatibleMethTypeProblem]("org.apache.spark.ml.regression.GBTRegressor.train"),
        ProblemFilters.exclude[IncompatibleMethTypeProblem]("org.apache.spark.ml.regression.IsotonicRegression.extractWeightedLabeledPoints"),
        ProblemFilters.exclude[IncompatibleMethTypeProblem]("org.apache.spark.ml.regression.IsotonicRegression.fit"),
        ProblemFilters.exclude[IncompatibleMethTypeProblem]("org.apache.spark.ml.regression.IsotonicRegressionModel.extractWeightedLabeledPoints"),
        ProblemFilters.exclude[IncompatibleMethTypeProblem]("org.apache.spark.ml.regression.IsotonicRegressionModel.transform"),
        ProblemFilters.exclude[IncompatibleMethTypeProblem]("org.apache.spark.ml.regression.LinearRegression.train"),
        ProblemFilters.exclude[IncompatibleMethTypeProblem]("org.apache.spark.ml.regression.LinearRegressionSummary.this"),
        ProblemFilters.exclude[IncompatibleMethTypeProblem]("org.apache.spark.ml.regression.LinearRegressionTrainingSummary.this"),
        ProblemFilters.exclude[IncompatibleMethTypeProblem]("org.apache.spark.ml.regression.RandomForestRegressor.train"),
        ProblemFilters.exclude[IncompatibleMethTypeProblem]("org.apache.spark.ml.tuning.CrossValidator.fit"),
        ProblemFilters.exclude[IncompatibleMethTypeProblem]("org.apache.spark.ml.tuning.CrossValidatorModel.transform"),
        ProblemFilters.exclude[IncompatibleMethTypeProblem]("org.apache.spark.ml.tuning.TrainValidationSplit.fit"),
        ProblemFilters.exclude[IncompatibleMethTypeProblem]("org.apache.spark.ml.tuning.TrainValidationSplitModel.transform"),
        ProblemFilters.exclude[IncompatibleMethTypeProblem]("org.apache.spark.mllib.evaluation.BinaryClassificationMetrics.this"),
        ProblemFilters.exclude[IncompatibleMethTypeProblem]("org.apache.spark.mllib.evaluation.MulticlassMetrics.this"),
        ProblemFilters.exclude[IncompatibleMethTypeProblem]("org.apache.spark.mllib.evaluation.RegressionMetrics.this"),
        ProblemFilters.exclude[IncompatibleMethTypeProblem]("org.apache.spark.sql.DataFrameNaFunctions.this"),
        ProblemFilters.exclude[IncompatibleMethTypeProblem]("org.apache.spark.sql.DataFrameStatFunctions.this"),
        ProblemFilters.exclude[IncompatibleMethTypeProblem]("org.apache.spark.sql.DataFrameWriter.this"),
        ProblemFilters.exclude[IncompatibleMethTypeProblem]("org.apache.spark.sql.functions.broadcast"),
        ProblemFilters.exclude[IncompatibleMethTypeProblem]("org.apache.spark.sql.functions.callUDF"),
        ProblemFilters.exclude[IncompatibleMethTypeProblem]("org.apache.spark.sql.sources.CreatableRelationProvider.createRelation"),
        ProblemFilters.exclude[IncompatibleMethTypeProblem]("org.apache.spark.sql.sources.InsertableRelation.insert"),
        ProblemFilters.exclude[IncompatibleResultTypeProblem]("org.apache.spark.ml.classification.BinaryLogisticRegressionSummary.fMeasureByThreshold"),
        ProblemFilters.exclude[IncompatibleResultTypeProblem]("org.apache.spark.ml.classification.BinaryLogisticRegressionSummary.pr"),
        ProblemFilters.exclude[IncompatibleResultTypeProblem]("org.apache.spark.ml.classification.BinaryLogisticRegressionSummary.precisionByThreshold"),
        ProblemFilters.exclude[IncompatibleResultTypeProblem]("org.apache.spark.ml.classification.BinaryLogisticRegressionSummary.predictions"),
        ProblemFilters.exclude[IncompatibleResultTypeProblem]("org.apache.spark.ml.classification.BinaryLogisticRegressionSummary.recallByThreshold"),
        ProblemFilters.exclude[IncompatibleResultTypeProblem]("org.apache.spark.ml.classification.BinaryLogisticRegressionSummary.roc"),
        ProblemFilters.exclude[IncompatibleResultTypeProblem]("org.apache.spark.ml.clustering.LDAModel.describeTopics"),
        ProblemFilters.exclude[IncompatibleResultTypeProblem]("org.apache.spark.ml.feature.Word2VecModel.findSynonyms"),
        ProblemFilters.exclude[IncompatibleResultTypeProblem]("org.apache.spark.ml.feature.Word2VecModel.getVectors"),
        ProblemFilters.exclude[IncompatibleResultTypeProblem]("org.apache.spark.ml.recommendation.ALSModel.itemFactors"),
        ProblemFilters.exclude[IncompatibleResultTypeProblem]("org.apache.spark.ml.recommendation.ALSModel.userFactors"),
        ProblemFilters.exclude[IncompatibleResultTypeProblem]("org.apache.spark.ml.regression.LinearRegressionSummary.predictions"),
        ProblemFilters.exclude[IncompatibleResultTypeProblem]("org.apache.spark.ml.regression.LinearRegressionSummary.residuals"),
        ProblemFilters.exclude[IncompatibleResultTypeProblem]("org.apache.spark.scheduler.AccumulableInfo.name"),
        ProblemFilters.exclude[IncompatibleResultTypeProblem]("org.apache.spark.scheduler.AccumulableInfo.value"),
        ProblemFilters.exclude[IncompatibleResultTypeProblem]("org.apache.spark.sql.DataFrameNaFunctions.drop"),
        ProblemFilters.exclude[IncompatibleResultTypeProblem]("org.apache.spark.sql.DataFrameNaFunctions.fill"),
        ProblemFilters.exclude[IncompatibleResultTypeProblem]("org.apache.spark.sql.DataFrameNaFunctions.replace"),
        ProblemFilters.exclude[IncompatibleResultTypeProblem]("org.apache.spark.sql.DataFrameReader.jdbc"),
        ProblemFilters.exclude[IncompatibleResultTypeProblem]("org.apache.spark.sql.DataFrameReader.json"),
        ProblemFilters.exclude[IncompatibleResultTypeProblem]("org.apache.spark.sql.DataFrameReader.load"),
        ProblemFilters.exclude[IncompatibleResultTypeProblem]("org.apache.spark.sql.DataFrameReader.orc"),
        ProblemFilters.exclude[IncompatibleResultTypeProblem]("org.apache.spark.sql.DataFrameReader.parquet"),
        ProblemFilters.exclude[IncompatibleResultTypeProblem]("org.apache.spark.sql.DataFrameReader.table"),
        ProblemFilters.exclude[IncompatibleResultTypeProblem]("org.apache.spark.sql.DataFrameReader.text"),
        ProblemFilters.exclude[IncompatibleResultTypeProblem]("org.apache.spark.sql.DataFrameStatFunctions.crosstab"),
        ProblemFilters.exclude[IncompatibleResultTypeProblem]("org.apache.spark.sql.DataFrameStatFunctions.freqItems"),
        ProblemFilters.exclude[IncompatibleResultTypeProblem]("org.apache.spark.sql.DataFrameStatFunctions.sampleBy"),
        ProblemFilters.exclude[IncompatibleResultTypeProblem]("org.apache.spark.sql.SQLContext.createExternalTable"),
        ProblemFilters.exclude[IncompatibleResultTypeProblem]("org.apache.spark.sql.SQLContext.emptyDataFrame"),
        ProblemFilters.exclude[IncompatibleResultTypeProblem]("org.apache.spark.sql.SQLContext.range"),
        ProblemFilters.exclude[IncompatibleResultTypeProblem]("org.apache.spark.sql.functions.udf"),
        ProblemFilters.exclude[MissingClassProblem]("org.apache.spark.scheduler.JobLogger"),
        ProblemFilters.exclude[MissingClassProblem]("org.apache.spark.streaming.receiver.ActorHelper"),
        ProblemFilters.exclude[MissingClassProblem]("org.apache.spark.streaming.receiver.ActorSupervisorStrategy"),
        ProblemFilters.exclude[MissingClassProblem]("org.apache.spark.streaming.receiver.ActorSupervisorStrategy$"),
        ProblemFilters.exclude[MissingClassProblem]("org.apache.spark.streaming.receiver.Statistics"),
        ProblemFilters.exclude[MissingClassProblem]("org.apache.spark.streaming.receiver.Statistics$"),
        ProblemFilters.exclude[MissingTypesProblem]("org.apache.spark.executor.InputMetrics"),
        ProblemFilters.exclude[MissingTypesProblem]("org.apache.spark.executor.InputMetrics$"),
        ProblemFilters.exclude[MissingTypesProblem]("org.apache.spark.executor.OutputMetrics"),
        ProblemFilters.exclude[MissingTypesProblem]("org.apache.spark.executor.OutputMetrics$"),
        ProblemFilters.exclude[MissingTypesProblem]("org.apache.spark.sql.functions$"),
        ProblemFilters.exclude[ReversedMissingMethodProblem]("org.apache.spark.ml.Estimator.fit"),
        ProblemFilters.exclude[ReversedMissingMethodProblem]("org.apache.spark.ml.Predictor.train"),
        ProblemFilters.exclude[ReversedMissingMethodProblem]("org.apache.spark.ml.Transformer.transform"),
        ProblemFilters.exclude[ReversedMissingMethodProblem]("org.apache.spark.ml.evaluation.Evaluator.evaluate"),
        ProblemFilters.exclude[ReversedMissingMethodProblem]("org.apache.spark.scheduler.SparkListener.onOtherEvent"),
        ProblemFilters.exclude[ReversedMissingMethodProblem]("org.apache.spark.sql.sources.CreatableRelationProvider.createRelation"),
        ProblemFilters.exclude[ReversedMissingMethodProblem]("org.apache.spark.sql.sources.InsertableRelation.insert")
      ) ++ Seq(
        // [SPARK-13926] Automatically use Kryo serializer when shuffling RDDs with simple types
        ProblemFilters.exclude[IncompatibleMethTypeProblem]("org.apache.spark.ShuffleDependency.this"),
        ProblemFilters.exclude[IncompatibleResultTypeProblem]("org.apache.spark.ShuffleDependency.serializer"),
        ProblemFilters.exclude[MissingClassProblem]("org.apache.spark.serializer.Serializer$")
      ) ++ Seq(
        // SPARK-13927: add row/column iterator to local matrices
        ProblemFilters.exclude[MissingMethodProblem]("org.apache.spark.mllib.linalg.Matrix.rowIter"),
        ProblemFilters.exclude[MissingMethodProblem]("org.apache.spark.mllib.linalg.Matrix.colIter")
      ) ++ Seq(
        // SPARK-13948: MiMa Check should catch if the visibility change to `private`
        // TODO(josh): Some of these may be legitimate incompatibilities; we should follow up before the 2.0.0 release
        ProblemFilters.exclude[DirectMissingMethodProblem]("org.apache.spark.sql.Dataset.toDS"),
        ProblemFilters.exclude[DirectMissingMethodProblem]("org.apache.spark.sql.sources.OutputWriterFactory.newInstance"),
        ProblemFilters.exclude[DirectMissingMethodProblem]("org.apache.spark.util.RpcUtils.askTimeout"),
        ProblemFilters.exclude[DirectMissingMethodProblem]("org.apache.spark.util.RpcUtils.lookupTimeout"),
        ProblemFilters.exclude[IncompatibleMethTypeProblem]("org.apache.spark.ml.UnaryTransformer.transform"),
        ProblemFilters.exclude[IncompatibleMethTypeProblem]("org.apache.spark.ml.classification.DecisionTreeClassifier.train"),
        ProblemFilters.exclude[IncompatibleMethTypeProblem]("org.apache.spark.ml.classification.LogisticRegression.train"),
        ProblemFilters.exclude[IncompatibleMethTypeProblem]("org.apache.spark.ml.regression.DecisionTreeRegressor.train"),
        ProblemFilters.exclude[IncompatibleMethTypeProblem]("org.apache.spark.sql.Dataset.groupBy"),
        ProblemFilters.exclude[IncompatibleResultTypeProblem]("org.apache.spark.sql.Dataset.groupBy"),
        ProblemFilters.exclude[IncompatibleResultTypeProblem]("org.apache.spark.sql.Dataset.select"),
        ProblemFilters.exclude[IncompatibleResultTypeProblem]("org.apache.spark.sql.Dataset.toDF"),
        ProblemFilters.exclude[ReversedMissingMethodProblem]("org.apache.spark.Logging.initializeLogIfNecessary"),
        ProblemFilters.exclude[ReversedMissingMethodProblem]("org.apache.spark.scheduler.SparkListenerEvent.logEvent"),
        ProblemFilters.exclude[ReversedMissingMethodProblem]("org.apache.spark.sql.sources.OutputWriterFactory.newInstance")
      ) ++ Seq(
        // [SPARK-14014] Replace existing analysis.Catalog with SessionCatalog
        ProblemFilters.exclude[DirectMissingMethodProblem]("org.apache.spark.sql.SQLContext.this")
      ) ++ Seq(
        // [SPARK-13928] Move org.apache.spark.Logging into org.apache.spark.internal.Logging
        ProblemFilters.exclude[MissingClassProblem]("org.apache.spark.Logging"),
        (problem: Problem) => problem match {
          case MissingTypesProblem(_, missing)
            if missing.map(_.fullName).sameElements(Seq("org.apache.spark.Logging")) => false
          case _ => true
        }
      ) ++ Seq(
        // [SPARK-13990] Automatically pick serializer when caching RDDs
        ProblemFilters.exclude[DirectMissingMethodProblem]("org.apache.spark.network.netty.NettyBlockTransferService.uploadBlock")
      ) ++ Seq(
        // [SPARK-14089][CORE][MLLIB] Remove methods that has been deprecated since 1.1, 1.2, 1.3, 1.4, and 1.5
        ProblemFilters.exclude[DirectMissingMethodProblem]("org.apache.spark.SparkEnv.getThreadLocal"),
        ProblemFilters.exclude[DirectMissingMethodProblem]("org.apache.spark.mllib.rdd.RDDFunctions.treeReduce"),
        ProblemFilters.exclude[DirectMissingMethodProblem]("org.apache.spark.mllib.rdd.RDDFunctions.treeAggregate"),
        ProblemFilters.exclude[DirectMissingMethodProblem]("org.apache.spark.mllib.tree.configuration.Strategy.defaultStategy"),
        ProblemFilters.exclude[IncompatibleMethTypeProblem]("org.apache.spark.mllib.util.MLUtils.loadLibSVMFile"),
        ProblemFilters.exclude[IncompatibleMethTypeProblem]("org.apache.spark.mllib.util.MLUtils.loadLibSVMFile"),
        ProblemFilters.exclude[DirectMissingMethodProblem]("org.apache.spark.mllib.util.MLUtils.loadLibSVMFile"),
        ProblemFilters.exclude[DirectMissingMethodProblem]("org.apache.spark.mllib.util.MLUtils.saveLabeledData"),
        ProblemFilters.exclude[DirectMissingMethodProblem]("org.apache.spark.mllib.util.MLUtils.loadLabeledData"),
        ProblemFilters.exclude[DirectMissingMethodProblem]("org.apache.spark.mllib.optimization.LBFGS.setMaxNumIterations"),
        ProblemFilters.exclude[DirectMissingMethodProblem]("org.apache.spark.ml.evaluation.BinaryClassificationEvaluator.setScoreCol")
      ) ++ Seq(
        // [SPARK-14205][SQL] remove trait Queryable
        ProblemFilters.exclude[MissingTypesProblem]("org.apache.spark.sql.Dataset")
      ) ++ Seq(
        // [SPARK-11262][ML] Unit test for gradient, loss layers, memory management
        // for multilayer perceptron.
        // This class is marked as `private`.
        ProblemFilters.exclude[MissingClassProblem]("org.apache.spark.ml.ann.SoftmaxFunction")
      ) ++ Seq(
        // [SPARK-13674][SQL] Add wholestage codegen support to Sample
        ProblemFilters.exclude[IncompatibleMethTypeProblem]("org.apache.spark.util.random.PoissonSampler.this"),
        ProblemFilters.exclude[DirectMissingMethodProblem]("org.apache.spark.util.random.PoissonSampler.this")
      ) ++ Seq(
        // [SPARK-13430][ML] moved featureCol from LinearRegressionModelSummary to LinearRegressionSummary
        ProblemFilters.exclude[MissingMethodProblem]("org.apache.spark.ml.regression.LinearRegressionSummary.this")
      ) ++ Seq(
        // [SPARK-14437][Core] Use the address that NettyBlockTransferService listens to create BlockManagerId
        ProblemFilters.exclude[DirectMissingMethodProblem]("org.apache.spark.network.netty.NettyBlockTransferService.this")
      ) ++ Seq(
        // [SPARK-13048][ML][MLLIB] keepLastCheckpoint option for LDA EM optimizer
        ProblemFilters.exclude[DirectMissingMethodProblem]("org.apache.spark.mllib.clustering.DistributedLDAModel.this")
      ) ++ Seq(
        // [SPARK-14475] Propagate user-defined context from driver to executors
        ProblemFilters.exclude[ReversedMissingMethodProblem]("org.apache.spark.TaskContext.getLocalProperty"),
        // [SPARK-14617] Remove deprecated APIs in TaskMetrics
        ProblemFilters.exclude[MissingClassProblem]("org.apache.spark.executor.InputMetrics$"),
        ProblemFilters.exclude[MissingClassProblem]("org.apache.spark.executor.OutputMetrics$"),
        // [SPARK-14628] Simplify task metrics by always tracking read/write metrics
        ProblemFilters.exclude[DirectMissingMethodProblem]("org.apache.spark.executor.InputMetrics.readMethod"),
        ProblemFilters.exclude[DirectMissingMethodProblem]("org.apache.spark.executor.OutputMetrics.writeMethod")
      ) ++ Seq(
        // SPARK-14628: Always track input/output/shuffle metrics
        ProblemFilters.exclude[DirectMissingMethodProblem]("org.apache.spark.status.api.v1.ShuffleReadMetrics.totalBlocksFetched"),
        ProblemFilters.exclude[IncompatibleMethTypeProblem]("org.apache.spark.status.api.v1.ShuffleReadMetrics.this"),
        ProblemFilters.exclude[IncompatibleResultTypeProblem]("org.apache.spark.status.api.v1.TaskMetrics.inputMetrics"),
        ProblemFilters.exclude[IncompatibleResultTypeProblem]("org.apache.spark.status.api.v1.TaskMetrics.outputMetrics"),
        ProblemFilters.exclude[IncompatibleResultTypeProblem]("org.apache.spark.status.api.v1.TaskMetrics.shuffleWriteMetrics"),
        ProblemFilters.exclude[IncompatibleResultTypeProblem]("org.apache.spark.status.api.v1.TaskMetrics.shuffleReadMetrics"),
        ProblemFilters.exclude[IncompatibleMethTypeProblem]("org.apache.spark.status.api.v1.TaskMetrics.this"),
        ProblemFilters.exclude[IncompatibleResultTypeProblem]("org.apache.spark.status.api.v1.TaskMetricDistributions.inputMetrics"),
        ProblemFilters.exclude[IncompatibleResultTypeProblem]("org.apache.spark.status.api.v1.TaskMetricDistributions.outputMetrics"),
        ProblemFilters.exclude[IncompatibleResultTypeProblem]("org.apache.spark.status.api.v1.TaskMetricDistributions.shuffleWriteMetrics"),
        ProblemFilters.exclude[IncompatibleResultTypeProblem]("org.apache.spark.status.api.v1.TaskMetricDistributions.shuffleReadMetrics"),
        ProblemFilters.exclude[IncompatibleMethTypeProblem]("org.apache.spark.status.api.v1.TaskMetricDistributions.this")
      ) ++ Seq(
        // SPARK-13643: Move functionality from SQLContext to SparkSession
        ProblemFilters.exclude[DirectMissingMethodProblem]("org.apache.spark.sql.SQLContext.getSchema")
      ) ++ Seq(
        // [SPARK-14407] Hides HadoopFsRelation related data source API into execution package
        ProblemFilters.exclude[MissingClassProblem]("org.apache.spark.sql.sources.OutputWriter"),
        ProblemFilters.exclude[MissingClassProblem]("org.apache.spark.sql.sources.OutputWriterFactory")
      ) ++ Seq(
        // SPARK-14734: Add conversions between mllib and ml Vector, Matrix types
        ProblemFilters.exclude[ReversedMissingMethodProblem]("org.apache.spark.mllib.linalg.Vector.asML"),
        ProblemFilters.exclude[ReversedMissingMethodProblem]("org.apache.spark.mllib.linalg.Matrix.asML")
      ) ++ Seq(
        // SPARK-14704: Create accumulators in TaskMetrics
        ProblemFilters.exclude[DirectMissingMethodProblem]("org.apache.spark.executor.InputMetrics.this"),
        ProblemFilters.exclude[DirectMissingMethodProblem]("org.apache.spark.executor.OutputMetrics.this")
      ) ++ Seq(
        // SPARK-14861: Replace internal usages of SQLContext with SparkSession
        ProblemFilters.exclude[IncompatibleMethTypeProblem](
          "org.apache.spark.ml.clustering.LocalLDAModel.this"),
        ProblemFilters.exclude[IncompatibleMethTypeProblem](
          "org.apache.spark.ml.clustering.DistributedLDAModel.this"),
        ProblemFilters.exclude[IncompatibleMethTypeProblem](
          "org.apache.spark.ml.clustering.LDAModel.this"),
        ProblemFilters.exclude[DirectMissingMethodProblem](
          "org.apache.spark.ml.clustering.LDAModel.sqlContext"),
        ProblemFilters.exclude[IncompatibleMethTypeProblem](
          "org.apache.spark.sql.Dataset.this"),
        ProblemFilters.exclude[IncompatibleMethTypeProblem](
          "org.apache.spark.sql.DataFrameReader.this")
      ) ++ Seq(
        // SPARK-14542 configurable buffer size for pipe RDD
        ProblemFilters.exclude[DirectMissingMethodProblem]("org.apache.spark.rdd.RDD.pipe"),
        ProblemFilters.exclude[ReversedMissingMethodProblem]("org.apache.spark.api.java.JavaRDDLike.pipe")
      ) ++ Seq(
        // [SPARK-4452][Core]Shuffle data structures can starve others on the same thread for memory
        ProblemFilters.exclude[IncompatibleTemplateDefProblem]("org.apache.spark.util.collection.Spillable")
      ) ++ Seq(
        // [SPARK-14952][Core][ML] Remove methods deprecated in 1.6
        ProblemFilters.exclude[DirectMissingMethodProblem]("org.apache.spark.input.PortableDataStream.close"),
        ProblemFilters.exclude[DirectMissingMethodProblem]("org.apache.spark.ml.classification.LogisticRegressionModel.weights"),
        ProblemFilters.exclude[DirectMissingMethodProblem]("org.apache.spark.ml.regression.LinearRegressionModel.weights")
      ) ++ Seq(
        // [SPARK-10653] [Core] Remove unnecessary things from SparkEnv
        ProblemFilters.exclude[DirectMissingMethodProblem]("org.apache.spark.SparkEnv.sparkFilesDir"),
        ProblemFilters.exclude[DirectMissingMethodProblem]("org.apache.spark.SparkEnv.blockTransferService")
      ) ++ Seq(
        // SPARK-14654: New accumulator API
        ProblemFilters.exclude[MissingTypesProblem]("org.apache.spark.ExceptionFailure$"),
        ProblemFilters.exclude[DirectMissingMethodProblem]("org.apache.spark.ExceptionFailure.apply"),
        ProblemFilters.exclude[DirectMissingMethodProblem]("org.apache.spark.ExceptionFailure.metrics"),
        ProblemFilters.exclude[DirectMissingMethodProblem]("org.apache.spark.ExceptionFailure.copy"),
        ProblemFilters.exclude[DirectMissingMethodProblem]("org.apache.spark.ExceptionFailure.this"),
        ProblemFilters.exclude[IncompatibleResultTypeProblem]("org.apache.spark.executor.ShuffleReadMetrics.remoteBlocksFetched"),
        ProblemFilters.exclude[IncompatibleResultTypeProblem]("org.apache.spark.executor.ShuffleReadMetrics.totalBlocksFetched"),
        ProblemFilters.exclude[IncompatibleResultTypeProblem]("org.apache.spark.executor.ShuffleReadMetrics.localBlocksFetched"),
        ProblemFilters.exclude[IncompatibleResultTypeProblem]("org.apache.spark.status.api.v1.ShuffleReadMetrics.remoteBlocksFetched"),
        ProblemFilters.exclude[IncompatibleResultTypeProblem]("org.apache.spark.status.api.v1.ShuffleReadMetrics.localBlocksFetched")
      ) ++ Seq(
        // [SPARK-14615][ML] Use the new ML Vector and Matrix in the ML pipeline based algorithms
        ProblemFilters.exclude[IncompatibleResultTypeProblem]("org.apache.spark.ml.clustering.LDAModel.getOldDocConcentration"),
        ProblemFilters.exclude[IncompatibleResultTypeProblem]("org.apache.spark.ml.clustering.LDAModel.estimatedDocConcentration"),
        ProblemFilters.exclude[IncompatibleResultTypeProblem]("org.apache.spark.ml.clustering.LDAModel.topicsMatrix"),
        ProblemFilters.exclude[IncompatibleResultTypeProblem]("org.apache.spark.ml.clustering.KMeansModel.clusterCenters"),
        ProblemFilters.exclude[IncompatibleMethTypeProblem]("org.apache.spark.ml.classification.LabelConverter.decodeLabel"),
        ProblemFilters.exclude[IncompatibleMethTypeProblem]("org.apache.spark.ml.classification.LabelConverter.encodeLabeledPoint"),
        ProblemFilters.exclude[IncompatibleResultTypeProblem]("org.apache.spark.ml.classification.MultilayerPerceptronClassificationModel.weights"),
        ProblemFilters.exclude[IncompatibleMethTypeProblem]("org.apache.spark.ml.classification.MultilayerPerceptronClassificationModel.predict"),
        ProblemFilters.exclude[IncompatibleMethTypeProblem]("org.apache.spark.ml.classification.MultilayerPerceptronClassificationModel.this"),
        ProblemFilters.exclude[IncompatibleMethTypeProblem]("org.apache.spark.ml.classification.NaiveBayesModel.predictRaw"),
        ProblemFilters.exclude[IncompatibleMethTypeProblem]("org.apache.spark.ml.classification.NaiveBayesModel.raw2probabilityInPlace"),
        ProblemFilters.exclude[IncompatibleResultTypeProblem]("org.apache.spark.ml.classification.NaiveBayesModel.theta"),
        ProblemFilters.exclude[IncompatibleResultTypeProblem]("org.apache.spark.ml.classification.NaiveBayesModel.pi"),
        ProblemFilters.exclude[IncompatibleMethTypeProblem]("org.apache.spark.ml.classification.NaiveBayesModel.this"),
        ProblemFilters.exclude[IncompatibleMethTypeProblem]("org.apache.spark.ml.classification.LogisticRegressionModel.probability2prediction"),
        ProblemFilters.exclude[IncompatibleMethTypeProblem]("org.apache.spark.ml.classification.LogisticRegressionModel.predictRaw"),
        ProblemFilters.exclude[IncompatibleMethTypeProblem]("org.apache.spark.ml.classification.LogisticRegressionModel.raw2prediction"),
        ProblemFilters.exclude[IncompatibleMethTypeProblem]("org.apache.spark.ml.classification.LogisticRegressionModel.raw2probabilityInPlace"),
        ProblemFilters.exclude[IncompatibleMethTypeProblem]("org.apache.spark.ml.classification.LogisticRegressionModel.predict"),
        ProblemFilters.exclude[IncompatibleResultTypeProblem]("org.apache.spark.ml.classification.LogisticRegressionModel.coefficients"),
        ProblemFilters.exclude[IncompatibleMethTypeProblem]("org.apache.spark.ml.classification.LogisticRegressionModel.this"),
        ProblemFilters.exclude[IncompatibleMethTypeProblem]("org.apache.spark.ml.classification.ClassificationModel.raw2prediction"),
        ProblemFilters.exclude[IncompatibleResultTypeProblem]("org.apache.spark.ml.classification.ClassificationModel.predictRaw"),
        ProblemFilters.exclude[ReversedMissingMethodProblem]("org.apache.spark.ml.classification.ClassificationModel.predictRaw"),
        ProblemFilters.exclude[IncompatibleResultTypeProblem]("org.apache.spark.ml.feature.ElementwiseProduct.getScalingVec"),
        ProblemFilters.exclude[IncompatibleMethTypeProblem]("org.apache.spark.ml.feature.ElementwiseProduct.setScalingVec"),
        ProblemFilters.exclude[IncompatibleResultTypeProblem]("org.apache.spark.ml.feature.PCAModel.pc"),
        ProblemFilters.exclude[IncompatibleResultTypeProblem]("org.apache.spark.ml.feature.MinMaxScalerModel.originalMax"),
        ProblemFilters.exclude[IncompatibleResultTypeProblem]("org.apache.spark.ml.feature.MinMaxScalerModel.originalMin"),
        ProblemFilters.exclude[IncompatibleMethTypeProblem]("org.apache.spark.ml.feature.MinMaxScalerModel.this"),
        ProblemFilters.exclude[IncompatibleMethTypeProblem]("org.apache.spark.ml.feature.Word2VecModel.findSynonyms"),
        ProblemFilters.exclude[IncompatibleResultTypeProblem]("org.apache.spark.ml.feature.IDFModel.idf"),
        ProblemFilters.exclude[IncompatibleResultTypeProblem]("org.apache.spark.ml.feature.StandardScalerModel.mean"),
        ProblemFilters.exclude[IncompatibleMethTypeProblem]("org.apache.spark.ml.feature.StandardScalerModel.this"),
        ProblemFilters.exclude[IncompatibleResultTypeProblem]("org.apache.spark.ml.feature.StandardScalerModel.std"),
        ProblemFilters.exclude[IncompatibleMethTypeProblem]("org.apache.spark.ml.regression.AFTSurvivalRegressionModel.predict"),
        ProblemFilters.exclude[IncompatibleResultTypeProblem]("org.apache.spark.ml.regression.AFTSurvivalRegressionModel.coefficients"),
        ProblemFilters.exclude[IncompatibleMethTypeProblem]("org.apache.spark.ml.regression.AFTSurvivalRegressionModel.predictQuantiles"),
        ProblemFilters.exclude[IncompatibleMethTypeProblem]("org.apache.spark.ml.regression.AFTSurvivalRegressionModel.this"),
        ProblemFilters.exclude[IncompatibleResultTypeProblem]("org.apache.spark.ml.regression.IsotonicRegressionModel.predictions"),
        ProblemFilters.exclude[IncompatibleResultTypeProblem]("org.apache.spark.ml.regression.IsotonicRegressionModel.boundaries"),
        ProblemFilters.exclude[IncompatibleMethTypeProblem]("org.apache.spark.ml.regression.LinearRegressionModel.predict"),
        ProblemFilters.exclude[IncompatibleResultTypeProblem]("org.apache.spark.ml.regression.LinearRegressionModel.coefficients"),
        ProblemFilters.exclude[IncompatibleMethTypeProblem]("org.apache.spark.ml.regression.LinearRegressionModel.this")
      ) ++ Seq(
        // [SPARK-15290] Move annotations, like @Since / @DeveloperApi, into spark-tags
        ProblemFilters.exclude[MissingClassProblem]("org.apache.spark.annotation.package$"),
        ProblemFilters.exclude[MissingClassProblem]("org.apache.spark.annotation.package"),
        ProblemFilters.exclude[MissingClassProblem]("org.apache.spark.annotation.Private"),
        ProblemFilters.exclude[MissingClassProblem]("org.apache.spark.annotation.AlphaComponent"),
        ProblemFilters.exclude[MissingClassProblem]("org.apache.spark.annotation.Experimental"),
        ProblemFilters.exclude[MissingClassProblem]("org.apache.spark.annotation.DeveloperApi")
      ) ++ Seq(
        // [SPARK-14483][WEBUI] Display user name foreach job and query
        ProblemFilters.exclude[DirectMissingMethodProblem]("org.apache.spark.scheduler.SparkListenerJobStart.copy"),
        ProblemFilters.exclude[DirectMissingMethodProblem]("org.apache.spark.scheduler.SparkListenerJobStart.this"),
        ProblemFilters.exclude[MissingTypesProblem]("org.apache.spark.scheduler.SparkListenerJobStart$"),
        ProblemFilters.exclude[DirectMissingMethodProblem]("org.apache.spark.scheduler.SparkListenerJobStart.apply")
      )

    case v if v.startsWith("1.6") =>
      Seq(
        MimaBuild.excludeSparkPackage("deploy"),
        MimaBuild.excludeSparkPackage("network"),
        MimaBuild.excludeSparkPackage("unsafe"),
        // These are needed if checking against the sbt build, since they are part of
        // the maven-generated artifacts in 1.3.
        excludePackage("org.spark-project.jetty"),
        MimaBuild.excludeSparkPackage("unused"),
        // SQL execution is considered private.
        excludePackage("org.apache.spark.sql.execution"),
        // SQL columnar is considered private.
        excludePackage("org.apache.spark.sql.columnar"),
        // The shuffle package is considered private.
        excludePackage("org.apache.spark.shuffle"),
        // The collections utilities are considered private.
        excludePackage("org.apache.spark.util.collection")
      ) ++
      MimaBuild.excludeSparkClass("streaming.flume.FlumeTestUtils") ++
      MimaBuild.excludeSparkClass("streaming.flume.PollingFlumeTestUtils") ++
      Seq(
        // MiMa does not deal properly with sealed traits
        ProblemFilters.exclude[MissingMethodProblem](
          "org.apache.spark.ml.classification.LogisticRegressionSummary.featuresCol")
      ) ++ Seq(
        // SPARK-11530
        ProblemFilters.exclude[MissingMethodProblem]("org.apache.spark.mllib.feature.PCAModel.this")
      ) ++ Seq(
        // SPARK-10381 Fix types / units in private AskPermissionToCommitOutput RPC message.
        // This class is marked as `private` but MiMa still seems to be confused by the change.
        ProblemFilters.exclude[MissingMethodProblem](
          "org.apache.spark.scheduler.AskPermissionToCommitOutput.task"),
        ProblemFilters.exclude[IncompatibleResultTypeProblem](
          "org.apache.spark.scheduler.AskPermissionToCommitOutput.copy$default$2"),
        ProblemFilters.exclude[IncompatibleMethTypeProblem](
          "org.apache.spark.scheduler.AskPermissionToCommitOutput.copy"),
        ProblemFilters.exclude[MissingMethodProblem](
          "org.apache.spark.scheduler.AskPermissionToCommitOutput.taskAttempt"),
        ProblemFilters.exclude[IncompatibleResultTypeProblem](
          "org.apache.spark.scheduler.AskPermissionToCommitOutput.copy$default$3"),
        ProblemFilters.exclude[IncompatibleMethTypeProblem](
          "org.apache.spark.scheduler.AskPermissionToCommitOutput.this"),
        ProblemFilters.exclude[IncompatibleMethTypeProblem](
          "org.apache.spark.scheduler.AskPermissionToCommitOutput.apply")
      ) ++ Seq(
        ProblemFilters.exclude[MissingClassProblem](
          "org.apache.spark.shuffle.FileShuffleBlockResolver$ShuffleFileGroup")
      ) ++ Seq(
        ProblemFilters.exclude[MissingMethodProblem](
          "org.apache.spark.ml.regression.LeastSquaresAggregator.add"),
        ProblemFilters.exclude[MissingMethodProblem](
          "org.apache.spark.ml.regression.LeastSquaresCostFun.this"),
        ProblemFilters.exclude[MissingMethodProblem](
          "org.apache.spark.sql.SQLContext.clearLastInstantiatedContext"),
        ProblemFilters.exclude[MissingMethodProblem](
          "org.apache.spark.sql.SQLContext.setLastInstantiatedContext"),
        ProblemFilters.exclude[MissingClassProblem](
          "org.apache.spark.sql.SQLContext$SQLSession"),
        ProblemFilters.exclude[MissingMethodProblem](
          "org.apache.spark.sql.SQLContext.detachSession"),
        ProblemFilters.exclude[MissingMethodProblem](
          "org.apache.spark.sql.SQLContext.tlSession"),
        ProblemFilters.exclude[MissingMethodProblem](
          "org.apache.spark.sql.SQLContext.defaultSession"),
        ProblemFilters.exclude[MissingMethodProblem](
          "org.apache.spark.sql.SQLContext.currentSession"),
        ProblemFilters.exclude[MissingMethodProblem](
          "org.apache.spark.sql.SQLContext.openSession"),
        ProblemFilters.exclude[MissingMethodProblem](
          "org.apache.spark.sql.SQLContext.setSession"),
        ProblemFilters.exclude[MissingMethodProblem](
          "org.apache.spark.sql.SQLContext.createSession")
      ) ++ Seq(
        ProblemFilters.exclude[MissingMethodProblem](
          "org.apache.spark.SparkContext.preferredNodeLocationData_="),
        ProblemFilters.exclude[MissingClassProblem](
          "org.apache.spark.rdd.MapPartitionsWithPreparationRDD"),
        ProblemFilters.exclude[MissingClassProblem](
          "org.apache.spark.rdd.MapPartitionsWithPreparationRDD$"),
        ProblemFilters.exclude[MissingClassProblem]("org.apache.spark.sql.SparkSQLParser")
      ) ++ Seq(
        // SPARK-11485
        ProblemFilters.exclude[MissingMethodProblem]("org.apache.spark.sql.DataFrameHolder.df"),
        // SPARK-11541 mark various JDBC dialects as private
        ProblemFilters.exclude[MissingMethodProblem]("org.apache.spark.sql.jdbc.NoopDialect.productElement"),
        ProblemFilters.exclude[MissingMethodProblem]("org.apache.spark.sql.jdbc.NoopDialect.productArity"),
        ProblemFilters.exclude[MissingMethodProblem]("org.apache.spark.sql.jdbc.NoopDialect.canEqual"),
        ProblemFilters.exclude[MissingMethodProblem]("org.apache.spark.sql.jdbc.NoopDialect.productIterator"),
        ProblemFilters.exclude[MissingMethodProblem]("org.apache.spark.sql.jdbc.NoopDialect.productPrefix"),
        ProblemFilters.exclude[MissingMethodProblem]("org.apache.spark.sql.jdbc.NoopDialect.toString"),
        ProblemFilters.exclude[MissingMethodProblem]("org.apache.spark.sql.jdbc.NoopDialect.hashCode"),
        ProblemFilters.exclude[MissingTypesProblem]("org.apache.spark.sql.jdbc.PostgresDialect$"),
        ProblemFilters.exclude[MissingMethodProblem]("org.apache.spark.sql.jdbc.PostgresDialect.productElement"),
        ProblemFilters.exclude[MissingMethodProblem]("org.apache.spark.sql.jdbc.PostgresDialect.productArity"),
        ProblemFilters.exclude[MissingMethodProblem]("org.apache.spark.sql.jdbc.PostgresDialect.canEqual"),
        ProblemFilters.exclude[MissingMethodProblem]("org.apache.spark.sql.jdbc.PostgresDialect.productIterator"),
        ProblemFilters.exclude[MissingMethodProblem]("org.apache.spark.sql.jdbc.PostgresDialect.productPrefix"),
        ProblemFilters.exclude[MissingMethodProblem]("org.apache.spark.sql.jdbc.PostgresDialect.toString"),
        ProblemFilters.exclude[MissingMethodProblem]("org.apache.spark.sql.jdbc.PostgresDialect.hashCode"),
        ProblemFilters.exclude[MissingTypesProblem]("org.apache.spark.sql.jdbc.NoopDialect$")
      ) ++ Seq (
        ProblemFilters.exclude[MissingMethodProblem](
          "org.apache.spark.status.api.v1.ApplicationInfo.this"),
        ProblemFilters.exclude[MissingMethodProblem](
          "org.apache.spark.status.api.v1.StageData.this")
      ) ++ Seq(
        // SPARK-11766 add toJson to Vector
        ProblemFilters.exclude[MissingMethodProblem](
          "org.apache.spark.mllib.linalg.Vector.toJson")
      ) ++ Seq(
        // SPARK-9065 Support message handler in Kafka Python API
        ProblemFilters.exclude[MissingMethodProblem](
          "org.apache.spark.streaming.kafka.KafkaUtilsPythonHelper.createDirectStream"),
        ProblemFilters.exclude[MissingMethodProblem](
          "org.apache.spark.streaming.kafka.KafkaUtilsPythonHelper.createRDD")
      ) ++ Seq(
        // SPARK-4557 Changed foreachRDD to use VoidFunction
        ProblemFilters.exclude[MissingMethodProblem](
          "org.apache.spark.streaming.api.java.JavaDStreamLike.foreachRDD")
      ) ++ Seq(
        // SPARK-11996 Make the executor thread dump work again
        ProblemFilters.exclude[MissingClassProblem]("org.apache.spark.executor.ExecutorEndpoint"),
        ProblemFilters.exclude[MissingClassProblem]("org.apache.spark.executor.ExecutorEndpoint$"),
        ProblemFilters.exclude[MissingClassProblem](
          "org.apache.spark.storage.BlockManagerMessages$GetRpcHostPortForExecutor"),
        ProblemFilters.exclude[MissingClassProblem](
          "org.apache.spark.storage.BlockManagerMessages$GetRpcHostPortForExecutor$")
      ) ++ Seq(
        // SPARK-3580 Add getNumPartitions method to JavaRDD
        ProblemFilters.exclude[MissingMethodProblem](
          "org.apache.spark.api.java.JavaRDDLike.getNumPartitions")
      ) ++ Seq(
        // SPARK-12149 Added new fields to ExecutorSummary
        ProblemFilters.exclude[MissingMethodProblem]("org.apache.spark.status.api.v1.ExecutorSummary.this")
      ) ++
      // SPARK-11314: YARN backend moved to yarn sub-module and MiMA complains even though it's a
      // private class.
      MimaBuild.excludeSparkClass("scheduler.cluster.YarnSchedulerBackend$YarnSchedulerEndpoint")
    case v if v.startsWith("1.5") =>
      Seq(
        MimaBuild.excludeSparkPackage("network"),
        MimaBuild.excludeSparkPackage("deploy"),
        // These are needed if checking against the sbt build, since they are part of
        // the maven-generated artifacts in 1.3.
        excludePackage("org.spark-project.jetty"),
        MimaBuild.excludeSparkPackage("unused"),
        // JavaRDDLike is not meant to be extended by user programs
        ProblemFilters.exclude[MissingMethodProblem](
          "org.apache.spark.api.java.JavaRDDLike.partitioner"),
        // Modification of private static method
        ProblemFilters.exclude[IncompatibleMethTypeProblem](
          "org.apache.spark.streaming.kafka.KafkaUtils.org$apache$spark$streaming$kafka$KafkaUtils$$leadersForRanges"),
        // Mima false positive (was a private[spark] class)
        ProblemFilters.exclude[MissingClassProblem](
          "org.apache.spark.util.collection.PairIterator"),
        // Removing a testing method from a private class
        ProblemFilters.exclude[MissingMethodProblem](
          "org.apache.spark.streaming.kafka.KafkaTestUtils.waitUntilLeaderOffset"),
        // While private MiMa is still not happy about the changes,
        ProblemFilters.exclude[MissingMethodProblem](
          "org.apache.spark.ml.regression.LeastSquaresAggregator.this"),
        ProblemFilters.exclude[MissingMethodProblem](
          "org.apache.spark.ml.regression.LeastSquaresCostFun.this"),
        ProblemFilters.exclude[MissingMethodProblem](
          "org.apache.spark.ml.classification.LogisticCostFun.this"),
        // SQL execution is considered private.
        excludePackage("org.apache.spark.sql.execution"),
        // The old JSON RDD is removed in favor of streaming Jackson
        ProblemFilters.exclude[MissingClassProblem]("org.apache.spark.sql.json.JsonRDD$"),
        ProblemFilters.exclude[MissingClassProblem]("org.apache.spark.sql.json.JsonRDD"),
        // local function inside a method
        ProblemFilters.exclude[MissingMethodProblem](
          "org.apache.spark.sql.SQLContext.org$apache$spark$sql$SQLContext$$needsConversion$1"),
        ProblemFilters.exclude[MissingMethodProblem](
          "org.apache.spark.sql.UDFRegistration.org$apache$spark$sql$UDFRegistration$$builder$24")
      ) ++ Seq(
        // SPARK-8479 Add numNonzeros and numActives to Matrix.
        ProblemFilters.exclude[MissingMethodProblem](
          "org.apache.spark.mllib.linalg.Matrix.numNonzeros"),
        ProblemFilters.exclude[MissingMethodProblem](
          "org.apache.spark.mllib.linalg.Matrix.numActives")
      ) ++ Seq(
        // SPARK-8914 Remove RDDApi
        ProblemFilters.exclude[MissingClassProblem]("org.apache.spark.sql.RDDApi")
      ) ++ Seq(
        // SPARK-7292 Provide operator to truncate lineage cheaply
        ProblemFilters.exclude[AbstractClassProblem](
          "org.apache.spark.rdd.RDDCheckpointData"),
        ProblemFilters.exclude[AbstractClassProblem](
          "org.apache.spark.rdd.CheckpointRDD")
      ) ++ Seq(
        // SPARK-8701 Add input metadata in the batch page.
        ProblemFilters.exclude[MissingClassProblem](
          "org.apache.spark.streaming.scheduler.InputInfo$"),
        ProblemFilters.exclude[MissingClassProblem](
          "org.apache.spark.streaming.scheduler.InputInfo")
      ) ++ Seq(
        // SPARK-6797 Support YARN modes for SparkR
        ProblemFilters.exclude[MissingMethodProblem](
          "org.apache.spark.api.r.PairwiseRRDD.this"),
        ProblemFilters.exclude[MissingMethodProblem](
          "org.apache.spark.api.r.RRDD.createRWorker"),
        ProblemFilters.exclude[MissingMethodProblem](
          "org.apache.spark.api.r.RRDD.this"),
        ProblemFilters.exclude[MissingMethodProblem](
          "org.apache.spark.api.r.StringRRDD.this"),
        ProblemFilters.exclude[MissingMethodProblem](
          "org.apache.spark.api.r.BaseRRDD.this")
      ) ++ Seq(
        // SPARK-7422 add argmax for sparse vectors
        ProblemFilters.exclude[MissingMethodProblem](
          "org.apache.spark.mllib.linalg.Vector.argmax")
      ) ++ Seq(
        // SPARK-8906 Move all internal data source classes into execution.datasources
        ProblemFilters.exclude[MissingClassProblem]("org.apache.spark.sql.sources.ResolvedDataSource"),
        ProblemFilters.exclude[MissingClassProblem]("org.apache.spark.sql.sources.PreInsertCastAndRename$"),
        ProblemFilters.exclude[MissingClassProblem]("org.apache.spark.sql.sources.CreateTableUsingAsSelect$"),
        ProblemFilters.exclude[MissingClassProblem]("org.apache.spark.sql.sources.InsertIntoDataSource$"),
        ProblemFilters.exclude[MissingClassProblem]("org.apache.spark.sql.sources.PartitioningUtils$PartitionValues$"),
        ProblemFilters.exclude[MissingClassProblem]("org.apache.spark.sql.sources.DefaultWriterContainer"),
        ProblemFilters.exclude[MissingClassProblem]("org.apache.spark.sql.sources.PartitioningUtils$PartitionValues"),
        ProblemFilters.exclude[MissingClassProblem]("org.apache.spark.sql.sources.RefreshTable$"),
        ProblemFilters.exclude[MissingClassProblem]("org.apache.spark.sql.sources.CreateTempTableUsing$"),
        ProblemFilters.exclude[MissingClassProblem]("org.apache.spark.sql.sources.PartitionSpec"),
        ProblemFilters.exclude[MissingClassProblem]("org.apache.spark.sql.sources.DynamicPartitionWriterContainer"),
        ProblemFilters.exclude[MissingClassProblem]("org.apache.spark.sql.sources.CreateTableUsingAsSelect"),
        ProblemFilters.exclude[MissingClassProblem]("org.apache.spark.sql.sources.DescribeCommand$"),
        ProblemFilters.exclude[MissingClassProblem]("org.apache.spark.sql.sources.PartitioningUtils$"),
        ProblemFilters.exclude[MissingClassProblem]("org.apache.spark.sql.sources.PreInsertCastAndRename"),
        ProblemFilters.exclude[MissingClassProblem]("org.apache.spark.sql.sources.Partition$"),
        ProblemFilters.exclude[MissingClassProblem]("org.apache.spark.sql.sources.LogicalRelation$"),
        ProblemFilters.exclude[MissingClassProblem]("org.apache.spark.sql.sources.PartitioningUtils"),
        ProblemFilters.exclude[MissingClassProblem]("org.apache.spark.sql.sources.LogicalRelation"),
        ProblemFilters.exclude[MissingClassProblem]("org.apache.spark.sql.sources.Partition"),
        ProblemFilters.exclude[MissingClassProblem]("org.apache.spark.sql.sources.BaseWriterContainer"),
        ProblemFilters.exclude[MissingClassProblem]("org.apache.spark.sql.sources.PreWriteCheck"),
        ProblemFilters.exclude[MissingClassProblem]("org.apache.spark.sql.sources.CreateTableUsing"),
        ProblemFilters.exclude[MissingClassProblem]("org.apache.spark.sql.sources.RefreshTable"),
        ProblemFilters.exclude[MissingClassProblem]("org.apache.spark.sql.sources.DataSourceStrategy$"),
        ProblemFilters.exclude[MissingClassProblem]("org.apache.spark.sql.sources.CreateTempTableUsing"),
        ProblemFilters.exclude[MissingClassProblem]("org.apache.spark.sql.sources.CreateTempTableUsingAsSelect$"),
        ProblemFilters.exclude[MissingClassProblem]("org.apache.spark.sql.sources.CreateTempTableUsingAsSelect"),
        ProblemFilters.exclude[MissingClassProblem]("org.apache.spark.sql.sources.CreateTableUsing$"),
        ProblemFilters.exclude[MissingClassProblem]("org.apache.spark.sql.sources.ResolvedDataSource$"),
        ProblemFilters.exclude[MissingClassProblem]("org.apache.spark.sql.sources.PreWriteCheck$"),
        ProblemFilters.exclude[MissingClassProblem]("org.apache.spark.sql.sources.InsertIntoDataSource"),
        ProblemFilters.exclude[MissingClassProblem]("org.apache.spark.sql.sources.InsertIntoHadoopFsRelation"),
        ProblemFilters.exclude[MissingClassProblem]("org.apache.spark.sql.sources.DDLParser"),
        ProblemFilters.exclude[MissingClassProblem]("org.apache.spark.sql.sources.CaseInsensitiveMap"),
        ProblemFilters.exclude[MissingClassProblem]("org.apache.spark.sql.sources.InsertIntoHadoopFsRelation$"),
        ProblemFilters.exclude[MissingClassProblem]("org.apache.spark.sql.sources.DataSourceStrategy"),
        ProblemFilters.exclude[MissingClassProblem]("org.apache.spark.sql.sources.PartitionSpec$"),
        ProblemFilters.exclude[MissingClassProblem]("org.apache.spark.sql.sources.DescribeCommand"),
        ProblemFilters.exclude[MissingClassProblem]("org.apache.spark.sql.sources.DDLException"),
        // SPARK-9763 Minimize exposure of internal SQL classes
        excludePackage("org.apache.spark.sql.parquet"),
        excludePackage("org.apache.spark.sql.json"),
        ProblemFilters.exclude[MissingClassProblem]("org.apache.spark.sql.jdbc.JDBCRDD$DecimalConversion$"),
        ProblemFilters.exclude[MissingClassProblem]("org.apache.spark.sql.jdbc.JDBCPartition"),
        ProblemFilters.exclude[MissingClassProblem]("org.apache.spark.sql.jdbc.JdbcUtils$"),
        ProblemFilters.exclude[MissingClassProblem]("org.apache.spark.sql.jdbc.JDBCRDD$DecimalConversion"),
        ProblemFilters.exclude[MissingClassProblem]("org.apache.spark.sql.jdbc.JDBCPartitioningInfo$"),
        ProblemFilters.exclude[MissingClassProblem]("org.apache.spark.sql.jdbc.JDBCPartition$"),
        ProblemFilters.exclude[MissingClassProblem]("org.apache.spark.sql.jdbc.package"),
        ProblemFilters.exclude[MissingClassProblem]("org.apache.spark.sql.jdbc.JDBCRDD$JDBCConversion"),
        ProblemFilters.exclude[MissingClassProblem]("org.apache.spark.sql.jdbc.JDBCRDD$"),
        ProblemFilters.exclude[MissingClassProblem]("org.apache.spark.sql.jdbc.package$DriverWrapper"),
        ProblemFilters.exclude[MissingClassProblem]("org.apache.spark.sql.jdbc.JDBCRDD"),
        ProblemFilters.exclude[MissingClassProblem]("org.apache.spark.sql.jdbc.JDBCPartitioningInfo"),
        ProblemFilters.exclude[MissingClassProblem]("org.apache.spark.sql.jdbc.JdbcUtils"),
        ProblemFilters.exclude[MissingClassProblem]("org.apache.spark.sql.jdbc.DefaultSource"),
        ProblemFilters.exclude[MissingClassProblem]("org.apache.spark.sql.jdbc.JDBCRelation$"),
        ProblemFilters.exclude[MissingClassProblem]("org.apache.spark.sql.jdbc.package$"),
        ProblemFilters.exclude[MissingClassProblem]("org.apache.spark.sql.jdbc.JDBCRelation")
      ) ++ Seq(
        // SPARK-4751 Dynamic allocation for standalone mode
        ProblemFilters.exclude[MissingMethodProblem](
          "org.apache.spark.SparkContext.supportDynamicAllocation")
      ) ++ Seq(
        // SPARK-9580: Remove SQL test singletons
        ProblemFilters.exclude[MissingClassProblem](
          "org.apache.spark.sql.test.LocalSQLContext$SQLSession"),
        ProblemFilters.exclude[MissingClassProblem](
          "org.apache.spark.sql.test.LocalSQLContext"),
        ProblemFilters.exclude[MissingClassProblem](
          "org.apache.spark.sql.test.TestSQLContext"),
        ProblemFilters.exclude[MissingClassProblem](
          "org.apache.spark.sql.test.TestSQLContext$")
      ) ++ Seq(
        // SPARK-9704 Made ProbabilisticClassifier, Identifiable, VectorUDT public APIs
        ProblemFilters.exclude[IncompatibleResultTypeProblem](
          "org.apache.spark.mllib.linalg.VectorUDT.serialize")
      ) ++ Seq(
        // SPARK-10381 Fix types / units in private AskPermissionToCommitOutput RPC message.
        // This class is marked as `private` but MiMa still seems to be confused by the change.
        ProblemFilters.exclude[MissingMethodProblem](
          "org.apache.spark.scheduler.AskPermissionToCommitOutput.task"),
        ProblemFilters.exclude[IncompatibleResultTypeProblem](
          "org.apache.spark.scheduler.AskPermissionToCommitOutput.copy$default$2"),
        ProblemFilters.exclude[IncompatibleMethTypeProblem](
          "org.apache.spark.scheduler.AskPermissionToCommitOutput.copy"),
        ProblemFilters.exclude[MissingMethodProblem](
          "org.apache.spark.scheduler.AskPermissionToCommitOutput.taskAttempt"),
        ProblemFilters.exclude[IncompatibleResultTypeProblem](
          "org.apache.spark.scheduler.AskPermissionToCommitOutput.copy$default$3"),
        ProblemFilters.exclude[IncompatibleMethTypeProblem](
          "org.apache.spark.scheduler.AskPermissionToCommitOutput.this"),
        ProblemFilters.exclude[IncompatibleMethTypeProblem](
          "org.apache.spark.scheduler.AskPermissionToCommitOutput.apply")
      )
=======
      // [SPARK-17338][SQL] add global temp view
      ProblemFilters.exclude[ReversedMissingMethodProblem]("org.apache.spark.sql.catalog.Catalog.dropGlobalTempView"),
      ProblemFilters.exclude[IncompatibleResultTypeProblem]("org.apache.spark.sql.catalog.Catalog.dropTempView"),
      ProblemFilters.exclude[ReversedMissingMethodProblem]("org.apache.spark.sql.catalog.Catalog.dropTempView"),
>>>>>>> e9746f87

      // [SPARK-18034] Upgrade to MiMa 0.1.11 to fix flakiness.
      ProblemFilters.exclude[InheritedNewAbstractMethodProblem]("org.apache.spark.ml.param.shared.HasAggregationDepth.aggregationDepth"),
      ProblemFilters.exclude[InheritedNewAbstractMethodProblem]("org.apache.spark.ml.param.shared.HasAggregationDepth.getAggregationDepth"),
      ProblemFilters.exclude[InheritedNewAbstractMethodProblem]("org.apache.spark.ml.param.shared.HasAggregationDepth.org$apache$spark$ml$param$shared$HasAggregationDepth$_setter_$aggregationDepth_=")
    )
  }

  // Exclude rules for 2.0.x
  lazy val v20excludes = {
    Seq(
      excludePackage("org.apache.spark.rpc"),
      excludePackage("org.spark-project.jetty"),
      excludePackage("org.spark_project.jetty"),
      excludePackage("org.apache.spark.internal"),
      excludePackage("org.apache.spark.unused"),
      excludePackage("org.apache.spark.unsafe"),
      excludePackage("org.apache.spark.memory"),
      excludePackage("org.apache.spark.util.collection.unsafe"),
      excludePackage("org.apache.spark.sql.catalyst"),
      excludePackage("org.apache.spark.sql.execution"),
      excludePackage("org.apache.spark.sql.internal"),
      ProblemFilters.exclude[MissingMethodProblem]("org.apache.spark.mllib.feature.PCAModel.this"),
      ProblemFilters.exclude[MissingMethodProblem]("org.apache.spark.status.api.v1.StageData.this"),
      ProblemFilters.exclude[MissingMethodProblem](
        "org.apache.spark.status.api.v1.ApplicationAttemptInfo.this"),
      ProblemFilters.exclude[MissingMethodProblem](
        "org.apache.spark.status.api.v1.ApplicationAttemptInfo.<init>$default$5"),
      // SPARK-14042 Add custom coalescer support
      ProblemFilters.exclude[DirectMissingMethodProblem]("org.apache.spark.rdd.RDD.coalesce"),
      ProblemFilters.exclude[MissingClassProblem]("org.apache.spark.rdd.PartitionCoalescer$LocationIterator"),
      ProblemFilters.exclude[IncompatibleTemplateDefProblem]("org.apache.spark.rdd.PartitionCoalescer"),
      // SPARK-15532 Remove isRootContext flag from SQLContext.
      ProblemFilters.exclude[DirectMissingMethodProblem]("org.apache.spark.sql.SQLContext.isRootContext"),
      // SPARK-12600 Remove SQL deprecated methods
      ProblemFilters.exclude[MissingClassProblem]("org.apache.spark.sql.SQLContext$QueryExecution"),
      ProblemFilters.exclude[MissingClassProblem]("org.apache.spark.sql.SQLContext$SparkPlanner"),
      ProblemFilters.exclude[MissingMethodProblem]("org.apache.spark.sql.SQLContext.applySchema"),
      ProblemFilters.exclude[MissingMethodProblem]("org.apache.spark.sql.SQLContext.parquetFile"),
      ProblemFilters.exclude[MissingMethodProblem]("org.apache.spark.sql.SQLContext.jdbc"),
      ProblemFilters.exclude[MissingMethodProblem]("org.apache.spark.sql.SQLContext.jsonFile"),
      ProblemFilters.exclude[MissingMethodProblem]("org.apache.spark.sql.SQLContext.jsonRDD"),
      ProblemFilters.exclude[MissingMethodProblem]("org.apache.spark.sql.SQLContext.load"),
      ProblemFilters.exclude[MissingMethodProblem]("org.apache.spark.sql.SQLContext.dialectClassName"),
      ProblemFilters.exclude[MissingMethodProblem]("org.apache.spark.sql.SQLContext.getSQLDialect"),
      // SPARK-13664 Replace HadoopFsRelation with FileFormat
      ProblemFilters.exclude[MissingClassProblem]("org.apache.spark.ml.source.libsvm.LibSVMRelation"),
      ProblemFilters.exclude[MissingClassProblem]("org.apache.spark.sql.sources.HadoopFsRelationProvider"),
      ProblemFilters.exclude[MissingClassProblem]("org.apache.spark.sql.sources.HadoopFsRelation$FileStatusCache"),
      // SPARK-15543 Rename DefaultSources to make them more self-describing
      ProblemFilters.exclude[MissingClassProblem]("org.apache.spark.ml.source.libsvm.DefaultSource")
    ) ++ Seq(
      ProblemFilters.exclude[IncompatibleResultTypeProblem]("org.apache.spark.SparkContext.emptyRDD"),
      ProblemFilters.exclude[MissingClassProblem]("org.apache.spark.broadcast.HttpBroadcastFactory"),
      // SPARK-14358 SparkListener from trait to abstract class
      ProblemFilters.exclude[IncompatibleMethTypeProblem]("org.apache.spark.SparkContext.addSparkListener"),
      ProblemFilters.exclude[MissingClassProblem]("org.apache.spark.JavaSparkListener"),
      ProblemFilters.exclude[MissingTypesProblem]("org.apache.spark.SparkFirehoseListener"),
      ProblemFilters.exclude[IncompatibleTemplateDefProblem]("org.apache.spark.scheduler.SparkListener"),
      ProblemFilters.exclude[MissingTypesProblem]("org.apache.spark.ui.jobs.JobProgressListener"),
      ProblemFilters.exclude[MissingTypesProblem]("org.apache.spark.ui.exec.ExecutorsListener"),
      ProblemFilters.exclude[MissingTypesProblem]("org.apache.spark.ui.env.EnvironmentListener"),
      ProblemFilters.exclude[MissingTypesProblem]("org.apache.spark.ui.storage.StorageListener"),
      ProblemFilters.exclude[MissingTypesProblem]("org.apache.spark.storage.StorageStatusListener")
    ) ++
    Seq(
      // SPARK-3369 Fix Iterable/Iterator in Java API
      ProblemFilters.exclude[IncompatibleResultTypeProblem]("org.apache.spark.api.java.function.FlatMapFunction.call"),
      ProblemFilters.exclude[MissingMethodProblem]("org.apache.spark.api.java.function.FlatMapFunction.call"),
      ProblemFilters.exclude[IncompatibleResultTypeProblem]("org.apache.spark.api.java.function.DoubleFlatMapFunction.call"),
      ProblemFilters.exclude[MissingMethodProblem]("org.apache.spark.api.java.function.DoubleFlatMapFunction.call"),
      ProblemFilters.exclude[IncompatibleResultTypeProblem]("org.apache.spark.api.java.function.FlatMapFunction2.call"),
      ProblemFilters.exclude[MissingMethodProblem]("org.apache.spark.api.java.function.FlatMapFunction2.call"),
      ProblemFilters.exclude[IncompatibleResultTypeProblem]("org.apache.spark.api.java.function.PairFlatMapFunction.call"),
      ProblemFilters.exclude[MissingMethodProblem]("org.apache.spark.api.java.function.PairFlatMapFunction.call"),
      ProblemFilters.exclude[IncompatibleResultTypeProblem]("org.apache.spark.api.java.function.CoGroupFunction.call"),
      ProblemFilters.exclude[MissingMethodProblem]("org.apache.spark.api.java.function.CoGroupFunction.call"),
      ProblemFilters.exclude[IncompatibleResultTypeProblem]("org.apache.spark.api.java.function.MapPartitionsFunction.call"),
      ProblemFilters.exclude[MissingMethodProblem]("org.apache.spark.api.java.function.MapPartitionsFunction.call"),
      ProblemFilters.exclude[IncompatibleResultTypeProblem]("org.apache.spark.api.java.function.FlatMapGroupsFunction.call"),
      ProblemFilters.exclude[MissingMethodProblem]("org.apache.spark.api.java.function.FlatMapGroupsFunction.call")
    ) ++
    Seq(
      // [SPARK-6429] Implement hashCode and equals together
      ProblemFilters.exclude[ReversedMissingMethodProblem]("org.apache.spark.Partition.org$apache$spark$Partition$$super=uals")
    ) ++
    Seq(
      // SPARK-4819 replace Guava Optional
      ProblemFilters.exclude[IncompatibleResultTypeProblem]("org.apache.spark.api.java.JavaSparkContext.getCheckpointDir"),
      ProblemFilters.exclude[IncompatibleResultTypeProblem]("org.apache.spark.api.java.JavaSparkContext.getSparkHome"),
      ProblemFilters.exclude[MissingMethodProblem]("org.apache.spark.api.java.JavaRDDLike.getCheckpointFile"),
      ProblemFilters.exclude[MissingMethodProblem]("org.apache.spark.api.java.JavaRDDLike.partitioner"),
      ProblemFilters.exclude[MissingMethodProblem]("org.apache.spark.api.java.JavaRDDLike.getCheckpointFile"),
      ProblemFilters.exclude[MissingMethodProblem]("org.apache.spark.api.java.JavaRDDLike.partitioner")
    ) ++
    Seq(
      // SPARK-12481 Remove Hadoop 1.x
      ProblemFilters.exclude[IncompatibleTemplateDefProblem]("org.apache.spark.mapred.SparkHadoopMapRedUtil"),
      // SPARK-12615 Remove deprecated APIs in core
      ProblemFilters.exclude[MissingMethodProblem]("org.apache.spark.SparkContext.<init>$default$6"),
      ProblemFilters.exclude[MissingMethodProblem]("org.apache.spark.SparkContext.numericRDDToDoubleRDDFunctions"),
      ProblemFilters.exclude[MissingMethodProblem]("org.apache.spark.SparkContext.intToIntWritable"),
      ProblemFilters.exclude[MissingMethodProblem]("org.apache.spark.SparkContext.intWritableConverter"),
      ProblemFilters.exclude[MissingMethodProblem]("org.apache.spark.SparkContext.writableWritableConverter"),
      ProblemFilters.exclude[MissingMethodProblem]("org.apache.spark.SparkContext.rddToPairRDDFunctions"),
      ProblemFilters.exclude[MissingMethodProblem]("org.apache.spark.SparkContext.rddToAsyncRDDActions"),
      ProblemFilters.exclude[MissingMethodProblem]("org.apache.spark.SparkContext.boolToBoolWritable"),
      ProblemFilters.exclude[MissingMethodProblem]("org.apache.spark.SparkContext.longToLongWritable"),
      ProblemFilters.exclude[MissingMethodProblem]("org.apache.spark.SparkContext.doubleWritableConverter"),
      ProblemFilters.exclude[MissingMethodProblem]("org.apache.spark.SparkContext.rddToOrderedRDDFunctions"),
      ProblemFilters.exclude[MissingMethodProblem]("org.apache.spark.SparkContext.floatWritableConverter"),
      ProblemFilters.exclude[MissingMethodProblem]("org.apache.spark.SparkContext.booleanWritableConverter"),
      ProblemFilters.exclude[MissingMethodProblem]("org.apache.spark.SparkContext.stringToText"),
      ProblemFilters.exclude[MissingMethodProblem]("org.apache.spark.SparkContext.doubleRDDToDoubleRDDFunctions"),
      ProblemFilters.exclude[MissingMethodProblem]("org.apache.spark.SparkContext.doubleToDoubleWritable"),
      ProblemFilters.exclude[MissingMethodProblem]("org.apache.spark.SparkContext.bytesWritableConverter"),
      ProblemFilters.exclude[MissingMethodProblem]("org.apache.spark.SparkContext.rddToSequenceFileRDDFunctions"),
      ProblemFilters.exclude[MissingMethodProblem]("org.apache.spark.SparkContext.bytesToBytesWritable"),
      ProblemFilters.exclude[MissingMethodProblem]("org.apache.spark.SparkContext.longWritableConverter"),
      ProblemFilters.exclude[MissingMethodProblem]("org.apache.spark.SparkContext.stringWritableConverter"),
      ProblemFilters.exclude[MissingMethodProblem]("org.apache.spark.SparkContext.floatToFloatWritable"),
      ProblemFilters.exclude[MissingMethodProblem]("org.apache.spark.SparkContext.rddToPairRDDFunctions$default$4"),
      ProblemFilters.exclude[MissingMethodProblem]("org.apache.spark.TaskContext.addOnCompleteCallback"),
      ProblemFilters.exclude[MissingMethodProblem]("org.apache.spark.TaskContext.runningLocally"),
      ProblemFilters.exclude[MissingMethodProblem]("org.apache.spark.TaskContext.attemptId"),
      ProblemFilters.exclude[MissingMethodProblem]("org.apache.spark.SparkContext.defaultMinSplits"),
      ProblemFilters.exclude[IncompatibleMethTypeProblem]("org.apache.spark.SparkContext.runJob"),
      ProblemFilters.exclude[MissingMethodProblem]("org.apache.spark.SparkContext.runJob"),
      ProblemFilters.exclude[MissingMethodProblem]("org.apache.spark.SparkContext.tachyonFolderName"),
      ProblemFilters.exclude[MissingMethodProblem]("org.apache.spark.SparkContext.initLocalProperties"),
      ProblemFilters.exclude[MissingMethodProblem]("org.apache.spark.SparkContext.clearJars"),
      ProblemFilters.exclude[MissingMethodProblem]("org.apache.spark.SparkContext.clearFiles"),
      ProblemFilters.exclude[MissingMethodProblem]("org.apache.spark.SparkContext.this"),
      ProblemFilters.exclude[IncompatibleMethTypeProblem]("org.apache.spark.SparkContext.this"),
      ProblemFilters.exclude[MissingMethodProblem]("org.apache.spark.rdd.RDD.flatMapWith$default$2"),
      ProblemFilters.exclude[MissingMethodProblem]("org.apache.spark.rdd.RDD.toArray"),
      ProblemFilters.exclude[MissingMethodProblem]("org.apache.spark.rdd.RDD.mapWith$default$2"),
      ProblemFilters.exclude[MissingMethodProblem]("org.apache.spark.rdd.RDD.mapPartitionsWithSplit"),
      ProblemFilters.exclude[MissingMethodProblem]("org.apache.spark.rdd.RDD.flatMapWith"),
      ProblemFilters.exclude[MissingMethodProblem]("org.apache.spark.rdd.RDD.filterWith"),
      ProblemFilters.exclude[MissingMethodProblem]("org.apache.spark.rdd.RDD.foreachWith"),
      ProblemFilters.exclude[MissingMethodProblem]("org.apache.spark.rdd.RDD.mapWith"),
      ProblemFilters.exclude[MissingMethodProblem]("org.apache.spark.rdd.RDD.mapPartitionsWithSplit$default$2"),
      ProblemFilters.exclude[MissingMethodProblem]("org.apache.spark.rdd.SequenceFileRDDFunctions.this"),
      ProblemFilters.exclude[MissingMethodProblem]("org.apache.spark.api.java.JavaRDDLike.splits"),
      ProblemFilters.exclude[MissingMethodProblem]("org.apache.spark.api.java.JavaRDDLike.toArray"),
      ProblemFilters.exclude[MissingMethodProblem]("org.apache.spark.api.java.JavaSparkContext.defaultMinSplits"),
      ProblemFilters.exclude[MissingMethodProblem]("org.apache.spark.api.java.JavaSparkContext.clearJars"),
      ProblemFilters.exclude[MissingMethodProblem]("org.apache.spark.api.java.JavaSparkContext.clearFiles"),
      ProblemFilters.exclude[MissingMethodProblem]("org.apache.spark.SparkContext.externalBlockStoreFolderName"),
      ProblemFilters.exclude[MissingClassProblem]("org.apache.spark.storage.ExternalBlockStore$"),
      ProblemFilters.exclude[MissingClassProblem]("org.apache.spark.storage.ExternalBlockManager"),
      ProblemFilters.exclude[MissingClassProblem]("org.apache.spark.storage.ExternalBlockStore")
    ) ++ Seq(
      // SPARK-12149 Added new fields to ExecutorSummary
      ProblemFilters.exclude[MissingMethodProblem]("org.apache.spark.status.api.v1.ExecutorSummary.this")
    ) ++
    // SPARK-12665 Remove deprecated and unused classes
    Seq(
      ProblemFilters.exclude[MissingClassProblem]("org.apache.spark.graphx.GraphKryoRegistrator"),
      ProblemFilters.exclude[MissingClassProblem]("org.apache.spark.util.Vector"),
      ProblemFilters.exclude[MissingClassProblem]("org.apache.spark.util.Vector$Multiplier"),
      ProblemFilters.exclude[MissingClassProblem]("org.apache.spark.util.Vector$")
    ) ++ Seq(
      // SPARK-12591 Register OpenHashMapBasedStateMap for Kryo
      ProblemFilters.exclude[MissingClassProblem]("org.apache.spark.serializer.KryoInputDataInputBridge"),
      ProblemFilters.exclude[MissingClassProblem]("org.apache.spark.serializer.KryoOutputDataOutputBridge")
    ) ++ Seq(
      // SPARK-12510 Refactor ActorReceiver to support Java
      ProblemFilters.exclude[AbstractClassProblem]("org.apache.spark.streaming.receiver.ActorReceiver")
    ) ++ Seq(
      // SPARK-12895 Implement TaskMetrics using accumulators
      ProblemFilters.exclude[MissingMethodProblem]("org.apache.spark.TaskContext.internalMetricsToAccumulators"),
      ProblemFilters.exclude[MissingMethodProblem]("org.apache.spark.TaskContext.collectInternalAccumulators"),
      ProblemFilters.exclude[MissingMethodProblem]("org.apache.spark.TaskContext.collectAccumulators")
    ) ++ Seq(
      // SPARK-12896 Send only accumulator updates to driver, not TaskMetrics
      ProblemFilters.exclude[IncompatibleMethTypeProblem]("org.apache.spark.Accumulable.this"),
      ProblemFilters.exclude[DirectMissingMethodProblem]("org.apache.spark.Accumulator.this"),
      ProblemFilters.exclude[MissingMethodProblem]("org.apache.spark.Accumulator.initialValue")
    ) ++ Seq(
      // SPARK-12692 Scala style: Fix the style violation (Space before "," or ":")
      ProblemFilters.exclude[MissingMethodProblem]("org.apache.spark.streaming.flume.sink.SparkSink.org$apache$spark$streaming$flume$sink$Logging$$log_"),
      ProblemFilters.exclude[MissingMethodProblem]("org.apache.spark.streaming.flume.sink.SparkSink.org$apache$spark$streaming$flume$sink$Logging$$log__="),
      ProblemFilters.exclude[MissingMethodProblem]("org.apache.spark.streaming.flume.sink.SparkAvroCallbackHandler.org$apache$spark$streaming$flume$sink$Logging$$log_"),
      ProblemFilters.exclude[MissingMethodProblem]("org.apache.spark.streaming.flume.sink.SparkAvroCallbackHandler.org$apache$spark$streaming$flume$sink$Logging$$log__="),
      ProblemFilters.exclude[MissingMethodProblem]("org.apache.spark.streaming.flume.sink.Logging.org$apache$spark$streaming$flume$sink$Logging$$log__="),
      ProblemFilters.exclude[MissingMethodProblem]("org.apache.spark.streaming.flume.sink.Logging.org$apache$spark$streaming$flume$sink$Logging$$log_"),
      ProblemFilters.exclude[MissingMethodProblem]("org.apache.spark.streaming.flume.sink.Logging.org$apache$spark$streaming$flume$sink$Logging$$_log"),
      ProblemFilters.exclude[MissingMethodProblem]("org.apache.spark.streaming.flume.sink.Logging.org$apache$spark$streaming$flume$sink$Logging$$_log_="),
      ProblemFilters.exclude[MissingMethodProblem]("org.apache.spark.streaming.flume.sink.TransactionProcessor.org$apache$spark$streaming$flume$sink$Logging$$log_"),
      ProblemFilters.exclude[MissingMethodProblem]("org.apache.spark.streaming.flume.sink.TransactionProcessor.org$apache$spark$streaming$flume$sink$Logging$$log__=")
    ) ++ Seq(
      // SPARK-12689 Migrate DDL parsing to the newly absorbed parser
      ProblemFilters.exclude[MissingClassProblem]("org.apache.spark.sql.execution.datasources.DDLParser"),
      ProblemFilters.exclude[MissingClassProblem]("org.apache.spark.sql.execution.datasources.DDLException"),
      ProblemFilters.exclude[MissingMethodProblem]("org.apache.spark.sql.SQLContext.ddlParser")
    ) ++ Seq(
      // SPARK-7799 Add "streaming-akka" project
      ProblemFilters.exclude[MissingMethodProblem]("org.apache.spark.streaming.zeromq.ZeroMQUtils.createStream"),
      ProblemFilters.exclude[IncompatibleMethTypeProblem]("org.apache.spark.streaming.zeromq.ZeroMQUtils.createStream"),
      ProblemFilters.exclude[IncompatibleResultTypeProblem]("org.apache.spark.streaming.zeromq.ZeroMQUtils.createStream$default$6"),
      ProblemFilters.exclude[MissingMethodProblem]("org.apache.spark.streaming.zeromq.ZeroMQUtils.createStream$default$5"),
      ProblemFilters.exclude[MissingMethodProblem]("org.apache.spark.streaming.StreamingContext.actorStream$default$4"),
      ProblemFilters.exclude[MissingMethodProblem]("org.apache.spark.streaming.StreamingContext.actorStream$default$3"),
      ProblemFilters.exclude[MissingMethodProblem]("org.apache.spark.streaming.StreamingContext.actorStream"),
      ProblemFilters.exclude[MissingMethodProblem]("org.apache.spark.streaming.api.java.JavaStreamingContext.actorStream"),
      ProblemFilters.exclude[MissingTypesProblem]("org.apache.spark.streaming.zeromq.ZeroMQReceiver"),
      ProblemFilters.exclude[MissingClassProblem]("org.apache.spark.streaming.receiver.ActorReceiver$Supervisor")
    ) ++ Seq(
      // SPARK-12348 Remove deprecated Streaming APIs.
      ProblemFilters.exclude[DirectMissingMethodProblem]("org.apache.spark.streaming.dstream.DStream.foreach"),
      ProblemFilters.exclude[MissingMethodProblem]("org.apache.spark.streaming.StreamingContext.toPairDStreamFunctions"),
      ProblemFilters.exclude[MissingMethodProblem]("org.apache.spark.streaming.StreamingContext.toPairDStreamFunctions$default$4"),
      ProblemFilters.exclude[MissingMethodProblem]("org.apache.spark.streaming.StreamingContext.awaitTermination"),
      ProblemFilters.exclude[MissingMethodProblem]("org.apache.spark.streaming.StreamingContext.networkStream"),
      ProblemFilters.exclude[MissingClassProblem]("org.apache.spark.streaming.api.java.JavaStreamingContextFactory"),
      ProblemFilters.exclude[MissingMethodProblem]("org.apache.spark.streaming.api.java.JavaStreamingContext.awaitTermination"),
      ProblemFilters.exclude[MissingMethodProblem]("org.apache.spark.streaming.api.java.JavaStreamingContext.sc"),
      ProblemFilters.exclude[MissingMethodProblem]("org.apache.spark.streaming.api.java.JavaDStreamLike.reduceByWindow"),
      ProblemFilters.exclude[MissingMethodProblem]("org.apache.spark.streaming.api.java.JavaDStreamLike.foreachRDD"),
      ProblemFilters.exclude[MissingMethodProblem]("org.apache.spark.streaming.api.java.JavaDStreamLike.foreach"),
      ProblemFilters.exclude[IncompatibleMethTypeProblem]("org.apache.spark.streaming.api.java.JavaStreamingContext.getOrCreate")
    ) ++ Seq(
      // SPARK-12847 Remove StreamingListenerBus and post all Streaming events to the same thread as Spark events
      ProblemFilters.exclude[MissingClassProblem]("org.apache.spark.util.AsynchronousListenerBus$"),
      ProblemFilters.exclude[MissingClassProblem]("org.apache.spark.util.AsynchronousListenerBus")
    ) ++ Seq(
      // SPARK-11622 Make LibSVMRelation extends HadoopFsRelation and Add LibSVMOutputWriter
      ProblemFilters.exclude[MissingTypesProblem]("org.apache.spark.ml.source.libsvm.DefaultSource"),
      ProblemFilters.exclude[MissingMethodProblem]("org.apache.spark.ml.source.libsvm.DefaultSource.createRelation")
    ) ++ Seq(
      // SPARK-6363 Make Scala 2.11 the default Scala version
      ProblemFilters.exclude[MissingMethodProblem]("org.apache.spark.SparkContext.cleanup"),
      ProblemFilters.exclude[MissingMethodProblem]("org.apache.spark.SparkContext.metadataCleaner"),
      ProblemFilters.exclude[MissingClassProblem]("org.apache.spark.scheduler.cluster.YarnSchedulerBackend$YarnDriverEndpoint"),
      ProblemFilters.exclude[MissingClassProblem]("org.apache.spark.scheduler.cluster.YarnSchedulerBackend$YarnSchedulerEndpoint")
    ) ++ Seq(
      // SPARK-7889
      ProblemFilters.exclude[MissingMethodProblem]("org.apache.spark.deploy.history.HistoryServer.org$apache$spark$deploy$history$HistoryServer$@tachSparkUI"),
      // SPARK-13296
      ProblemFilters.exclude[IncompatibleResultTypeProblem]("org.apache.spark.sql.UDFRegistration.register"),
      ProblemFilters.exclude[MissingClassProblem]("org.apache.spark.sql.UserDefinedPythonFunction$"),
      ProblemFilters.exclude[MissingClassProblem]("org.apache.spark.sql.UserDefinedPythonFunction"),
      ProblemFilters.exclude[MissingClassProblem]("org.apache.spark.sql.UserDefinedFunction"),
      ProblemFilters.exclude[MissingClassProblem]("org.apache.spark.sql.UserDefinedFunction$")
    ) ++ Seq(
      // SPARK-12995 Remove deprecated APIs in graphx
      ProblemFilters.exclude[MissingMethodProblem]("org.apache.spark.graphx.lib.SVDPlusPlus.runSVDPlusPlus"),
      ProblemFilters.exclude[MissingMethodProblem]("org.apache.spark.graphx.Graph.mapReduceTriplets"),
      ProblemFilters.exclude[MissingMethodProblem]("org.apache.spark.graphx.Graph.mapReduceTriplets$default$3"),
      ProblemFilters.exclude[MissingMethodProblem]("org.apache.spark.graphx.impl.GraphImpl.mapReduceTriplets")
    ) ++ Seq(
      // SPARK-13426 Remove the support of SIMR
      ProblemFilters.exclude[MissingMethodProblem]("org.apache.spark.SparkMasterRegex.SIMR_REGEX")
    ) ++ Seq(
      // SPARK-13413 Remove SparkContext.metricsSystem/schedulerBackend_ setter
      ProblemFilters.exclude[MissingMethodProblem]("org.apache.spark.SparkContext.metricsSystem"),
      ProblemFilters.exclude[MissingMethodProblem]("org.apache.spark.SparkContext.schedulerBackend_=")
    ) ++ Seq(
      // SPARK-13220 Deprecate yarn-client and yarn-cluster mode
      ProblemFilters.exclude[MissingMethodProblem](
        "org.apache.spark.SparkContext.org$apache$spark$SparkContext$$createTaskScheduler")
    ) ++ Seq(
      // SPARK-13465 TaskContext.
      ProblemFilters.exclude[MissingMethodProblem]("org.apache.spark.TaskContext.addTaskFailureListener")
    ) ++ Seq (
      // SPARK-7729 Executor which has been killed should also be displayed on Executor Tab
      ProblemFilters.exclude[MissingMethodProblem]("org.apache.spark.status.api.v1.ExecutorSummary.this")
    ) ++ Seq(
      // SPARK-13526 Move SQLContext per-session states to new class
      ProblemFilters.exclude[IncompatibleMethTypeProblem](
        "org.apache.spark.sql.UDFRegistration.this")
    ) ++ Seq(
      // [SPARK-13486][SQL] Move SQLConf into an internal package
      ProblemFilters.exclude[MissingClassProblem]("org.apache.spark.sql.SQLConf"),
      ProblemFilters.exclude[MissingClassProblem]("org.apache.spark.sql.SQLConf$SQLConfEntry"),
      ProblemFilters.exclude[MissingClassProblem]("org.apache.spark.sql.SQLConf$"),
      ProblemFilters.exclude[MissingClassProblem]("org.apache.spark.sql.SQLConf$SQLConfEntry$")
    ) ++ Seq(
      //SPARK-11011 UserDefinedType serialization should be strongly typed
      ProblemFilters.exclude[IncompatibleResultTypeProblem]("org.apache.spark.mllib.linalg.VectorUDT.serialize"),
      // SPARK-12073: backpressure rate controller consumes events preferentially from lagging partitions
      ProblemFilters.exclude[MissingMethodProblem]("org.apache.spark.streaming.kafka.KafkaTestUtils.createTopic"),
      ProblemFilters.exclude[MissingMethodProblem]("org.apache.spark.streaming.kafka.DirectKafkaInputDStream.maxMessagesPerPartition")
    ) ++ Seq(
      // [SPARK-13244][SQL] Migrates DataFrame to Dataset
      ProblemFilters.exclude[IncompatibleResultTypeProblem]("org.apache.spark.sql.SQLContext.tables"),
      ProblemFilters.exclude[IncompatibleResultTypeProblem]("org.apache.spark.sql.SQLContext.sql"),
      ProblemFilters.exclude[IncompatibleResultTypeProblem]("org.apache.spark.sql.SQLContext.baseRelationToDataFrame"),
      ProblemFilters.exclude[IncompatibleResultTypeProblem]("org.apache.spark.sql.SQLContext.table"),
      ProblemFilters.exclude[IncompatibleResultTypeProblem]("org.apache.spark.sql.DataFrame.apply"),

      ProblemFilters.exclude[MissingClassProblem]("org.apache.spark.sql.DataFrame"),
      ProblemFilters.exclude[MissingClassProblem]("org.apache.spark.sql.DataFrame$"),
      ProblemFilters.exclude[MissingClassProblem]("org.apache.spark.sql.LegacyFunctions"),
      ProblemFilters.exclude[MissingClassProblem]("org.apache.spark.sql.DataFrameHolder"),
      ProblemFilters.exclude[MissingClassProblem]("org.apache.spark.sql.DataFrameHolder$"),
      ProblemFilters.exclude[DirectMissingMethodProblem]("org.apache.spark.sql.SQLImplicits.localSeqToDataFrameHolder"),
      ProblemFilters.exclude[DirectMissingMethodProblem]("org.apache.spark.sql.SQLImplicits.stringRddToDataFrameHolder"),
      ProblemFilters.exclude[DirectMissingMethodProblem]("org.apache.spark.sql.SQLImplicits.rddToDataFrameHolder"),
      ProblemFilters.exclude[DirectMissingMethodProblem]("org.apache.spark.sql.SQLImplicits.longRddToDataFrameHolder"),
      ProblemFilters.exclude[DirectMissingMethodProblem]("org.apache.spark.sql.SQLImplicits.intRddToDataFrameHolder"),
      ProblemFilters.exclude[MissingClassProblem]("org.apache.spark.sql.GroupedDataset"),
      ProblemFilters.exclude[DirectMissingMethodProblem]("org.apache.spark.sql.Dataset.subtract"),

      // [SPARK-14451][SQL] Move encoder definition into Aggregator interface
      ProblemFilters.exclude[DirectMissingMethodProblem]("org.apache.spark.sql.expressions.Aggregator.toColumn"),
      ProblemFilters.exclude[ReversedMissingMethodProblem]("org.apache.spark.sql.expressions.Aggregator.bufferEncoder"),
      ProblemFilters.exclude[ReversedMissingMethodProblem]("org.apache.spark.sql.expressions.Aggregator.outputEncoder"),

      ProblemFilters.exclude[IncompatibleMethTypeProblem]("org.apache.spark.mllib.evaluation.MultilabelMetrics.this"),
      ProblemFilters.exclude[IncompatibleResultTypeProblem]("org.apache.spark.ml.classification.LogisticRegressionSummary.predictions"),
      ProblemFilters.exclude[MissingMethodProblem]("org.apache.spark.ml.classification.LogisticRegressionSummary.predictions")
    ) ++ Seq(
      // [SPARK-13686][MLLIB][STREAMING] Add a constructor parameter `reqParam` to (Streaming)LinearRegressionWithSGD
      ProblemFilters.exclude[MissingMethodProblem]("org.apache.spark.mllib.regression.LinearRegressionWithSGD.this")
    ) ++ Seq(
      // SPARK-15250 Remove deprecated json API in DataFrameReader
      ProblemFilters.exclude[IncompatibleMethTypeProblem]("org.apache.spark.sql.DataFrameReader.json")
    ) ++ Seq(
      // SPARK-13920: MIMA checks should apply to @Experimental and @DeveloperAPI APIs
      ProblemFilters.exclude[DirectMissingMethodProblem]("org.apache.spark.Aggregator.combineCombinersByKey"),
      ProblemFilters.exclude[DirectMissingMethodProblem]("org.apache.spark.Aggregator.combineValuesByKey"),
      ProblemFilters.exclude[DirectMissingMethodProblem]("org.apache.spark.ComplexFutureAction.run"),
      ProblemFilters.exclude[DirectMissingMethodProblem]("org.apache.spark.ComplexFutureAction.runJob"),
      ProblemFilters.exclude[DirectMissingMethodProblem]("org.apache.spark.ComplexFutureAction.this"),
      ProblemFilters.exclude[DirectMissingMethodProblem]("org.apache.spark.SparkEnv.actorSystem"),
      ProblemFilters.exclude[DirectMissingMethodProblem]("org.apache.spark.SparkEnv.cacheManager"),
      ProblemFilters.exclude[DirectMissingMethodProblem]("org.apache.spark.SparkEnv.this"),
      ProblemFilters.exclude[DirectMissingMethodProblem]("org.apache.spark.deploy.SparkHadoopUtil.getConfigurationFromJobContext"),
      ProblemFilters.exclude[DirectMissingMethodProblem]("org.apache.spark.deploy.SparkHadoopUtil.getTaskAttemptIDFromTaskAttemptContext"),
      ProblemFilters.exclude[DirectMissingMethodProblem]("org.apache.spark.deploy.SparkHadoopUtil.newConfiguration"),
      ProblemFilters.exclude[DirectMissingMethodProblem]("org.apache.spark.executor.InputMetrics.bytesReadCallback"),
      ProblemFilters.exclude[DirectMissingMethodProblem]("org.apache.spark.executor.InputMetrics.bytesReadCallback_="),
      ProblemFilters.exclude[DirectMissingMethodProblem]("org.apache.spark.executor.InputMetrics.canEqual"),
      ProblemFilters.exclude[DirectMissingMethodProblem]("org.apache.spark.executor.InputMetrics.copy"),
      ProblemFilters.exclude[DirectMissingMethodProblem]("org.apache.spark.executor.InputMetrics.productArity"),
      ProblemFilters.exclude[DirectMissingMethodProblem]("org.apache.spark.executor.InputMetrics.productElement"),
      ProblemFilters.exclude[DirectMissingMethodProblem]("org.apache.spark.executor.InputMetrics.productIterator"),
      ProblemFilters.exclude[DirectMissingMethodProblem]("org.apache.spark.executor.InputMetrics.productPrefix"),
      ProblemFilters.exclude[DirectMissingMethodProblem]("org.apache.spark.executor.InputMetrics.setBytesReadCallback"),
      ProblemFilters.exclude[DirectMissingMethodProblem]("org.apache.spark.executor.InputMetrics.updateBytesRead"),
      ProblemFilters.exclude[DirectMissingMethodProblem]("org.apache.spark.executor.OutputMetrics.canEqual"),
      ProblemFilters.exclude[DirectMissingMethodProblem]("org.apache.spark.executor.OutputMetrics.copy"),
      ProblemFilters.exclude[DirectMissingMethodProblem]("org.apache.spark.executor.OutputMetrics.productArity"),
      ProblemFilters.exclude[DirectMissingMethodProblem]("org.apache.spark.executor.OutputMetrics.productElement"),
      ProblemFilters.exclude[DirectMissingMethodProblem]("org.apache.spark.executor.OutputMetrics.productIterator"),
      ProblemFilters.exclude[DirectMissingMethodProblem]("org.apache.spark.executor.OutputMetrics.productPrefix"),
      ProblemFilters.exclude[DirectMissingMethodProblem]("org.apache.spark.executor.ShuffleReadMetrics.decFetchWaitTime"),
      ProblemFilters.exclude[DirectMissingMethodProblem]("org.apache.spark.executor.ShuffleReadMetrics.decLocalBlocksFetched"),
      ProblemFilters.exclude[DirectMissingMethodProblem]("org.apache.spark.executor.ShuffleReadMetrics.decRecordsRead"),
      ProblemFilters.exclude[DirectMissingMethodProblem]("org.apache.spark.executor.ShuffleReadMetrics.decRemoteBlocksFetched"),
      ProblemFilters.exclude[DirectMissingMethodProblem]("org.apache.spark.executor.ShuffleReadMetrics.decRemoteBytesRead"),
      ProblemFilters.exclude[DirectMissingMethodProblem]("org.apache.spark.executor.ShuffleWriteMetrics.decShuffleBytesWritten"),
      ProblemFilters.exclude[DirectMissingMethodProblem]("org.apache.spark.executor.ShuffleWriteMetrics.decShuffleRecordsWritten"),
      ProblemFilters.exclude[DirectMissingMethodProblem]("org.apache.spark.executor.ShuffleWriteMetrics.decShuffleWriteTime"),
      ProblemFilters.exclude[DirectMissingMethodProblem]("org.apache.spark.executor.ShuffleWriteMetrics.incShuffleBytesWritten"),
      ProblemFilters.exclude[DirectMissingMethodProblem]("org.apache.spark.executor.ShuffleWriteMetrics.incShuffleRecordsWritten"),
      ProblemFilters.exclude[DirectMissingMethodProblem]("org.apache.spark.executor.ShuffleWriteMetrics.incShuffleWriteTime"),
      ProblemFilters.exclude[DirectMissingMethodProblem]("org.apache.spark.executor.ShuffleWriteMetrics.setShuffleRecordsWritten"),
      ProblemFilters.exclude[DirectMissingMethodProblem]("org.apache.spark.ml.feature.PCAModel.this"),
      ProblemFilters.exclude[DirectMissingMethodProblem]("org.apache.spark.mllib.regression.StreamingLinearRegressionWithSGD.this"),
      ProblemFilters.exclude[DirectMissingMethodProblem]("org.apache.spark.rdd.RDD.mapPartitionsWithContext"),
      ProblemFilters.exclude[DirectMissingMethodProblem]("org.apache.spark.scheduler.AccumulableInfo.this"),
      ProblemFilters.exclude[DirectMissingMethodProblem]("org.apache.spark.scheduler.SparkListenerExecutorMetricsUpdate.taskMetrics"),
      ProblemFilters.exclude[DirectMissingMethodProblem]("org.apache.spark.scheduler.TaskInfo.attempt"),
      ProblemFilters.exclude[DirectMissingMethodProblem]("org.apache.spark.sql.ExperimentalMethods.this"),
      ProblemFilters.exclude[DirectMissingMethodProblem]("org.apache.spark.sql.functions.callUDF"),
      ProblemFilters.exclude[DirectMissingMethodProblem]("org.apache.spark.sql.functions.callUdf"),
      ProblemFilters.exclude[DirectMissingMethodProblem]("org.apache.spark.sql.functions.cumeDist"),
      ProblemFilters.exclude[DirectMissingMethodProblem]("org.apache.spark.sql.functions.denseRank"),
      ProblemFilters.exclude[DirectMissingMethodProblem]("org.apache.spark.sql.functions.inputFileName"),
      ProblemFilters.exclude[DirectMissingMethodProblem]("org.apache.spark.sql.functions.isNaN"),
      ProblemFilters.exclude[DirectMissingMethodProblem]("org.apache.spark.sql.functions.percentRank"),
      ProblemFilters.exclude[DirectMissingMethodProblem]("org.apache.spark.sql.functions.rowNumber"),
      ProblemFilters.exclude[DirectMissingMethodProblem]("org.apache.spark.sql.functions.sparkPartitionId"),
      ProblemFilters.exclude[DirectMissingMethodProblem]("org.apache.spark.storage.BlockStatus.apply"),
      ProblemFilters.exclude[DirectMissingMethodProblem]("org.apache.spark.storage.BlockStatus.copy"),
      ProblemFilters.exclude[DirectMissingMethodProblem]("org.apache.spark.storage.BlockStatus.externalBlockStoreSize"),
      ProblemFilters.exclude[DirectMissingMethodProblem]("org.apache.spark.storage.BlockStatus.this"),
      ProblemFilters.exclude[DirectMissingMethodProblem]("org.apache.spark.storage.StorageStatus.offHeapUsed"),
      ProblemFilters.exclude[DirectMissingMethodProblem]("org.apache.spark.storage.StorageStatus.offHeapUsedByRdd"),
      ProblemFilters.exclude[DirectMissingMethodProblem]("org.apache.spark.storage.StorageStatusListener.this"),
      ProblemFilters.exclude[DirectMissingMethodProblem]("org.apache.spark.streaming.scheduler.BatchInfo.streamIdToNumRecords"),
      ProblemFilters.exclude[DirectMissingMethodProblem]("org.apache.spark.ui.exec.ExecutorsListener.storageStatusList"),
      ProblemFilters.exclude[DirectMissingMethodProblem]("org.apache.spark.ui.exec.ExecutorsListener.this"),
      ProblemFilters.exclude[DirectMissingMethodProblem]("org.apache.spark.ui.storage.StorageListener.storageStatusList"),
      ProblemFilters.exclude[IncompatibleMethTypeProblem]("org.apache.spark.ExceptionFailure.apply"),
      ProblemFilters.exclude[IncompatibleMethTypeProblem]("org.apache.spark.ExceptionFailure.copy"),
      ProblemFilters.exclude[IncompatibleMethTypeProblem]("org.apache.spark.ExceptionFailure.this"),
      ProblemFilters.exclude[IncompatibleMethTypeProblem]("org.apache.spark.executor.InputMetrics.this"),
      ProblemFilters.exclude[IncompatibleMethTypeProblem]("org.apache.spark.executor.OutputMetrics.this"),
      ProblemFilters.exclude[IncompatibleMethTypeProblem]("org.apache.spark.ml.Estimator.fit"),
      ProblemFilters.exclude[IncompatibleMethTypeProblem]("org.apache.spark.ml.Pipeline.fit"),
      ProblemFilters.exclude[IncompatibleMethTypeProblem]("org.apache.spark.ml.PipelineModel.transform"),
      ProblemFilters.exclude[IncompatibleMethTypeProblem]("org.apache.spark.ml.PredictionModel.transform"),
      ProblemFilters.exclude[IncompatibleMethTypeProblem]("org.apache.spark.ml.PredictionModel.transformImpl"),
      ProblemFilters.exclude[IncompatibleMethTypeProblem]("org.apache.spark.ml.Predictor.extractLabeledPoints"),
      ProblemFilters.exclude[IncompatibleMethTypeProblem]("org.apache.spark.ml.Predictor.fit"),
      ProblemFilters.exclude[IncompatibleMethTypeProblem]("org.apache.spark.ml.Predictor.train"),
      ProblemFilters.exclude[IncompatibleMethTypeProblem]("org.apache.spark.ml.Transformer.transform"),
      ProblemFilters.exclude[IncompatibleMethTypeProblem]("org.apache.spark.ml.classification.BinaryLogisticRegressionSummary.this"),
      ProblemFilters.exclude[IncompatibleMethTypeProblem]("org.apache.spark.ml.classification.BinaryLogisticRegressionTrainingSummary.this"),
      ProblemFilters.exclude[IncompatibleMethTypeProblem]("org.apache.spark.ml.classification.ClassificationModel.transform"),
      ProblemFilters.exclude[IncompatibleMethTypeProblem]("org.apache.spark.ml.classification.GBTClassifier.train"),
      ProblemFilters.exclude[IncompatibleMethTypeProblem]("org.apache.spark.ml.classification.MultilayerPerceptronClassifier.train"),
      ProblemFilters.exclude[IncompatibleMethTypeProblem]("org.apache.spark.ml.classification.NaiveBayes.train"),
      ProblemFilters.exclude[IncompatibleMethTypeProblem]("org.apache.spark.ml.classification.OneVsRest.fit"),
      ProblemFilters.exclude[IncompatibleMethTypeProblem]("org.apache.spark.ml.classification.OneVsRestModel.transform"),
      ProblemFilters.exclude[IncompatibleMethTypeProblem]("org.apache.spark.ml.classification.RandomForestClassifier.train"),
      ProblemFilters.exclude[IncompatibleMethTypeProblem]("org.apache.spark.ml.clustering.KMeans.fit"),
      ProblemFilters.exclude[IncompatibleMethTypeProblem]("org.apache.spark.ml.clustering.KMeansModel.computeCost"),
      ProblemFilters.exclude[IncompatibleMethTypeProblem]("org.apache.spark.ml.clustering.KMeansModel.transform"),
      ProblemFilters.exclude[IncompatibleMethTypeProblem]("org.apache.spark.ml.clustering.LDAModel.logLikelihood"),
      ProblemFilters.exclude[IncompatibleMethTypeProblem]("org.apache.spark.ml.clustering.LDAModel.logPerplexity"),
      ProblemFilters.exclude[IncompatibleMethTypeProblem]("org.apache.spark.ml.clustering.LDAModel.transform"),
      ProblemFilters.exclude[IncompatibleMethTypeProblem]("org.apache.spark.ml.evaluation.BinaryClassificationEvaluator.evaluate"),
      ProblemFilters.exclude[IncompatibleMethTypeProblem]("org.apache.spark.ml.evaluation.Evaluator.evaluate"),
      ProblemFilters.exclude[IncompatibleMethTypeProblem]("org.apache.spark.ml.evaluation.MulticlassClassificationEvaluator.evaluate"),
      ProblemFilters.exclude[IncompatibleMethTypeProblem]("org.apache.spark.ml.evaluation.RegressionEvaluator.evaluate"),
      ProblemFilters.exclude[IncompatibleMethTypeProblem]("org.apache.spark.ml.feature.Binarizer.transform"),
      ProblemFilters.exclude[IncompatibleMethTypeProblem]("org.apache.spark.ml.feature.Bucketizer.transform"),
      ProblemFilters.exclude[IncompatibleMethTypeProblem]("org.apache.spark.ml.feature.ChiSqSelector.fit"),
      ProblemFilters.exclude[IncompatibleMethTypeProblem]("org.apache.spark.ml.feature.ChiSqSelectorModel.transform"),
      ProblemFilters.exclude[IncompatibleMethTypeProblem]("org.apache.spark.ml.feature.CountVectorizer.fit"),
      ProblemFilters.exclude[IncompatibleMethTypeProblem]("org.apache.spark.ml.feature.CountVectorizerModel.transform"),
      ProblemFilters.exclude[IncompatibleMethTypeProblem]("org.apache.spark.ml.feature.HashingTF.transform"),
      ProblemFilters.exclude[IncompatibleMethTypeProblem]("org.apache.spark.ml.feature.IDF.fit"),
      ProblemFilters.exclude[IncompatibleMethTypeProblem]("org.apache.spark.ml.feature.IDFModel.transform"),
      ProblemFilters.exclude[IncompatibleMethTypeProblem]("org.apache.spark.ml.feature.IndexToString.transform"),
      ProblemFilters.exclude[IncompatibleMethTypeProblem]("org.apache.spark.ml.feature.Interaction.transform"),
      ProblemFilters.exclude[IncompatibleMethTypeProblem]("org.apache.spark.ml.feature.MinMaxScaler.fit"),
      ProblemFilters.exclude[IncompatibleMethTypeProblem]("org.apache.spark.ml.feature.MinMaxScalerModel.transform"),
      ProblemFilters.exclude[IncompatibleMethTypeProblem]("org.apache.spark.ml.feature.OneHotEncoder.transform"),
      ProblemFilters.exclude[IncompatibleMethTypeProblem]("org.apache.spark.ml.feature.PCA.fit"),
      ProblemFilters.exclude[IncompatibleMethTypeProblem]("org.apache.spark.ml.feature.PCAModel.transform"),
      ProblemFilters.exclude[IncompatibleMethTypeProblem]("org.apache.spark.ml.feature.QuantileDiscretizer.fit"),
      ProblemFilters.exclude[IncompatibleMethTypeProblem]("org.apache.spark.ml.feature.RFormula.fit"),
      ProblemFilters.exclude[IncompatibleMethTypeProblem]("org.apache.spark.ml.feature.RFormulaModel.transform"),
      ProblemFilters.exclude[IncompatibleMethTypeProblem]("org.apache.spark.ml.feature.SQLTransformer.transform"),
      ProblemFilters.exclude[IncompatibleMethTypeProblem]("org.apache.spark.ml.feature.StandardScaler.fit"),
      ProblemFilters.exclude[IncompatibleMethTypeProblem]("org.apache.spark.ml.feature.StandardScalerModel.transform"),
      ProblemFilters.exclude[IncompatibleMethTypeProblem]("org.apache.spark.ml.feature.StopWordsRemover.transform"),
      ProblemFilters.exclude[IncompatibleMethTypeProblem]("org.apache.spark.ml.feature.StringIndexer.fit"),
      ProblemFilters.exclude[IncompatibleMethTypeProblem]("org.apache.spark.ml.feature.StringIndexerModel.transform"),
      ProblemFilters.exclude[IncompatibleMethTypeProblem]("org.apache.spark.ml.feature.VectorAssembler.transform"),
      ProblemFilters.exclude[IncompatibleMethTypeProblem]("org.apache.spark.ml.feature.VectorIndexer.fit"),
      ProblemFilters.exclude[IncompatibleMethTypeProblem]("org.apache.spark.ml.feature.VectorIndexerModel.transform"),
      ProblemFilters.exclude[IncompatibleMethTypeProblem]("org.apache.spark.ml.feature.VectorSlicer.transform"),
      ProblemFilters.exclude[IncompatibleMethTypeProblem]("org.apache.spark.ml.feature.Word2Vec.fit"),
      ProblemFilters.exclude[IncompatibleMethTypeProblem]("org.apache.spark.ml.feature.Word2VecModel.transform"),
      ProblemFilters.exclude[IncompatibleMethTypeProblem]("org.apache.spark.ml.recommendation.ALS.fit"),
      ProblemFilters.exclude[IncompatibleMethTypeProblem]("org.apache.spark.ml.recommendation.ALSModel.this"),
      ProblemFilters.exclude[IncompatibleMethTypeProblem]("org.apache.spark.ml.recommendation.ALSModel.transform"),
      ProblemFilters.exclude[IncompatibleMethTypeProblem]("org.apache.spark.ml.regression.AFTSurvivalRegression.fit"),
      ProblemFilters.exclude[IncompatibleMethTypeProblem]("org.apache.spark.ml.regression.AFTSurvivalRegressionModel.transform"),
      ProblemFilters.exclude[IncompatibleMethTypeProblem]("org.apache.spark.ml.regression.GBTRegressor.train"),
      ProblemFilters.exclude[IncompatibleMethTypeProblem]("org.apache.spark.ml.regression.IsotonicRegression.extractWeightedLabeledPoints"),
      ProblemFilters.exclude[IncompatibleMethTypeProblem]("org.apache.spark.ml.regression.IsotonicRegression.fit"),
      ProblemFilters.exclude[IncompatibleMethTypeProblem]("org.apache.spark.ml.regression.IsotonicRegressionModel.extractWeightedLabeledPoints"),
      ProblemFilters.exclude[IncompatibleMethTypeProblem]("org.apache.spark.ml.regression.IsotonicRegressionModel.transform"),
      ProblemFilters.exclude[IncompatibleMethTypeProblem]("org.apache.spark.ml.regression.LinearRegression.train"),
      ProblemFilters.exclude[IncompatibleMethTypeProblem]("org.apache.spark.ml.regression.LinearRegressionSummary.this"),
      ProblemFilters.exclude[IncompatibleMethTypeProblem]("org.apache.spark.ml.regression.LinearRegressionTrainingSummary.this"),
      ProblemFilters.exclude[IncompatibleMethTypeProblem]("org.apache.spark.ml.regression.RandomForestRegressor.train"),
      ProblemFilters.exclude[IncompatibleMethTypeProblem]("org.apache.spark.ml.tuning.CrossValidator.fit"),
      ProblemFilters.exclude[IncompatibleMethTypeProblem]("org.apache.spark.ml.tuning.CrossValidatorModel.transform"),
      ProblemFilters.exclude[IncompatibleMethTypeProblem]("org.apache.spark.ml.tuning.TrainValidationSplit.fit"),
      ProblemFilters.exclude[IncompatibleMethTypeProblem]("org.apache.spark.ml.tuning.TrainValidationSplitModel.transform"),
      ProblemFilters.exclude[IncompatibleMethTypeProblem]("org.apache.spark.mllib.evaluation.BinaryClassificationMetrics.this"),
      ProblemFilters.exclude[IncompatibleMethTypeProblem]("org.apache.spark.mllib.evaluation.MulticlassMetrics.this"),
      ProblemFilters.exclude[IncompatibleMethTypeProblem]("org.apache.spark.mllib.evaluation.RegressionMetrics.this"),
      ProblemFilters.exclude[IncompatibleMethTypeProblem]("org.apache.spark.sql.DataFrameNaFunctions.this"),
      ProblemFilters.exclude[IncompatibleMethTypeProblem]("org.apache.spark.sql.DataFrameStatFunctions.this"),
      ProblemFilters.exclude[IncompatibleMethTypeProblem]("org.apache.spark.sql.DataFrameWriter.this"),
      ProblemFilters.exclude[IncompatibleMethTypeProblem]("org.apache.spark.sql.functions.broadcast"),
      ProblemFilters.exclude[IncompatibleMethTypeProblem]("org.apache.spark.sql.functions.callUDF"),
      ProblemFilters.exclude[IncompatibleMethTypeProblem]("org.apache.spark.sql.sources.CreatableRelationProvider.createRelation"),
      ProblemFilters.exclude[IncompatibleMethTypeProblem]("org.apache.spark.sql.sources.InsertableRelation.insert"),
      ProblemFilters.exclude[IncompatibleResultTypeProblem]("org.apache.spark.ml.classification.BinaryLogisticRegressionSummary.fMeasureByThreshold"),
      ProblemFilters.exclude[IncompatibleResultTypeProblem]("org.apache.spark.ml.classification.BinaryLogisticRegressionSummary.pr"),
      ProblemFilters.exclude[IncompatibleResultTypeProblem]("org.apache.spark.ml.classification.BinaryLogisticRegressionSummary.precisionByThreshold"),
      ProblemFilters.exclude[IncompatibleResultTypeProblem]("org.apache.spark.ml.classification.BinaryLogisticRegressionSummary.predictions"),
      ProblemFilters.exclude[IncompatibleResultTypeProblem]("org.apache.spark.ml.classification.BinaryLogisticRegressionSummary.recallByThreshold"),
      ProblemFilters.exclude[IncompatibleResultTypeProblem]("org.apache.spark.ml.classification.BinaryLogisticRegressionSummary.roc"),
      ProblemFilters.exclude[IncompatibleResultTypeProblem]("org.apache.spark.ml.clustering.LDAModel.describeTopics"),
      ProblemFilters.exclude[IncompatibleResultTypeProblem]("org.apache.spark.ml.feature.Word2VecModel.findSynonyms"),
      ProblemFilters.exclude[IncompatibleResultTypeProblem]("org.apache.spark.ml.feature.Word2VecModel.getVectors"),
      ProblemFilters.exclude[IncompatibleResultTypeProblem]("org.apache.spark.ml.recommendation.ALSModel.itemFactors"),
      ProblemFilters.exclude[IncompatibleResultTypeProblem]("org.apache.spark.ml.recommendation.ALSModel.userFactors"),
      ProblemFilters.exclude[IncompatibleResultTypeProblem]("org.apache.spark.ml.regression.LinearRegressionSummary.predictions"),
      ProblemFilters.exclude[IncompatibleResultTypeProblem]("org.apache.spark.ml.regression.LinearRegressionSummary.residuals"),
      ProblemFilters.exclude[IncompatibleResultTypeProblem]("org.apache.spark.scheduler.AccumulableInfo.name"),
      ProblemFilters.exclude[IncompatibleResultTypeProblem]("org.apache.spark.scheduler.AccumulableInfo.value"),
      ProblemFilters.exclude[IncompatibleResultTypeProblem]("org.apache.spark.sql.DataFrameNaFunctions.drop"),
      ProblemFilters.exclude[IncompatibleResultTypeProblem]("org.apache.spark.sql.DataFrameNaFunctions.fill"),
      ProblemFilters.exclude[IncompatibleResultTypeProblem]("org.apache.spark.sql.DataFrameNaFunctions.replace"),
      ProblemFilters.exclude[IncompatibleResultTypeProblem]("org.apache.spark.sql.DataFrameReader.jdbc"),
      ProblemFilters.exclude[IncompatibleResultTypeProblem]("org.apache.spark.sql.DataFrameReader.json"),
      ProblemFilters.exclude[IncompatibleResultTypeProblem]("org.apache.spark.sql.DataFrameReader.load"),
      ProblemFilters.exclude[IncompatibleResultTypeProblem]("org.apache.spark.sql.DataFrameReader.orc"),
      ProblemFilters.exclude[IncompatibleResultTypeProblem]("org.apache.spark.sql.DataFrameReader.parquet"),
      ProblemFilters.exclude[IncompatibleResultTypeProblem]("org.apache.spark.sql.DataFrameReader.table"),
      ProblemFilters.exclude[IncompatibleResultTypeProblem]("org.apache.spark.sql.DataFrameReader.text"),
      ProblemFilters.exclude[IncompatibleResultTypeProblem]("org.apache.spark.sql.DataFrameStatFunctions.crosstab"),
      ProblemFilters.exclude[IncompatibleResultTypeProblem]("org.apache.spark.sql.DataFrameStatFunctions.freqItems"),
      ProblemFilters.exclude[IncompatibleResultTypeProblem]("org.apache.spark.sql.DataFrameStatFunctions.sampleBy"),
      ProblemFilters.exclude[IncompatibleResultTypeProblem]("org.apache.spark.sql.SQLContext.createExternalTable"),
      ProblemFilters.exclude[IncompatibleResultTypeProblem]("org.apache.spark.sql.SQLContext.emptyDataFrame"),
      ProblemFilters.exclude[IncompatibleResultTypeProblem]("org.apache.spark.sql.SQLContext.range"),
      ProblemFilters.exclude[IncompatibleResultTypeProblem]("org.apache.spark.sql.functions.udf"),
      ProblemFilters.exclude[MissingClassProblem]("org.apache.spark.scheduler.JobLogger"),
      ProblemFilters.exclude[MissingClassProblem]("org.apache.spark.streaming.receiver.ActorHelper"),
      ProblemFilters.exclude[MissingClassProblem]("org.apache.spark.streaming.receiver.ActorSupervisorStrategy"),
      ProblemFilters.exclude[MissingClassProblem]("org.apache.spark.streaming.receiver.ActorSupervisorStrategy$"),
      ProblemFilters.exclude[MissingClassProblem]("org.apache.spark.streaming.receiver.Statistics"),
      ProblemFilters.exclude[MissingClassProblem]("org.apache.spark.streaming.receiver.Statistics$"),
      ProblemFilters.exclude[MissingTypesProblem]("org.apache.spark.executor.InputMetrics"),
      ProblemFilters.exclude[MissingTypesProblem]("org.apache.spark.executor.InputMetrics$"),
      ProblemFilters.exclude[MissingTypesProblem]("org.apache.spark.executor.OutputMetrics"),
      ProblemFilters.exclude[MissingTypesProblem]("org.apache.spark.executor.OutputMetrics$"),
      ProblemFilters.exclude[MissingTypesProblem]("org.apache.spark.sql.functions$"),
      ProblemFilters.exclude[ReversedMissingMethodProblem]("org.apache.spark.ml.Estimator.fit"),
      ProblemFilters.exclude[ReversedMissingMethodProblem]("org.apache.spark.ml.Predictor.train"),
      ProblemFilters.exclude[ReversedMissingMethodProblem]("org.apache.spark.ml.Transformer.transform"),
      ProblemFilters.exclude[ReversedMissingMethodProblem]("org.apache.spark.ml.evaluation.Evaluator.evaluate"),
      ProblemFilters.exclude[ReversedMissingMethodProblem]("org.apache.spark.scheduler.SparkListener.onOtherEvent"),
      ProblemFilters.exclude[ReversedMissingMethodProblem]("org.apache.spark.sql.sources.CreatableRelationProvider.createRelation"),
      ProblemFilters.exclude[ReversedMissingMethodProblem]("org.apache.spark.sql.sources.InsertableRelation.insert")
    ) ++ Seq(
      // [SPARK-13926] Automatically use Kryo serializer when shuffling RDDs with simple types
      ProblemFilters.exclude[IncompatibleMethTypeProblem]("org.apache.spark.ShuffleDependency.this"),
      ProblemFilters.exclude[IncompatibleResultTypeProblem]("org.apache.spark.ShuffleDependency.serializer"),
      ProblemFilters.exclude[MissingClassProblem]("org.apache.spark.serializer.Serializer$")
    ) ++ Seq(
      // SPARK-13927: add row/column iterator to local matrices
      ProblemFilters.exclude[MissingMethodProblem]("org.apache.spark.mllib.linalg.Matrix.rowIter"),
      ProblemFilters.exclude[MissingMethodProblem]("org.apache.spark.mllib.linalg.Matrix.colIter")
    ) ++ Seq(
      // SPARK-13948: MiMa Check should catch if the visibility change to `private`
      // TODO(josh): Some of these may be legitimate incompatibilities; we should follow up before the 2.0.0 release
      ProblemFilters.exclude[DirectMissingMethodProblem]("org.apache.spark.sql.Dataset.toDS"),
      ProblemFilters.exclude[DirectMissingMethodProblem]("org.apache.spark.sql.sources.OutputWriterFactory.newInstance"),
      ProblemFilters.exclude[DirectMissingMethodProblem]("org.apache.spark.util.RpcUtils.askTimeout"),
      ProblemFilters.exclude[DirectMissingMethodProblem]("org.apache.spark.util.RpcUtils.lookupTimeout"),
      ProblemFilters.exclude[IncompatibleMethTypeProblem]("org.apache.spark.ml.UnaryTransformer.transform"),
      ProblemFilters.exclude[IncompatibleMethTypeProblem]("org.apache.spark.ml.classification.DecisionTreeClassifier.train"),
      ProblemFilters.exclude[IncompatibleMethTypeProblem]("org.apache.spark.ml.classification.LogisticRegression.train"),
      ProblemFilters.exclude[IncompatibleMethTypeProblem]("org.apache.spark.ml.regression.DecisionTreeRegressor.train"),
      ProblemFilters.exclude[IncompatibleMethTypeProblem]("org.apache.spark.sql.Dataset.groupBy"),
      ProblemFilters.exclude[IncompatibleResultTypeProblem]("org.apache.spark.sql.Dataset.groupBy"),
      ProblemFilters.exclude[IncompatibleResultTypeProblem]("org.apache.spark.sql.Dataset.select"),
      ProblemFilters.exclude[IncompatibleResultTypeProblem]("org.apache.spark.sql.Dataset.toDF"),
      ProblemFilters.exclude[ReversedMissingMethodProblem]("org.apache.spark.Logging.initializeLogIfNecessary"),
      ProblemFilters.exclude[ReversedMissingMethodProblem]("org.apache.spark.scheduler.SparkListenerEvent.logEvent"),
      ProblemFilters.exclude[ReversedMissingMethodProblem]("org.apache.spark.sql.sources.OutputWriterFactory.newInstance")
    ) ++ Seq(
      // [SPARK-14014] Replace existing analysis.Catalog with SessionCatalog
      ProblemFilters.exclude[DirectMissingMethodProblem]("org.apache.spark.sql.SQLContext.this")
    ) ++ Seq(
      // [SPARK-13928] Move org.apache.spark.Logging into org.apache.spark.internal.Logging
      ProblemFilters.exclude[MissingClassProblem]("org.apache.spark.Logging"),
      (problem: Problem) => problem match {
        case MissingTypesProblem(_, missing)
          if missing.map(_.fullName).sameElements(Seq("org.apache.spark.Logging")) => false
        case _ => true
      }
    ) ++ Seq(
      // [SPARK-13990] Automatically pick serializer when caching RDDs
      ProblemFilters.exclude[DirectMissingMethodProblem]("org.apache.spark.network.netty.NettyBlockTransferService.uploadBlock")
    ) ++ Seq(
      // [SPARK-14089][CORE][MLLIB] Remove methods that has been deprecated since 1.1, 1.2, 1.3, 1.4, and 1.5
      ProblemFilters.exclude[DirectMissingMethodProblem]("org.apache.spark.SparkEnv.getThreadLocal"),
      ProblemFilters.exclude[DirectMissingMethodProblem]("org.apache.spark.mllib.rdd.RDDFunctions.treeReduce"),
      ProblemFilters.exclude[DirectMissingMethodProblem]("org.apache.spark.mllib.rdd.RDDFunctions.treeAggregate"),
      ProblemFilters.exclude[DirectMissingMethodProblem]("org.apache.spark.mllib.tree.configuration.Strategy.defaultStategy"),
      ProblemFilters.exclude[IncompatibleMethTypeProblem]("org.apache.spark.mllib.util.MLUtils.loadLibSVMFile"),
      ProblemFilters.exclude[IncompatibleMethTypeProblem]("org.apache.spark.mllib.util.MLUtils.loadLibSVMFile"),
      ProblemFilters.exclude[DirectMissingMethodProblem]("org.apache.spark.mllib.util.MLUtils.loadLibSVMFile"),
      ProblemFilters.exclude[DirectMissingMethodProblem]("org.apache.spark.mllib.util.MLUtils.saveLabeledData"),
      ProblemFilters.exclude[DirectMissingMethodProblem]("org.apache.spark.mllib.util.MLUtils.loadLabeledData"),
      ProblemFilters.exclude[DirectMissingMethodProblem]("org.apache.spark.mllib.optimization.LBFGS.setMaxNumIterations"),
      ProblemFilters.exclude[DirectMissingMethodProblem]("org.apache.spark.ml.evaluation.BinaryClassificationEvaluator.setScoreCol")
    ) ++ Seq(
      // [SPARK-14205][SQL] remove trait Queryable
      ProblemFilters.exclude[MissingTypesProblem]("org.apache.spark.sql.Dataset")
    ) ++ Seq(
      // [SPARK-11262][ML] Unit test for gradient, loss layers, memory management
      // for multilayer perceptron.
      // This class is marked as `private`.
      ProblemFilters.exclude[MissingClassProblem]("org.apache.spark.ml.ann.SoftmaxFunction")
    ) ++ Seq(
      // [SPARK-13674][SQL] Add wholestage codegen support to Sample
      ProblemFilters.exclude[IncompatibleMethTypeProblem]("org.apache.spark.util.random.PoissonSampler.this"),
      ProblemFilters.exclude[DirectMissingMethodProblem]("org.apache.spark.util.random.PoissonSampler.this")
    ) ++ Seq(
      // [SPARK-13430][ML] moved featureCol from LinearRegressionModelSummary to LinearRegressionSummary
      ProblemFilters.exclude[MissingMethodProblem]("org.apache.spark.ml.regression.LinearRegressionSummary.this")
    ) ++ Seq(
      // [SPARK-14437][Core] Use the address that NettyBlockTransferService listens to create BlockManagerId
      ProblemFilters.exclude[DirectMissingMethodProblem]("org.apache.spark.network.netty.NettyBlockTransferService.this")
    ) ++ Seq(
      // [SPARK-13048][ML][MLLIB] keepLastCheckpoint option for LDA EM optimizer
      ProblemFilters.exclude[DirectMissingMethodProblem]("org.apache.spark.mllib.clustering.DistributedLDAModel.this")
    ) ++ Seq(
      // [SPARK-14475] Propagate user-defined context from driver to executors
      ProblemFilters.exclude[ReversedMissingMethodProblem]("org.apache.spark.TaskContext.getLocalProperty"),
      // [SPARK-14617] Remove deprecated APIs in TaskMetrics
      ProblemFilters.exclude[MissingClassProblem]("org.apache.spark.executor.InputMetrics$"),
      ProblemFilters.exclude[MissingClassProblem]("org.apache.spark.executor.OutputMetrics$"),
      // [SPARK-14628] Simplify task metrics by always tracking read/write metrics
      ProblemFilters.exclude[DirectMissingMethodProblem]("org.apache.spark.executor.InputMetrics.readMethod"),
      ProblemFilters.exclude[DirectMissingMethodProblem]("org.apache.spark.executor.OutputMetrics.writeMethod")
    ) ++ Seq(
      // SPARK-14628: Always track input/output/shuffle metrics
      ProblemFilters.exclude[DirectMissingMethodProblem]("org.apache.spark.status.api.v1.ShuffleReadMetrics.totalBlocksFetched"),
      ProblemFilters.exclude[IncompatibleMethTypeProblem]("org.apache.spark.status.api.v1.ShuffleReadMetrics.this"),
      ProblemFilters.exclude[IncompatibleResultTypeProblem]("org.apache.spark.status.api.v1.TaskMetrics.inputMetrics"),
      ProblemFilters.exclude[IncompatibleResultTypeProblem]("org.apache.spark.status.api.v1.TaskMetrics.outputMetrics"),
      ProblemFilters.exclude[IncompatibleResultTypeProblem]("org.apache.spark.status.api.v1.TaskMetrics.shuffleWriteMetrics"),
      ProblemFilters.exclude[IncompatibleResultTypeProblem]("org.apache.spark.status.api.v1.TaskMetrics.shuffleReadMetrics"),
      ProblemFilters.exclude[IncompatibleMethTypeProblem]("org.apache.spark.status.api.v1.TaskMetrics.this"),
      ProblemFilters.exclude[IncompatibleResultTypeProblem]("org.apache.spark.status.api.v1.TaskMetricDistributions.inputMetrics"),
      ProblemFilters.exclude[IncompatibleResultTypeProblem]("org.apache.spark.status.api.v1.TaskMetricDistributions.outputMetrics"),
      ProblemFilters.exclude[IncompatibleResultTypeProblem]("org.apache.spark.status.api.v1.TaskMetricDistributions.shuffleWriteMetrics"),
      ProblemFilters.exclude[IncompatibleResultTypeProblem]("org.apache.spark.status.api.v1.TaskMetricDistributions.shuffleReadMetrics"),
      ProblemFilters.exclude[IncompatibleMethTypeProblem]("org.apache.spark.status.api.v1.TaskMetricDistributions.this")
    ) ++ Seq(
      // SPARK-13643: Move functionality from SQLContext to SparkSession
      ProblemFilters.exclude[DirectMissingMethodProblem]("org.apache.spark.sql.SQLContext.getSchema")
    ) ++ Seq(
      // [SPARK-14407] Hides HadoopFsRelation related data source API into execution package
      ProblemFilters.exclude[MissingClassProblem]("org.apache.spark.sql.sources.OutputWriter"),
      ProblemFilters.exclude[MissingClassProblem]("org.apache.spark.sql.sources.OutputWriterFactory")
    ) ++ Seq(
      // SPARK-14734: Add conversions between mllib and ml Vector, Matrix types
      ProblemFilters.exclude[ReversedMissingMethodProblem]("org.apache.spark.mllib.linalg.Vector.asML"),
      ProblemFilters.exclude[ReversedMissingMethodProblem]("org.apache.spark.mllib.linalg.Matrix.asML")
    ) ++ Seq(
      // SPARK-14704: Create accumulators in TaskMetrics
      ProblemFilters.exclude[DirectMissingMethodProblem]("org.apache.spark.executor.InputMetrics.this"),
      ProblemFilters.exclude[DirectMissingMethodProblem]("org.apache.spark.executor.OutputMetrics.this")
    ) ++ Seq(
      // SPARK-14861: Replace internal usages of SQLContext with SparkSession
      ProblemFilters.exclude[IncompatibleMethTypeProblem](
        "org.apache.spark.ml.clustering.LocalLDAModel.this"),
      ProblemFilters.exclude[IncompatibleMethTypeProblem](
        "org.apache.spark.ml.clustering.DistributedLDAModel.this"),
      ProblemFilters.exclude[IncompatibleMethTypeProblem](
        "org.apache.spark.ml.clustering.LDAModel.this"),
      ProblemFilters.exclude[DirectMissingMethodProblem](
        "org.apache.spark.ml.clustering.LDAModel.sqlContext"),
      ProblemFilters.exclude[IncompatibleMethTypeProblem](
        "org.apache.spark.sql.Dataset.this"),
      ProblemFilters.exclude[IncompatibleMethTypeProblem](
        "org.apache.spark.sql.DataFrameReader.this")
    ) ++ Seq(
      // SPARK-14542 configurable buffer size for pipe RDD
      ProblemFilters.exclude[DirectMissingMethodProblem]("org.apache.spark.rdd.RDD.pipe"),
      ProblemFilters.exclude[ReversedMissingMethodProblem]("org.apache.spark.api.java.JavaRDDLike.pipe")
    ) ++ Seq(
      // [SPARK-4452][Core]Shuffle data structures can starve others on the same thread for memory
      ProblemFilters.exclude[IncompatibleTemplateDefProblem]("org.apache.spark.util.collection.Spillable")
    ) ++ Seq(
      // [SPARK-14952][Core][ML] Remove methods deprecated in 1.6
      ProblemFilters.exclude[DirectMissingMethodProblem]("org.apache.spark.input.PortableDataStream.close"),
      ProblemFilters.exclude[DirectMissingMethodProblem]("org.apache.spark.ml.classification.LogisticRegressionModel.weights"),
      ProblemFilters.exclude[DirectMissingMethodProblem]("org.apache.spark.ml.regression.LinearRegressionModel.weights")
    ) ++ Seq(
      // [SPARK-10653] [Core] Remove unnecessary things from SparkEnv
      ProblemFilters.exclude[DirectMissingMethodProblem]("org.apache.spark.SparkEnv.sparkFilesDir"),
      ProblemFilters.exclude[DirectMissingMethodProblem]("org.apache.spark.SparkEnv.blockTransferService")
    ) ++ Seq(
      // SPARK-14654: New accumulator API
      ProblemFilters.exclude[MissingTypesProblem]("org.apache.spark.ExceptionFailure$"),
      ProblemFilters.exclude[DirectMissingMethodProblem]("org.apache.spark.ExceptionFailure.apply"),
      ProblemFilters.exclude[DirectMissingMethodProblem]("org.apache.spark.ExceptionFailure.metrics"),
      ProblemFilters.exclude[DirectMissingMethodProblem]("org.apache.spark.ExceptionFailure.copy"),
      ProblemFilters.exclude[DirectMissingMethodProblem]("org.apache.spark.ExceptionFailure.this"),
      ProblemFilters.exclude[IncompatibleResultTypeProblem]("org.apache.spark.executor.ShuffleReadMetrics.remoteBlocksFetched"),
      ProblemFilters.exclude[IncompatibleResultTypeProblem]("org.apache.spark.executor.ShuffleReadMetrics.totalBlocksFetched"),
      ProblemFilters.exclude[IncompatibleResultTypeProblem]("org.apache.spark.executor.ShuffleReadMetrics.localBlocksFetched"),
      ProblemFilters.exclude[IncompatibleResultTypeProblem]("org.apache.spark.status.api.v1.ShuffleReadMetrics.remoteBlocksFetched"),
      ProblemFilters.exclude[IncompatibleResultTypeProblem]("org.apache.spark.status.api.v1.ShuffleReadMetrics.localBlocksFetched")
    ) ++ Seq(
      // [SPARK-14615][ML] Use the new ML Vector and Matrix in the ML pipeline based algorithms
      ProblemFilters.exclude[IncompatibleResultTypeProblem]("org.apache.spark.ml.clustering.LDAModel.getOldDocConcentration"),
      ProblemFilters.exclude[IncompatibleResultTypeProblem]("org.apache.spark.ml.clustering.LDAModel.estimatedDocConcentration"),
      ProblemFilters.exclude[IncompatibleResultTypeProblem]("org.apache.spark.ml.clustering.LDAModel.topicsMatrix"),
      ProblemFilters.exclude[IncompatibleResultTypeProblem]("org.apache.spark.ml.clustering.KMeansModel.clusterCenters"),
      ProblemFilters.exclude[IncompatibleMethTypeProblem]("org.apache.spark.ml.classification.LabelConverter.decodeLabel"),
      ProblemFilters.exclude[IncompatibleMethTypeProblem]("org.apache.spark.ml.classification.LabelConverter.encodeLabeledPoint"),
      ProblemFilters.exclude[IncompatibleResultTypeProblem]("org.apache.spark.ml.classification.MultilayerPerceptronClassificationModel.weights"),
      ProblemFilters.exclude[IncompatibleMethTypeProblem]("org.apache.spark.ml.classification.MultilayerPerceptronClassificationModel.predict"),
      ProblemFilters.exclude[IncompatibleMethTypeProblem]("org.apache.spark.ml.classification.MultilayerPerceptronClassificationModel.this"),
      ProblemFilters.exclude[IncompatibleMethTypeProblem]("org.apache.spark.ml.classification.NaiveBayesModel.predictRaw"),
      ProblemFilters.exclude[IncompatibleMethTypeProblem]("org.apache.spark.ml.classification.NaiveBayesModel.raw2probabilityInPlace"),
      ProblemFilters.exclude[IncompatibleResultTypeProblem]("org.apache.spark.ml.classification.NaiveBayesModel.theta"),
      ProblemFilters.exclude[IncompatibleResultTypeProblem]("org.apache.spark.ml.classification.NaiveBayesModel.pi"),
      ProblemFilters.exclude[IncompatibleMethTypeProblem]("org.apache.spark.ml.classification.NaiveBayesModel.this"),
      ProblemFilters.exclude[IncompatibleMethTypeProblem]("org.apache.spark.ml.classification.LogisticRegressionModel.probability2prediction"),
      ProblemFilters.exclude[IncompatibleMethTypeProblem]("org.apache.spark.ml.classification.LogisticRegressionModel.predictRaw"),
      ProblemFilters.exclude[IncompatibleMethTypeProblem]("org.apache.spark.ml.classification.LogisticRegressionModel.raw2prediction"),
      ProblemFilters.exclude[IncompatibleMethTypeProblem]("org.apache.spark.ml.classification.LogisticRegressionModel.raw2probabilityInPlace"),
      ProblemFilters.exclude[IncompatibleMethTypeProblem]("org.apache.spark.ml.classification.LogisticRegressionModel.predict"),
      ProblemFilters.exclude[IncompatibleResultTypeProblem]("org.apache.spark.ml.classification.LogisticRegressionModel.coefficients"),
      ProblemFilters.exclude[IncompatibleMethTypeProblem]("org.apache.spark.ml.classification.LogisticRegressionModel.this"),
      ProblemFilters.exclude[IncompatibleMethTypeProblem]("org.apache.spark.ml.classification.ClassificationModel.raw2prediction"),
      ProblemFilters.exclude[IncompatibleResultTypeProblem]("org.apache.spark.ml.classification.ClassificationModel.predictRaw"),
      ProblemFilters.exclude[ReversedMissingMethodProblem]("org.apache.spark.ml.classification.ClassificationModel.predictRaw"),
      ProblemFilters.exclude[IncompatibleResultTypeProblem]("org.apache.spark.ml.feature.ElementwiseProduct.getScalingVec"),
      ProblemFilters.exclude[IncompatibleMethTypeProblem]("org.apache.spark.ml.feature.ElementwiseProduct.setScalingVec"),
      ProblemFilters.exclude[IncompatibleResultTypeProblem]("org.apache.spark.ml.feature.PCAModel.pc"),
      ProblemFilters.exclude[IncompatibleResultTypeProblem]("org.apache.spark.ml.feature.MinMaxScalerModel.originalMax"),
      ProblemFilters.exclude[IncompatibleResultTypeProblem]("org.apache.spark.ml.feature.MinMaxScalerModel.originalMin"),
      ProblemFilters.exclude[IncompatibleMethTypeProblem]("org.apache.spark.ml.feature.MinMaxScalerModel.this"),
      ProblemFilters.exclude[IncompatibleMethTypeProblem]("org.apache.spark.ml.feature.Word2VecModel.findSynonyms"),
      ProblemFilters.exclude[IncompatibleResultTypeProblem]("org.apache.spark.ml.feature.IDFModel.idf"),
      ProblemFilters.exclude[IncompatibleResultTypeProblem]("org.apache.spark.ml.feature.StandardScalerModel.mean"),
      ProblemFilters.exclude[IncompatibleMethTypeProblem]("org.apache.spark.ml.feature.StandardScalerModel.this"),
      ProblemFilters.exclude[IncompatibleResultTypeProblem]("org.apache.spark.ml.feature.StandardScalerModel.std"),
      ProblemFilters.exclude[IncompatibleMethTypeProblem]("org.apache.spark.ml.regression.AFTSurvivalRegressionModel.predict"),
      ProblemFilters.exclude[IncompatibleResultTypeProblem]("org.apache.spark.ml.regression.AFTSurvivalRegressionModel.coefficients"),
      ProblemFilters.exclude[IncompatibleMethTypeProblem]("org.apache.spark.ml.regression.AFTSurvivalRegressionModel.predictQuantiles"),
      ProblemFilters.exclude[IncompatibleMethTypeProblem]("org.apache.spark.ml.regression.AFTSurvivalRegressionModel.this"),
      ProblemFilters.exclude[IncompatibleResultTypeProblem]("org.apache.spark.ml.regression.IsotonicRegressionModel.predictions"),
      ProblemFilters.exclude[IncompatibleResultTypeProblem]("org.apache.spark.ml.regression.IsotonicRegressionModel.boundaries"),
      ProblemFilters.exclude[IncompatibleMethTypeProblem]("org.apache.spark.ml.regression.LinearRegressionModel.predict"),
      ProblemFilters.exclude[IncompatibleResultTypeProblem]("org.apache.spark.ml.regression.LinearRegressionModel.coefficients"),
      ProblemFilters.exclude[IncompatibleMethTypeProblem]("org.apache.spark.ml.regression.LinearRegressionModel.this")
    ) ++ Seq(
      // [SPARK-15290] Move annotations, like @Since / @DeveloperApi, into spark-tags
      ProblemFilters.exclude[MissingClassProblem]("org.apache.spark.annotation.package$"),
      ProblemFilters.exclude[MissingClassProblem]("org.apache.spark.annotation.package"),
      ProblemFilters.exclude[MissingClassProblem]("org.apache.spark.annotation.Private"),
      ProblemFilters.exclude[MissingClassProblem]("org.apache.spark.annotation.AlphaComponent"),
      ProblemFilters.exclude[MissingClassProblem]("org.apache.spark.annotation.Experimental"),
      ProblemFilters.exclude[MissingClassProblem]("org.apache.spark.annotation.DeveloperApi")
    ) ++ Seq(
      ProblemFilters.exclude[ReversedMissingMethodProblem]("org.apache.spark.mllib.linalg.Vector.asBreeze"),
      ProblemFilters.exclude[ReversedMissingMethodProblem]("org.apache.spark.mllib.linalg.Matrix.asBreeze")
    ) ++ Seq(
      // [SPARK-15914] Binary compatibility is broken since consolidation of Dataset and DataFrame
      // in Spark 2.0. However, source level compatibility is still maintained.
      ProblemFilters.exclude[IncompatibleResultTypeProblem]("org.apache.spark.sql.SQLContext.load"),
      ProblemFilters.exclude[IncompatibleResultTypeProblem]("org.apache.spark.sql.SQLContext.jsonRDD"),
      ProblemFilters.exclude[IncompatibleResultTypeProblem]("org.apache.spark.sql.SQLContext.jsonFile"),
      ProblemFilters.exclude[IncompatibleResultTypeProblem]("org.apache.spark.sql.SQLContext.jdbc"),
      ProblemFilters.exclude[IncompatibleResultTypeProblem]("org.apache.spark.sql.SQLContext.parquetFile"),
      ProblemFilters.exclude[IncompatibleResultTypeProblem]("org.apache.spark.sql.SQLContext.applySchema")
    ) ++ Seq(
      // SPARK-17096: Improve exception string reported through the StreamingQueryListener
      ProblemFilters.exclude[DirectMissingMethodProblem]("org.apache.spark.sql.streaming.StreamingQueryListener#QueryTerminated.stackTrace"),
      ProblemFilters.exclude[DirectMissingMethodProblem]("org.apache.spark.sql.streaming.StreamingQueryListener#QueryTerminated.this")
    ) ++ Seq(
      // SPARK-17406 limit timeline executor events
      ProblemFilters.exclude[DirectMissingMethodProblem]("org.apache.spark.ui.exec.ExecutorsListener.executorIdToData"),
      ProblemFilters.exclude[DirectMissingMethodProblem]("org.apache.spark.ui.exec.ExecutorsListener.executorToTasksActive"),
      ProblemFilters.exclude[DirectMissingMethodProblem]("org.apache.spark.ui.exec.ExecutorsListener.executorToTasksComplete"),
      ProblemFilters.exclude[DirectMissingMethodProblem]("org.apache.spark.ui.exec.ExecutorsListener.executorToInputRecords"),
      ProblemFilters.exclude[DirectMissingMethodProblem]("org.apache.spark.ui.exec.ExecutorsListener.executorToShuffleRead"),
      ProblemFilters.exclude[DirectMissingMethodProblem]("org.apache.spark.ui.exec.ExecutorsListener.executorToTasksFailed"),
      ProblemFilters.exclude[DirectMissingMethodProblem]("org.apache.spark.ui.exec.ExecutorsListener.executorToShuffleWrite"),
      ProblemFilters.exclude[DirectMissingMethodProblem]("org.apache.spark.ui.exec.ExecutorsListener.executorToDuration"),
      ProblemFilters.exclude[DirectMissingMethodProblem]("org.apache.spark.ui.exec.ExecutorsListener.executorToInputBytes"),
      ProblemFilters.exclude[DirectMissingMethodProblem]("org.apache.spark.ui.exec.ExecutorsListener.executorToLogUrls"),
      ProblemFilters.exclude[DirectMissingMethodProblem]("org.apache.spark.ui.exec.ExecutorsListener.executorToOutputBytes"),
      ProblemFilters.exclude[DirectMissingMethodProblem]("org.apache.spark.ui.exec.ExecutorsListener.executorToOutputRecords"),
      ProblemFilters.exclude[DirectMissingMethodProblem]("org.apache.spark.ui.exec.ExecutorsListener.executorToTotalCores"),
      ProblemFilters.exclude[DirectMissingMethodProblem]("org.apache.spark.ui.exec.ExecutorsListener.executorToTasksMax"),
      ProblemFilters.exclude[DirectMissingMethodProblem]("org.apache.spark.ui.exec.ExecutorsListener.executorToJvmGCTime")
    ) ++ Seq(
      // [SPARK-17163] Unify logistic regression interface. Private constructor has new signature.
      ProblemFilters.exclude[DirectMissingMethodProblem]("org.apache.spark.ml.classification.LogisticRegressionModel.this")
    ) ++ Seq(
      // [SPARK-17365][Core] Remove/Kill multiple executors together to reduce RPC call time
      ProblemFilters.exclude[MissingTypesProblem]("org.apache.spark.SparkContext")
    ) ++ Seq(
      // [SPARK-12221] Add CPU time to metrics
      ProblemFilters.exclude[DirectMissingMethodProblem]("org.apache.spark.status.api.v1.TaskMetrics.this"),
      ProblemFilters.exclude[DirectMissingMethodProblem]("org.apache.spark.status.api.v1.TaskMetricDistributions.this")
    )
  }

  def excludes(version: String) = version match {
    case v if v.startsWith("2.1") => v21excludes
    case v if v.startsWith("2.0") => v20excludes
    case _ => Seq()
  }
}<|MERGE_RESOLUTION|>--- conflicted
+++ resolved
@@ -78,759 +78,10 @@
       ProblemFilters.exclude[IncompatibleMethTypeProblem]("org.apache.spark.sql.streaming.StreamingQueryListener.onQueryTerminated"),
       ProblemFilters.exclude[ReversedMissingMethodProblem]("org.apache.spark.sql.streaming.StreamingQueryListener.onQueryTerminated"),
 
-<<<<<<< HEAD
-        ProblemFilters.exclude[IncompatibleMethTypeProblem]("org.apache.spark.mllib.evaluation.MultilabelMetrics.this"),
-        ProblemFilters.exclude[IncompatibleResultTypeProblem]("org.apache.spark.ml.classification.LogisticRegressionSummary.predictions"),
-        ProblemFilters.exclude[MissingMethodProblem]("org.apache.spark.ml.classification.LogisticRegressionSummary.predictions")
-      ) ++ Seq(
-        // [SPARK-13686][MLLIB][STREAMING] Add a constructor parameter `reqParam` to (Streaming)LinearRegressionWithSGD
-        ProblemFilters.exclude[MissingMethodProblem]("org.apache.spark.mllib.regression.LinearRegressionWithSGD.this")
-      ) ++ Seq(
-        // SPARK-15250 Remove deprecated json API in DataFrameReader
-        ProblemFilters.exclude[IncompatibleMethTypeProblem]("org.apache.spark.sql.DataFrameReader.json")
-      ) ++ Seq(
-        // SPARK-13920: MIMA checks should apply to @Experimental and @DeveloperAPI APIs
-        ProblemFilters.exclude[DirectMissingMethodProblem]("org.apache.spark.Aggregator.combineCombinersByKey"),
-        ProblemFilters.exclude[DirectMissingMethodProblem]("org.apache.spark.Aggregator.combineValuesByKey"),
-        ProblemFilters.exclude[DirectMissingMethodProblem]("org.apache.spark.ComplexFutureAction.run"),
-        ProblemFilters.exclude[DirectMissingMethodProblem]("org.apache.spark.ComplexFutureAction.runJob"),
-        ProblemFilters.exclude[DirectMissingMethodProblem]("org.apache.spark.ComplexFutureAction.this"),
-        ProblemFilters.exclude[DirectMissingMethodProblem]("org.apache.spark.SparkEnv.actorSystem"),
-        ProblemFilters.exclude[DirectMissingMethodProblem]("org.apache.spark.SparkEnv.cacheManager"),
-        ProblemFilters.exclude[DirectMissingMethodProblem]("org.apache.spark.SparkEnv.this"),
-        ProblemFilters.exclude[DirectMissingMethodProblem]("org.apache.spark.deploy.SparkHadoopUtil.getConfigurationFromJobContext"),
-        ProblemFilters.exclude[DirectMissingMethodProblem]("org.apache.spark.deploy.SparkHadoopUtil.getTaskAttemptIDFromTaskAttemptContext"),
-        ProblemFilters.exclude[DirectMissingMethodProblem]("org.apache.spark.deploy.SparkHadoopUtil.newConfiguration"),
-        ProblemFilters.exclude[DirectMissingMethodProblem]("org.apache.spark.executor.InputMetrics.bytesReadCallback"),
-        ProblemFilters.exclude[DirectMissingMethodProblem]("org.apache.spark.executor.InputMetrics.bytesReadCallback_="),
-        ProblemFilters.exclude[DirectMissingMethodProblem]("org.apache.spark.executor.InputMetrics.canEqual"),
-        ProblemFilters.exclude[DirectMissingMethodProblem]("org.apache.spark.executor.InputMetrics.copy"),
-        ProblemFilters.exclude[DirectMissingMethodProblem]("org.apache.spark.executor.InputMetrics.productArity"),
-        ProblemFilters.exclude[DirectMissingMethodProblem]("org.apache.spark.executor.InputMetrics.productElement"),
-        ProblemFilters.exclude[DirectMissingMethodProblem]("org.apache.spark.executor.InputMetrics.productIterator"),
-        ProblemFilters.exclude[DirectMissingMethodProblem]("org.apache.spark.executor.InputMetrics.productPrefix"),
-        ProblemFilters.exclude[DirectMissingMethodProblem]("org.apache.spark.executor.InputMetrics.setBytesReadCallback"),
-        ProblemFilters.exclude[DirectMissingMethodProblem]("org.apache.spark.executor.InputMetrics.updateBytesRead"),
-        ProblemFilters.exclude[DirectMissingMethodProblem]("org.apache.spark.executor.OutputMetrics.canEqual"),
-        ProblemFilters.exclude[DirectMissingMethodProblem]("org.apache.spark.executor.OutputMetrics.copy"),
-        ProblemFilters.exclude[DirectMissingMethodProblem]("org.apache.spark.executor.OutputMetrics.productArity"),
-        ProblemFilters.exclude[DirectMissingMethodProblem]("org.apache.spark.executor.OutputMetrics.productElement"),
-        ProblemFilters.exclude[DirectMissingMethodProblem]("org.apache.spark.executor.OutputMetrics.productIterator"),
-        ProblemFilters.exclude[DirectMissingMethodProblem]("org.apache.spark.executor.OutputMetrics.productPrefix"),
-        ProblemFilters.exclude[DirectMissingMethodProblem]("org.apache.spark.executor.ShuffleReadMetrics.decFetchWaitTime"),
-        ProblemFilters.exclude[DirectMissingMethodProblem]("org.apache.spark.executor.ShuffleReadMetrics.decLocalBlocksFetched"),
-        ProblemFilters.exclude[DirectMissingMethodProblem]("org.apache.spark.executor.ShuffleReadMetrics.decRecordsRead"),
-        ProblemFilters.exclude[DirectMissingMethodProblem]("org.apache.spark.executor.ShuffleReadMetrics.decRemoteBlocksFetched"),
-        ProblemFilters.exclude[DirectMissingMethodProblem]("org.apache.spark.executor.ShuffleReadMetrics.decRemoteBytesRead"),
-        ProblemFilters.exclude[DirectMissingMethodProblem]("org.apache.spark.executor.ShuffleWriteMetrics.decShuffleBytesWritten"),
-        ProblemFilters.exclude[DirectMissingMethodProblem]("org.apache.spark.executor.ShuffleWriteMetrics.decShuffleRecordsWritten"),
-        ProblemFilters.exclude[DirectMissingMethodProblem]("org.apache.spark.executor.ShuffleWriteMetrics.decShuffleWriteTime"),
-        ProblemFilters.exclude[DirectMissingMethodProblem]("org.apache.spark.executor.ShuffleWriteMetrics.incShuffleBytesWritten"),
-        ProblemFilters.exclude[DirectMissingMethodProblem]("org.apache.spark.executor.ShuffleWriteMetrics.incShuffleRecordsWritten"),
-        ProblemFilters.exclude[DirectMissingMethodProblem]("org.apache.spark.executor.ShuffleWriteMetrics.incShuffleWriteTime"),
-        ProblemFilters.exclude[DirectMissingMethodProblem]("org.apache.spark.executor.ShuffleWriteMetrics.setShuffleRecordsWritten"),
-        ProblemFilters.exclude[DirectMissingMethodProblem]("org.apache.spark.ml.feature.PCAModel.this"),
-        ProblemFilters.exclude[DirectMissingMethodProblem]("org.apache.spark.mllib.regression.StreamingLinearRegressionWithSGD.this"),
-        ProblemFilters.exclude[DirectMissingMethodProblem]("org.apache.spark.rdd.RDD.mapPartitionsWithContext"),
-        ProblemFilters.exclude[DirectMissingMethodProblem]("org.apache.spark.scheduler.AccumulableInfo.this"),
-        ProblemFilters.exclude[DirectMissingMethodProblem]("org.apache.spark.scheduler.SparkListenerExecutorMetricsUpdate.taskMetrics"),
-        ProblemFilters.exclude[DirectMissingMethodProblem]("org.apache.spark.scheduler.TaskInfo.attempt"),
-        ProblemFilters.exclude[DirectMissingMethodProblem]("org.apache.spark.sql.ExperimentalMethods.this"),
-        ProblemFilters.exclude[DirectMissingMethodProblem]("org.apache.spark.sql.functions.callUDF"),
-        ProblemFilters.exclude[DirectMissingMethodProblem]("org.apache.spark.sql.functions.callUdf"),
-        ProblemFilters.exclude[DirectMissingMethodProblem]("org.apache.spark.sql.functions.cumeDist"),
-        ProblemFilters.exclude[DirectMissingMethodProblem]("org.apache.spark.sql.functions.denseRank"),
-        ProblemFilters.exclude[DirectMissingMethodProblem]("org.apache.spark.sql.functions.inputFileName"),
-        ProblemFilters.exclude[DirectMissingMethodProblem]("org.apache.spark.sql.functions.isNaN"),
-        ProblemFilters.exclude[DirectMissingMethodProblem]("org.apache.spark.sql.functions.percentRank"),
-        ProblemFilters.exclude[DirectMissingMethodProblem]("org.apache.spark.sql.functions.rowNumber"),
-        ProblemFilters.exclude[DirectMissingMethodProblem]("org.apache.spark.sql.functions.sparkPartitionId"),
-        ProblemFilters.exclude[DirectMissingMethodProblem]("org.apache.spark.storage.BlockStatus.apply"),
-        ProblemFilters.exclude[DirectMissingMethodProblem]("org.apache.spark.storage.BlockStatus.copy"),
-        ProblemFilters.exclude[DirectMissingMethodProblem]("org.apache.spark.storage.BlockStatus.externalBlockStoreSize"),
-        ProblemFilters.exclude[DirectMissingMethodProblem]("org.apache.spark.storage.BlockStatus.this"),
-        ProblemFilters.exclude[DirectMissingMethodProblem]("org.apache.spark.storage.StorageStatus.offHeapUsed"),
-        ProblemFilters.exclude[DirectMissingMethodProblem]("org.apache.spark.storage.StorageStatus.offHeapUsedByRdd"),
-        ProblemFilters.exclude[DirectMissingMethodProblem]("org.apache.spark.storage.StorageStatusListener.this"),
-        ProblemFilters.exclude[DirectMissingMethodProblem]("org.apache.spark.streaming.scheduler.BatchInfo.streamIdToNumRecords"),
-        ProblemFilters.exclude[DirectMissingMethodProblem]("org.apache.spark.ui.exec.ExecutorsListener.storageStatusList"),
-        ProblemFilters.exclude[DirectMissingMethodProblem]("org.apache.spark.ui.exec.ExecutorsListener.this"),
-        ProblemFilters.exclude[DirectMissingMethodProblem]("org.apache.spark.ui.storage.StorageListener.storageStatusList"),
-        ProblemFilters.exclude[IncompatibleMethTypeProblem]("org.apache.spark.ExceptionFailure.apply"),
-        ProblemFilters.exclude[IncompatibleMethTypeProblem]("org.apache.spark.ExceptionFailure.copy"),
-        ProblemFilters.exclude[IncompatibleMethTypeProblem]("org.apache.spark.ExceptionFailure.this"),
-        ProblemFilters.exclude[IncompatibleMethTypeProblem]("org.apache.spark.executor.InputMetrics.this"),
-        ProblemFilters.exclude[IncompatibleMethTypeProblem]("org.apache.spark.executor.OutputMetrics.this"),
-        ProblemFilters.exclude[IncompatibleMethTypeProblem]("org.apache.spark.ml.Estimator.fit"),
-        ProblemFilters.exclude[IncompatibleMethTypeProblem]("org.apache.spark.ml.Pipeline.fit"),
-        ProblemFilters.exclude[IncompatibleMethTypeProblem]("org.apache.spark.ml.PipelineModel.transform"),
-        ProblemFilters.exclude[IncompatibleMethTypeProblem]("org.apache.spark.ml.PredictionModel.transform"),
-        ProblemFilters.exclude[IncompatibleMethTypeProblem]("org.apache.spark.ml.PredictionModel.transformImpl"),
-        ProblemFilters.exclude[IncompatibleMethTypeProblem]("org.apache.spark.ml.Predictor.extractLabeledPoints"),
-        ProblemFilters.exclude[IncompatibleMethTypeProblem]("org.apache.spark.ml.Predictor.fit"),
-        ProblemFilters.exclude[IncompatibleMethTypeProblem]("org.apache.spark.ml.Predictor.train"),
-        ProblemFilters.exclude[IncompatibleMethTypeProblem]("org.apache.spark.ml.Transformer.transform"),
-        ProblemFilters.exclude[IncompatibleMethTypeProblem]("org.apache.spark.ml.classification.BinaryLogisticRegressionSummary.this"),
-        ProblemFilters.exclude[IncompatibleMethTypeProblem]("org.apache.spark.ml.classification.BinaryLogisticRegressionTrainingSummary.this"),
-        ProblemFilters.exclude[IncompatibleMethTypeProblem]("org.apache.spark.ml.classification.ClassificationModel.transform"),
-        ProblemFilters.exclude[IncompatibleMethTypeProblem]("org.apache.spark.ml.classification.GBTClassifier.train"),
-        ProblemFilters.exclude[IncompatibleMethTypeProblem]("org.apache.spark.ml.classification.MultilayerPerceptronClassifier.train"),
-        ProblemFilters.exclude[IncompatibleMethTypeProblem]("org.apache.spark.ml.classification.NaiveBayes.train"),
-        ProblemFilters.exclude[IncompatibleMethTypeProblem]("org.apache.spark.ml.classification.OneVsRest.fit"),
-        ProblemFilters.exclude[IncompatibleMethTypeProblem]("org.apache.spark.ml.classification.OneVsRestModel.transform"),
-        ProblemFilters.exclude[IncompatibleMethTypeProblem]("org.apache.spark.ml.classification.RandomForestClassifier.train"),
-        ProblemFilters.exclude[IncompatibleMethTypeProblem]("org.apache.spark.ml.clustering.KMeans.fit"),
-        ProblemFilters.exclude[IncompatibleMethTypeProblem]("org.apache.spark.ml.clustering.KMeansModel.computeCost"),
-        ProblemFilters.exclude[IncompatibleMethTypeProblem]("org.apache.spark.ml.clustering.KMeansModel.transform"),
-        ProblemFilters.exclude[IncompatibleMethTypeProblem]("org.apache.spark.ml.clustering.LDAModel.logLikelihood"),
-        ProblemFilters.exclude[IncompatibleMethTypeProblem]("org.apache.spark.ml.clustering.LDAModel.logPerplexity"),
-        ProblemFilters.exclude[IncompatibleMethTypeProblem]("org.apache.spark.ml.clustering.LDAModel.transform"),
-        ProblemFilters.exclude[IncompatibleMethTypeProblem]("org.apache.spark.ml.evaluation.BinaryClassificationEvaluator.evaluate"),
-        ProblemFilters.exclude[IncompatibleMethTypeProblem]("org.apache.spark.ml.evaluation.Evaluator.evaluate"),
-        ProblemFilters.exclude[IncompatibleMethTypeProblem]("org.apache.spark.ml.evaluation.MulticlassClassificationEvaluator.evaluate"),
-        ProblemFilters.exclude[IncompatibleMethTypeProblem]("org.apache.spark.ml.evaluation.RegressionEvaluator.evaluate"),
-        ProblemFilters.exclude[IncompatibleMethTypeProblem]("org.apache.spark.ml.feature.Binarizer.transform"),
-        ProblemFilters.exclude[IncompatibleMethTypeProblem]("org.apache.spark.ml.feature.Bucketizer.transform"),
-        ProblemFilters.exclude[IncompatibleMethTypeProblem]("org.apache.spark.ml.feature.ChiSqSelector.fit"),
-        ProblemFilters.exclude[IncompatibleMethTypeProblem]("org.apache.spark.ml.feature.ChiSqSelectorModel.transform"),
-        ProblemFilters.exclude[IncompatibleMethTypeProblem]("org.apache.spark.ml.feature.CountVectorizer.fit"),
-        ProblemFilters.exclude[IncompatibleMethTypeProblem]("org.apache.spark.ml.feature.CountVectorizerModel.transform"),
-        ProblemFilters.exclude[IncompatibleMethTypeProblem]("org.apache.spark.ml.feature.HashingTF.transform"),
-        ProblemFilters.exclude[IncompatibleMethTypeProblem]("org.apache.spark.ml.feature.IDF.fit"),
-        ProblemFilters.exclude[IncompatibleMethTypeProblem]("org.apache.spark.ml.feature.IDFModel.transform"),
-        ProblemFilters.exclude[IncompatibleMethTypeProblem]("org.apache.spark.ml.feature.IndexToString.transform"),
-        ProblemFilters.exclude[IncompatibleMethTypeProblem]("org.apache.spark.ml.feature.Interaction.transform"),
-        ProblemFilters.exclude[IncompatibleMethTypeProblem]("org.apache.spark.ml.feature.MinMaxScaler.fit"),
-        ProblemFilters.exclude[IncompatibleMethTypeProblem]("org.apache.spark.ml.feature.MinMaxScalerModel.transform"),
-        ProblemFilters.exclude[IncompatibleMethTypeProblem]("org.apache.spark.ml.feature.OneHotEncoder.transform"),
-        ProblemFilters.exclude[IncompatibleMethTypeProblem]("org.apache.spark.ml.feature.PCA.fit"),
-        ProblemFilters.exclude[IncompatibleMethTypeProblem]("org.apache.spark.ml.feature.PCAModel.transform"),
-        ProblemFilters.exclude[IncompatibleMethTypeProblem]("org.apache.spark.ml.feature.QuantileDiscretizer.fit"),
-        ProblemFilters.exclude[IncompatibleMethTypeProblem]("org.apache.spark.ml.feature.RFormula.fit"),
-        ProblemFilters.exclude[IncompatibleMethTypeProblem]("org.apache.spark.ml.feature.RFormulaModel.transform"),
-        ProblemFilters.exclude[IncompatibleMethTypeProblem]("org.apache.spark.ml.feature.SQLTransformer.transform"),
-        ProblemFilters.exclude[IncompatibleMethTypeProblem]("org.apache.spark.ml.feature.StandardScaler.fit"),
-        ProblemFilters.exclude[IncompatibleMethTypeProblem]("org.apache.spark.ml.feature.StandardScalerModel.transform"),
-        ProblemFilters.exclude[IncompatibleMethTypeProblem]("org.apache.spark.ml.feature.StopWordsRemover.transform"),
-        ProblemFilters.exclude[IncompatibleMethTypeProblem]("org.apache.spark.ml.feature.StringIndexer.fit"),
-        ProblemFilters.exclude[IncompatibleMethTypeProblem]("org.apache.spark.ml.feature.StringIndexerModel.transform"),
-        ProblemFilters.exclude[IncompatibleMethTypeProblem]("org.apache.spark.ml.feature.VectorAssembler.transform"),
-        ProblemFilters.exclude[IncompatibleMethTypeProblem]("org.apache.spark.ml.feature.VectorIndexer.fit"),
-        ProblemFilters.exclude[IncompatibleMethTypeProblem]("org.apache.spark.ml.feature.VectorIndexerModel.transform"),
-        ProblemFilters.exclude[IncompatibleMethTypeProblem]("org.apache.spark.ml.feature.VectorSlicer.transform"),
-        ProblemFilters.exclude[IncompatibleMethTypeProblem]("org.apache.spark.ml.feature.Word2Vec.fit"),
-        ProblemFilters.exclude[IncompatibleMethTypeProblem]("org.apache.spark.ml.feature.Word2VecModel.transform"),
-        ProblemFilters.exclude[IncompatibleMethTypeProblem]("org.apache.spark.ml.recommendation.ALS.fit"),
-        ProblemFilters.exclude[IncompatibleMethTypeProblem]("org.apache.spark.ml.recommendation.ALSModel.this"),
-        ProblemFilters.exclude[IncompatibleMethTypeProblem]("org.apache.spark.ml.recommendation.ALSModel.transform"),
-        ProblemFilters.exclude[IncompatibleMethTypeProblem]("org.apache.spark.ml.regression.AFTSurvivalRegression.fit"),
-        ProblemFilters.exclude[IncompatibleMethTypeProblem]("org.apache.spark.ml.regression.AFTSurvivalRegressionModel.transform"),
-        ProblemFilters.exclude[IncompatibleMethTypeProblem]("org.apache.spark.ml.regression.GBTRegressor.train"),
-        ProblemFilters.exclude[IncompatibleMethTypeProblem]("org.apache.spark.ml.regression.IsotonicRegression.extractWeightedLabeledPoints"),
-        ProblemFilters.exclude[IncompatibleMethTypeProblem]("org.apache.spark.ml.regression.IsotonicRegression.fit"),
-        ProblemFilters.exclude[IncompatibleMethTypeProblem]("org.apache.spark.ml.regression.IsotonicRegressionModel.extractWeightedLabeledPoints"),
-        ProblemFilters.exclude[IncompatibleMethTypeProblem]("org.apache.spark.ml.regression.IsotonicRegressionModel.transform"),
-        ProblemFilters.exclude[IncompatibleMethTypeProblem]("org.apache.spark.ml.regression.LinearRegression.train"),
-        ProblemFilters.exclude[IncompatibleMethTypeProblem]("org.apache.spark.ml.regression.LinearRegressionSummary.this"),
-        ProblemFilters.exclude[IncompatibleMethTypeProblem]("org.apache.spark.ml.regression.LinearRegressionTrainingSummary.this"),
-        ProblemFilters.exclude[IncompatibleMethTypeProblem]("org.apache.spark.ml.regression.RandomForestRegressor.train"),
-        ProblemFilters.exclude[IncompatibleMethTypeProblem]("org.apache.spark.ml.tuning.CrossValidator.fit"),
-        ProblemFilters.exclude[IncompatibleMethTypeProblem]("org.apache.spark.ml.tuning.CrossValidatorModel.transform"),
-        ProblemFilters.exclude[IncompatibleMethTypeProblem]("org.apache.spark.ml.tuning.TrainValidationSplit.fit"),
-        ProblemFilters.exclude[IncompatibleMethTypeProblem]("org.apache.spark.ml.tuning.TrainValidationSplitModel.transform"),
-        ProblemFilters.exclude[IncompatibleMethTypeProblem]("org.apache.spark.mllib.evaluation.BinaryClassificationMetrics.this"),
-        ProblemFilters.exclude[IncompatibleMethTypeProblem]("org.apache.spark.mllib.evaluation.MulticlassMetrics.this"),
-        ProblemFilters.exclude[IncompatibleMethTypeProblem]("org.apache.spark.mllib.evaluation.RegressionMetrics.this"),
-        ProblemFilters.exclude[IncompatibleMethTypeProblem]("org.apache.spark.sql.DataFrameNaFunctions.this"),
-        ProblemFilters.exclude[IncompatibleMethTypeProblem]("org.apache.spark.sql.DataFrameStatFunctions.this"),
-        ProblemFilters.exclude[IncompatibleMethTypeProblem]("org.apache.spark.sql.DataFrameWriter.this"),
-        ProblemFilters.exclude[IncompatibleMethTypeProblem]("org.apache.spark.sql.functions.broadcast"),
-        ProblemFilters.exclude[IncompatibleMethTypeProblem]("org.apache.spark.sql.functions.callUDF"),
-        ProblemFilters.exclude[IncompatibleMethTypeProblem]("org.apache.spark.sql.sources.CreatableRelationProvider.createRelation"),
-        ProblemFilters.exclude[IncompatibleMethTypeProblem]("org.apache.spark.sql.sources.InsertableRelation.insert"),
-        ProblemFilters.exclude[IncompatibleResultTypeProblem]("org.apache.spark.ml.classification.BinaryLogisticRegressionSummary.fMeasureByThreshold"),
-        ProblemFilters.exclude[IncompatibleResultTypeProblem]("org.apache.spark.ml.classification.BinaryLogisticRegressionSummary.pr"),
-        ProblemFilters.exclude[IncompatibleResultTypeProblem]("org.apache.spark.ml.classification.BinaryLogisticRegressionSummary.precisionByThreshold"),
-        ProblemFilters.exclude[IncompatibleResultTypeProblem]("org.apache.spark.ml.classification.BinaryLogisticRegressionSummary.predictions"),
-        ProblemFilters.exclude[IncompatibleResultTypeProblem]("org.apache.spark.ml.classification.BinaryLogisticRegressionSummary.recallByThreshold"),
-        ProblemFilters.exclude[IncompatibleResultTypeProblem]("org.apache.spark.ml.classification.BinaryLogisticRegressionSummary.roc"),
-        ProblemFilters.exclude[IncompatibleResultTypeProblem]("org.apache.spark.ml.clustering.LDAModel.describeTopics"),
-        ProblemFilters.exclude[IncompatibleResultTypeProblem]("org.apache.spark.ml.feature.Word2VecModel.findSynonyms"),
-        ProblemFilters.exclude[IncompatibleResultTypeProblem]("org.apache.spark.ml.feature.Word2VecModel.getVectors"),
-        ProblemFilters.exclude[IncompatibleResultTypeProblem]("org.apache.spark.ml.recommendation.ALSModel.itemFactors"),
-        ProblemFilters.exclude[IncompatibleResultTypeProblem]("org.apache.spark.ml.recommendation.ALSModel.userFactors"),
-        ProblemFilters.exclude[IncompatibleResultTypeProblem]("org.apache.spark.ml.regression.LinearRegressionSummary.predictions"),
-        ProblemFilters.exclude[IncompatibleResultTypeProblem]("org.apache.spark.ml.regression.LinearRegressionSummary.residuals"),
-        ProblemFilters.exclude[IncompatibleResultTypeProblem]("org.apache.spark.scheduler.AccumulableInfo.name"),
-        ProblemFilters.exclude[IncompatibleResultTypeProblem]("org.apache.spark.scheduler.AccumulableInfo.value"),
-        ProblemFilters.exclude[IncompatibleResultTypeProblem]("org.apache.spark.sql.DataFrameNaFunctions.drop"),
-        ProblemFilters.exclude[IncompatibleResultTypeProblem]("org.apache.spark.sql.DataFrameNaFunctions.fill"),
-        ProblemFilters.exclude[IncompatibleResultTypeProblem]("org.apache.spark.sql.DataFrameNaFunctions.replace"),
-        ProblemFilters.exclude[IncompatibleResultTypeProblem]("org.apache.spark.sql.DataFrameReader.jdbc"),
-        ProblemFilters.exclude[IncompatibleResultTypeProblem]("org.apache.spark.sql.DataFrameReader.json"),
-        ProblemFilters.exclude[IncompatibleResultTypeProblem]("org.apache.spark.sql.DataFrameReader.load"),
-        ProblemFilters.exclude[IncompatibleResultTypeProblem]("org.apache.spark.sql.DataFrameReader.orc"),
-        ProblemFilters.exclude[IncompatibleResultTypeProblem]("org.apache.spark.sql.DataFrameReader.parquet"),
-        ProblemFilters.exclude[IncompatibleResultTypeProblem]("org.apache.spark.sql.DataFrameReader.table"),
-        ProblemFilters.exclude[IncompatibleResultTypeProblem]("org.apache.spark.sql.DataFrameReader.text"),
-        ProblemFilters.exclude[IncompatibleResultTypeProblem]("org.apache.spark.sql.DataFrameStatFunctions.crosstab"),
-        ProblemFilters.exclude[IncompatibleResultTypeProblem]("org.apache.spark.sql.DataFrameStatFunctions.freqItems"),
-        ProblemFilters.exclude[IncompatibleResultTypeProblem]("org.apache.spark.sql.DataFrameStatFunctions.sampleBy"),
-        ProblemFilters.exclude[IncompatibleResultTypeProblem]("org.apache.spark.sql.SQLContext.createExternalTable"),
-        ProblemFilters.exclude[IncompatibleResultTypeProblem]("org.apache.spark.sql.SQLContext.emptyDataFrame"),
-        ProblemFilters.exclude[IncompatibleResultTypeProblem]("org.apache.spark.sql.SQLContext.range"),
-        ProblemFilters.exclude[IncompatibleResultTypeProblem]("org.apache.spark.sql.functions.udf"),
-        ProblemFilters.exclude[MissingClassProblem]("org.apache.spark.scheduler.JobLogger"),
-        ProblemFilters.exclude[MissingClassProblem]("org.apache.spark.streaming.receiver.ActorHelper"),
-        ProblemFilters.exclude[MissingClassProblem]("org.apache.spark.streaming.receiver.ActorSupervisorStrategy"),
-        ProblemFilters.exclude[MissingClassProblem]("org.apache.spark.streaming.receiver.ActorSupervisorStrategy$"),
-        ProblemFilters.exclude[MissingClassProblem]("org.apache.spark.streaming.receiver.Statistics"),
-        ProblemFilters.exclude[MissingClassProblem]("org.apache.spark.streaming.receiver.Statistics$"),
-        ProblemFilters.exclude[MissingTypesProblem]("org.apache.spark.executor.InputMetrics"),
-        ProblemFilters.exclude[MissingTypesProblem]("org.apache.spark.executor.InputMetrics$"),
-        ProblemFilters.exclude[MissingTypesProblem]("org.apache.spark.executor.OutputMetrics"),
-        ProblemFilters.exclude[MissingTypesProblem]("org.apache.spark.executor.OutputMetrics$"),
-        ProblemFilters.exclude[MissingTypesProblem]("org.apache.spark.sql.functions$"),
-        ProblemFilters.exclude[ReversedMissingMethodProblem]("org.apache.spark.ml.Estimator.fit"),
-        ProblemFilters.exclude[ReversedMissingMethodProblem]("org.apache.spark.ml.Predictor.train"),
-        ProblemFilters.exclude[ReversedMissingMethodProblem]("org.apache.spark.ml.Transformer.transform"),
-        ProblemFilters.exclude[ReversedMissingMethodProblem]("org.apache.spark.ml.evaluation.Evaluator.evaluate"),
-        ProblemFilters.exclude[ReversedMissingMethodProblem]("org.apache.spark.scheduler.SparkListener.onOtherEvent"),
-        ProblemFilters.exclude[ReversedMissingMethodProblem]("org.apache.spark.sql.sources.CreatableRelationProvider.createRelation"),
-        ProblemFilters.exclude[ReversedMissingMethodProblem]("org.apache.spark.sql.sources.InsertableRelation.insert")
-      ) ++ Seq(
-        // [SPARK-13926] Automatically use Kryo serializer when shuffling RDDs with simple types
-        ProblemFilters.exclude[IncompatibleMethTypeProblem]("org.apache.spark.ShuffleDependency.this"),
-        ProblemFilters.exclude[IncompatibleResultTypeProblem]("org.apache.spark.ShuffleDependency.serializer"),
-        ProblemFilters.exclude[MissingClassProblem]("org.apache.spark.serializer.Serializer$")
-      ) ++ Seq(
-        // SPARK-13927: add row/column iterator to local matrices
-        ProblemFilters.exclude[MissingMethodProblem]("org.apache.spark.mllib.linalg.Matrix.rowIter"),
-        ProblemFilters.exclude[MissingMethodProblem]("org.apache.spark.mllib.linalg.Matrix.colIter")
-      ) ++ Seq(
-        // SPARK-13948: MiMa Check should catch if the visibility change to `private`
-        // TODO(josh): Some of these may be legitimate incompatibilities; we should follow up before the 2.0.0 release
-        ProblemFilters.exclude[DirectMissingMethodProblem]("org.apache.spark.sql.Dataset.toDS"),
-        ProblemFilters.exclude[DirectMissingMethodProblem]("org.apache.spark.sql.sources.OutputWriterFactory.newInstance"),
-        ProblemFilters.exclude[DirectMissingMethodProblem]("org.apache.spark.util.RpcUtils.askTimeout"),
-        ProblemFilters.exclude[DirectMissingMethodProblem]("org.apache.spark.util.RpcUtils.lookupTimeout"),
-        ProblemFilters.exclude[IncompatibleMethTypeProblem]("org.apache.spark.ml.UnaryTransformer.transform"),
-        ProblemFilters.exclude[IncompatibleMethTypeProblem]("org.apache.spark.ml.classification.DecisionTreeClassifier.train"),
-        ProblemFilters.exclude[IncompatibleMethTypeProblem]("org.apache.spark.ml.classification.LogisticRegression.train"),
-        ProblemFilters.exclude[IncompatibleMethTypeProblem]("org.apache.spark.ml.regression.DecisionTreeRegressor.train"),
-        ProblemFilters.exclude[IncompatibleMethTypeProblem]("org.apache.spark.sql.Dataset.groupBy"),
-        ProblemFilters.exclude[IncompatibleResultTypeProblem]("org.apache.spark.sql.Dataset.groupBy"),
-        ProblemFilters.exclude[IncompatibleResultTypeProblem]("org.apache.spark.sql.Dataset.select"),
-        ProblemFilters.exclude[IncompatibleResultTypeProblem]("org.apache.spark.sql.Dataset.toDF"),
-        ProblemFilters.exclude[ReversedMissingMethodProblem]("org.apache.spark.Logging.initializeLogIfNecessary"),
-        ProblemFilters.exclude[ReversedMissingMethodProblem]("org.apache.spark.scheduler.SparkListenerEvent.logEvent"),
-        ProblemFilters.exclude[ReversedMissingMethodProblem]("org.apache.spark.sql.sources.OutputWriterFactory.newInstance")
-      ) ++ Seq(
-        // [SPARK-14014] Replace existing analysis.Catalog with SessionCatalog
-        ProblemFilters.exclude[DirectMissingMethodProblem]("org.apache.spark.sql.SQLContext.this")
-      ) ++ Seq(
-        // [SPARK-13928] Move org.apache.spark.Logging into org.apache.spark.internal.Logging
-        ProblemFilters.exclude[MissingClassProblem]("org.apache.spark.Logging"),
-        (problem: Problem) => problem match {
-          case MissingTypesProblem(_, missing)
-            if missing.map(_.fullName).sameElements(Seq("org.apache.spark.Logging")) => false
-          case _ => true
-        }
-      ) ++ Seq(
-        // [SPARK-13990] Automatically pick serializer when caching RDDs
-        ProblemFilters.exclude[DirectMissingMethodProblem]("org.apache.spark.network.netty.NettyBlockTransferService.uploadBlock")
-      ) ++ Seq(
-        // [SPARK-14089][CORE][MLLIB] Remove methods that has been deprecated since 1.1, 1.2, 1.3, 1.4, and 1.5
-        ProblemFilters.exclude[DirectMissingMethodProblem]("org.apache.spark.SparkEnv.getThreadLocal"),
-        ProblemFilters.exclude[DirectMissingMethodProblem]("org.apache.spark.mllib.rdd.RDDFunctions.treeReduce"),
-        ProblemFilters.exclude[DirectMissingMethodProblem]("org.apache.spark.mllib.rdd.RDDFunctions.treeAggregate"),
-        ProblemFilters.exclude[DirectMissingMethodProblem]("org.apache.spark.mllib.tree.configuration.Strategy.defaultStategy"),
-        ProblemFilters.exclude[IncompatibleMethTypeProblem]("org.apache.spark.mllib.util.MLUtils.loadLibSVMFile"),
-        ProblemFilters.exclude[IncompatibleMethTypeProblem]("org.apache.spark.mllib.util.MLUtils.loadLibSVMFile"),
-        ProblemFilters.exclude[DirectMissingMethodProblem]("org.apache.spark.mllib.util.MLUtils.loadLibSVMFile"),
-        ProblemFilters.exclude[DirectMissingMethodProblem]("org.apache.spark.mllib.util.MLUtils.saveLabeledData"),
-        ProblemFilters.exclude[DirectMissingMethodProblem]("org.apache.spark.mllib.util.MLUtils.loadLabeledData"),
-        ProblemFilters.exclude[DirectMissingMethodProblem]("org.apache.spark.mllib.optimization.LBFGS.setMaxNumIterations"),
-        ProblemFilters.exclude[DirectMissingMethodProblem]("org.apache.spark.ml.evaluation.BinaryClassificationEvaluator.setScoreCol")
-      ) ++ Seq(
-        // [SPARK-14205][SQL] remove trait Queryable
-        ProblemFilters.exclude[MissingTypesProblem]("org.apache.spark.sql.Dataset")
-      ) ++ Seq(
-        // [SPARK-11262][ML] Unit test for gradient, loss layers, memory management
-        // for multilayer perceptron.
-        // This class is marked as `private`.
-        ProblemFilters.exclude[MissingClassProblem]("org.apache.spark.ml.ann.SoftmaxFunction")
-      ) ++ Seq(
-        // [SPARK-13674][SQL] Add wholestage codegen support to Sample
-        ProblemFilters.exclude[IncompatibleMethTypeProblem]("org.apache.spark.util.random.PoissonSampler.this"),
-        ProblemFilters.exclude[DirectMissingMethodProblem]("org.apache.spark.util.random.PoissonSampler.this")
-      ) ++ Seq(
-        // [SPARK-13430][ML] moved featureCol from LinearRegressionModelSummary to LinearRegressionSummary
-        ProblemFilters.exclude[MissingMethodProblem]("org.apache.spark.ml.regression.LinearRegressionSummary.this")
-      ) ++ Seq(
-        // [SPARK-14437][Core] Use the address that NettyBlockTransferService listens to create BlockManagerId
-        ProblemFilters.exclude[DirectMissingMethodProblem]("org.apache.spark.network.netty.NettyBlockTransferService.this")
-      ) ++ Seq(
-        // [SPARK-13048][ML][MLLIB] keepLastCheckpoint option for LDA EM optimizer
-        ProblemFilters.exclude[DirectMissingMethodProblem]("org.apache.spark.mllib.clustering.DistributedLDAModel.this")
-      ) ++ Seq(
-        // [SPARK-14475] Propagate user-defined context from driver to executors
-        ProblemFilters.exclude[ReversedMissingMethodProblem]("org.apache.spark.TaskContext.getLocalProperty"),
-        // [SPARK-14617] Remove deprecated APIs in TaskMetrics
-        ProblemFilters.exclude[MissingClassProblem]("org.apache.spark.executor.InputMetrics$"),
-        ProblemFilters.exclude[MissingClassProblem]("org.apache.spark.executor.OutputMetrics$"),
-        // [SPARK-14628] Simplify task metrics by always tracking read/write metrics
-        ProblemFilters.exclude[DirectMissingMethodProblem]("org.apache.spark.executor.InputMetrics.readMethod"),
-        ProblemFilters.exclude[DirectMissingMethodProblem]("org.apache.spark.executor.OutputMetrics.writeMethod")
-      ) ++ Seq(
-        // SPARK-14628: Always track input/output/shuffle metrics
-        ProblemFilters.exclude[DirectMissingMethodProblem]("org.apache.spark.status.api.v1.ShuffleReadMetrics.totalBlocksFetched"),
-        ProblemFilters.exclude[IncompatibleMethTypeProblem]("org.apache.spark.status.api.v1.ShuffleReadMetrics.this"),
-        ProblemFilters.exclude[IncompatibleResultTypeProblem]("org.apache.spark.status.api.v1.TaskMetrics.inputMetrics"),
-        ProblemFilters.exclude[IncompatibleResultTypeProblem]("org.apache.spark.status.api.v1.TaskMetrics.outputMetrics"),
-        ProblemFilters.exclude[IncompatibleResultTypeProblem]("org.apache.spark.status.api.v1.TaskMetrics.shuffleWriteMetrics"),
-        ProblemFilters.exclude[IncompatibleResultTypeProblem]("org.apache.spark.status.api.v1.TaskMetrics.shuffleReadMetrics"),
-        ProblemFilters.exclude[IncompatibleMethTypeProblem]("org.apache.spark.status.api.v1.TaskMetrics.this"),
-        ProblemFilters.exclude[IncompatibleResultTypeProblem]("org.apache.spark.status.api.v1.TaskMetricDistributions.inputMetrics"),
-        ProblemFilters.exclude[IncompatibleResultTypeProblem]("org.apache.spark.status.api.v1.TaskMetricDistributions.outputMetrics"),
-        ProblemFilters.exclude[IncompatibleResultTypeProblem]("org.apache.spark.status.api.v1.TaskMetricDistributions.shuffleWriteMetrics"),
-        ProblemFilters.exclude[IncompatibleResultTypeProblem]("org.apache.spark.status.api.v1.TaskMetricDistributions.shuffleReadMetrics"),
-        ProblemFilters.exclude[IncompatibleMethTypeProblem]("org.apache.spark.status.api.v1.TaskMetricDistributions.this")
-      ) ++ Seq(
-        // SPARK-13643: Move functionality from SQLContext to SparkSession
-        ProblemFilters.exclude[DirectMissingMethodProblem]("org.apache.spark.sql.SQLContext.getSchema")
-      ) ++ Seq(
-        // [SPARK-14407] Hides HadoopFsRelation related data source API into execution package
-        ProblemFilters.exclude[MissingClassProblem]("org.apache.spark.sql.sources.OutputWriter"),
-        ProblemFilters.exclude[MissingClassProblem]("org.apache.spark.sql.sources.OutputWriterFactory")
-      ) ++ Seq(
-        // SPARK-14734: Add conversions between mllib and ml Vector, Matrix types
-        ProblemFilters.exclude[ReversedMissingMethodProblem]("org.apache.spark.mllib.linalg.Vector.asML"),
-        ProblemFilters.exclude[ReversedMissingMethodProblem]("org.apache.spark.mllib.linalg.Matrix.asML")
-      ) ++ Seq(
-        // SPARK-14704: Create accumulators in TaskMetrics
-        ProblemFilters.exclude[DirectMissingMethodProblem]("org.apache.spark.executor.InputMetrics.this"),
-        ProblemFilters.exclude[DirectMissingMethodProblem]("org.apache.spark.executor.OutputMetrics.this")
-      ) ++ Seq(
-        // SPARK-14861: Replace internal usages of SQLContext with SparkSession
-        ProblemFilters.exclude[IncompatibleMethTypeProblem](
-          "org.apache.spark.ml.clustering.LocalLDAModel.this"),
-        ProblemFilters.exclude[IncompatibleMethTypeProblem](
-          "org.apache.spark.ml.clustering.DistributedLDAModel.this"),
-        ProblemFilters.exclude[IncompatibleMethTypeProblem](
-          "org.apache.spark.ml.clustering.LDAModel.this"),
-        ProblemFilters.exclude[DirectMissingMethodProblem](
-          "org.apache.spark.ml.clustering.LDAModel.sqlContext"),
-        ProblemFilters.exclude[IncompatibleMethTypeProblem](
-          "org.apache.spark.sql.Dataset.this"),
-        ProblemFilters.exclude[IncompatibleMethTypeProblem](
-          "org.apache.spark.sql.DataFrameReader.this")
-      ) ++ Seq(
-        // SPARK-14542 configurable buffer size for pipe RDD
-        ProblemFilters.exclude[DirectMissingMethodProblem]("org.apache.spark.rdd.RDD.pipe"),
-        ProblemFilters.exclude[ReversedMissingMethodProblem]("org.apache.spark.api.java.JavaRDDLike.pipe")
-      ) ++ Seq(
-        // [SPARK-4452][Core]Shuffle data structures can starve others on the same thread for memory
-        ProblemFilters.exclude[IncompatibleTemplateDefProblem]("org.apache.spark.util.collection.Spillable")
-      ) ++ Seq(
-        // [SPARK-14952][Core][ML] Remove methods deprecated in 1.6
-        ProblemFilters.exclude[DirectMissingMethodProblem]("org.apache.spark.input.PortableDataStream.close"),
-        ProblemFilters.exclude[DirectMissingMethodProblem]("org.apache.spark.ml.classification.LogisticRegressionModel.weights"),
-        ProblemFilters.exclude[DirectMissingMethodProblem]("org.apache.spark.ml.regression.LinearRegressionModel.weights")
-      ) ++ Seq(
-        // [SPARK-10653] [Core] Remove unnecessary things from SparkEnv
-        ProblemFilters.exclude[DirectMissingMethodProblem]("org.apache.spark.SparkEnv.sparkFilesDir"),
-        ProblemFilters.exclude[DirectMissingMethodProblem]("org.apache.spark.SparkEnv.blockTransferService")
-      ) ++ Seq(
-        // SPARK-14654: New accumulator API
-        ProblemFilters.exclude[MissingTypesProblem]("org.apache.spark.ExceptionFailure$"),
-        ProblemFilters.exclude[DirectMissingMethodProblem]("org.apache.spark.ExceptionFailure.apply"),
-        ProblemFilters.exclude[DirectMissingMethodProblem]("org.apache.spark.ExceptionFailure.metrics"),
-        ProblemFilters.exclude[DirectMissingMethodProblem]("org.apache.spark.ExceptionFailure.copy"),
-        ProblemFilters.exclude[DirectMissingMethodProblem]("org.apache.spark.ExceptionFailure.this"),
-        ProblemFilters.exclude[IncompatibleResultTypeProblem]("org.apache.spark.executor.ShuffleReadMetrics.remoteBlocksFetched"),
-        ProblemFilters.exclude[IncompatibleResultTypeProblem]("org.apache.spark.executor.ShuffleReadMetrics.totalBlocksFetched"),
-        ProblemFilters.exclude[IncompatibleResultTypeProblem]("org.apache.spark.executor.ShuffleReadMetrics.localBlocksFetched"),
-        ProblemFilters.exclude[IncompatibleResultTypeProblem]("org.apache.spark.status.api.v1.ShuffleReadMetrics.remoteBlocksFetched"),
-        ProblemFilters.exclude[IncompatibleResultTypeProblem]("org.apache.spark.status.api.v1.ShuffleReadMetrics.localBlocksFetched")
-      ) ++ Seq(
-        // [SPARK-14615][ML] Use the new ML Vector and Matrix in the ML pipeline based algorithms
-        ProblemFilters.exclude[IncompatibleResultTypeProblem]("org.apache.spark.ml.clustering.LDAModel.getOldDocConcentration"),
-        ProblemFilters.exclude[IncompatibleResultTypeProblem]("org.apache.spark.ml.clustering.LDAModel.estimatedDocConcentration"),
-        ProblemFilters.exclude[IncompatibleResultTypeProblem]("org.apache.spark.ml.clustering.LDAModel.topicsMatrix"),
-        ProblemFilters.exclude[IncompatibleResultTypeProblem]("org.apache.spark.ml.clustering.KMeansModel.clusterCenters"),
-        ProblemFilters.exclude[IncompatibleMethTypeProblem]("org.apache.spark.ml.classification.LabelConverter.decodeLabel"),
-        ProblemFilters.exclude[IncompatibleMethTypeProblem]("org.apache.spark.ml.classification.LabelConverter.encodeLabeledPoint"),
-        ProblemFilters.exclude[IncompatibleResultTypeProblem]("org.apache.spark.ml.classification.MultilayerPerceptronClassificationModel.weights"),
-        ProblemFilters.exclude[IncompatibleMethTypeProblem]("org.apache.spark.ml.classification.MultilayerPerceptronClassificationModel.predict"),
-        ProblemFilters.exclude[IncompatibleMethTypeProblem]("org.apache.spark.ml.classification.MultilayerPerceptronClassificationModel.this"),
-        ProblemFilters.exclude[IncompatibleMethTypeProblem]("org.apache.spark.ml.classification.NaiveBayesModel.predictRaw"),
-        ProblemFilters.exclude[IncompatibleMethTypeProblem]("org.apache.spark.ml.classification.NaiveBayesModel.raw2probabilityInPlace"),
-        ProblemFilters.exclude[IncompatibleResultTypeProblem]("org.apache.spark.ml.classification.NaiveBayesModel.theta"),
-        ProblemFilters.exclude[IncompatibleResultTypeProblem]("org.apache.spark.ml.classification.NaiveBayesModel.pi"),
-        ProblemFilters.exclude[IncompatibleMethTypeProblem]("org.apache.spark.ml.classification.NaiveBayesModel.this"),
-        ProblemFilters.exclude[IncompatibleMethTypeProblem]("org.apache.spark.ml.classification.LogisticRegressionModel.probability2prediction"),
-        ProblemFilters.exclude[IncompatibleMethTypeProblem]("org.apache.spark.ml.classification.LogisticRegressionModel.predictRaw"),
-        ProblemFilters.exclude[IncompatibleMethTypeProblem]("org.apache.spark.ml.classification.LogisticRegressionModel.raw2prediction"),
-        ProblemFilters.exclude[IncompatibleMethTypeProblem]("org.apache.spark.ml.classification.LogisticRegressionModel.raw2probabilityInPlace"),
-        ProblemFilters.exclude[IncompatibleMethTypeProblem]("org.apache.spark.ml.classification.LogisticRegressionModel.predict"),
-        ProblemFilters.exclude[IncompatibleResultTypeProblem]("org.apache.spark.ml.classification.LogisticRegressionModel.coefficients"),
-        ProblemFilters.exclude[IncompatibleMethTypeProblem]("org.apache.spark.ml.classification.LogisticRegressionModel.this"),
-        ProblemFilters.exclude[IncompatibleMethTypeProblem]("org.apache.spark.ml.classification.ClassificationModel.raw2prediction"),
-        ProblemFilters.exclude[IncompatibleResultTypeProblem]("org.apache.spark.ml.classification.ClassificationModel.predictRaw"),
-        ProblemFilters.exclude[ReversedMissingMethodProblem]("org.apache.spark.ml.classification.ClassificationModel.predictRaw"),
-        ProblemFilters.exclude[IncompatibleResultTypeProblem]("org.apache.spark.ml.feature.ElementwiseProduct.getScalingVec"),
-        ProblemFilters.exclude[IncompatibleMethTypeProblem]("org.apache.spark.ml.feature.ElementwiseProduct.setScalingVec"),
-        ProblemFilters.exclude[IncompatibleResultTypeProblem]("org.apache.spark.ml.feature.PCAModel.pc"),
-        ProblemFilters.exclude[IncompatibleResultTypeProblem]("org.apache.spark.ml.feature.MinMaxScalerModel.originalMax"),
-        ProblemFilters.exclude[IncompatibleResultTypeProblem]("org.apache.spark.ml.feature.MinMaxScalerModel.originalMin"),
-        ProblemFilters.exclude[IncompatibleMethTypeProblem]("org.apache.spark.ml.feature.MinMaxScalerModel.this"),
-        ProblemFilters.exclude[IncompatibleMethTypeProblem]("org.apache.spark.ml.feature.Word2VecModel.findSynonyms"),
-        ProblemFilters.exclude[IncompatibleResultTypeProblem]("org.apache.spark.ml.feature.IDFModel.idf"),
-        ProblemFilters.exclude[IncompatibleResultTypeProblem]("org.apache.spark.ml.feature.StandardScalerModel.mean"),
-        ProblemFilters.exclude[IncompatibleMethTypeProblem]("org.apache.spark.ml.feature.StandardScalerModel.this"),
-        ProblemFilters.exclude[IncompatibleResultTypeProblem]("org.apache.spark.ml.feature.StandardScalerModel.std"),
-        ProblemFilters.exclude[IncompatibleMethTypeProblem]("org.apache.spark.ml.regression.AFTSurvivalRegressionModel.predict"),
-        ProblemFilters.exclude[IncompatibleResultTypeProblem]("org.apache.spark.ml.regression.AFTSurvivalRegressionModel.coefficients"),
-        ProblemFilters.exclude[IncompatibleMethTypeProblem]("org.apache.spark.ml.regression.AFTSurvivalRegressionModel.predictQuantiles"),
-        ProblemFilters.exclude[IncompatibleMethTypeProblem]("org.apache.spark.ml.regression.AFTSurvivalRegressionModel.this"),
-        ProblemFilters.exclude[IncompatibleResultTypeProblem]("org.apache.spark.ml.regression.IsotonicRegressionModel.predictions"),
-        ProblemFilters.exclude[IncompatibleResultTypeProblem]("org.apache.spark.ml.regression.IsotonicRegressionModel.boundaries"),
-        ProblemFilters.exclude[IncompatibleMethTypeProblem]("org.apache.spark.ml.regression.LinearRegressionModel.predict"),
-        ProblemFilters.exclude[IncompatibleResultTypeProblem]("org.apache.spark.ml.regression.LinearRegressionModel.coefficients"),
-        ProblemFilters.exclude[IncompatibleMethTypeProblem]("org.apache.spark.ml.regression.LinearRegressionModel.this")
-      ) ++ Seq(
-        // [SPARK-15290] Move annotations, like @Since / @DeveloperApi, into spark-tags
-        ProblemFilters.exclude[MissingClassProblem]("org.apache.spark.annotation.package$"),
-        ProblemFilters.exclude[MissingClassProblem]("org.apache.spark.annotation.package"),
-        ProblemFilters.exclude[MissingClassProblem]("org.apache.spark.annotation.Private"),
-        ProblemFilters.exclude[MissingClassProblem]("org.apache.spark.annotation.AlphaComponent"),
-        ProblemFilters.exclude[MissingClassProblem]("org.apache.spark.annotation.Experimental"),
-        ProblemFilters.exclude[MissingClassProblem]("org.apache.spark.annotation.DeveloperApi")
-      ) ++ Seq(
-        // [SPARK-14483][WEBUI] Display user name foreach job and query
-        ProblemFilters.exclude[DirectMissingMethodProblem]("org.apache.spark.scheduler.SparkListenerJobStart.copy"),
-        ProblemFilters.exclude[DirectMissingMethodProblem]("org.apache.spark.scheduler.SparkListenerJobStart.this"),
-        ProblemFilters.exclude[MissingTypesProblem]("org.apache.spark.scheduler.SparkListenerJobStart$"),
-        ProblemFilters.exclude[DirectMissingMethodProblem]("org.apache.spark.scheduler.SparkListenerJobStart.apply")
-      )
-
-    case v if v.startsWith("1.6") =>
-      Seq(
-        MimaBuild.excludeSparkPackage("deploy"),
-        MimaBuild.excludeSparkPackage("network"),
-        MimaBuild.excludeSparkPackage("unsafe"),
-        // These are needed if checking against the sbt build, since they are part of
-        // the maven-generated artifacts in 1.3.
-        excludePackage("org.spark-project.jetty"),
-        MimaBuild.excludeSparkPackage("unused"),
-        // SQL execution is considered private.
-        excludePackage("org.apache.spark.sql.execution"),
-        // SQL columnar is considered private.
-        excludePackage("org.apache.spark.sql.columnar"),
-        // The shuffle package is considered private.
-        excludePackage("org.apache.spark.shuffle"),
-        // The collections utilities are considered private.
-        excludePackage("org.apache.spark.util.collection")
-      ) ++
-      MimaBuild.excludeSparkClass("streaming.flume.FlumeTestUtils") ++
-      MimaBuild.excludeSparkClass("streaming.flume.PollingFlumeTestUtils") ++
-      Seq(
-        // MiMa does not deal properly with sealed traits
-        ProblemFilters.exclude[MissingMethodProblem](
-          "org.apache.spark.ml.classification.LogisticRegressionSummary.featuresCol")
-      ) ++ Seq(
-        // SPARK-11530
-        ProblemFilters.exclude[MissingMethodProblem]("org.apache.spark.mllib.feature.PCAModel.this")
-      ) ++ Seq(
-        // SPARK-10381 Fix types / units in private AskPermissionToCommitOutput RPC message.
-        // This class is marked as `private` but MiMa still seems to be confused by the change.
-        ProblemFilters.exclude[MissingMethodProblem](
-          "org.apache.spark.scheduler.AskPermissionToCommitOutput.task"),
-        ProblemFilters.exclude[IncompatibleResultTypeProblem](
-          "org.apache.spark.scheduler.AskPermissionToCommitOutput.copy$default$2"),
-        ProblemFilters.exclude[IncompatibleMethTypeProblem](
-          "org.apache.spark.scheduler.AskPermissionToCommitOutput.copy"),
-        ProblemFilters.exclude[MissingMethodProblem](
-          "org.apache.spark.scheduler.AskPermissionToCommitOutput.taskAttempt"),
-        ProblemFilters.exclude[IncompatibleResultTypeProblem](
-          "org.apache.spark.scheduler.AskPermissionToCommitOutput.copy$default$3"),
-        ProblemFilters.exclude[IncompatibleMethTypeProblem](
-          "org.apache.spark.scheduler.AskPermissionToCommitOutput.this"),
-        ProblemFilters.exclude[IncompatibleMethTypeProblem](
-          "org.apache.spark.scheduler.AskPermissionToCommitOutput.apply")
-      ) ++ Seq(
-        ProblemFilters.exclude[MissingClassProblem](
-          "org.apache.spark.shuffle.FileShuffleBlockResolver$ShuffleFileGroup")
-      ) ++ Seq(
-        ProblemFilters.exclude[MissingMethodProblem](
-          "org.apache.spark.ml.regression.LeastSquaresAggregator.add"),
-        ProblemFilters.exclude[MissingMethodProblem](
-          "org.apache.spark.ml.regression.LeastSquaresCostFun.this"),
-        ProblemFilters.exclude[MissingMethodProblem](
-          "org.apache.spark.sql.SQLContext.clearLastInstantiatedContext"),
-        ProblemFilters.exclude[MissingMethodProblem](
-          "org.apache.spark.sql.SQLContext.setLastInstantiatedContext"),
-        ProblemFilters.exclude[MissingClassProblem](
-          "org.apache.spark.sql.SQLContext$SQLSession"),
-        ProblemFilters.exclude[MissingMethodProblem](
-          "org.apache.spark.sql.SQLContext.detachSession"),
-        ProblemFilters.exclude[MissingMethodProblem](
-          "org.apache.spark.sql.SQLContext.tlSession"),
-        ProblemFilters.exclude[MissingMethodProblem](
-          "org.apache.spark.sql.SQLContext.defaultSession"),
-        ProblemFilters.exclude[MissingMethodProblem](
-          "org.apache.spark.sql.SQLContext.currentSession"),
-        ProblemFilters.exclude[MissingMethodProblem](
-          "org.apache.spark.sql.SQLContext.openSession"),
-        ProblemFilters.exclude[MissingMethodProblem](
-          "org.apache.spark.sql.SQLContext.setSession"),
-        ProblemFilters.exclude[MissingMethodProblem](
-          "org.apache.spark.sql.SQLContext.createSession")
-      ) ++ Seq(
-        ProblemFilters.exclude[MissingMethodProblem](
-          "org.apache.spark.SparkContext.preferredNodeLocationData_="),
-        ProblemFilters.exclude[MissingClassProblem](
-          "org.apache.spark.rdd.MapPartitionsWithPreparationRDD"),
-        ProblemFilters.exclude[MissingClassProblem](
-          "org.apache.spark.rdd.MapPartitionsWithPreparationRDD$"),
-        ProblemFilters.exclude[MissingClassProblem]("org.apache.spark.sql.SparkSQLParser")
-      ) ++ Seq(
-        // SPARK-11485
-        ProblemFilters.exclude[MissingMethodProblem]("org.apache.spark.sql.DataFrameHolder.df"),
-        // SPARK-11541 mark various JDBC dialects as private
-        ProblemFilters.exclude[MissingMethodProblem]("org.apache.spark.sql.jdbc.NoopDialect.productElement"),
-        ProblemFilters.exclude[MissingMethodProblem]("org.apache.spark.sql.jdbc.NoopDialect.productArity"),
-        ProblemFilters.exclude[MissingMethodProblem]("org.apache.spark.sql.jdbc.NoopDialect.canEqual"),
-        ProblemFilters.exclude[MissingMethodProblem]("org.apache.spark.sql.jdbc.NoopDialect.productIterator"),
-        ProblemFilters.exclude[MissingMethodProblem]("org.apache.spark.sql.jdbc.NoopDialect.productPrefix"),
-        ProblemFilters.exclude[MissingMethodProblem]("org.apache.spark.sql.jdbc.NoopDialect.toString"),
-        ProblemFilters.exclude[MissingMethodProblem]("org.apache.spark.sql.jdbc.NoopDialect.hashCode"),
-        ProblemFilters.exclude[MissingTypesProblem]("org.apache.spark.sql.jdbc.PostgresDialect$"),
-        ProblemFilters.exclude[MissingMethodProblem]("org.apache.spark.sql.jdbc.PostgresDialect.productElement"),
-        ProblemFilters.exclude[MissingMethodProblem]("org.apache.spark.sql.jdbc.PostgresDialect.productArity"),
-        ProblemFilters.exclude[MissingMethodProblem]("org.apache.spark.sql.jdbc.PostgresDialect.canEqual"),
-        ProblemFilters.exclude[MissingMethodProblem]("org.apache.spark.sql.jdbc.PostgresDialect.productIterator"),
-        ProblemFilters.exclude[MissingMethodProblem]("org.apache.spark.sql.jdbc.PostgresDialect.productPrefix"),
-        ProblemFilters.exclude[MissingMethodProblem]("org.apache.spark.sql.jdbc.PostgresDialect.toString"),
-        ProblemFilters.exclude[MissingMethodProblem]("org.apache.spark.sql.jdbc.PostgresDialect.hashCode"),
-        ProblemFilters.exclude[MissingTypesProblem]("org.apache.spark.sql.jdbc.NoopDialect$")
-      ) ++ Seq (
-        ProblemFilters.exclude[MissingMethodProblem](
-          "org.apache.spark.status.api.v1.ApplicationInfo.this"),
-        ProblemFilters.exclude[MissingMethodProblem](
-          "org.apache.spark.status.api.v1.StageData.this")
-      ) ++ Seq(
-        // SPARK-11766 add toJson to Vector
-        ProblemFilters.exclude[MissingMethodProblem](
-          "org.apache.spark.mllib.linalg.Vector.toJson")
-      ) ++ Seq(
-        // SPARK-9065 Support message handler in Kafka Python API
-        ProblemFilters.exclude[MissingMethodProblem](
-          "org.apache.spark.streaming.kafka.KafkaUtilsPythonHelper.createDirectStream"),
-        ProblemFilters.exclude[MissingMethodProblem](
-          "org.apache.spark.streaming.kafka.KafkaUtilsPythonHelper.createRDD")
-      ) ++ Seq(
-        // SPARK-4557 Changed foreachRDD to use VoidFunction
-        ProblemFilters.exclude[MissingMethodProblem](
-          "org.apache.spark.streaming.api.java.JavaDStreamLike.foreachRDD")
-      ) ++ Seq(
-        // SPARK-11996 Make the executor thread dump work again
-        ProblemFilters.exclude[MissingClassProblem]("org.apache.spark.executor.ExecutorEndpoint"),
-        ProblemFilters.exclude[MissingClassProblem]("org.apache.spark.executor.ExecutorEndpoint$"),
-        ProblemFilters.exclude[MissingClassProblem](
-          "org.apache.spark.storage.BlockManagerMessages$GetRpcHostPortForExecutor"),
-        ProblemFilters.exclude[MissingClassProblem](
-          "org.apache.spark.storage.BlockManagerMessages$GetRpcHostPortForExecutor$")
-      ) ++ Seq(
-        // SPARK-3580 Add getNumPartitions method to JavaRDD
-        ProblemFilters.exclude[MissingMethodProblem](
-          "org.apache.spark.api.java.JavaRDDLike.getNumPartitions")
-      ) ++ Seq(
-        // SPARK-12149 Added new fields to ExecutorSummary
-        ProblemFilters.exclude[MissingMethodProblem]("org.apache.spark.status.api.v1.ExecutorSummary.this")
-      ) ++
-      // SPARK-11314: YARN backend moved to yarn sub-module and MiMA complains even though it's a
-      // private class.
-      MimaBuild.excludeSparkClass("scheduler.cluster.YarnSchedulerBackend$YarnSchedulerEndpoint")
-    case v if v.startsWith("1.5") =>
-      Seq(
-        MimaBuild.excludeSparkPackage("network"),
-        MimaBuild.excludeSparkPackage("deploy"),
-        // These are needed if checking against the sbt build, since they are part of
-        // the maven-generated artifacts in 1.3.
-        excludePackage("org.spark-project.jetty"),
-        MimaBuild.excludeSparkPackage("unused"),
-        // JavaRDDLike is not meant to be extended by user programs
-        ProblemFilters.exclude[MissingMethodProblem](
-          "org.apache.spark.api.java.JavaRDDLike.partitioner"),
-        // Modification of private static method
-        ProblemFilters.exclude[IncompatibleMethTypeProblem](
-          "org.apache.spark.streaming.kafka.KafkaUtils.org$apache$spark$streaming$kafka$KafkaUtils$$leadersForRanges"),
-        // Mima false positive (was a private[spark] class)
-        ProblemFilters.exclude[MissingClassProblem](
-          "org.apache.spark.util.collection.PairIterator"),
-        // Removing a testing method from a private class
-        ProblemFilters.exclude[MissingMethodProblem](
-          "org.apache.spark.streaming.kafka.KafkaTestUtils.waitUntilLeaderOffset"),
-        // While private MiMa is still not happy about the changes,
-        ProblemFilters.exclude[MissingMethodProblem](
-          "org.apache.spark.ml.regression.LeastSquaresAggregator.this"),
-        ProblemFilters.exclude[MissingMethodProblem](
-          "org.apache.spark.ml.regression.LeastSquaresCostFun.this"),
-        ProblemFilters.exclude[MissingMethodProblem](
-          "org.apache.spark.ml.classification.LogisticCostFun.this"),
-        // SQL execution is considered private.
-        excludePackage("org.apache.spark.sql.execution"),
-        // The old JSON RDD is removed in favor of streaming Jackson
-        ProblemFilters.exclude[MissingClassProblem]("org.apache.spark.sql.json.JsonRDD$"),
-        ProblemFilters.exclude[MissingClassProblem]("org.apache.spark.sql.json.JsonRDD"),
-        // local function inside a method
-        ProblemFilters.exclude[MissingMethodProblem](
-          "org.apache.spark.sql.SQLContext.org$apache$spark$sql$SQLContext$$needsConversion$1"),
-        ProblemFilters.exclude[MissingMethodProblem](
-          "org.apache.spark.sql.UDFRegistration.org$apache$spark$sql$UDFRegistration$$builder$24")
-      ) ++ Seq(
-        // SPARK-8479 Add numNonzeros and numActives to Matrix.
-        ProblemFilters.exclude[MissingMethodProblem](
-          "org.apache.spark.mllib.linalg.Matrix.numNonzeros"),
-        ProblemFilters.exclude[MissingMethodProblem](
-          "org.apache.spark.mllib.linalg.Matrix.numActives")
-      ) ++ Seq(
-        // SPARK-8914 Remove RDDApi
-        ProblemFilters.exclude[MissingClassProblem]("org.apache.spark.sql.RDDApi")
-      ) ++ Seq(
-        // SPARK-7292 Provide operator to truncate lineage cheaply
-        ProblemFilters.exclude[AbstractClassProblem](
-          "org.apache.spark.rdd.RDDCheckpointData"),
-        ProblemFilters.exclude[AbstractClassProblem](
-          "org.apache.spark.rdd.CheckpointRDD")
-      ) ++ Seq(
-        // SPARK-8701 Add input metadata in the batch page.
-        ProblemFilters.exclude[MissingClassProblem](
-          "org.apache.spark.streaming.scheduler.InputInfo$"),
-        ProblemFilters.exclude[MissingClassProblem](
-          "org.apache.spark.streaming.scheduler.InputInfo")
-      ) ++ Seq(
-        // SPARK-6797 Support YARN modes for SparkR
-        ProblemFilters.exclude[MissingMethodProblem](
-          "org.apache.spark.api.r.PairwiseRRDD.this"),
-        ProblemFilters.exclude[MissingMethodProblem](
-          "org.apache.spark.api.r.RRDD.createRWorker"),
-        ProblemFilters.exclude[MissingMethodProblem](
-          "org.apache.spark.api.r.RRDD.this"),
-        ProblemFilters.exclude[MissingMethodProblem](
-          "org.apache.spark.api.r.StringRRDD.this"),
-        ProblemFilters.exclude[MissingMethodProblem](
-          "org.apache.spark.api.r.BaseRRDD.this")
-      ) ++ Seq(
-        // SPARK-7422 add argmax for sparse vectors
-        ProblemFilters.exclude[MissingMethodProblem](
-          "org.apache.spark.mllib.linalg.Vector.argmax")
-      ) ++ Seq(
-        // SPARK-8906 Move all internal data source classes into execution.datasources
-        ProblemFilters.exclude[MissingClassProblem]("org.apache.spark.sql.sources.ResolvedDataSource"),
-        ProblemFilters.exclude[MissingClassProblem]("org.apache.spark.sql.sources.PreInsertCastAndRename$"),
-        ProblemFilters.exclude[MissingClassProblem]("org.apache.spark.sql.sources.CreateTableUsingAsSelect$"),
-        ProblemFilters.exclude[MissingClassProblem]("org.apache.spark.sql.sources.InsertIntoDataSource$"),
-        ProblemFilters.exclude[MissingClassProblem]("org.apache.spark.sql.sources.PartitioningUtils$PartitionValues$"),
-        ProblemFilters.exclude[MissingClassProblem]("org.apache.spark.sql.sources.DefaultWriterContainer"),
-        ProblemFilters.exclude[MissingClassProblem]("org.apache.spark.sql.sources.PartitioningUtils$PartitionValues"),
-        ProblemFilters.exclude[MissingClassProblem]("org.apache.spark.sql.sources.RefreshTable$"),
-        ProblemFilters.exclude[MissingClassProblem]("org.apache.spark.sql.sources.CreateTempTableUsing$"),
-        ProblemFilters.exclude[MissingClassProblem]("org.apache.spark.sql.sources.PartitionSpec"),
-        ProblemFilters.exclude[MissingClassProblem]("org.apache.spark.sql.sources.DynamicPartitionWriterContainer"),
-        ProblemFilters.exclude[MissingClassProblem]("org.apache.spark.sql.sources.CreateTableUsingAsSelect"),
-        ProblemFilters.exclude[MissingClassProblem]("org.apache.spark.sql.sources.DescribeCommand$"),
-        ProblemFilters.exclude[MissingClassProblem]("org.apache.spark.sql.sources.PartitioningUtils$"),
-        ProblemFilters.exclude[MissingClassProblem]("org.apache.spark.sql.sources.PreInsertCastAndRename"),
-        ProblemFilters.exclude[MissingClassProblem]("org.apache.spark.sql.sources.Partition$"),
-        ProblemFilters.exclude[MissingClassProblem]("org.apache.spark.sql.sources.LogicalRelation$"),
-        ProblemFilters.exclude[MissingClassProblem]("org.apache.spark.sql.sources.PartitioningUtils"),
-        ProblemFilters.exclude[MissingClassProblem]("org.apache.spark.sql.sources.LogicalRelation"),
-        ProblemFilters.exclude[MissingClassProblem]("org.apache.spark.sql.sources.Partition"),
-        ProblemFilters.exclude[MissingClassProblem]("org.apache.spark.sql.sources.BaseWriterContainer"),
-        ProblemFilters.exclude[MissingClassProblem]("org.apache.spark.sql.sources.PreWriteCheck"),
-        ProblemFilters.exclude[MissingClassProblem]("org.apache.spark.sql.sources.CreateTableUsing"),
-        ProblemFilters.exclude[MissingClassProblem]("org.apache.spark.sql.sources.RefreshTable"),
-        ProblemFilters.exclude[MissingClassProblem]("org.apache.spark.sql.sources.DataSourceStrategy$"),
-        ProblemFilters.exclude[MissingClassProblem]("org.apache.spark.sql.sources.CreateTempTableUsing"),
-        ProblemFilters.exclude[MissingClassProblem]("org.apache.spark.sql.sources.CreateTempTableUsingAsSelect$"),
-        ProblemFilters.exclude[MissingClassProblem]("org.apache.spark.sql.sources.CreateTempTableUsingAsSelect"),
-        ProblemFilters.exclude[MissingClassProblem]("org.apache.spark.sql.sources.CreateTableUsing$"),
-        ProblemFilters.exclude[MissingClassProblem]("org.apache.spark.sql.sources.ResolvedDataSource$"),
-        ProblemFilters.exclude[MissingClassProblem]("org.apache.spark.sql.sources.PreWriteCheck$"),
-        ProblemFilters.exclude[MissingClassProblem]("org.apache.spark.sql.sources.InsertIntoDataSource"),
-        ProblemFilters.exclude[MissingClassProblem]("org.apache.spark.sql.sources.InsertIntoHadoopFsRelation"),
-        ProblemFilters.exclude[MissingClassProblem]("org.apache.spark.sql.sources.DDLParser"),
-        ProblemFilters.exclude[MissingClassProblem]("org.apache.spark.sql.sources.CaseInsensitiveMap"),
-        ProblemFilters.exclude[MissingClassProblem]("org.apache.spark.sql.sources.InsertIntoHadoopFsRelation$"),
-        ProblemFilters.exclude[MissingClassProblem]("org.apache.spark.sql.sources.DataSourceStrategy"),
-        ProblemFilters.exclude[MissingClassProblem]("org.apache.spark.sql.sources.PartitionSpec$"),
-        ProblemFilters.exclude[MissingClassProblem]("org.apache.spark.sql.sources.DescribeCommand"),
-        ProblemFilters.exclude[MissingClassProblem]("org.apache.spark.sql.sources.DDLException"),
-        // SPARK-9763 Minimize exposure of internal SQL classes
-        excludePackage("org.apache.spark.sql.parquet"),
-        excludePackage("org.apache.spark.sql.json"),
-        ProblemFilters.exclude[MissingClassProblem]("org.apache.spark.sql.jdbc.JDBCRDD$DecimalConversion$"),
-        ProblemFilters.exclude[MissingClassProblem]("org.apache.spark.sql.jdbc.JDBCPartition"),
-        ProblemFilters.exclude[MissingClassProblem]("org.apache.spark.sql.jdbc.JdbcUtils$"),
-        ProblemFilters.exclude[MissingClassProblem]("org.apache.spark.sql.jdbc.JDBCRDD$DecimalConversion"),
-        ProblemFilters.exclude[MissingClassProblem]("org.apache.spark.sql.jdbc.JDBCPartitioningInfo$"),
-        ProblemFilters.exclude[MissingClassProblem]("org.apache.spark.sql.jdbc.JDBCPartition$"),
-        ProblemFilters.exclude[MissingClassProblem]("org.apache.spark.sql.jdbc.package"),
-        ProblemFilters.exclude[MissingClassProblem]("org.apache.spark.sql.jdbc.JDBCRDD$JDBCConversion"),
-        ProblemFilters.exclude[MissingClassProblem]("org.apache.spark.sql.jdbc.JDBCRDD$"),
-        ProblemFilters.exclude[MissingClassProblem]("org.apache.spark.sql.jdbc.package$DriverWrapper"),
-        ProblemFilters.exclude[MissingClassProblem]("org.apache.spark.sql.jdbc.JDBCRDD"),
-        ProblemFilters.exclude[MissingClassProblem]("org.apache.spark.sql.jdbc.JDBCPartitioningInfo"),
-        ProblemFilters.exclude[MissingClassProblem]("org.apache.spark.sql.jdbc.JdbcUtils"),
-        ProblemFilters.exclude[MissingClassProblem]("org.apache.spark.sql.jdbc.DefaultSource"),
-        ProblemFilters.exclude[MissingClassProblem]("org.apache.spark.sql.jdbc.JDBCRelation$"),
-        ProblemFilters.exclude[MissingClassProblem]("org.apache.spark.sql.jdbc.package$"),
-        ProblemFilters.exclude[MissingClassProblem]("org.apache.spark.sql.jdbc.JDBCRelation")
-      ) ++ Seq(
-        // SPARK-4751 Dynamic allocation for standalone mode
-        ProblemFilters.exclude[MissingMethodProblem](
-          "org.apache.spark.SparkContext.supportDynamicAllocation")
-      ) ++ Seq(
-        // SPARK-9580: Remove SQL test singletons
-        ProblemFilters.exclude[MissingClassProblem](
-          "org.apache.spark.sql.test.LocalSQLContext$SQLSession"),
-        ProblemFilters.exclude[MissingClassProblem](
-          "org.apache.spark.sql.test.LocalSQLContext"),
-        ProblemFilters.exclude[MissingClassProblem](
-          "org.apache.spark.sql.test.TestSQLContext"),
-        ProblemFilters.exclude[MissingClassProblem](
-          "org.apache.spark.sql.test.TestSQLContext$")
-      ) ++ Seq(
-        // SPARK-9704 Made ProbabilisticClassifier, Identifiable, VectorUDT public APIs
-        ProblemFilters.exclude[IncompatibleResultTypeProblem](
-          "org.apache.spark.mllib.linalg.VectorUDT.serialize")
-      ) ++ Seq(
-        // SPARK-10381 Fix types / units in private AskPermissionToCommitOutput RPC message.
-        // This class is marked as `private` but MiMa still seems to be confused by the change.
-        ProblemFilters.exclude[MissingMethodProblem](
-          "org.apache.spark.scheduler.AskPermissionToCommitOutput.task"),
-        ProblemFilters.exclude[IncompatibleResultTypeProblem](
-          "org.apache.spark.scheduler.AskPermissionToCommitOutput.copy$default$2"),
-        ProblemFilters.exclude[IncompatibleMethTypeProblem](
-          "org.apache.spark.scheduler.AskPermissionToCommitOutput.copy"),
-        ProblemFilters.exclude[MissingMethodProblem](
-          "org.apache.spark.scheduler.AskPermissionToCommitOutput.taskAttempt"),
-        ProblemFilters.exclude[IncompatibleResultTypeProblem](
-          "org.apache.spark.scheduler.AskPermissionToCommitOutput.copy$default$3"),
-        ProblemFilters.exclude[IncompatibleMethTypeProblem](
-          "org.apache.spark.scheduler.AskPermissionToCommitOutput.this"),
-        ProblemFilters.exclude[IncompatibleMethTypeProblem](
-          "org.apache.spark.scheduler.AskPermissionToCommitOutput.apply")
-      )
-=======
       // [SPARK-17338][SQL] add global temp view
       ProblemFilters.exclude[ReversedMissingMethodProblem]("org.apache.spark.sql.catalog.Catalog.dropGlobalTempView"),
       ProblemFilters.exclude[IncompatibleResultTypeProblem]("org.apache.spark.sql.catalog.Catalog.dropTempView"),
       ProblemFilters.exclude[ReversedMissingMethodProblem]("org.apache.spark.sql.catalog.Catalog.dropTempView"),
->>>>>>> e9746f87
 
       // [SPARK-18034] Upgrade to MiMa 0.1.11 to fix flakiness.
       ProblemFilters.exclude[InheritedNewAbstractMethodProblem]("org.apache.spark.ml.param.shared.HasAggregationDepth.aggregationDepth"),
