--- conflicted
+++ resolved
@@ -36,13 +36,11 @@
 
   // Exclude rules for 3.2.x
   lazy val v32excludes = v31excludes ++ Seq(
-<<<<<<< HEAD
+    // [SPARK-33808][SQL] DataSource V2: Build logical writes in the optimizer
+    ProblemFilters.exclude[MissingClassProblem]("org.apache.spark.sql.connector.write.V1WriteBuilder"),
+
     // [SPARK-33955] Add latest offsets to source progress
     ProblemFilters.exclude[DirectMissingMethodProblem]("org.apache.spark.sql.streaming.SourceProgress.this")
-=======
-    // [SPARK-33808][SQL] DataSource V2: Build logical writes in the optimizer
-    ProblemFilters.exclude[MissingClassProblem]("org.apache.spark.sql.connector.write.V1WriteBuilder")
->>>>>>> bd346f4a
   )
 
   // Exclude rules for 3.1.x
