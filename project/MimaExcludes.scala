/*
 * Licensed to the Apache Software Foundation (ASF) under one or more
 * contributor license agreements.  See the NOTICE file distributed with
 * this work for additional information regarding copyright ownership.
 * The ASF licenses this file to You under the Apache License, Version 2.0
 * (the "License"); you may not use this file except in compliance with
 * the License.  You may obtain a copy of the License at
 *
 *    http://www.apache.org/licenses/LICENSE-2.0
 *
 * Unless required by applicable law or agreed to in writing, software
 * distributed under the License is distributed on an "AS IS" BASIS,
 * WITHOUT WARRANTIES OR CONDITIONS OF ANY KIND, either express or implied.
 * See the License for the specific language governing permissions and
 * limitations under the License.
 */

import com.typesafe.tools.mima.core._
import com.typesafe.tools.mima.core.ProblemFilters._

/**
 * Additional excludes for checking of Spark's binary compatibility.
 *
 * This acts as an official audit of cases where we excluded other classes. Please use the narrowest
 * possible exclude here. MIMA will usually tell you what exclude to use, e.g.:
 *
 * ProblemFilters.exclude[MissingMethodProblem]("org.apache.spark.rdd.RDD.take")
 *
 * It is also possible to exclude Spark classes and packages. This should be used sparingly:
 *
 * MimaBuild.excludeSparkClass("graphx.util.collection.GraphXPrimitiveKeyOpenHashMap")
 *
 * For a new Spark version, please update MimaBuild.scala to reflect the previous version.
 */
object MimaExcludes {

  // Exclude rules for 2.1.x
  lazy val v21excludes = v20excludes ++ {
    Seq(
      // [SPARK-16199][SQL] Add a method to list the referenced columns in data source Filter
<<<<<<< HEAD
      ProblemFilters.exclude[ReversedMissingMethodProblem]("org.apache.spark.sql.sources.Filter.references")
    ) ++ Seq(
      // SPARK-12469 Add data property accumulators to Spark
      ProblemFilters.exclude[MissingMethodProblem]("org.apache.spark.TaskContext.setRDDPartitionInfo"),
      ProblemFilters.exclude[MissingMethodProblem]("org.apache.spark.TaskContext.getRDDPartitionInfo")
=======
      ProblemFilters.exclude[ReversedMissingMethodProblem]("org.apache.spark.sql.sources.Filter.references"),
      // [SPARK-16853][SQL] Fixes encoder error in DataSet typed select
      ProblemFilters.exclude[IncompatibleMethTypeProblem]("org.apache.spark.sql.Dataset.select")
>>>>>>> 39a2b2ea
    )
  }

  // Exclude rules for 2.0.x
  lazy val v20excludes = {
    Seq(
      excludePackage("org.apache.spark.rpc"),
      excludePackage("org.spark-project.jetty"),
      excludePackage("org.apache.spark.unused"),
      excludePackage("org.apache.spark.unsafe"),
      excludePackage("org.apache.spark.memory"),
      excludePackage("org.apache.spark.util.collection.unsafe"),
      excludePackage("org.apache.spark.sql.catalyst"),
      excludePackage("org.apache.spark.sql.execution"),
      ProblemFilters.exclude[MissingMethodProblem]("org.apache.spark.mllib.feature.PCAModel.this"),
      ProblemFilters.exclude[MissingMethodProblem]("org.apache.spark.status.api.v1.StageData.this"),
      ProblemFilters.exclude[MissingMethodProblem](
        "org.apache.spark.status.api.v1.ApplicationAttemptInfo.this"),
      ProblemFilters.exclude[MissingMethodProblem](
        "org.apache.spark.status.api.v1.ApplicationAttemptInfo.<init>$default$5"),
      // SPARK-14042 Add custom coalescer support
      ProblemFilters.exclude[DirectMissingMethodProblem]("org.apache.spark.rdd.RDD.coalesce"),
      ProblemFilters.exclude[MissingClassProblem]("org.apache.spark.rdd.PartitionCoalescer$LocationIterator"),
      ProblemFilters.exclude[IncompatibleTemplateDefProblem]("org.apache.spark.rdd.PartitionCoalescer"),
      // SPARK-15532 Remove isRootContext flag from SQLContext.
      ProblemFilters.exclude[DirectMissingMethodProblem]("org.apache.spark.sql.SQLContext.isRootContext"),
      // SPARK-12600 Remove SQL deprecated methods
      ProblemFilters.exclude[MissingClassProblem]("org.apache.spark.sql.SQLContext$QueryExecution"),
      ProblemFilters.exclude[MissingClassProblem]("org.apache.spark.sql.SQLContext$SparkPlanner"),
      ProblemFilters.exclude[MissingMethodProblem]("org.apache.spark.sql.SQLContext.applySchema"),
      ProblemFilters.exclude[MissingMethodProblem]("org.apache.spark.sql.SQLContext.parquetFile"),
      ProblemFilters.exclude[MissingMethodProblem]("org.apache.spark.sql.SQLContext.jdbc"),
      ProblemFilters.exclude[MissingMethodProblem]("org.apache.spark.sql.SQLContext.jsonFile"),
      ProblemFilters.exclude[MissingMethodProblem]("org.apache.spark.sql.SQLContext.jsonRDD"),
      ProblemFilters.exclude[MissingMethodProblem]("org.apache.spark.sql.SQLContext.load"),
      ProblemFilters.exclude[MissingMethodProblem]("org.apache.spark.sql.SQLContext.dialectClassName"),
      ProblemFilters.exclude[MissingMethodProblem]("org.apache.spark.sql.SQLContext.getSQLDialect"),
      // SPARK-13664 Replace HadoopFsRelation with FileFormat
      ProblemFilters.exclude[MissingClassProblem]("org.apache.spark.ml.source.libsvm.LibSVMRelation"),
      ProblemFilters.exclude[MissingClassProblem]("org.apache.spark.sql.sources.HadoopFsRelationProvider"),
      ProblemFilters.exclude[MissingClassProblem]("org.apache.spark.sql.sources.HadoopFsRelation$FileStatusCache"),
      // SPARK-15543 Rename DefaultSources to make them more self-describing
      ProblemFilters.exclude[MissingClassProblem]("org.apache.spark.ml.source.libsvm.DefaultSource")
    ) ++ Seq(
      ProblemFilters.exclude[IncompatibleResultTypeProblem]("org.apache.spark.SparkContext.emptyRDD"),
      ProblemFilters.exclude[MissingClassProblem]("org.apache.spark.broadcast.HttpBroadcastFactory"),
      // SPARK-14358 SparkListener from trait to abstract class
      ProblemFilters.exclude[IncompatibleMethTypeProblem]("org.apache.spark.SparkContext.addSparkListener"),
      ProblemFilters.exclude[MissingClassProblem]("org.apache.spark.JavaSparkListener"),
      ProblemFilters.exclude[MissingTypesProblem]("org.apache.spark.SparkFirehoseListener"),
      ProblemFilters.exclude[IncompatibleTemplateDefProblem]("org.apache.spark.scheduler.SparkListener"),
      ProblemFilters.exclude[MissingTypesProblem]("org.apache.spark.ui.jobs.JobProgressListener"),
      ProblemFilters.exclude[MissingTypesProblem]("org.apache.spark.ui.exec.ExecutorsListener"),
      ProblemFilters.exclude[MissingTypesProblem]("org.apache.spark.ui.env.EnvironmentListener"),
      ProblemFilters.exclude[MissingTypesProblem]("org.apache.spark.ui.storage.StorageListener"),
      ProblemFilters.exclude[MissingTypesProblem]("org.apache.spark.storage.StorageStatusListener")
    ) ++
    Seq(
      // SPARK-3369 Fix Iterable/Iterator in Java API
      ProblemFilters.exclude[IncompatibleResultTypeProblem]("org.apache.spark.api.java.function.FlatMapFunction.call"),
      ProblemFilters.exclude[MissingMethodProblem]("org.apache.spark.api.java.function.FlatMapFunction.call"),
      ProblemFilters.exclude[IncompatibleResultTypeProblem]("org.apache.spark.api.java.function.DoubleFlatMapFunction.call"),
      ProblemFilters.exclude[MissingMethodProblem]("org.apache.spark.api.java.function.DoubleFlatMapFunction.call"),
      ProblemFilters.exclude[IncompatibleResultTypeProblem]("org.apache.spark.api.java.function.FlatMapFunction2.call"),
      ProblemFilters.exclude[MissingMethodProblem]("org.apache.spark.api.java.function.FlatMapFunction2.call"),
      ProblemFilters.exclude[IncompatibleResultTypeProblem]("org.apache.spark.api.java.function.PairFlatMapFunction.call"),
      ProblemFilters.exclude[MissingMethodProblem]("org.apache.spark.api.java.function.PairFlatMapFunction.call"),
      ProblemFilters.exclude[IncompatibleResultTypeProblem]("org.apache.spark.api.java.function.CoGroupFunction.call"),
      ProblemFilters.exclude[MissingMethodProblem]("org.apache.spark.api.java.function.CoGroupFunction.call"),
      ProblemFilters.exclude[IncompatibleResultTypeProblem]("org.apache.spark.api.java.function.MapPartitionsFunction.call"),
      ProblemFilters.exclude[MissingMethodProblem]("org.apache.spark.api.java.function.MapPartitionsFunction.call"),
      ProblemFilters.exclude[IncompatibleResultTypeProblem]("org.apache.spark.api.java.function.FlatMapGroupsFunction.call"),
      ProblemFilters.exclude[MissingMethodProblem]("org.apache.spark.api.java.function.FlatMapGroupsFunction.call")
    ) ++
    Seq(
      // [SPARK-6429] Implement hashCode and equals together
      ProblemFilters.exclude[ReversedMissingMethodProblem]("org.apache.spark.Partition.org$apache$spark$Partition$$super=uals")
    ) ++
    Seq(
      // SPARK-4819 replace Guava Optional
      ProblemFilters.exclude[IncompatibleResultTypeProblem]("org.apache.spark.api.java.JavaSparkContext.getCheckpointDir"),
      ProblemFilters.exclude[IncompatibleResultTypeProblem]("org.apache.spark.api.java.JavaSparkContext.getSparkHome"),
      ProblemFilters.exclude[MissingMethodProblem]("org.apache.spark.api.java.JavaRDDLike.getCheckpointFile"),
      ProblemFilters.exclude[MissingMethodProblem]("org.apache.spark.api.java.JavaRDDLike.partitioner"),
      ProblemFilters.exclude[MissingMethodProblem]("org.apache.spark.api.java.JavaRDDLike.getCheckpointFile"),
      ProblemFilters.exclude[MissingMethodProblem]("org.apache.spark.api.java.JavaRDDLike.partitioner")
    ) ++
    Seq(
      // SPARK-12481 Remove Hadoop 1.x
      ProblemFilters.exclude[IncompatibleTemplateDefProblem]("org.apache.spark.mapred.SparkHadoopMapRedUtil"),
      // SPARK-12615 Remove deprecated APIs in core
      ProblemFilters.exclude[MissingMethodProblem]("org.apache.spark.SparkContext.<init>$default$6"),
      ProblemFilters.exclude[MissingMethodProblem]("org.apache.spark.SparkContext.numericRDDToDoubleRDDFunctions"),
      ProblemFilters.exclude[MissingMethodProblem]("org.apache.spark.SparkContext.intToIntWritable"),
      ProblemFilters.exclude[MissingMethodProblem]("org.apache.spark.SparkContext.intWritableConverter"),
      ProblemFilters.exclude[MissingMethodProblem]("org.apache.spark.SparkContext.writableWritableConverter"),
      ProblemFilters.exclude[MissingMethodProblem]("org.apache.spark.SparkContext.rddToPairRDDFunctions"),
      ProblemFilters.exclude[MissingMethodProblem]("org.apache.spark.SparkContext.rddToAsyncRDDActions"),
      ProblemFilters.exclude[MissingMethodProblem]("org.apache.spark.SparkContext.boolToBoolWritable"),
      ProblemFilters.exclude[MissingMethodProblem]("org.apache.spark.SparkContext.longToLongWritable"),
      ProblemFilters.exclude[MissingMethodProblem]("org.apache.spark.SparkContext.doubleWritableConverter"),
      ProblemFilters.exclude[MissingMethodProblem]("org.apache.spark.SparkContext.rddToOrderedRDDFunctions"),
      ProblemFilters.exclude[MissingMethodProblem]("org.apache.spark.SparkContext.floatWritableConverter"),
      ProblemFilters.exclude[MissingMethodProblem]("org.apache.spark.SparkContext.booleanWritableConverter"),
      ProblemFilters.exclude[MissingMethodProblem]("org.apache.spark.SparkContext.stringToText"),
      ProblemFilters.exclude[MissingMethodProblem]("org.apache.spark.SparkContext.doubleRDDToDoubleRDDFunctions"),
      ProblemFilters.exclude[MissingMethodProblem]("org.apache.spark.SparkContext.doubleToDoubleWritable"),
      ProblemFilters.exclude[MissingMethodProblem]("org.apache.spark.SparkContext.bytesWritableConverter"),
      ProblemFilters.exclude[MissingMethodProblem]("org.apache.spark.SparkContext.rddToSequenceFileRDDFunctions"),
      ProblemFilters.exclude[MissingMethodProblem]("org.apache.spark.SparkContext.bytesToBytesWritable"),
      ProblemFilters.exclude[MissingMethodProblem]("org.apache.spark.SparkContext.longWritableConverter"),
      ProblemFilters.exclude[MissingMethodProblem]("org.apache.spark.SparkContext.stringWritableConverter"),
      ProblemFilters.exclude[MissingMethodProblem]("org.apache.spark.SparkContext.floatToFloatWritable"),
      ProblemFilters.exclude[MissingMethodProblem]("org.apache.spark.SparkContext.rddToPairRDDFunctions$default$4"),
      ProblemFilters.exclude[MissingMethodProblem]("org.apache.spark.TaskContext.addOnCompleteCallback"),
      ProblemFilters.exclude[MissingMethodProblem]("org.apache.spark.TaskContext.runningLocally"),
      ProblemFilters.exclude[MissingMethodProblem]("org.apache.spark.TaskContext.attemptId"),
      ProblemFilters.exclude[MissingMethodProblem]("org.apache.spark.SparkContext.defaultMinSplits"),
      ProblemFilters.exclude[IncompatibleMethTypeProblem]("org.apache.spark.SparkContext.runJob"),
      ProblemFilters.exclude[MissingMethodProblem]("org.apache.spark.SparkContext.runJob"),
      ProblemFilters.exclude[MissingMethodProblem]("org.apache.spark.SparkContext.tachyonFolderName"),
      ProblemFilters.exclude[MissingMethodProblem]("org.apache.spark.SparkContext.initLocalProperties"),
      ProblemFilters.exclude[MissingMethodProblem]("org.apache.spark.SparkContext.clearJars"),
      ProblemFilters.exclude[MissingMethodProblem]("org.apache.spark.SparkContext.clearFiles"),
      ProblemFilters.exclude[MissingMethodProblem]("org.apache.spark.SparkContext.this"),
      ProblemFilters.exclude[IncompatibleMethTypeProblem]("org.apache.spark.SparkContext.this"),
      ProblemFilters.exclude[MissingMethodProblem]("org.apache.spark.rdd.RDD.flatMapWith$default$2"),
      ProblemFilters.exclude[MissingMethodProblem]("org.apache.spark.rdd.RDD.toArray"),
      ProblemFilters.exclude[MissingMethodProblem]("org.apache.spark.rdd.RDD.mapWith$default$2"),
      ProblemFilters.exclude[MissingMethodProblem]("org.apache.spark.rdd.RDD.mapPartitionsWithSplit"),
      ProblemFilters.exclude[MissingMethodProblem]("org.apache.spark.rdd.RDD.flatMapWith"),
      ProblemFilters.exclude[MissingMethodProblem]("org.apache.spark.rdd.RDD.filterWith"),
      ProblemFilters.exclude[MissingMethodProblem]("org.apache.spark.rdd.RDD.foreachWith"),
      ProblemFilters.exclude[MissingMethodProblem]("org.apache.spark.rdd.RDD.mapWith"),
      ProblemFilters.exclude[MissingMethodProblem]("org.apache.spark.rdd.RDD.mapPartitionsWithSplit$default$2"),
      ProblemFilters.exclude[MissingMethodProblem]("org.apache.spark.rdd.SequenceFileRDDFunctions.this"),
      ProblemFilters.exclude[MissingMethodProblem]("org.apache.spark.api.java.JavaRDDLike.splits"),
      ProblemFilters.exclude[MissingMethodProblem]("org.apache.spark.api.java.JavaRDDLike.toArray"),
      ProblemFilters.exclude[MissingMethodProblem]("org.apache.spark.api.java.JavaSparkContext.defaultMinSplits"),
      ProblemFilters.exclude[MissingMethodProblem]("org.apache.spark.api.java.JavaSparkContext.clearJars"),
      ProblemFilters.exclude[MissingMethodProblem]("org.apache.spark.api.java.JavaSparkContext.clearFiles"),
      ProblemFilters.exclude[MissingMethodProblem]("org.apache.spark.SparkContext.externalBlockStoreFolderName"),
      ProblemFilters.exclude[MissingClassProblem]("org.apache.spark.storage.ExternalBlockStore$"),
      ProblemFilters.exclude[MissingClassProblem]("org.apache.spark.storage.ExternalBlockManager"),
      ProblemFilters.exclude[MissingClassProblem]("org.apache.spark.storage.ExternalBlockStore")
    ) ++ Seq(
      // SPARK-12149 Added new fields to ExecutorSummary
      ProblemFilters.exclude[MissingMethodProblem]("org.apache.spark.status.api.v1.ExecutorSummary.this")
    ) ++
    // SPARK-12665 Remove deprecated and unused classes
    Seq(
      ProblemFilters.exclude[MissingClassProblem]("org.apache.spark.graphx.GraphKryoRegistrator"),
      ProblemFilters.exclude[MissingClassProblem]("org.apache.spark.util.Vector"),
      ProblemFilters.exclude[MissingClassProblem]("org.apache.spark.util.Vector$Multiplier"),
      ProblemFilters.exclude[MissingClassProblem]("org.apache.spark.util.Vector$")
    ) ++ Seq(
      // SPARK-12591 Register OpenHashMapBasedStateMap for Kryo
      ProblemFilters.exclude[MissingClassProblem]("org.apache.spark.serializer.KryoInputDataInputBridge"),
      ProblemFilters.exclude[MissingClassProblem]("org.apache.spark.serializer.KryoOutputDataOutputBridge")
    ) ++ Seq(
      // SPARK-12510 Refactor ActorReceiver to support Java
      ProblemFilters.exclude[AbstractClassProblem]("org.apache.spark.streaming.receiver.ActorReceiver")
    ) ++ Seq(
      // SPARK-12895 Implement TaskMetrics using accumulators
      ProblemFilters.exclude[MissingMethodProblem]("org.apache.spark.TaskContext.internalMetricsToAccumulators"),
      ProblemFilters.exclude[MissingMethodProblem]("org.apache.spark.TaskContext.collectInternalAccumulators"),
      ProblemFilters.exclude[MissingMethodProblem]("org.apache.spark.TaskContext.collectAccumulators")
    ) ++ Seq(
      // SPARK-12896 Send only accumulator updates to driver, not TaskMetrics
      ProblemFilters.exclude[IncompatibleMethTypeProblem]("org.apache.spark.Accumulable.this"),
      ProblemFilters.exclude[DirectMissingMethodProblem]("org.apache.spark.Accumulator.this"),
      ProblemFilters.exclude[MissingMethodProblem]("org.apache.spark.Accumulator.initialValue")
    ) ++ Seq(
      // SPARK-12692 Scala style: Fix the style violation (Space before "," or ":")
      ProblemFilters.exclude[MissingMethodProblem]("org.apache.spark.streaming.flume.sink.SparkSink.org$apache$spark$streaming$flume$sink$Logging$$log_"),
      ProblemFilters.exclude[MissingMethodProblem]("org.apache.spark.streaming.flume.sink.SparkSink.org$apache$spark$streaming$flume$sink$Logging$$log__="),
      ProblemFilters.exclude[MissingMethodProblem]("org.apache.spark.streaming.flume.sink.SparkAvroCallbackHandler.org$apache$spark$streaming$flume$sink$Logging$$log_"),
      ProblemFilters.exclude[MissingMethodProblem]("org.apache.spark.streaming.flume.sink.SparkAvroCallbackHandler.org$apache$spark$streaming$flume$sink$Logging$$log__="),
      ProblemFilters.exclude[MissingMethodProblem]("org.apache.spark.streaming.flume.sink.Logging.org$apache$spark$streaming$flume$sink$Logging$$log__="),
      ProblemFilters.exclude[MissingMethodProblem]("org.apache.spark.streaming.flume.sink.Logging.org$apache$spark$streaming$flume$sink$Logging$$log_"),
      ProblemFilters.exclude[MissingMethodProblem]("org.apache.spark.streaming.flume.sink.Logging.org$apache$spark$streaming$flume$sink$Logging$$_log"),
      ProblemFilters.exclude[MissingMethodProblem]("org.apache.spark.streaming.flume.sink.Logging.org$apache$spark$streaming$flume$sink$Logging$$_log_="),
      ProblemFilters.exclude[MissingMethodProblem]("org.apache.spark.streaming.flume.sink.TransactionProcessor.org$apache$spark$streaming$flume$sink$Logging$$log_"),
      ProblemFilters.exclude[MissingMethodProblem]("org.apache.spark.streaming.flume.sink.TransactionProcessor.org$apache$spark$streaming$flume$sink$Logging$$log__=")
    ) ++ Seq(
      // SPARK-12689 Migrate DDL parsing to the newly absorbed parser
      ProblemFilters.exclude[MissingClassProblem]("org.apache.spark.sql.execution.datasources.DDLParser"),
      ProblemFilters.exclude[MissingClassProblem]("org.apache.spark.sql.execution.datasources.DDLException"),
      ProblemFilters.exclude[MissingMethodProblem]("org.apache.spark.sql.SQLContext.ddlParser")
    ) ++ Seq(
      // SPARK-7799 Add "streaming-akka" project
      ProblemFilters.exclude[MissingMethodProblem]("org.apache.spark.streaming.zeromq.ZeroMQUtils.createStream"),
      ProblemFilters.exclude[IncompatibleMethTypeProblem]("org.apache.spark.streaming.zeromq.ZeroMQUtils.createStream"),
      ProblemFilters.exclude[IncompatibleResultTypeProblem]("org.apache.spark.streaming.zeromq.ZeroMQUtils.createStream$default$6"),
      ProblemFilters.exclude[MissingMethodProblem]("org.apache.spark.streaming.zeromq.ZeroMQUtils.createStream$default$5"),
      ProblemFilters.exclude[MissingMethodProblem]("org.apache.spark.streaming.StreamingContext.actorStream$default$4"),
      ProblemFilters.exclude[MissingMethodProblem]("org.apache.spark.streaming.StreamingContext.actorStream$default$3"),
      ProblemFilters.exclude[MissingMethodProblem]("org.apache.spark.streaming.StreamingContext.actorStream"),
      ProblemFilters.exclude[MissingMethodProblem]("org.apache.spark.streaming.api.java.JavaStreamingContext.actorStream"),
      ProblemFilters.exclude[MissingTypesProblem]("org.apache.spark.streaming.zeromq.ZeroMQReceiver"),
      ProblemFilters.exclude[MissingClassProblem]("org.apache.spark.streaming.receiver.ActorReceiver$Supervisor")
    ) ++ Seq(
      // SPARK-12348 Remove deprecated Streaming APIs.
      ProblemFilters.exclude[DirectMissingMethodProblem]("org.apache.spark.streaming.dstream.DStream.foreach"),
      ProblemFilters.exclude[MissingMethodProblem]("org.apache.spark.streaming.StreamingContext.toPairDStreamFunctions"),
      ProblemFilters.exclude[MissingMethodProblem]("org.apache.spark.streaming.StreamingContext.toPairDStreamFunctions$default$4"),
      ProblemFilters.exclude[MissingMethodProblem]("org.apache.spark.streaming.StreamingContext.awaitTermination"),
      ProblemFilters.exclude[MissingMethodProblem]("org.apache.spark.streaming.StreamingContext.networkStream"),
      ProblemFilters.exclude[MissingClassProblem]("org.apache.spark.streaming.api.java.JavaStreamingContextFactory"),
      ProblemFilters.exclude[MissingMethodProblem]("org.apache.spark.streaming.api.java.JavaStreamingContext.awaitTermination"),
      ProblemFilters.exclude[MissingMethodProblem]("org.apache.spark.streaming.api.java.JavaStreamingContext.sc"),
      ProblemFilters.exclude[MissingMethodProblem]("org.apache.spark.streaming.api.java.JavaDStreamLike.reduceByWindow"),
      ProblemFilters.exclude[MissingMethodProblem]("org.apache.spark.streaming.api.java.JavaDStreamLike.foreachRDD"),
      ProblemFilters.exclude[MissingMethodProblem]("org.apache.spark.streaming.api.java.JavaDStreamLike.foreach"),
      ProblemFilters.exclude[IncompatibleMethTypeProblem]("org.apache.spark.streaming.api.java.JavaStreamingContext.getOrCreate")
    ) ++ Seq(
      // SPARK-12847 Remove StreamingListenerBus and post all Streaming events to the same thread as Spark events
      ProblemFilters.exclude[MissingClassProblem]("org.apache.spark.util.AsynchronousListenerBus$"),
      ProblemFilters.exclude[MissingClassProblem]("org.apache.spark.util.AsynchronousListenerBus")
    ) ++ Seq(
      // SPARK-11622 Make LibSVMRelation extends HadoopFsRelation and Add LibSVMOutputWriter
      ProblemFilters.exclude[MissingTypesProblem]("org.apache.spark.ml.source.libsvm.DefaultSource"),
      ProblemFilters.exclude[MissingMethodProblem]("org.apache.spark.ml.source.libsvm.DefaultSource.createRelation")
    ) ++ Seq(
      // SPARK-6363 Make Scala 2.11 the default Scala version
      ProblemFilters.exclude[MissingMethodProblem]("org.apache.spark.SparkContext.cleanup"),
      ProblemFilters.exclude[MissingMethodProblem]("org.apache.spark.SparkContext.metadataCleaner"),
      ProblemFilters.exclude[MissingClassProblem]("org.apache.spark.scheduler.cluster.YarnSchedulerBackend$YarnDriverEndpoint"),
      ProblemFilters.exclude[MissingClassProblem]("org.apache.spark.scheduler.cluster.YarnSchedulerBackend$YarnSchedulerEndpoint")
    ) ++ Seq(
      // SPARK-7889
      ProblemFilters.exclude[MissingMethodProblem]("org.apache.spark.deploy.history.HistoryServer.org$apache$spark$deploy$history$HistoryServer$@tachSparkUI"),
      // SPARK-13296
      ProblemFilters.exclude[IncompatibleResultTypeProblem]("org.apache.spark.sql.UDFRegistration.register"),
      ProblemFilters.exclude[MissingClassProblem]("org.apache.spark.sql.UserDefinedPythonFunction$"),
      ProblemFilters.exclude[MissingClassProblem]("org.apache.spark.sql.UserDefinedPythonFunction"),
      ProblemFilters.exclude[MissingClassProblem]("org.apache.spark.sql.UserDefinedFunction"),
      ProblemFilters.exclude[MissingClassProblem]("org.apache.spark.sql.UserDefinedFunction$")
    ) ++ Seq(
      // SPARK-12995 Remove deprecated APIs in graphx
      ProblemFilters.exclude[MissingMethodProblem]("org.apache.spark.graphx.lib.SVDPlusPlus.runSVDPlusPlus"),
      ProblemFilters.exclude[MissingMethodProblem]("org.apache.spark.graphx.Graph.mapReduceTriplets"),
      ProblemFilters.exclude[MissingMethodProblem]("org.apache.spark.graphx.Graph.mapReduceTriplets$default$3"),
      ProblemFilters.exclude[MissingMethodProblem]("org.apache.spark.graphx.impl.GraphImpl.mapReduceTriplets")
    ) ++ Seq(
      // SPARK-13426 Remove the support of SIMR
      ProblemFilters.exclude[MissingMethodProblem]("org.apache.spark.SparkMasterRegex.SIMR_REGEX")
    ) ++ Seq(
      // SPARK-13413 Remove SparkContext.metricsSystem/schedulerBackend_ setter
      ProblemFilters.exclude[MissingMethodProblem]("org.apache.spark.SparkContext.metricsSystem"),
      ProblemFilters.exclude[MissingMethodProblem]("org.apache.spark.SparkContext.schedulerBackend_=")
    ) ++ Seq(
      // SPARK-13220 Deprecate yarn-client and yarn-cluster mode
      ProblemFilters.exclude[MissingMethodProblem](
        "org.apache.spark.SparkContext.org$apache$spark$SparkContext$$createTaskScheduler")
    ) ++ Seq(
      // SPARK-13465 TaskContext.
      ProblemFilters.exclude[MissingMethodProblem]("org.apache.spark.TaskContext.addTaskFailureListener")
    ) ++ Seq (
      // SPARK-7729 Executor which has been killed should also be displayed on Executor Tab
      ProblemFilters.exclude[MissingMethodProblem]("org.apache.spark.status.api.v1.ExecutorSummary.this")
    ) ++ Seq(
      // SPARK-13526 Move SQLContext per-session states to new class
      ProblemFilters.exclude[IncompatibleMethTypeProblem](
        "org.apache.spark.sql.UDFRegistration.this")
    ) ++ Seq(
      // [SPARK-13486][SQL] Move SQLConf into an internal package
      ProblemFilters.exclude[MissingClassProblem]("org.apache.spark.sql.SQLConf"),
      ProblemFilters.exclude[MissingClassProblem]("org.apache.spark.sql.SQLConf$SQLConfEntry"),
      ProblemFilters.exclude[MissingClassProblem]("org.apache.spark.sql.SQLConf$"),
      ProblemFilters.exclude[MissingClassProblem]("org.apache.spark.sql.SQLConf$SQLConfEntry$")
    ) ++ Seq(
      //SPARK-11011 UserDefinedType serialization should be strongly typed
      ProblemFilters.exclude[IncompatibleResultTypeProblem]("org.apache.spark.mllib.linalg.VectorUDT.serialize"),
      // SPARK-12073: backpressure rate controller consumes events preferentially from lagging partitions
      ProblemFilters.exclude[MissingMethodProblem]("org.apache.spark.streaming.kafka.KafkaTestUtils.createTopic"),
      ProblemFilters.exclude[MissingMethodProblem]("org.apache.spark.streaming.kafka.DirectKafkaInputDStream.maxMessagesPerPartition")
    ) ++ Seq(
      // [SPARK-13244][SQL] Migrates DataFrame to Dataset
      ProblemFilters.exclude[IncompatibleResultTypeProblem]("org.apache.spark.sql.SQLContext.tables"),
      ProblemFilters.exclude[IncompatibleResultTypeProblem]("org.apache.spark.sql.SQLContext.sql"),
      ProblemFilters.exclude[IncompatibleResultTypeProblem]("org.apache.spark.sql.SQLContext.baseRelationToDataFrame"),
      ProblemFilters.exclude[IncompatibleResultTypeProblem]("org.apache.spark.sql.SQLContext.table"),
      ProblemFilters.exclude[IncompatibleResultTypeProblem]("org.apache.spark.sql.DataFrame.apply"),

      ProblemFilters.exclude[MissingClassProblem]("org.apache.spark.sql.DataFrame"),
      ProblemFilters.exclude[MissingClassProblem]("org.apache.spark.sql.DataFrame$"),
      ProblemFilters.exclude[MissingClassProblem]("org.apache.spark.sql.LegacyFunctions"),
      ProblemFilters.exclude[MissingClassProblem]("org.apache.spark.sql.DataFrameHolder"),
      ProblemFilters.exclude[MissingClassProblem]("org.apache.spark.sql.DataFrameHolder$"),
      ProblemFilters.exclude[DirectMissingMethodProblem]("org.apache.spark.sql.SQLImplicits.localSeqToDataFrameHolder"),
      ProblemFilters.exclude[DirectMissingMethodProblem]("org.apache.spark.sql.SQLImplicits.stringRddToDataFrameHolder"),
      ProblemFilters.exclude[DirectMissingMethodProblem]("org.apache.spark.sql.SQLImplicits.rddToDataFrameHolder"),
      ProblemFilters.exclude[DirectMissingMethodProblem]("org.apache.spark.sql.SQLImplicits.longRddToDataFrameHolder"),
      ProblemFilters.exclude[DirectMissingMethodProblem]("org.apache.spark.sql.SQLImplicits.intRddToDataFrameHolder"),
      ProblemFilters.exclude[MissingClassProblem]("org.apache.spark.sql.GroupedDataset"),
      ProblemFilters.exclude[DirectMissingMethodProblem]("org.apache.spark.sql.Dataset.subtract"),

      // [SPARK-14451][SQL] Move encoder definition into Aggregator interface
      ProblemFilters.exclude[DirectMissingMethodProblem]("org.apache.spark.sql.expressions.Aggregator.toColumn"),
      ProblemFilters.exclude[ReversedMissingMethodProblem]("org.apache.spark.sql.expressions.Aggregator.bufferEncoder"),
      ProblemFilters.exclude[ReversedMissingMethodProblem]("org.apache.spark.sql.expressions.Aggregator.outputEncoder"),

      ProblemFilters.exclude[IncompatibleMethTypeProblem]("org.apache.spark.mllib.evaluation.MultilabelMetrics.this"),
      ProblemFilters.exclude[IncompatibleResultTypeProblem]("org.apache.spark.ml.classification.LogisticRegressionSummary.predictions"),
      ProblemFilters.exclude[MissingMethodProblem]("org.apache.spark.ml.classification.LogisticRegressionSummary.predictions")
    ) ++ Seq(
      // [SPARK-13686][MLLIB][STREAMING] Add a constructor parameter `reqParam` to (Streaming)LinearRegressionWithSGD
      ProblemFilters.exclude[MissingMethodProblem]("org.apache.spark.mllib.regression.LinearRegressionWithSGD.this")
    ) ++ Seq(
      // SPARK-15250 Remove deprecated json API in DataFrameReader
      ProblemFilters.exclude[IncompatibleMethTypeProblem]("org.apache.spark.sql.DataFrameReader.json")
    ) ++ Seq(
      // SPARK-13920: MIMA checks should apply to @Experimental and @DeveloperAPI APIs
      ProblemFilters.exclude[DirectMissingMethodProblem]("org.apache.spark.Aggregator.combineCombinersByKey"),
      ProblemFilters.exclude[DirectMissingMethodProblem]("org.apache.spark.Aggregator.combineValuesByKey"),
      ProblemFilters.exclude[DirectMissingMethodProblem]("org.apache.spark.ComplexFutureAction.run"),
      ProblemFilters.exclude[DirectMissingMethodProblem]("org.apache.spark.ComplexFutureAction.runJob"),
      ProblemFilters.exclude[DirectMissingMethodProblem]("org.apache.spark.ComplexFutureAction.this"),
      ProblemFilters.exclude[DirectMissingMethodProblem]("org.apache.spark.SparkEnv.actorSystem"),
      ProblemFilters.exclude[DirectMissingMethodProblem]("org.apache.spark.SparkEnv.cacheManager"),
      ProblemFilters.exclude[DirectMissingMethodProblem]("org.apache.spark.SparkEnv.this"),
      ProblemFilters.exclude[DirectMissingMethodProblem]("org.apache.spark.deploy.SparkHadoopUtil.getConfigurationFromJobContext"),
      ProblemFilters.exclude[DirectMissingMethodProblem]("org.apache.spark.deploy.SparkHadoopUtil.getTaskAttemptIDFromTaskAttemptContext"),
      ProblemFilters.exclude[DirectMissingMethodProblem]("org.apache.spark.deploy.SparkHadoopUtil.newConfiguration"),
      ProblemFilters.exclude[DirectMissingMethodProblem]("org.apache.spark.executor.InputMetrics.bytesReadCallback"),
      ProblemFilters.exclude[DirectMissingMethodProblem]("org.apache.spark.executor.InputMetrics.bytesReadCallback_="),
      ProblemFilters.exclude[DirectMissingMethodProblem]("org.apache.spark.executor.InputMetrics.canEqual"),
      ProblemFilters.exclude[DirectMissingMethodProblem]("org.apache.spark.executor.InputMetrics.copy"),
      ProblemFilters.exclude[DirectMissingMethodProblem]("org.apache.spark.executor.InputMetrics.productArity"),
      ProblemFilters.exclude[DirectMissingMethodProblem]("org.apache.spark.executor.InputMetrics.productElement"),
      ProblemFilters.exclude[DirectMissingMethodProblem]("org.apache.spark.executor.InputMetrics.productIterator"),
      ProblemFilters.exclude[DirectMissingMethodProblem]("org.apache.spark.executor.InputMetrics.productPrefix"),
      ProblemFilters.exclude[DirectMissingMethodProblem]("org.apache.spark.executor.InputMetrics.setBytesReadCallback"),
      ProblemFilters.exclude[DirectMissingMethodProblem]("org.apache.spark.executor.InputMetrics.updateBytesRead"),
      ProblemFilters.exclude[DirectMissingMethodProblem]("org.apache.spark.executor.OutputMetrics.canEqual"),
      ProblemFilters.exclude[DirectMissingMethodProblem]("org.apache.spark.executor.OutputMetrics.copy"),
      ProblemFilters.exclude[DirectMissingMethodProblem]("org.apache.spark.executor.OutputMetrics.productArity"),
      ProblemFilters.exclude[DirectMissingMethodProblem]("org.apache.spark.executor.OutputMetrics.productElement"),
      ProblemFilters.exclude[DirectMissingMethodProblem]("org.apache.spark.executor.OutputMetrics.productIterator"),
      ProblemFilters.exclude[DirectMissingMethodProblem]("org.apache.spark.executor.OutputMetrics.productPrefix"),
      ProblemFilters.exclude[DirectMissingMethodProblem]("org.apache.spark.executor.ShuffleReadMetrics.decFetchWaitTime"),
      ProblemFilters.exclude[DirectMissingMethodProblem]("org.apache.spark.executor.ShuffleReadMetrics.decLocalBlocksFetched"),
      ProblemFilters.exclude[DirectMissingMethodProblem]("org.apache.spark.executor.ShuffleReadMetrics.decRecordsRead"),
      ProblemFilters.exclude[DirectMissingMethodProblem]("org.apache.spark.executor.ShuffleReadMetrics.decRemoteBlocksFetched"),
      ProblemFilters.exclude[DirectMissingMethodProblem]("org.apache.spark.executor.ShuffleReadMetrics.decRemoteBytesRead"),
      ProblemFilters.exclude[DirectMissingMethodProblem]("org.apache.spark.executor.ShuffleWriteMetrics.decShuffleBytesWritten"),
      ProblemFilters.exclude[DirectMissingMethodProblem]("org.apache.spark.executor.ShuffleWriteMetrics.decShuffleRecordsWritten"),
      ProblemFilters.exclude[DirectMissingMethodProblem]("org.apache.spark.executor.ShuffleWriteMetrics.decShuffleWriteTime"),
      ProblemFilters.exclude[DirectMissingMethodProblem]("org.apache.spark.executor.ShuffleWriteMetrics.incShuffleBytesWritten"),
      ProblemFilters.exclude[DirectMissingMethodProblem]("org.apache.spark.executor.ShuffleWriteMetrics.incShuffleRecordsWritten"),
      ProblemFilters.exclude[DirectMissingMethodProblem]("org.apache.spark.executor.ShuffleWriteMetrics.incShuffleWriteTime"),
      ProblemFilters.exclude[DirectMissingMethodProblem]("org.apache.spark.executor.ShuffleWriteMetrics.setShuffleRecordsWritten"),
      ProblemFilters.exclude[DirectMissingMethodProblem]("org.apache.spark.ml.feature.PCAModel.this"),
      ProblemFilters.exclude[DirectMissingMethodProblem]("org.apache.spark.mllib.regression.StreamingLinearRegressionWithSGD.this"),
      ProblemFilters.exclude[DirectMissingMethodProblem]("org.apache.spark.rdd.RDD.mapPartitionsWithContext"),
      ProblemFilters.exclude[DirectMissingMethodProblem]("org.apache.spark.scheduler.AccumulableInfo.this"),
      ProblemFilters.exclude[DirectMissingMethodProblem]("org.apache.spark.scheduler.SparkListenerExecutorMetricsUpdate.taskMetrics"),
      ProblemFilters.exclude[DirectMissingMethodProblem]("org.apache.spark.scheduler.TaskInfo.attempt"),
      ProblemFilters.exclude[DirectMissingMethodProblem]("org.apache.spark.sql.ExperimentalMethods.this"),
      ProblemFilters.exclude[DirectMissingMethodProblem]("org.apache.spark.sql.functions.callUDF"),
      ProblemFilters.exclude[DirectMissingMethodProblem]("org.apache.spark.sql.functions.callUdf"),
      ProblemFilters.exclude[DirectMissingMethodProblem]("org.apache.spark.sql.functions.cumeDist"),
      ProblemFilters.exclude[DirectMissingMethodProblem]("org.apache.spark.sql.functions.denseRank"),
      ProblemFilters.exclude[DirectMissingMethodProblem]("org.apache.spark.sql.functions.inputFileName"),
      ProblemFilters.exclude[DirectMissingMethodProblem]("org.apache.spark.sql.functions.isNaN"),
      ProblemFilters.exclude[DirectMissingMethodProblem]("org.apache.spark.sql.functions.percentRank"),
      ProblemFilters.exclude[DirectMissingMethodProblem]("org.apache.spark.sql.functions.rowNumber"),
      ProblemFilters.exclude[DirectMissingMethodProblem]("org.apache.spark.sql.functions.sparkPartitionId"),
      ProblemFilters.exclude[DirectMissingMethodProblem]("org.apache.spark.storage.BlockStatus.apply"),
      ProblemFilters.exclude[DirectMissingMethodProblem]("org.apache.spark.storage.BlockStatus.copy"),
      ProblemFilters.exclude[DirectMissingMethodProblem]("org.apache.spark.storage.BlockStatus.externalBlockStoreSize"),
      ProblemFilters.exclude[DirectMissingMethodProblem]("org.apache.spark.storage.BlockStatus.this"),
      ProblemFilters.exclude[DirectMissingMethodProblem]("org.apache.spark.storage.StorageStatus.offHeapUsed"),
      ProblemFilters.exclude[DirectMissingMethodProblem]("org.apache.spark.storage.StorageStatus.offHeapUsedByRdd"),
      ProblemFilters.exclude[DirectMissingMethodProblem]("org.apache.spark.storage.StorageStatusListener.this"),
      ProblemFilters.exclude[DirectMissingMethodProblem]("org.apache.spark.streaming.scheduler.BatchInfo.streamIdToNumRecords"),
      ProblemFilters.exclude[DirectMissingMethodProblem]("org.apache.spark.ui.exec.ExecutorsListener.storageStatusList"),
      ProblemFilters.exclude[DirectMissingMethodProblem]("org.apache.spark.ui.exec.ExecutorsListener.this"),
      ProblemFilters.exclude[DirectMissingMethodProblem]("org.apache.spark.ui.storage.StorageListener.storageStatusList"),
      ProblemFilters.exclude[IncompatibleMethTypeProblem]("org.apache.spark.ExceptionFailure.apply"),
      ProblemFilters.exclude[IncompatibleMethTypeProblem]("org.apache.spark.ExceptionFailure.copy"),
      ProblemFilters.exclude[IncompatibleMethTypeProblem]("org.apache.spark.ExceptionFailure.this"),
      ProblemFilters.exclude[IncompatibleMethTypeProblem]("org.apache.spark.executor.InputMetrics.this"),
      ProblemFilters.exclude[IncompatibleMethTypeProblem]("org.apache.spark.executor.OutputMetrics.this"),
      ProblemFilters.exclude[IncompatibleMethTypeProblem]("org.apache.spark.ml.Estimator.fit"),
      ProblemFilters.exclude[IncompatibleMethTypeProblem]("org.apache.spark.ml.Pipeline.fit"),
      ProblemFilters.exclude[IncompatibleMethTypeProblem]("org.apache.spark.ml.PipelineModel.transform"),
      ProblemFilters.exclude[IncompatibleMethTypeProblem]("org.apache.spark.ml.PredictionModel.transform"),
      ProblemFilters.exclude[IncompatibleMethTypeProblem]("org.apache.spark.ml.PredictionModel.transformImpl"),
      ProblemFilters.exclude[IncompatibleMethTypeProblem]("org.apache.spark.ml.Predictor.extractLabeledPoints"),
      ProblemFilters.exclude[IncompatibleMethTypeProblem]("org.apache.spark.ml.Predictor.fit"),
      ProblemFilters.exclude[IncompatibleMethTypeProblem]("org.apache.spark.ml.Predictor.train"),
      ProblemFilters.exclude[IncompatibleMethTypeProblem]("org.apache.spark.ml.Transformer.transform"),
      ProblemFilters.exclude[IncompatibleMethTypeProblem]("org.apache.spark.ml.classification.BinaryLogisticRegressionSummary.this"),
      ProblemFilters.exclude[IncompatibleMethTypeProblem]("org.apache.spark.ml.classification.BinaryLogisticRegressionTrainingSummary.this"),
      ProblemFilters.exclude[IncompatibleMethTypeProblem]("org.apache.spark.ml.classification.ClassificationModel.transform"),
      ProblemFilters.exclude[IncompatibleMethTypeProblem]("org.apache.spark.ml.classification.GBTClassifier.train"),
      ProblemFilters.exclude[IncompatibleMethTypeProblem]("org.apache.spark.ml.classification.MultilayerPerceptronClassifier.train"),
      ProblemFilters.exclude[IncompatibleMethTypeProblem]("org.apache.spark.ml.classification.NaiveBayes.train"),
      ProblemFilters.exclude[IncompatibleMethTypeProblem]("org.apache.spark.ml.classification.OneVsRest.fit"),
      ProblemFilters.exclude[IncompatibleMethTypeProblem]("org.apache.spark.ml.classification.OneVsRestModel.transform"),
      ProblemFilters.exclude[IncompatibleMethTypeProblem]("org.apache.spark.ml.classification.RandomForestClassifier.train"),
      ProblemFilters.exclude[IncompatibleMethTypeProblem]("org.apache.spark.ml.clustering.KMeans.fit"),
      ProblemFilters.exclude[IncompatibleMethTypeProblem]("org.apache.spark.ml.clustering.KMeansModel.computeCost"),
      ProblemFilters.exclude[IncompatibleMethTypeProblem]("org.apache.spark.ml.clustering.KMeansModel.transform"),
      ProblemFilters.exclude[IncompatibleMethTypeProblem]("org.apache.spark.ml.clustering.LDAModel.logLikelihood"),
      ProblemFilters.exclude[IncompatibleMethTypeProblem]("org.apache.spark.ml.clustering.LDAModel.logPerplexity"),
      ProblemFilters.exclude[IncompatibleMethTypeProblem]("org.apache.spark.ml.clustering.LDAModel.transform"),
      ProblemFilters.exclude[IncompatibleMethTypeProblem]("org.apache.spark.ml.evaluation.BinaryClassificationEvaluator.evaluate"),
      ProblemFilters.exclude[IncompatibleMethTypeProblem]("org.apache.spark.ml.evaluation.Evaluator.evaluate"),
      ProblemFilters.exclude[IncompatibleMethTypeProblem]("org.apache.spark.ml.evaluation.MulticlassClassificationEvaluator.evaluate"),
      ProblemFilters.exclude[IncompatibleMethTypeProblem]("org.apache.spark.ml.evaluation.RegressionEvaluator.evaluate"),
      ProblemFilters.exclude[IncompatibleMethTypeProblem]("org.apache.spark.ml.feature.Binarizer.transform"),
      ProblemFilters.exclude[IncompatibleMethTypeProblem]("org.apache.spark.ml.feature.Bucketizer.transform"),
      ProblemFilters.exclude[IncompatibleMethTypeProblem]("org.apache.spark.ml.feature.ChiSqSelector.fit"),
      ProblemFilters.exclude[IncompatibleMethTypeProblem]("org.apache.spark.ml.feature.ChiSqSelectorModel.transform"),
      ProblemFilters.exclude[IncompatibleMethTypeProblem]("org.apache.spark.ml.feature.CountVectorizer.fit"),
      ProblemFilters.exclude[IncompatibleMethTypeProblem]("org.apache.spark.ml.feature.CountVectorizerModel.transform"),
      ProblemFilters.exclude[IncompatibleMethTypeProblem]("org.apache.spark.ml.feature.HashingTF.transform"),
      ProblemFilters.exclude[IncompatibleMethTypeProblem]("org.apache.spark.ml.feature.IDF.fit"),
      ProblemFilters.exclude[IncompatibleMethTypeProblem]("org.apache.spark.ml.feature.IDFModel.transform"),
      ProblemFilters.exclude[IncompatibleMethTypeProblem]("org.apache.spark.ml.feature.IndexToString.transform"),
      ProblemFilters.exclude[IncompatibleMethTypeProblem]("org.apache.spark.ml.feature.Interaction.transform"),
      ProblemFilters.exclude[IncompatibleMethTypeProblem]("org.apache.spark.ml.feature.MinMaxScaler.fit"),
      ProblemFilters.exclude[IncompatibleMethTypeProblem]("org.apache.spark.ml.feature.MinMaxScalerModel.transform"),
      ProblemFilters.exclude[IncompatibleMethTypeProblem]("org.apache.spark.ml.feature.OneHotEncoder.transform"),
      ProblemFilters.exclude[IncompatibleMethTypeProblem]("org.apache.spark.ml.feature.PCA.fit"),
      ProblemFilters.exclude[IncompatibleMethTypeProblem]("org.apache.spark.ml.feature.PCAModel.transform"),
      ProblemFilters.exclude[IncompatibleMethTypeProblem]("org.apache.spark.ml.feature.QuantileDiscretizer.fit"),
      ProblemFilters.exclude[IncompatibleMethTypeProblem]("org.apache.spark.ml.feature.RFormula.fit"),
      ProblemFilters.exclude[IncompatibleMethTypeProblem]("org.apache.spark.ml.feature.RFormulaModel.transform"),
      ProblemFilters.exclude[IncompatibleMethTypeProblem]("org.apache.spark.ml.feature.SQLTransformer.transform"),
      ProblemFilters.exclude[IncompatibleMethTypeProblem]("org.apache.spark.ml.feature.StandardScaler.fit"),
      ProblemFilters.exclude[IncompatibleMethTypeProblem]("org.apache.spark.ml.feature.StandardScalerModel.transform"),
      ProblemFilters.exclude[IncompatibleMethTypeProblem]("org.apache.spark.ml.feature.StopWordsRemover.transform"),
      ProblemFilters.exclude[IncompatibleMethTypeProblem]("org.apache.spark.ml.feature.StringIndexer.fit"),
      ProblemFilters.exclude[IncompatibleMethTypeProblem]("org.apache.spark.ml.feature.StringIndexerModel.transform"),
      ProblemFilters.exclude[IncompatibleMethTypeProblem]("org.apache.spark.ml.feature.VectorAssembler.transform"),
      ProblemFilters.exclude[IncompatibleMethTypeProblem]("org.apache.spark.ml.feature.VectorIndexer.fit"),
      ProblemFilters.exclude[IncompatibleMethTypeProblem]("org.apache.spark.ml.feature.VectorIndexerModel.transform"),
      ProblemFilters.exclude[IncompatibleMethTypeProblem]("org.apache.spark.ml.feature.VectorSlicer.transform"),
      ProblemFilters.exclude[IncompatibleMethTypeProblem]("org.apache.spark.ml.feature.Word2Vec.fit"),
      ProblemFilters.exclude[IncompatibleMethTypeProblem]("org.apache.spark.ml.feature.Word2VecModel.transform"),
      ProblemFilters.exclude[IncompatibleMethTypeProblem]("org.apache.spark.ml.recommendation.ALS.fit"),
      ProblemFilters.exclude[IncompatibleMethTypeProblem]("org.apache.spark.ml.recommendation.ALSModel.this"),
      ProblemFilters.exclude[IncompatibleMethTypeProblem]("org.apache.spark.ml.recommendation.ALSModel.transform"),
      ProblemFilters.exclude[IncompatibleMethTypeProblem]("org.apache.spark.ml.regression.AFTSurvivalRegression.fit"),
      ProblemFilters.exclude[IncompatibleMethTypeProblem]("org.apache.spark.ml.regression.AFTSurvivalRegressionModel.transform"),
      ProblemFilters.exclude[IncompatibleMethTypeProblem]("org.apache.spark.ml.regression.GBTRegressor.train"),
      ProblemFilters.exclude[IncompatibleMethTypeProblem]("org.apache.spark.ml.regression.IsotonicRegression.extractWeightedLabeledPoints"),
      ProblemFilters.exclude[IncompatibleMethTypeProblem]("org.apache.spark.ml.regression.IsotonicRegression.fit"),
      ProblemFilters.exclude[IncompatibleMethTypeProblem]("org.apache.spark.ml.regression.IsotonicRegressionModel.extractWeightedLabeledPoints"),
      ProblemFilters.exclude[IncompatibleMethTypeProblem]("org.apache.spark.ml.regression.IsotonicRegressionModel.transform"),
      ProblemFilters.exclude[IncompatibleMethTypeProblem]("org.apache.spark.ml.regression.LinearRegression.train"),
      ProblemFilters.exclude[IncompatibleMethTypeProblem]("org.apache.spark.ml.regression.LinearRegressionSummary.this"),
      ProblemFilters.exclude[IncompatibleMethTypeProblem]("org.apache.spark.ml.regression.LinearRegressionTrainingSummary.this"),
      ProblemFilters.exclude[IncompatibleMethTypeProblem]("org.apache.spark.ml.regression.RandomForestRegressor.train"),
      ProblemFilters.exclude[IncompatibleMethTypeProblem]("org.apache.spark.ml.tuning.CrossValidator.fit"),
      ProblemFilters.exclude[IncompatibleMethTypeProblem]("org.apache.spark.ml.tuning.CrossValidatorModel.transform"),
      ProblemFilters.exclude[IncompatibleMethTypeProblem]("org.apache.spark.ml.tuning.TrainValidationSplit.fit"),
      ProblemFilters.exclude[IncompatibleMethTypeProblem]("org.apache.spark.ml.tuning.TrainValidationSplitModel.transform"),
      ProblemFilters.exclude[IncompatibleMethTypeProblem]("org.apache.spark.mllib.evaluation.BinaryClassificationMetrics.this"),
      ProblemFilters.exclude[IncompatibleMethTypeProblem]("org.apache.spark.mllib.evaluation.MulticlassMetrics.this"),
      ProblemFilters.exclude[IncompatibleMethTypeProblem]("org.apache.spark.mllib.evaluation.RegressionMetrics.this"),
      ProblemFilters.exclude[IncompatibleMethTypeProblem]("org.apache.spark.sql.DataFrameNaFunctions.this"),
      ProblemFilters.exclude[IncompatibleMethTypeProblem]("org.apache.spark.sql.DataFrameStatFunctions.this"),
      ProblemFilters.exclude[IncompatibleMethTypeProblem]("org.apache.spark.sql.DataFrameWriter.this"),
      ProblemFilters.exclude[IncompatibleMethTypeProblem]("org.apache.spark.sql.functions.broadcast"),
      ProblemFilters.exclude[IncompatibleMethTypeProblem]("org.apache.spark.sql.functions.callUDF"),
      ProblemFilters.exclude[IncompatibleMethTypeProblem]("org.apache.spark.sql.sources.CreatableRelationProvider.createRelation"),
      ProblemFilters.exclude[IncompatibleMethTypeProblem]("org.apache.spark.sql.sources.InsertableRelation.insert"),
      ProblemFilters.exclude[IncompatibleResultTypeProblem]("org.apache.spark.ml.classification.BinaryLogisticRegressionSummary.fMeasureByThreshold"),
      ProblemFilters.exclude[IncompatibleResultTypeProblem]("org.apache.spark.ml.classification.BinaryLogisticRegressionSummary.pr"),
      ProblemFilters.exclude[IncompatibleResultTypeProblem]("org.apache.spark.ml.classification.BinaryLogisticRegressionSummary.precisionByThreshold"),
      ProblemFilters.exclude[IncompatibleResultTypeProblem]("org.apache.spark.ml.classification.BinaryLogisticRegressionSummary.predictions"),
      ProblemFilters.exclude[IncompatibleResultTypeProblem]("org.apache.spark.ml.classification.BinaryLogisticRegressionSummary.recallByThreshold"),
      ProblemFilters.exclude[IncompatibleResultTypeProblem]("org.apache.spark.ml.classification.BinaryLogisticRegressionSummary.roc"),
      ProblemFilters.exclude[IncompatibleResultTypeProblem]("org.apache.spark.ml.clustering.LDAModel.describeTopics"),
      ProblemFilters.exclude[IncompatibleResultTypeProblem]("org.apache.spark.ml.feature.Word2VecModel.findSynonyms"),
      ProblemFilters.exclude[IncompatibleResultTypeProblem]("org.apache.spark.ml.feature.Word2VecModel.getVectors"),
      ProblemFilters.exclude[IncompatibleResultTypeProblem]("org.apache.spark.ml.recommendation.ALSModel.itemFactors"),
      ProblemFilters.exclude[IncompatibleResultTypeProblem]("org.apache.spark.ml.recommendation.ALSModel.userFactors"),
      ProblemFilters.exclude[IncompatibleResultTypeProblem]("org.apache.spark.ml.regression.LinearRegressionSummary.predictions"),
      ProblemFilters.exclude[IncompatibleResultTypeProblem]("org.apache.spark.ml.regression.LinearRegressionSummary.residuals"),
      ProblemFilters.exclude[IncompatibleResultTypeProblem]("org.apache.spark.scheduler.AccumulableInfo.name"),
      ProblemFilters.exclude[IncompatibleResultTypeProblem]("org.apache.spark.scheduler.AccumulableInfo.value"),
      ProblemFilters.exclude[IncompatibleResultTypeProblem]("org.apache.spark.sql.DataFrameNaFunctions.drop"),
      ProblemFilters.exclude[IncompatibleResultTypeProblem]("org.apache.spark.sql.DataFrameNaFunctions.fill"),
      ProblemFilters.exclude[IncompatibleResultTypeProblem]("org.apache.spark.sql.DataFrameNaFunctions.replace"),
      ProblemFilters.exclude[IncompatibleResultTypeProblem]("org.apache.spark.sql.DataFrameReader.jdbc"),
      ProblemFilters.exclude[IncompatibleResultTypeProblem]("org.apache.spark.sql.DataFrameReader.json"),
      ProblemFilters.exclude[IncompatibleResultTypeProblem]("org.apache.spark.sql.DataFrameReader.load"),
      ProblemFilters.exclude[IncompatibleResultTypeProblem]("org.apache.spark.sql.DataFrameReader.orc"),
      ProblemFilters.exclude[IncompatibleResultTypeProblem]("org.apache.spark.sql.DataFrameReader.parquet"),
      ProblemFilters.exclude[IncompatibleResultTypeProblem]("org.apache.spark.sql.DataFrameReader.table"),
      ProblemFilters.exclude[IncompatibleResultTypeProblem]("org.apache.spark.sql.DataFrameReader.text"),
      ProblemFilters.exclude[IncompatibleResultTypeProblem]("org.apache.spark.sql.DataFrameStatFunctions.crosstab"),
      ProblemFilters.exclude[IncompatibleResultTypeProblem]("org.apache.spark.sql.DataFrameStatFunctions.freqItems"),
      ProblemFilters.exclude[IncompatibleResultTypeProblem]("org.apache.spark.sql.DataFrameStatFunctions.sampleBy"),
      ProblemFilters.exclude[IncompatibleResultTypeProblem]("org.apache.spark.sql.SQLContext.createExternalTable"),
      ProblemFilters.exclude[IncompatibleResultTypeProblem]("org.apache.spark.sql.SQLContext.emptyDataFrame"),
      ProblemFilters.exclude[IncompatibleResultTypeProblem]("org.apache.spark.sql.SQLContext.range"),
      ProblemFilters.exclude[IncompatibleResultTypeProblem]("org.apache.spark.sql.functions.udf"),
      ProblemFilters.exclude[MissingClassProblem]("org.apache.spark.scheduler.JobLogger"),
      ProblemFilters.exclude[MissingClassProblem]("org.apache.spark.streaming.receiver.ActorHelper"),
      ProblemFilters.exclude[MissingClassProblem]("org.apache.spark.streaming.receiver.ActorSupervisorStrategy"),
      ProblemFilters.exclude[MissingClassProblem]("org.apache.spark.streaming.receiver.ActorSupervisorStrategy$"),
      ProblemFilters.exclude[MissingClassProblem]("org.apache.spark.streaming.receiver.Statistics"),
      ProblemFilters.exclude[MissingClassProblem]("org.apache.spark.streaming.receiver.Statistics$"),
      ProblemFilters.exclude[MissingTypesProblem]("org.apache.spark.executor.InputMetrics"),
      ProblemFilters.exclude[MissingTypesProblem]("org.apache.spark.executor.InputMetrics$"),
      ProblemFilters.exclude[MissingTypesProblem]("org.apache.spark.executor.OutputMetrics"),
      ProblemFilters.exclude[MissingTypesProblem]("org.apache.spark.executor.OutputMetrics$"),
      ProblemFilters.exclude[MissingTypesProblem]("org.apache.spark.sql.functions$"),
      ProblemFilters.exclude[ReversedMissingMethodProblem]("org.apache.spark.ml.Estimator.fit"),
      ProblemFilters.exclude[ReversedMissingMethodProblem]("org.apache.spark.ml.Predictor.train"),
      ProblemFilters.exclude[ReversedMissingMethodProblem]("org.apache.spark.ml.Transformer.transform"),
      ProblemFilters.exclude[ReversedMissingMethodProblem]("org.apache.spark.ml.evaluation.Evaluator.evaluate"),
      ProblemFilters.exclude[ReversedMissingMethodProblem]("org.apache.spark.scheduler.SparkListener.onOtherEvent"),
      ProblemFilters.exclude[ReversedMissingMethodProblem]("org.apache.spark.sql.sources.CreatableRelationProvider.createRelation"),
      ProblemFilters.exclude[ReversedMissingMethodProblem]("org.apache.spark.sql.sources.InsertableRelation.insert")
    ) ++ Seq(
      // [SPARK-13926] Automatically use Kryo serializer when shuffling RDDs with simple types
      ProblemFilters.exclude[IncompatibleMethTypeProblem]("org.apache.spark.ShuffleDependency.this"),
      ProblemFilters.exclude[IncompatibleResultTypeProblem]("org.apache.spark.ShuffleDependency.serializer"),
      ProblemFilters.exclude[MissingClassProblem]("org.apache.spark.serializer.Serializer$")
    ) ++ Seq(
      // SPARK-13927: add row/column iterator to local matrices
      ProblemFilters.exclude[MissingMethodProblem]("org.apache.spark.mllib.linalg.Matrix.rowIter"),
      ProblemFilters.exclude[MissingMethodProblem]("org.apache.spark.mllib.linalg.Matrix.colIter")
    ) ++ Seq(
      // SPARK-13948: MiMa Check should catch if the visibility change to `private`
      // TODO(josh): Some of these may be legitimate incompatibilities; we should follow up before the 2.0.0 release
      ProblemFilters.exclude[DirectMissingMethodProblem]("org.apache.spark.sql.Dataset.toDS"),
      ProblemFilters.exclude[DirectMissingMethodProblem]("org.apache.spark.sql.sources.OutputWriterFactory.newInstance"),
      ProblemFilters.exclude[DirectMissingMethodProblem]("org.apache.spark.util.RpcUtils.askTimeout"),
      ProblemFilters.exclude[DirectMissingMethodProblem]("org.apache.spark.util.RpcUtils.lookupTimeout"),
      ProblemFilters.exclude[IncompatibleMethTypeProblem]("org.apache.spark.ml.UnaryTransformer.transform"),
      ProblemFilters.exclude[IncompatibleMethTypeProblem]("org.apache.spark.ml.classification.DecisionTreeClassifier.train"),
      ProblemFilters.exclude[IncompatibleMethTypeProblem]("org.apache.spark.ml.classification.LogisticRegression.train"),
      ProblemFilters.exclude[IncompatibleMethTypeProblem]("org.apache.spark.ml.regression.DecisionTreeRegressor.train"),
      ProblemFilters.exclude[IncompatibleMethTypeProblem]("org.apache.spark.sql.Dataset.groupBy"),
      ProblemFilters.exclude[IncompatibleResultTypeProblem]("org.apache.spark.sql.Dataset.groupBy"),
      ProblemFilters.exclude[IncompatibleResultTypeProblem]("org.apache.spark.sql.Dataset.select"),
      ProblemFilters.exclude[IncompatibleResultTypeProblem]("org.apache.spark.sql.Dataset.toDF"),
      ProblemFilters.exclude[ReversedMissingMethodProblem]("org.apache.spark.Logging.initializeLogIfNecessary"),
      ProblemFilters.exclude[ReversedMissingMethodProblem]("org.apache.spark.scheduler.SparkListenerEvent.logEvent"),
      ProblemFilters.exclude[ReversedMissingMethodProblem]("org.apache.spark.sql.sources.OutputWriterFactory.newInstance")
    ) ++ Seq(
      // [SPARK-14014] Replace existing analysis.Catalog with SessionCatalog
      ProblemFilters.exclude[DirectMissingMethodProblem]("org.apache.spark.sql.SQLContext.this")
    ) ++ Seq(
      // [SPARK-13928] Move org.apache.spark.Logging into org.apache.spark.internal.Logging
      ProblemFilters.exclude[MissingClassProblem]("org.apache.spark.Logging"),
      (problem: Problem) => problem match {
        case MissingTypesProblem(_, missing)
          if missing.map(_.fullName).sameElements(Seq("org.apache.spark.Logging")) => false
        case _ => true
      }
    ) ++ Seq(
      // [SPARK-13990] Automatically pick serializer when caching RDDs
      ProblemFilters.exclude[DirectMissingMethodProblem]("org.apache.spark.network.netty.NettyBlockTransferService.uploadBlock")
    ) ++ Seq(
      // [SPARK-14089][CORE][MLLIB] Remove methods that has been deprecated since 1.1, 1.2, 1.3, 1.4, and 1.5
      ProblemFilters.exclude[DirectMissingMethodProblem]("org.apache.spark.SparkEnv.getThreadLocal"),
      ProblemFilters.exclude[DirectMissingMethodProblem]("org.apache.spark.mllib.rdd.RDDFunctions.treeReduce"),
      ProblemFilters.exclude[DirectMissingMethodProblem]("org.apache.spark.mllib.rdd.RDDFunctions.treeAggregate"),
      ProblemFilters.exclude[DirectMissingMethodProblem]("org.apache.spark.mllib.tree.configuration.Strategy.defaultStategy"),
      ProblemFilters.exclude[IncompatibleMethTypeProblem]("org.apache.spark.mllib.util.MLUtils.loadLibSVMFile"),
      ProblemFilters.exclude[IncompatibleMethTypeProblem]("org.apache.spark.mllib.util.MLUtils.loadLibSVMFile"),
      ProblemFilters.exclude[DirectMissingMethodProblem]("org.apache.spark.mllib.util.MLUtils.loadLibSVMFile"),
      ProblemFilters.exclude[DirectMissingMethodProblem]("org.apache.spark.mllib.util.MLUtils.saveLabeledData"),
      ProblemFilters.exclude[DirectMissingMethodProblem]("org.apache.spark.mllib.util.MLUtils.loadLabeledData"),
      ProblemFilters.exclude[DirectMissingMethodProblem]("org.apache.spark.mllib.optimization.LBFGS.setMaxNumIterations"),
      ProblemFilters.exclude[DirectMissingMethodProblem]("org.apache.spark.ml.evaluation.BinaryClassificationEvaluator.setScoreCol")
    ) ++ Seq(
      // [SPARK-14205][SQL] remove trait Queryable
      ProblemFilters.exclude[MissingTypesProblem]("org.apache.spark.sql.Dataset")
    ) ++ Seq(
      // [SPARK-11262][ML] Unit test for gradient, loss layers, memory management
      // for multilayer perceptron.
      // This class is marked as `private`.
      ProblemFilters.exclude[MissingClassProblem]("org.apache.spark.ml.ann.SoftmaxFunction")
    ) ++ Seq(
      // [SPARK-13674][SQL] Add wholestage codegen support to Sample
      ProblemFilters.exclude[IncompatibleMethTypeProblem]("org.apache.spark.util.random.PoissonSampler.this"),
      ProblemFilters.exclude[DirectMissingMethodProblem]("org.apache.spark.util.random.PoissonSampler.this")
    ) ++ Seq(
      // [SPARK-13430][ML] moved featureCol from LinearRegressionModelSummary to LinearRegressionSummary
      ProblemFilters.exclude[MissingMethodProblem]("org.apache.spark.ml.regression.LinearRegressionSummary.this")
    ) ++ Seq(
      // [SPARK-14437][Core] Use the address that NettyBlockTransferService listens to create BlockManagerId
      ProblemFilters.exclude[DirectMissingMethodProblem]("org.apache.spark.network.netty.NettyBlockTransferService.this")
    ) ++ Seq(
      // [SPARK-13048][ML][MLLIB] keepLastCheckpoint option for LDA EM optimizer
      ProblemFilters.exclude[DirectMissingMethodProblem]("org.apache.spark.mllib.clustering.DistributedLDAModel.this")
    ) ++ Seq(
      // [SPARK-14475] Propagate user-defined context from driver to executors
      ProblemFilters.exclude[ReversedMissingMethodProblem]("org.apache.spark.TaskContext.getLocalProperty"),
      // [SPARK-14617] Remove deprecated APIs in TaskMetrics
      ProblemFilters.exclude[MissingClassProblem]("org.apache.spark.executor.InputMetrics$"),
      ProblemFilters.exclude[MissingClassProblem]("org.apache.spark.executor.OutputMetrics$"),
      // [SPARK-14628] Simplify task metrics by always tracking read/write metrics
      ProblemFilters.exclude[DirectMissingMethodProblem]("org.apache.spark.executor.InputMetrics.readMethod"),
      ProblemFilters.exclude[DirectMissingMethodProblem]("org.apache.spark.executor.OutputMetrics.writeMethod")
    ) ++ Seq(
      // SPARK-14628: Always track input/output/shuffle metrics
      ProblemFilters.exclude[DirectMissingMethodProblem]("org.apache.spark.status.api.v1.ShuffleReadMetrics.totalBlocksFetched"),
      ProblemFilters.exclude[IncompatibleMethTypeProblem]("org.apache.spark.status.api.v1.ShuffleReadMetrics.this"),
      ProblemFilters.exclude[IncompatibleResultTypeProblem]("org.apache.spark.status.api.v1.TaskMetrics.inputMetrics"),
      ProblemFilters.exclude[IncompatibleResultTypeProblem]("org.apache.spark.status.api.v1.TaskMetrics.outputMetrics"),
      ProblemFilters.exclude[IncompatibleResultTypeProblem]("org.apache.spark.status.api.v1.TaskMetrics.shuffleWriteMetrics"),
      ProblemFilters.exclude[IncompatibleResultTypeProblem]("org.apache.spark.status.api.v1.TaskMetrics.shuffleReadMetrics"),
      ProblemFilters.exclude[IncompatibleMethTypeProblem]("org.apache.spark.status.api.v1.TaskMetrics.this"),
      ProblemFilters.exclude[IncompatibleResultTypeProblem]("org.apache.spark.status.api.v1.TaskMetricDistributions.inputMetrics"),
      ProblemFilters.exclude[IncompatibleResultTypeProblem]("org.apache.spark.status.api.v1.TaskMetricDistributions.outputMetrics"),
      ProblemFilters.exclude[IncompatibleResultTypeProblem]("org.apache.spark.status.api.v1.TaskMetricDistributions.shuffleWriteMetrics"),
      ProblemFilters.exclude[IncompatibleResultTypeProblem]("org.apache.spark.status.api.v1.TaskMetricDistributions.shuffleReadMetrics"),
      ProblemFilters.exclude[IncompatibleMethTypeProblem]("org.apache.spark.status.api.v1.TaskMetricDistributions.this")
    ) ++ Seq(
      // SPARK-13643: Move functionality from SQLContext to SparkSession
      ProblemFilters.exclude[DirectMissingMethodProblem]("org.apache.spark.sql.SQLContext.getSchema")
    ) ++ Seq(
      // [SPARK-14407] Hides HadoopFsRelation related data source API into execution package
      ProblemFilters.exclude[MissingClassProblem]("org.apache.spark.sql.sources.OutputWriter"),
      ProblemFilters.exclude[MissingClassProblem]("org.apache.spark.sql.sources.OutputWriterFactory")
    ) ++ Seq(
      // SPARK-14734: Add conversions between mllib and ml Vector, Matrix types
      ProblemFilters.exclude[ReversedMissingMethodProblem]("org.apache.spark.mllib.linalg.Vector.asML"),
      ProblemFilters.exclude[ReversedMissingMethodProblem]("org.apache.spark.mllib.linalg.Matrix.asML")
    ) ++ Seq(
      // SPARK-14704: Create accumulators in TaskMetrics
      ProblemFilters.exclude[DirectMissingMethodProblem]("org.apache.spark.executor.InputMetrics.this"),
      ProblemFilters.exclude[DirectMissingMethodProblem]("org.apache.spark.executor.OutputMetrics.this")
    ) ++ Seq(
      // SPARK-14861: Replace internal usages of SQLContext with SparkSession
      ProblemFilters.exclude[IncompatibleMethTypeProblem](
        "org.apache.spark.ml.clustering.LocalLDAModel.this"),
      ProblemFilters.exclude[IncompatibleMethTypeProblem](
        "org.apache.spark.ml.clustering.DistributedLDAModel.this"),
      ProblemFilters.exclude[IncompatibleMethTypeProblem](
        "org.apache.spark.ml.clustering.LDAModel.this"),
      ProblemFilters.exclude[DirectMissingMethodProblem](
        "org.apache.spark.ml.clustering.LDAModel.sqlContext"),
      ProblemFilters.exclude[IncompatibleMethTypeProblem](
        "org.apache.spark.sql.Dataset.this"),
      ProblemFilters.exclude[IncompatibleMethTypeProblem](
        "org.apache.spark.sql.DataFrameReader.this")
    ) ++ Seq(
      // SPARK-14542 configurable buffer size for pipe RDD
      ProblemFilters.exclude[DirectMissingMethodProblem]("org.apache.spark.rdd.RDD.pipe"),
      ProblemFilters.exclude[ReversedMissingMethodProblem]("org.apache.spark.api.java.JavaRDDLike.pipe")
    ) ++ Seq(
      // [SPARK-4452][Core]Shuffle data structures can starve others on the same thread for memory
      ProblemFilters.exclude[IncompatibleTemplateDefProblem]("org.apache.spark.util.collection.Spillable")
    ) ++ Seq(
      // [SPARK-14952][Core][ML] Remove methods deprecated in 1.6
      ProblemFilters.exclude[DirectMissingMethodProblem]("org.apache.spark.input.PortableDataStream.close"),
      ProblemFilters.exclude[DirectMissingMethodProblem]("org.apache.spark.ml.classification.LogisticRegressionModel.weights"),
      ProblemFilters.exclude[DirectMissingMethodProblem]("org.apache.spark.ml.regression.LinearRegressionModel.weights")
    ) ++ Seq(
      // [SPARK-10653] [Core] Remove unnecessary things from SparkEnv
      ProblemFilters.exclude[DirectMissingMethodProblem]("org.apache.spark.SparkEnv.sparkFilesDir"),
      ProblemFilters.exclude[DirectMissingMethodProblem]("org.apache.spark.SparkEnv.blockTransferService")
    ) ++ Seq(
      // SPARK-14654: New accumulator API
      ProblemFilters.exclude[MissingTypesProblem]("org.apache.spark.ExceptionFailure$"),
      ProblemFilters.exclude[DirectMissingMethodProblem]("org.apache.spark.ExceptionFailure.apply"),
      ProblemFilters.exclude[DirectMissingMethodProblem]("org.apache.spark.ExceptionFailure.metrics"),
      ProblemFilters.exclude[DirectMissingMethodProblem]("org.apache.spark.ExceptionFailure.copy"),
      ProblemFilters.exclude[DirectMissingMethodProblem]("org.apache.spark.ExceptionFailure.this"),
      ProblemFilters.exclude[IncompatibleResultTypeProblem]("org.apache.spark.executor.ShuffleReadMetrics.remoteBlocksFetched"),
      ProblemFilters.exclude[IncompatibleResultTypeProblem]("org.apache.spark.executor.ShuffleReadMetrics.totalBlocksFetched"),
      ProblemFilters.exclude[IncompatibleResultTypeProblem]("org.apache.spark.executor.ShuffleReadMetrics.localBlocksFetched"),
      ProblemFilters.exclude[IncompatibleResultTypeProblem]("org.apache.spark.status.api.v1.ShuffleReadMetrics.remoteBlocksFetched"),
      ProblemFilters.exclude[IncompatibleResultTypeProblem]("org.apache.spark.status.api.v1.ShuffleReadMetrics.localBlocksFetched")
    ) ++ Seq(
      // [SPARK-14615][ML] Use the new ML Vector and Matrix in the ML pipeline based algorithms
      ProblemFilters.exclude[IncompatibleResultTypeProblem]("org.apache.spark.ml.clustering.LDAModel.getOldDocConcentration"),
      ProblemFilters.exclude[IncompatibleResultTypeProblem]("org.apache.spark.ml.clustering.LDAModel.estimatedDocConcentration"),
      ProblemFilters.exclude[IncompatibleResultTypeProblem]("org.apache.spark.ml.clustering.LDAModel.topicsMatrix"),
      ProblemFilters.exclude[IncompatibleResultTypeProblem]("org.apache.spark.ml.clustering.KMeansModel.clusterCenters"),
      ProblemFilters.exclude[IncompatibleMethTypeProblem]("org.apache.spark.ml.classification.LabelConverter.decodeLabel"),
      ProblemFilters.exclude[IncompatibleMethTypeProblem]("org.apache.spark.ml.classification.LabelConverter.encodeLabeledPoint"),
      ProblemFilters.exclude[IncompatibleResultTypeProblem]("org.apache.spark.ml.classification.MultilayerPerceptronClassificationModel.weights"),
      ProblemFilters.exclude[IncompatibleMethTypeProblem]("org.apache.spark.ml.classification.MultilayerPerceptronClassificationModel.predict"),
      ProblemFilters.exclude[IncompatibleMethTypeProblem]("org.apache.spark.ml.classification.MultilayerPerceptronClassificationModel.this"),
      ProblemFilters.exclude[IncompatibleMethTypeProblem]("org.apache.spark.ml.classification.NaiveBayesModel.predictRaw"),
      ProblemFilters.exclude[IncompatibleMethTypeProblem]("org.apache.spark.ml.classification.NaiveBayesModel.raw2probabilityInPlace"),
      ProblemFilters.exclude[IncompatibleResultTypeProblem]("org.apache.spark.ml.classification.NaiveBayesModel.theta"),
      ProblemFilters.exclude[IncompatibleResultTypeProblem]("org.apache.spark.ml.classification.NaiveBayesModel.pi"),
      ProblemFilters.exclude[IncompatibleMethTypeProblem]("org.apache.spark.ml.classification.NaiveBayesModel.this"),
      ProblemFilters.exclude[IncompatibleMethTypeProblem]("org.apache.spark.ml.classification.LogisticRegressionModel.probability2prediction"),
      ProblemFilters.exclude[IncompatibleMethTypeProblem]("org.apache.spark.ml.classification.LogisticRegressionModel.predictRaw"),
      ProblemFilters.exclude[IncompatibleMethTypeProblem]("org.apache.spark.ml.classification.LogisticRegressionModel.raw2prediction"),
      ProblemFilters.exclude[IncompatibleMethTypeProblem]("org.apache.spark.ml.classification.LogisticRegressionModel.raw2probabilityInPlace"),
      ProblemFilters.exclude[IncompatibleMethTypeProblem]("org.apache.spark.ml.classification.LogisticRegressionModel.predict"),
      ProblemFilters.exclude[IncompatibleResultTypeProblem]("org.apache.spark.ml.classification.LogisticRegressionModel.coefficients"),
      ProblemFilters.exclude[IncompatibleMethTypeProblem]("org.apache.spark.ml.classification.LogisticRegressionModel.this"),
      ProblemFilters.exclude[IncompatibleMethTypeProblem]("org.apache.spark.ml.classification.ClassificationModel.raw2prediction"),
      ProblemFilters.exclude[IncompatibleResultTypeProblem]("org.apache.spark.ml.classification.ClassificationModel.predictRaw"),
      ProblemFilters.exclude[ReversedMissingMethodProblem]("org.apache.spark.ml.classification.ClassificationModel.predictRaw"),
      ProblemFilters.exclude[IncompatibleResultTypeProblem]("org.apache.spark.ml.feature.ElementwiseProduct.getScalingVec"),
      ProblemFilters.exclude[IncompatibleMethTypeProblem]("org.apache.spark.ml.feature.ElementwiseProduct.setScalingVec"),
      ProblemFilters.exclude[IncompatibleResultTypeProblem]("org.apache.spark.ml.feature.PCAModel.pc"),
      ProblemFilters.exclude[IncompatibleResultTypeProblem]("org.apache.spark.ml.feature.MinMaxScalerModel.originalMax"),
      ProblemFilters.exclude[IncompatibleResultTypeProblem]("org.apache.spark.ml.feature.MinMaxScalerModel.originalMin"),
      ProblemFilters.exclude[IncompatibleMethTypeProblem]("org.apache.spark.ml.feature.MinMaxScalerModel.this"),
      ProblemFilters.exclude[IncompatibleMethTypeProblem]("org.apache.spark.ml.feature.Word2VecModel.findSynonyms"),
      ProblemFilters.exclude[IncompatibleResultTypeProblem]("org.apache.spark.ml.feature.IDFModel.idf"),
      ProblemFilters.exclude[IncompatibleResultTypeProblem]("org.apache.spark.ml.feature.StandardScalerModel.mean"),
      ProblemFilters.exclude[IncompatibleMethTypeProblem]("org.apache.spark.ml.feature.StandardScalerModel.this"),
      ProblemFilters.exclude[IncompatibleResultTypeProblem]("org.apache.spark.ml.feature.StandardScalerModel.std"),
      ProblemFilters.exclude[IncompatibleMethTypeProblem]("org.apache.spark.ml.regression.AFTSurvivalRegressionModel.predict"),
      ProblemFilters.exclude[IncompatibleResultTypeProblem]("org.apache.spark.ml.regression.AFTSurvivalRegressionModel.coefficients"),
      ProblemFilters.exclude[IncompatibleMethTypeProblem]("org.apache.spark.ml.regression.AFTSurvivalRegressionModel.predictQuantiles"),
      ProblemFilters.exclude[IncompatibleMethTypeProblem]("org.apache.spark.ml.regression.AFTSurvivalRegressionModel.this"),
      ProblemFilters.exclude[IncompatibleResultTypeProblem]("org.apache.spark.ml.regression.IsotonicRegressionModel.predictions"),
      ProblemFilters.exclude[IncompatibleResultTypeProblem]("org.apache.spark.ml.regression.IsotonicRegressionModel.boundaries"),
      ProblemFilters.exclude[IncompatibleMethTypeProblem]("org.apache.spark.ml.regression.LinearRegressionModel.predict"),
      ProblemFilters.exclude[IncompatibleResultTypeProblem]("org.apache.spark.ml.regression.LinearRegressionModel.coefficients"),
      ProblemFilters.exclude[IncompatibleMethTypeProblem]("org.apache.spark.ml.regression.LinearRegressionModel.this")
    ) ++ Seq(
      // [SPARK-15290] Move annotations, like @Since / @DeveloperApi, into spark-tags
      ProblemFilters.exclude[MissingClassProblem]("org.apache.spark.annotation.package$"),
      ProblemFilters.exclude[MissingClassProblem]("org.apache.spark.annotation.package"),
      ProblemFilters.exclude[MissingClassProblem]("org.apache.spark.annotation.Private"),
      ProblemFilters.exclude[MissingClassProblem]("org.apache.spark.annotation.AlphaComponent"),
      ProblemFilters.exclude[MissingClassProblem]("org.apache.spark.annotation.Experimental"),
      ProblemFilters.exclude[MissingClassProblem]("org.apache.spark.annotation.DeveloperApi")
    ) ++ Seq(
      ProblemFilters.exclude[ReversedMissingMethodProblem]("org.apache.spark.mllib.linalg.Vector.asBreeze"),
      ProblemFilters.exclude[ReversedMissingMethodProblem]("org.apache.spark.mllib.linalg.Matrix.asBreeze")
    ) ++ Seq(
      // [SPARK-15914] Binary compatibility is broken since consolidation of Dataset and DataFrame
      // in Spark 2.0. However, source level compatibility is still maintained.
      ProblemFilters.exclude[IncompatibleResultTypeProblem]("org.apache.spark.sql.SQLContext.load"),
      ProblemFilters.exclude[IncompatibleResultTypeProblem]("org.apache.spark.sql.SQLContext.jsonRDD"),
      ProblemFilters.exclude[IncompatibleResultTypeProblem]("org.apache.spark.sql.SQLContext.jsonFile"),
      ProblemFilters.exclude[IncompatibleResultTypeProblem]("org.apache.spark.sql.SQLContext.jdbc"),
      ProblemFilters.exclude[IncompatibleResultTypeProblem]("org.apache.spark.sql.SQLContext.parquetFile"),
      ProblemFilters.exclude[IncompatibleResultTypeProblem]("org.apache.spark.sql.SQLContext.applySchema")
    )
  }

  def excludes(version: String) = version match {
    case v if v.startsWith("2.1") => v21excludes
    case v if v.startsWith("2.0") => v20excludes
    case _ => Seq()
  }
}<|MERGE_RESOLUTION|>--- conflicted
+++ resolved
@@ -38,17 +38,15 @@
   lazy val v21excludes = v20excludes ++ {
     Seq(
       // [SPARK-16199][SQL] Add a method to list the referenced columns in data source Filter
-<<<<<<< HEAD
       ProblemFilters.exclude[ReversedMissingMethodProblem]("org.apache.spark.sql.sources.Filter.references")
     ) ++ Seq(
       // SPARK-12469 Add data property accumulators to Spark
       ProblemFilters.exclude[MissingMethodProblem]("org.apache.spark.TaskContext.setRDDPartitionInfo"),
       ProblemFilters.exclude[MissingMethodProblem]("org.apache.spark.TaskContext.getRDDPartitionInfo")
-=======
+    ) ++ Seq(
       ProblemFilters.exclude[ReversedMissingMethodProblem]("org.apache.spark.sql.sources.Filter.references"),
       // [SPARK-16853][SQL] Fixes encoder error in DataSet typed select
       ProblemFilters.exclude[IncompatibleMethTypeProblem]("org.apache.spark.sql.Dataset.select")
->>>>>>> 39a2b2ea
     )
   }
 
