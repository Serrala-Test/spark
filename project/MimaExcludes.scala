--- conflicted
+++ resolved
@@ -179,7 +179,6 @@
             ProblemFilters.exclude[MissingMethodProblem](
               "org.apache.spark.SparkContext.supportDynamicAllocation")
           ) ++ Seq(
-<<<<<<< HEAD
             // SPARK-9580: Remove SQL test singletons
             ProblemFilters.exclude[MissingClassProblem](
               "org.apache.spark.sql.test.LocalSQLContext$SQLSession"),
@@ -189,11 +188,10 @@
               "org.apache.spark.sql.test.TestSQLContext"),
             ProblemFilters.exclude[MissingClassProblem](
               "org.apache.spark.sql.test.TestSQLContext$")
-=======
+          ) ++ Seq(
             // SPARK-9704 Made ProbabilisticClassifier, Identifiable, VectorUDT public APIs
             ProblemFilters.exclude[IncompatibleResultTypeProblem](
               "org.apache.spark.mllib.linalg.VectorUDT.serialize")
->>>>>>> df543892
           )
 
         case v if v.startsWith("1.4") =>
