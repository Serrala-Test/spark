--- conflicted
+++ resolved
@@ -44,8 +44,10 @@
         excludePackage("org.apache.spark.sql.catalyst"),
         excludePackage("org.apache.spark.sql.execution"),
         ProblemFilters.exclude[MissingMethodProblem]("org.apache.spark.mllib.feature.PCAModel.this"),
-        ProblemFilters.exclude[MissingMethodProblem]("org.apache.spark.status.api.v1.StageData.this"),
-        // SPARK-12600 Remove SQL deprecated methods
+        ProblemFilters.exclude[MissingMethodProblem]("org.apache.spark.status.api.v1.StageData.this")
+      ) ++
+      // SPARK-12600 Remove SQL deprecated methods
+      Seq(
         ProblemFilters.exclude[MissingClassProblem]("org.apache.spark.sql.SQLContext$QueryExecution"),
         ProblemFilters.exclude[MissingClassProblem]("org.apache.spark.sql.SQLContext$SparkPlanner"),
         ProblemFilters.exclude[MissingMethodProblem]("org.apache.spark.sql.SQLContext.applySchema"),
@@ -55,10 +57,14 @@
         ProblemFilters.exclude[MissingMethodProblem]("org.apache.spark.sql.SQLContext.jsonRDD"),
         ProblemFilters.exclude[MissingMethodProblem]("org.apache.spark.sql.SQLContext.load"),
         ProblemFilters.exclude[IncompatibleResultTypeProblem]("org.apache.spark.SparkContext.emptyRDD"),
-        ProblemFilters.exclude[MissingClassProblem]("org.apache.spark.broadcast.HttpBroadcastFactory"),
-        // SPARK-12481 Remove Hadoop 1.x
-        ProblemFilters.exclude[IncompatibleTemplateDefProblem]("org.apache.spark.mapred.SparkHadoopMapRedUtil"),
-        // SPARK-12615 Remove deprecated APIs in core
+        ProblemFilters.exclude[MissingClassProblem]("org.apache.spark.broadcast.HttpBroadcastFactory")
+      ) ++
+      // SPARK-12481 Remove Hadoop 1.x
+      Seq(
+        ProblemFilters.exclude[IncompatibleTemplateDefProblem]("org.apache.spark.mapred.SparkHadoopMapRedUtil")
+      ) ++
+      // SPARK-12615 Remove deprecated APIs in core
+      Seq(
         ProblemFilters.exclude[MissingMethodProblem]("org.apache.spark.SparkContext.<init>$default$6"),
         ProblemFilters.exclude[MissingMethodProblem]("org.apache.spark.SparkContext.numericRDDToDoubleRDDFunctions"),
         ProblemFilters.exclude[MissingMethodProblem]("org.apache.spark.SparkContext.intToIntWritable"),
@@ -108,13 +114,6 @@
         ProblemFilters.exclude[MissingMethodProblem]("org.apache.spark.api.java.JavaRDDLike.toArray"),
         ProblemFilters.exclude[MissingMethodProblem]("org.apache.spark.api.java.JavaSparkContext.defaultMinSplits"),
         ProblemFilters.exclude[MissingMethodProblem]("org.apache.spark.api.java.JavaSparkContext.clearJars"),
-<<<<<<< HEAD
-        ProblemFilters.exclude[MissingMethodProblem]("org.apache.spark.api.java.JavaSparkContext.clearFiles"),
-        // SPARK-529: private classes were removed, but MiMA complains.
-        ProblemFilters.exclude[MissingClassProblem]("org.apache.spark.sql.SQLConf$SQLConfEntry"),
-        ProblemFilters.exclude[MissingClassProblem]("org.apache.spark.sql.SQLConf$SQLConfEntry$")
-        )
-=======
         ProblemFilters.exclude[MissingMethodProblem]("org.apache.spark.api.java.JavaSparkContext.clearFiles")
       ) ++
       // SPARK-12665 Remove deprecated and unused classes
@@ -123,8 +122,12 @@
         ProblemFilters.exclude[MissingClassProblem]("org.apache.spark.util.Vector"),
         ProblemFilters.exclude[MissingClassProblem]("org.apache.spark.util.Vector$Multiplier"),
         ProblemFilters.exclude[MissingClassProblem]("org.apache.spark.util.Vector$")
+      ) ++
+      // SPARK-529: private classes were removed, but MiMA complains.
+      Seq(
+        ProblemFilters.exclude[MissingClassProblem]("org.apache.spark.sql.SQLConf$SQLConfEntry"),
+        ProblemFilters.exclude[MissingClassProblem]("org.apache.spark.sql.SQLConf$SQLConfEntry$")
       )
->>>>>>> 917d3fc0
     case v if v.startsWith("1.6") =>
       Seq(
         MimaBuild.excludeSparkPackage("deploy"),
