--- conflicted
+++ resolved
@@ -41,17 +41,16 @@
           MimaBuild.excludeSparkClass("mllib.linalg.Matrix") ++
           MimaBuild.excludeSparkClass("mllib.linalg.Vector") ++
           Seq(
-<<<<<<< HEAD
             // Ignore SparkContext.createTaskScheduler because it's a private method.
             ProblemFilters.exclude[MissingMethodProblem](
               "org.apache.spark.SparkContext.org$apache$spark$SparkContext$$createTaskScheduler")
-=======
+          ) ++
+          Seq(
             // Added normL1 and normL2 to trait MultivariateStatisticalSummary
             ProblemFilters.exclude[MissingMethodProblem](
               "org.apache.spark.mllib.stat.MultivariateStatisticalSummary.normL1"),
             ProblemFilters.exclude[MissingMethodProblem](
               "org.apache.spark.mllib.stat.MultivariateStatisticalSummary.normL2")
->>>>>>> 0bbe7fae
           )
 
         case v if v.startsWith("1.1") =>
