/*
 * Licensed to the Apache Software Foundation (ASF) under one or more
 * contributor license agreements.  See the NOTICE file distributed with
 * this work for additional information regarding copyright ownership.
 * The ASF licenses this file to You under the Apache License, Version 2.0
 * (the "License"); you may not use this file except in compliance with
 * the License.  You may obtain a copy of the License at
 *
 *    http://www.apache.org/licenses/LICENSE-2.0
 *
 * Unless required by applicable law or agreed to in writing, software
 * distributed under the License is distributed on an "AS IS" BASIS,
 * WITHOUT WARRANTIES OR CONDITIONS OF ANY KIND, either express or implied.
 * See the License for the specific language governing permissions and
 * limitations under the License.
 */

import com.typesafe.tools.mima.core._
import com.typesafe.tools.mima.core.ProblemFilters._

/**
 * Additional excludes for checking of Spark's binary compatibility.
 *
 * This acts as an official audit of cases where we excluded other classes. Please use the narrowest
 * possible exclude here. MIMA will usually tell you what exclude to use, e.g.:
 *
 * ProblemFilters.exclude[MissingMethodProblem]("org.apache.spark.rdd.RDD.take")
 *
 * It is also possible to exclude Spark classes and packages. This should be used sparingly:
 *
 * MimaBuild.excludeSparkClass("graphx.util.collection.GraphXPrimitiveKeyOpenHashMap")
 *
 * For a new Spark version, please update MimaBuild.scala to reflect the previous version.
 */
object MimaExcludes {
  def excludes(version: String) = version match {
    case v if v.startsWith("2.0") =>
      Seq(
        excludePackage("org.apache.spark.rpc"),
        excludePackage("org.spark-project.jetty"),
        excludePackage("org.apache.spark.unused"),
        excludePackage("org.apache.spark.unsafe"),
        excludePackage("org.apache.spark.util.collection.unsafe"),
        excludePackage("org.apache.spark.sql.catalyst"),
        excludePackage("org.apache.spark.sql.execution"),
        ProblemFilters.exclude[MissingMethodProblem]("org.apache.spark.mllib.feature.PCAModel.this"),
        ProblemFilters.exclude[MissingMethodProblem]("org.apache.spark.status.api.v1.StageData.this"),
        ProblemFilters.exclude[MissingMethodProblem](
          "org.apache.spark.status.api.v1.ApplicationAttemptInfo.this"),
        ProblemFilters.exclude[MissingMethodProblem](
          "org.apache.spark.status.api.v1.ApplicationAttemptInfo.<init>$default$5"),
        // SPARK-12600 Remove SQL deprecated methods
        ProblemFilters.exclude[MissingClassProblem]("org.apache.spark.sql.SQLContext$QueryExecution"),
        ProblemFilters.exclude[MissingClassProblem]("org.apache.spark.sql.SQLContext$SparkPlanner"),
        ProblemFilters.exclude[MissingMethodProblem]("org.apache.spark.sql.SQLContext.applySchema"),
        ProblemFilters.exclude[MissingMethodProblem]("org.apache.spark.sql.SQLContext.parquetFile"),
        ProblemFilters.exclude[MissingMethodProblem]("org.apache.spark.sql.SQLContext.jdbc"),
        ProblemFilters.exclude[MissingMethodProblem]("org.apache.spark.sql.SQLContext.jsonFile"),
        ProblemFilters.exclude[MissingMethodProblem]("org.apache.spark.sql.SQLContext.jsonRDD"),
        ProblemFilters.exclude[MissingMethodProblem]("org.apache.spark.sql.SQLContext.load"),
        ProblemFilters.exclude[MissingMethodProblem]("org.apache.spark.sql.SQLContext.dialectClassName"),
        ProblemFilters.exclude[MissingMethodProblem]("org.apache.spark.sql.SQLContext.getSQLDialect"),
        // SPARK-13664 Replace HadoopFsRelation with FileFormat
        ProblemFilters.exclude[MissingClassProblem]("org.apache.spark.ml.source.libsvm.LibSVMRelation"),
        ProblemFilters.exclude[MissingClassProblem]("org.apache.spark.sql.sources.HadoopFsRelationProvider"),
        ProblemFilters.exclude[MissingClassProblem]("org.apache.spark.sql.sources.HadoopFsRelation$FileStatusCache")
      ) ++ Seq(
        ProblemFilters.exclude[IncompatibleResultTypeProblem]("org.apache.spark.SparkContext.emptyRDD"),
        ProblemFilters.exclude[MissingClassProblem]("org.apache.spark.broadcast.HttpBroadcastFactory"),
        // SPARK-14358 SparkListener from trait to abstract class
        ProblemFilters.exclude[MissingClassProblem]("org.apache.spark.JavaSparkListener"),
        ProblemFilters.exclude[MissingTypesProblem]("org.apache.spark.SparkFirehoseListener"),
        ProblemFilters.exclude[IncompatibleTemplateDefProblem]("org.apache.spark.scheduler.SparkListener"),
        ProblemFilters.exclude[MissingTypesProblem]("org.apache.spark.ui.jobs.JobProgressListener"),
        ProblemFilters.exclude[MissingTypesProblem]("org.apache.spark.ui.exec.ExecutorsListener"),
        ProblemFilters.exclude[MissingTypesProblem]("org.apache.spark.ui.env.EnvironmentListener"),
        ProblemFilters.exclude[MissingTypesProblem]("org.apache.spark.ui.storage.StorageListener"),
        ProblemFilters.exclude[MissingTypesProblem]("org.apache.spark.storage.StorageStatusListener")
      ) ++
      Seq(
        // SPARK-3369 Fix Iterable/Iterator in Java API
        ProblemFilters.exclude[IncompatibleResultTypeProblem](
          "org.apache.spark.api.java.function.FlatMapFunction.call"),
        ProblemFilters.exclude[MissingMethodProblem](
          "org.apache.spark.api.java.function.FlatMapFunction.call"),
        ProblemFilters.exclude[IncompatibleResultTypeProblem](
          "org.apache.spark.api.java.function.DoubleFlatMapFunction.call"),
        ProblemFilters.exclude[MissingMethodProblem](
          "org.apache.spark.api.java.function.DoubleFlatMapFunction.call"),
        ProblemFilters.exclude[IncompatibleResultTypeProblem](
          "org.apache.spark.api.java.function.FlatMapFunction2.call"),
        ProblemFilters.exclude[MissingMethodProblem](
          "org.apache.spark.api.java.function.FlatMapFunction2.call"),
        ProblemFilters.exclude[IncompatibleResultTypeProblem](
          "org.apache.spark.api.java.function.PairFlatMapFunction.call"),
        ProblemFilters.exclude[MissingMethodProblem](
          "org.apache.spark.api.java.function.PairFlatMapFunction.call"),
        ProblemFilters.exclude[IncompatibleResultTypeProblem](
          "org.apache.spark.api.java.function.CoGroupFunction.call"),
        ProblemFilters.exclude[MissingMethodProblem](
          "org.apache.spark.api.java.function.CoGroupFunction.call"),
        ProblemFilters.exclude[IncompatibleResultTypeProblem](
          "org.apache.spark.api.java.function.MapPartitionsFunction.call"),
        ProblemFilters.exclude[MissingMethodProblem](
          "org.apache.spark.api.java.function.MapPartitionsFunction.call"),
        ProblemFilters.exclude[IncompatibleResultTypeProblem](
          "org.apache.spark.api.java.function.FlatMapGroupsFunction.call"),
        ProblemFilters.exclude[MissingMethodProblem](
          "org.apache.spark.api.java.function.FlatMapGroupsFunction.call")
      ) ++
      Seq(
        // SPARK-4819 replace Guava Optional
        ProblemFilters.exclude[IncompatibleResultTypeProblem]("org.apache.spark.api.java.JavaSparkContext.getCheckpointDir"),
        ProblemFilters.exclude[IncompatibleResultTypeProblem]("org.apache.spark.api.java.JavaSparkContext.getSparkHome"),
        ProblemFilters.exclude[MissingMethodProblem]("org.apache.spark.api.java.JavaRDDLike.getCheckpointFile"),
        ProblemFilters.exclude[MissingMethodProblem]("org.apache.spark.api.java.JavaRDDLike.partitioner"),
        ProblemFilters.exclude[MissingMethodProblem]("org.apache.spark.api.java.JavaRDDLike.getCheckpointFile"),
        ProblemFilters.exclude[MissingMethodProblem]("org.apache.spark.api.java.JavaRDDLike.partitioner")
      ) ++
      Seq(
        // SPARK-12481 Remove Hadoop 1.x
        ProblemFilters.exclude[IncompatibleTemplateDefProblem]("org.apache.spark.mapred.SparkHadoopMapRedUtil"),
        // SPARK-12615 Remove deprecated APIs in core
        ProblemFilters.exclude[MissingMethodProblem]("org.apache.spark.SparkContext.<init>$default$6"),
        ProblemFilters.exclude[MissingMethodProblem]("org.apache.spark.SparkContext.numericRDDToDoubleRDDFunctions"),
        ProblemFilters.exclude[MissingMethodProblem]("org.apache.spark.SparkContext.intToIntWritable"),
        ProblemFilters.exclude[MissingMethodProblem]("org.apache.spark.SparkContext.intWritableConverter"),
        ProblemFilters.exclude[MissingMethodProblem]("org.apache.spark.SparkContext.writableWritableConverter"),
        ProblemFilters.exclude[MissingMethodProblem]("org.apache.spark.SparkContext.rddToPairRDDFunctions"),
        ProblemFilters.exclude[MissingMethodProblem]("org.apache.spark.SparkContext.rddToAsyncRDDActions"),
        ProblemFilters.exclude[MissingMethodProblem]("org.apache.spark.SparkContext.boolToBoolWritable"),
        ProblemFilters.exclude[MissingMethodProblem]("org.apache.spark.SparkContext.longToLongWritable"),
        ProblemFilters.exclude[MissingMethodProblem]("org.apache.spark.SparkContext.doubleWritableConverter"),
        ProblemFilters.exclude[MissingMethodProblem]("org.apache.spark.SparkContext.rddToOrderedRDDFunctions"),
        ProblemFilters.exclude[MissingMethodProblem]("org.apache.spark.SparkContext.floatWritableConverter"),
        ProblemFilters.exclude[MissingMethodProblem]("org.apache.spark.SparkContext.booleanWritableConverter"),
        ProblemFilters.exclude[MissingMethodProblem]("org.apache.spark.SparkContext.stringToText"),
        ProblemFilters.exclude[MissingMethodProblem]("org.apache.spark.SparkContext.doubleRDDToDoubleRDDFunctions"),
        ProblemFilters.exclude[MissingMethodProblem]("org.apache.spark.SparkContext.doubleToDoubleWritable"),
        ProblemFilters.exclude[MissingMethodProblem]("org.apache.spark.SparkContext.bytesWritableConverter"),
        ProblemFilters.exclude[MissingMethodProblem]("org.apache.spark.SparkContext.rddToSequenceFileRDDFunctions"),
        ProblemFilters.exclude[MissingMethodProblem]("org.apache.spark.SparkContext.bytesToBytesWritable"),
        ProblemFilters.exclude[MissingMethodProblem]("org.apache.spark.SparkContext.longWritableConverter"),
        ProblemFilters.exclude[MissingMethodProblem]("org.apache.spark.SparkContext.stringWritableConverter"),
        ProblemFilters.exclude[MissingMethodProblem]("org.apache.spark.SparkContext.floatToFloatWritable"),
        ProblemFilters.exclude[MissingMethodProblem]("org.apache.spark.SparkContext.rddToPairRDDFunctions$default$4"),
        ProblemFilters.exclude[MissingMethodProblem]("org.apache.spark.TaskContext.addOnCompleteCallback"),
        ProblemFilters.exclude[MissingMethodProblem]("org.apache.spark.TaskContext.runningLocally"),
        ProblemFilters.exclude[MissingMethodProblem]("org.apache.spark.TaskContext.attemptId"),
        ProblemFilters.exclude[MissingMethodProblem]("org.apache.spark.SparkContext.defaultMinSplits"),
        ProblemFilters.exclude[IncompatibleMethTypeProblem]("org.apache.spark.SparkContext.runJob"),
        ProblemFilters.exclude[MissingMethodProblem]("org.apache.spark.SparkContext.runJob"),
        ProblemFilters.exclude[MissingMethodProblem]("org.apache.spark.SparkContext.tachyonFolderName"),
        ProblemFilters.exclude[MissingMethodProblem]("org.apache.spark.SparkContext.initLocalProperties"),
        ProblemFilters.exclude[MissingMethodProblem]("org.apache.spark.SparkContext.clearJars"),
        ProblemFilters.exclude[MissingMethodProblem]("org.apache.spark.SparkContext.clearFiles"),
        ProblemFilters.exclude[MissingMethodProblem]("org.apache.spark.SparkContext.this"),
        ProblemFilters.exclude[IncompatibleMethTypeProblem]("org.apache.spark.SparkContext.this"),
        ProblemFilters.exclude[MissingMethodProblem]("org.apache.spark.rdd.RDD.flatMapWith$default$2"),
        ProblemFilters.exclude[MissingMethodProblem]("org.apache.spark.rdd.RDD.toArray"),
        ProblemFilters.exclude[MissingMethodProblem]("org.apache.spark.rdd.RDD.mapWith$default$2"),
        ProblemFilters.exclude[MissingMethodProblem]("org.apache.spark.rdd.RDD.mapPartitionsWithSplit"),
        ProblemFilters.exclude[MissingMethodProblem]("org.apache.spark.rdd.RDD.flatMapWith"),
        ProblemFilters.exclude[MissingMethodProblem]("org.apache.spark.rdd.RDD.filterWith"),
        ProblemFilters.exclude[MissingMethodProblem]("org.apache.spark.rdd.RDD.foreachWith"),
        ProblemFilters.exclude[MissingMethodProblem]("org.apache.spark.rdd.RDD.mapWith"),
        ProblemFilters.exclude[MissingMethodProblem]("org.apache.spark.rdd.RDD.mapPartitionsWithSplit$default$2"),
        ProblemFilters.exclude[MissingMethodProblem]("org.apache.spark.rdd.SequenceFileRDDFunctions.this"),
        ProblemFilters.exclude[MissingMethodProblem]("org.apache.spark.api.java.JavaRDDLike.splits"),
        ProblemFilters.exclude[MissingMethodProblem]("org.apache.spark.api.java.JavaRDDLike.toArray"),
        ProblemFilters.exclude[MissingMethodProblem]("org.apache.spark.api.java.JavaSparkContext.defaultMinSplits"),
        ProblemFilters.exclude[MissingMethodProblem]("org.apache.spark.api.java.JavaSparkContext.clearJars"),
        ProblemFilters.exclude[MissingMethodProblem]("org.apache.spark.api.java.JavaSparkContext.clearFiles"),
        ProblemFilters.exclude[MissingMethodProblem]("org.apache.spark.SparkContext.externalBlockStoreFolderName"),
        ProblemFilters.exclude[MissingClassProblem]("org.apache.spark.storage.ExternalBlockStore$"),
        ProblemFilters.exclude[MissingClassProblem]("org.apache.spark.storage.ExternalBlockManager"),
        ProblemFilters.exclude[MissingClassProblem]("org.apache.spark.storage.ExternalBlockStore")
      ) ++ Seq(
        // SPARK-12149 Added new fields to ExecutorSummary
        ProblemFilters.exclude[MissingMethodProblem]("org.apache.spark.status.api.v1.ExecutorSummary.this")
      ) ++
      // SPARK-12665 Remove deprecated and unused classes
      Seq(
        ProblemFilters.exclude[MissingClassProblem]("org.apache.spark.graphx.GraphKryoRegistrator"),
        ProblemFilters.exclude[MissingClassProblem]("org.apache.spark.util.Vector"),
        ProblemFilters.exclude[MissingClassProblem]("org.apache.spark.util.Vector$Multiplier"),
        ProblemFilters.exclude[MissingClassProblem]("org.apache.spark.util.Vector$")
      ) ++ Seq(
        // SPARK-12591 Register OpenHashMapBasedStateMap for Kryo
        ProblemFilters.exclude[MissingClassProblem]("org.apache.spark.serializer.KryoInputDataInputBridge"),
        ProblemFilters.exclude[MissingClassProblem]("org.apache.spark.serializer.KryoOutputDataOutputBridge")
      ) ++ Seq(
        // SPARK-12510 Refactor ActorReceiver to support Java
        ProblemFilters.exclude[AbstractClassProblem]("org.apache.spark.streaming.receiver.ActorReceiver")
      ) ++ Seq(
        // SPARK-12895 Implement TaskMetrics using accumulators
        ProblemFilters.exclude[MissingMethodProblem]("org.apache.spark.TaskContext.internalMetricsToAccumulators"),
        ProblemFilters.exclude[MissingMethodProblem]("org.apache.spark.TaskContext.collectInternalAccumulators"),
        ProblemFilters.exclude[MissingMethodProblem]("org.apache.spark.TaskContext.collectAccumulators")
      ) ++ Seq(
        // SPARK-12896 Send only accumulator updates to driver, not TaskMetrics
        ProblemFilters.exclude[IncompatibleMethTypeProblem]("org.apache.spark.Accumulable.this"),
        ProblemFilters.exclude[DirectMissingMethodProblem]("org.apache.spark.Accumulator.this"),
        ProblemFilters.exclude[MissingMethodProblem]("org.apache.spark.Accumulator.initialValue")
      ) ++ Seq(
        // SPARK-12692 Scala style: Fix the style violation (Space before "," or ":")
        ProblemFilters.exclude[MissingMethodProblem]("org.apache.spark.streaming.flume.sink.SparkSink.org$apache$spark$streaming$flume$sink$Logging$$log_"),
        ProblemFilters.exclude[MissingMethodProblem]("org.apache.spark.streaming.flume.sink.SparkSink.org$apache$spark$streaming$flume$sink$Logging$$log__="),
        ProblemFilters.exclude[MissingMethodProblem]("org.apache.spark.streaming.flume.sink.SparkAvroCallbackHandler.org$apache$spark$streaming$flume$sink$Logging$$log_"),
        ProblemFilters.exclude[MissingMethodProblem]("org.apache.spark.streaming.flume.sink.SparkAvroCallbackHandler.org$apache$spark$streaming$flume$sink$Logging$$log__="),
        ProblemFilters.exclude[MissingMethodProblem]("org.apache.spark.streaming.flume.sink.Logging.org$apache$spark$streaming$flume$sink$Logging$$log__="),
        ProblemFilters.exclude[MissingMethodProblem]("org.apache.spark.streaming.flume.sink.Logging.org$apache$spark$streaming$flume$sink$Logging$$log_"),
        ProblemFilters.exclude[MissingMethodProblem]("org.apache.spark.streaming.flume.sink.Logging.org$apache$spark$streaming$flume$sink$Logging$$_log"),
        ProblemFilters.exclude[MissingMethodProblem]("org.apache.spark.streaming.flume.sink.Logging.org$apache$spark$streaming$flume$sink$Logging$$_log_="),
        ProblemFilters.exclude[MissingMethodProblem]("org.apache.spark.streaming.flume.sink.TransactionProcessor.org$apache$spark$streaming$flume$sink$Logging$$log_"),
        ProblemFilters.exclude[MissingMethodProblem]("org.apache.spark.streaming.flume.sink.TransactionProcessor.org$apache$spark$streaming$flume$sink$Logging$$log__=")
      ) ++ Seq(
        // SPARK-12689 Migrate DDL parsing to the newly absorbed parser
        ProblemFilters.exclude[MissingClassProblem]("org.apache.spark.sql.execution.datasources.DDLParser"),
        ProblemFilters.exclude[MissingClassProblem]("org.apache.spark.sql.execution.datasources.DDLException"),
        ProblemFilters.exclude[MissingMethodProblem]("org.apache.spark.sql.SQLContext.ddlParser")
      ) ++ Seq(
        // SPARK-7799 Add "streaming-akka" project
        ProblemFilters.exclude[MissingMethodProblem]("org.apache.spark.streaming.zeromq.ZeroMQUtils.createStream"),
        ProblemFilters.exclude[IncompatibleMethTypeProblem]("org.apache.spark.streaming.zeromq.ZeroMQUtils.createStream"),
        ProblemFilters.exclude[IncompatibleResultTypeProblem]("org.apache.spark.streaming.zeromq.ZeroMQUtils.createStream$default$6"),
        ProblemFilters.exclude[MissingMethodProblem]("org.apache.spark.streaming.zeromq.ZeroMQUtils.createStream$default$5"),
        ProblemFilters.exclude[MissingMethodProblem]("org.apache.spark.streaming.StreamingContext.actorStream$default$4"),
        ProblemFilters.exclude[MissingMethodProblem]("org.apache.spark.streaming.StreamingContext.actorStream$default$3"),
        ProblemFilters.exclude[MissingMethodProblem]("org.apache.spark.streaming.StreamingContext.actorStream"),
        ProblemFilters.exclude[MissingMethodProblem]("org.apache.spark.streaming.api.java.JavaStreamingContext.actorStream"),
        ProblemFilters.exclude[MissingTypesProblem]("org.apache.spark.streaming.zeromq.ZeroMQReceiver"),
        ProblemFilters.exclude[MissingClassProblem]("org.apache.spark.streaming.receiver.ActorReceiver$Supervisor")
      ) ++ Seq(
        // SPARK-12348 Remove deprecated Streaming APIs.
        ProblemFilters.exclude[DirectMissingMethodProblem]("org.apache.spark.streaming.dstream.DStream.foreach"),
        ProblemFilters.exclude[MissingMethodProblem]("org.apache.spark.streaming.StreamingContext.toPairDStreamFunctions"),
        ProblemFilters.exclude[MissingMethodProblem]("org.apache.spark.streaming.StreamingContext.toPairDStreamFunctions$default$4"),
        ProblemFilters.exclude[MissingMethodProblem]("org.apache.spark.streaming.StreamingContext.awaitTermination"),
        ProblemFilters.exclude[MissingMethodProblem]("org.apache.spark.streaming.StreamingContext.networkStream"),
        ProblemFilters.exclude[MissingClassProblem]("org.apache.spark.streaming.api.java.JavaStreamingContextFactory"),
        ProblemFilters.exclude[MissingMethodProblem]("org.apache.spark.streaming.api.java.JavaStreamingContext.awaitTermination"),
        ProblemFilters.exclude[MissingMethodProblem]("org.apache.spark.streaming.api.java.JavaStreamingContext.sc"),
        ProblemFilters.exclude[MissingMethodProblem]("org.apache.spark.streaming.api.java.JavaDStreamLike.reduceByWindow"),
        ProblemFilters.exclude[MissingMethodProblem]("org.apache.spark.streaming.api.java.JavaDStreamLike.foreachRDD"),
        ProblemFilters.exclude[MissingMethodProblem]("org.apache.spark.streaming.api.java.JavaDStreamLike.foreach"),
        ProblemFilters.exclude[IncompatibleMethTypeProblem]("org.apache.spark.streaming.api.java.JavaStreamingContext.getOrCreate")
      ) ++ Seq(
        // SPARK-12847 Remove StreamingListenerBus and post all Streaming events to the same thread as Spark events
        ProblemFilters.exclude[MissingClassProblem]("org.apache.spark.util.AsynchronousListenerBus$"),
        ProblemFilters.exclude[MissingClassProblem]("org.apache.spark.util.AsynchronousListenerBus")
      ) ++ Seq(
        // SPARK-11622 Make LibSVMRelation extends HadoopFsRelation and Add LibSVMOutputWriter
        ProblemFilters.exclude[MissingTypesProblem]("org.apache.spark.ml.source.libsvm.DefaultSource"),
        ProblemFilters.exclude[MissingMethodProblem]("org.apache.spark.ml.source.libsvm.DefaultSource.createRelation")
      ) ++ Seq(
        // SPARK-6363 Make Scala 2.11 the default Scala version
        ProblemFilters.exclude[MissingMethodProblem]("org.apache.spark.SparkContext.cleanup"),
        ProblemFilters.exclude[MissingMethodProblem]("org.apache.spark.SparkContext.metadataCleaner"),
        ProblemFilters.exclude[MissingClassProblem]("org.apache.spark.scheduler.cluster.YarnSchedulerBackend$YarnDriverEndpoint"),
        ProblemFilters.exclude[MissingClassProblem]("org.apache.spark.scheduler.cluster.YarnSchedulerBackend$YarnSchedulerEndpoint")
      ) ++ Seq(
        // SPARK-7889
        ProblemFilters.exclude[MissingMethodProblem]("org.apache.spark.deploy.history.HistoryServer.org$apache$spark$deploy$history$HistoryServer$@tachSparkUI"),
        // SPARK-13296
        ProblemFilters.exclude[IncompatibleResultTypeProblem]("org.apache.spark.sql.UDFRegistration.register"),
        ProblemFilters.exclude[MissingClassProblem]("org.apache.spark.sql.UserDefinedPythonFunction$"),
        ProblemFilters.exclude[MissingClassProblem]("org.apache.spark.sql.UserDefinedPythonFunction"),
        ProblemFilters.exclude[MissingClassProblem]("org.apache.spark.sql.UserDefinedFunction"),
        ProblemFilters.exclude[MissingClassProblem]("org.apache.spark.sql.UserDefinedFunction$")
      ) ++ Seq(
        // SPARK-12995 Remove deprecated APIs in graphx
        ProblemFilters.exclude[MissingMethodProblem]("org.apache.spark.graphx.lib.SVDPlusPlus.runSVDPlusPlus"),
        ProblemFilters.exclude[MissingMethodProblem]("org.apache.spark.graphx.Graph.mapReduceTriplets"),
        ProblemFilters.exclude[MissingMethodProblem]("org.apache.spark.graphx.Graph.mapReduceTriplets$default$3"),
        ProblemFilters.exclude[MissingMethodProblem]("org.apache.spark.graphx.impl.GraphImpl.mapReduceTriplets")
      ) ++ Seq(
        // SPARK-13426 Remove the support of SIMR
        ProblemFilters.exclude[MissingMethodProblem]("org.apache.spark.SparkMasterRegex.SIMR_REGEX")
      ) ++ Seq(
        // SPARK-13413 Remove SparkContext.metricsSystem/schedulerBackend_ setter
        ProblemFilters.exclude[MissingMethodProblem]("org.apache.spark.SparkContext.metricsSystem"),
        ProblemFilters.exclude[MissingMethodProblem]("org.apache.spark.SparkContext.schedulerBackend_=")
      ) ++ Seq(
        // SPARK-13220 Deprecate yarn-client and yarn-cluster mode
        ProblemFilters.exclude[MissingMethodProblem](
          "org.apache.spark.SparkContext.org$apache$spark$SparkContext$$createTaskScheduler")
      ) ++ Seq(
        // SPARK-13465 TaskContext.
        ProblemFilters.exclude[MissingMethodProblem]("org.apache.spark.TaskContext.addTaskFailureListener")
      ) ++ Seq (
        // SPARK-7729 Executor which has been killed should also be displayed on Executor Tab
        ProblemFilters.exclude[MissingMethodProblem]("org.apache.spark.status.api.v1.ExecutorSummary.this")
      ) ++ Seq(
        // SPARK-13526 Move SQLContext per-session states to new class
        ProblemFilters.exclude[IncompatibleMethTypeProblem](
          "org.apache.spark.sql.UDFRegistration.this")
      ) ++ Seq(
        // [SPARK-13486][SQL] Move SQLConf into an internal package
        ProblemFilters.exclude[MissingClassProblem]("org.apache.spark.sql.SQLConf"),
        ProblemFilters.exclude[MissingClassProblem]("org.apache.spark.sql.SQLConf$SQLConfEntry"),
        ProblemFilters.exclude[MissingClassProblem]("org.apache.spark.sql.SQLConf$"),
        ProblemFilters.exclude[MissingClassProblem]("org.apache.spark.sql.SQLConf$SQLConfEntry$")
      ) ++ Seq(
        //SPARK-11011 UserDefinedType serialization should be strongly typed
        ProblemFilters.exclude[IncompatibleResultTypeProblem]("org.apache.spark.mllib.linalg.VectorUDT.serialize"),
        // SPARK-12073: backpressure rate controller consumes events preferentially from lagging partitions
        ProblemFilters.exclude[MissingMethodProblem]("org.apache.spark.streaming.kafka.KafkaTestUtils.createTopic"),
        ProblemFilters.exclude[MissingMethodProblem]("org.apache.spark.streaming.kafka.DirectKafkaInputDStream.maxMessagesPerPartition")
      ) ++ Seq(
        // [SPARK-13244][SQL] Migrates DataFrame to Dataset
        ProblemFilters.exclude[IncompatibleResultTypeProblem]("org.apache.spark.sql.SQLContext.tables"),
        ProblemFilters.exclude[IncompatibleResultTypeProblem]("org.apache.spark.sql.SQLContext.sql"),
        ProblemFilters.exclude[IncompatibleResultTypeProblem]("org.apache.spark.sql.SQLContext.baseRelationToDataFrame"),
        ProblemFilters.exclude[IncompatibleResultTypeProblem]("org.apache.spark.sql.SQLContext.table"),
        ProblemFilters.exclude[IncompatibleResultTypeProblem]("org.apache.spark.sql.DataFrame.apply"),

        ProblemFilters.exclude[MissingClassProblem]("org.apache.spark.sql.DataFrame"),
        ProblemFilters.exclude[MissingClassProblem]("org.apache.spark.sql.DataFrame$"),
        ProblemFilters.exclude[MissingClassProblem]("org.apache.spark.sql.LegacyFunctions"),
        ProblemFilters.exclude[MissingClassProblem]("org.apache.spark.sql.DataFrameHolder"),
        ProblemFilters.exclude[MissingClassProblem]("org.apache.spark.sql.DataFrameHolder$"),
        ProblemFilters.exclude[DirectMissingMethodProblem]("org.apache.spark.sql.SQLImplicits.localSeqToDataFrameHolder"),
        ProblemFilters.exclude[DirectMissingMethodProblem]("org.apache.spark.sql.SQLImplicits.stringRddToDataFrameHolder"),
        ProblemFilters.exclude[DirectMissingMethodProblem]("org.apache.spark.sql.SQLImplicits.rddToDataFrameHolder"),
        ProblemFilters.exclude[DirectMissingMethodProblem]("org.apache.spark.sql.SQLImplicits.longRddToDataFrameHolder"),
        ProblemFilters.exclude[DirectMissingMethodProblem]("org.apache.spark.sql.SQLImplicits.intRddToDataFrameHolder"),
        ProblemFilters.exclude[MissingClassProblem]("org.apache.spark.sql.GroupedDataset"),
        ProblemFilters.exclude[DirectMissingMethodProblem]("org.apache.spark.sql.Dataset.subtract"),

        ProblemFilters.exclude[IncompatibleMethTypeProblem]("org.apache.spark.mllib.evaluation.MultilabelMetrics.this"),
        ProblemFilters.exclude[IncompatibleResultTypeProblem]("org.apache.spark.ml.classification.LogisticRegressionSummary.predictions"),
        ProblemFilters.exclude[MissingMethodProblem]("org.apache.spark.ml.classification.LogisticRegressionSummary.predictions")
      ) ++ Seq(
        // [SPARK-13686][MLLIB][STREAMING] Add a constructor parameter `reqParam` to (Streaming)LinearRegressionWithSGD
        ProblemFilters.exclude[MissingMethodProblem]("org.apache.spark.mllib.regression.LinearRegressionWithSGD.this")
      ) ++ Seq(
        // SPARK-13920: MIMA checks should apply to @Experimental and @DeveloperAPI APIs
        ProblemFilters.exclude[DirectMissingMethodProblem]("org.apache.spark.Aggregator.combineCombinersByKey"),
        ProblemFilters.exclude[DirectMissingMethodProblem]("org.apache.spark.Aggregator.combineValuesByKey"),
        ProblemFilters.exclude[DirectMissingMethodProblem]("org.apache.spark.ComplexFutureAction.run"),
        ProblemFilters.exclude[DirectMissingMethodProblem]("org.apache.spark.ComplexFutureAction.runJob"),
        ProblemFilters.exclude[DirectMissingMethodProblem]("org.apache.spark.ComplexFutureAction.this"),
        ProblemFilters.exclude[DirectMissingMethodProblem]("org.apache.spark.SparkEnv.actorSystem"),
        ProblemFilters.exclude[DirectMissingMethodProblem]("org.apache.spark.SparkEnv.cacheManager"),
        ProblemFilters.exclude[DirectMissingMethodProblem]("org.apache.spark.SparkEnv.this"),
        ProblemFilters.exclude[DirectMissingMethodProblem]("org.apache.spark.deploy.SparkHadoopUtil.getConfigurationFromJobContext"),
        ProblemFilters.exclude[DirectMissingMethodProblem]("org.apache.spark.deploy.SparkHadoopUtil.getTaskAttemptIDFromTaskAttemptContext"),
        ProblemFilters.exclude[DirectMissingMethodProblem]("org.apache.spark.deploy.SparkHadoopUtil.newConfiguration"),
        ProblemFilters.exclude[DirectMissingMethodProblem]("org.apache.spark.executor.InputMetrics.bytesReadCallback"),
        ProblemFilters.exclude[DirectMissingMethodProblem]("org.apache.spark.executor.InputMetrics.bytesReadCallback_="),
        ProblemFilters.exclude[DirectMissingMethodProblem]("org.apache.spark.executor.InputMetrics.canEqual"),
        ProblemFilters.exclude[DirectMissingMethodProblem]("org.apache.spark.executor.InputMetrics.copy"),
        ProblemFilters.exclude[DirectMissingMethodProblem]("org.apache.spark.executor.InputMetrics.productArity"),
        ProblemFilters.exclude[DirectMissingMethodProblem]("org.apache.spark.executor.InputMetrics.productElement"),
        ProblemFilters.exclude[DirectMissingMethodProblem]("org.apache.spark.executor.InputMetrics.productIterator"),
        ProblemFilters.exclude[DirectMissingMethodProblem]("org.apache.spark.executor.InputMetrics.productPrefix"),
        ProblemFilters.exclude[DirectMissingMethodProblem]("org.apache.spark.executor.InputMetrics.setBytesReadCallback"),
        ProblemFilters.exclude[DirectMissingMethodProblem]("org.apache.spark.executor.InputMetrics.updateBytesRead"),
        ProblemFilters.exclude[DirectMissingMethodProblem]("org.apache.spark.executor.OutputMetrics.canEqual"),
        ProblemFilters.exclude[DirectMissingMethodProblem]("org.apache.spark.executor.OutputMetrics.copy"),
        ProblemFilters.exclude[DirectMissingMethodProblem]("org.apache.spark.executor.OutputMetrics.productArity"),
        ProblemFilters.exclude[DirectMissingMethodProblem]("org.apache.spark.executor.OutputMetrics.productElement"),
        ProblemFilters.exclude[DirectMissingMethodProblem]("org.apache.spark.executor.OutputMetrics.productIterator"),
        ProblemFilters.exclude[DirectMissingMethodProblem]("org.apache.spark.executor.OutputMetrics.productPrefix"),
        ProblemFilters.exclude[DirectMissingMethodProblem]("org.apache.spark.executor.ShuffleReadMetrics.decFetchWaitTime"),
        ProblemFilters.exclude[DirectMissingMethodProblem]("org.apache.spark.executor.ShuffleReadMetrics.decLocalBlocksFetched"),
        ProblemFilters.exclude[DirectMissingMethodProblem]("org.apache.spark.executor.ShuffleReadMetrics.decRecordsRead"),
        ProblemFilters.exclude[DirectMissingMethodProblem]("org.apache.spark.executor.ShuffleReadMetrics.decRemoteBlocksFetched"),
        ProblemFilters.exclude[DirectMissingMethodProblem]("org.apache.spark.executor.ShuffleReadMetrics.decRemoteBytesRead"),
        ProblemFilters.exclude[DirectMissingMethodProblem]("org.apache.spark.executor.ShuffleWriteMetrics.decShuffleBytesWritten"),
        ProblemFilters.exclude[DirectMissingMethodProblem]("org.apache.spark.executor.ShuffleWriteMetrics.decShuffleRecordsWritten"),
        ProblemFilters.exclude[DirectMissingMethodProblem]("org.apache.spark.executor.ShuffleWriteMetrics.decShuffleWriteTime"),
        ProblemFilters.exclude[DirectMissingMethodProblem]("org.apache.spark.executor.ShuffleWriteMetrics.incShuffleBytesWritten"),
        ProblemFilters.exclude[DirectMissingMethodProblem]("org.apache.spark.executor.ShuffleWriteMetrics.incShuffleRecordsWritten"),
        ProblemFilters.exclude[DirectMissingMethodProblem]("org.apache.spark.executor.ShuffleWriteMetrics.incShuffleWriteTime"),
        ProblemFilters.exclude[DirectMissingMethodProblem]("org.apache.spark.executor.ShuffleWriteMetrics.setShuffleRecordsWritten"),
        ProblemFilters.exclude[DirectMissingMethodProblem]("org.apache.spark.ml.feature.PCAModel.this"),
        ProblemFilters.exclude[DirectMissingMethodProblem]("org.apache.spark.mllib.regression.StreamingLinearRegressionWithSGD.this"),
        ProblemFilters.exclude[DirectMissingMethodProblem]("org.apache.spark.rdd.RDD.mapPartitionsWithContext"),
        ProblemFilters.exclude[DirectMissingMethodProblem]("org.apache.spark.scheduler.AccumulableInfo.this"),
        ProblemFilters.exclude[DirectMissingMethodProblem]("org.apache.spark.scheduler.SparkListenerExecutorMetricsUpdate.taskMetrics"),
        ProblemFilters.exclude[DirectMissingMethodProblem]("org.apache.spark.scheduler.TaskInfo.attempt"),
        ProblemFilters.exclude[DirectMissingMethodProblem]("org.apache.spark.sql.ExperimentalMethods.this"),
        ProblemFilters.exclude[DirectMissingMethodProblem]("org.apache.spark.sql.functions.callUDF"),
        ProblemFilters.exclude[DirectMissingMethodProblem]("org.apache.spark.sql.functions.callUdf"),
        ProblemFilters.exclude[DirectMissingMethodProblem]("org.apache.spark.sql.functions.cumeDist"),
        ProblemFilters.exclude[DirectMissingMethodProblem]("org.apache.spark.sql.functions.denseRank"),
        ProblemFilters.exclude[DirectMissingMethodProblem]("org.apache.spark.sql.functions.inputFileName"),
        ProblemFilters.exclude[DirectMissingMethodProblem]("org.apache.spark.sql.functions.isNaN"),
        ProblemFilters.exclude[DirectMissingMethodProblem]("org.apache.spark.sql.functions.percentRank"),
        ProblemFilters.exclude[DirectMissingMethodProblem]("org.apache.spark.sql.functions.rowNumber"),
        ProblemFilters.exclude[DirectMissingMethodProblem]("org.apache.spark.sql.functions.sparkPartitionId"),
        ProblemFilters.exclude[DirectMissingMethodProblem]("org.apache.spark.storage.BlockStatus.apply"),
        ProblemFilters.exclude[DirectMissingMethodProblem]("org.apache.spark.storage.BlockStatus.copy"),
        ProblemFilters.exclude[DirectMissingMethodProblem]("org.apache.spark.storage.BlockStatus.externalBlockStoreSize"),
        ProblemFilters.exclude[DirectMissingMethodProblem]("org.apache.spark.storage.BlockStatus.this"),
        ProblemFilters.exclude[DirectMissingMethodProblem]("org.apache.spark.storage.StorageStatus.offHeapUsed"),
        ProblemFilters.exclude[DirectMissingMethodProblem]("org.apache.spark.storage.StorageStatus.offHeapUsedByRdd"),
        ProblemFilters.exclude[DirectMissingMethodProblem]("org.apache.spark.storage.StorageStatusListener.this"),
        ProblemFilters.exclude[DirectMissingMethodProblem]("org.apache.spark.streaming.scheduler.BatchInfo.streamIdToNumRecords"),
        ProblemFilters.exclude[DirectMissingMethodProblem]("org.apache.spark.ui.exec.ExecutorsListener.storageStatusList"),
        ProblemFilters.exclude[DirectMissingMethodProblem]("org.apache.spark.ui.exec.ExecutorsListener.this"),
        ProblemFilters.exclude[DirectMissingMethodProblem]("org.apache.spark.ui.storage.StorageListener.storageStatusList"),
        ProblemFilters.exclude[IncompatibleMethTypeProblem]("org.apache.spark.ExceptionFailure.apply"),
        ProblemFilters.exclude[IncompatibleMethTypeProblem]("org.apache.spark.ExceptionFailure.copy"),
        ProblemFilters.exclude[IncompatibleMethTypeProblem]("org.apache.spark.ExceptionFailure.this"),
        ProblemFilters.exclude[IncompatibleMethTypeProblem]("org.apache.spark.executor.InputMetrics.this"),
        ProblemFilters.exclude[IncompatibleMethTypeProblem]("org.apache.spark.executor.OutputMetrics.this"),
        ProblemFilters.exclude[IncompatibleMethTypeProblem]("org.apache.spark.ml.Estimator.fit"),
        ProblemFilters.exclude[IncompatibleMethTypeProblem]("org.apache.spark.ml.Pipeline.fit"),
        ProblemFilters.exclude[IncompatibleMethTypeProblem]("org.apache.spark.ml.PipelineModel.transform"),
        ProblemFilters.exclude[IncompatibleMethTypeProblem]("org.apache.spark.ml.PredictionModel.transform"),
        ProblemFilters.exclude[IncompatibleMethTypeProblem]("org.apache.spark.ml.PredictionModel.transformImpl"),
        ProblemFilters.exclude[IncompatibleMethTypeProblem]("org.apache.spark.ml.Predictor.extractLabeledPoints"),
        ProblemFilters.exclude[IncompatibleMethTypeProblem]("org.apache.spark.ml.Predictor.fit"),
        ProblemFilters.exclude[IncompatibleMethTypeProblem]("org.apache.spark.ml.Predictor.train"),
        ProblemFilters.exclude[IncompatibleMethTypeProblem]("org.apache.spark.ml.Transformer.transform"),
        ProblemFilters.exclude[IncompatibleMethTypeProblem]("org.apache.spark.ml.classification.BinaryLogisticRegressionSummary.this"),
        ProblemFilters.exclude[IncompatibleMethTypeProblem]("org.apache.spark.ml.classification.BinaryLogisticRegressionTrainingSummary.this"),
        ProblemFilters.exclude[IncompatibleMethTypeProblem]("org.apache.spark.ml.classification.ClassificationModel.transform"),
        ProblemFilters.exclude[IncompatibleMethTypeProblem]("org.apache.spark.ml.classification.GBTClassifier.train"),
        ProblemFilters.exclude[IncompatibleMethTypeProblem]("org.apache.spark.ml.classification.MultilayerPerceptronClassifier.train"),
        ProblemFilters.exclude[IncompatibleMethTypeProblem]("org.apache.spark.ml.classification.NaiveBayes.train"),
        ProblemFilters.exclude[IncompatibleMethTypeProblem]("org.apache.spark.ml.classification.OneVsRest.fit"),
        ProblemFilters.exclude[IncompatibleMethTypeProblem]("org.apache.spark.ml.classification.OneVsRestModel.transform"),
        ProblemFilters.exclude[IncompatibleMethTypeProblem]("org.apache.spark.ml.classification.RandomForestClassifier.train"),
        ProblemFilters.exclude[IncompatibleMethTypeProblem]("org.apache.spark.ml.clustering.KMeans.fit"),
        ProblemFilters.exclude[IncompatibleMethTypeProblem]("org.apache.spark.ml.clustering.KMeansModel.computeCost"),
        ProblemFilters.exclude[IncompatibleMethTypeProblem]("org.apache.spark.ml.clustering.KMeansModel.transform"),
        ProblemFilters.exclude[IncompatibleMethTypeProblem]("org.apache.spark.ml.clustering.LDAModel.logLikelihood"),
        ProblemFilters.exclude[IncompatibleMethTypeProblem]("org.apache.spark.ml.clustering.LDAModel.logPerplexity"),
        ProblemFilters.exclude[IncompatibleMethTypeProblem]("org.apache.spark.ml.clustering.LDAModel.transform"),
        ProblemFilters.exclude[IncompatibleMethTypeProblem]("org.apache.spark.ml.evaluation.BinaryClassificationEvaluator.evaluate"),
        ProblemFilters.exclude[IncompatibleMethTypeProblem]("org.apache.spark.ml.evaluation.Evaluator.evaluate"),
        ProblemFilters.exclude[IncompatibleMethTypeProblem]("org.apache.spark.ml.evaluation.MulticlassClassificationEvaluator.evaluate"),
        ProblemFilters.exclude[IncompatibleMethTypeProblem]("org.apache.spark.ml.evaluation.RegressionEvaluator.evaluate"),
        ProblemFilters.exclude[IncompatibleMethTypeProblem]("org.apache.spark.ml.feature.Binarizer.transform"),
        ProblemFilters.exclude[IncompatibleMethTypeProblem]("org.apache.spark.ml.feature.Bucketizer.transform"),
        ProblemFilters.exclude[IncompatibleMethTypeProblem]("org.apache.spark.ml.feature.ChiSqSelector.fit"),
        ProblemFilters.exclude[IncompatibleMethTypeProblem]("org.apache.spark.ml.feature.ChiSqSelectorModel.transform"),
        ProblemFilters.exclude[IncompatibleMethTypeProblem]("org.apache.spark.ml.feature.CountVectorizer.fit"),
        ProblemFilters.exclude[IncompatibleMethTypeProblem]("org.apache.spark.ml.feature.CountVectorizerModel.transform"),
        ProblemFilters.exclude[IncompatibleMethTypeProblem]("org.apache.spark.ml.feature.HashingTF.transform"),
        ProblemFilters.exclude[IncompatibleMethTypeProblem]("org.apache.spark.ml.feature.IDF.fit"),
        ProblemFilters.exclude[IncompatibleMethTypeProblem]("org.apache.spark.ml.feature.IDFModel.transform"),
        ProblemFilters.exclude[IncompatibleMethTypeProblem]("org.apache.spark.ml.feature.IndexToString.transform"),
        ProblemFilters.exclude[IncompatibleMethTypeProblem]("org.apache.spark.ml.feature.Interaction.transform"),
        ProblemFilters.exclude[IncompatibleMethTypeProblem]("org.apache.spark.ml.feature.MinMaxScaler.fit"),
        ProblemFilters.exclude[IncompatibleMethTypeProblem]("org.apache.spark.ml.feature.MinMaxScalerModel.transform"),
        ProblemFilters.exclude[IncompatibleMethTypeProblem]("org.apache.spark.ml.feature.OneHotEncoder.transform"),
        ProblemFilters.exclude[IncompatibleMethTypeProblem]("org.apache.spark.ml.feature.PCA.fit"),
        ProblemFilters.exclude[IncompatibleMethTypeProblem]("org.apache.spark.ml.feature.PCAModel.transform"),
        ProblemFilters.exclude[IncompatibleMethTypeProblem]("org.apache.spark.ml.feature.QuantileDiscretizer.fit"),
        ProblemFilters.exclude[IncompatibleMethTypeProblem]("org.apache.spark.ml.feature.RFormula.fit"),
        ProblemFilters.exclude[IncompatibleMethTypeProblem]("org.apache.spark.ml.feature.RFormulaModel.transform"),
        ProblemFilters.exclude[IncompatibleMethTypeProblem]("org.apache.spark.ml.feature.SQLTransformer.transform"),
        ProblemFilters.exclude[IncompatibleMethTypeProblem]("org.apache.spark.ml.feature.StandardScaler.fit"),
        ProblemFilters.exclude[IncompatibleMethTypeProblem]("org.apache.spark.ml.feature.StandardScalerModel.transform"),
        ProblemFilters.exclude[IncompatibleMethTypeProblem]("org.apache.spark.ml.feature.StopWordsRemover.transform"),
        ProblemFilters.exclude[IncompatibleMethTypeProblem]("org.apache.spark.ml.feature.StringIndexer.fit"),
        ProblemFilters.exclude[IncompatibleMethTypeProblem]("org.apache.spark.ml.feature.StringIndexerModel.transform"),
        ProblemFilters.exclude[IncompatibleMethTypeProblem]("org.apache.spark.ml.feature.VectorAssembler.transform"),
        ProblemFilters.exclude[IncompatibleMethTypeProblem]("org.apache.spark.ml.feature.VectorIndexer.fit"),
        ProblemFilters.exclude[IncompatibleMethTypeProblem]("org.apache.spark.ml.feature.VectorIndexerModel.transform"),
        ProblemFilters.exclude[IncompatibleMethTypeProblem]("org.apache.spark.ml.feature.VectorSlicer.transform"),
        ProblemFilters.exclude[IncompatibleMethTypeProblem]("org.apache.spark.ml.feature.Word2Vec.fit"),
        ProblemFilters.exclude[IncompatibleMethTypeProblem]("org.apache.spark.ml.feature.Word2VecModel.transform"),
        ProblemFilters.exclude[IncompatibleMethTypeProblem]("org.apache.spark.ml.recommendation.ALS.fit"),
        ProblemFilters.exclude[IncompatibleMethTypeProblem]("org.apache.spark.ml.recommendation.ALSModel.this"),
        ProblemFilters.exclude[IncompatibleMethTypeProblem]("org.apache.spark.ml.recommendation.ALSModel.transform"),
        ProblemFilters.exclude[IncompatibleMethTypeProblem]("org.apache.spark.ml.regression.AFTSurvivalRegression.fit"),
        ProblemFilters.exclude[IncompatibleMethTypeProblem]("org.apache.spark.ml.regression.AFTSurvivalRegressionModel.transform"),
        ProblemFilters.exclude[IncompatibleMethTypeProblem]("org.apache.spark.ml.regression.GBTRegressor.train"),
        ProblemFilters.exclude[IncompatibleMethTypeProblem]("org.apache.spark.ml.regression.IsotonicRegression.extractWeightedLabeledPoints"),
        ProblemFilters.exclude[IncompatibleMethTypeProblem]("org.apache.spark.ml.regression.IsotonicRegression.fit"),
        ProblemFilters.exclude[IncompatibleMethTypeProblem]("org.apache.spark.ml.regression.IsotonicRegressionModel.extractWeightedLabeledPoints"),
        ProblemFilters.exclude[IncompatibleMethTypeProblem]("org.apache.spark.ml.regression.IsotonicRegressionModel.transform"),
        ProblemFilters.exclude[IncompatibleMethTypeProblem]("org.apache.spark.ml.regression.LinearRegression.train"),
        ProblemFilters.exclude[IncompatibleMethTypeProblem]("org.apache.spark.ml.regression.LinearRegressionSummary.this"),
        ProblemFilters.exclude[IncompatibleMethTypeProblem]("org.apache.spark.ml.regression.LinearRegressionTrainingSummary.this"),
        ProblemFilters.exclude[IncompatibleMethTypeProblem]("org.apache.spark.ml.regression.RandomForestRegressor.train"),
        ProblemFilters.exclude[IncompatibleMethTypeProblem]("org.apache.spark.ml.tuning.CrossValidator.fit"),
        ProblemFilters.exclude[IncompatibleMethTypeProblem]("org.apache.spark.ml.tuning.CrossValidatorModel.transform"),
        ProblemFilters.exclude[IncompatibleMethTypeProblem]("org.apache.spark.ml.tuning.TrainValidationSplit.fit"),
        ProblemFilters.exclude[IncompatibleMethTypeProblem]("org.apache.spark.ml.tuning.TrainValidationSplitModel.transform"),
        ProblemFilters.exclude[IncompatibleMethTypeProblem]("org.apache.spark.mllib.evaluation.BinaryClassificationMetrics.this"),
        ProblemFilters.exclude[IncompatibleMethTypeProblem]("org.apache.spark.mllib.evaluation.MulticlassMetrics.this"),
        ProblemFilters.exclude[IncompatibleMethTypeProblem]("org.apache.spark.mllib.evaluation.RegressionMetrics.this"),
        ProblemFilters.exclude[IncompatibleMethTypeProblem]("org.apache.spark.sql.DataFrameNaFunctions.this"),
        ProblemFilters.exclude[IncompatibleMethTypeProblem]("org.apache.spark.sql.DataFrameStatFunctions.this"),
        ProblemFilters.exclude[IncompatibleMethTypeProblem]("org.apache.spark.sql.DataFrameWriter.this"),
        ProblemFilters.exclude[IncompatibleMethTypeProblem]("org.apache.spark.sql.functions.broadcast"),
        ProblemFilters.exclude[IncompatibleMethTypeProblem]("org.apache.spark.sql.functions.callUDF"),
        ProblemFilters.exclude[IncompatibleMethTypeProblem]("org.apache.spark.sql.sources.CreatableRelationProvider.createRelation"),
        ProblemFilters.exclude[IncompatibleMethTypeProblem]("org.apache.spark.sql.sources.InsertableRelation.insert"),
        ProblemFilters.exclude[IncompatibleResultTypeProblem]("org.apache.spark.ml.classification.BinaryLogisticRegressionSummary.fMeasureByThreshold"),
        ProblemFilters.exclude[IncompatibleResultTypeProblem]("org.apache.spark.ml.classification.BinaryLogisticRegressionSummary.pr"),
        ProblemFilters.exclude[IncompatibleResultTypeProblem]("org.apache.spark.ml.classification.BinaryLogisticRegressionSummary.precisionByThreshold"),
        ProblemFilters.exclude[IncompatibleResultTypeProblem]("org.apache.spark.ml.classification.BinaryLogisticRegressionSummary.predictions"),
        ProblemFilters.exclude[IncompatibleResultTypeProblem]("org.apache.spark.ml.classification.BinaryLogisticRegressionSummary.recallByThreshold"),
        ProblemFilters.exclude[IncompatibleResultTypeProblem]("org.apache.spark.ml.classification.BinaryLogisticRegressionSummary.roc"),
        ProblemFilters.exclude[IncompatibleResultTypeProblem]("org.apache.spark.ml.clustering.LDAModel.describeTopics"),
        ProblemFilters.exclude[IncompatibleResultTypeProblem]("org.apache.spark.ml.feature.Word2VecModel.findSynonyms"),
        ProblemFilters.exclude[IncompatibleResultTypeProblem]("org.apache.spark.ml.feature.Word2VecModel.getVectors"),
        ProblemFilters.exclude[IncompatibleResultTypeProblem]("org.apache.spark.ml.recommendation.ALSModel.itemFactors"),
        ProblemFilters.exclude[IncompatibleResultTypeProblem]("org.apache.spark.ml.recommendation.ALSModel.userFactors"),
        ProblemFilters.exclude[IncompatibleResultTypeProblem]("org.apache.spark.ml.regression.LinearRegressionSummary.predictions"),
        ProblemFilters.exclude[IncompatibleResultTypeProblem]("org.apache.spark.ml.regression.LinearRegressionSummary.residuals"),
        ProblemFilters.exclude[IncompatibleResultTypeProblem]("org.apache.spark.scheduler.AccumulableInfo.name"),
        ProblemFilters.exclude[IncompatibleResultTypeProblem]("org.apache.spark.scheduler.AccumulableInfo.value"),
        ProblemFilters.exclude[IncompatibleResultTypeProblem]("org.apache.spark.sql.DataFrameNaFunctions.drop"),
        ProblemFilters.exclude[IncompatibleResultTypeProblem]("org.apache.spark.sql.DataFrameNaFunctions.fill"),
        ProblemFilters.exclude[IncompatibleResultTypeProblem]("org.apache.spark.sql.DataFrameNaFunctions.replace"),
        ProblemFilters.exclude[IncompatibleResultTypeProblem]("org.apache.spark.sql.DataFrameReader.jdbc"),
        ProblemFilters.exclude[IncompatibleResultTypeProblem]("org.apache.spark.sql.DataFrameReader.json"),
        ProblemFilters.exclude[IncompatibleResultTypeProblem]("org.apache.spark.sql.DataFrameReader.load"),
        ProblemFilters.exclude[IncompatibleResultTypeProblem]("org.apache.spark.sql.DataFrameReader.orc"),
        ProblemFilters.exclude[IncompatibleResultTypeProblem]("org.apache.spark.sql.DataFrameReader.parquet"),
        ProblemFilters.exclude[IncompatibleResultTypeProblem]("org.apache.spark.sql.DataFrameReader.table"),
        ProblemFilters.exclude[IncompatibleResultTypeProblem]("org.apache.spark.sql.DataFrameReader.text"),
        ProblemFilters.exclude[IncompatibleResultTypeProblem]("org.apache.spark.sql.DataFrameStatFunctions.crosstab"),
        ProblemFilters.exclude[IncompatibleResultTypeProblem]("org.apache.spark.sql.DataFrameStatFunctions.freqItems"),
        ProblemFilters.exclude[IncompatibleResultTypeProblem]("org.apache.spark.sql.DataFrameStatFunctions.sampleBy"),
        ProblemFilters.exclude[IncompatibleResultTypeProblem]("org.apache.spark.sql.SQLContext.createExternalTable"),
        ProblemFilters.exclude[IncompatibleResultTypeProblem]("org.apache.spark.sql.SQLContext.emptyDataFrame"),
        ProblemFilters.exclude[IncompatibleResultTypeProblem]("org.apache.spark.sql.SQLContext.range"),
        ProblemFilters.exclude[IncompatibleResultTypeProblem]("org.apache.spark.sql.functions.udf"),
        ProblemFilters.exclude[MissingClassProblem]("org.apache.spark.scheduler.JobLogger"),
        ProblemFilters.exclude[MissingClassProblem]("org.apache.spark.streaming.receiver.ActorHelper"),
        ProblemFilters.exclude[MissingClassProblem]("org.apache.spark.streaming.receiver.ActorSupervisorStrategy"),
        ProblemFilters.exclude[MissingClassProblem]("org.apache.spark.streaming.receiver.ActorSupervisorStrategy$"),
        ProblemFilters.exclude[MissingClassProblem]("org.apache.spark.streaming.receiver.Statistics"),
        ProblemFilters.exclude[MissingClassProblem]("org.apache.spark.streaming.receiver.Statistics$"),
        ProblemFilters.exclude[MissingTypesProblem]("org.apache.spark.executor.InputMetrics"),
        ProblemFilters.exclude[MissingTypesProblem]("org.apache.spark.executor.InputMetrics$"),
        ProblemFilters.exclude[MissingTypesProblem]("org.apache.spark.executor.OutputMetrics"),
        ProblemFilters.exclude[MissingTypesProblem]("org.apache.spark.executor.OutputMetrics$"),
        ProblemFilters.exclude[MissingTypesProblem]("org.apache.spark.sql.functions$"),
        ProblemFilters.exclude[ReversedMissingMethodProblem]("org.apache.spark.ml.Estimator.fit"),
        ProblemFilters.exclude[ReversedMissingMethodProblem]("org.apache.spark.ml.Predictor.train"),
        ProblemFilters.exclude[ReversedMissingMethodProblem]("org.apache.spark.ml.Transformer.transform"),
        ProblemFilters.exclude[ReversedMissingMethodProblem]("org.apache.spark.ml.evaluation.Evaluator.evaluate"),
        ProblemFilters.exclude[ReversedMissingMethodProblem]("org.apache.spark.scheduler.SparkListener.onOtherEvent"),
        ProblemFilters.exclude[ReversedMissingMethodProblem]("org.apache.spark.sql.sources.CreatableRelationProvider.createRelation"),
        ProblemFilters.exclude[ReversedMissingMethodProblem]("org.apache.spark.sql.sources.InsertableRelation.insert")
      ) ++ Seq(
        // [SPARK-13926] Automatically use Kryo serializer when shuffling RDDs with simple types
        ProblemFilters.exclude[IncompatibleMethTypeProblem]("org.apache.spark.ShuffleDependency.this"),
        ProblemFilters.exclude[IncompatibleResultTypeProblem]("org.apache.spark.ShuffleDependency.serializer"),
        ProblemFilters.exclude[MissingClassProblem]("org.apache.spark.serializer.Serializer$")
      ) ++ Seq(
        // SPARK-13927: add row/column iterator to local matrices
        ProblemFilters.exclude[MissingMethodProblem]("org.apache.spark.mllib.linalg.Matrix.rowIter"),
        ProblemFilters.exclude[MissingMethodProblem]("org.apache.spark.mllib.linalg.Matrix.colIter")
      ) ++ Seq(
        // SPARK-13948: MiMa Check should catch if the visibility change to `private`
        // TODO(josh): Some of these may be legitimate incompatibilities; we should follow up before the 2.0.0 release
        ProblemFilters.exclude[DirectMissingMethodProblem]("org.apache.spark.sql.Dataset.toDS"),
        ProblemFilters.exclude[DirectMissingMethodProblem]("org.apache.spark.sql.sources.OutputWriterFactory.newInstance"),
        ProblemFilters.exclude[DirectMissingMethodProblem]("org.apache.spark.util.RpcUtils.askTimeout"),
        ProblemFilters.exclude[DirectMissingMethodProblem]("org.apache.spark.util.RpcUtils.lookupTimeout"),
        ProblemFilters.exclude[IncompatibleMethTypeProblem]("org.apache.spark.ml.UnaryTransformer.transform"),
        ProblemFilters.exclude[IncompatibleMethTypeProblem]("org.apache.spark.ml.classification.DecisionTreeClassifier.train"),
        ProblemFilters.exclude[IncompatibleMethTypeProblem]("org.apache.spark.ml.classification.LogisticRegression.train"),
        ProblemFilters.exclude[IncompatibleMethTypeProblem]("org.apache.spark.ml.regression.DecisionTreeRegressor.train"),
        ProblemFilters.exclude[IncompatibleMethTypeProblem]("org.apache.spark.sql.Dataset.groupBy"),
        ProblemFilters.exclude[IncompatibleResultTypeProblem]("org.apache.spark.sql.Dataset.groupBy"),
        ProblemFilters.exclude[IncompatibleResultTypeProblem]("org.apache.spark.sql.Dataset.select"),
        ProblemFilters.exclude[IncompatibleResultTypeProblem]("org.apache.spark.sql.Dataset.toDF"),
        ProblemFilters.exclude[ReversedMissingMethodProblem]("org.apache.spark.Logging.initializeLogIfNecessary"),
        ProblemFilters.exclude[ReversedMissingMethodProblem]("org.apache.spark.scheduler.SparkListenerEvent.logEvent"),
        ProblemFilters.exclude[ReversedMissingMethodProblem]("org.apache.spark.sql.sources.OutputWriterFactory.newInstance")
      ) ++ Seq(
        // [SPARK-14014] Replace existing analysis.Catalog with SessionCatalog
        ProblemFilters.exclude[DirectMissingMethodProblem]("org.apache.spark.sql.SQLContext.this")
      ) ++ Seq(
        // [SPARK-13928] Move org.apache.spark.Logging into org.apache.spark.internal.Logging
        ProblemFilters.exclude[MissingClassProblem]("org.apache.spark.Logging"),
        (problem: Problem) => problem match {
          case MissingTypesProblem(_, missing)
            if missing.map(_.fullName).sameElements(Seq("org.apache.spark.Logging")) => false
          case _ => true
        }
      ) ++ Seq(
        // [SPARK-13990] Automatically pick serializer when caching RDDs
        ProblemFilters.exclude[DirectMissingMethodProblem]("org.apache.spark.network.netty.NettyBlockTransferService.uploadBlock")
      ) ++ Seq(
        // [SPARK-14089][CORE][MLLIB] Remove methods that has been deprecated since 1.1, 1.2, 1.3, 1.4, and 1.5
        ProblemFilters.exclude[DirectMissingMethodProblem]("org.apache.spark.SparkEnv.getThreadLocal"),
        ProblemFilters.exclude[DirectMissingMethodProblem]("org.apache.spark.mllib.rdd.RDDFunctions.treeReduce"),
        ProblemFilters.exclude[DirectMissingMethodProblem]("org.apache.spark.mllib.rdd.RDDFunctions.treeAggregate"),
        ProblemFilters.exclude[DirectMissingMethodProblem]("org.apache.spark.mllib.tree.configuration.Strategy.defaultStategy"),
        ProblemFilters.exclude[IncompatibleMethTypeProblem]("org.apache.spark.mllib.util.MLUtils.loadLibSVMFile"),
        ProblemFilters.exclude[IncompatibleMethTypeProblem]("org.apache.spark.mllib.util.MLUtils.loadLibSVMFile"),
        ProblemFilters.exclude[DirectMissingMethodProblem]("org.apache.spark.mllib.util.MLUtils.loadLibSVMFile"),
        ProblemFilters.exclude[DirectMissingMethodProblem]("org.apache.spark.mllib.util.MLUtils.saveLabeledData"),
        ProblemFilters.exclude[DirectMissingMethodProblem]("org.apache.spark.mllib.util.MLUtils.loadLabeledData"),
        ProblemFilters.exclude[DirectMissingMethodProblem]("org.apache.spark.mllib.optimization.LBFGS.setMaxNumIterations"),
        ProblemFilters.exclude[DirectMissingMethodProblem]("org.apache.spark.ml.evaluation.BinaryClassificationEvaluator.setScoreCol")
      ) ++ Seq(
        // [SPARK-14205][SQL] remove trait Queryable
        ProblemFilters.exclude[MissingTypesProblem]("org.apache.spark.sql.Dataset")
      ) ++ Seq(
        // [SPARK-11262][ML] Unit test for gradient, loss layers, memory management
        // for multilayer perceptron.
        // This class is marked as `private`.
        ProblemFilters.exclude[MissingClassProblem]("org.apache.spark.ml.ann.SoftmaxFunction")
      ) ++ Seq(
        // [SPARK-13674][SQL] Add wholestage codegen support to Sample
        ProblemFilters.exclude[IncompatibleMethTypeProblem]("org.apache.spark.util.random.PoissonSampler.this"),
        ProblemFilters.exclude[DirectMissingMethodProblem]("org.apache.spark.util.random.PoissonSampler.this")
      ) ++ Seq(
<<<<<<< HEAD
        // [SPARK-14475] Propagate user-defined context from driver to executors
        ProblemFilters.exclude[ReversedMissingMethodProblem]("org.apache.spark.TaskContext.getLocalProperty")
=======
        // [SPARK-13430][ML] moved featureCol from LinearRegressionModelSummary to LinearRegressionSummary
        ProblemFilters.exclude[MissingMethodProblem]("org.apache.spark.ml.regression.LinearRegressionSummary.this")
>>>>>>> 3e29e372
      )
    case v if v.startsWith("1.6") =>
      Seq(
        MimaBuild.excludeSparkPackage("deploy"),
        MimaBuild.excludeSparkPackage("network"),
        MimaBuild.excludeSparkPackage("unsafe"),
        // These are needed if checking against the sbt build, since they are part of
        // the maven-generated artifacts in 1.3.
        excludePackage("org.spark-project.jetty"),
        MimaBuild.excludeSparkPackage("unused"),
        // SQL execution is considered private.
        excludePackage("org.apache.spark.sql.execution"),
        // SQL columnar is considered private.
        excludePackage("org.apache.spark.sql.columnar"),
        // The shuffle package is considered private.
        excludePackage("org.apache.spark.shuffle"),
        // The collections utilities are considered private.
        excludePackage("org.apache.spark.util.collection")
      ) ++
      MimaBuild.excludeSparkClass("streaming.flume.FlumeTestUtils") ++
      MimaBuild.excludeSparkClass("streaming.flume.PollingFlumeTestUtils") ++
      Seq(
        // MiMa does not deal properly with sealed traits
        ProblemFilters.exclude[MissingMethodProblem](
          "org.apache.spark.ml.classification.LogisticRegressionSummary.featuresCol")
      ) ++ Seq(
        // SPARK-11530
        ProblemFilters.exclude[MissingMethodProblem]("org.apache.spark.mllib.feature.PCAModel.this")
      ) ++ Seq(
        // SPARK-10381 Fix types / units in private AskPermissionToCommitOutput RPC message.
        // This class is marked as `private` but MiMa still seems to be confused by the change.
        ProblemFilters.exclude[MissingMethodProblem](
          "org.apache.spark.scheduler.AskPermissionToCommitOutput.task"),
        ProblemFilters.exclude[IncompatibleResultTypeProblem](
          "org.apache.spark.scheduler.AskPermissionToCommitOutput.copy$default$2"),
        ProblemFilters.exclude[IncompatibleMethTypeProblem](
          "org.apache.spark.scheduler.AskPermissionToCommitOutput.copy"),
        ProblemFilters.exclude[MissingMethodProblem](
          "org.apache.spark.scheduler.AskPermissionToCommitOutput.taskAttempt"),
        ProblemFilters.exclude[IncompatibleResultTypeProblem](
          "org.apache.spark.scheduler.AskPermissionToCommitOutput.copy$default$3"),
        ProblemFilters.exclude[IncompatibleMethTypeProblem](
          "org.apache.spark.scheduler.AskPermissionToCommitOutput.this"),
        ProblemFilters.exclude[IncompatibleMethTypeProblem](
          "org.apache.spark.scheduler.AskPermissionToCommitOutput.apply")
      ) ++ Seq(
        ProblemFilters.exclude[MissingClassProblem](
          "org.apache.spark.shuffle.FileShuffleBlockResolver$ShuffleFileGroup")
      ) ++ Seq(
        ProblemFilters.exclude[MissingMethodProblem](
          "org.apache.spark.ml.regression.LeastSquaresAggregator.add"),
        ProblemFilters.exclude[MissingMethodProblem](
          "org.apache.spark.ml.regression.LeastSquaresCostFun.this"),
        ProblemFilters.exclude[MissingMethodProblem](
          "org.apache.spark.sql.SQLContext.clearLastInstantiatedContext"),
        ProblemFilters.exclude[MissingMethodProblem](
          "org.apache.spark.sql.SQLContext.setLastInstantiatedContext"),
        ProblemFilters.exclude[MissingClassProblem](
          "org.apache.spark.sql.SQLContext$SQLSession"),
        ProblemFilters.exclude[MissingMethodProblem](
          "org.apache.spark.sql.SQLContext.detachSession"),
        ProblemFilters.exclude[MissingMethodProblem](
          "org.apache.spark.sql.SQLContext.tlSession"),
        ProblemFilters.exclude[MissingMethodProblem](
          "org.apache.spark.sql.SQLContext.defaultSession"),
        ProblemFilters.exclude[MissingMethodProblem](
          "org.apache.spark.sql.SQLContext.currentSession"),
        ProblemFilters.exclude[MissingMethodProblem](
          "org.apache.spark.sql.SQLContext.openSession"),
        ProblemFilters.exclude[MissingMethodProblem](
          "org.apache.spark.sql.SQLContext.setSession"),
        ProblemFilters.exclude[MissingMethodProblem](
          "org.apache.spark.sql.SQLContext.createSession")
      ) ++ Seq(
        ProblemFilters.exclude[MissingMethodProblem](
          "org.apache.spark.SparkContext.preferredNodeLocationData_="),
        ProblemFilters.exclude[MissingClassProblem](
          "org.apache.spark.rdd.MapPartitionsWithPreparationRDD"),
        ProblemFilters.exclude[MissingClassProblem](
          "org.apache.spark.rdd.MapPartitionsWithPreparationRDD$"),
        ProblemFilters.exclude[MissingClassProblem]("org.apache.spark.sql.SparkSQLParser")
      ) ++ Seq(
        // SPARK-11485
        ProblemFilters.exclude[MissingMethodProblem]("org.apache.spark.sql.DataFrameHolder.df"),
        // SPARK-11541 mark various JDBC dialects as private
        ProblemFilters.exclude[MissingMethodProblem]("org.apache.spark.sql.jdbc.NoopDialect.productElement"),
        ProblemFilters.exclude[MissingMethodProblem]("org.apache.spark.sql.jdbc.NoopDialect.productArity"),
        ProblemFilters.exclude[MissingMethodProblem]("org.apache.spark.sql.jdbc.NoopDialect.canEqual"),
        ProblemFilters.exclude[MissingMethodProblem]("org.apache.spark.sql.jdbc.NoopDialect.productIterator"),
        ProblemFilters.exclude[MissingMethodProblem]("org.apache.spark.sql.jdbc.NoopDialect.productPrefix"),
        ProblemFilters.exclude[MissingMethodProblem]("org.apache.spark.sql.jdbc.NoopDialect.toString"),
        ProblemFilters.exclude[MissingMethodProblem]("org.apache.spark.sql.jdbc.NoopDialect.hashCode"),
        ProblemFilters.exclude[MissingTypesProblem]("org.apache.spark.sql.jdbc.PostgresDialect$"),
        ProblemFilters.exclude[MissingMethodProblem]("org.apache.spark.sql.jdbc.PostgresDialect.productElement"),
        ProblemFilters.exclude[MissingMethodProblem]("org.apache.spark.sql.jdbc.PostgresDialect.productArity"),
        ProblemFilters.exclude[MissingMethodProblem]("org.apache.spark.sql.jdbc.PostgresDialect.canEqual"),
        ProblemFilters.exclude[MissingMethodProblem]("org.apache.spark.sql.jdbc.PostgresDialect.productIterator"),
        ProblemFilters.exclude[MissingMethodProblem]("org.apache.spark.sql.jdbc.PostgresDialect.productPrefix"),
        ProblemFilters.exclude[MissingMethodProblem]("org.apache.spark.sql.jdbc.PostgresDialect.toString"),
        ProblemFilters.exclude[MissingMethodProblem]("org.apache.spark.sql.jdbc.PostgresDialect.hashCode"),
        ProblemFilters.exclude[MissingTypesProblem]("org.apache.spark.sql.jdbc.NoopDialect$")
      ) ++ Seq (
        ProblemFilters.exclude[MissingMethodProblem](
          "org.apache.spark.status.api.v1.ApplicationInfo.this"),
        ProblemFilters.exclude[MissingMethodProblem](
          "org.apache.spark.status.api.v1.StageData.this")
      ) ++ Seq(
        // SPARK-11766 add toJson to Vector
        ProblemFilters.exclude[MissingMethodProblem](
          "org.apache.spark.mllib.linalg.Vector.toJson")
      ) ++ Seq(
        // SPARK-9065 Support message handler in Kafka Python API
        ProblemFilters.exclude[MissingMethodProblem](
          "org.apache.spark.streaming.kafka.KafkaUtilsPythonHelper.createDirectStream"),
        ProblemFilters.exclude[MissingMethodProblem](
          "org.apache.spark.streaming.kafka.KafkaUtilsPythonHelper.createRDD")
      ) ++ Seq(
        // SPARK-4557 Changed foreachRDD to use VoidFunction
        ProblemFilters.exclude[MissingMethodProblem](
          "org.apache.spark.streaming.api.java.JavaDStreamLike.foreachRDD")
      ) ++ Seq(
        // SPARK-11996 Make the executor thread dump work again
        ProblemFilters.exclude[MissingClassProblem]("org.apache.spark.executor.ExecutorEndpoint"),
        ProblemFilters.exclude[MissingClassProblem]("org.apache.spark.executor.ExecutorEndpoint$"),
        ProblemFilters.exclude[MissingClassProblem](
          "org.apache.spark.storage.BlockManagerMessages$GetRpcHostPortForExecutor"),
        ProblemFilters.exclude[MissingClassProblem](
          "org.apache.spark.storage.BlockManagerMessages$GetRpcHostPortForExecutor$")
      ) ++ Seq(
        // SPARK-3580 Add getNumPartitions method to JavaRDD
        ProblemFilters.exclude[MissingMethodProblem](
          "org.apache.spark.api.java.JavaRDDLike.getNumPartitions")
      ) ++ Seq(
        // SPARK-12149 Added new fields to ExecutorSummary
        ProblemFilters.exclude[MissingMethodProblem]("org.apache.spark.status.api.v1.ExecutorSummary.this")
      ) ++
      // SPARK-11314: YARN backend moved to yarn sub-module and MiMA complains even though it's a
      // private class.
      MimaBuild.excludeSparkClass("scheduler.cluster.YarnSchedulerBackend$YarnSchedulerEndpoint")
    case v if v.startsWith("1.5") =>
      Seq(
        MimaBuild.excludeSparkPackage("network"),
        MimaBuild.excludeSparkPackage("deploy"),
        // These are needed if checking against the sbt build, since they are part of
        // the maven-generated artifacts in 1.3.
        excludePackage("org.spark-project.jetty"),
        MimaBuild.excludeSparkPackage("unused"),
        // JavaRDDLike is not meant to be extended by user programs
        ProblemFilters.exclude[MissingMethodProblem](
          "org.apache.spark.api.java.JavaRDDLike.partitioner"),
        // Modification of private static method
        ProblemFilters.exclude[IncompatibleMethTypeProblem](
          "org.apache.spark.streaming.kafka.KafkaUtils.org$apache$spark$streaming$kafka$KafkaUtils$$leadersForRanges"),
        // Mima false positive (was a private[spark] class)
        ProblemFilters.exclude[MissingClassProblem](
          "org.apache.spark.util.collection.PairIterator"),
        // Removing a testing method from a private class
        ProblemFilters.exclude[MissingMethodProblem](
          "org.apache.spark.streaming.kafka.KafkaTestUtils.waitUntilLeaderOffset"),
        // While private MiMa is still not happy about the changes,
        ProblemFilters.exclude[MissingMethodProblem](
          "org.apache.spark.ml.regression.LeastSquaresAggregator.this"),
        ProblemFilters.exclude[MissingMethodProblem](
          "org.apache.spark.ml.regression.LeastSquaresCostFun.this"),
        ProblemFilters.exclude[MissingMethodProblem](
          "org.apache.spark.ml.classification.LogisticCostFun.this"),
        // SQL execution is considered private.
        excludePackage("org.apache.spark.sql.execution"),
        // The old JSON RDD is removed in favor of streaming Jackson
        ProblemFilters.exclude[MissingClassProblem]("org.apache.spark.sql.json.JsonRDD$"),
        ProblemFilters.exclude[MissingClassProblem]("org.apache.spark.sql.json.JsonRDD"),
        // local function inside a method
        ProblemFilters.exclude[MissingMethodProblem](
          "org.apache.spark.sql.SQLContext.org$apache$spark$sql$SQLContext$$needsConversion$1"),
        ProblemFilters.exclude[MissingMethodProblem](
          "org.apache.spark.sql.UDFRegistration.org$apache$spark$sql$UDFRegistration$$builder$24")
      ) ++ Seq(
        // SPARK-8479 Add numNonzeros and numActives to Matrix.
        ProblemFilters.exclude[MissingMethodProblem](
          "org.apache.spark.mllib.linalg.Matrix.numNonzeros"),
        ProblemFilters.exclude[MissingMethodProblem](
          "org.apache.spark.mllib.linalg.Matrix.numActives")
      ) ++ Seq(
        // SPARK-8914 Remove RDDApi
        ProblemFilters.exclude[MissingClassProblem]("org.apache.spark.sql.RDDApi")
      ) ++ Seq(
        // SPARK-7292 Provide operator to truncate lineage cheaply
        ProblemFilters.exclude[AbstractClassProblem](
          "org.apache.spark.rdd.RDDCheckpointData"),
        ProblemFilters.exclude[AbstractClassProblem](
          "org.apache.spark.rdd.CheckpointRDD")
      ) ++ Seq(
        // SPARK-8701 Add input metadata in the batch page.
        ProblemFilters.exclude[MissingClassProblem](
          "org.apache.spark.streaming.scheduler.InputInfo$"),
        ProblemFilters.exclude[MissingClassProblem](
          "org.apache.spark.streaming.scheduler.InputInfo")
      ) ++ Seq(
        // SPARK-6797 Support YARN modes for SparkR
        ProblemFilters.exclude[MissingMethodProblem](
          "org.apache.spark.api.r.PairwiseRRDD.this"),
        ProblemFilters.exclude[MissingMethodProblem](
          "org.apache.spark.api.r.RRDD.createRWorker"),
        ProblemFilters.exclude[MissingMethodProblem](
          "org.apache.spark.api.r.RRDD.this"),
        ProblemFilters.exclude[MissingMethodProblem](
          "org.apache.spark.api.r.StringRRDD.this"),
        ProblemFilters.exclude[MissingMethodProblem](
          "org.apache.spark.api.r.BaseRRDD.this")
      ) ++ Seq(
        // SPARK-7422 add argmax for sparse vectors
        ProblemFilters.exclude[MissingMethodProblem](
          "org.apache.spark.mllib.linalg.Vector.argmax")
      ) ++ Seq(
        // SPARK-8906 Move all internal data source classes into execution.datasources
        ProblemFilters.exclude[MissingClassProblem]("org.apache.spark.sql.sources.ResolvedDataSource"),
        ProblemFilters.exclude[MissingClassProblem]("org.apache.spark.sql.sources.PreInsertCastAndRename$"),
        ProblemFilters.exclude[MissingClassProblem]("org.apache.spark.sql.sources.CreateTableUsingAsSelect$"),
        ProblemFilters.exclude[MissingClassProblem]("org.apache.spark.sql.sources.InsertIntoDataSource$"),
        ProblemFilters.exclude[MissingClassProblem]("org.apache.spark.sql.sources.SqlNewHadoopPartition"),
        ProblemFilters.exclude[MissingClassProblem]("org.apache.spark.sql.sources.PartitioningUtils$PartitionValues$"),
        ProblemFilters.exclude[MissingClassProblem]("org.apache.spark.sql.sources.DefaultWriterContainer"),
        ProblemFilters.exclude[MissingClassProblem]("org.apache.spark.sql.sources.PartitioningUtils$PartitionValues"),
        ProblemFilters.exclude[MissingClassProblem]("org.apache.spark.sql.sources.RefreshTable$"),
        ProblemFilters.exclude[MissingClassProblem]("org.apache.spark.sql.sources.CreateTempTableUsing$"),
        ProblemFilters.exclude[MissingClassProblem]("org.apache.spark.sql.sources.PartitionSpec"),
        ProblemFilters.exclude[MissingClassProblem]("org.apache.spark.sql.sources.DynamicPartitionWriterContainer"),
        ProblemFilters.exclude[MissingClassProblem]("org.apache.spark.sql.sources.CreateTableUsingAsSelect"),
        ProblemFilters.exclude[MissingClassProblem]("org.apache.spark.sql.sources.SqlNewHadoopRDD$"),
        ProblemFilters.exclude[MissingClassProblem]("org.apache.spark.sql.sources.DescribeCommand$"),
        ProblemFilters.exclude[MissingClassProblem]("org.apache.spark.sql.sources.PartitioningUtils$"),
        ProblemFilters.exclude[MissingClassProblem]("org.apache.spark.sql.sources.SqlNewHadoopRDD"),
        ProblemFilters.exclude[MissingClassProblem]("org.apache.spark.sql.sources.PreInsertCastAndRename"),
        ProblemFilters.exclude[MissingClassProblem]("org.apache.spark.sql.sources.Partition$"),
        ProblemFilters.exclude[MissingClassProblem]("org.apache.spark.sql.sources.LogicalRelation$"),
        ProblemFilters.exclude[MissingClassProblem]("org.apache.spark.sql.sources.PartitioningUtils"),
        ProblemFilters.exclude[MissingClassProblem]("org.apache.spark.sql.sources.LogicalRelation"),
        ProblemFilters.exclude[MissingClassProblem]("org.apache.spark.sql.sources.Partition"),
        ProblemFilters.exclude[MissingClassProblem]("org.apache.spark.sql.sources.BaseWriterContainer"),
        ProblemFilters.exclude[MissingClassProblem]("org.apache.spark.sql.sources.PreWriteCheck"),
        ProblemFilters.exclude[MissingClassProblem]("org.apache.spark.sql.sources.CreateTableUsing"),
        ProblemFilters.exclude[MissingClassProblem]("org.apache.spark.sql.sources.RefreshTable"),
        ProblemFilters.exclude[MissingClassProblem]("org.apache.spark.sql.sources.SqlNewHadoopRDD$NewHadoopMapPartitionsWithSplitRDD"),
        ProblemFilters.exclude[MissingClassProblem]("org.apache.spark.sql.sources.DataSourceStrategy$"),
        ProblemFilters.exclude[MissingClassProblem]("org.apache.spark.sql.sources.CreateTempTableUsing"),
        ProblemFilters.exclude[MissingClassProblem]("org.apache.spark.sql.sources.CreateTempTableUsingAsSelect$"),
        ProblemFilters.exclude[MissingClassProblem]("org.apache.spark.sql.sources.CreateTempTableUsingAsSelect"),
        ProblemFilters.exclude[MissingClassProblem]("org.apache.spark.sql.sources.CreateTableUsing$"),
        ProblemFilters.exclude[MissingClassProblem]("org.apache.spark.sql.sources.ResolvedDataSource$"),
        ProblemFilters.exclude[MissingClassProblem]("org.apache.spark.sql.sources.PreWriteCheck$"),
        ProblemFilters.exclude[MissingClassProblem]("org.apache.spark.sql.sources.InsertIntoDataSource"),
        ProblemFilters.exclude[MissingClassProblem]("org.apache.spark.sql.sources.InsertIntoHadoopFsRelation"),
        ProblemFilters.exclude[MissingClassProblem]("org.apache.spark.sql.sources.DDLParser"),
        ProblemFilters.exclude[MissingClassProblem]("org.apache.spark.sql.sources.CaseInsensitiveMap"),
        ProblemFilters.exclude[MissingClassProblem]("org.apache.spark.sql.sources.InsertIntoHadoopFsRelation$"),
        ProblemFilters.exclude[MissingClassProblem]("org.apache.spark.sql.sources.DataSourceStrategy"),
        ProblemFilters.exclude[MissingClassProblem]("org.apache.spark.sql.sources.SqlNewHadoopRDD$NewHadoopMapPartitionsWithSplitRDD$"),
        ProblemFilters.exclude[MissingClassProblem]("org.apache.spark.sql.sources.PartitionSpec$"),
        ProblemFilters.exclude[MissingClassProblem]("org.apache.spark.sql.sources.DescribeCommand"),
        ProblemFilters.exclude[MissingClassProblem]("org.apache.spark.sql.sources.DDLException"),
        // SPARK-9763 Minimize exposure of internal SQL classes
        excludePackage("org.apache.spark.sql.parquet"),
        excludePackage("org.apache.spark.sql.json"),
        ProblemFilters.exclude[MissingClassProblem]("org.apache.spark.sql.jdbc.JDBCRDD$DecimalConversion$"),
        ProblemFilters.exclude[MissingClassProblem]("org.apache.spark.sql.jdbc.JDBCPartition"),
        ProblemFilters.exclude[MissingClassProblem]("org.apache.spark.sql.jdbc.JdbcUtils$"),
        ProblemFilters.exclude[MissingClassProblem]("org.apache.spark.sql.jdbc.JDBCRDD$DecimalConversion"),
        ProblemFilters.exclude[MissingClassProblem]("org.apache.spark.sql.jdbc.JDBCPartitioningInfo$"),
        ProblemFilters.exclude[MissingClassProblem]("org.apache.spark.sql.jdbc.JDBCPartition$"),
        ProblemFilters.exclude[MissingClassProblem]("org.apache.spark.sql.jdbc.package"),
        ProblemFilters.exclude[MissingClassProblem]("org.apache.spark.sql.jdbc.JDBCRDD$JDBCConversion"),
        ProblemFilters.exclude[MissingClassProblem]("org.apache.spark.sql.jdbc.JDBCRDD$"),
        ProblemFilters.exclude[MissingClassProblem]("org.apache.spark.sql.jdbc.package$DriverWrapper"),
        ProblemFilters.exclude[MissingClassProblem]("org.apache.spark.sql.jdbc.JDBCRDD"),
        ProblemFilters.exclude[MissingClassProblem]("org.apache.spark.sql.jdbc.JDBCPartitioningInfo"),
        ProblemFilters.exclude[MissingClassProblem]("org.apache.spark.sql.jdbc.JdbcUtils"),
        ProblemFilters.exclude[MissingClassProblem]("org.apache.spark.sql.jdbc.DefaultSource"),
        ProblemFilters.exclude[MissingClassProblem]("org.apache.spark.sql.jdbc.JDBCRelation$"),
        ProblemFilters.exclude[MissingClassProblem]("org.apache.spark.sql.jdbc.package$"),
        ProblemFilters.exclude[MissingClassProblem]("org.apache.spark.sql.jdbc.JDBCRelation")
      ) ++ Seq(
        // SPARK-4751 Dynamic allocation for standalone mode
        ProblemFilters.exclude[MissingMethodProblem](
          "org.apache.spark.SparkContext.supportDynamicAllocation")
      ) ++ Seq(
        // SPARK-9580: Remove SQL test singletons
        ProblemFilters.exclude[MissingClassProblem](
          "org.apache.spark.sql.test.LocalSQLContext$SQLSession"),
        ProblemFilters.exclude[MissingClassProblem](
          "org.apache.spark.sql.test.LocalSQLContext"),
        ProblemFilters.exclude[MissingClassProblem](
          "org.apache.spark.sql.test.TestSQLContext"),
        ProblemFilters.exclude[MissingClassProblem](
          "org.apache.spark.sql.test.TestSQLContext$")
      ) ++ Seq(
        // SPARK-9704 Made ProbabilisticClassifier, Identifiable, VectorUDT public APIs
        ProblemFilters.exclude[IncompatibleResultTypeProblem](
          "org.apache.spark.mllib.linalg.VectorUDT.serialize")
      ) ++ Seq(
        // SPARK-10381 Fix types / units in private AskPermissionToCommitOutput RPC message.
        // This class is marked as `private` but MiMa still seems to be confused by the change.
        ProblemFilters.exclude[MissingMethodProblem](
          "org.apache.spark.scheduler.AskPermissionToCommitOutput.task"),
        ProblemFilters.exclude[IncompatibleResultTypeProblem](
          "org.apache.spark.scheduler.AskPermissionToCommitOutput.copy$default$2"),
        ProblemFilters.exclude[IncompatibleMethTypeProblem](
          "org.apache.spark.scheduler.AskPermissionToCommitOutput.copy"),
        ProblemFilters.exclude[MissingMethodProblem](
          "org.apache.spark.scheduler.AskPermissionToCommitOutput.taskAttempt"),
        ProblemFilters.exclude[IncompatibleResultTypeProblem](
          "org.apache.spark.scheduler.AskPermissionToCommitOutput.copy$default$3"),
        ProblemFilters.exclude[IncompatibleMethTypeProblem](
          "org.apache.spark.scheduler.AskPermissionToCommitOutput.this"),
        ProblemFilters.exclude[IncompatibleMethTypeProblem](
          "org.apache.spark.scheduler.AskPermissionToCommitOutput.apply")
      )

    case v if v.startsWith("1.4") =>
      Seq(
        MimaBuild.excludeSparkPackage("deploy"),
        MimaBuild.excludeSparkPackage("ml"),
        // SPARK-7910 Adding a method to get the partitioner to JavaRDD,
        ProblemFilters.exclude[MissingMethodProblem]("org.apache.spark.api.java.JavaRDDLike.partitioner"),
        // SPARK-5922 Adding a generalized diff(other: RDD[(VertexId, VD)]) to VertexRDD
        ProblemFilters.exclude[MissingMethodProblem]("org.apache.spark.graphx.VertexRDD.diff"),
        // These are needed if checking against the sbt build, since they are part of
        // the maven-generated artifacts in 1.3.
        excludePackage("org.spark-project.jetty"),
        MimaBuild.excludeSparkPackage("unused"),
        ProblemFilters.exclude[MissingClassProblem]("com.google.common.base.Optional"),
        ProblemFilters.exclude[IncompatibleResultTypeProblem](
          "org.apache.spark.rdd.JdbcRDD.compute"),
        ProblemFilters.exclude[IncompatibleResultTypeProblem](
          "org.apache.spark.broadcast.HttpBroadcastFactory.newBroadcast"),
        ProblemFilters.exclude[IncompatibleResultTypeProblem](
          "org.apache.spark.broadcast.TorrentBroadcastFactory.newBroadcast"),
        ProblemFilters.exclude[MissingClassProblem](
          "org.apache.spark.scheduler.OutputCommitCoordinator$OutputCommitCoordinatorEndpoint")
      ) ++ Seq(
        // SPARK-4655 - Making Stage an Abstract class broke binary compatibility even though
        // the stage class is defined as private[spark]
        ProblemFilters.exclude[AbstractClassProblem]("org.apache.spark.scheduler.Stage")
      ) ++ Seq(
        // SPARK-6510 Add a Graph#minus method acting as Set#difference
        ProblemFilters.exclude[MissingMethodProblem]("org.apache.spark.graphx.VertexRDD.minus")
      ) ++ Seq(
        // SPARK-6492 Fix deadlock in SparkContext.stop()
        ProblemFilters.exclude[MissingMethodProblem]("org.apache.spark.SparkContext.org$" +
            "apache$spark$SparkContext$$SPARK_CONTEXT_CONSTRUCTOR_LOCK")
      )++ Seq(
        // SPARK-6693 add tostring with max lines and width for matrix
        ProblemFilters.exclude[MissingMethodProblem](
          "org.apache.spark.mllib.linalg.Matrix.toString")
      )++ Seq(
        // SPARK-6703 Add getOrCreate method to SparkContext
        ProblemFilters.exclude[IncompatibleResultTypeProblem]
            ("org.apache.spark.SparkContext.org$apache$spark$SparkContext$$activeContext")
      )++ Seq(
        // SPARK-7090 Introduce LDAOptimizer to LDA to further improve extensibility
        ProblemFilters.exclude[MissingClassProblem](
          "org.apache.spark.mllib.clustering.LDA$EMOptimizer")
      ) ++ Seq(
        // SPARK-6756 add toSparse, toDense, numActives, numNonzeros, and compressed to Vector
        ProblemFilters.exclude[MissingMethodProblem](
          "org.apache.spark.mllib.linalg.Vector.compressed"),
        ProblemFilters.exclude[MissingMethodProblem](
          "org.apache.spark.mllib.linalg.Vector.toDense"),
        ProblemFilters.exclude[MissingMethodProblem](
          "org.apache.spark.mllib.linalg.Vector.numNonzeros"),
        ProblemFilters.exclude[MissingMethodProblem](
          "org.apache.spark.mllib.linalg.Vector.toSparse"),
        ProblemFilters.exclude[MissingMethodProblem](
          "org.apache.spark.mllib.linalg.Vector.numActives"),
        // SPARK-7681 add SparseVector support for gemv
        ProblemFilters.exclude[MissingMethodProblem](
          "org.apache.spark.mllib.linalg.Matrix.multiply"),
        ProblemFilters.exclude[MissingMethodProblem](
          "org.apache.spark.mllib.linalg.DenseMatrix.multiply"),
        ProblemFilters.exclude[MissingMethodProblem](
          "org.apache.spark.mllib.linalg.SparseMatrix.multiply")
      ) ++ Seq(
        // Execution should never be included as its always internal.
        MimaBuild.excludeSparkPackage("sql.execution"),
        // This `protected[sql]` method was removed in 1.3.1
        ProblemFilters.exclude[MissingMethodProblem](
          "org.apache.spark.sql.SQLContext.checkAnalysis"),
        // These `private[sql]` class were removed in 1.4.0:
        ProblemFilters.exclude[MissingClassProblem](
          "org.apache.spark.sql.execution.AddExchange"),
        ProblemFilters.exclude[MissingClassProblem](
          "org.apache.spark.sql.execution.AddExchange$"),
        ProblemFilters.exclude[MissingClassProblem](
          "org.apache.spark.sql.parquet.PartitionSpec"),
        ProblemFilters.exclude[MissingClassProblem](
          "org.apache.spark.sql.parquet.PartitionSpec$"),
        ProblemFilters.exclude[MissingClassProblem](
          "org.apache.spark.sql.parquet.Partition"),
        ProblemFilters.exclude[MissingClassProblem](
          "org.apache.spark.sql.parquet.Partition$"),
        ProblemFilters.exclude[MissingClassProblem](
          "org.apache.spark.sql.parquet.ParquetRelation2$PartitionValues"),
        ProblemFilters.exclude[MissingClassProblem](
          "org.apache.spark.sql.parquet.ParquetRelation2$PartitionValues$"),
        ProblemFilters.exclude[MissingClassProblem](
          "org.apache.spark.sql.parquet.ParquetRelation2"),
        ProblemFilters.exclude[MissingClassProblem](
          "org.apache.spark.sql.parquet.ParquetRelation2$"),
        ProblemFilters.exclude[MissingClassProblem](
          "org.apache.spark.sql.parquet.ParquetRelation2$MetadataCache"),
        // These test support classes were moved out of src/main and into src/test:
        ProblemFilters.exclude[MissingClassProblem](
          "org.apache.spark.sql.parquet.ParquetTestData"),
        ProblemFilters.exclude[MissingClassProblem](
          "org.apache.spark.sql.parquet.ParquetTestData$"),
        ProblemFilters.exclude[MissingClassProblem](
          "org.apache.spark.sql.parquet.TestGroupWriteSupport"),
        ProblemFilters.exclude[MissingClassProblem]("org.apache.spark.sql.CachedData"),
        ProblemFilters.exclude[MissingClassProblem]("org.apache.spark.sql.CachedData$"),
        ProblemFilters.exclude[MissingClassProblem]("org.apache.spark.sql.CacheManager"),
        // TODO: Remove the following rule once ParquetTest has been moved to src/test.
        ProblemFilters.exclude[MissingClassProblem](
          "org.apache.spark.sql.parquet.ParquetTest")
      ) ++ Seq(
        // SPARK-7530 Added StreamingContext.getState()
        ProblemFilters.exclude[MissingMethodProblem](
          "org.apache.spark.streaming.StreamingContext.state_=")
      ) ++ Seq(
        // SPARK-7081 changed ShuffleWriter from a trait to an abstract class and removed some
        // unnecessary type bounds in order to fix some compiler warnings that occurred when
        // implementing this interface in Java. Note that ShuffleWriter is private[spark].
        ProblemFilters.exclude[IncompatibleTemplateDefProblem](
          "org.apache.spark.shuffle.ShuffleWriter")
      ) ++ Seq(
        // SPARK-6888 make jdbc driver handling user definable
        // This patch renames some classes to API friendly names.
        ProblemFilters.exclude[MissingClassProblem]("org.apache.spark.sql.jdbc.DriverQuirks$"),
        ProblemFilters.exclude[MissingClassProblem]("org.apache.spark.sql.jdbc.DriverQuirks"),
        ProblemFilters.exclude[MissingClassProblem]("org.apache.spark.sql.jdbc.PostgresQuirks"),
        ProblemFilters.exclude[MissingClassProblem]("org.apache.spark.sql.jdbc.NoQuirks"),
        ProblemFilters.exclude[MissingClassProblem]("org.apache.spark.sql.jdbc.MySQLQuirks")
      )

    case v if v.startsWith("1.3") =>
      Seq(
        MimaBuild.excludeSparkPackage("deploy"),
        MimaBuild.excludeSparkPackage("ml"),
        // These are needed if checking against the sbt build, since they are part of
        // the maven-generated artifacts in the 1.2 build.
        MimaBuild.excludeSparkPackage("unused"),
        ProblemFilters.exclude[MissingClassProblem]("com.google.common.base.Optional")
      ) ++ Seq(
        // SPARK-2321
        ProblemFilters.exclude[MissingMethodProblem](
          "org.apache.spark.SparkStageInfoImpl.this"),
        ProblemFilters.exclude[MissingMethodProblem](
          "org.apache.spark.SparkStageInfo.submissionTime")
      ) ++ Seq(
        // SPARK-4614
        ProblemFilters.exclude[MissingMethodProblem](
          "org.apache.spark.mllib.linalg.Matrices.randn"),
        ProblemFilters.exclude[MissingMethodProblem](
          "org.apache.spark.mllib.linalg.Matrices.rand")
      ) ++ Seq(
        // SPARK-5321
        ProblemFilters.exclude[MissingMethodProblem](
          "org.apache.spark.mllib.linalg.SparseMatrix.transposeMultiply"),
        ProblemFilters.exclude[MissingMethodProblem](
          "org.apache.spark.mllib.linalg.Matrix.transpose"),
        ProblemFilters.exclude[MissingMethodProblem](
          "org.apache.spark.mllib.linalg.DenseMatrix.transposeMultiply"),
        ProblemFilters.exclude[MissingMethodProblem]("org.apache.spark.mllib.linalg.Matrix." +
            "org$apache$spark$mllib$linalg$Matrix$_setter_$isTransposed_="),
        ProblemFilters.exclude[MissingMethodProblem](
          "org.apache.spark.mllib.linalg.Matrix.isTransposed"),
        ProblemFilters.exclude[MissingMethodProblem](
          "org.apache.spark.mllib.linalg.Matrix.foreachActive")
      ) ++ Seq(
        // SPARK-5540
        ProblemFilters.exclude[MissingMethodProblem](
          "org.apache.spark.mllib.recommendation.ALS.solveLeastSquares"),
        // SPARK-5536
        ProblemFilters.exclude[MissingMethodProblem](
          "org.apache.spark.mllib.recommendation.ALS.org$apache$spark$mllib$recommendation$ALS$^dateFeatures"),
        ProblemFilters.exclude[MissingMethodProblem](
          "org.apache.spark.mllib.recommendation.ALS.org$apache$spark$mllib$recommendation$ALS$^dateBlock")
      ) ++ Seq(
        // SPARK-3325
        ProblemFilters.exclude[MissingMethodProblem](
          "org.apache.spark.streaming.api.java.JavaDStreamLike.print"),
        // SPARK-2757
        ProblemFilters.exclude[IncompatibleResultTypeProblem](
          "org.apache.spark.streaming.flume.sink.SparkAvroCallbackHandler." +
            "removeAndGetProcessor")
      ) ++ Seq(
        // SPARK-5123 (SparkSQL data type change) - alpha component only
        ProblemFilters.exclude[IncompatibleResultTypeProblem](
          "org.apache.spark.ml.feature.HashingTF.outputDataType"),
        ProblemFilters.exclude[IncompatibleResultTypeProblem](
          "org.apache.spark.ml.feature.Tokenizer.outputDataType"),
        ProblemFilters.exclude[IncompatibleMethTypeProblem](
          "org.apache.spark.ml.feature.Tokenizer.validateInputType"),
        ProblemFilters.exclude[IncompatibleMethTypeProblem](
          "org.apache.spark.ml.classification.LogisticRegressionModel.validateAndTransformSchema"),
        ProblemFilters.exclude[IncompatibleMethTypeProblem](
          "org.apache.spark.ml.classification.LogisticRegression.validateAndTransformSchema")
      ) ++ Seq(
        // SPARK-4014
        ProblemFilters.exclude[MissingMethodProblem](
          "org.apache.spark.TaskContext.taskAttemptId"),
        ProblemFilters.exclude[MissingMethodProblem](
          "org.apache.spark.TaskContext.attemptNumber")
      ) ++ Seq(
        // SPARK-5166 Spark SQL API stabilization
        ProblemFilters.exclude[IncompatibleMethTypeProblem]("org.apache.spark.ml.Transformer.transform"),
        ProblemFilters.exclude[IncompatibleMethTypeProblem]("org.apache.spark.ml.Estimator.fit"),
        ProblemFilters.exclude[MissingMethodProblem]("org.apache.spark.ml.Transformer.transform"),
        ProblemFilters.exclude[IncompatibleMethTypeProblem]("org.apache.spark.ml.Pipeline.fit"),
        ProblemFilters.exclude[IncompatibleMethTypeProblem]("org.apache.spark.ml.PipelineModel.transform"),
        ProblemFilters.exclude[MissingMethodProblem]("org.apache.spark.ml.Estimator.fit"),
        ProblemFilters.exclude[IncompatibleMethTypeProblem]("org.apache.spark.ml.Evaluator.evaluate"),
        ProblemFilters.exclude[MissingMethodProblem]("org.apache.spark.ml.Evaluator.evaluate"),
        ProblemFilters.exclude[IncompatibleMethTypeProblem]("org.apache.spark.ml.tuning.CrossValidator.fit"),
        ProblemFilters.exclude[IncompatibleMethTypeProblem]("org.apache.spark.ml.tuning.CrossValidatorModel.transform"),
        ProblemFilters.exclude[IncompatibleMethTypeProblem]("org.apache.spark.ml.feature.StandardScaler.fit"),
        ProblemFilters.exclude[IncompatibleMethTypeProblem]("org.apache.spark.ml.feature.StandardScalerModel.transform"),
        ProblemFilters.exclude[IncompatibleMethTypeProblem]("org.apache.spark.ml.classification.LogisticRegressionModel.transform"),
        ProblemFilters.exclude[IncompatibleMethTypeProblem]("org.apache.spark.ml.classification.LogisticRegression.fit"),
        ProblemFilters.exclude[IncompatibleMethTypeProblem]("org.apache.spark.ml.evaluation.BinaryClassificationEvaluator.evaluate")
      ) ++ Seq(
        // SPARK-5270
        ProblemFilters.exclude[MissingMethodProblem](
          "org.apache.spark.api.java.JavaRDDLike.isEmpty")
      ) ++ Seq(
        // SPARK-5430
        ProblemFilters.exclude[MissingMethodProblem](
          "org.apache.spark.api.java.JavaRDDLike.treeReduce"),
        ProblemFilters.exclude[MissingMethodProblem](
          "org.apache.spark.api.java.JavaRDDLike.treeAggregate")
      ) ++ Seq(
        // SPARK-5297 Java FileStream do not work with custom key/values
        ProblemFilters.exclude[MissingMethodProblem](
          "org.apache.spark.streaming.api.java.JavaStreamingContext.fileStream")
      ) ++ Seq(
        // SPARK-5315 Spark Streaming Java API returns Scala DStream
        ProblemFilters.exclude[MissingMethodProblem](
          "org.apache.spark.streaming.api.java.JavaDStreamLike.reduceByWindow")
      ) ++ Seq(
        // SPARK-5461 Graph should have isCheckpointed, getCheckpointFiles methods
        ProblemFilters.exclude[MissingMethodProblem](
          "org.apache.spark.graphx.Graph.getCheckpointFiles"),
        ProblemFilters.exclude[MissingMethodProblem](
          "org.apache.spark.graphx.Graph.isCheckpointed")
      ) ++ Seq(
        // SPARK-4789 Standardize ML Prediction APIs
        ProblemFilters.exclude[MissingTypesProblem]("org.apache.spark.mllib.linalg.VectorUDT"),
        ProblemFilters.exclude[IncompatibleResultTypeProblem]("org.apache.spark.mllib.linalg.VectorUDT.serialize"),
        ProblemFilters.exclude[IncompatibleResultTypeProblem]("org.apache.spark.mllib.linalg.VectorUDT.sqlType")
      ) ++ Seq(
        // SPARK-5814
        ProblemFilters.exclude[MissingMethodProblem](
          "org.apache.spark.mllib.recommendation.ALS.org$apache$spark$mllib$recommendation$ALS$$wrapDoubleArray"),
        ProblemFilters.exclude[MissingMethodProblem](
          "org.apache.spark.mllib.recommendation.ALS.org$apache$spark$mllib$recommendation$ALS$$fillFullMatrix"),
        ProblemFilters.exclude[MissingMethodProblem](
          "org.apache.spark.mllib.recommendation.ALS.org$apache$spark$mllib$recommendation$ALS$$iterations"),
        ProblemFilters.exclude[MissingMethodProblem](
          "org.apache.spark.mllib.recommendation.ALS.org$apache$spark$mllib$recommendation$ALS$$makeOutLinkBlock"),
        ProblemFilters.exclude[MissingMethodProblem](
          "org.apache.spark.mllib.recommendation.ALS.org$apache$spark$mllib$recommendation$ALS$$computeYtY"),
        ProblemFilters.exclude[MissingMethodProblem](
          "org.apache.spark.mllib.recommendation.ALS.org$apache$spark$mllib$recommendation$ALS$$makeLinkRDDs"),
        ProblemFilters.exclude[MissingMethodProblem](
          "org.apache.spark.mllib.recommendation.ALS.org$apache$spark$mllib$recommendation$ALS$$alpha"),
        ProblemFilters.exclude[MissingMethodProblem](
          "org.apache.spark.mllib.recommendation.ALS.org$apache$spark$mllib$recommendation$ALS$$randomFactor"),
        ProblemFilters.exclude[MissingMethodProblem](
          "org.apache.spark.mllib.recommendation.ALS.org$apache$spark$mllib$recommendation$ALS$$makeInLinkBlock"),
        ProblemFilters.exclude[MissingMethodProblem](
          "org.apache.spark.mllib.recommendation.ALS.org$apache$spark$mllib$recommendation$ALS$$dspr"),
        ProblemFilters.exclude[MissingMethodProblem](
          "org.apache.spark.mllib.recommendation.ALS.org$apache$spark$mllib$recommendation$ALS$$lambda"),
        ProblemFilters.exclude[MissingMethodProblem](
          "org.apache.spark.mllib.recommendation.ALS.org$apache$spark$mllib$recommendation$ALS$$implicitPrefs"),
        ProblemFilters.exclude[MissingMethodProblem](
          "org.apache.spark.mllib.recommendation.ALS.org$apache$spark$mllib$recommendation$ALS$$rank")
      ) ++ Seq(
        // SPARK-4682
        ProblemFilters.exclude[MissingClassProblem]("org.apache.spark.RealClock"),
        ProblemFilters.exclude[MissingClassProblem]("org.apache.spark.Clock"),
        ProblemFilters.exclude[MissingClassProblem]("org.apache.spark.TestClock")
      ) ++ Seq(
        // SPARK-5922 Adding a generalized diff(other: RDD[(VertexId, VD)]) to VertexRDD
        ProblemFilters.exclude[MissingMethodProblem]("org.apache.spark.graphx.VertexRDD.diff")
      )

    case v if v.startsWith("1.2") =>
      Seq(
        MimaBuild.excludeSparkPackage("deploy"),
        MimaBuild.excludeSparkPackage("graphx")
      ) ++
      MimaBuild.excludeSparkClass("mllib.linalg.Matrix") ++
      MimaBuild.excludeSparkClass("mllib.linalg.Vector") ++
      Seq(
        ProblemFilters.exclude[IncompatibleTemplateDefProblem](
          "org.apache.spark.scheduler.TaskLocation"),
        // Added normL1 and normL2 to trait MultivariateStatisticalSummary
        ProblemFilters.exclude[MissingMethodProblem](
          "org.apache.spark.mllib.stat.MultivariateStatisticalSummary.normL1"),
        ProblemFilters.exclude[MissingMethodProblem](
          "org.apache.spark.mllib.stat.MultivariateStatisticalSummary.normL2"),
        // MapStatus should be private[spark]
        ProblemFilters.exclude[IncompatibleTemplateDefProblem](
          "org.apache.spark.scheduler.MapStatus"),
        ProblemFilters.exclude[MissingClassProblem](
          "org.apache.spark.network.netty.PathResolver"),
        ProblemFilters.exclude[MissingClassProblem](
          "org.apache.spark.network.netty.client.BlockClientListener"),

        // TaskContext was promoted to Abstract class
        ProblemFilters.exclude[AbstractClassProblem](
          "org.apache.spark.TaskContext"),
        ProblemFilters.exclude[IncompatibleTemplateDefProblem](
          "org.apache.spark.util.collection.SortDataFormat")
      ) ++ Seq(
        // Adding new methods to the JavaRDDLike trait:
        ProblemFilters.exclude[MissingMethodProblem](
          "org.apache.spark.api.java.JavaRDDLike.takeAsync"),
        ProblemFilters.exclude[MissingMethodProblem](
          "org.apache.spark.api.java.JavaRDDLike.foreachPartitionAsync"),
        ProblemFilters.exclude[MissingMethodProblem](
          "org.apache.spark.api.java.JavaRDDLike.countAsync"),
        ProblemFilters.exclude[MissingMethodProblem](
          "org.apache.spark.api.java.JavaRDDLike.foreachAsync"),
        ProblemFilters.exclude[MissingMethodProblem](
          "org.apache.spark.api.java.JavaRDDLike.collectAsync")
      ) ++ Seq(
        // SPARK-3822
        ProblemFilters.exclude[IncompatibleResultTypeProblem](
          "org.apache.spark.SparkContext.org$apache$spark$SparkContext$$createTaskScheduler")
      ) ++ Seq(
        // SPARK-1209
        ProblemFilters.exclude[MissingClassProblem](
          "org.apache.hadoop.mapreduce.SparkHadoopMapReduceUtil"),
        ProblemFilters.exclude[MissingClassProblem](
          "org.apache.hadoop.mapred.SparkHadoopMapRedUtil"),
        ProblemFilters.exclude[MissingTypesProblem](
          "org.apache.spark.rdd.PairRDDFunctions")
      ) ++ Seq(
        // SPARK-4062
        ProblemFilters.exclude[MissingMethodProblem](
          "org.apache.spark.streaming.kafka.KafkaReceiver#MessageHandler.this")
      )

    case v if v.startsWith("1.1") =>
      Seq(
        MimaBuild.excludeSparkPackage("deploy"),
        MimaBuild.excludeSparkPackage("graphx")
      ) ++
      Seq(
        // Adding new method to JavaRDLike trait - we should probably mark this as a developer API.
        ProblemFilters.exclude[MissingMethodProblem]("org.apache.spark.api.java.JavaRDDLike.partitions"),
        // Should probably mark this as Experimental
        ProblemFilters.exclude[MissingMethodProblem](
          "org.apache.spark.api.java.JavaRDDLike.foreachAsync"),
        // We made a mistake earlier (ed06500d3) in the Java API to use default parameter values
        // for countApproxDistinct* functions, which does not work in Java. We later removed
        // them, and use the following to tell Mima to not care about them.
        ProblemFilters.exclude[IncompatibleResultTypeProblem](
          "org.apache.spark.api.java.JavaPairRDD.countApproxDistinctByKey"),
        ProblemFilters.exclude[IncompatibleResultTypeProblem](
          "org.apache.spark.api.java.JavaPairRDD.countApproxDistinctByKey"),
        ProblemFilters.exclude[MissingMethodProblem](
          "org.apache.spark.api.java.JavaPairRDD.countApproxDistinct$default$1"),
        ProblemFilters.exclude[MissingMethodProblem](
          "org.apache.spark.api.java.JavaPairRDD.countApproxDistinctByKey$default$1"),
        ProblemFilters.exclude[MissingMethodProblem](
          "org.apache.spark.api.java.JavaRDD.countApproxDistinct$default$1"),
        ProblemFilters.exclude[MissingMethodProblem](
          "org.apache.spark.api.java.JavaRDDLike.countApproxDistinct$default$1"),
        ProblemFilters.exclude[MissingMethodProblem](
          "org.apache.spark.api.java.JavaDoubleRDD.countApproxDistinct$default$1"),
        ProblemFilters.exclude[MissingMethodProblem](
          "org.apache.spark.storage.DiskStore.getValues"),
        ProblemFilters.exclude[MissingMethodProblem](
          "org.apache.spark.storage.MemoryStore.Entry")
      ) ++
      Seq(
        // Serializer interface change. See SPARK-3045.
        ProblemFilters.exclude[IncompatibleTemplateDefProblem](
          "org.apache.spark.serializer.DeserializationStream"),
        ProblemFilters.exclude[IncompatibleTemplateDefProblem](
          "org.apache.spark.serializer.Serializer"),
        ProblemFilters.exclude[IncompatibleTemplateDefProblem](
          "org.apache.spark.serializer.SerializationStream"),
        ProblemFilters.exclude[IncompatibleTemplateDefProblem](
          "org.apache.spark.serializer.SerializerInstance")
      )++
      Seq(
        // Renamed putValues -> putArray + putIterator
        ProblemFilters.exclude[MissingMethodProblem](
          "org.apache.spark.storage.MemoryStore.putValues"),
        ProblemFilters.exclude[MissingMethodProblem](
          "org.apache.spark.storage.DiskStore.putValues"),
        ProblemFilters.exclude[MissingMethodProblem](
          "org.apache.spark.storage.TachyonStore.putValues")
      ) ++
      Seq(
        ProblemFilters.exclude[MissingMethodProblem](
          "org.apache.spark.streaming.flume.FlumeReceiver.this"),
        ProblemFilters.exclude[IncompatibleMethTypeProblem](
          "org.apache.spark.streaming.kafka.KafkaUtils.createStream"),
        ProblemFilters.exclude[IncompatibleMethTypeProblem](
          "org.apache.spark.streaming.kafka.KafkaReceiver.this")
      ) ++
      Seq( // Ignore some private methods in ALS.
        ProblemFilters.exclude[MissingMethodProblem](
          "org.apache.spark.mllib.recommendation.ALS.org$apache$spark$mllib$recommendation$ALS$^dateFeatures"),
        ProblemFilters.exclude[MissingMethodProblem]( // The only public constructor is the one without arguments.
          "org.apache.spark.mllib.recommendation.ALS.this"),
        ProblemFilters.exclude[MissingMethodProblem](
          "org.apache.spark.mllib.recommendation.ALS.org$apache$spark$mllib$recommendation$ALS$$<init>$default$7"),
        ProblemFilters.exclude[IncompatibleMethTypeProblem](
          "org.apache.spark.mllib.recommendation.ALS.org$apache$spark$mllib$recommendation$ALS$^dateFeatures")
      ) ++
      MimaBuild.excludeSparkClass("mllib.linalg.distributed.ColumnStatisticsAggregator") ++
      MimaBuild.excludeSparkClass("rdd.ZippedRDD") ++
      MimaBuild.excludeSparkClass("rdd.ZippedPartition") ++
      MimaBuild.excludeSparkClass("util.SerializableHyperLogLog") ++
      MimaBuild.excludeSparkClass("storage.Values") ++
      MimaBuild.excludeSparkClass("storage.Entry") ++
      MimaBuild.excludeSparkClass("storage.MemoryStore$Entry") ++
      // Class was missing "@DeveloperApi" annotation in 1.0.
      MimaBuild.excludeSparkClass("scheduler.SparkListenerApplicationStart") ++
      Seq(
        ProblemFilters.exclude[IncompatibleMethTypeProblem](
          "org.apache.spark.mllib.tree.impurity.Gini.calculate"),
        ProblemFilters.exclude[IncompatibleMethTypeProblem](
          "org.apache.spark.mllib.tree.impurity.Entropy.calculate"),
        ProblemFilters.exclude[IncompatibleMethTypeProblem](
          "org.apache.spark.mllib.tree.impurity.Variance.calculate")
      ) ++
      Seq( // Package-private classes removed in SPARK-2341
        ProblemFilters.exclude[MissingClassProblem]("org.apache.spark.mllib.util.BinaryLabelParser"),
        ProblemFilters.exclude[MissingClassProblem]("org.apache.spark.mllib.util.BinaryLabelParser$"),
        ProblemFilters.exclude[MissingClassProblem]("org.apache.spark.mllib.util.LabelParser"),
        ProblemFilters.exclude[MissingClassProblem]("org.apache.spark.mllib.util.LabelParser$"),
        ProblemFilters.exclude[MissingClassProblem]("org.apache.spark.mllib.util.MulticlassLabelParser"),
        ProblemFilters.exclude[MissingClassProblem]("org.apache.spark.mllib.util.MulticlassLabelParser$")
      ) ++
      Seq( // package-private classes removed in MLlib
        ProblemFilters.exclude[MissingMethodProblem](
          "org.apache.spark.mllib.regression.GeneralizedLinearAlgorithm.org$apache$spark$mllib$regression$GeneralizedLinearAlgorithm$$prependOne")
      ) ++
      Seq( // new Vector methods in MLlib (binary compatible assuming users do not implement Vector)
        ProblemFilters.exclude[MissingMethodProblem]("org.apache.spark.mllib.linalg.Vector.copy")
      ) ++
      Seq( // synthetic methods generated in LabeledPoint
        ProblemFilters.exclude[MissingTypesProblem]("org.apache.spark.mllib.regression.LabeledPoint$"),
        ProblemFilters.exclude[IncompatibleMethTypeProblem]("org.apache.spark.mllib.regression.LabeledPoint.apply"),
        ProblemFilters.exclude[MissingMethodProblem]("org.apache.spark.mllib.regression.LabeledPoint.toString")
      ) ++
      Seq ( // Scala 2.11 compatibility fix
        ProblemFilters.exclude[MissingMethodProblem]("org.apache.spark.streaming.StreamingContext.<init>$default$2")
      )
    case v if v.startsWith("1.0") =>
      Seq(
        MimaBuild.excludeSparkPackage("api.java"),
        MimaBuild.excludeSparkPackage("mllib"),
        MimaBuild.excludeSparkPackage("streaming")
      ) ++
      MimaBuild.excludeSparkClass("rdd.ClassTags") ++
      MimaBuild.excludeSparkClass("util.XORShiftRandom") ++
      MimaBuild.excludeSparkClass("graphx.EdgeRDD") ++
      MimaBuild.excludeSparkClass("graphx.VertexRDD") ++
      MimaBuild.excludeSparkClass("graphx.impl.GraphImpl") ++
      MimaBuild.excludeSparkClass("graphx.impl.RoutingTable") ++
      MimaBuild.excludeSparkClass("graphx.util.collection.PrimitiveKeyOpenHashMap") ++
      MimaBuild.excludeSparkClass("graphx.util.collection.GraphXPrimitiveKeyOpenHashMap") ++
      MimaBuild.excludeSparkClass("mllib.recommendation.MFDataGenerator") ++
      MimaBuild.excludeSparkClass("mllib.optimization.SquaredGradient") ++
      MimaBuild.excludeSparkClass("mllib.regression.RidgeRegressionWithSGD") ++
      MimaBuild.excludeSparkClass("mllib.regression.LassoWithSGD") ++
      MimaBuild.excludeSparkClass("mllib.regression.LinearRegressionWithSGD")
    case _ => Seq()
  }
}<|MERGE_RESOLUTION|>--- conflicted
+++ resolved
@@ -611,13 +611,11 @@
         ProblemFilters.exclude[IncompatibleMethTypeProblem]("org.apache.spark.util.random.PoissonSampler.this"),
         ProblemFilters.exclude[DirectMissingMethodProblem]("org.apache.spark.util.random.PoissonSampler.this")
       ) ++ Seq(
-<<<<<<< HEAD
+        // [SPARK-13430][ML] moved featureCol from LinearRegressionModelSummary to LinearRegressionSummary
+        ProblemFilters.exclude[MissingMethodProblem]("org.apache.spark.ml.regression.LinearRegressionSummary.this")
+      ) ++ Seq(
         // [SPARK-14475] Propagate user-defined context from driver to executors
         ProblemFilters.exclude[ReversedMissingMethodProblem]("org.apache.spark.TaskContext.getLocalProperty")
-=======
-        // [SPARK-13430][ML] moved featureCol from LinearRegressionModelSummary to LinearRegressionSummary
-        ProblemFilters.exclude[MissingMethodProblem]("org.apache.spark.ml.regression.LinearRegressionSummary.this")
->>>>>>> 3e29e372
       )
     case v if v.startsWith("1.6") =>
       Seq(
