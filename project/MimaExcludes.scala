--- conflicted
+++ resolved
@@ -59,19 +59,6 @@
             ProblemFilters.exclude[MissingMethodProblem](
               "org.apache.spark.ml.regression.LeastSquaresCostFun.this"),
             // SQL execution is considered private.
-<<<<<<< HEAD
-            excludePackage("org.apache.spark.sql.execution")
-          ) ++ Seq(
-            // SPARK-7799
-            ProblemFilters.exclude[IncompatibleMethTypeProblem](
-              "org.apache.spark.streaming.zeromq.ZeroMQUtils.createStream"),
-            ProblemFilters.exclude[MissingMethodProblem](
-              "org.apache.spark.streaming.zeromq.ZeroMQUtils.createStream"),
-            ProblemFilters.exclude[IncompatibleResultTypeProblem](
-              "org.apache.spark.streaming.zeromq.ZeroMQUtils.createStream$default$6"),
-            ProblemFilters.exclude[MissingMethodProblem](
-              "org.apache.spark.streaming.zeromq.ZeroMQUtils.createStream$default$5")
-=======
             excludePackage("org.apache.spark.sql.execution"),
             // NanoTime and CatalystTimestampConverter is only used inside catalyst,
             // not needed anymore
@@ -94,7 +81,16 @@
               "org.apache.spark.mllib.linalg.Matrix.numNonzeros"),
             ProblemFilters.exclude[MissingMethodProblem](
               "org.apache.spark.mllib.linalg.Matrix.numActives")
->>>>>>> 86768b7b
+          )++ Seq(
+            // SPARK-7799
+            ProblemFilters.exclude[IncompatibleMethTypeProblem](
+              "org.apache.spark.streaming.zeromq.ZeroMQUtils.createStream"),
+            ProblemFilters.exclude[MissingMethodProblem](
+              "org.apache.spark.streaming.zeromq.ZeroMQUtils.createStream"),
+            ProblemFilters.exclude[IncompatibleResultTypeProblem](
+              "org.apache.spark.streaming.zeromq.ZeroMQUtils.createStream$default$6"),
+            ProblemFilters.exclude[MissingMethodProblem](
+              "org.apache.spark.streaming.zeromq.ZeroMQUtils.createStream$default$5")
           )
         case v if v.startsWith("1.4") =>
           Seq(
