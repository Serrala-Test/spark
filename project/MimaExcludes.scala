/*
 * Licensed to the Apache Software Foundation (ASF) under one or more
 * contributor license agreements.  See the NOTICE file distributed with
 * this work for additional information regarding copyright ownership.
 * The ASF licenses this file to You under the Apache License, Version 2.0
 * (the "License"); you may not use this file except in compliance with
 * the License.  You may obtain a copy of the License at
 *
 *    http://www.apache.org/licenses/LICENSE-2.0
 *
 * Unless required by applicable law or agreed to in writing, software
 * distributed under the License is distributed on an "AS IS" BASIS,
 * WITHOUT WARRANTIES OR CONDITIONS OF ANY KIND, either express or implied.
 * See the License for the specific language governing permissions and
 * limitations under the License.
 */

import com.typesafe.tools.mima.core._
import com.typesafe.tools.mima.core.ProblemFilters._

/**
 * Additional excludes for checking of Spark's binary compatibility.
 *
 * This acts as an official audit of cases where we excluded other classes. Please use the narrowest
 * possible exclude here. MIMA will usually tell you what exclude to use, e.g.:
 *
 * ProblemFilters.exclude[MissingMethodProblem]("org.apache.spark.rdd.RDD.take")
 *
 * It is also possible to exclude Spark classes and packages. This should be used sparingly:
 *
 * MimaBuild.excludeSparkClass("graphx.util.collection.GraphXPrimitiveKeyOpenHashMap")
 *
 * For a new Spark version, please update MimaBuild.scala to reflect the previous version.
 */
object MimaExcludes {
  def excludes(version: String) = version match {
    case v if v.startsWith("2.0") =>
      Seq(
        excludePackage("org.apache.spark.rpc"),
        excludePackage("org.spark-project.jetty"),
        excludePackage("org.apache.spark.unused"),
        excludePackage("org.apache.spark.unsafe"),
        excludePackage("org.apache.spark.util.collection.unsafe"),
        excludePackage("org.apache.spark.sql.catalyst"),
        excludePackage("org.apache.spark.sql.execution"),
        ProblemFilters.exclude[MissingMethodProblem]("org.apache.spark.mllib.feature.PCAModel.this"),
        ProblemFilters.exclude[MissingMethodProblem]("org.apache.spark.status.api.v1.StageData.this"),
        ProblemFilters.exclude[MissingMethodProblem](
          "org.apache.spark.status.api.v1.ApplicationAttemptInfo.this"),
        ProblemFilters.exclude[MissingMethodProblem](
          "org.apache.spark.status.api.v1.ApplicationAttemptInfo.<init>$default$5"),
        // SPARK-12600 Remove SQL deprecated methods
        ProblemFilters.exclude[MissingClassProblem]("org.apache.spark.sql.SQLContext$QueryExecution"),
        ProblemFilters.exclude[MissingClassProblem]("org.apache.spark.sql.SQLContext$SparkPlanner"),
        ProblemFilters.exclude[MissingMethodProblem]("org.apache.spark.sql.SQLContext.applySchema"),
        ProblemFilters.exclude[MissingMethodProblem]("org.apache.spark.sql.SQLContext.parquetFile"),
        ProblemFilters.exclude[MissingMethodProblem]("org.apache.spark.sql.SQLContext.jdbc"),
        ProblemFilters.exclude[MissingMethodProblem]("org.apache.spark.sql.SQLContext.jsonFile"),
        ProblemFilters.exclude[MissingMethodProblem]("org.apache.spark.sql.SQLContext.jsonRDD"),
        ProblemFilters.exclude[MissingMethodProblem]("org.apache.spark.sql.SQLContext.load"),
        ProblemFilters.exclude[MissingMethodProblem]("org.apache.spark.sql.SQLContext.dialectClassName"),
        ProblemFilters.exclude[MissingMethodProblem]("org.apache.spark.sql.SQLContext.getSQLDialect"),
        // SPARK-13664 Replace HadoopFsRelation with FileFormat
        ProblemFilters.exclude[MissingClassProblem]("org.apache.spark.ml.source.libsvm.LibSVMRelation"),
        ProblemFilters.exclude[MissingClassProblem]("org.apache.spark.sql.sources.HadoopFsRelationProvider"),
        ProblemFilters.exclude[MissingClassProblem]("org.apache.spark.sql.sources.HadoopFsRelation$FileStatusCache")
      ) ++ Seq(
        ProblemFilters.exclude[IncompatibleResultTypeProblem]("org.apache.spark.SparkContext.emptyRDD"),
        ProblemFilters.exclude[MissingClassProblem]("org.apache.spark.broadcast.HttpBroadcastFactory")
      ) ++
      Seq(
        // SPARK-3369 Fix Iterable/Iterator in Java API
        ProblemFilters.exclude[IncompatibleResultTypeProblem](
          "org.apache.spark.api.java.function.FlatMapFunction.call"),
        ProblemFilters.exclude[MissingMethodProblem](
          "org.apache.spark.api.java.function.FlatMapFunction.call"),
        ProblemFilters.exclude[IncompatibleResultTypeProblem](
          "org.apache.spark.api.java.function.DoubleFlatMapFunction.call"),
        ProblemFilters.exclude[MissingMethodProblem](
          "org.apache.spark.api.java.function.DoubleFlatMapFunction.call"),
        ProblemFilters.exclude[IncompatibleResultTypeProblem](
          "org.apache.spark.api.java.function.FlatMapFunction2.call"),
        ProblemFilters.exclude[MissingMethodProblem](
          "org.apache.spark.api.java.function.FlatMapFunction2.call"),
        ProblemFilters.exclude[IncompatibleResultTypeProblem](
          "org.apache.spark.api.java.function.PairFlatMapFunction.call"),
        ProblemFilters.exclude[MissingMethodProblem](
          "org.apache.spark.api.java.function.PairFlatMapFunction.call"),
        ProblemFilters.exclude[IncompatibleResultTypeProblem](
          "org.apache.spark.api.java.function.CoGroupFunction.call"),
        ProblemFilters.exclude[MissingMethodProblem](
          "org.apache.spark.api.java.function.CoGroupFunction.call"),
        ProblemFilters.exclude[IncompatibleResultTypeProblem](
          "org.apache.spark.api.java.function.MapPartitionsFunction.call"),
        ProblemFilters.exclude[MissingMethodProblem](
          "org.apache.spark.api.java.function.MapPartitionsFunction.call"),
        ProblemFilters.exclude[IncompatibleResultTypeProblem](
          "org.apache.spark.api.java.function.FlatMapGroupsFunction.call"),
        ProblemFilters.exclude[MissingMethodProblem](
          "org.apache.spark.api.java.function.FlatMapGroupsFunction.call")
      ) ++
      Seq(
        // SPARK-4819 replace Guava Optional
        ProblemFilters.exclude[IncompatibleResultTypeProblem]("org.apache.spark.api.java.JavaSparkContext.getCheckpointDir"),
        ProblemFilters.exclude[IncompatibleResultTypeProblem]("org.apache.spark.api.java.JavaSparkContext.getSparkHome"),
        ProblemFilters.exclude[MissingMethodProblem]("org.apache.spark.api.java.JavaRDDLike.getCheckpointFile"),
        ProblemFilters.exclude[MissingMethodProblem]("org.apache.spark.api.java.JavaRDDLike.partitioner"),
        ProblemFilters.exclude[MissingMethodProblem]("org.apache.spark.api.java.JavaRDDLike.getCheckpointFile"),
        ProblemFilters.exclude[MissingMethodProblem]("org.apache.spark.api.java.JavaRDDLike.partitioner")
      ) ++
      Seq(
        // SPARK-12481 Remove Hadoop 1.x
        ProblemFilters.exclude[IncompatibleTemplateDefProblem]("org.apache.spark.mapred.SparkHadoopMapRedUtil"),
        // SPARK-12615 Remove deprecated APIs in core
        ProblemFilters.exclude[MissingMethodProblem]("org.apache.spark.SparkContext.<init>$default$6"),
        ProblemFilters.exclude[MissingMethodProblem]("org.apache.spark.SparkContext.numericRDDToDoubleRDDFunctions"),
        ProblemFilters.exclude[MissingMethodProblem]("org.apache.spark.SparkContext.intToIntWritable"),
        ProblemFilters.exclude[MissingMethodProblem]("org.apache.spark.SparkContext.intWritableConverter"),
        ProblemFilters.exclude[MissingMethodProblem]("org.apache.spark.SparkContext.writableWritableConverter"),
        ProblemFilters.exclude[MissingMethodProblem]("org.apache.spark.SparkContext.rddToPairRDDFunctions"),
        ProblemFilters.exclude[MissingMethodProblem]("org.apache.spark.SparkContext.rddToAsyncRDDActions"),
        ProblemFilters.exclude[MissingMethodProblem]("org.apache.spark.SparkContext.boolToBoolWritable"),
        ProblemFilters.exclude[MissingMethodProblem]("org.apache.spark.SparkContext.longToLongWritable"),
        ProblemFilters.exclude[MissingMethodProblem]("org.apache.spark.SparkContext.doubleWritableConverter"),
        ProblemFilters.exclude[MissingMethodProblem]("org.apache.spark.SparkContext.rddToOrderedRDDFunctions"),
        ProblemFilters.exclude[MissingMethodProblem]("org.apache.spark.SparkContext.floatWritableConverter"),
        ProblemFilters.exclude[MissingMethodProblem]("org.apache.spark.SparkContext.booleanWritableConverter"),
        ProblemFilters.exclude[MissingMethodProblem]("org.apache.spark.SparkContext.stringToText"),
        ProblemFilters.exclude[MissingMethodProblem]("org.apache.spark.SparkContext.doubleRDDToDoubleRDDFunctions"),
        ProblemFilters.exclude[MissingMethodProblem]("org.apache.spark.SparkContext.doubleToDoubleWritable"),
        ProblemFilters.exclude[MissingMethodProblem]("org.apache.spark.SparkContext.bytesWritableConverter"),
        ProblemFilters.exclude[MissingMethodProblem]("org.apache.spark.SparkContext.rddToSequenceFileRDDFunctions"),
        ProblemFilters.exclude[MissingMethodProblem]("org.apache.spark.SparkContext.bytesToBytesWritable"),
        ProblemFilters.exclude[MissingMethodProblem]("org.apache.spark.SparkContext.longWritableConverter"),
        ProblemFilters.exclude[MissingMethodProblem]("org.apache.spark.SparkContext.stringWritableConverter"),
        ProblemFilters.exclude[MissingMethodProblem]("org.apache.spark.SparkContext.floatToFloatWritable"),
        ProblemFilters.exclude[MissingMethodProblem]("org.apache.spark.SparkContext.rddToPairRDDFunctions$default$4"),
        ProblemFilters.exclude[MissingMethodProblem]("org.apache.spark.TaskContext.addOnCompleteCallback"),
        ProblemFilters.exclude[MissingMethodProblem]("org.apache.spark.TaskContext.runningLocally"),
        ProblemFilters.exclude[MissingMethodProblem]("org.apache.spark.TaskContext.attemptId"),
        ProblemFilters.exclude[MissingMethodProblem]("org.apache.spark.SparkContext.defaultMinSplits"),
        ProblemFilters.exclude[IncompatibleMethTypeProblem]("org.apache.spark.SparkContext.runJob"),
        ProblemFilters.exclude[MissingMethodProblem]("org.apache.spark.SparkContext.runJob"),
        ProblemFilters.exclude[MissingMethodProblem]("org.apache.spark.SparkContext.tachyonFolderName"),
        ProblemFilters.exclude[MissingMethodProblem]("org.apache.spark.SparkContext.initLocalProperties"),
        ProblemFilters.exclude[MissingMethodProblem]("org.apache.spark.SparkContext.clearJars"),
        ProblemFilters.exclude[MissingMethodProblem]("org.apache.spark.SparkContext.clearFiles"),
        ProblemFilters.exclude[MissingMethodProblem]("org.apache.spark.SparkContext.this"),
        ProblemFilters.exclude[IncompatibleMethTypeProblem]("org.apache.spark.SparkContext.this"),
        ProblemFilters.exclude[MissingMethodProblem]("org.apache.spark.rdd.RDD.flatMapWith$default$2"),
        ProblemFilters.exclude[MissingMethodProblem]("org.apache.spark.rdd.RDD.toArray"),
        ProblemFilters.exclude[MissingMethodProblem]("org.apache.spark.rdd.RDD.mapWith$default$2"),
        ProblemFilters.exclude[MissingMethodProblem]("org.apache.spark.rdd.RDD.mapPartitionsWithSplit"),
        ProblemFilters.exclude[MissingMethodProblem]("org.apache.spark.rdd.RDD.flatMapWith"),
        ProblemFilters.exclude[MissingMethodProblem]("org.apache.spark.rdd.RDD.filterWith"),
        ProblemFilters.exclude[MissingMethodProblem]("org.apache.spark.rdd.RDD.foreachWith"),
        ProblemFilters.exclude[MissingMethodProblem]("org.apache.spark.rdd.RDD.mapWith"),
        ProblemFilters.exclude[MissingMethodProblem]("org.apache.spark.rdd.RDD.mapPartitionsWithSplit$default$2"),
        ProblemFilters.exclude[MissingMethodProblem]("org.apache.spark.rdd.SequenceFileRDDFunctions.this"),
        ProblemFilters.exclude[MissingMethodProblem]("org.apache.spark.api.java.JavaRDDLike.splits"),
        ProblemFilters.exclude[MissingMethodProblem]("org.apache.spark.api.java.JavaRDDLike.toArray"),
        ProblemFilters.exclude[MissingMethodProblem]("org.apache.spark.api.java.JavaSparkContext.defaultMinSplits"),
        ProblemFilters.exclude[MissingMethodProblem]("org.apache.spark.api.java.JavaSparkContext.clearJars"),
        ProblemFilters.exclude[MissingMethodProblem]("org.apache.spark.api.java.JavaSparkContext.clearFiles"),
        ProblemFilters.exclude[MissingMethodProblem]("org.apache.spark.SparkContext.externalBlockStoreFolderName"),
        ProblemFilters.exclude[MissingClassProblem]("org.apache.spark.storage.ExternalBlockStore$"),
        ProblemFilters.exclude[MissingClassProblem]("org.apache.spark.storage.ExternalBlockManager"),
        ProblemFilters.exclude[MissingClassProblem]("org.apache.spark.storage.ExternalBlockStore")
      ) ++ Seq(
        // SPARK-12149 Added new fields to ExecutorSummary
        ProblemFilters.exclude[MissingMethodProblem]("org.apache.spark.status.api.v1.ExecutorSummary.this")
      ) ++
      // SPARK-12665 Remove deprecated and unused classes
      Seq(
        ProblemFilters.exclude[MissingClassProblem]("org.apache.spark.graphx.GraphKryoRegistrator"),
        ProblemFilters.exclude[MissingClassProblem]("org.apache.spark.util.Vector"),
        ProblemFilters.exclude[MissingClassProblem]("org.apache.spark.util.Vector$Multiplier"),
        ProblemFilters.exclude[MissingClassProblem]("org.apache.spark.util.Vector$")
      ) ++ Seq(
        // SPARK-12591 Register OpenHashMapBasedStateMap for Kryo
        ProblemFilters.exclude[MissingClassProblem]("org.apache.spark.serializer.KryoInputDataInputBridge"),
        ProblemFilters.exclude[MissingClassProblem]("org.apache.spark.serializer.KryoOutputDataOutputBridge")
      ) ++ Seq(
        // SPARK-12510 Refactor ActorReceiver to support Java
        ProblemFilters.exclude[AbstractClassProblem]("org.apache.spark.streaming.receiver.ActorReceiver")
      ) ++ Seq(
        // SPARK-12895 Implement TaskMetrics using accumulators
        ProblemFilters.exclude[MissingMethodProblem]("org.apache.spark.TaskContext.internalMetricsToAccumulators"),
        ProblemFilters.exclude[MissingMethodProblem]("org.apache.spark.TaskContext.collectInternalAccumulators"),
        ProblemFilters.exclude[MissingMethodProblem]("org.apache.spark.TaskContext.collectAccumulators")
      ) ++ Seq(
        // SPARK-12896 Send only accumulator updates to driver, not TaskMetrics
        ProblemFilters.exclude[IncompatibleMethTypeProblem]("org.apache.spark.Accumulable.this"),
        ProblemFilters.exclude[DirectMissingMethodProblem]("org.apache.spark.Accumulator.this"),
        ProblemFilters.exclude[MissingMethodProblem]("org.apache.spark.Accumulator.initialValue")
      ) ++ Seq(
        // SPARK-12692 Scala style: Fix the style violation (Space before "," or ":")
        ProblemFilters.exclude[MissingMethodProblem]("org.apache.spark.streaming.flume.sink.SparkSink.org$apache$spark$streaming$flume$sink$Logging$$log_"),
        ProblemFilters.exclude[MissingMethodProblem]("org.apache.spark.streaming.flume.sink.SparkSink.org$apache$spark$streaming$flume$sink$Logging$$log__="),
        ProblemFilters.exclude[MissingMethodProblem]("org.apache.spark.streaming.flume.sink.SparkAvroCallbackHandler.org$apache$spark$streaming$flume$sink$Logging$$log_"),
        ProblemFilters.exclude[MissingMethodProblem]("org.apache.spark.streaming.flume.sink.SparkAvroCallbackHandler.org$apache$spark$streaming$flume$sink$Logging$$log__="),
        ProblemFilters.exclude[MissingMethodProblem]("org.apache.spark.streaming.flume.sink.Logging.org$apache$spark$streaming$flume$sink$Logging$$log__="),
        ProblemFilters.exclude[MissingMethodProblem]("org.apache.spark.streaming.flume.sink.Logging.org$apache$spark$streaming$flume$sink$Logging$$log_"),
        ProblemFilters.exclude[MissingMethodProblem]("org.apache.spark.streaming.flume.sink.Logging.org$apache$spark$streaming$flume$sink$Logging$$_log"),
        ProblemFilters.exclude[MissingMethodProblem]("org.apache.spark.streaming.flume.sink.Logging.org$apache$spark$streaming$flume$sink$Logging$$_log_="),
        ProblemFilters.exclude[MissingMethodProblem]("org.apache.spark.streaming.flume.sink.TransactionProcessor.org$apache$spark$streaming$flume$sink$Logging$$log_"),
        ProblemFilters.exclude[MissingMethodProblem]("org.apache.spark.streaming.flume.sink.TransactionProcessor.org$apache$spark$streaming$flume$sink$Logging$$log__=")
      ) ++ Seq(
        // SPARK-12689 Migrate DDL parsing to the newly absorbed parser
        ProblemFilters.exclude[MissingClassProblem]("org.apache.spark.sql.execution.datasources.DDLParser"),
        ProblemFilters.exclude[MissingClassProblem]("org.apache.spark.sql.execution.datasources.DDLException"),
        ProblemFilters.exclude[MissingMethodProblem]("org.apache.spark.sql.SQLContext.ddlParser")
      ) ++ Seq(
        // SPARK-7799 Add "streaming-akka" project
        ProblemFilters.exclude[MissingMethodProblem]("org.apache.spark.streaming.zeromq.ZeroMQUtils.createStream"),
        ProblemFilters.exclude[IncompatibleMethTypeProblem]("org.apache.spark.streaming.zeromq.ZeroMQUtils.createStream"),
        ProblemFilters.exclude[IncompatibleResultTypeProblem]("org.apache.spark.streaming.zeromq.ZeroMQUtils.createStream$default$6"),
        ProblemFilters.exclude[MissingMethodProblem]("org.apache.spark.streaming.zeromq.ZeroMQUtils.createStream$default$5"),
        ProblemFilters.exclude[MissingMethodProblem]("org.apache.spark.streaming.StreamingContext.actorStream$default$4"),
        ProblemFilters.exclude[MissingMethodProblem]("org.apache.spark.streaming.StreamingContext.actorStream$default$3"),
        ProblemFilters.exclude[MissingMethodProblem]("org.apache.spark.streaming.StreamingContext.actorStream"),
        ProblemFilters.exclude[MissingMethodProblem]("org.apache.spark.streaming.api.java.JavaStreamingContext.actorStream"),
        ProblemFilters.exclude[MissingTypesProblem]("org.apache.spark.streaming.zeromq.ZeroMQReceiver"),
        ProblemFilters.exclude[MissingClassProblem]("org.apache.spark.streaming.receiver.ActorReceiver$Supervisor")
      ) ++ Seq(
        // SPARK-12348 Remove deprecated Streaming APIs.
        ProblemFilters.exclude[MissingMethodProblem]("org.apache.spark.streaming.StreamingContext.toPairDStreamFunctions"),
        ProblemFilters.exclude[MissingMethodProblem]("org.apache.spark.streaming.StreamingContext.toPairDStreamFunctions$default$4"),
        ProblemFilters.exclude[MissingMethodProblem]("org.apache.spark.streaming.StreamingContext.awaitTermination"),
        ProblemFilters.exclude[MissingMethodProblem]("org.apache.spark.streaming.StreamingContext.networkStream"),
        ProblemFilters.exclude[MissingClassProblem]("org.apache.spark.streaming.api.java.JavaStreamingContextFactory"),
        ProblemFilters.exclude[MissingMethodProblem]("org.apache.spark.streaming.api.java.JavaStreamingContext.awaitTermination"),
        ProblemFilters.exclude[MissingMethodProblem]("org.apache.spark.streaming.api.java.JavaStreamingContext.sc"),
        ProblemFilters.exclude[MissingMethodProblem]("org.apache.spark.streaming.api.java.JavaDStreamLike.reduceByWindow"),
        ProblemFilters.exclude[MissingMethodProblem]("org.apache.spark.streaming.api.java.JavaDStreamLike.foreachRDD"),
        ProblemFilters.exclude[MissingMethodProblem]("org.apache.spark.streaming.api.java.JavaDStreamLike.foreach"),
        ProblemFilters.exclude[IncompatibleMethTypeProblem]("org.apache.spark.streaming.api.java.JavaStreamingContext.getOrCreate")
      ) ++ Seq(
        // SPARK-12847 Remove StreamingListenerBus and post all Streaming events to the same thread as Spark events
        ProblemFilters.exclude[MissingClassProblem]("org.apache.spark.util.AsynchronousListenerBus$"),
        ProblemFilters.exclude[MissingClassProblem]("org.apache.spark.util.AsynchronousListenerBus")
      ) ++ Seq(
        // SPARK-11622 Make LibSVMRelation extends HadoopFsRelation and Add LibSVMOutputWriter
        ProblemFilters.exclude[MissingTypesProblem]("org.apache.spark.ml.source.libsvm.DefaultSource"),
        ProblemFilters.exclude[MissingMethodProblem]("org.apache.spark.ml.source.libsvm.DefaultSource.createRelation")
      ) ++ Seq(
        // SPARK-6363 Make Scala 2.11 the default Scala version
        ProblemFilters.exclude[MissingMethodProblem]("org.apache.spark.SparkContext.cleanup"),
        ProblemFilters.exclude[MissingMethodProblem]("org.apache.spark.SparkContext.metadataCleaner"),
        ProblemFilters.exclude[MissingClassProblem]("org.apache.spark.scheduler.cluster.YarnSchedulerBackend$YarnDriverEndpoint"),
        ProblemFilters.exclude[MissingClassProblem]("org.apache.spark.scheduler.cluster.YarnSchedulerBackend$YarnSchedulerEndpoint")
      ) ++ Seq(
        // SPARK-7889
        ProblemFilters.exclude[MissingMethodProblem]("org.apache.spark.deploy.history.HistoryServer.org$apache$spark$deploy$history$HistoryServer$@tachSparkUI"),
        // SPARK-13296
        ProblemFilters.exclude[IncompatibleResultTypeProblem]("org.apache.spark.sql.UDFRegistration.register"),
        ProblemFilters.exclude[MissingClassProblem]("org.apache.spark.sql.UserDefinedPythonFunction$"),
        ProblemFilters.exclude[MissingClassProblem]("org.apache.spark.sql.UserDefinedPythonFunction"),
        ProblemFilters.exclude[MissingClassProblem]("org.apache.spark.sql.UserDefinedFunction"),
        ProblemFilters.exclude[MissingClassProblem]("org.apache.spark.sql.UserDefinedFunction$")
      ) ++ Seq(
        // SPARK-12995 Remove deprecated APIs in graphx
        ProblemFilters.exclude[MissingMethodProblem]("org.apache.spark.graphx.lib.SVDPlusPlus.runSVDPlusPlus"),
        ProblemFilters.exclude[MissingMethodProblem]("org.apache.spark.graphx.Graph.mapReduceTriplets"),
        ProblemFilters.exclude[MissingMethodProblem]("org.apache.spark.graphx.Graph.mapReduceTriplets$default$3"),
        ProblemFilters.exclude[MissingMethodProblem]("org.apache.spark.graphx.impl.GraphImpl.mapReduceTriplets")
      ) ++ Seq(
        // SPARK-13426 Remove the support of SIMR
        ProblemFilters.exclude[MissingMethodProblem]("org.apache.spark.SparkMasterRegex.SIMR_REGEX")
      ) ++ Seq(
        // SPARK-13413 Remove SparkContext.metricsSystem/schedulerBackend_ setter
        ProblemFilters.exclude[MissingMethodProblem]("org.apache.spark.SparkContext.metricsSystem"),
        ProblemFilters.exclude[MissingMethodProblem]("org.apache.spark.SparkContext.schedulerBackend_=")
      ) ++ Seq(
        // SPARK-13220 Deprecate yarn-client and yarn-cluster mode
        ProblemFilters.exclude[MissingMethodProblem](
          "org.apache.spark.SparkContext.org$apache$spark$SparkContext$$createTaskScheduler")
      ) ++ Seq(
        // SPARK-13465 TaskContext.
        ProblemFilters.exclude[MissingMethodProblem]("org.apache.spark.TaskContext.addTaskFailureListener")
      ) ++ Seq (
        // SPARK-7729 Executor which has been killed should also be displayed on Executor Tab
        ProblemFilters.exclude[MissingMethodProblem]("org.apache.spark.status.api.v1.ExecutorSummary.this")
      ) ++ Seq(
        // SPARK-13526 Move SQLContext per-session states to new class
        ProblemFilters.exclude[IncompatibleMethTypeProblem](
          "org.apache.spark.sql.UDFRegistration.this")
      ) ++ Seq(
        // [SPARK-13486][SQL] Move SQLConf into an internal package
        ProblemFilters.exclude[MissingClassProblem]("org.apache.spark.sql.SQLConf"),
        ProblemFilters.exclude[MissingClassProblem]("org.apache.spark.sql.SQLConf$SQLConfEntry"),
        ProblemFilters.exclude[MissingClassProblem]("org.apache.spark.sql.SQLConf$"),
        ProblemFilters.exclude[MissingClassProblem]("org.apache.spark.sql.SQLConf$SQLConfEntry$")
      ) ++ Seq(
        // SPARK-12073: backpressure rate controller consumes events preferentially from lagging partitions
        ProblemFilters.exclude[MissingMethodProblem]("org.apache.spark.streaming.kafka.KafkaTestUtils.createTopic"),
        ProblemFilters.exclude[MissingMethodProblem]("org.apache.spark.streaming.kafka.DirectKafkaInputDStream.maxMessagesPerPartition")
      ) ++ Seq(
        // [SPARK-13244][SQL] Migrates DataFrame to Dataset
        ProblemFilters.exclude[IncompatibleMethTypeProblem]("org.apache.spark.sql.DataFrameHolder.apply"),
        ProblemFilters.exclude[IncompatibleResultTypeProblem]("org.apache.spark.sql.DataFrameHolder.toDF"),
        ProblemFilters.exclude[IncompatibleResultTypeProblem]("org.apache.spark.sql.DataFrameHolder.toDF"),
        ProblemFilters.exclude[IncompatibleMethTypeProblem]("org.apache.spark.sql.DataFrameHolder.copy"),
        ProblemFilters.exclude[IncompatibleResultTypeProblem]("org.apache.spark.sql.DataFrameHolder.copy$default$1"),
        ProblemFilters.exclude[IncompatibleResultTypeProblem]("org.apache.spark.sql.DataFrameHolder.df$1"),
        ProblemFilters.exclude[IncompatibleMethTypeProblem]("org.apache.spark.sql.DataFrameHolder.this"),
        ProblemFilters.exclude[IncompatibleResultTypeProblem]("org.apache.spark.sql.SQLContext.tables"),
        ProblemFilters.exclude[IncompatibleResultTypeProblem]("org.apache.spark.sql.SQLContext.tables"),
        ProblemFilters.exclude[IncompatibleResultTypeProblem]("org.apache.spark.sql.SQLContext.sql"),
        ProblemFilters.exclude[IncompatibleResultTypeProblem]("org.apache.spark.sql.SQLContext.baseRelationToDataFrame"),
        ProblemFilters.exclude[IncompatibleResultTypeProblem]("org.apache.spark.sql.SQLContext.table"),
        ProblemFilters.exclude[IncompatibleResultTypeProblem]("org.apache.spark.sql.DataFrame.apply"),

        ProblemFilters.exclude[MissingClassProblem]("org.apache.spark.sql.DataFrame"),
        ProblemFilters.exclude[MissingClassProblem]("org.apache.spark.sql.DataFrame$"),
        ProblemFilters.exclude[MissingClassProblem]("org.apache.spark.sql.LegacyFunctions"),

        ProblemFilters.exclude[IncompatibleMethTypeProblem]("org.apache.spark.mllib.evaluation.MultilabelMetrics.this"),
        ProblemFilters.exclude[IncompatibleResultTypeProblem]("org.apache.spark.ml.classification.LogisticRegressionSummary.predictions"),
        ProblemFilters.exclude[MissingMethodProblem]("org.apache.spark.ml.classification.LogisticRegressionSummary.predictions")
      ) ++ Seq(
        // [SPARK-13686][MLLIB][STREAMING] Add a constructor parameter `reqParam` to (Streaming)LinearRegressionWithSGD
        ProblemFilters.exclude[MissingMethodProblem]("org.apache.spark.mllib.regression.LinearRegressionWithSGD.this")
      ) ++ Seq(
        // SPARK-13920: MIMA checks should apply to @Experimental and @DeveloperAPI APIs
        ProblemFilters.exclude[DirectMissingMethodProblem]("org.apache.spark.Aggregator.combineCombinersByKey"),
        ProblemFilters.exclude[DirectMissingMethodProblem]("org.apache.spark.Aggregator.combineValuesByKey"),
        ProblemFilters.exclude[DirectMissingMethodProblem]("org.apache.spark.ComplexFutureAction.run"),
        ProblemFilters.exclude[DirectMissingMethodProblem]("org.apache.spark.ComplexFutureAction.runJob"),
        ProblemFilters.exclude[DirectMissingMethodProblem]("org.apache.spark.ComplexFutureAction.this"),
        ProblemFilters.exclude[DirectMissingMethodProblem]("org.apache.spark.SparkEnv.actorSystem"),
        ProblemFilters.exclude[DirectMissingMethodProblem]("org.apache.spark.SparkEnv.cacheManager"),
        ProblemFilters.exclude[DirectMissingMethodProblem]("org.apache.spark.SparkEnv.this"),
        ProblemFilters.exclude[DirectMissingMethodProblem]("org.apache.spark.deploy.SparkHadoopUtil.getConfigurationFromJobContext"),
        ProblemFilters.exclude[DirectMissingMethodProblem]("org.apache.spark.deploy.SparkHadoopUtil.getTaskAttemptIDFromTaskAttemptContext"),
        ProblemFilters.exclude[DirectMissingMethodProblem]("org.apache.spark.deploy.SparkHadoopUtil.newConfiguration"),
        ProblemFilters.exclude[DirectMissingMethodProblem]("org.apache.spark.executor.InputMetrics.bytesReadCallback"),
        ProblemFilters.exclude[DirectMissingMethodProblem]("org.apache.spark.executor.InputMetrics.bytesReadCallback_="),
        ProblemFilters.exclude[DirectMissingMethodProblem]("org.apache.spark.executor.InputMetrics.canEqual"),
        ProblemFilters.exclude[DirectMissingMethodProblem]("org.apache.spark.executor.InputMetrics.copy"),
        ProblemFilters.exclude[DirectMissingMethodProblem]("org.apache.spark.executor.InputMetrics.productArity"),
        ProblemFilters.exclude[DirectMissingMethodProblem]("org.apache.spark.executor.InputMetrics.productElement"),
        ProblemFilters.exclude[DirectMissingMethodProblem]("org.apache.spark.executor.InputMetrics.productIterator"),
        ProblemFilters.exclude[DirectMissingMethodProblem]("org.apache.spark.executor.InputMetrics.productPrefix"),
        ProblemFilters.exclude[DirectMissingMethodProblem]("org.apache.spark.executor.InputMetrics.setBytesReadCallback"),
        ProblemFilters.exclude[DirectMissingMethodProblem]("org.apache.spark.executor.InputMetrics.updateBytesRead"),
        ProblemFilters.exclude[DirectMissingMethodProblem]("org.apache.spark.executor.OutputMetrics.canEqual"),
        ProblemFilters.exclude[DirectMissingMethodProblem]("org.apache.spark.executor.OutputMetrics.copy"),
        ProblemFilters.exclude[DirectMissingMethodProblem]("org.apache.spark.executor.OutputMetrics.productArity"),
        ProblemFilters.exclude[DirectMissingMethodProblem]("org.apache.spark.executor.OutputMetrics.productElement"),
        ProblemFilters.exclude[DirectMissingMethodProblem]("org.apache.spark.executor.OutputMetrics.productIterator"),
        ProblemFilters.exclude[DirectMissingMethodProblem]("org.apache.spark.executor.OutputMetrics.productPrefix"),
        ProblemFilters.exclude[DirectMissingMethodProblem]("org.apache.spark.executor.ShuffleReadMetrics.decFetchWaitTime"),
        ProblemFilters.exclude[DirectMissingMethodProblem]("org.apache.spark.executor.ShuffleReadMetrics.decLocalBlocksFetched"),
        ProblemFilters.exclude[DirectMissingMethodProblem]("org.apache.spark.executor.ShuffleReadMetrics.decRecordsRead"),
        ProblemFilters.exclude[DirectMissingMethodProblem]("org.apache.spark.executor.ShuffleReadMetrics.decRemoteBlocksFetched"),
        ProblemFilters.exclude[DirectMissingMethodProblem]("org.apache.spark.executor.ShuffleReadMetrics.decRemoteBytesRead"),
        ProblemFilters.exclude[DirectMissingMethodProblem]("org.apache.spark.executor.ShuffleWriteMetrics.decShuffleBytesWritten"),
        ProblemFilters.exclude[DirectMissingMethodProblem]("org.apache.spark.executor.ShuffleWriteMetrics.decShuffleRecordsWritten"),
        ProblemFilters.exclude[DirectMissingMethodProblem]("org.apache.spark.executor.ShuffleWriteMetrics.decShuffleWriteTime"),
        ProblemFilters.exclude[DirectMissingMethodProblem]("org.apache.spark.executor.ShuffleWriteMetrics.incShuffleBytesWritten"),
        ProblemFilters.exclude[DirectMissingMethodProblem]("org.apache.spark.executor.ShuffleWriteMetrics.incShuffleRecordsWritten"),
        ProblemFilters.exclude[DirectMissingMethodProblem]("org.apache.spark.executor.ShuffleWriteMetrics.incShuffleWriteTime"),
        ProblemFilters.exclude[DirectMissingMethodProblem]("org.apache.spark.executor.ShuffleWriteMetrics.setShuffleRecordsWritten"),
        ProblemFilters.exclude[DirectMissingMethodProblem]("org.apache.spark.ml.feature.PCAModel.this"),
        ProblemFilters.exclude[DirectMissingMethodProblem]("org.apache.spark.mllib.regression.StreamingLinearRegressionWithSGD.this"),
        ProblemFilters.exclude[DirectMissingMethodProblem]("org.apache.spark.rdd.RDD.mapPartitionsWithContext"),
        ProblemFilters.exclude[DirectMissingMethodProblem]("org.apache.spark.scheduler.AccumulableInfo.this"),
        ProblemFilters.exclude[DirectMissingMethodProblem]("org.apache.spark.scheduler.SparkListenerExecutorMetricsUpdate.taskMetrics"),
        ProblemFilters.exclude[DirectMissingMethodProblem]("org.apache.spark.scheduler.TaskInfo.attempt"),
        ProblemFilters.exclude[DirectMissingMethodProblem]("org.apache.spark.sql.ExperimentalMethods.this"),
        ProblemFilters.exclude[DirectMissingMethodProblem]("org.apache.spark.sql.functions.callUDF"),
        ProblemFilters.exclude[DirectMissingMethodProblem]("org.apache.spark.sql.functions.callUdf"),
        ProblemFilters.exclude[DirectMissingMethodProblem]("org.apache.spark.sql.functions.cumeDist"),
        ProblemFilters.exclude[DirectMissingMethodProblem]("org.apache.spark.sql.functions.denseRank"),
        ProblemFilters.exclude[DirectMissingMethodProblem]("org.apache.spark.sql.functions.inputFileName"),
        ProblemFilters.exclude[DirectMissingMethodProblem]("org.apache.spark.sql.functions.isNaN"),
        ProblemFilters.exclude[DirectMissingMethodProblem]("org.apache.spark.sql.functions.percentRank"),
        ProblemFilters.exclude[DirectMissingMethodProblem]("org.apache.spark.sql.functions.rowNumber"),
        ProblemFilters.exclude[DirectMissingMethodProblem]("org.apache.spark.sql.functions.sparkPartitionId"),
        ProblemFilters.exclude[DirectMissingMethodProblem]("org.apache.spark.storage.BlockStatus.apply"),
        ProblemFilters.exclude[DirectMissingMethodProblem]("org.apache.spark.storage.BlockStatus.copy"),
        ProblemFilters.exclude[DirectMissingMethodProblem]("org.apache.spark.storage.BlockStatus.externalBlockStoreSize"),
        ProblemFilters.exclude[DirectMissingMethodProblem]("org.apache.spark.storage.BlockStatus.this"),
        ProblemFilters.exclude[DirectMissingMethodProblem]("org.apache.spark.storage.StorageStatus.offHeapUsed"),
        ProblemFilters.exclude[DirectMissingMethodProblem]("org.apache.spark.storage.StorageStatus.offHeapUsedByRdd"),
        ProblemFilters.exclude[DirectMissingMethodProblem]("org.apache.spark.storage.StorageStatusListener.this"),
        ProblemFilters.exclude[DirectMissingMethodProblem]("org.apache.spark.streaming.scheduler.BatchInfo.streamIdToNumRecords"),
        ProblemFilters.exclude[DirectMissingMethodProblem]("org.apache.spark.ui.exec.ExecutorsListener.storageStatusList"),
        ProblemFilters.exclude[DirectMissingMethodProblem]("org.apache.spark.ui.exec.ExecutorsListener.this"),
        ProblemFilters.exclude[DirectMissingMethodProblem]("org.apache.spark.ui.storage.StorageListener.storageStatusList"),
        ProblemFilters.exclude[IncompatibleMethTypeProblem]("org.apache.spark.ExceptionFailure.apply"),
        ProblemFilters.exclude[IncompatibleMethTypeProblem]("org.apache.spark.ExceptionFailure.copy"),
        ProblemFilters.exclude[IncompatibleMethTypeProblem]("org.apache.spark.ExceptionFailure.this"),
        ProblemFilters.exclude[IncompatibleMethTypeProblem]("org.apache.spark.executor.InputMetrics.this"),
        ProblemFilters.exclude[IncompatibleMethTypeProblem]("org.apache.spark.executor.OutputMetrics.this"),
        ProblemFilters.exclude[IncompatibleMethTypeProblem]("org.apache.spark.ml.Estimator.fit"),
        ProblemFilters.exclude[IncompatibleMethTypeProblem]("org.apache.spark.ml.Pipeline.fit"),
        ProblemFilters.exclude[IncompatibleMethTypeProblem]("org.apache.spark.ml.PipelineModel.transform"),
        ProblemFilters.exclude[IncompatibleMethTypeProblem]("org.apache.spark.ml.PredictionModel.transform"),
        ProblemFilters.exclude[IncompatibleMethTypeProblem]("org.apache.spark.ml.PredictionModel.transformImpl"),
        ProblemFilters.exclude[IncompatibleMethTypeProblem]("org.apache.spark.ml.Predictor.extractLabeledPoints"),
        ProblemFilters.exclude[IncompatibleMethTypeProblem]("org.apache.spark.ml.Predictor.fit"),
        ProblemFilters.exclude[IncompatibleMethTypeProblem]("org.apache.spark.ml.Predictor.train"),
        ProblemFilters.exclude[IncompatibleMethTypeProblem]("org.apache.spark.ml.Transformer.transform"),
        ProblemFilters.exclude[IncompatibleMethTypeProblem]("org.apache.spark.ml.classification.BinaryLogisticRegressionSummary.this"),
        ProblemFilters.exclude[IncompatibleMethTypeProblem]("org.apache.spark.ml.classification.BinaryLogisticRegressionTrainingSummary.this"),
        ProblemFilters.exclude[IncompatibleMethTypeProblem]("org.apache.spark.ml.classification.ClassificationModel.transform"),
        ProblemFilters.exclude[IncompatibleMethTypeProblem]("org.apache.spark.ml.classification.GBTClassifier.train"),
        ProblemFilters.exclude[IncompatibleMethTypeProblem]("org.apache.spark.ml.classification.MultilayerPerceptronClassifier.train"),
        ProblemFilters.exclude[IncompatibleMethTypeProblem]("org.apache.spark.ml.classification.NaiveBayes.train"),
        ProblemFilters.exclude[IncompatibleMethTypeProblem]("org.apache.spark.ml.classification.OneVsRest.fit"),
        ProblemFilters.exclude[IncompatibleMethTypeProblem]("org.apache.spark.ml.classification.OneVsRestModel.transform"),
        ProblemFilters.exclude[IncompatibleMethTypeProblem]("org.apache.spark.ml.classification.RandomForestClassifier.train"),
        ProblemFilters.exclude[IncompatibleMethTypeProblem]("org.apache.spark.ml.clustering.KMeans.fit"),
        ProblemFilters.exclude[IncompatibleMethTypeProblem]("org.apache.spark.ml.clustering.KMeansModel.computeCost"),
        ProblemFilters.exclude[IncompatibleMethTypeProblem]("org.apache.spark.ml.clustering.KMeansModel.transform"),
        ProblemFilters.exclude[IncompatibleMethTypeProblem]("org.apache.spark.ml.clustering.LDAModel.logLikelihood"),
        ProblemFilters.exclude[IncompatibleMethTypeProblem]("org.apache.spark.ml.clustering.LDAModel.logPerplexity"),
        ProblemFilters.exclude[IncompatibleMethTypeProblem]("org.apache.spark.ml.clustering.LDAModel.transform"),
        ProblemFilters.exclude[IncompatibleMethTypeProblem]("org.apache.spark.ml.evaluation.BinaryClassificationEvaluator.evaluate"),
        ProblemFilters.exclude[IncompatibleMethTypeProblem]("org.apache.spark.ml.evaluation.Evaluator.evaluate"),
        ProblemFilters.exclude[IncompatibleMethTypeProblem]("org.apache.spark.ml.evaluation.MulticlassClassificationEvaluator.evaluate"),
        ProblemFilters.exclude[IncompatibleMethTypeProblem]("org.apache.spark.ml.evaluation.RegressionEvaluator.evaluate"),
        ProblemFilters.exclude[IncompatibleMethTypeProblem]("org.apache.spark.ml.feature.Binarizer.transform"),
        ProblemFilters.exclude[IncompatibleMethTypeProblem]("org.apache.spark.ml.feature.Bucketizer.transform"),
        ProblemFilters.exclude[IncompatibleMethTypeProblem]("org.apache.spark.ml.feature.ChiSqSelector.fit"),
        ProblemFilters.exclude[IncompatibleMethTypeProblem]("org.apache.spark.ml.feature.ChiSqSelectorModel.transform"),
        ProblemFilters.exclude[IncompatibleMethTypeProblem]("org.apache.spark.ml.feature.CountVectorizer.fit"),
        ProblemFilters.exclude[IncompatibleMethTypeProblem]("org.apache.spark.ml.feature.CountVectorizerModel.transform"),
        ProblemFilters.exclude[IncompatibleMethTypeProblem]("org.apache.spark.ml.feature.HashingTF.transform"),
        ProblemFilters.exclude[IncompatibleMethTypeProblem]("org.apache.spark.ml.feature.IDF.fit"),
        ProblemFilters.exclude[IncompatibleMethTypeProblem]("org.apache.spark.ml.feature.IDFModel.transform"),
        ProblemFilters.exclude[IncompatibleMethTypeProblem]("org.apache.spark.ml.feature.IndexToString.transform"),
        ProblemFilters.exclude[IncompatibleMethTypeProblem]("org.apache.spark.ml.feature.Interaction.transform"),
        ProblemFilters.exclude[IncompatibleMethTypeProblem]("org.apache.spark.ml.feature.MinMaxScaler.fit"),
        ProblemFilters.exclude[IncompatibleMethTypeProblem]("org.apache.spark.ml.feature.MinMaxScalerModel.transform"),
        ProblemFilters.exclude[IncompatibleMethTypeProblem]("org.apache.spark.ml.feature.OneHotEncoder.transform"),
        ProblemFilters.exclude[IncompatibleMethTypeProblem]("org.apache.spark.ml.feature.PCA.fit"),
        ProblemFilters.exclude[IncompatibleMethTypeProblem]("org.apache.spark.ml.feature.PCAModel.transform"),
        ProblemFilters.exclude[IncompatibleMethTypeProblem]("org.apache.spark.ml.feature.QuantileDiscretizer.fit"),
        ProblemFilters.exclude[IncompatibleMethTypeProblem]("org.apache.spark.ml.feature.RFormula.fit"),
        ProblemFilters.exclude[IncompatibleMethTypeProblem]("org.apache.spark.ml.feature.RFormulaModel.transform"),
        ProblemFilters.exclude[IncompatibleMethTypeProblem]("org.apache.spark.ml.feature.SQLTransformer.transform"),
        ProblemFilters.exclude[IncompatibleMethTypeProblem]("org.apache.spark.ml.feature.StandardScaler.fit"),
        ProblemFilters.exclude[IncompatibleMethTypeProblem]("org.apache.spark.ml.feature.StandardScalerModel.transform"),
        ProblemFilters.exclude[IncompatibleMethTypeProblem]("org.apache.spark.ml.feature.StopWordsRemover.transform"),
        ProblemFilters.exclude[IncompatibleMethTypeProblem]("org.apache.spark.ml.feature.StringIndexer.fit"),
        ProblemFilters.exclude[IncompatibleMethTypeProblem]("org.apache.spark.ml.feature.StringIndexerModel.transform"),
        ProblemFilters.exclude[IncompatibleMethTypeProblem]("org.apache.spark.ml.feature.VectorAssembler.transform"),
        ProblemFilters.exclude[IncompatibleMethTypeProblem]("org.apache.spark.ml.feature.VectorIndexer.fit"),
        ProblemFilters.exclude[IncompatibleMethTypeProblem]("org.apache.spark.ml.feature.VectorIndexerModel.transform"),
        ProblemFilters.exclude[IncompatibleMethTypeProblem]("org.apache.spark.ml.feature.VectorSlicer.transform"),
        ProblemFilters.exclude[IncompatibleMethTypeProblem]("org.apache.spark.ml.feature.Word2Vec.fit"),
        ProblemFilters.exclude[IncompatibleMethTypeProblem]("org.apache.spark.ml.feature.Word2VecModel.transform"),
        ProblemFilters.exclude[IncompatibleMethTypeProblem]("org.apache.spark.ml.recommendation.ALS.fit"),
        ProblemFilters.exclude[IncompatibleMethTypeProblem]("org.apache.spark.ml.recommendation.ALSModel.this"),
        ProblemFilters.exclude[IncompatibleMethTypeProblem]("org.apache.spark.ml.recommendation.ALSModel.transform"),
        ProblemFilters.exclude[IncompatibleMethTypeProblem]("org.apache.spark.ml.regression.AFTSurvivalRegression.fit"),
        ProblemFilters.exclude[IncompatibleMethTypeProblem]("org.apache.spark.ml.regression.AFTSurvivalRegressionModel.transform"),
        ProblemFilters.exclude[IncompatibleMethTypeProblem]("org.apache.spark.ml.regression.GBTRegressor.train"),
        ProblemFilters.exclude[IncompatibleMethTypeProblem]("org.apache.spark.ml.regression.IsotonicRegression.extractWeightedLabeledPoints"),
        ProblemFilters.exclude[IncompatibleMethTypeProblem]("org.apache.spark.ml.regression.IsotonicRegression.fit"),
        ProblemFilters.exclude[IncompatibleMethTypeProblem]("org.apache.spark.ml.regression.IsotonicRegressionModel.extractWeightedLabeledPoints"),
        ProblemFilters.exclude[IncompatibleMethTypeProblem]("org.apache.spark.ml.regression.IsotonicRegressionModel.transform"),
        ProblemFilters.exclude[IncompatibleMethTypeProblem]("org.apache.spark.ml.regression.LinearRegression.train"),
        ProblemFilters.exclude[IncompatibleMethTypeProblem]("org.apache.spark.ml.regression.LinearRegressionSummary.this"),
        ProblemFilters.exclude[IncompatibleMethTypeProblem]("org.apache.spark.ml.regression.LinearRegressionTrainingSummary.this"),
        ProblemFilters.exclude[IncompatibleMethTypeProblem]("org.apache.spark.ml.regression.RandomForestRegressor.train"),
        ProblemFilters.exclude[IncompatibleMethTypeProblem]("org.apache.spark.ml.tuning.CrossValidator.fit"),
        ProblemFilters.exclude[IncompatibleMethTypeProblem]("org.apache.spark.ml.tuning.CrossValidatorModel.transform"),
        ProblemFilters.exclude[IncompatibleMethTypeProblem]("org.apache.spark.ml.tuning.TrainValidationSplit.fit"),
        ProblemFilters.exclude[IncompatibleMethTypeProblem]("org.apache.spark.ml.tuning.TrainValidationSplitModel.transform"),
        ProblemFilters.exclude[IncompatibleMethTypeProblem]("org.apache.spark.mllib.evaluation.BinaryClassificationMetrics.this"),
        ProblemFilters.exclude[IncompatibleMethTypeProblem]("org.apache.spark.mllib.evaluation.MulticlassMetrics.this"),
        ProblemFilters.exclude[IncompatibleMethTypeProblem]("org.apache.spark.mllib.evaluation.RegressionMetrics.this"),
        ProblemFilters.exclude[IncompatibleMethTypeProblem]("org.apache.spark.sql.DataFrameNaFunctions.this"),
        ProblemFilters.exclude[IncompatibleMethTypeProblem]("org.apache.spark.sql.DataFrameStatFunctions.this"),
        ProblemFilters.exclude[IncompatibleMethTypeProblem]("org.apache.spark.sql.DataFrameWriter.this"),
        ProblemFilters.exclude[IncompatibleMethTypeProblem]("org.apache.spark.sql.functions.broadcast"),
        ProblemFilters.exclude[IncompatibleMethTypeProblem]("org.apache.spark.sql.functions.callUDF"),
        ProblemFilters.exclude[IncompatibleMethTypeProblem]("org.apache.spark.sql.sources.CreatableRelationProvider.createRelation"),
        ProblemFilters.exclude[IncompatibleMethTypeProblem]("org.apache.spark.sql.sources.InsertableRelation.insert"),
        ProblemFilters.exclude[IncompatibleResultTypeProblem]("org.apache.spark.ml.classification.BinaryLogisticRegressionSummary.fMeasureByThreshold"),
        ProblemFilters.exclude[IncompatibleResultTypeProblem]("org.apache.spark.ml.classification.BinaryLogisticRegressionSummary.pr"),
        ProblemFilters.exclude[IncompatibleResultTypeProblem]("org.apache.spark.ml.classification.BinaryLogisticRegressionSummary.precisionByThreshold"),
        ProblemFilters.exclude[IncompatibleResultTypeProblem]("org.apache.spark.ml.classification.BinaryLogisticRegressionSummary.predictions"),
        ProblemFilters.exclude[IncompatibleResultTypeProblem]("org.apache.spark.ml.classification.BinaryLogisticRegressionSummary.recallByThreshold"),
        ProblemFilters.exclude[IncompatibleResultTypeProblem]("org.apache.spark.ml.classification.BinaryLogisticRegressionSummary.roc"),
        ProblemFilters.exclude[IncompatibleResultTypeProblem]("org.apache.spark.ml.clustering.LDAModel.describeTopics"),
        ProblemFilters.exclude[IncompatibleResultTypeProblem]("org.apache.spark.ml.feature.Word2VecModel.findSynonyms"),
        ProblemFilters.exclude[IncompatibleResultTypeProblem]("org.apache.spark.ml.feature.Word2VecModel.getVectors"),
        ProblemFilters.exclude[IncompatibleResultTypeProblem]("org.apache.spark.ml.recommendation.ALSModel.itemFactors"),
        ProblemFilters.exclude[IncompatibleResultTypeProblem]("org.apache.spark.ml.recommendation.ALSModel.userFactors"),
        ProblemFilters.exclude[IncompatibleResultTypeProblem]("org.apache.spark.ml.regression.LinearRegressionSummary.predictions"),
        ProblemFilters.exclude[IncompatibleResultTypeProblem]("org.apache.spark.ml.regression.LinearRegressionSummary.residuals"),
        ProblemFilters.exclude[IncompatibleResultTypeProblem]("org.apache.spark.scheduler.AccumulableInfo.name"),
        ProblemFilters.exclude[IncompatibleResultTypeProblem]("org.apache.spark.scheduler.AccumulableInfo.value"),
        ProblemFilters.exclude[IncompatibleResultTypeProblem]("org.apache.spark.sql.DataFrameNaFunctions.drop"),
        ProblemFilters.exclude[IncompatibleResultTypeProblem]("org.apache.spark.sql.DataFrameNaFunctions.fill"),
        ProblemFilters.exclude[IncompatibleResultTypeProblem]("org.apache.spark.sql.DataFrameNaFunctions.replace"),
        ProblemFilters.exclude[IncompatibleResultTypeProblem]("org.apache.spark.sql.DataFrameReader.jdbc"),
        ProblemFilters.exclude[IncompatibleResultTypeProblem]("org.apache.spark.sql.DataFrameReader.json"),
        ProblemFilters.exclude[IncompatibleResultTypeProblem]("org.apache.spark.sql.DataFrameReader.load"),
        ProblemFilters.exclude[IncompatibleResultTypeProblem]("org.apache.spark.sql.DataFrameReader.orc"),
        ProblemFilters.exclude[IncompatibleResultTypeProblem]("org.apache.spark.sql.DataFrameReader.parquet"),
        ProblemFilters.exclude[IncompatibleResultTypeProblem]("org.apache.spark.sql.DataFrameReader.table"),
        ProblemFilters.exclude[IncompatibleResultTypeProblem]("org.apache.spark.sql.DataFrameReader.text"),
        ProblemFilters.exclude[IncompatibleResultTypeProblem]("org.apache.spark.sql.DataFrameStatFunctions.crosstab"),
        ProblemFilters.exclude[IncompatibleResultTypeProblem]("org.apache.spark.sql.DataFrameStatFunctions.freqItems"),
        ProblemFilters.exclude[IncompatibleResultTypeProblem]("org.apache.spark.sql.DataFrameStatFunctions.sampleBy"),
        ProblemFilters.exclude[IncompatibleResultTypeProblem]("org.apache.spark.sql.SQLContext.createExternalTable"),
        ProblemFilters.exclude[IncompatibleResultTypeProblem]("org.apache.spark.sql.SQLContext.emptyDataFrame"),
        ProblemFilters.exclude[IncompatibleResultTypeProblem]("org.apache.spark.sql.SQLContext.range"),
        ProblemFilters.exclude[IncompatibleResultTypeProblem]("org.apache.spark.sql.functions.udf"),
        ProblemFilters.exclude[MissingClassProblem]("org.apache.spark.scheduler.JobLogger"),
        ProblemFilters.exclude[MissingClassProblem]("org.apache.spark.streaming.receiver.ActorHelper"),
        ProblemFilters.exclude[MissingClassProblem]("org.apache.spark.streaming.receiver.ActorSupervisorStrategy"),
        ProblemFilters.exclude[MissingClassProblem]("org.apache.spark.streaming.receiver.ActorSupervisorStrategy$"),
        ProblemFilters.exclude[MissingClassProblem]("org.apache.spark.streaming.receiver.Statistics"),
        ProblemFilters.exclude[MissingClassProblem]("org.apache.spark.streaming.receiver.Statistics$"),
        ProblemFilters.exclude[MissingTypesProblem]("org.apache.spark.executor.InputMetrics"),
        ProblemFilters.exclude[MissingTypesProblem]("org.apache.spark.executor.InputMetrics$"),
        ProblemFilters.exclude[MissingTypesProblem]("org.apache.spark.executor.OutputMetrics"),
        ProblemFilters.exclude[MissingTypesProblem]("org.apache.spark.executor.OutputMetrics$"),
        ProblemFilters.exclude[MissingTypesProblem]("org.apache.spark.sql.functions$"),
        ProblemFilters.exclude[ReversedMissingMethodProblem]("org.apache.spark.ml.Estimator.fit"),
        ProblemFilters.exclude[ReversedMissingMethodProblem]("org.apache.spark.ml.Predictor.train"),
        ProblemFilters.exclude[ReversedMissingMethodProblem]("org.apache.spark.ml.Transformer.transform"),
        ProblemFilters.exclude[ReversedMissingMethodProblem]("org.apache.spark.ml.evaluation.Evaluator.evaluate"),
        ProblemFilters.exclude[ReversedMissingMethodProblem]("org.apache.spark.scheduler.SparkListener.onOtherEvent"),
        ProblemFilters.exclude[ReversedMissingMethodProblem]("org.apache.spark.sql.sources.CreatableRelationProvider.createRelation"),
        ProblemFilters.exclude[ReversedMissingMethodProblem]("org.apache.spark.sql.sources.InsertableRelation.insert")
      ) ++ Seq(
<<<<<<< HEAD
        // [SPARK-13926] Automatically use Kryo serializer when shuffling RDDs with simple types
        ProblemFilters.exclude[IncompatibleMethTypeProblem]("org.apache.spark.ShuffleDependency.this"),
        ProblemFilters.exclude[IncompatibleResultTypeProblem]("org.apache.spark.ShuffleDependency.serializer"),
        ProblemFilters.exclude[MissingClassProblem]("org.apache.spark.serializer.Serializer$")
=======
        // SPARK-13927: add row/column iterator to local matrices
        ProblemFilters.exclude[MissingMethodProblem]("org.apache.spark.mllib.linalg.Matrix.rowIter"),
        ProblemFilters.exclude[MissingMethodProblem]("org.apache.spark.mllib.linalg.Matrix.colIter")
>>>>>>> 27e1f388
      )
    case v if v.startsWith("1.6") =>
      Seq(
        MimaBuild.excludeSparkPackage("deploy"),
        MimaBuild.excludeSparkPackage("network"),
        MimaBuild.excludeSparkPackage("unsafe"),
        // These are needed if checking against the sbt build, since they are part of
        // the maven-generated artifacts in 1.3.
        excludePackage("org.spark-project.jetty"),
        MimaBuild.excludeSparkPackage("unused"),
        // SQL execution is considered private.
        excludePackage("org.apache.spark.sql.execution"),
        // SQL columnar is considered private.
        excludePackage("org.apache.spark.sql.columnar"),
        // The shuffle package is considered private.
        excludePackage("org.apache.spark.shuffle"),
        // The collections utilities are considered private.
        excludePackage("org.apache.spark.util.collection")
      ) ++
      MimaBuild.excludeSparkClass("streaming.flume.FlumeTestUtils") ++
      MimaBuild.excludeSparkClass("streaming.flume.PollingFlumeTestUtils") ++
      Seq(
        // MiMa does not deal properly with sealed traits
        ProblemFilters.exclude[MissingMethodProblem](
          "org.apache.spark.ml.classification.LogisticRegressionSummary.featuresCol")
      ) ++ Seq(
        // SPARK-11530
        ProblemFilters.exclude[MissingMethodProblem]("org.apache.spark.mllib.feature.PCAModel.this")
      ) ++ Seq(
        // SPARK-10381 Fix types / units in private AskPermissionToCommitOutput RPC message.
        // This class is marked as `private` but MiMa still seems to be confused by the change.
        ProblemFilters.exclude[MissingMethodProblem](
          "org.apache.spark.scheduler.AskPermissionToCommitOutput.task"),
        ProblemFilters.exclude[IncompatibleResultTypeProblem](
          "org.apache.spark.scheduler.AskPermissionToCommitOutput.copy$default$2"),
        ProblemFilters.exclude[IncompatibleMethTypeProblem](
          "org.apache.spark.scheduler.AskPermissionToCommitOutput.copy"),
        ProblemFilters.exclude[MissingMethodProblem](
          "org.apache.spark.scheduler.AskPermissionToCommitOutput.taskAttempt"),
        ProblemFilters.exclude[IncompatibleResultTypeProblem](
          "org.apache.spark.scheduler.AskPermissionToCommitOutput.copy$default$3"),
        ProblemFilters.exclude[IncompatibleMethTypeProblem](
          "org.apache.spark.scheduler.AskPermissionToCommitOutput.this"),
        ProblemFilters.exclude[IncompatibleMethTypeProblem](
          "org.apache.spark.scheduler.AskPermissionToCommitOutput.apply")
      ) ++ Seq(
        ProblemFilters.exclude[MissingClassProblem](
          "org.apache.spark.shuffle.FileShuffleBlockResolver$ShuffleFileGroup")
      ) ++ Seq(
        ProblemFilters.exclude[MissingMethodProblem](
          "org.apache.spark.ml.regression.LeastSquaresAggregator.add"),
        ProblemFilters.exclude[MissingMethodProblem](
          "org.apache.spark.ml.regression.LeastSquaresCostFun.this"),
        ProblemFilters.exclude[MissingMethodProblem](
          "org.apache.spark.sql.SQLContext.clearLastInstantiatedContext"),
        ProblemFilters.exclude[MissingMethodProblem](
          "org.apache.spark.sql.SQLContext.setLastInstantiatedContext"),
        ProblemFilters.exclude[MissingClassProblem](
          "org.apache.spark.sql.SQLContext$SQLSession"),
        ProblemFilters.exclude[MissingMethodProblem](
          "org.apache.spark.sql.SQLContext.detachSession"),
        ProblemFilters.exclude[MissingMethodProblem](
          "org.apache.spark.sql.SQLContext.tlSession"),
        ProblemFilters.exclude[MissingMethodProblem](
          "org.apache.spark.sql.SQLContext.defaultSession"),
        ProblemFilters.exclude[MissingMethodProblem](
          "org.apache.spark.sql.SQLContext.currentSession"),
        ProblemFilters.exclude[MissingMethodProblem](
          "org.apache.spark.sql.SQLContext.openSession"),
        ProblemFilters.exclude[MissingMethodProblem](
          "org.apache.spark.sql.SQLContext.setSession"),
        ProblemFilters.exclude[MissingMethodProblem](
          "org.apache.spark.sql.SQLContext.createSession")
      ) ++ Seq(
        ProblemFilters.exclude[MissingMethodProblem](
          "org.apache.spark.SparkContext.preferredNodeLocationData_="),
        ProblemFilters.exclude[MissingClassProblem](
          "org.apache.spark.rdd.MapPartitionsWithPreparationRDD"),
        ProblemFilters.exclude[MissingClassProblem](
          "org.apache.spark.rdd.MapPartitionsWithPreparationRDD$"),
        ProblemFilters.exclude[MissingClassProblem]("org.apache.spark.sql.SparkSQLParser")
      ) ++ Seq(
        // SPARK-11485
        ProblemFilters.exclude[MissingMethodProblem]("org.apache.spark.sql.DataFrameHolder.df"),
        // SPARK-11541 mark various JDBC dialects as private
        ProblemFilters.exclude[MissingMethodProblem]("org.apache.spark.sql.jdbc.NoopDialect.productElement"),
        ProblemFilters.exclude[MissingMethodProblem]("org.apache.spark.sql.jdbc.NoopDialect.productArity"),
        ProblemFilters.exclude[MissingMethodProblem]("org.apache.spark.sql.jdbc.NoopDialect.canEqual"),
        ProblemFilters.exclude[MissingMethodProblem]("org.apache.spark.sql.jdbc.NoopDialect.productIterator"),
        ProblemFilters.exclude[MissingMethodProblem]("org.apache.spark.sql.jdbc.NoopDialect.productPrefix"),
        ProblemFilters.exclude[MissingMethodProblem]("org.apache.spark.sql.jdbc.NoopDialect.toString"),
        ProblemFilters.exclude[MissingMethodProblem]("org.apache.spark.sql.jdbc.NoopDialect.hashCode"),
        ProblemFilters.exclude[MissingTypesProblem]("org.apache.spark.sql.jdbc.PostgresDialect$"),
        ProblemFilters.exclude[MissingMethodProblem]("org.apache.spark.sql.jdbc.PostgresDialect.productElement"),
        ProblemFilters.exclude[MissingMethodProblem]("org.apache.spark.sql.jdbc.PostgresDialect.productArity"),
        ProblemFilters.exclude[MissingMethodProblem]("org.apache.spark.sql.jdbc.PostgresDialect.canEqual"),
        ProblemFilters.exclude[MissingMethodProblem]("org.apache.spark.sql.jdbc.PostgresDialect.productIterator"),
        ProblemFilters.exclude[MissingMethodProblem]("org.apache.spark.sql.jdbc.PostgresDialect.productPrefix"),
        ProblemFilters.exclude[MissingMethodProblem]("org.apache.spark.sql.jdbc.PostgresDialect.toString"),
        ProblemFilters.exclude[MissingMethodProblem]("org.apache.spark.sql.jdbc.PostgresDialect.hashCode"),
        ProblemFilters.exclude[MissingTypesProblem]("org.apache.spark.sql.jdbc.NoopDialect$")
      ) ++ Seq (
        ProblemFilters.exclude[MissingMethodProblem](
          "org.apache.spark.status.api.v1.ApplicationInfo.this"),
        ProblemFilters.exclude[MissingMethodProblem](
          "org.apache.spark.status.api.v1.StageData.this")
      ) ++ Seq(
        // SPARK-11766 add toJson to Vector
        ProblemFilters.exclude[MissingMethodProblem](
          "org.apache.spark.mllib.linalg.Vector.toJson")
      ) ++ Seq(
        // SPARK-9065 Support message handler in Kafka Python API
        ProblemFilters.exclude[MissingMethodProblem](
          "org.apache.spark.streaming.kafka.KafkaUtilsPythonHelper.createDirectStream"),
        ProblemFilters.exclude[MissingMethodProblem](
          "org.apache.spark.streaming.kafka.KafkaUtilsPythonHelper.createRDD")
      ) ++ Seq(
        // SPARK-4557 Changed foreachRDD to use VoidFunction
        ProblemFilters.exclude[MissingMethodProblem](
          "org.apache.spark.streaming.api.java.JavaDStreamLike.foreachRDD")
      ) ++ Seq(
        // SPARK-11996 Make the executor thread dump work again
        ProblemFilters.exclude[MissingClassProblem]("org.apache.spark.executor.ExecutorEndpoint"),
        ProblemFilters.exclude[MissingClassProblem]("org.apache.spark.executor.ExecutorEndpoint$"),
        ProblemFilters.exclude[MissingClassProblem](
          "org.apache.spark.storage.BlockManagerMessages$GetRpcHostPortForExecutor"),
        ProblemFilters.exclude[MissingClassProblem](
          "org.apache.spark.storage.BlockManagerMessages$GetRpcHostPortForExecutor$")
      ) ++ Seq(
        // SPARK-3580 Add getNumPartitions method to JavaRDD
        ProblemFilters.exclude[MissingMethodProblem](
          "org.apache.spark.api.java.JavaRDDLike.getNumPartitions")
      ) ++ Seq(
        // SPARK-12149 Added new fields to ExecutorSummary
        ProblemFilters.exclude[MissingMethodProblem]("org.apache.spark.status.api.v1.ExecutorSummary.this")
      ) ++
      // SPARK-11314: YARN backend moved to yarn sub-module and MiMA complains even though it's a
      // private class.
      MimaBuild.excludeSparkClass("scheduler.cluster.YarnSchedulerBackend$YarnSchedulerEndpoint")
    case v if v.startsWith("1.5") =>
      Seq(
        MimaBuild.excludeSparkPackage("network"),
        MimaBuild.excludeSparkPackage("deploy"),
        // These are needed if checking against the sbt build, since they are part of
        // the maven-generated artifacts in 1.3.
        excludePackage("org.spark-project.jetty"),
        MimaBuild.excludeSparkPackage("unused"),
        // JavaRDDLike is not meant to be extended by user programs
        ProblemFilters.exclude[MissingMethodProblem](
          "org.apache.spark.api.java.JavaRDDLike.partitioner"),
        // Modification of private static method
        ProblemFilters.exclude[IncompatibleMethTypeProblem](
          "org.apache.spark.streaming.kafka.KafkaUtils.org$apache$spark$streaming$kafka$KafkaUtils$$leadersForRanges"),
        // Mima false positive (was a private[spark] class)
        ProblemFilters.exclude[MissingClassProblem](
          "org.apache.spark.util.collection.PairIterator"),
        // Removing a testing method from a private class
        ProblemFilters.exclude[MissingMethodProblem](
          "org.apache.spark.streaming.kafka.KafkaTestUtils.waitUntilLeaderOffset"),
        // While private MiMa is still not happy about the changes,
        ProblemFilters.exclude[MissingMethodProblem](
          "org.apache.spark.ml.regression.LeastSquaresAggregator.this"),
        ProblemFilters.exclude[MissingMethodProblem](
          "org.apache.spark.ml.regression.LeastSquaresCostFun.this"),
        ProblemFilters.exclude[MissingMethodProblem](
          "org.apache.spark.ml.classification.LogisticCostFun.this"),
        // SQL execution is considered private.
        excludePackage("org.apache.spark.sql.execution"),
        // The old JSON RDD is removed in favor of streaming Jackson
        ProblemFilters.exclude[MissingClassProblem]("org.apache.spark.sql.json.JsonRDD$"),
        ProblemFilters.exclude[MissingClassProblem]("org.apache.spark.sql.json.JsonRDD"),
        // local function inside a method
        ProblemFilters.exclude[MissingMethodProblem](
          "org.apache.spark.sql.SQLContext.org$apache$spark$sql$SQLContext$$needsConversion$1"),
        ProblemFilters.exclude[MissingMethodProblem](
          "org.apache.spark.sql.UDFRegistration.org$apache$spark$sql$UDFRegistration$$builder$24")
      ) ++ Seq(
        // SPARK-8479 Add numNonzeros and numActives to Matrix.
        ProblemFilters.exclude[MissingMethodProblem](
          "org.apache.spark.mllib.linalg.Matrix.numNonzeros"),
        ProblemFilters.exclude[MissingMethodProblem](
          "org.apache.spark.mllib.linalg.Matrix.numActives")
      ) ++ Seq(
        // SPARK-8914 Remove RDDApi
        ProblemFilters.exclude[MissingClassProblem]("org.apache.spark.sql.RDDApi")
      ) ++ Seq(
        // SPARK-7292 Provide operator to truncate lineage cheaply
        ProblemFilters.exclude[AbstractClassProblem](
          "org.apache.spark.rdd.RDDCheckpointData"),
        ProblemFilters.exclude[AbstractClassProblem](
          "org.apache.spark.rdd.CheckpointRDD")
      ) ++ Seq(
        // SPARK-8701 Add input metadata in the batch page.
        ProblemFilters.exclude[MissingClassProblem](
          "org.apache.spark.streaming.scheduler.InputInfo$"),
        ProblemFilters.exclude[MissingClassProblem](
          "org.apache.spark.streaming.scheduler.InputInfo")
      ) ++ Seq(
        // SPARK-6797 Support YARN modes for SparkR
        ProblemFilters.exclude[MissingMethodProblem](
          "org.apache.spark.api.r.PairwiseRRDD.this"),
        ProblemFilters.exclude[MissingMethodProblem](
          "org.apache.spark.api.r.RRDD.createRWorker"),
        ProblemFilters.exclude[MissingMethodProblem](
          "org.apache.spark.api.r.RRDD.this"),
        ProblemFilters.exclude[MissingMethodProblem](
          "org.apache.spark.api.r.StringRRDD.this"),
        ProblemFilters.exclude[MissingMethodProblem](
          "org.apache.spark.api.r.BaseRRDD.this")
      ) ++ Seq(
        // SPARK-7422 add argmax for sparse vectors
        ProblemFilters.exclude[MissingMethodProblem](
          "org.apache.spark.mllib.linalg.Vector.argmax")
      ) ++ Seq(
        // SPARK-8906 Move all internal data source classes into execution.datasources
        ProblemFilters.exclude[MissingClassProblem]("org.apache.spark.sql.sources.ResolvedDataSource"),
        ProblemFilters.exclude[MissingClassProblem]("org.apache.spark.sql.sources.PreInsertCastAndRename$"),
        ProblemFilters.exclude[MissingClassProblem]("org.apache.spark.sql.sources.CreateTableUsingAsSelect$"),
        ProblemFilters.exclude[MissingClassProblem]("org.apache.spark.sql.sources.InsertIntoDataSource$"),
        ProblemFilters.exclude[MissingClassProblem]("org.apache.spark.sql.sources.SqlNewHadoopPartition"),
        ProblemFilters.exclude[MissingClassProblem]("org.apache.spark.sql.sources.PartitioningUtils$PartitionValues$"),
        ProblemFilters.exclude[MissingClassProblem]("org.apache.spark.sql.sources.DefaultWriterContainer"),
        ProblemFilters.exclude[MissingClassProblem]("org.apache.spark.sql.sources.PartitioningUtils$PartitionValues"),
        ProblemFilters.exclude[MissingClassProblem]("org.apache.spark.sql.sources.RefreshTable$"),
        ProblemFilters.exclude[MissingClassProblem]("org.apache.spark.sql.sources.CreateTempTableUsing$"),
        ProblemFilters.exclude[MissingClassProblem]("org.apache.spark.sql.sources.PartitionSpec"),
        ProblemFilters.exclude[MissingClassProblem]("org.apache.spark.sql.sources.DynamicPartitionWriterContainer"),
        ProblemFilters.exclude[MissingClassProblem]("org.apache.spark.sql.sources.CreateTableUsingAsSelect"),
        ProblemFilters.exclude[MissingClassProblem]("org.apache.spark.sql.sources.SqlNewHadoopRDD$"),
        ProblemFilters.exclude[MissingClassProblem]("org.apache.spark.sql.sources.DescribeCommand$"),
        ProblemFilters.exclude[MissingClassProblem]("org.apache.spark.sql.sources.PartitioningUtils$"),
        ProblemFilters.exclude[MissingClassProblem]("org.apache.spark.sql.sources.SqlNewHadoopRDD"),
        ProblemFilters.exclude[MissingClassProblem]("org.apache.spark.sql.sources.PreInsertCastAndRename"),
        ProblemFilters.exclude[MissingClassProblem]("org.apache.spark.sql.sources.Partition$"),
        ProblemFilters.exclude[MissingClassProblem]("org.apache.spark.sql.sources.LogicalRelation$"),
        ProblemFilters.exclude[MissingClassProblem]("org.apache.spark.sql.sources.PartitioningUtils"),
        ProblemFilters.exclude[MissingClassProblem]("org.apache.spark.sql.sources.LogicalRelation"),
        ProblemFilters.exclude[MissingClassProblem]("org.apache.spark.sql.sources.Partition"),
        ProblemFilters.exclude[MissingClassProblem]("org.apache.spark.sql.sources.BaseWriterContainer"),
        ProblemFilters.exclude[MissingClassProblem]("org.apache.spark.sql.sources.PreWriteCheck"),
        ProblemFilters.exclude[MissingClassProblem]("org.apache.spark.sql.sources.CreateTableUsing"),
        ProblemFilters.exclude[MissingClassProblem]("org.apache.spark.sql.sources.RefreshTable"),
        ProblemFilters.exclude[MissingClassProblem]("org.apache.spark.sql.sources.SqlNewHadoopRDD$NewHadoopMapPartitionsWithSplitRDD"),
        ProblemFilters.exclude[MissingClassProblem]("org.apache.spark.sql.sources.DataSourceStrategy$"),
        ProblemFilters.exclude[MissingClassProblem]("org.apache.spark.sql.sources.CreateTempTableUsing"),
        ProblemFilters.exclude[MissingClassProblem]("org.apache.spark.sql.sources.CreateTempTableUsingAsSelect$"),
        ProblemFilters.exclude[MissingClassProblem]("org.apache.spark.sql.sources.CreateTempTableUsingAsSelect"),
        ProblemFilters.exclude[MissingClassProblem]("org.apache.spark.sql.sources.CreateTableUsing$"),
        ProblemFilters.exclude[MissingClassProblem]("org.apache.spark.sql.sources.ResolvedDataSource$"),
        ProblemFilters.exclude[MissingClassProblem]("org.apache.spark.sql.sources.PreWriteCheck$"),
        ProblemFilters.exclude[MissingClassProblem]("org.apache.spark.sql.sources.InsertIntoDataSource"),
        ProblemFilters.exclude[MissingClassProblem]("org.apache.spark.sql.sources.InsertIntoHadoopFsRelation"),
        ProblemFilters.exclude[MissingClassProblem]("org.apache.spark.sql.sources.DDLParser"),
        ProblemFilters.exclude[MissingClassProblem]("org.apache.spark.sql.sources.CaseInsensitiveMap"),
        ProblemFilters.exclude[MissingClassProblem]("org.apache.spark.sql.sources.InsertIntoHadoopFsRelation$"),
        ProblemFilters.exclude[MissingClassProblem]("org.apache.spark.sql.sources.DataSourceStrategy"),
        ProblemFilters.exclude[MissingClassProblem]("org.apache.spark.sql.sources.SqlNewHadoopRDD$NewHadoopMapPartitionsWithSplitRDD$"),
        ProblemFilters.exclude[MissingClassProblem]("org.apache.spark.sql.sources.PartitionSpec$"),
        ProblemFilters.exclude[MissingClassProblem]("org.apache.spark.sql.sources.DescribeCommand"),
        ProblemFilters.exclude[MissingClassProblem]("org.apache.spark.sql.sources.DDLException"),
        // SPARK-9763 Minimize exposure of internal SQL classes
        excludePackage("org.apache.spark.sql.parquet"),
        excludePackage("org.apache.spark.sql.json"),
        ProblemFilters.exclude[MissingClassProblem]("org.apache.spark.sql.jdbc.JDBCRDD$DecimalConversion$"),
        ProblemFilters.exclude[MissingClassProblem]("org.apache.spark.sql.jdbc.JDBCPartition"),
        ProblemFilters.exclude[MissingClassProblem]("org.apache.spark.sql.jdbc.JdbcUtils$"),
        ProblemFilters.exclude[MissingClassProblem]("org.apache.spark.sql.jdbc.JDBCRDD$DecimalConversion"),
        ProblemFilters.exclude[MissingClassProblem]("org.apache.spark.sql.jdbc.JDBCPartitioningInfo$"),
        ProblemFilters.exclude[MissingClassProblem]("org.apache.spark.sql.jdbc.JDBCPartition$"),
        ProblemFilters.exclude[MissingClassProblem]("org.apache.spark.sql.jdbc.package"),
        ProblemFilters.exclude[MissingClassProblem]("org.apache.spark.sql.jdbc.JDBCRDD$JDBCConversion"),
        ProblemFilters.exclude[MissingClassProblem]("org.apache.spark.sql.jdbc.JDBCRDD$"),
        ProblemFilters.exclude[MissingClassProblem]("org.apache.spark.sql.jdbc.package$DriverWrapper"),
        ProblemFilters.exclude[MissingClassProblem]("org.apache.spark.sql.jdbc.JDBCRDD"),
        ProblemFilters.exclude[MissingClassProblem]("org.apache.spark.sql.jdbc.JDBCPartitioningInfo"),
        ProblemFilters.exclude[MissingClassProblem]("org.apache.spark.sql.jdbc.JdbcUtils"),
        ProblemFilters.exclude[MissingClassProblem]("org.apache.spark.sql.jdbc.DefaultSource"),
        ProblemFilters.exclude[MissingClassProblem]("org.apache.spark.sql.jdbc.JDBCRelation$"),
        ProblemFilters.exclude[MissingClassProblem]("org.apache.spark.sql.jdbc.package$"),
        ProblemFilters.exclude[MissingClassProblem]("org.apache.spark.sql.jdbc.JDBCRelation")
      ) ++ Seq(
        // SPARK-4751 Dynamic allocation for standalone mode
        ProblemFilters.exclude[MissingMethodProblem](
          "org.apache.spark.SparkContext.supportDynamicAllocation")
      ) ++ Seq(
        // SPARK-9580: Remove SQL test singletons
        ProblemFilters.exclude[MissingClassProblem](
          "org.apache.spark.sql.test.LocalSQLContext$SQLSession"),
        ProblemFilters.exclude[MissingClassProblem](
          "org.apache.spark.sql.test.LocalSQLContext"),
        ProblemFilters.exclude[MissingClassProblem](
          "org.apache.spark.sql.test.TestSQLContext"),
        ProblemFilters.exclude[MissingClassProblem](
          "org.apache.spark.sql.test.TestSQLContext$")
      ) ++ Seq(
        // SPARK-9704 Made ProbabilisticClassifier, Identifiable, VectorUDT public APIs
        ProblemFilters.exclude[IncompatibleResultTypeProblem](
          "org.apache.spark.mllib.linalg.VectorUDT.serialize")
      ) ++ Seq(
        // SPARK-10381 Fix types / units in private AskPermissionToCommitOutput RPC message.
        // This class is marked as `private` but MiMa still seems to be confused by the change.
        ProblemFilters.exclude[MissingMethodProblem](
          "org.apache.spark.scheduler.AskPermissionToCommitOutput.task"),
        ProblemFilters.exclude[IncompatibleResultTypeProblem](
          "org.apache.spark.scheduler.AskPermissionToCommitOutput.copy$default$2"),
        ProblemFilters.exclude[IncompatibleMethTypeProblem](
          "org.apache.spark.scheduler.AskPermissionToCommitOutput.copy"),
        ProblemFilters.exclude[MissingMethodProblem](
          "org.apache.spark.scheduler.AskPermissionToCommitOutput.taskAttempt"),
        ProblemFilters.exclude[IncompatibleResultTypeProblem](
          "org.apache.spark.scheduler.AskPermissionToCommitOutput.copy$default$3"),
        ProblemFilters.exclude[IncompatibleMethTypeProblem](
          "org.apache.spark.scheduler.AskPermissionToCommitOutput.this"),
        ProblemFilters.exclude[IncompatibleMethTypeProblem](
          "org.apache.spark.scheduler.AskPermissionToCommitOutput.apply")
      )

    case v if v.startsWith("1.4") =>
      Seq(
        MimaBuild.excludeSparkPackage("deploy"),
        MimaBuild.excludeSparkPackage("ml"),
        // SPARK-7910 Adding a method to get the partitioner to JavaRDD,
        ProblemFilters.exclude[MissingMethodProblem]("org.apache.spark.api.java.JavaRDDLike.partitioner"),
        // SPARK-5922 Adding a generalized diff(other: RDD[(VertexId, VD)]) to VertexRDD
        ProblemFilters.exclude[MissingMethodProblem]("org.apache.spark.graphx.VertexRDD.diff"),
        // These are needed if checking against the sbt build, since they are part of
        // the maven-generated artifacts in 1.3.
        excludePackage("org.spark-project.jetty"),
        MimaBuild.excludeSparkPackage("unused"),
        ProblemFilters.exclude[MissingClassProblem]("com.google.common.base.Optional"),
        ProblemFilters.exclude[IncompatibleResultTypeProblem](
          "org.apache.spark.rdd.JdbcRDD.compute"),
        ProblemFilters.exclude[IncompatibleResultTypeProblem](
          "org.apache.spark.broadcast.HttpBroadcastFactory.newBroadcast"),
        ProblemFilters.exclude[IncompatibleResultTypeProblem](
          "org.apache.spark.broadcast.TorrentBroadcastFactory.newBroadcast"),
        ProblemFilters.exclude[MissingClassProblem](
          "org.apache.spark.scheduler.OutputCommitCoordinator$OutputCommitCoordinatorEndpoint")
      ) ++ Seq(
        // SPARK-4655 - Making Stage an Abstract class broke binary compatibility even though
        // the stage class is defined as private[spark]
        ProblemFilters.exclude[AbstractClassProblem]("org.apache.spark.scheduler.Stage")
      ) ++ Seq(
        // SPARK-6510 Add a Graph#minus method acting as Set#difference
        ProblemFilters.exclude[MissingMethodProblem]("org.apache.spark.graphx.VertexRDD.minus")
      ) ++ Seq(
        // SPARK-6492 Fix deadlock in SparkContext.stop()
        ProblemFilters.exclude[MissingMethodProblem]("org.apache.spark.SparkContext.org$" +
            "apache$spark$SparkContext$$SPARK_CONTEXT_CONSTRUCTOR_LOCK")
      )++ Seq(
        // SPARK-6693 add tostring with max lines and width for matrix
        ProblemFilters.exclude[MissingMethodProblem](
          "org.apache.spark.mllib.linalg.Matrix.toString")
      )++ Seq(
        // SPARK-6703 Add getOrCreate method to SparkContext
        ProblemFilters.exclude[IncompatibleResultTypeProblem]
            ("org.apache.spark.SparkContext.org$apache$spark$SparkContext$$activeContext")
      )++ Seq(
        // SPARK-7090 Introduce LDAOptimizer to LDA to further improve extensibility
        ProblemFilters.exclude[MissingClassProblem](
          "org.apache.spark.mllib.clustering.LDA$EMOptimizer")
      ) ++ Seq(
        // SPARK-6756 add toSparse, toDense, numActives, numNonzeros, and compressed to Vector
        ProblemFilters.exclude[MissingMethodProblem](
          "org.apache.spark.mllib.linalg.Vector.compressed"),
        ProblemFilters.exclude[MissingMethodProblem](
          "org.apache.spark.mllib.linalg.Vector.toDense"),
        ProblemFilters.exclude[MissingMethodProblem](
          "org.apache.spark.mllib.linalg.Vector.numNonzeros"),
        ProblemFilters.exclude[MissingMethodProblem](
          "org.apache.spark.mllib.linalg.Vector.toSparse"),
        ProblemFilters.exclude[MissingMethodProblem](
          "org.apache.spark.mllib.linalg.Vector.numActives"),
        // SPARK-7681 add SparseVector support for gemv
        ProblemFilters.exclude[MissingMethodProblem](
          "org.apache.spark.mllib.linalg.Matrix.multiply"),
        ProblemFilters.exclude[MissingMethodProblem](
          "org.apache.spark.mllib.linalg.DenseMatrix.multiply"),
        ProblemFilters.exclude[MissingMethodProblem](
          "org.apache.spark.mllib.linalg.SparseMatrix.multiply")
      ) ++ Seq(
        // Execution should never be included as its always internal.
        MimaBuild.excludeSparkPackage("sql.execution"),
        // This `protected[sql]` method was removed in 1.3.1
        ProblemFilters.exclude[MissingMethodProblem](
          "org.apache.spark.sql.SQLContext.checkAnalysis"),
        // These `private[sql]` class were removed in 1.4.0:
        ProblemFilters.exclude[MissingClassProblem](
          "org.apache.spark.sql.execution.AddExchange"),
        ProblemFilters.exclude[MissingClassProblem](
          "org.apache.spark.sql.execution.AddExchange$"),
        ProblemFilters.exclude[MissingClassProblem](
          "org.apache.spark.sql.parquet.PartitionSpec"),
        ProblemFilters.exclude[MissingClassProblem](
          "org.apache.spark.sql.parquet.PartitionSpec$"),
        ProblemFilters.exclude[MissingClassProblem](
          "org.apache.spark.sql.parquet.Partition"),
        ProblemFilters.exclude[MissingClassProblem](
          "org.apache.spark.sql.parquet.Partition$"),
        ProblemFilters.exclude[MissingClassProblem](
          "org.apache.spark.sql.parquet.ParquetRelation2$PartitionValues"),
        ProblemFilters.exclude[MissingClassProblem](
          "org.apache.spark.sql.parquet.ParquetRelation2$PartitionValues$"),
        ProblemFilters.exclude[MissingClassProblem](
          "org.apache.spark.sql.parquet.ParquetRelation2"),
        ProblemFilters.exclude[MissingClassProblem](
          "org.apache.spark.sql.parquet.ParquetRelation2$"),
        ProblemFilters.exclude[MissingClassProblem](
          "org.apache.spark.sql.parquet.ParquetRelation2$MetadataCache"),
        // These test support classes were moved out of src/main and into src/test:
        ProblemFilters.exclude[MissingClassProblem](
          "org.apache.spark.sql.parquet.ParquetTestData"),
        ProblemFilters.exclude[MissingClassProblem](
          "org.apache.spark.sql.parquet.ParquetTestData$"),
        ProblemFilters.exclude[MissingClassProblem](
          "org.apache.spark.sql.parquet.TestGroupWriteSupport"),
        ProblemFilters.exclude[MissingClassProblem]("org.apache.spark.sql.CachedData"),
        ProblemFilters.exclude[MissingClassProblem]("org.apache.spark.sql.CachedData$"),
        ProblemFilters.exclude[MissingClassProblem]("org.apache.spark.sql.CacheManager"),
        // TODO: Remove the following rule once ParquetTest has been moved to src/test.
        ProblemFilters.exclude[MissingClassProblem](
          "org.apache.spark.sql.parquet.ParquetTest")
      ) ++ Seq(
        // SPARK-7530 Added StreamingContext.getState()
        ProblemFilters.exclude[MissingMethodProblem](
          "org.apache.spark.streaming.StreamingContext.state_=")
      ) ++ Seq(
        // SPARK-7081 changed ShuffleWriter from a trait to an abstract class and removed some
        // unnecessary type bounds in order to fix some compiler warnings that occurred when
        // implementing this interface in Java. Note that ShuffleWriter is private[spark].
        ProblemFilters.exclude[IncompatibleTemplateDefProblem](
          "org.apache.spark.shuffle.ShuffleWriter")
      ) ++ Seq(
        // SPARK-6888 make jdbc driver handling user definable
        // This patch renames some classes to API friendly names.
        ProblemFilters.exclude[MissingClassProblem]("org.apache.spark.sql.jdbc.DriverQuirks$"),
        ProblemFilters.exclude[MissingClassProblem]("org.apache.spark.sql.jdbc.DriverQuirks"),
        ProblemFilters.exclude[MissingClassProblem]("org.apache.spark.sql.jdbc.PostgresQuirks"),
        ProblemFilters.exclude[MissingClassProblem]("org.apache.spark.sql.jdbc.NoQuirks"),
        ProblemFilters.exclude[MissingClassProblem]("org.apache.spark.sql.jdbc.MySQLQuirks")
      )

    case v if v.startsWith("1.3") =>
      Seq(
        MimaBuild.excludeSparkPackage("deploy"),
        MimaBuild.excludeSparkPackage("ml"),
        // These are needed if checking against the sbt build, since they are part of
        // the maven-generated artifacts in the 1.2 build.
        MimaBuild.excludeSparkPackage("unused"),
        ProblemFilters.exclude[MissingClassProblem]("com.google.common.base.Optional")
      ) ++ Seq(
        // SPARK-2321
        ProblemFilters.exclude[MissingMethodProblem](
          "org.apache.spark.SparkStageInfoImpl.this"),
        ProblemFilters.exclude[MissingMethodProblem](
          "org.apache.spark.SparkStageInfo.submissionTime")
      ) ++ Seq(
        // SPARK-4614
        ProblemFilters.exclude[MissingMethodProblem](
          "org.apache.spark.mllib.linalg.Matrices.randn"),
        ProblemFilters.exclude[MissingMethodProblem](
          "org.apache.spark.mllib.linalg.Matrices.rand")
      ) ++ Seq(
        // SPARK-5321
        ProblemFilters.exclude[MissingMethodProblem](
          "org.apache.spark.mllib.linalg.SparseMatrix.transposeMultiply"),
        ProblemFilters.exclude[MissingMethodProblem](
          "org.apache.spark.mllib.linalg.Matrix.transpose"),
        ProblemFilters.exclude[MissingMethodProblem](
          "org.apache.spark.mllib.linalg.DenseMatrix.transposeMultiply"),
        ProblemFilters.exclude[MissingMethodProblem]("org.apache.spark.mllib.linalg.Matrix." +
            "org$apache$spark$mllib$linalg$Matrix$_setter_$isTransposed_="),
        ProblemFilters.exclude[MissingMethodProblem](
          "org.apache.spark.mllib.linalg.Matrix.isTransposed"),
        ProblemFilters.exclude[MissingMethodProblem](
          "org.apache.spark.mllib.linalg.Matrix.foreachActive")
      ) ++ Seq(
        // SPARK-5540
        ProblemFilters.exclude[MissingMethodProblem](
          "org.apache.spark.mllib.recommendation.ALS.solveLeastSquares"),
        // SPARK-5536
        ProblemFilters.exclude[MissingMethodProblem](
          "org.apache.spark.mllib.recommendation.ALS.org$apache$spark$mllib$recommendation$ALS$^dateFeatures"),
        ProblemFilters.exclude[MissingMethodProblem](
          "org.apache.spark.mllib.recommendation.ALS.org$apache$spark$mllib$recommendation$ALS$^dateBlock")
      ) ++ Seq(
        // SPARK-3325
        ProblemFilters.exclude[MissingMethodProblem](
          "org.apache.spark.streaming.api.java.JavaDStreamLike.print"),
        // SPARK-2757
        ProblemFilters.exclude[IncompatibleResultTypeProblem](
          "org.apache.spark.streaming.flume.sink.SparkAvroCallbackHandler." +
            "removeAndGetProcessor")
      ) ++ Seq(
        // SPARK-5123 (SparkSQL data type change) - alpha component only
        ProblemFilters.exclude[IncompatibleResultTypeProblem](
          "org.apache.spark.ml.feature.HashingTF.outputDataType"),
        ProblemFilters.exclude[IncompatibleResultTypeProblem](
          "org.apache.spark.ml.feature.Tokenizer.outputDataType"),
        ProblemFilters.exclude[IncompatibleMethTypeProblem](
          "org.apache.spark.ml.feature.Tokenizer.validateInputType"),
        ProblemFilters.exclude[IncompatibleMethTypeProblem](
          "org.apache.spark.ml.classification.LogisticRegressionModel.validateAndTransformSchema"),
        ProblemFilters.exclude[IncompatibleMethTypeProblem](
          "org.apache.spark.ml.classification.LogisticRegression.validateAndTransformSchema")
      ) ++ Seq(
        // SPARK-4014
        ProblemFilters.exclude[MissingMethodProblem](
          "org.apache.spark.TaskContext.taskAttemptId"),
        ProblemFilters.exclude[MissingMethodProblem](
          "org.apache.spark.TaskContext.attemptNumber")
      ) ++ Seq(
        // SPARK-5166 Spark SQL API stabilization
        ProblemFilters.exclude[IncompatibleMethTypeProblem]("org.apache.spark.ml.Transformer.transform"),
        ProblemFilters.exclude[IncompatibleMethTypeProblem]("org.apache.spark.ml.Estimator.fit"),
        ProblemFilters.exclude[MissingMethodProblem]("org.apache.spark.ml.Transformer.transform"),
        ProblemFilters.exclude[IncompatibleMethTypeProblem]("org.apache.spark.ml.Pipeline.fit"),
        ProblemFilters.exclude[IncompatibleMethTypeProblem]("org.apache.spark.ml.PipelineModel.transform"),
        ProblemFilters.exclude[MissingMethodProblem]("org.apache.spark.ml.Estimator.fit"),
        ProblemFilters.exclude[IncompatibleMethTypeProblem]("org.apache.spark.ml.Evaluator.evaluate"),
        ProblemFilters.exclude[MissingMethodProblem]("org.apache.spark.ml.Evaluator.evaluate"),
        ProblemFilters.exclude[IncompatibleMethTypeProblem]("org.apache.spark.ml.tuning.CrossValidator.fit"),
        ProblemFilters.exclude[IncompatibleMethTypeProblem]("org.apache.spark.ml.tuning.CrossValidatorModel.transform"),
        ProblemFilters.exclude[IncompatibleMethTypeProblem]("org.apache.spark.ml.feature.StandardScaler.fit"),
        ProblemFilters.exclude[IncompatibleMethTypeProblem]("org.apache.spark.ml.feature.StandardScalerModel.transform"),
        ProblemFilters.exclude[IncompatibleMethTypeProblem]("org.apache.spark.ml.classification.LogisticRegressionModel.transform"),
        ProblemFilters.exclude[IncompatibleMethTypeProblem]("org.apache.spark.ml.classification.LogisticRegression.fit"),
        ProblemFilters.exclude[IncompatibleMethTypeProblem]("org.apache.spark.ml.evaluation.BinaryClassificationEvaluator.evaluate")
      ) ++ Seq(
        // SPARK-5270
        ProblemFilters.exclude[MissingMethodProblem](
          "org.apache.spark.api.java.JavaRDDLike.isEmpty")
      ) ++ Seq(
        // SPARK-5430
        ProblemFilters.exclude[MissingMethodProblem](
          "org.apache.spark.api.java.JavaRDDLike.treeReduce"),
        ProblemFilters.exclude[MissingMethodProblem](
          "org.apache.spark.api.java.JavaRDDLike.treeAggregate")
      ) ++ Seq(
        // SPARK-5297 Java FileStream do not work with custom key/values
        ProblemFilters.exclude[MissingMethodProblem](
          "org.apache.spark.streaming.api.java.JavaStreamingContext.fileStream")
      ) ++ Seq(
        // SPARK-5315 Spark Streaming Java API returns Scala DStream
        ProblemFilters.exclude[MissingMethodProblem](
          "org.apache.spark.streaming.api.java.JavaDStreamLike.reduceByWindow")
      ) ++ Seq(
        // SPARK-5461 Graph should have isCheckpointed, getCheckpointFiles methods
        ProblemFilters.exclude[MissingMethodProblem](
          "org.apache.spark.graphx.Graph.getCheckpointFiles"),
        ProblemFilters.exclude[MissingMethodProblem](
          "org.apache.spark.graphx.Graph.isCheckpointed")
      ) ++ Seq(
        // SPARK-4789 Standardize ML Prediction APIs
        ProblemFilters.exclude[MissingTypesProblem]("org.apache.spark.mllib.linalg.VectorUDT"),
        ProblemFilters.exclude[IncompatibleResultTypeProblem]("org.apache.spark.mllib.linalg.VectorUDT.serialize"),
        ProblemFilters.exclude[IncompatibleResultTypeProblem]("org.apache.spark.mllib.linalg.VectorUDT.sqlType")
      ) ++ Seq(
        // SPARK-5814
        ProblemFilters.exclude[MissingMethodProblem](
          "org.apache.spark.mllib.recommendation.ALS.org$apache$spark$mllib$recommendation$ALS$$wrapDoubleArray"),
        ProblemFilters.exclude[MissingMethodProblem](
          "org.apache.spark.mllib.recommendation.ALS.org$apache$spark$mllib$recommendation$ALS$$fillFullMatrix"),
        ProblemFilters.exclude[MissingMethodProblem](
          "org.apache.spark.mllib.recommendation.ALS.org$apache$spark$mllib$recommendation$ALS$$iterations"),
        ProblemFilters.exclude[MissingMethodProblem](
          "org.apache.spark.mllib.recommendation.ALS.org$apache$spark$mllib$recommendation$ALS$$makeOutLinkBlock"),
        ProblemFilters.exclude[MissingMethodProblem](
          "org.apache.spark.mllib.recommendation.ALS.org$apache$spark$mllib$recommendation$ALS$$computeYtY"),
        ProblemFilters.exclude[MissingMethodProblem](
          "org.apache.spark.mllib.recommendation.ALS.org$apache$spark$mllib$recommendation$ALS$$makeLinkRDDs"),
        ProblemFilters.exclude[MissingMethodProblem](
          "org.apache.spark.mllib.recommendation.ALS.org$apache$spark$mllib$recommendation$ALS$$alpha"),
        ProblemFilters.exclude[MissingMethodProblem](
          "org.apache.spark.mllib.recommendation.ALS.org$apache$spark$mllib$recommendation$ALS$$randomFactor"),
        ProblemFilters.exclude[MissingMethodProblem](
          "org.apache.spark.mllib.recommendation.ALS.org$apache$spark$mllib$recommendation$ALS$$makeInLinkBlock"),
        ProblemFilters.exclude[MissingMethodProblem](
          "org.apache.spark.mllib.recommendation.ALS.org$apache$spark$mllib$recommendation$ALS$$dspr"),
        ProblemFilters.exclude[MissingMethodProblem](
          "org.apache.spark.mllib.recommendation.ALS.org$apache$spark$mllib$recommendation$ALS$$lambda"),
        ProblemFilters.exclude[MissingMethodProblem](
          "org.apache.spark.mllib.recommendation.ALS.org$apache$spark$mllib$recommendation$ALS$$implicitPrefs"),
        ProblemFilters.exclude[MissingMethodProblem](
          "org.apache.spark.mllib.recommendation.ALS.org$apache$spark$mllib$recommendation$ALS$$rank")
      ) ++ Seq(
        // SPARK-4682
        ProblemFilters.exclude[MissingClassProblem]("org.apache.spark.RealClock"),
        ProblemFilters.exclude[MissingClassProblem]("org.apache.spark.Clock"),
        ProblemFilters.exclude[MissingClassProblem]("org.apache.spark.TestClock")
      ) ++ Seq(
        // SPARK-5922 Adding a generalized diff(other: RDD[(VertexId, VD)]) to VertexRDD
        ProblemFilters.exclude[MissingMethodProblem]("org.apache.spark.graphx.VertexRDD.diff")
      )

    case v if v.startsWith("1.2") =>
      Seq(
        MimaBuild.excludeSparkPackage("deploy"),
        MimaBuild.excludeSparkPackage("graphx")
      ) ++
      MimaBuild.excludeSparkClass("mllib.linalg.Matrix") ++
      MimaBuild.excludeSparkClass("mllib.linalg.Vector") ++
      Seq(
        ProblemFilters.exclude[IncompatibleTemplateDefProblem](
          "org.apache.spark.scheduler.TaskLocation"),
        // Added normL1 and normL2 to trait MultivariateStatisticalSummary
        ProblemFilters.exclude[MissingMethodProblem](
          "org.apache.spark.mllib.stat.MultivariateStatisticalSummary.normL1"),
        ProblemFilters.exclude[MissingMethodProblem](
          "org.apache.spark.mllib.stat.MultivariateStatisticalSummary.normL2"),
        // MapStatus should be private[spark]
        ProblemFilters.exclude[IncompatibleTemplateDefProblem](
          "org.apache.spark.scheduler.MapStatus"),
        ProblemFilters.exclude[MissingClassProblem](
          "org.apache.spark.network.netty.PathResolver"),
        ProblemFilters.exclude[MissingClassProblem](
          "org.apache.spark.network.netty.client.BlockClientListener"),

        // TaskContext was promoted to Abstract class
        ProblemFilters.exclude[AbstractClassProblem](
          "org.apache.spark.TaskContext"),
        ProblemFilters.exclude[IncompatibleTemplateDefProblem](
          "org.apache.spark.util.collection.SortDataFormat")
      ) ++ Seq(
        // Adding new methods to the JavaRDDLike trait:
        ProblemFilters.exclude[MissingMethodProblem](
          "org.apache.spark.api.java.JavaRDDLike.takeAsync"),
        ProblemFilters.exclude[MissingMethodProblem](
          "org.apache.spark.api.java.JavaRDDLike.foreachPartitionAsync"),
        ProblemFilters.exclude[MissingMethodProblem](
          "org.apache.spark.api.java.JavaRDDLike.countAsync"),
        ProblemFilters.exclude[MissingMethodProblem](
          "org.apache.spark.api.java.JavaRDDLike.foreachAsync"),
        ProblemFilters.exclude[MissingMethodProblem](
          "org.apache.spark.api.java.JavaRDDLike.collectAsync")
      ) ++ Seq(
        // SPARK-3822
        ProblemFilters.exclude[IncompatibleResultTypeProblem](
          "org.apache.spark.SparkContext.org$apache$spark$SparkContext$$createTaskScheduler")
      ) ++ Seq(
        // SPARK-1209
        ProblemFilters.exclude[MissingClassProblem](
          "org.apache.hadoop.mapreduce.SparkHadoopMapReduceUtil"),
        ProblemFilters.exclude[MissingClassProblem](
          "org.apache.hadoop.mapred.SparkHadoopMapRedUtil"),
        ProblemFilters.exclude[MissingTypesProblem](
          "org.apache.spark.rdd.PairRDDFunctions")
      ) ++ Seq(
        // SPARK-4062
        ProblemFilters.exclude[MissingMethodProblem](
          "org.apache.spark.streaming.kafka.KafkaReceiver#MessageHandler.this")
      )

    case v if v.startsWith("1.1") =>
      Seq(
        MimaBuild.excludeSparkPackage("deploy"),
        MimaBuild.excludeSparkPackage("graphx")
      ) ++
      Seq(
        // Adding new method to JavaRDLike trait - we should probably mark this as a developer API.
        ProblemFilters.exclude[MissingMethodProblem]("org.apache.spark.api.java.JavaRDDLike.partitions"),
        // Should probably mark this as Experimental
        ProblemFilters.exclude[MissingMethodProblem](
          "org.apache.spark.api.java.JavaRDDLike.foreachAsync"),
        // We made a mistake earlier (ed06500d3) in the Java API to use default parameter values
        // for countApproxDistinct* functions, which does not work in Java. We later removed
        // them, and use the following to tell Mima to not care about them.
        ProblemFilters.exclude[IncompatibleResultTypeProblem](
          "org.apache.spark.api.java.JavaPairRDD.countApproxDistinctByKey"),
        ProblemFilters.exclude[IncompatibleResultTypeProblem](
          "org.apache.spark.api.java.JavaPairRDD.countApproxDistinctByKey"),
        ProblemFilters.exclude[MissingMethodProblem](
          "org.apache.spark.api.java.JavaPairRDD.countApproxDistinct$default$1"),
        ProblemFilters.exclude[MissingMethodProblem](
          "org.apache.spark.api.java.JavaPairRDD.countApproxDistinctByKey$default$1"),
        ProblemFilters.exclude[MissingMethodProblem](
          "org.apache.spark.api.java.JavaRDD.countApproxDistinct$default$1"),
        ProblemFilters.exclude[MissingMethodProblem](
          "org.apache.spark.api.java.JavaRDDLike.countApproxDistinct$default$1"),
        ProblemFilters.exclude[MissingMethodProblem](
          "org.apache.spark.api.java.JavaDoubleRDD.countApproxDistinct$default$1"),
        ProblemFilters.exclude[MissingMethodProblem](
          "org.apache.spark.storage.DiskStore.getValues"),
        ProblemFilters.exclude[MissingMethodProblem](
          "org.apache.spark.storage.MemoryStore.Entry")
      ) ++
      Seq(
        // Serializer interface change. See SPARK-3045.
        ProblemFilters.exclude[IncompatibleTemplateDefProblem](
          "org.apache.spark.serializer.DeserializationStream"),
        ProblemFilters.exclude[IncompatibleTemplateDefProblem](
          "org.apache.spark.serializer.Serializer"),
        ProblemFilters.exclude[IncompatibleTemplateDefProblem](
          "org.apache.spark.serializer.SerializationStream"),
        ProblemFilters.exclude[IncompatibleTemplateDefProblem](
          "org.apache.spark.serializer.SerializerInstance")
      )++
      Seq(
        // Renamed putValues -> putArray + putIterator
        ProblemFilters.exclude[MissingMethodProblem](
          "org.apache.spark.storage.MemoryStore.putValues"),
        ProblemFilters.exclude[MissingMethodProblem](
          "org.apache.spark.storage.DiskStore.putValues"),
        ProblemFilters.exclude[MissingMethodProblem](
          "org.apache.spark.storage.TachyonStore.putValues")
      ) ++
      Seq(
        ProblemFilters.exclude[MissingMethodProblem](
          "org.apache.spark.streaming.flume.FlumeReceiver.this"),
        ProblemFilters.exclude[IncompatibleMethTypeProblem](
          "org.apache.spark.streaming.kafka.KafkaUtils.createStream"),
        ProblemFilters.exclude[IncompatibleMethTypeProblem](
          "org.apache.spark.streaming.kafka.KafkaReceiver.this")
      ) ++
      Seq( // Ignore some private methods in ALS.
        ProblemFilters.exclude[MissingMethodProblem](
          "org.apache.spark.mllib.recommendation.ALS.org$apache$spark$mllib$recommendation$ALS$^dateFeatures"),
        ProblemFilters.exclude[MissingMethodProblem]( // The only public constructor is the one without arguments.
          "org.apache.spark.mllib.recommendation.ALS.this"),
        ProblemFilters.exclude[MissingMethodProblem](
          "org.apache.spark.mllib.recommendation.ALS.org$apache$spark$mllib$recommendation$ALS$$<init>$default$7"),
        ProblemFilters.exclude[IncompatibleMethTypeProblem](
          "org.apache.spark.mllib.recommendation.ALS.org$apache$spark$mllib$recommendation$ALS$^dateFeatures")
      ) ++
      MimaBuild.excludeSparkClass("mllib.linalg.distributed.ColumnStatisticsAggregator") ++
      MimaBuild.excludeSparkClass("rdd.ZippedRDD") ++
      MimaBuild.excludeSparkClass("rdd.ZippedPartition") ++
      MimaBuild.excludeSparkClass("util.SerializableHyperLogLog") ++
      MimaBuild.excludeSparkClass("storage.Values") ++
      MimaBuild.excludeSparkClass("storage.Entry") ++
      MimaBuild.excludeSparkClass("storage.MemoryStore$Entry") ++
      // Class was missing "@DeveloperApi" annotation in 1.0.
      MimaBuild.excludeSparkClass("scheduler.SparkListenerApplicationStart") ++
      Seq(
        ProblemFilters.exclude[IncompatibleMethTypeProblem](
          "org.apache.spark.mllib.tree.impurity.Gini.calculate"),
        ProblemFilters.exclude[IncompatibleMethTypeProblem](
          "org.apache.spark.mllib.tree.impurity.Entropy.calculate"),
        ProblemFilters.exclude[IncompatibleMethTypeProblem](
          "org.apache.spark.mllib.tree.impurity.Variance.calculate")
      ) ++
      Seq( // Package-private classes removed in SPARK-2341
        ProblemFilters.exclude[MissingClassProblem]("org.apache.spark.mllib.util.BinaryLabelParser"),
        ProblemFilters.exclude[MissingClassProblem]("org.apache.spark.mllib.util.BinaryLabelParser$"),
        ProblemFilters.exclude[MissingClassProblem]("org.apache.spark.mllib.util.LabelParser"),
        ProblemFilters.exclude[MissingClassProblem]("org.apache.spark.mllib.util.LabelParser$"),
        ProblemFilters.exclude[MissingClassProblem]("org.apache.spark.mllib.util.MulticlassLabelParser"),
        ProblemFilters.exclude[MissingClassProblem]("org.apache.spark.mllib.util.MulticlassLabelParser$")
      ) ++
      Seq( // package-private classes removed in MLlib
        ProblemFilters.exclude[MissingMethodProblem](
          "org.apache.spark.mllib.regression.GeneralizedLinearAlgorithm.org$apache$spark$mllib$regression$GeneralizedLinearAlgorithm$$prependOne")
      ) ++
      Seq( // new Vector methods in MLlib (binary compatible assuming users do not implement Vector)
        ProblemFilters.exclude[MissingMethodProblem]("org.apache.spark.mllib.linalg.Vector.copy")
      ) ++
      Seq( // synthetic methods generated in LabeledPoint
        ProblemFilters.exclude[MissingTypesProblem]("org.apache.spark.mllib.regression.LabeledPoint$"),
        ProblemFilters.exclude[IncompatibleMethTypeProblem]("org.apache.spark.mllib.regression.LabeledPoint.apply"),
        ProblemFilters.exclude[MissingMethodProblem]("org.apache.spark.mllib.regression.LabeledPoint.toString")
      ) ++
      Seq ( // Scala 2.11 compatibility fix
        ProblemFilters.exclude[MissingMethodProblem]("org.apache.spark.streaming.StreamingContext.<init>$default$2")
      )
    case v if v.startsWith("1.0") =>
      Seq(
        MimaBuild.excludeSparkPackage("api.java"),
        MimaBuild.excludeSparkPackage("mllib"),
        MimaBuild.excludeSparkPackage("streaming")
      ) ++
      MimaBuild.excludeSparkClass("rdd.ClassTags") ++
      MimaBuild.excludeSparkClass("util.XORShiftRandom") ++
      MimaBuild.excludeSparkClass("graphx.EdgeRDD") ++
      MimaBuild.excludeSparkClass("graphx.VertexRDD") ++
      MimaBuild.excludeSparkClass("graphx.impl.GraphImpl") ++
      MimaBuild.excludeSparkClass("graphx.impl.RoutingTable") ++
      MimaBuild.excludeSparkClass("graphx.util.collection.PrimitiveKeyOpenHashMap") ++
      MimaBuild.excludeSparkClass("graphx.util.collection.GraphXPrimitiveKeyOpenHashMap") ++
      MimaBuild.excludeSparkClass("mllib.recommendation.MFDataGenerator") ++
      MimaBuild.excludeSparkClass("mllib.optimization.SquaredGradient") ++
      MimaBuild.excludeSparkClass("mllib.regression.RidgeRegressionWithSGD") ++
      MimaBuild.excludeSparkClass("mllib.regression.LassoWithSGD") ++
      MimaBuild.excludeSparkClass("mllib.regression.LinearRegressionWithSGD")
    case _ => Seq()
  }
}<|MERGE_RESOLUTION|>--- conflicted
+++ resolved
@@ -532,16 +532,14 @@
         ProblemFilters.exclude[ReversedMissingMethodProblem]("org.apache.spark.sql.sources.CreatableRelationProvider.createRelation"),
         ProblemFilters.exclude[ReversedMissingMethodProblem]("org.apache.spark.sql.sources.InsertableRelation.insert")
       ) ++ Seq(
-<<<<<<< HEAD
         // [SPARK-13926] Automatically use Kryo serializer when shuffling RDDs with simple types
         ProblemFilters.exclude[IncompatibleMethTypeProblem]("org.apache.spark.ShuffleDependency.this"),
         ProblemFilters.exclude[IncompatibleResultTypeProblem]("org.apache.spark.ShuffleDependency.serializer"),
         ProblemFilters.exclude[MissingClassProblem]("org.apache.spark.serializer.Serializer$")
-=======
+      ) ++ Seq(
         // SPARK-13927: add row/column iterator to local matrices
         ProblemFilters.exclude[MissingMethodProblem]("org.apache.spark.mllib.linalg.Matrix.rowIter"),
         ProblemFilters.exclude[MissingMethodProblem]("org.apache.spark.mllib.linalg.Matrix.colIter")
->>>>>>> 27e1f388
       )
     case v if v.startsWith("1.6") =>
       Seq(
