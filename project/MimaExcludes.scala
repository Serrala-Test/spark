--- conflicted
+++ resolved
@@ -101,7 +101,9 @@
         ProblemFilters.exclude[MissingMethodProblem](
           "org.apache.spark.sql.SQLContext.createSession")
       ) ++ Seq(
-<<<<<<< HEAD
+        ProblemFilters.exclude[MissingMethodProblem](
+          "org.apache.spark.SparkContext.preferredNodeLocationData_=")
+      ) ++ Seq(
         // SPARK-10708: Consolidate sort shuffle implementations
         ProblemFilters.exclude[MissingClassProblem](
           "org.apache.spark.util.collection.OrderedInputStream"),
@@ -125,10 +127,6 @@
           "org.apache.spark.shuffle.unsafe.UnsafeShuffleManager$"),
         ProblemFilters.exclude[MissingClassProblem](
           "org.apache.spark.shuffle.sort.SortShuffleFileWriter")
-=======
-        ProblemFilters.exclude[MissingMethodProblem](
-          "org.apache.spark.SparkContext.preferredNodeLocationData_=")
->>>>>>> 06e6b765
       )
     case v if v.startsWith("1.5") =>
       Seq(
