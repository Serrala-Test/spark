/*
 * Licensed to the Apache Software Foundation (ASF) under one or more
 * contributor license agreements.  See the NOTICE file distributed with
 * this work for additional information regarding copyright ownership.
 * The ASF licenses this file to You under the Apache License, Version 2.0
 * (the "License"); you may not use this file except in compliance with
 * the License.  You may obtain a copy of the License at
 *
 *    http://www.apache.org/licenses/LICENSE-2.0
 *
 * Unless required by applicable law or agreed to in writing, software
 * distributed under the License is distributed on an "AS IS" BASIS,
 * WITHOUT WARRANTIES OR CONDITIONS OF ANY KIND, either express or implied.
 * See the License for the specific language governing permissions and
 * limitations under the License.
 */

import com.typesafe.tools.mima.core._
import com.typesafe.tools.mima.core.ProblemFilters._

/**
 * Additional excludes for checking of Spark's binary compatibility.
 *
 * This acts as an official audit of cases where we excluded other classes. Please use the narrowest
 * possible exclude here. MIMA will usually tell you what exclude to use, e.g.:
 *
 * ProblemFilters.exclude[MissingMethodProblem]("org.apache.spark.rdd.RDD.take")
 *
 * It is also possible to exclude Spark classes and packages. This should be used sparingly:
 *
 * MimaBuild.excludeSparkClass("graphx.util.collection.GraphXPrimitiveKeyOpenHashMap")
 *
 * For a new Spark version, please update MimaBuild.scala to reflect the previous version.
 */
object MimaExcludes {
  def excludes(version: String) = version match {
    case v if v.startsWith("2.0") =>
      Seq(
        excludePackage("org.apache.spark.rpc"),
        excludePackage("org.spark-project.jetty"),
        excludePackage("org.apache.spark.unused"),
        excludePackage("org.apache.spark.unsafe"),
        excludePackage("org.apache.spark.util.collection.unsafe"),
        excludePackage("org.apache.spark.sql.catalyst"),
        excludePackage("org.apache.spark.sql.execution"),
        ProblemFilters.exclude[MissingMethodProblem]("org.apache.spark.mllib.feature.PCAModel.this"),
        ProblemFilters.exclude[MissingMethodProblem]("org.apache.spark.status.api.v1.StageData.this"),
        ProblemFilters.exclude[MissingMethodProblem](
          "org.apache.spark.status.api.v1.ApplicationAttemptInfo.this"),
        ProblemFilters.exclude[MissingMethodProblem](
          "org.apache.spark.status.api.v1.ApplicationAttemptInfo.<init>$default$5"),
        // SPARK-14042 Add custom coalescer support
        ProblemFilters.exclude[DirectMissingMethodProblem]("org.apache.spark.rdd.RDD.coalesce"),
        ProblemFilters.exclude[MissingClassProblem]("org.apache.spark.rdd.PartitionCoalescer$LocationIterator"),
        ProblemFilters.exclude[IncompatibleTemplateDefProblem]("org.apache.spark.rdd.PartitionCoalescer"),
        // SPARK-12600 Remove SQL deprecated methods
        ProblemFilters.exclude[MissingClassProblem]("org.apache.spark.sql.SQLContext$QueryExecution"),
        ProblemFilters.exclude[MissingClassProblem]("org.apache.spark.sql.SQLContext$SparkPlanner"),
        ProblemFilters.exclude[MissingMethodProblem]("org.apache.spark.sql.SQLContext.applySchema"),
        ProblemFilters.exclude[MissingMethodProblem]("org.apache.spark.sql.SQLContext.parquetFile"),
        ProblemFilters.exclude[MissingMethodProblem]("org.apache.spark.sql.SQLContext.jdbc"),
        ProblemFilters.exclude[MissingMethodProblem]("org.apache.spark.sql.SQLContext.jsonFile"),
        ProblemFilters.exclude[MissingMethodProblem]("org.apache.spark.sql.SQLContext.jsonRDD"),
        ProblemFilters.exclude[MissingMethodProblem]("org.apache.spark.sql.SQLContext.load"),
        ProblemFilters.exclude[MissingMethodProblem]("org.apache.spark.sql.SQLContext.dialectClassName"),
        ProblemFilters.exclude[MissingMethodProblem]("org.apache.spark.sql.SQLContext.getSQLDialect"),
        // SPARK-13664 Replace HadoopFsRelation with FileFormat
        ProblemFilters.exclude[MissingClassProblem]("org.apache.spark.ml.source.libsvm.LibSVMRelation"),
        ProblemFilters.exclude[MissingClassProblem]("org.apache.spark.sql.sources.HadoopFsRelationProvider"),
        ProblemFilters.exclude[MissingClassProblem]("org.apache.spark.sql.sources.HadoopFsRelation$FileStatusCache")
      ) ++ Seq(
        ProblemFilters.exclude[IncompatibleResultTypeProblem]("org.apache.spark.SparkContext.emptyRDD"),
        ProblemFilters.exclude[MissingClassProblem]("org.apache.spark.broadcast.HttpBroadcastFactory"),
        // SPARK-14358 SparkListener from trait to abstract class
        ProblemFilters.exclude[IncompatibleMethTypeProblem]("org.apache.spark.SparkContext.addSparkListener"),
        ProblemFilters.exclude[MissingClassProblem]("org.apache.spark.JavaSparkListener"),
        ProblemFilters.exclude[MissingTypesProblem]("org.apache.spark.SparkFirehoseListener"),
        ProblemFilters.exclude[IncompatibleTemplateDefProblem]("org.apache.spark.scheduler.SparkListener"),
        ProblemFilters.exclude[MissingTypesProblem]("org.apache.spark.ui.jobs.JobProgressListener"),
        ProblemFilters.exclude[MissingTypesProblem]("org.apache.spark.ui.exec.ExecutorsListener"),
        ProblemFilters.exclude[MissingTypesProblem]("org.apache.spark.ui.env.EnvironmentListener"),
        ProblemFilters.exclude[MissingTypesProblem]("org.apache.spark.ui.storage.StorageListener"),
        ProblemFilters.exclude[MissingTypesProblem]("org.apache.spark.storage.StorageStatusListener")
      ) ++
      Seq(
        // SPARK-3369 Fix Iterable/Iterator in Java API
        ProblemFilters.exclude[IncompatibleResultTypeProblem](
          "org.apache.spark.api.java.function.FlatMapFunction.call"),
        ProblemFilters.exclude[MissingMethodProblem](
          "org.apache.spark.api.java.function.FlatMapFunction.call"),
        ProblemFilters.exclude[IncompatibleResultTypeProblem](
          "org.apache.spark.api.java.function.DoubleFlatMapFunction.call"),
        ProblemFilters.exclude[MissingMethodProblem](
          "org.apache.spark.api.java.function.DoubleFlatMapFunction.call"),
        ProblemFilters.exclude[IncompatibleResultTypeProblem](
          "org.apache.spark.api.java.function.FlatMapFunction2.call"),
        ProblemFilters.exclude[MissingMethodProblem](
          "org.apache.spark.api.java.function.FlatMapFunction2.call"),
        ProblemFilters.exclude[IncompatibleResultTypeProblem](
          "org.apache.spark.api.java.function.PairFlatMapFunction.call"),
        ProblemFilters.exclude[MissingMethodProblem](
          "org.apache.spark.api.java.function.PairFlatMapFunction.call"),
        ProblemFilters.exclude[IncompatibleResultTypeProblem](
          "org.apache.spark.api.java.function.CoGroupFunction.call"),
        ProblemFilters.exclude[MissingMethodProblem](
          "org.apache.spark.api.java.function.CoGroupFunction.call"),
        ProblemFilters.exclude[IncompatibleResultTypeProblem](
          "org.apache.spark.api.java.function.MapPartitionsFunction.call"),
        ProblemFilters.exclude[MissingMethodProblem](
          "org.apache.spark.api.java.function.MapPartitionsFunction.call"),
        ProblemFilters.exclude[IncompatibleResultTypeProblem](
          "org.apache.spark.api.java.function.FlatMapGroupsFunction.call"),
        ProblemFilters.exclude[MissingMethodProblem](
          "org.apache.spark.api.java.function.FlatMapGroupsFunction.call")
      ) ++
      Seq(
        // [SPARK-6429] Implement hashCode and equals together
        ProblemFilters.exclude[ReversedMissingMethodProblem]("org.apache.spark.Partition.org$apache$spark$Partition$$super=uals")
      ) ++
      Seq(
        // SPARK-4819 replace Guava Optional
        ProblemFilters.exclude[IncompatibleResultTypeProblem]("org.apache.spark.api.java.JavaSparkContext.getCheckpointDir"),
        ProblemFilters.exclude[IncompatibleResultTypeProblem]("org.apache.spark.api.java.JavaSparkContext.getSparkHome"),
        ProblemFilters.exclude[MissingMethodProblem]("org.apache.spark.api.java.JavaRDDLike.getCheckpointFile"),
        ProblemFilters.exclude[MissingMethodProblem]("org.apache.spark.api.java.JavaRDDLike.partitioner"),
        ProblemFilters.exclude[MissingMethodProblem]("org.apache.spark.api.java.JavaRDDLike.getCheckpointFile"),
        ProblemFilters.exclude[MissingMethodProblem]("org.apache.spark.api.java.JavaRDDLike.partitioner")
      ) ++
      Seq(
        // SPARK-12481 Remove Hadoop 1.x
        ProblemFilters.exclude[IncompatibleTemplateDefProblem]("org.apache.spark.mapred.SparkHadoopMapRedUtil"),
        // SPARK-12615 Remove deprecated APIs in core
        ProblemFilters.exclude[MissingMethodProblem]("org.apache.spark.SparkContext.<init>$default$6"),
        ProblemFilters.exclude[MissingMethodProblem]("org.apache.spark.SparkContext.numericRDDToDoubleRDDFunctions"),
        ProblemFilters.exclude[MissingMethodProblem]("org.apache.spark.SparkContext.intToIntWritable"),
        ProblemFilters.exclude[MissingMethodProblem]("org.apache.spark.SparkContext.intWritableConverter"),
        ProblemFilters.exclude[MissingMethodProblem]("org.apache.spark.SparkContext.writableWritableConverter"),
        ProblemFilters.exclude[MissingMethodProblem]("org.apache.spark.SparkContext.rddToPairRDDFunctions"),
        ProblemFilters.exclude[MissingMethodProblem]("org.apache.spark.SparkContext.rddToAsyncRDDActions"),
        ProblemFilters.exclude[MissingMethodProblem]("org.apache.spark.SparkContext.boolToBoolWritable"),
        ProblemFilters.exclude[MissingMethodProblem]("org.apache.spark.SparkContext.longToLongWritable"),
        ProblemFilters.exclude[MissingMethodProblem]("org.apache.spark.SparkContext.doubleWritableConverter"),
        ProblemFilters.exclude[MissingMethodProblem]("org.apache.spark.SparkContext.rddToOrderedRDDFunctions"),
        ProblemFilters.exclude[MissingMethodProblem]("org.apache.spark.SparkContext.floatWritableConverter"),
        ProblemFilters.exclude[MissingMethodProblem]("org.apache.spark.SparkContext.booleanWritableConverter"),
        ProblemFilters.exclude[MissingMethodProblem]("org.apache.spark.SparkContext.stringToText"),
        ProblemFilters.exclude[MissingMethodProblem]("org.apache.spark.SparkContext.doubleRDDToDoubleRDDFunctions"),
        ProblemFilters.exclude[MissingMethodProblem]("org.apache.spark.SparkContext.doubleToDoubleWritable"),
        ProblemFilters.exclude[MissingMethodProblem]("org.apache.spark.SparkContext.bytesWritableConverter"),
        ProblemFilters.exclude[MissingMethodProblem]("org.apache.spark.SparkContext.rddToSequenceFileRDDFunctions"),
        ProblemFilters.exclude[MissingMethodProblem]("org.apache.spark.SparkContext.bytesToBytesWritable"),
        ProblemFilters.exclude[MissingMethodProblem]("org.apache.spark.SparkContext.longWritableConverter"),
        ProblemFilters.exclude[MissingMethodProblem]("org.apache.spark.SparkContext.stringWritableConverter"),
        ProblemFilters.exclude[MissingMethodProblem]("org.apache.spark.SparkContext.floatToFloatWritable"),
        ProblemFilters.exclude[MissingMethodProblem]("org.apache.spark.SparkContext.rddToPairRDDFunctions$default$4"),
        ProblemFilters.exclude[MissingMethodProblem]("org.apache.spark.TaskContext.addOnCompleteCallback"),
        ProblemFilters.exclude[MissingMethodProblem]("org.apache.spark.TaskContext.runningLocally"),
        ProblemFilters.exclude[MissingMethodProblem]("org.apache.spark.TaskContext.attemptId"),
        ProblemFilters.exclude[MissingMethodProblem]("org.apache.spark.SparkContext.defaultMinSplits"),
        ProblemFilters.exclude[IncompatibleMethTypeProblem]("org.apache.spark.SparkContext.runJob"),
        ProblemFilters.exclude[MissingMethodProblem]("org.apache.spark.SparkContext.runJob"),
        ProblemFilters.exclude[MissingMethodProblem]("org.apache.spark.SparkContext.tachyonFolderName"),
        ProblemFilters.exclude[MissingMethodProblem]("org.apache.spark.SparkContext.initLocalProperties"),
        ProblemFilters.exclude[MissingMethodProblem]("org.apache.spark.SparkContext.clearJars"),
        ProblemFilters.exclude[MissingMethodProblem]("org.apache.spark.SparkContext.clearFiles"),
        ProblemFilters.exclude[MissingMethodProblem]("org.apache.spark.SparkContext.this"),
        ProblemFilters.exclude[IncompatibleMethTypeProblem]("org.apache.spark.SparkContext.this"),
        ProblemFilters.exclude[MissingMethodProblem]("org.apache.spark.rdd.RDD.flatMapWith$default$2"),
        ProblemFilters.exclude[MissingMethodProblem]("org.apache.spark.rdd.RDD.toArray"),
        ProblemFilters.exclude[MissingMethodProblem]("org.apache.spark.rdd.RDD.mapWith$default$2"),
        ProblemFilters.exclude[MissingMethodProblem]("org.apache.spark.rdd.RDD.mapPartitionsWithSplit"),
        ProblemFilters.exclude[MissingMethodProblem]("org.apache.spark.rdd.RDD.flatMapWith"),
        ProblemFilters.exclude[MissingMethodProblem]("org.apache.spark.rdd.RDD.filterWith"),
        ProblemFilters.exclude[MissingMethodProblem]("org.apache.spark.rdd.RDD.foreachWith"),
        ProblemFilters.exclude[MissingMethodProblem]("org.apache.spark.rdd.RDD.mapWith"),
        ProblemFilters.exclude[MissingMethodProblem]("org.apache.spark.rdd.RDD.mapPartitionsWithSplit$default$2"),
        ProblemFilters.exclude[MissingMethodProblem]("org.apache.spark.rdd.SequenceFileRDDFunctions.this"),
        ProblemFilters.exclude[MissingMethodProblem]("org.apache.spark.api.java.JavaRDDLike.splits"),
        ProblemFilters.exclude[MissingMethodProblem]("org.apache.spark.api.java.JavaRDDLike.toArray"),
        ProblemFilters.exclude[MissingMethodProblem]("org.apache.spark.api.java.JavaSparkContext.defaultMinSplits"),
        ProblemFilters.exclude[MissingMethodProblem]("org.apache.spark.api.java.JavaSparkContext.clearJars"),
        ProblemFilters.exclude[MissingMethodProblem]("org.apache.spark.api.java.JavaSparkContext.clearFiles"),
        ProblemFilters.exclude[MissingMethodProblem]("org.apache.spark.SparkContext.externalBlockStoreFolderName"),
        ProblemFilters.exclude[MissingClassProblem]("org.apache.spark.storage.ExternalBlockStore$"),
        ProblemFilters.exclude[MissingClassProblem]("org.apache.spark.storage.ExternalBlockManager"),
        ProblemFilters.exclude[MissingClassProblem]("org.apache.spark.storage.ExternalBlockStore")
      ) ++ Seq(
        // SPARK-12149 Added new fields to ExecutorSummary
        ProblemFilters.exclude[MissingMethodProblem]("org.apache.spark.status.api.v1.ExecutorSummary.this")
      ) ++
      // SPARK-12665 Remove deprecated and unused classes
      Seq(
        ProblemFilters.exclude[MissingClassProblem]("org.apache.spark.graphx.GraphKryoRegistrator"),
        ProblemFilters.exclude[MissingClassProblem]("org.apache.spark.util.Vector"),
        ProblemFilters.exclude[MissingClassProblem]("org.apache.spark.util.Vector$Multiplier"),
        ProblemFilters.exclude[MissingClassProblem]("org.apache.spark.util.Vector$")
      ) ++ Seq(
        // SPARK-12591 Register OpenHashMapBasedStateMap for Kryo
        ProblemFilters.exclude[MissingClassProblem]("org.apache.spark.serializer.KryoInputDataInputBridge"),
        ProblemFilters.exclude[MissingClassProblem]("org.apache.spark.serializer.KryoOutputDataOutputBridge")
      ) ++ Seq(
        // SPARK-12510 Refactor ActorReceiver to support Java
        ProblemFilters.exclude[AbstractClassProblem]("org.apache.spark.streaming.receiver.ActorReceiver")
      ) ++ Seq(
        // SPARK-12895 Implement TaskMetrics using accumulators
        ProblemFilters.exclude[MissingMethodProblem]("org.apache.spark.TaskContext.internalMetricsToAccumulators"),
        ProblemFilters.exclude[MissingMethodProblem]("org.apache.spark.TaskContext.collectInternalAccumulators"),
        ProblemFilters.exclude[MissingMethodProblem]("org.apache.spark.TaskContext.collectAccumulators")
      ) ++ Seq(
        // SPARK-12896 Send only accumulator updates to driver, not TaskMetrics
        ProblemFilters.exclude[IncompatibleMethTypeProblem]("org.apache.spark.Accumulable.this"),
        ProblemFilters.exclude[DirectMissingMethodProblem]("org.apache.spark.Accumulator.this"),
        ProblemFilters.exclude[MissingMethodProblem]("org.apache.spark.Accumulator.initialValue")
      ) ++ Seq(
        // SPARK-12692 Scala style: Fix the style violation (Space before "," or ":")
        ProblemFilters.exclude[MissingMethodProblem]("org.apache.spark.streaming.flume.sink.SparkSink.org$apache$spark$streaming$flume$sink$Logging$$log_"),
        ProblemFilters.exclude[MissingMethodProblem]("org.apache.spark.streaming.flume.sink.SparkSink.org$apache$spark$streaming$flume$sink$Logging$$log__="),
        ProblemFilters.exclude[MissingMethodProblem]("org.apache.spark.streaming.flume.sink.SparkAvroCallbackHandler.org$apache$spark$streaming$flume$sink$Logging$$log_"),
        ProblemFilters.exclude[MissingMethodProblem]("org.apache.spark.streaming.flume.sink.SparkAvroCallbackHandler.org$apache$spark$streaming$flume$sink$Logging$$log__="),
        ProblemFilters.exclude[MissingMethodProblem]("org.apache.spark.streaming.flume.sink.Logging.org$apache$spark$streaming$flume$sink$Logging$$log__="),
        ProblemFilters.exclude[MissingMethodProblem]("org.apache.spark.streaming.flume.sink.Logging.org$apache$spark$streaming$flume$sink$Logging$$log_"),
        ProblemFilters.exclude[MissingMethodProblem]("org.apache.spark.streaming.flume.sink.Logging.org$apache$spark$streaming$flume$sink$Logging$$_log"),
        ProblemFilters.exclude[MissingMethodProblem]("org.apache.spark.streaming.flume.sink.Logging.org$apache$spark$streaming$flume$sink$Logging$$_log_="),
        ProblemFilters.exclude[MissingMethodProblem]("org.apache.spark.streaming.flume.sink.TransactionProcessor.org$apache$spark$streaming$flume$sink$Logging$$log_"),
        ProblemFilters.exclude[MissingMethodProblem]("org.apache.spark.streaming.flume.sink.TransactionProcessor.org$apache$spark$streaming$flume$sink$Logging$$log__=")
      ) ++ Seq(
        // SPARK-12689 Migrate DDL parsing to the newly absorbed parser
        ProblemFilters.exclude[MissingClassProblem]("org.apache.spark.sql.execution.datasources.DDLParser"),
        ProblemFilters.exclude[MissingClassProblem]("org.apache.spark.sql.execution.datasources.DDLException"),
        ProblemFilters.exclude[MissingMethodProblem]("org.apache.spark.sql.SQLContext.ddlParser")
      ) ++ Seq(
        // SPARK-7799 Add "streaming-akka" project
        ProblemFilters.exclude[MissingMethodProblem]("org.apache.spark.streaming.zeromq.ZeroMQUtils.createStream"),
        ProblemFilters.exclude[IncompatibleMethTypeProblem]("org.apache.spark.streaming.zeromq.ZeroMQUtils.createStream"),
        ProblemFilters.exclude[IncompatibleResultTypeProblem]("org.apache.spark.streaming.zeromq.ZeroMQUtils.createStream$default$6"),
        ProblemFilters.exclude[MissingMethodProblem]("org.apache.spark.streaming.zeromq.ZeroMQUtils.createStream$default$5"),
        ProblemFilters.exclude[MissingMethodProblem]("org.apache.spark.streaming.StreamingContext.actorStream$default$4"),
        ProblemFilters.exclude[MissingMethodProblem]("org.apache.spark.streaming.StreamingContext.actorStream$default$3"),
        ProblemFilters.exclude[MissingMethodProblem]("org.apache.spark.streaming.StreamingContext.actorStream"),
        ProblemFilters.exclude[MissingMethodProblem]("org.apache.spark.streaming.api.java.JavaStreamingContext.actorStream"),
        ProblemFilters.exclude[MissingTypesProblem]("org.apache.spark.streaming.zeromq.ZeroMQReceiver"),
        ProblemFilters.exclude[MissingClassProblem]("org.apache.spark.streaming.receiver.ActorReceiver$Supervisor")
      ) ++ Seq(
        // SPARK-12348 Remove deprecated Streaming APIs.
        ProblemFilters.exclude[DirectMissingMethodProblem]("org.apache.spark.streaming.dstream.DStream.foreach"),
        ProblemFilters.exclude[MissingMethodProblem]("org.apache.spark.streaming.StreamingContext.toPairDStreamFunctions"),
        ProblemFilters.exclude[MissingMethodProblem]("org.apache.spark.streaming.StreamingContext.toPairDStreamFunctions$default$4"),
        ProblemFilters.exclude[MissingMethodProblem]("org.apache.spark.streaming.StreamingContext.awaitTermination"),
        ProblemFilters.exclude[MissingMethodProblem]("org.apache.spark.streaming.StreamingContext.networkStream"),
        ProblemFilters.exclude[MissingClassProblem]("org.apache.spark.streaming.api.java.JavaStreamingContextFactory"),
        ProblemFilters.exclude[MissingMethodProblem]("org.apache.spark.streaming.api.java.JavaStreamingContext.awaitTermination"),
        ProblemFilters.exclude[MissingMethodProblem]("org.apache.spark.streaming.api.java.JavaStreamingContext.sc"),
        ProblemFilters.exclude[MissingMethodProblem]("org.apache.spark.streaming.api.java.JavaDStreamLike.reduceByWindow"),
        ProblemFilters.exclude[MissingMethodProblem]("org.apache.spark.streaming.api.java.JavaDStreamLike.foreachRDD"),
        ProblemFilters.exclude[MissingMethodProblem]("org.apache.spark.streaming.api.java.JavaDStreamLike.foreach"),
        ProblemFilters.exclude[IncompatibleMethTypeProblem]("org.apache.spark.streaming.api.java.JavaStreamingContext.getOrCreate")
      ) ++ Seq(
        // SPARK-12847 Remove StreamingListenerBus and post all Streaming events to the same thread as Spark events
        ProblemFilters.exclude[MissingClassProblem]("org.apache.spark.util.AsynchronousListenerBus$"),
        ProblemFilters.exclude[MissingClassProblem]("org.apache.spark.util.AsynchronousListenerBus")
      ) ++ Seq(
        // SPARK-11622 Make LibSVMRelation extends HadoopFsRelation and Add LibSVMOutputWriter
        ProblemFilters.exclude[MissingTypesProblem]("org.apache.spark.ml.source.libsvm.DefaultSource"),
        ProblemFilters.exclude[MissingMethodProblem]("org.apache.spark.ml.source.libsvm.DefaultSource.createRelation")
      ) ++ Seq(
        // SPARK-6363 Make Scala 2.11 the default Scala version
        ProblemFilters.exclude[MissingMethodProblem]("org.apache.spark.SparkContext.cleanup"),
        ProblemFilters.exclude[MissingMethodProblem]("org.apache.spark.SparkContext.metadataCleaner"),
        ProblemFilters.exclude[MissingClassProblem]("org.apache.spark.scheduler.cluster.YarnSchedulerBackend$YarnDriverEndpoint"),
        ProblemFilters.exclude[MissingClassProblem]("org.apache.spark.scheduler.cluster.YarnSchedulerBackend$YarnSchedulerEndpoint")
      ) ++ Seq(
        // SPARK-7889
        ProblemFilters.exclude[MissingMethodProblem]("org.apache.spark.deploy.history.HistoryServer.org$apache$spark$deploy$history$HistoryServer$@tachSparkUI"),
        // SPARK-13296
        ProblemFilters.exclude[IncompatibleResultTypeProblem]("org.apache.spark.sql.UDFRegistration.register"),
        ProblemFilters.exclude[MissingClassProblem]("org.apache.spark.sql.UserDefinedPythonFunction$"),
        ProblemFilters.exclude[MissingClassProblem]("org.apache.spark.sql.UserDefinedPythonFunction"),
        ProblemFilters.exclude[MissingClassProblem]("org.apache.spark.sql.UserDefinedFunction"),
        ProblemFilters.exclude[MissingClassProblem]("org.apache.spark.sql.UserDefinedFunction$")
      ) ++ Seq(
        // SPARK-12995 Remove deprecated APIs in graphx
        ProblemFilters.exclude[MissingMethodProblem]("org.apache.spark.graphx.lib.SVDPlusPlus.runSVDPlusPlus"),
        ProblemFilters.exclude[MissingMethodProblem]("org.apache.spark.graphx.Graph.mapReduceTriplets"),
        ProblemFilters.exclude[MissingMethodProblem]("org.apache.spark.graphx.Graph.mapReduceTriplets$default$3"),
        ProblemFilters.exclude[MissingMethodProblem]("org.apache.spark.graphx.impl.GraphImpl.mapReduceTriplets")
      ) ++ Seq(
        // SPARK-13426 Remove the support of SIMR
        ProblemFilters.exclude[MissingMethodProblem]("org.apache.spark.SparkMasterRegex.SIMR_REGEX")
      ) ++ Seq(
        // SPARK-13413 Remove SparkContext.metricsSystem/schedulerBackend_ setter
        ProblemFilters.exclude[MissingMethodProblem]("org.apache.spark.SparkContext.metricsSystem"),
        ProblemFilters.exclude[MissingMethodProblem]("org.apache.spark.SparkContext.schedulerBackend_=")
      ) ++ Seq(
        // SPARK-13220 Deprecate yarn-client and yarn-cluster mode
        ProblemFilters.exclude[MissingMethodProblem](
          "org.apache.spark.SparkContext.org$apache$spark$SparkContext$$createTaskScheduler")
      ) ++ Seq(
        // SPARK-13465 TaskContext.
        ProblemFilters.exclude[MissingMethodProblem]("org.apache.spark.TaskContext.addTaskFailureListener")
      ) ++ Seq (
        // SPARK-7729 Executor which has been killed should also be displayed on Executor Tab
        ProblemFilters.exclude[MissingMethodProblem]("org.apache.spark.status.api.v1.ExecutorSummary.this")
      ) ++ Seq(
        // SPARK-13526 Move SQLContext per-session states to new class
        ProblemFilters.exclude[IncompatibleMethTypeProblem](
          "org.apache.spark.sql.UDFRegistration.this")
      ) ++ Seq(
        // [SPARK-13486][SQL] Move SQLConf into an internal package
        ProblemFilters.exclude[MissingClassProblem]("org.apache.spark.sql.SQLConf"),
        ProblemFilters.exclude[MissingClassProblem]("org.apache.spark.sql.SQLConf$SQLConfEntry"),
        ProblemFilters.exclude[MissingClassProblem]("org.apache.spark.sql.SQLConf$"),
        ProblemFilters.exclude[MissingClassProblem]("org.apache.spark.sql.SQLConf$SQLConfEntry$")
      ) ++ Seq(
        //SPARK-11011 UserDefinedType serialization should be strongly typed
        ProblemFilters.exclude[IncompatibleResultTypeProblem]("org.apache.spark.mllib.linalg.VectorUDT.serialize"),
        // SPARK-12073: backpressure rate controller consumes events preferentially from lagging partitions
        ProblemFilters.exclude[MissingMethodProblem]("org.apache.spark.streaming.kafka.KafkaTestUtils.createTopic"),
        ProblemFilters.exclude[MissingMethodProblem]("org.apache.spark.streaming.kafka.DirectKafkaInputDStream.maxMessagesPerPartition")
      ) ++ Seq(
        // [SPARK-13244][SQL] Migrates DataFrame to Dataset
        ProblemFilters.exclude[IncompatibleResultTypeProblem]("org.apache.spark.sql.SQLContext.tables"),
        ProblemFilters.exclude[IncompatibleResultTypeProblem]("org.apache.spark.sql.SQLContext.sql"),
        ProblemFilters.exclude[IncompatibleResultTypeProblem]("org.apache.spark.sql.SQLContext.baseRelationToDataFrame"),
        ProblemFilters.exclude[IncompatibleResultTypeProblem]("org.apache.spark.sql.SQLContext.table"),
        ProblemFilters.exclude[IncompatibleResultTypeProblem]("org.apache.spark.sql.DataFrame.apply"),

        ProblemFilters.exclude[MissingClassProblem]("org.apache.spark.sql.DataFrame"),
        ProblemFilters.exclude[MissingClassProblem]("org.apache.spark.sql.DataFrame$"),
        ProblemFilters.exclude[MissingClassProblem]("org.apache.spark.sql.LegacyFunctions"),
        ProblemFilters.exclude[MissingClassProblem]("org.apache.spark.sql.DataFrameHolder"),
        ProblemFilters.exclude[MissingClassProblem]("org.apache.spark.sql.DataFrameHolder$"),
        ProblemFilters.exclude[DirectMissingMethodProblem]("org.apache.spark.sql.SQLImplicits.localSeqToDataFrameHolder"),
        ProblemFilters.exclude[DirectMissingMethodProblem]("org.apache.spark.sql.SQLImplicits.stringRddToDataFrameHolder"),
        ProblemFilters.exclude[DirectMissingMethodProblem]("org.apache.spark.sql.SQLImplicits.rddToDataFrameHolder"),
        ProblemFilters.exclude[DirectMissingMethodProblem]("org.apache.spark.sql.SQLImplicits.longRddToDataFrameHolder"),
        ProblemFilters.exclude[DirectMissingMethodProblem]("org.apache.spark.sql.SQLImplicits.intRddToDataFrameHolder"),
        ProblemFilters.exclude[MissingClassProblem]("org.apache.spark.sql.GroupedDataset"),
        ProblemFilters.exclude[DirectMissingMethodProblem]("org.apache.spark.sql.Dataset.subtract"),

        // [SPARK-14451][SQL] Move encoder definition into Aggregator interface
        ProblemFilters.exclude[DirectMissingMethodProblem]("org.apache.spark.sql.expressions.Aggregator.toColumn"),
        ProblemFilters.exclude[ReversedMissingMethodProblem]("org.apache.spark.sql.expressions.Aggregator.bufferEncoder"),
        ProblemFilters.exclude[ReversedMissingMethodProblem]("org.apache.spark.sql.expressions.Aggregator.outputEncoder"),

        ProblemFilters.exclude[IncompatibleMethTypeProblem]("org.apache.spark.mllib.evaluation.MultilabelMetrics.this"),
        ProblemFilters.exclude[IncompatibleResultTypeProblem]("org.apache.spark.ml.classification.LogisticRegressionSummary.predictions"),
        ProblemFilters.exclude[MissingMethodProblem]("org.apache.spark.ml.classification.LogisticRegressionSummary.predictions")
      ) ++ Seq(
        // [SPARK-13686][MLLIB][STREAMING] Add a constructor parameter `reqParam` to (Streaming)LinearRegressionWithSGD
        ProblemFilters.exclude[MissingMethodProblem]("org.apache.spark.mllib.regression.LinearRegressionWithSGD.this")
      ) ++ Seq(
        // SPARK-13920: MIMA checks should apply to @Experimental and @DeveloperAPI APIs
        ProblemFilters.exclude[DirectMissingMethodProblem]("org.apache.spark.Aggregator.combineCombinersByKey"),
        ProblemFilters.exclude[DirectMissingMethodProblem]("org.apache.spark.Aggregator.combineValuesByKey"),
        ProblemFilters.exclude[DirectMissingMethodProblem]("org.apache.spark.ComplexFutureAction.run"),
        ProblemFilters.exclude[DirectMissingMethodProblem]("org.apache.spark.ComplexFutureAction.runJob"),
        ProblemFilters.exclude[DirectMissingMethodProblem]("org.apache.spark.ComplexFutureAction.this"),
        ProblemFilters.exclude[DirectMissingMethodProblem]("org.apache.spark.SparkEnv.actorSystem"),
        ProblemFilters.exclude[DirectMissingMethodProblem]("org.apache.spark.SparkEnv.cacheManager"),
        ProblemFilters.exclude[DirectMissingMethodProblem]("org.apache.spark.SparkEnv.this"),
        ProblemFilters.exclude[DirectMissingMethodProblem]("org.apache.spark.deploy.SparkHadoopUtil.getConfigurationFromJobContext"),
        ProblemFilters.exclude[DirectMissingMethodProblem]("org.apache.spark.deploy.SparkHadoopUtil.getTaskAttemptIDFromTaskAttemptContext"),
        ProblemFilters.exclude[DirectMissingMethodProblem]("org.apache.spark.deploy.SparkHadoopUtil.newConfiguration"),
        ProblemFilters.exclude[DirectMissingMethodProblem]("org.apache.spark.executor.InputMetrics.bytesReadCallback"),
        ProblemFilters.exclude[DirectMissingMethodProblem]("org.apache.spark.executor.InputMetrics.bytesReadCallback_="),
        ProblemFilters.exclude[DirectMissingMethodProblem]("org.apache.spark.executor.InputMetrics.canEqual"),
        ProblemFilters.exclude[DirectMissingMethodProblem]("org.apache.spark.executor.InputMetrics.copy"),
        ProblemFilters.exclude[DirectMissingMethodProblem]("org.apache.spark.executor.InputMetrics.productArity"),
        ProblemFilters.exclude[DirectMissingMethodProblem]("org.apache.spark.executor.InputMetrics.productElement"),
        ProblemFilters.exclude[DirectMissingMethodProblem]("org.apache.spark.executor.InputMetrics.productIterator"),
        ProblemFilters.exclude[DirectMissingMethodProblem]("org.apache.spark.executor.InputMetrics.productPrefix"),
        ProblemFilters.exclude[DirectMissingMethodProblem]("org.apache.spark.executor.InputMetrics.setBytesReadCallback"),
        ProblemFilters.exclude[DirectMissingMethodProblem]("org.apache.spark.executor.InputMetrics.updateBytesRead"),
        ProblemFilters.exclude[DirectMissingMethodProblem]("org.apache.spark.executor.OutputMetrics.canEqual"),
        ProblemFilters.exclude[DirectMissingMethodProblem]("org.apache.spark.executor.OutputMetrics.copy"),
        ProblemFilters.exclude[DirectMissingMethodProblem]("org.apache.spark.executor.OutputMetrics.productArity"),
        ProblemFilters.exclude[DirectMissingMethodProblem]("org.apache.spark.executor.OutputMetrics.productElement"),
        ProblemFilters.exclude[DirectMissingMethodProblem]("org.apache.spark.executor.OutputMetrics.productIterator"),
        ProblemFilters.exclude[DirectMissingMethodProblem]("org.apache.spark.executor.OutputMetrics.productPrefix"),
        ProblemFilters.exclude[DirectMissingMethodProblem]("org.apache.spark.executor.ShuffleReadMetrics.decFetchWaitTime"),
        ProblemFilters.exclude[DirectMissingMethodProblem]("org.apache.spark.executor.ShuffleReadMetrics.decLocalBlocksFetched"),
        ProblemFilters.exclude[DirectMissingMethodProblem]("org.apache.spark.executor.ShuffleReadMetrics.decRecordsRead"),
        ProblemFilters.exclude[DirectMissingMethodProblem]("org.apache.spark.executor.ShuffleReadMetrics.decRemoteBlocksFetched"),
        ProblemFilters.exclude[DirectMissingMethodProblem]("org.apache.spark.executor.ShuffleReadMetrics.decRemoteBytesRead"),
        ProblemFilters.exclude[DirectMissingMethodProblem]("org.apache.spark.executor.ShuffleWriteMetrics.decShuffleBytesWritten"),
        ProblemFilters.exclude[DirectMissingMethodProblem]("org.apache.spark.executor.ShuffleWriteMetrics.decShuffleRecordsWritten"),
        ProblemFilters.exclude[DirectMissingMethodProblem]("org.apache.spark.executor.ShuffleWriteMetrics.decShuffleWriteTime"),
        ProblemFilters.exclude[DirectMissingMethodProblem]("org.apache.spark.executor.ShuffleWriteMetrics.incShuffleBytesWritten"),
        ProblemFilters.exclude[DirectMissingMethodProblem]("org.apache.spark.executor.ShuffleWriteMetrics.incShuffleRecordsWritten"),
        ProblemFilters.exclude[DirectMissingMethodProblem]("org.apache.spark.executor.ShuffleWriteMetrics.incShuffleWriteTime"),
        ProblemFilters.exclude[DirectMissingMethodProblem]("org.apache.spark.executor.ShuffleWriteMetrics.setShuffleRecordsWritten"),
        ProblemFilters.exclude[DirectMissingMethodProblem]("org.apache.spark.ml.feature.PCAModel.this"),
        ProblemFilters.exclude[DirectMissingMethodProblem]("org.apache.spark.mllib.regression.StreamingLinearRegressionWithSGD.this"),
        ProblemFilters.exclude[DirectMissingMethodProblem]("org.apache.spark.rdd.RDD.mapPartitionsWithContext"),
        ProblemFilters.exclude[DirectMissingMethodProblem]("org.apache.spark.scheduler.AccumulableInfo.this"),
        ProblemFilters.exclude[DirectMissingMethodProblem]("org.apache.spark.scheduler.SparkListenerExecutorMetricsUpdate.taskMetrics"),
        ProblemFilters.exclude[DirectMissingMethodProblem]("org.apache.spark.scheduler.TaskInfo.attempt"),
        ProblemFilters.exclude[DirectMissingMethodProblem]("org.apache.spark.sql.ExperimentalMethods.this"),
        ProblemFilters.exclude[DirectMissingMethodProblem]("org.apache.spark.sql.functions.callUDF"),
        ProblemFilters.exclude[DirectMissingMethodProblem]("org.apache.spark.sql.functions.callUdf"),
        ProblemFilters.exclude[DirectMissingMethodProblem]("org.apache.spark.sql.functions.cumeDist"),
        ProblemFilters.exclude[DirectMissingMethodProblem]("org.apache.spark.sql.functions.denseRank"),
        ProblemFilters.exclude[DirectMissingMethodProblem]("org.apache.spark.sql.functions.inputFileName"),
        ProblemFilters.exclude[DirectMissingMethodProblem]("org.apache.spark.sql.functions.isNaN"),
        ProblemFilters.exclude[DirectMissingMethodProblem]("org.apache.spark.sql.functions.percentRank"),
        ProblemFilters.exclude[DirectMissingMethodProblem]("org.apache.spark.sql.functions.rowNumber"),
        ProblemFilters.exclude[DirectMissingMethodProblem]("org.apache.spark.sql.functions.sparkPartitionId"),
        ProblemFilters.exclude[DirectMissingMethodProblem]("org.apache.spark.storage.BlockStatus.apply"),
        ProblemFilters.exclude[DirectMissingMethodProblem]("org.apache.spark.storage.BlockStatus.copy"),
        ProblemFilters.exclude[DirectMissingMethodProblem]("org.apache.spark.storage.BlockStatus.externalBlockStoreSize"),
        ProblemFilters.exclude[DirectMissingMethodProblem]("org.apache.spark.storage.BlockStatus.this"),
        ProblemFilters.exclude[DirectMissingMethodProblem]("org.apache.spark.storage.StorageStatus.offHeapUsed"),
        ProblemFilters.exclude[DirectMissingMethodProblem]("org.apache.spark.storage.StorageStatus.offHeapUsedByRdd"),
        ProblemFilters.exclude[DirectMissingMethodProblem]("org.apache.spark.storage.StorageStatusListener.this"),
        ProblemFilters.exclude[DirectMissingMethodProblem]("org.apache.spark.streaming.scheduler.BatchInfo.streamIdToNumRecords"),
        ProblemFilters.exclude[DirectMissingMethodProblem]("org.apache.spark.ui.exec.ExecutorsListener.storageStatusList"),
        ProblemFilters.exclude[DirectMissingMethodProblem]("org.apache.spark.ui.exec.ExecutorsListener.this"),
        ProblemFilters.exclude[DirectMissingMethodProblem]("org.apache.spark.ui.storage.StorageListener.storageStatusList"),
        ProblemFilters.exclude[IncompatibleMethTypeProblem]("org.apache.spark.ExceptionFailure.apply"),
        ProblemFilters.exclude[IncompatibleMethTypeProblem]("org.apache.spark.ExceptionFailure.copy"),
        ProblemFilters.exclude[IncompatibleMethTypeProblem]("org.apache.spark.ExceptionFailure.this"),
        ProblemFilters.exclude[IncompatibleMethTypeProblem]("org.apache.spark.executor.InputMetrics.this"),
        ProblemFilters.exclude[IncompatibleMethTypeProblem]("org.apache.spark.executor.OutputMetrics.this"),
        ProblemFilters.exclude[IncompatibleMethTypeProblem]("org.apache.spark.ml.Estimator.fit"),
        ProblemFilters.exclude[IncompatibleMethTypeProblem]("org.apache.spark.ml.Pipeline.fit"),
        ProblemFilters.exclude[IncompatibleMethTypeProblem]("org.apache.spark.ml.PipelineModel.transform"),
        ProblemFilters.exclude[IncompatibleMethTypeProblem]("org.apache.spark.ml.PredictionModel.transform"),
        ProblemFilters.exclude[IncompatibleMethTypeProblem]("org.apache.spark.ml.PredictionModel.transformImpl"),
        ProblemFilters.exclude[IncompatibleMethTypeProblem]("org.apache.spark.ml.Predictor.extractLabeledPoints"),
        ProblemFilters.exclude[IncompatibleMethTypeProblem]("org.apache.spark.ml.Predictor.fit"),
        ProblemFilters.exclude[IncompatibleMethTypeProblem]("org.apache.spark.ml.Predictor.train"),
        ProblemFilters.exclude[IncompatibleMethTypeProblem]("org.apache.spark.ml.Transformer.transform"),
        ProblemFilters.exclude[IncompatibleMethTypeProblem]("org.apache.spark.ml.classification.BinaryLogisticRegressionSummary.this"),
        ProblemFilters.exclude[IncompatibleMethTypeProblem]("org.apache.spark.ml.classification.BinaryLogisticRegressionTrainingSummary.this"),
        ProblemFilters.exclude[IncompatibleMethTypeProblem]("org.apache.spark.ml.classification.ClassificationModel.transform"),
        ProblemFilters.exclude[IncompatibleMethTypeProblem]("org.apache.spark.ml.classification.GBTClassifier.train"),
        ProblemFilters.exclude[IncompatibleMethTypeProblem]("org.apache.spark.ml.classification.MultilayerPerceptronClassifier.train"),
        ProblemFilters.exclude[IncompatibleMethTypeProblem]("org.apache.spark.ml.classification.NaiveBayes.train"),
        ProblemFilters.exclude[IncompatibleMethTypeProblem]("org.apache.spark.ml.classification.OneVsRest.fit"),
        ProblemFilters.exclude[IncompatibleMethTypeProblem]("org.apache.spark.ml.classification.OneVsRestModel.transform"),
        ProblemFilters.exclude[IncompatibleMethTypeProblem]("org.apache.spark.ml.classification.RandomForestClassifier.train"),
        ProblemFilters.exclude[IncompatibleMethTypeProblem]("org.apache.spark.ml.clustering.KMeans.fit"),
        ProblemFilters.exclude[IncompatibleMethTypeProblem]("org.apache.spark.ml.clustering.KMeansModel.computeCost"),
        ProblemFilters.exclude[IncompatibleMethTypeProblem]("org.apache.spark.ml.clustering.KMeansModel.transform"),
        ProblemFilters.exclude[IncompatibleMethTypeProblem]("org.apache.spark.ml.clustering.LDAModel.logLikelihood"),
        ProblemFilters.exclude[IncompatibleMethTypeProblem]("org.apache.spark.ml.clustering.LDAModel.logPerplexity"),
        ProblemFilters.exclude[IncompatibleMethTypeProblem]("org.apache.spark.ml.clustering.LDAModel.transform"),
        ProblemFilters.exclude[IncompatibleMethTypeProblem]("org.apache.spark.ml.evaluation.BinaryClassificationEvaluator.evaluate"),
        ProblemFilters.exclude[IncompatibleMethTypeProblem]("org.apache.spark.ml.evaluation.Evaluator.evaluate"),
        ProblemFilters.exclude[IncompatibleMethTypeProblem]("org.apache.spark.ml.evaluation.MulticlassClassificationEvaluator.evaluate"),
        ProblemFilters.exclude[IncompatibleMethTypeProblem]("org.apache.spark.ml.evaluation.RegressionEvaluator.evaluate"),
        ProblemFilters.exclude[IncompatibleMethTypeProblem]("org.apache.spark.ml.feature.Binarizer.transform"),
        ProblemFilters.exclude[IncompatibleMethTypeProblem]("org.apache.spark.ml.feature.Bucketizer.transform"),
        ProblemFilters.exclude[IncompatibleMethTypeProblem]("org.apache.spark.ml.feature.ChiSqSelector.fit"),
        ProblemFilters.exclude[IncompatibleMethTypeProblem]("org.apache.spark.ml.feature.ChiSqSelectorModel.transform"),
        ProblemFilters.exclude[IncompatibleMethTypeProblem]("org.apache.spark.ml.feature.CountVectorizer.fit"),
        ProblemFilters.exclude[IncompatibleMethTypeProblem]("org.apache.spark.ml.feature.CountVectorizerModel.transform"),
        ProblemFilters.exclude[IncompatibleMethTypeProblem]("org.apache.spark.ml.feature.HashingTF.transform"),
        ProblemFilters.exclude[IncompatibleMethTypeProblem]("org.apache.spark.ml.feature.IDF.fit"),
        ProblemFilters.exclude[IncompatibleMethTypeProblem]("org.apache.spark.ml.feature.IDFModel.transform"),
        ProblemFilters.exclude[IncompatibleMethTypeProblem]("org.apache.spark.ml.feature.IndexToString.transform"),
        ProblemFilters.exclude[IncompatibleMethTypeProblem]("org.apache.spark.ml.feature.Interaction.transform"),
        ProblemFilters.exclude[IncompatibleMethTypeProblem]("org.apache.spark.ml.feature.MinMaxScaler.fit"),
        ProblemFilters.exclude[IncompatibleMethTypeProblem]("org.apache.spark.ml.feature.MinMaxScalerModel.transform"),
        ProblemFilters.exclude[IncompatibleMethTypeProblem]("org.apache.spark.ml.feature.OneHotEncoder.transform"),
        ProblemFilters.exclude[IncompatibleMethTypeProblem]("org.apache.spark.ml.feature.PCA.fit"),
        ProblemFilters.exclude[IncompatibleMethTypeProblem]("org.apache.spark.ml.feature.PCAModel.transform"),
        ProblemFilters.exclude[IncompatibleMethTypeProblem]("org.apache.spark.ml.feature.QuantileDiscretizer.fit"),
        ProblemFilters.exclude[IncompatibleMethTypeProblem]("org.apache.spark.ml.feature.RFormula.fit"),
        ProblemFilters.exclude[IncompatibleMethTypeProblem]("org.apache.spark.ml.feature.RFormulaModel.transform"),
        ProblemFilters.exclude[IncompatibleMethTypeProblem]("org.apache.spark.ml.feature.SQLTransformer.transform"),
        ProblemFilters.exclude[IncompatibleMethTypeProblem]("org.apache.spark.ml.feature.StandardScaler.fit"),
        ProblemFilters.exclude[IncompatibleMethTypeProblem]("org.apache.spark.ml.feature.StandardScalerModel.transform"),
        ProblemFilters.exclude[IncompatibleMethTypeProblem]("org.apache.spark.ml.feature.StopWordsRemover.transform"),
        ProblemFilters.exclude[IncompatibleMethTypeProblem]("org.apache.spark.ml.feature.StringIndexer.fit"),
        ProblemFilters.exclude[IncompatibleMethTypeProblem]("org.apache.spark.ml.feature.StringIndexerModel.transform"),
        ProblemFilters.exclude[IncompatibleMethTypeProblem]("org.apache.spark.ml.feature.VectorAssembler.transform"),
        ProblemFilters.exclude[IncompatibleMethTypeProblem]("org.apache.spark.ml.feature.VectorIndexer.fit"),
        ProblemFilters.exclude[IncompatibleMethTypeProblem]("org.apache.spark.ml.feature.VectorIndexerModel.transform"),
        ProblemFilters.exclude[IncompatibleMethTypeProblem]("org.apache.spark.ml.feature.VectorSlicer.transform"),
        ProblemFilters.exclude[IncompatibleMethTypeProblem]("org.apache.spark.ml.feature.Word2Vec.fit"),
        ProblemFilters.exclude[IncompatibleMethTypeProblem]("org.apache.spark.ml.feature.Word2VecModel.transform"),
        ProblemFilters.exclude[IncompatibleMethTypeProblem]("org.apache.spark.ml.recommendation.ALS.fit"),
        ProblemFilters.exclude[IncompatibleMethTypeProblem]("org.apache.spark.ml.recommendation.ALSModel.this"),
        ProblemFilters.exclude[IncompatibleMethTypeProblem]("org.apache.spark.ml.recommendation.ALSModel.transform"),
        ProblemFilters.exclude[IncompatibleMethTypeProblem]("org.apache.spark.ml.regression.AFTSurvivalRegression.fit"),
        ProblemFilters.exclude[IncompatibleMethTypeProblem]("org.apache.spark.ml.regression.AFTSurvivalRegressionModel.transform"),
        ProblemFilters.exclude[IncompatibleMethTypeProblem]("org.apache.spark.ml.regression.GBTRegressor.train"),
        ProblemFilters.exclude[IncompatibleMethTypeProblem]("org.apache.spark.ml.regression.IsotonicRegression.extractWeightedLabeledPoints"),
        ProblemFilters.exclude[IncompatibleMethTypeProblem]("org.apache.spark.ml.regression.IsotonicRegression.fit"),
        ProblemFilters.exclude[IncompatibleMethTypeProblem]("org.apache.spark.ml.regression.IsotonicRegressionModel.extractWeightedLabeledPoints"),
        ProblemFilters.exclude[IncompatibleMethTypeProblem]("org.apache.spark.ml.regression.IsotonicRegressionModel.transform"),
        ProblemFilters.exclude[IncompatibleMethTypeProblem]("org.apache.spark.ml.regression.LinearRegression.train"),
        ProblemFilters.exclude[IncompatibleMethTypeProblem]("org.apache.spark.ml.regression.LinearRegressionSummary.this"),
        ProblemFilters.exclude[IncompatibleMethTypeProblem]("org.apache.spark.ml.regression.LinearRegressionTrainingSummary.this"),
        ProblemFilters.exclude[IncompatibleMethTypeProblem]("org.apache.spark.ml.regression.RandomForestRegressor.train"),
        ProblemFilters.exclude[IncompatibleMethTypeProblem]("org.apache.spark.ml.tuning.CrossValidator.fit"),
        ProblemFilters.exclude[IncompatibleMethTypeProblem]("org.apache.spark.ml.tuning.CrossValidatorModel.transform"),
        ProblemFilters.exclude[IncompatibleMethTypeProblem]("org.apache.spark.ml.tuning.TrainValidationSplit.fit"),
        ProblemFilters.exclude[IncompatibleMethTypeProblem]("org.apache.spark.ml.tuning.TrainValidationSplitModel.transform"),
        ProblemFilters.exclude[IncompatibleMethTypeProblem]("org.apache.spark.mllib.evaluation.BinaryClassificationMetrics.this"),
        ProblemFilters.exclude[IncompatibleMethTypeProblem]("org.apache.spark.mllib.evaluation.MulticlassMetrics.this"),
        ProblemFilters.exclude[IncompatibleMethTypeProblem]("org.apache.spark.mllib.evaluation.RegressionMetrics.this"),
        ProblemFilters.exclude[IncompatibleMethTypeProblem]("org.apache.spark.sql.DataFrameNaFunctions.this"),
        ProblemFilters.exclude[IncompatibleMethTypeProblem]("org.apache.spark.sql.DataFrameStatFunctions.this"),
        ProblemFilters.exclude[IncompatibleMethTypeProblem]("org.apache.spark.sql.DataFrameWriter.this"),
        ProblemFilters.exclude[IncompatibleMethTypeProblem]("org.apache.spark.sql.functions.broadcast"),
        ProblemFilters.exclude[IncompatibleMethTypeProblem]("org.apache.spark.sql.functions.callUDF"),
        ProblemFilters.exclude[IncompatibleMethTypeProblem]("org.apache.spark.sql.sources.CreatableRelationProvider.createRelation"),
        ProblemFilters.exclude[IncompatibleMethTypeProblem]("org.apache.spark.sql.sources.InsertableRelation.insert"),
        ProblemFilters.exclude[IncompatibleResultTypeProblem]("org.apache.spark.ml.classification.BinaryLogisticRegressionSummary.fMeasureByThreshold"),
        ProblemFilters.exclude[IncompatibleResultTypeProblem]("org.apache.spark.ml.classification.BinaryLogisticRegressionSummary.pr"),
        ProblemFilters.exclude[IncompatibleResultTypeProblem]("org.apache.spark.ml.classification.BinaryLogisticRegressionSummary.precisionByThreshold"),
        ProblemFilters.exclude[IncompatibleResultTypeProblem]("org.apache.spark.ml.classification.BinaryLogisticRegressionSummary.predictions"),
        ProblemFilters.exclude[IncompatibleResultTypeProblem]("org.apache.spark.ml.classification.BinaryLogisticRegressionSummary.recallByThreshold"),
        ProblemFilters.exclude[IncompatibleResultTypeProblem]("org.apache.spark.ml.classification.BinaryLogisticRegressionSummary.roc"),
        ProblemFilters.exclude[IncompatibleResultTypeProblem]("org.apache.spark.ml.clustering.LDAModel.describeTopics"),
        ProblemFilters.exclude[IncompatibleResultTypeProblem]("org.apache.spark.ml.feature.Word2VecModel.findSynonyms"),
        ProblemFilters.exclude[IncompatibleResultTypeProblem]("org.apache.spark.ml.feature.Word2VecModel.getVectors"),
        ProblemFilters.exclude[IncompatibleResultTypeProblem]("org.apache.spark.ml.recommendation.ALSModel.itemFactors"),
        ProblemFilters.exclude[IncompatibleResultTypeProblem]("org.apache.spark.ml.recommendation.ALSModel.userFactors"),
        ProblemFilters.exclude[IncompatibleResultTypeProblem]("org.apache.spark.ml.regression.LinearRegressionSummary.predictions"),
        ProblemFilters.exclude[IncompatibleResultTypeProblem]("org.apache.spark.ml.regression.LinearRegressionSummary.residuals"),
        ProblemFilters.exclude[IncompatibleResultTypeProblem]("org.apache.spark.scheduler.AccumulableInfo.name"),
        ProblemFilters.exclude[IncompatibleResultTypeProblem]("org.apache.spark.scheduler.AccumulableInfo.value"),
        ProblemFilters.exclude[IncompatibleResultTypeProblem]("org.apache.spark.sql.DataFrameNaFunctions.drop"),
        ProblemFilters.exclude[IncompatibleResultTypeProblem]("org.apache.spark.sql.DataFrameNaFunctions.fill"),
        ProblemFilters.exclude[IncompatibleResultTypeProblem]("org.apache.spark.sql.DataFrameNaFunctions.replace"),
        ProblemFilters.exclude[IncompatibleResultTypeProblem]("org.apache.spark.sql.DataFrameReader.jdbc"),
        ProblemFilters.exclude[IncompatibleResultTypeProblem]("org.apache.spark.sql.DataFrameReader.json"),
        ProblemFilters.exclude[IncompatibleResultTypeProblem]("org.apache.spark.sql.DataFrameReader.load"),
        ProblemFilters.exclude[IncompatibleResultTypeProblem]("org.apache.spark.sql.DataFrameReader.orc"),
        ProblemFilters.exclude[IncompatibleResultTypeProblem]("org.apache.spark.sql.DataFrameReader.parquet"),
        ProblemFilters.exclude[IncompatibleResultTypeProblem]("org.apache.spark.sql.DataFrameReader.table"),
        ProblemFilters.exclude[IncompatibleResultTypeProblem]("org.apache.spark.sql.DataFrameReader.text"),
        ProblemFilters.exclude[IncompatibleResultTypeProblem]("org.apache.spark.sql.DataFrameStatFunctions.crosstab"),
        ProblemFilters.exclude[IncompatibleResultTypeProblem]("org.apache.spark.sql.DataFrameStatFunctions.freqItems"),
        ProblemFilters.exclude[IncompatibleResultTypeProblem]("org.apache.spark.sql.DataFrameStatFunctions.sampleBy"),
        ProblemFilters.exclude[IncompatibleResultTypeProblem]("org.apache.spark.sql.SQLContext.createExternalTable"),
        ProblemFilters.exclude[IncompatibleResultTypeProblem]("org.apache.spark.sql.SQLContext.emptyDataFrame"),
        ProblemFilters.exclude[IncompatibleResultTypeProblem]("org.apache.spark.sql.SQLContext.range"),
        ProblemFilters.exclude[IncompatibleResultTypeProblem]("org.apache.spark.sql.functions.udf"),
        ProblemFilters.exclude[MissingClassProblem]("org.apache.spark.scheduler.JobLogger"),
        ProblemFilters.exclude[MissingClassProblem]("org.apache.spark.streaming.receiver.ActorHelper"),
        ProblemFilters.exclude[MissingClassProblem]("org.apache.spark.streaming.receiver.ActorSupervisorStrategy"),
        ProblemFilters.exclude[MissingClassProblem]("org.apache.spark.streaming.receiver.ActorSupervisorStrategy$"),
        ProblemFilters.exclude[MissingClassProblem]("org.apache.spark.streaming.receiver.Statistics"),
        ProblemFilters.exclude[MissingClassProblem]("org.apache.spark.streaming.receiver.Statistics$"),
        ProblemFilters.exclude[MissingTypesProblem]("org.apache.spark.executor.InputMetrics"),
        ProblemFilters.exclude[MissingTypesProblem]("org.apache.spark.executor.InputMetrics$"),
        ProblemFilters.exclude[MissingTypesProblem]("org.apache.spark.executor.OutputMetrics"),
        ProblemFilters.exclude[MissingTypesProblem]("org.apache.spark.executor.OutputMetrics$"),
        ProblemFilters.exclude[MissingTypesProblem]("org.apache.spark.sql.functions$"),
        ProblemFilters.exclude[ReversedMissingMethodProblem]("org.apache.spark.ml.Estimator.fit"),
        ProblemFilters.exclude[ReversedMissingMethodProblem]("org.apache.spark.ml.Predictor.train"),
        ProblemFilters.exclude[ReversedMissingMethodProblem]("org.apache.spark.ml.Transformer.transform"),
        ProblemFilters.exclude[ReversedMissingMethodProblem]("org.apache.spark.ml.evaluation.Evaluator.evaluate"),
        ProblemFilters.exclude[ReversedMissingMethodProblem]("org.apache.spark.scheduler.SparkListener.onOtherEvent"),
        ProblemFilters.exclude[ReversedMissingMethodProblem]("org.apache.spark.sql.sources.CreatableRelationProvider.createRelation"),
        ProblemFilters.exclude[ReversedMissingMethodProblem]("org.apache.spark.sql.sources.InsertableRelation.insert")
      ) ++ Seq(
        // [SPARK-13926] Automatically use Kryo serializer when shuffling RDDs with simple types
        ProblemFilters.exclude[IncompatibleMethTypeProblem]("org.apache.spark.ShuffleDependency.this"),
        ProblemFilters.exclude[IncompatibleResultTypeProblem]("org.apache.spark.ShuffleDependency.serializer"),
        ProblemFilters.exclude[MissingClassProblem]("org.apache.spark.serializer.Serializer$")
      ) ++ Seq(
        // SPARK-13927: add row/column iterator to local matrices
        ProblemFilters.exclude[MissingMethodProblem]("org.apache.spark.mllib.linalg.Matrix.rowIter"),
        ProblemFilters.exclude[MissingMethodProblem]("org.apache.spark.mllib.linalg.Matrix.colIter")
      ) ++ Seq(
        // SPARK-13948: MiMa Check should catch if the visibility change to `private`
        // TODO(josh): Some of these may be legitimate incompatibilities; we should follow up before the 2.0.0 release
        ProblemFilters.exclude[DirectMissingMethodProblem]("org.apache.spark.sql.Dataset.toDS"),
        ProblemFilters.exclude[DirectMissingMethodProblem]("org.apache.spark.sql.sources.OutputWriterFactory.newInstance"),
        ProblemFilters.exclude[DirectMissingMethodProblem]("org.apache.spark.util.RpcUtils.askTimeout"),
        ProblemFilters.exclude[DirectMissingMethodProblem]("org.apache.spark.util.RpcUtils.lookupTimeout"),
        ProblemFilters.exclude[IncompatibleMethTypeProblem]("org.apache.spark.ml.UnaryTransformer.transform"),
        ProblemFilters.exclude[IncompatibleMethTypeProblem]("org.apache.spark.ml.classification.DecisionTreeClassifier.train"),
        ProblemFilters.exclude[IncompatibleMethTypeProblem]("org.apache.spark.ml.classification.LogisticRegression.train"),
        ProblemFilters.exclude[IncompatibleMethTypeProblem]("org.apache.spark.ml.regression.DecisionTreeRegressor.train"),
        ProblemFilters.exclude[IncompatibleMethTypeProblem]("org.apache.spark.sql.Dataset.groupBy"),
        ProblemFilters.exclude[IncompatibleResultTypeProblem]("org.apache.spark.sql.Dataset.groupBy"),
        ProblemFilters.exclude[IncompatibleResultTypeProblem]("org.apache.spark.sql.Dataset.select"),
        ProblemFilters.exclude[IncompatibleResultTypeProblem]("org.apache.spark.sql.Dataset.toDF"),
        ProblemFilters.exclude[ReversedMissingMethodProblem]("org.apache.spark.Logging.initializeLogIfNecessary"),
        ProblemFilters.exclude[ReversedMissingMethodProblem]("org.apache.spark.scheduler.SparkListenerEvent.logEvent"),
        ProblemFilters.exclude[ReversedMissingMethodProblem]("org.apache.spark.sql.sources.OutputWriterFactory.newInstance")
      ) ++ Seq(
        // [SPARK-14014] Replace existing analysis.Catalog with SessionCatalog
        ProblemFilters.exclude[DirectMissingMethodProblem]("org.apache.spark.sql.SQLContext.this")
      ) ++ Seq(
        // [SPARK-13928] Move org.apache.spark.Logging into org.apache.spark.internal.Logging
        ProblemFilters.exclude[MissingClassProblem]("org.apache.spark.Logging"),
        (problem: Problem) => problem match {
          case MissingTypesProblem(_, missing)
            if missing.map(_.fullName).sameElements(Seq("org.apache.spark.Logging")) => false
          case _ => true
        }
      ) ++ Seq(
        // [SPARK-13990] Automatically pick serializer when caching RDDs
        ProblemFilters.exclude[DirectMissingMethodProblem]("org.apache.spark.network.netty.NettyBlockTransferService.uploadBlock")
      ) ++ Seq(
        // [SPARK-14089][CORE][MLLIB] Remove methods that has been deprecated since 1.1, 1.2, 1.3, 1.4, and 1.5
        ProblemFilters.exclude[DirectMissingMethodProblem]("org.apache.spark.SparkEnv.getThreadLocal"),
        ProblemFilters.exclude[DirectMissingMethodProblem]("org.apache.spark.mllib.rdd.RDDFunctions.treeReduce"),
        ProblemFilters.exclude[DirectMissingMethodProblem]("org.apache.spark.mllib.rdd.RDDFunctions.treeAggregate"),
        ProblemFilters.exclude[DirectMissingMethodProblem]("org.apache.spark.mllib.tree.configuration.Strategy.defaultStategy"),
        ProblemFilters.exclude[IncompatibleMethTypeProblem]("org.apache.spark.mllib.util.MLUtils.loadLibSVMFile"),
        ProblemFilters.exclude[IncompatibleMethTypeProblem]("org.apache.spark.mllib.util.MLUtils.loadLibSVMFile"),
        ProblemFilters.exclude[DirectMissingMethodProblem]("org.apache.spark.mllib.util.MLUtils.loadLibSVMFile"),
        ProblemFilters.exclude[DirectMissingMethodProblem]("org.apache.spark.mllib.util.MLUtils.saveLabeledData"),
        ProblemFilters.exclude[DirectMissingMethodProblem]("org.apache.spark.mllib.util.MLUtils.loadLabeledData"),
        ProblemFilters.exclude[DirectMissingMethodProblem]("org.apache.spark.mllib.optimization.LBFGS.setMaxNumIterations"),
        ProblemFilters.exclude[DirectMissingMethodProblem]("org.apache.spark.ml.evaluation.BinaryClassificationEvaluator.setScoreCol")
      ) ++ Seq(
        // [SPARK-14205][SQL] remove trait Queryable
        ProblemFilters.exclude[MissingTypesProblem]("org.apache.spark.sql.Dataset")
      ) ++ Seq(
        // [SPARK-11262][ML] Unit test for gradient, loss layers, memory management
        // for multilayer perceptron.
        // This class is marked as `private`.
        ProblemFilters.exclude[MissingClassProblem]("org.apache.spark.ml.ann.SoftmaxFunction")
      ) ++ Seq(
        // [SPARK-13674][SQL] Add wholestage codegen support to Sample
        ProblemFilters.exclude[IncompatibleMethTypeProblem]("org.apache.spark.util.random.PoissonSampler.this"),
        ProblemFilters.exclude[DirectMissingMethodProblem]("org.apache.spark.util.random.PoissonSampler.this")
      ) ++ Seq(
        // [SPARK-13430][ML] moved featureCol from LinearRegressionModelSummary to LinearRegressionSummary
        ProblemFilters.exclude[MissingMethodProblem]("org.apache.spark.ml.regression.LinearRegressionSummary.this")
      ) ++ Seq(
        // [SPARK-14437][Core] Use the address that NettyBlockTransferService listens to create BlockManagerId
        ProblemFilters.exclude[DirectMissingMethodProblem]("org.apache.spark.network.netty.NettyBlockTransferService.this")
      ) ++ Seq(
        // [SPARK-13048][ML][MLLIB] keepLastCheckpoint option for LDA EM optimizer
        ProblemFilters.exclude[DirectMissingMethodProblem]("org.apache.spark.mllib.clustering.DistributedLDAModel.this")
      ) ++ Seq(
        // [SPARK-14475] Propagate user-defined context from driver to executors
        ProblemFilters.exclude[ReversedMissingMethodProblem]("org.apache.spark.TaskContext.getLocalProperty"),
        // [SPARK-14617] Remove deprecated APIs in TaskMetrics
        ProblemFilters.exclude[MissingClassProblem]("org.apache.spark.executor.InputMetrics$"),
        ProblemFilters.exclude[MissingClassProblem]("org.apache.spark.executor.OutputMetrics$"),
        // [SPARK-14628] Simplify task metrics by always tracking read/write metrics
        ProblemFilters.exclude[DirectMissingMethodProblem]("org.apache.spark.executor.InputMetrics.readMethod"),
        ProblemFilters.exclude[DirectMissingMethodProblem]("org.apache.spark.executor.OutputMetrics.writeMethod")
      ) ++ Seq(
        // SPARK-14628: Always track input/output/shuffle metrics
        ProblemFilters.exclude[DirectMissingMethodProblem]("org.apache.spark.status.api.v1.ShuffleReadMetrics.totalBlocksFetched"),
        ProblemFilters.exclude[IncompatibleMethTypeProblem]("org.apache.spark.status.api.v1.ShuffleReadMetrics.this"),
        ProblemFilters.exclude[IncompatibleResultTypeProblem]("org.apache.spark.status.api.v1.TaskMetrics.inputMetrics"),
        ProblemFilters.exclude[IncompatibleResultTypeProblem]("org.apache.spark.status.api.v1.TaskMetrics.outputMetrics"),
        ProblemFilters.exclude[IncompatibleResultTypeProblem]("org.apache.spark.status.api.v1.TaskMetrics.shuffleWriteMetrics"),
        ProblemFilters.exclude[IncompatibleResultTypeProblem]("org.apache.spark.status.api.v1.TaskMetrics.shuffleReadMetrics"),
        ProblemFilters.exclude[IncompatibleMethTypeProblem]("org.apache.spark.status.api.v1.TaskMetrics.this"),
        ProblemFilters.exclude[IncompatibleResultTypeProblem]("org.apache.spark.status.api.v1.TaskMetricDistributions.inputMetrics"),
        ProblemFilters.exclude[IncompatibleResultTypeProblem]("org.apache.spark.status.api.v1.TaskMetricDistributions.outputMetrics"),
        ProblemFilters.exclude[IncompatibleResultTypeProblem]("org.apache.spark.status.api.v1.TaskMetricDistributions.shuffleWriteMetrics"),
        ProblemFilters.exclude[IncompatibleResultTypeProblem]("org.apache.spark.status.api.v1.TaskMetricDistributions.shuffleReadMetrics"),
        ProblemFilters.exclude[IncompatibleMethTypeProblem]("org.apache.spark.status.api.v1.TaskMetricDistributions.this")
      ) ++ Seq(
        // SPARK-13643: Move functionality from SQLContext to SparkSession
        ProblemFilters.exclude[DirectMissingMethodProblem]("org.apache.spark.sql.SQLContext.getSchema")
      ) ++ Seq(
        // [SPARK-14407] Hides HadoopFsRelation related data source API into execution package
        ProblemFilters.exclude[MissingClassProblem]("org.apache.spark.sql.sources.OutputWriter"),
        ProblemFilters.exclude[MissingClassProblem]("org.apache.spark.sql.sources.OutputWriterFactory")
      ) ++ Seq(
        // SPARK-14734: Add conversions between mllib and ml Vector, Matrix types
        ProblemFilters.exclude[ReversedMissingMethodProblem]("org.apache.spark.mllib.linalg.Vector.asML"),
        ProblemFilters.exclude[ReversedMissingMethodProblem]("org.apache.spark.mllib.linalg.Matrix.asML")
      ) ++ Seq(
        // SPARK-14704: Create accumulators in TaskMetrics
        ProblemFilters.exclude[DirectMissingMethodProblem]("org.apache.spark.executor.InputMetrics.this"),
        ProblemFilters.exclude[DirectMissingMethodProblem]("org.apache.spark.executor.OutputMetrics.this")
      ) ++ Seq(
        // SPARK-14861: Replace internal usages of SQLContext with SparkSession
        ProblemFilters.exclude[IncompatibleMethTypeProblem](
          "org.apache.spark.ml.clustering.LocalLDAModel.this"),
        ProblemFilters.exclude[IncompatibleMethTypeProblem](
          "org.apache.spark.ml.clustering.DistributedLDAModel.this"),
        ProblemFilters.exclude[IncompatibleMethTypeProblem](
          "org.apache.spark.ml.clustering.LDAModel.this"),
        ProblemFilters.exclude[DirectMissingMethodProblem](
          "org.apache.spark.ml.clustering.LDAModel.sqlContext"),
        ProblemFilters.exclude[IncompatibleMethTypeProblem](
          "org.apache.spark.sql.Dataset.this"),
        ProblemFilters.exclude[IncompatibleMethTypeProblem](
          "org.apache.spark.sql.DataFrameReader.this")
      ) ++ Seq(
        // [SPARK-4452][Core]Shuffle data structures can starve others on the same thread for memory
        ProblemFilters.exclude[IncompatibleTemplateDefProblem]("org.apache.spark.util.collection.Spillable")
      ) ++ Seq(
<<<<<<< HEAD
        // [SPARK-14483][WEBUI] Display user name foreach job and query
        ProblemFilters.exclude[DirectMissingMethodProblem]("org.apache.spark.scheduler.SparkListenerJobStart.copy"),
        ProblemFilters.exclude[DirectMissingMethodProblem]("org.apache.spark.scheduler.SparkListenerJobStart.this"),
        ProblemFilters.exclude[MissingTypesProblem]("org.apache.spark.scheduler.SparkListenerJobStart$"),
        ProblemFilters.exclude[DirectMissingMethodProblem]("org.apache.spark.scheduler.SparkListenerJobStart.apply")
=======
        // SPARK-14654: New accumulator API
        ProblemFilters.exclude[MissingTypesProblem]("org.apache.spark.ExceptionFailure$"),
        ProblemFilters.exclude[DirectMissingMethodProblem]("org.apache.spark.ExceptionFailure.apply"),
        ProblemFilters.exclude[DirectMissingMethodProblem]("org.apache.spark.ExceptionFailure.metrics"),
        ProblemFilters.exclude[DirectMissingMethodProblem]("org.apache.spark.ExceptionFailure.copy"),
        ProblemFilters.exclude[DirectMissingMethodProblem]("org.apache.spark.ExceptionFailure.this"),
        ProblemFilters.exclude[IncompatibleResultTypeProblem]("org.apache.spark.executor.ShuffleReadMetrics.remoteBlocksFetched"),
        ProblemFilters.exclude[IncompatibleResultTypeProblem]("org.apache.spark.executor.ShuffleReadMetrics.totalBlocksFetched"),
        ProblemFilters.exclude[IncompatibleResultTypeProblem]("org.apache.spark.executor.ShuffleReadMetrics.localBlocksFetched"),
        ProblemFilters.exclude[IncompatibleResultTypeProblem]("org.apache.spark.status.api.v1.ShuffleReadMetrics.remoteBlocksFetched"),
        ProblemFilters.exclude[IncompatibleResultTypeProblem]("org.apache.spark.status.api.v1.ShuffleReadMetrics.localBlocksFetched")
>>>>>>> b33d6b72
      )

    case v if v.startsWith("1.6") =>
      Seq(
        MimaBuild.excludeSparkPackage("deploy"),
        MimaBuild.excludeSparkPackage("network"),
        MimaBuild.excludeSparkPackage("unsafe"),
        // These are needed if checking against the sbt build, since they are part of
        // the maven-generated artifacts in 1.3.
        excludePackage("org.spark-project.jetty"),
        MimaBuild.excludeSparkPackage("unused"),
        // SQL execution is considered private.
        excludePackage("org.apache.spark.sql.execution"),
        // SQL columnar is considered private.
        excludePackage("org.apache.spark.sql.columnar"),
        // The shuffle package is considered private.
        excludePackage("org.apache.spark.shuffle"),
        // The collections utilities are considered private.
        excludePackage("org.apache.spark.util.collection")
      ) ++
      MimaBuild.excludeSparkClass("streaming.flume.FlumeTestUtils") ++
      MimaBuild.excludeSparkClass("streaming.flume.PollingFlumeTestUtils") ++
      Seq(
        // MiMa does not deal properly with sealed traits
        ProblemFilters.exclude[MissingMethodProblem](
          "org.apache.spark.ml.classification.LogisticRegressionSummary.featuresCol")
      ) ++ Seq(
        // SPARK-11530
        ProblemFilters.exclude[MissingMethodProblem]("org.apache.spark.mllib.feature.PCAModel.this")
      ) ++ Seq(
        // SPARK-10381 Fix types / units in private AskPermissionToCommitOutput RPC message.
        // This class is marked as `private` but MiMa still seems to be confused by the change.
        ProblemFilters.exclude[MissingMethodProblem](
          "org.apache.spark.scheduler.AskPermissionToCommitOutput.task"),
        ProblemFilters.exclude[IncompatibleResultTypeProblem](
          "org.apache.spark.scheduler.AskPermissionToCommitOutput.copy$default$2"),
        ProblemFilters.exclude[IncompatibleMethTypeProblem](
          "org.apache.spark.scheduler.AskPermissionToCommitOutput.copy"),
        ProblemFilters.exclude[MissingMethodProblem](
          "org.apache.spark.scheduler.AskPermissionToCommitOutput.taskAttempt"),
        ProblemFilters.exclude[IncompatibleResultTypeProblem](
          "org.apache.spark.scheduler.AskPermissionToCommitOutput.copy$default$3"),
        ProblemFilters.exclude[IncompatibleMethTypeProblem](
          "org.apache.spark.scheduler.AskPermissionToCommitOutput.this"),
        ProblemFilters.exclude[IncompatibleMethTypeProblem](
          "org.apache.spark.scheduler.AskPermissionToCommitOutput.apply")
      ) ++ Seq(
        ProblemFilters.exclude[MissingClassProblem](
          "org.apache.spark.shuffle.FileShuffleBlockResolver$ShuffleFileGroup")
      ) ++ Seq(
        ProblemFilters.exclude[MissingMethodProblem](
          "org.apache.spark.ml.regression.LeastSquaresAggregator.add"),
        ProblemFilters.exclude[MissingMethodProblem](
          "org.apache.spark.ml.regression.LeastSquaresCostFun.this"),
        ProblemFilters.exclude[MissingMethodProblem](
          "org.apache.spark.sql.SQLContext.clearLastInstantiatedContext"),
        ProblemFilters.exclude[MissingMethodProblem](
          "org.apache.spark.sql.SQLContext.setLastInstantiatedContext"),
        ProblemFilters.exclude[MissingClassProblem](
          "org.apache.spark.sql.SQLContext$SQLSession"),
        ProblemFilters.exclude[MissingMethodProblem](
          "org.apache.spark.sql.SQLContext.detachSession"),
        ProblemFilters.exclude[MissingMethodProblem](
          "org.apache.spark.sql.SQLContext.tlSession"),
        ProblemFilters.exclude[MissingMethodProblem](
          "org.apache.spark.sql.SQLContext.defaultSession"),
        ProblemFilters.exclude[MissingMethodProblem](
          "org.apache.spark.sql.SQLContext.currentSession"),
        ProblemFilters.exclude[MissingMethodProblem](
          "org.apache.spark.sql.SQLContext.openSession"),
        ProblemFilters.exclude[MissingMethodProblem](
          "org.apache.spark.sql.SQLContext.setSession"),
        ProblemFilters.exclude[MissingMethodProblem](
          "org.apache.spark.sql.SQLContext.createSession")
      ) ++ Seq(
        ProblemFilters.exclude[MissingMethodProblem](
          "org.apache.spark.SparkContext.preferredNodeLocationData_="),
        ProblemFilters.exclude[MissingClassProblem](
          "org.apache.spark.rdd.MapPartitionsWithPreparationRDD"),
        ProblemFilters.exclude[MissingClassProblem](
          "org.apache.spark.rdd.MapPartitionsWithPreparationRDD$"),
        ProblemFilters.exclude[MissingClassProblem]("org.apache.spark.sql.SparkSQLParser")
      ) ++ Seq(
        // SPARK-11485
        ProblemFilters.exclude[MissingMethodProblem]("org.apache.spark.sql.DataFrameHolder.df"),
        // SPARK-11541 mark various JDBC dialects as private
        ProblemFilters.exclude[MissingMethodProblem]("org.apache.spark.sql.jdbc.NoopDialect.productElement"),
        ProblemFilters.exclude[MissingMethodProblem]("org.apache.spark.sql.jdbc.NoopDialect.productArity"),
        ProblemFilters.exclude[MissingMethodProblem]("org.apache.spark.sql.jdbc.NoopDialect.canEqual"),
        ProblemFilters.exclude[MissingMethodProblem]("org.apache.spark.sql.jdbc.NoopDialect.productIterator"),
        ProblemFilters.exclude[MissingMethodProblem]("org.apache.spark.sql.jdbc.NoopDialect.productPrefix"),
        ProblemFilters.exclude[MissingMethodProblem]("org.apache.spark.sql.jdbc.NoopDialect.toString"),
        ProblemFilters.exclude[MissingMethodProblem]("org.apache.spark.sql.jdbc.NoopDialect.hashCode"),
        ProblemFilters.exclude[MissingTypesProblem]("org.apache.spark.sql.jdbc.PostgresDialect$"),
        ProblemFilters.exclude[MissingMethodProblem]("org.apache.spark.sql.jdbc.PostgresDialect.productElement"),
        ProblemFilters.exclude[MissingMethodProblem]("org.apache.spark.sql.jdbc.PostgresDialect.productArity"),
        ProblemFilters.exclude[MissingMethodProblem]("org.apache.spark.sql.jdbc.PostgresDialect.canEqual"),
        ProblemFilters.exclude[MissingMethodProblem]("org.apache.spark.sql.jdbc.PostgresDialect.productIterator"),
        ProblemFilters.exclude[MissingMethodProblem]("org.apache.spark.sql.jdbc.PostgresDialect.productPrefix"),
        ProblemFilters.exclude[MissingMethodProblem]("org.apache.spark.sql.jdbc.PostgresDialect.toString"),
        ProblemFilters.exclude[MissingMethodProblem]("org.apache.spark.sql.jdbc.PostgresDialect.hashCode"),
        ProblemFilters.exclude[MissingTypesProblem]("org.apache.spark.sql.jdbc.NoopDialect$")
      ) ++ Seq (
        ProblemFilters.exclude[MissingMethodProblem](
          "org.apache.spark.status.api.v1.ApplicationInfo.this"),
        ProblemFilters.exclude[MissingMethodProblem](
          "org.apache.spark.status.api.v1.StageData.this")
      ) ++ Seq(
        // SPARK-11766 add toJson to Vector
        ProblemFilters.exclude[MissingMethodProblem](
          "org.apache.spark.mllib.linalg.Vector.toJson")
      ) ++ Seq(
        // SPARK-9065 Support message handler in Kafka Python API
        ProblemFilters.exclude[MissingMethodProblem](
          "org.apache.spark.streaming.kafka.KafkaUtilsPythonHelper.createDirectStream"),
        ProblemFilters.exclude[MissingMethodProblem](
          "org.apache.spark.streaming.kafka.KafkaUtilsPythonHelper.createRDD")
      ) ++ Seq(
        // SPARK-4557 Changed foreachRDD to use VoidFunction
        ProblemFilters.exclude[MissingMethodProblem](
          "org.apache.spark.streaming.api.java.JavaDStreamLike.foreachRDD")
      ) ++ Seq(
        // SPARK-11996 Make the executor thread dump work again
        ProblemFilters.exclude[MissingClassProblem]("org.apache.spark.executor.ExecutorEndpoint"),
        ProblemFilters.exclude[MissingClassProblem]("org.apache.spark.executor.ExecutorEndpoint$"),
        ProblemFilters.exclude[MissingClassProblem](
          "org.apache.spark.storage.BlockManagerMessages$GetRpcHostPortForExecutor"),
        ProblemFilters.exclude[MissingClassProblem](
          "org.apache.spark.storage.BlockManagerMessages$GetRpcHostPortForExecutor$")
      ) ++ Seq(
        // SPARK-3580 Add getNumPartitions method to JavaRDD
        ProblemFilters.exclude[MissingMethodProblem](
          "org.apache.spark.api.java.JavaRDDLike.getNumPartitions")
      ) ++ Seq(
        // SPARK-12149 Added new fields to ExecutorSummary
        ProblemFilters.exclude[MissingMethodProblem]("org.apache.spark.status.api.v1.ExecutorSummary.this")
      ) ++
      // SPARK-11314: YARN backend moved to yarn sub-module and MiMA complains even though it's a
      // private class.
      MimaBuild.excludeSparkClass("scheduler.cluster.YarnSchedulerBackend$YarnSchedulerEndpoint")
    case v if v.startsWith("1.5") =>
      Seq(
        MimaBuild.excludeSparkPackage("network"),
        MimaBuild.excludeSparkPackage("deploy"),
        // These are needed if checking against the sbt build, since they are part of
        // the maven-generated artifacts in 1.3.
        excludePackage("org.spark-project.jetty"),
        MimaBuild.excludeSparkPackage("unused"),
        // JavaRDDLike is not meant to be extended by user programs
        ProblemFilters.exclude[MissingMethodProblem](
          "org.apache.spark.api.java.JavaRDDLike.partitioner"),
        // Modification of private static method
        ProblemFilters.exclude[IncompatibleMethTypeProblem](
          "org.apache.spark.streaming.kafka.KafkaUtils.org$apache$spark$streaming$kafka$KafkaUtils$$leadersForRanges"),
        // Mima false positive (was a private[spark] class)
        ProblemFilters.exclude[MissingClassProblem](
          "org.apache.spark.util.collection.PairIterator"),
        // Removing a testing method from a private class
        ProblemFilters.exclude[MissingMethodProblem](
          "org.apache.spark.streaming.kafka.KafkaTestUtils.waitUntilLeaderOffset"),
        // While private MiMa is still not happy about the changes,
        ProblemFilters.exclude[MissingMethodProblem](
          "org.apache.spark.ml.regression.LeastSquaresAggregator.this"),
        ProblemFilters.exclude[MissingMethodProblem](
          "org.apache.spark.ml.regression.LeastSquaresCostFun.this"),
        ProblemFilters.exclude[MissingMethodProblem](
          "org.apache.spark.ml.classification.LogisticCostFun.this"),
        // SQL execution is considered private.
        excludePackage("org.apache.spark.sql.execution"),
        // The old JSON RDD is removed in favor of streaming Jackson
        ProblemFilters.exclude[MissingClassProblem]("org.apache.spark.sql.json.JsonRDD$"),
        ProblemFilters.exclude[MissingClassProblem]("org.apache.spark.sql.json.JsonRDD"),
        // local function inside a method
        ProblemFilters.exclude[MissingMethodProblem](
          "org.apache.spark.sql.SQLContext.org$apache$spark$sql$SQLContext$$needsConversion$1"),
        ProblemFilters.exclude[MissingMethodProblem](
          "org.apache.spark.sql.UDFRegistration.org$apache$spark$sql$UDFRegistration$$builder$24")
      ) ++ Seq(
        // SPARK-8479 Add numNonzeros and numActives to Matrix.
        ProblemFilters.exclude[MissingMethodProblem](
          "org.apache.spark.mllib.linalg.Matrix.numNonzeros"),
        ProblemFilters.exclude[MissingMethodProblem](
          "org.apache.spark.mllib.linalg.Matrix.numActives")
      ) ++ Seq(
        // SPARK-8914 Remove RDDApi
        ProblemFilters.exclude[MissingClassProblem]("org.apache.spark.sql.RDDApi")
      ) ++ Seq(
        // SPARK-7292 Provide operator to truncate lineage cheaply
        ProblemFilters.exclude[AbstractClassProblem](
          "org.apache.spark.rdd.RDDCheckpointData"),
        ProblemFilters.exclude[AbstractClassProblem](
          "org.apache.spark.rdd.CheckpointRDD")
      ) ++ Seq(
        // SPARK-8701 Add input metadata in the batch page.
        ProblemFilters.exclude[MissingClassProblem](
          "org.apache.spark.streaming.scheduler.InputInfo$"),
        ProblemFilters.exclude[MissingClassProblem](
          "org.apache.spark.streaming.scheduler.InputInfo")
      ) ++ Seq(
        // SPARK-6797 Support YARN modes for SparkR
        ProblemFilters.exclude[MissingMethodProblem](
          "org.apache.spark.api.r.PairwiseRRDD.this"),
        ProblemFilters.exclude[MissingMethodProblem](
          "org.apache.spark.api.r.RRDD.createRWorker"),
        ProblemFilters.exclude[MissingMethodProblem](
          "org.apache.spark.api.r.RRDD.this"),
        ProblemFilters.exclude[MissingMethodProblem](
          "org.apache.spark.api.r.StringRRDD.this"),
        ProblemFilters.exclude[MissingMethodProblem](
          "org.apache.spark.api.r.BaseRRDD.this")
      ) ++ Seq(
        // SPARK-7422 add argmax for sparse vectors
        ProblemFilters.exclude[MissingMethodProblem](
          "org.apache.spark.mllib.linalg.Vector.argmax")
      ) ++ Seq(
        // SPARK-8906 Move all internal data source classes into execution.datasources
        ProblemFilters.exclude[MissingClassProblem]("org.apache.spark.sql.sources.ResolvedDataSource"),
        ProblemFilters.exclude[MissingClassProblem]("org.apache.spark.sql.sources.PreInsertCastAndRename$"),
        ProblemFilters.exclude[MissingClassProblem]("org.apache.spark.sql.sources.CreateTableUsingAsSelect$"),
        ProblemFilters.exclude[MissingClassProblem]("org.apache.spark.sql.sources.InsertIntoDataSource$"),
        ProblemFilters.exclude[MissingClassProblem]("org.apache.spark.sql.sources.PartitioningUtils$PartitionValues$"),
        ProblemFilters.exclude[MissingClassProblem]("org.apache.spark.sql.sources.DefaultWriterContainer"),
        ProblemFilters.exclude[MissingClassProblem]("org.apache.spark.sql.sources.PartitioningUtils$PartitionValues"),
        ProblemFilters.exclude[MissingClassProblem]("org.apache.spark.sql.sources.RefreshTable$"),
        ProblemFilters.exclude[MissingClassProblem]("org.apache.spark.sql.sources.CreateTempTableUsing$"),
        ProblemFilters.exclude[MissingClassProblem]("org.apache.spark.sql.sources.PartitionSpec"),
        ProblemFilters.exclude[MissingClassProblem]("org.apache.spark.sql.sources.DynamicPartitionWriterContainer"),
        ProblemFilters.exclude[MissingClassProblem]("org.apache.spark.sql.sources.CreateTableUsingAsSelect"),
        ProblemFilters.exclude[MissingClassProblem]("org.apache.spark.sql.sources.DescribeCommand$"),
        ProblemFilters.exclude[MissingClassProblem]("org.apache.spark.sql.sources.PartitioningUtils$"),
        ProblemFilters.exclude[MissingClassProblem]("org.apache.spark.sql.sources.PreInsertCastAndRename"),
        ProblemFilters.exclude[MissingClassProblem]("org.apache.spark.sql.sources.Partition$"),
        ProblemFilters.exclude[MissingClassProblem]("org.apache.spark.sql.sources.LogicalRelation$"),
        ProblemFilters.exclude[MissingClassProblem]("org.apache.spark.sql.sources.PartitioningUtils"),
        ProblemFilters.exclude[MissingClassProblem]("org.apache.spark.sql.sources.LogicalRelation"),
        ProblemFilters.exclude[MissingClassProblem]("org.apache.spark.sql.sources.Partition"),
        ProblemFilters.exclude[MissingClassProblem]("org.apache.spark.sql.sources.BaseWriterContainer"),
        ProblemFilters.exclude[MissingClassProblem]("org.apache.spark.sql.sources.PreWriteCheck"),
        ProblemFilters.exclude[MissingClassProblem]("org.apache.spark.sql.sources.CreateTableUsing"),
        ProblemFilters.exclude[MissingClassProblem]("org.apache.spark.sql.sources.RefreshTable"),
        ProblemFilters.exclude[MissingClassProblem]("org.apache.spark.sql.sources.DataSourceStrategy$"),
        ProblemFilters.exclude[MissingClassProblem]("org.apache.spark.sql.sources.CreateTempTableUsing"),
        ProblemFilters.exclude[MissingClassProblem]("org.apache.spark.sql.sources.CreateTempTableUsingAsSelect$"),
        ProblemFilters.exclude[MissingClassProblem]("org.apache.spark.sql.sources.CreateTempTableUsingAsSelect"),
        ProblemFilters.exclude[MissingClassProblem]("org.apache.spark.sql.sources.CreateTableUsing$"),
        ProblemFilters.exclude[MissingClassProblem]("org.apache.spark.sql.sources.ResolvedDataSource$"),
        ProblemFilters.exclude[MissingClassProblem]("org.apache.spark.sql.sources.PreWriteCheck$"),
        ProblemFilters.exclude[MissingClassProblem]("org.apache.spark.sql.sources.InsertIntoDataSource"),
        ProblemFilters.exclude[MissingClassProblem]("org.apache.spark.sql.sources.InsertIntoHadoopFsRelation"),
        ProblemFilters.exclude[MissingClassProblem]("org.apache.spark.sql.sources.DDLParser"),
        ProblemFilters.exclude[MissingClassProblem]("org.apache.spark.sql.sources.CaseInsensitiveMap"),
        ProblemFilters.exclude[MissingClassProblem]("org.apache.spark.sql.sources.InsertIntoHadoopFsRelation$"),
        ProblemFilters.exclude[MissingClassProblem]("org.apache.spark.sql.sources.DataSourceStrategy"),
        ProblemFilters.exclude[MissingClassProblem]("org.apache.spark.sql.sources.PartitionSpec$"),
        ProblemFilters.exclude[MissingClassProblem]("org.apache.spark.sql.sources.DescribeCommand"),
        ProblemFilters.exclude[MissingClassProblem]("org.apache.spark.sql.sources.DDLException"),
        // SPARK-9763 Minimize exposure of internal SQL classes
        excludePackage("org.apache.spark.sql.parquet"),
        excludePackage("org.apache.spark.sql.json"),
        ProblemFilters.exclude[MissingClassProblem]("org.apache.spark.sql.jdbc.JDBCRDD$DecimalConversion$"),
        ProblemFilters.exclude[MissingClassProblem]("org.apache.spark.sql.jdbc.JDBCPartition"),
        ProblemFilters.exclude[MissingClassProblem]("org.apache.spark.sql.jdbc.JdbcUtils$"),
        ProblemFilters.exclude[MissingClassProblem]("org.apache.spark.sql.jdbc.JDBCRDD$DecimalConversion"),
        ProblemFilters.exclude[MissingClassProblem]("org.apache.spark.sql.jdbc.JDBCPartitioningInfo$"),
        ProblemFilters.exclude[MissingClassProblem]("org.apache.spark.sql.jdbc.JDBCPartition$"),
        ProblemFilters.exclude[MissingClassProblem]("org.apache.spark.sql.jdbc.package"),
        ProblemFilters.exclude[MissingClassProblem]("org.apache.spark.sql.jdbc.JDBCRDD$JDBCConversion"),
        ProblemFilters.exclude[MissingClassProblem]("org.apache.spark.sql.jdbc.JDBCRDD$"),
        ProblemFilters.exclude[MissingClassProblem]("org.apache.spark.sql.jdbc.package$DriverWrapper"),
        ProblemFilters.exclude[MissingClassProblem]("org.apache.spark.sql.jdbc.JDBCRDD"),
        ProblemFilters.exclude[MissingClassProblem]("org.apache.spark.sql.jdbc.JDBCPartitioningInfo"),
        ProblemFilters.exclude[MissingClassProblem]("org.apache.spark.sql.jdbc.JdbcUtils"),
        ProblemFilters.exclude[MissingClassProblem]("org.apache.spark.sql.jdbc.DefaultSource"),
        ProblemFilters.exclude[MissingClassProblem]("org.apache.spark.sql.jdbc.JDBCRelation$"),
        ProblemFilters.exclude[MissingClassProblem]("org.apache.spark.sql.jdbc.package$"),
        ProblemFilters.exclude[MissingClassProblem]("org.apache.spark.sql.jdbc.JDBCRelation")
      ) ++ Seq(
        // SPARK-4751 Dynamic allocation for standalone mode
        ProblemFilters.exclude[MissingMethodProblem](
          "org.apache.spark.SparkContext.supportDynamicAllocation")
      ) ++ Seq(
        // SPARK-9580: Remove SQL test singletons
        ProblemFilters.exclude[MissingClassProblem](
          "org.apache.spark.sql.test.LocalSQLContext$SQLSession"),
        ProblemFilters.exclude[MissingClassProblem](
          "org.apache.spark.sql.test.LocalSQLContext"),
        ProblemFilters.exclude[MissingClassProblem](
          "org.apache.spark.sql.test.TestSQLContext"),
        ProblemFilters.exclude[MissingClassProblem](
          "org.apache.spark.sql.test.TestSQLContext$")
      ) ++ Seq(
        // SPARK-9704 Made ProbabilisticClassifier, Identifiable, VectorUDT public APIs
        ProblemFilters.exclude[IncompatibleResultTypeProblem](
          "org.apache.spark.mllib.linalg.VectorUDT.serialize")
      ) ++ Seq(
        // SPARK-10381 Fix types / units in private AskPermissionToCommitOutput RPC message.
        // This class is marked as `private` but MiMa still seems to be confused by the change.
        ProblemFilters.exclude[MissingMethodProblem](
          "org.apache.spark.scheduler.AskPermissionToCommitOutput.task"),
        ProblemFilters.exclude[IncompatibleResultTypeProblem](
          "org.apache.spark.scheduler.AskPermissionToCommitOutput.copy$default$2"),
        ProblemFilters.exclude[IncompatibleMethTypeProblem](
          "org.apache.spark.scheduler.AskPermissionToCommitOutput.copy"),
        ProblemFilters.exclude[MissingMethodProblem](
          "org.apache.spark.scheduler.AskPermissionToCommitOutput.taskAttempt"),
        ProblemFilters.exclude[IncompatibleResultTypeProblem](
          "org.apache.spark.scheduler.AskPermissionToCommitOutput.copy$default$3"),
        ProblemFilters.exclude[IncompatibleMethTypeProblem](
          "org.apache.spark.scheduler.AskPermissionToCommitOutput.this"),
        ProblemFilters.exclude[IncompatibleMethTypeProblem](
          "org.apache.spark.scheduler.AskPermissionToCommitOutput.apply")
      )

    case v if v.startsWith("1.4") =>
      Seq(
        MimaBuild.excludeSparkPackage("deploy"),
        MimaBuild.excludeSparkPackage("ml"),
        // SPARK-7910 Adding a method to get the partitioner to JavaRDD,
        ProblemFilters.exclude[MissingMethodProblem]("org.apache.spark.api.java.JavaRDDLike.partitioner"),
        // SPARK-5922 Adding a generalized diff(other: RDD[(VertexId, VD)]) to VertexRDD
        ProblemFilters.exclude[MissingMethodProblem]("org.apache.spark.graphx.VertexRDD.diff"),
        // These are needed if checking against the sbt build, since they are part of
        // the maven-generated artifacts in 1.3.
        excludePackage("org.spark-project.jetty"),
        MimaBuild.excludeSparkPackage("unused"),
        ProblemFilters.exclude[MissingClassProblem]("com.google.common.base.Optional"),
        ProblemFilters.exclude[IncompatibleResultTypeProblem](
          "org.apache.spark.rdd.JdbcRDD.compute"),
        ProblemFilters.exclude[IncompatibleResultTypeProblem](
          "org.apache.spark.broadcast.HttpBroadcastFactory.newBroadcast"),
        ProblemFilters.exclude[IncompatibleResultTypeProblem](
          "org.apache.spark.broadcast.TorrentBroadcastFactory.newBroadcast"),
        ProblemFilters.exclude[MissingClassProblem](
          "org.apache.spark.scheduler.OutputCommitCoordinator$OutputCommitCoordinatorEndpoint")
      ) ++ Seq(
        // SPARK-4655 - Making Stage an Abstract class broke binary compatibility even though
        // the stage class is defined as private[spark]
        ProblemFilters.exclude[AbstractClassProblem]("org.apache.spark.scheduler.Stage")
      ) ++ Seq(
        // SPARK-6510 Add a Graph#minus method acting as Set#difference
        ProblemFilters.exclude[MissingMethodProblem]("org.apache.spark.graphx.VertexRDD.minus")
      ) ++ Seq(
        // SPARK-6492 Fix deadlock in SparkContext.stop()
        ProblemFilters.exclude[MissingMethodProblem]("org.apache.spark.SparkContext.org$" +
            "apache$spark$SparkContext$$SPARK_CONTEXT_CONSTRUCTOR_LOCK")
      )++ Seq(
        // SPARK-6693 add tostring with max lines and width for matrix
        ProblemFilters.exclude[MissingMethodProblem](
          "org.apache.spark.mllib.linalg.Matrix.toString")
      )++ Seq(
        // SPARK-6703 Add getOrCreate method to SparkContext
        ProblemFilters.exclude[IncompatibleResultTypeProblem]
            ("org.apache.spark.SparkContext.org$apache$spark$SparkContext$$activeContext")
      )++ Seq(
        // SPARK-7090 Introduce LDAOptimizer to LDA to further improve extensibility
        ProblemFilters.exclude[MissingClassProblem](
          "org.apache.spark.mllib.clustering.LDA$EMOptimizer")
      ) ++ Seq(
        // SPARK-6756 add toSparse, toDense, numActives, numNonzeros, and compressed to Vector
        ProblemFilters.exclude[MissingMethodProblem](
          "org.apache.spark.mllib.linalg.Vector.compressed"),
        ProblemFilters.exclude[MissingMethodProblem](
          "org.apache.spark.mllib.linalg.Vector.toDense"),
        ProblemFilters.exclude[MissingMethodProblem](
          "org.apache.spark.mllib.linalg.Vector.numNonzeros"),
        ProblemFilters.exclude[MissingMethodProblem](
          "org.apache.spark.mllib.linalg.Vector.toSparse"),
        ProblemFilters.exclude[MissingMethodProblem](
          "org.apache.spark.mllib.linalg.Vector.numActives"),
        // SPARK-7681 add SparseVector support for gemv
        ProblemFilters.exclude[MissingMethodProblem](
          "org.apache.spark.mllib.linalg.Matrix.multiply"),
        ProblemFilters.exclude[MissingMethodProblem](
          "org.apache.spark.mllib.linalg.DenseMatrix.multiply"),
        ProblemFilters.exclude[MissingMethodProblem](
          "org.apache.spark.mllib.linalg.SparseMatrix.multiply")
      ) ++ Seq(
        // Execution should never be included as its always internal.
        MimaBuild.excludeSparkPackage("sql.execution"),
        // This `protected[sql]` method was removed in 1.3.1
        ProblemFilters.exclude[MissingMethodProblem](
          "org.apache.spark.sql.SQLContext.checkAnalysis"),
        // These `private[sql]` class were removed in 1.4.0:
        ProblemFilters.exclude[MissingClassProblem](
          "org.apache.spark.sql.execution.AddExchange"),
        ProblemFilters.exclude[MissingClassProblem](
          "org.apache.spark.sql.execution.AddExchange$"),
        ProblemFilters.exclude[MissingClassProblem](
          "org.apache.spark.sql.parquet.PartitionSpec"),
        ProblemFilters.exclude[MissingClassProblem](
          "org.apache.spark.sql.parquet.PartitionSpec$"),
        ProblemFilters.exclude[MissingClassProblem](
          "org.apache.spark.sql.parquet.Partition"),
        ProblemFilters.exclude[MissingClassProblem](
          "org.apache.spark.sql.parquet.Partition$"),
        ProblemFilters.exclude[MissingClassProblem](
          "org.apache.spark.sql.parquet.ParquetRelation2$PartitionValues"),
        ProblemFilters.exclude[MissingClassProblem](
          "org.apache.spark.sql.parquet.ParquetRelation2$PartitionValues$"),
        ProblemFilters.exclude[MissingClassProblem](
          "org.apache.spark.sql.parquet.ParquetRelation2"),
        ProblemFilters.exclude[MissingClassProblem](
          "org.apache.spark.sql.parquet.ParquetRelation2$"),
        ProblemFilters.exclude[MissingClassProblem](
          "org.apache.spark.sql.parquet.ParquetRelation2$MetadataCache"),
        // These test support classes were moved out of src/main and into src/test:
        ProblemFilters.exclude[MissingClassProblem](
          "org.apache.spark.sql.parquet.ParquetTestData"),
        ProblemFilters.exclude[MissingClassProblem](
          "org.apache.spark.sql.parquet.ParquetTestData$"),
        ProblemFilters.exclude[MissingClassProblem](
          "org.apache.spark.sql.parquet.TestGroupWriteSupport"),
        ProblemFilters.exclude[MissingClassProblem]("org.apache.spark.sql.CachedData"),
        ProblemFilters.exclude[MissingClassProblem]("org.apache.spark.sql.CachedData$"),
        ProblemFilters.exclude[MissingClassProblem]("org.apache.spark.sql.CacheManager"),
        // TODO: Remove the following rule once ParquetTest has been moved to src/test.
        ProblemFilters.exclude[MissingClassProblem](
          "org.apache.spark.sql.parquet.ParquetTest")
      ) ++ Seq(
        // SPARK-7530 Added StreamingContext.getState()
        ProblemFilters.exclude[MissingMethodProblem](
          "org.apache.spark.streaming.StreamingContext.state_=")
      ) ++ Seq(
        // SPARK-7081 changed ShuffleWriter from a trait to an abstract class and removed some
        // unnecessary type bounds in order to fix some compiler warnings that occurred when
        // implementing this interface in Java. Note that ShuffleWriter is private[spark].
        ProblemFilters.exclude[IncompatibleTemplateDefProblem](
          "org.apache.spark.shuffle.ShuffleWriter")
      ) ++ Seq(
        // SPARK-6888 make jdbc driver handling user definable
        // This patch renames some classes to API friendly names.
        ProblemFilters.exclude[MissingClassProblem]("org.apache.spark.sql.jdbc.DriverQuirks$"),
        ProblemFilters.exclude[MissingClassProblem]("org.apache.spark.sql.jdbc.DriverQuirks"),
        ProblemFilters.exclude[MissingClassProblem]("org.apache.spark.sql.jdbc.PostgresQuirks"),
        ProblemFilters.exclude[MissingClassProblem]("org.apache.spark.sql.jdbc.NoQuirks"),
        ProblemFilters.exclude[MissingClassProblem]("org.apache.spark.sql.jdbc.MySQLQuirks")
      )

    case v if v.startsWith("1.3") =>
      Seq(
        MimaBuild.excludeSparkPackage("deploy"),
        MimaBuild.excludeSparkPackage("ml"),
        // These are needed if checking against the sbt build, since they are part of
        // the maven-generated artifacts in the 1.2 build.
        MimaBuild.excludeSparkPackage("unused"),
        ProblemFilters.exclude[MissingClassProblem]("com.google.common.base.Optional")
      ) ++ Seq(
        // SPARK-2321
        ProblemFilters.exclude[MissingMethodProblem](
          "org.apache.spark.SparkStageInfoImpl.this"),
        ProblemFilters.exclude[MissingMethodProblem](
          "org.apache.spark.SparkStageInfo.submissionTime")
      ) ++ Seq(
        // SPARK-4614
        ProblemFilters.exclude[MissingMethodProblem](
          "org.apache.spark.mllib.linalg.Matrices.randn"),
        ProblemFilters.exclude[MissingMethodProblem](
          "org.apache.spark.mllib.linalg.Matrices.rand")
      ) ++ Seq(
        // SPARK-5321
        ProblemFilters.exclude[MissingMethodProblem](
          "org.apache.spark.mllib.linalg.SparseMatrix.transposeMultiply"),
        ProblemFilters.exclude[MissingMethodProblem](
          "org.apache.spark.mllib.linalg.Matrix.transpose"),
        ProblemFilters.exclude[MissingMethodProblem](
          "org.apache.spark.mllib.linalg.DenseMatrix.transposeMultiply"),
        ProblemFilters.exclude[MissingMethodProblem]("org.apache.spark.mllib.linalg.Matrix." +
            "org$apache$spark$mllib$linalg$Matrix$_setter_$isTransposed_="),
        ProblemFilters.exclude[MissingMethodProblem](
          "org.apache.spark.mllib.linalg.Matrix.isTransposed"),
        ProblemFilters.exclude[MissingMethodProblem](
          "org.apache.spark.mllib.linalg.Matrix.foreachActive")
      ) ++ Seq(
        // SPARK-5540
        ProblemFilters.exclude[MissingMethodProblem](
          "org.apache.spark.mllib.recommendation.ALS.solveLeastSquares"),
        // SPARK-5536
        ProblemFilters.exclude[MissingMethodProblem](
          "org.apache.spark.mllib.recommendation.ALS.org$apache$spark$mllib$recommendation$ALS$^dateFeatures"),
        ProblemFilters.exclude[MissingMethodProblem](
          "org.apache.spark.mllib.recommendation.ALS.org$apache$spark$mllib$recommendation$ALS$^dateBlock")
      ) ++ Seq(
        // SPARK-3325
        ProblemFilters.exclude[MissingMethodProblem](
          "org.apache.spark.streaming.api.java.JavaDStreamLike.print"),
        // SPARK-2757
        ProblemFilters.exclude[IncompatibleResultTypeProblem](
          "org.apache.spark.streaming.flume.sink.SparkAvroCallbackHandler." +
            "removeAndGetProcessor")
      ) ++ Seq(
        // SPARK-5123 (SparkSQL data type change) - alpha component only
        ProblemFilters.exclude[IncompatibleResultTypeProblem](
          "org.apache.spark.ml.feature.HashingTF.outputDataType"),
        ProblemFilters.exclude[IncompatibleResultTypeProblem](
          "org.apache.spark.ml.feature.Tokenizer.outputDataType"),
        ProblemFilters.exclude[IncompatibleMethTypeProblem](
          "org.apache.spark.ml.feature.Tokenizer.validateInputType"),
        ProblemFilters.exclude[IncompatibleMethTypeProblem](
          "org.apache.spark.ml.classification.LogisticRegressionModel.validateAndTransformSchema"),
        ProblemFilters.exclude[IncompatibleMethTypeProblem](
          "org.apache.spark.ml.classification.LogisticRegression.validateAndTransformSchema")
      ) ++ Seq(
        // SPARK-4014
        ProblemFilters.exclude[MissingMethodProblem](
          "org.apache.spark.TaskContext.taskAttemptId"),
        ProblemFilters.exclude[MissingMethodProblem](
          "org.apache.spark.TaskContext.attemptNumber")
      ) ++ Seq(
        // SPARK-5166 Spark SQL API stabilization
        ProblemFilters.exclude[IncompatibleMethTypeProblem]("org.apache.spark.ml.Transformer.transform"),
        ProblemFilters.exclude[IncompatibleMethTypeProblem]("org.apache.spark.ml.Estimator.fit"),
        ProblemFilters.exclude[MissingMethodProblem]("org.apache.spark.ml.Transformer.transform"),
        ProblemFilters.exclude[IncompatibleMethTypeProblem]("org.apache.spark.ml.Pipeline.fit"),
        ProblemFilters.exclude[IncompatibleMethTypeProblem]("org.apache.spark.ml.PipelineModel.transform"),
        ProblemFilters.exclude[MissingMethodProblem]("org.apache.spark.ml.Estimator.fit"),
        ProblemFilters.exclude[IncompatibleMethTypeProblem]("org.apache.spark.ml.Evaluator.evaluate"),
        ProblemFilters.exclude[MissingMethodProblem]("org.apache.spark.ml.Evaluator.evaluate"),
        ProblemFilters.exclude[IncompatibleMethTypeProblem]("org.apache.spark.ml.tuning.CrossValidator.fit"),
        ProblemFilters.exclude[IncompatibleMethTypeProblem]("org.apache.spark.ml.tuning.CrossValidatorModel.transform"),
        ProblemFilters.exclude[IncompatibleMethTypeProblem]("org.apache.spark.ml.feature.StandardScaler.fit"),
        ProblemFilters.exclude[IncompatibleMethTypeProblem]("org.apache.spark.ml.feature.StandardScalerModel.transform"),
        ProblemFilters.exclude[IncompatibleMethTypeProblem]("org.apache.spark.ml.classification.LogisticRegressionModel.transform"),
        ProblemFilters.exclude[IncompatibleMethTypeProblem]("org.apache.spark.ml.classification.LogisticRegression.fit"),
        ProblemFilters.exclude[IncompatibleMethTypeProblem]("org.apache.spark.ml.evaluation.BinaryClassificationEvaluator.evaluate")
      ) ++ Seq(
        // SPARK-5270
        ProblemFilters.exclude[MissingMethodProblem](
          "org.apache.spark.api.java.JavaRDDLike.isEmpty")
      ) ++ Seq(
        // SPARK-5430
        ProblemFilters.exclude[MissingMethodProblem](
          "org.apache.spark.api.java.JavaRDDLike.treeReduce"),
        ProblemFilters.exclude[MissingMethodProblem](
          "org.apache.spark.api.java.JavaRDDLike.treeAggregate")
      ) ++ Seq(
        // SPARK-5297 Java FileStream do not work with custom key/values
        ProblemFilters.exclude[MissingMethodProblem](
          "org.apache.spark.streaming.api.java.JavaStreamingContext.fileStream")
      ) ++ Seq(
        // SPARK-5315 Spark Streaming Java API returns Scala DStream
        ProblemFilters.exclude[MissingMethodProblem](
          "org.apache.spark.streaming.api.java.JavaDStreamLike.reduceByWindow")
      ) ++ Seq(
        // SPARK-5461 Graph should have isCheckpointed, getCheckpointFiles methods
        ProblemFilters.exclude[MissingMethodProblem](
          "org.apache.spark.graphx.Graph.getCheckpointFiles"),
        ProblemFilters.exclude[MissingMethodProblem](
          "org.apache.spark.graphx.Graph.isCheckpointed")
      ) ++ Seq(
        // SPARK-4789 Standardize ML Prediction APIs
        ProblemFilters.exclude[MissingTypesProblem]("org.apache.spark.mllib.linalg.VectorUDT"),
        ProblemFilters.exclude[IncompatibleResultTypeProblem]("org.apache.spark.mllib.linalg.VectorUDT.serialize"),
        ProblemFilters.exclude[IncompatibleResultTypeProblem]("org.apache.spark.mllib.linalg.VectorUDT.sqlType")
      ) ++ Seq(
        // SPARK-5814
        ProblemFilters.exclude[MissingMethodProblem](
          "org.apache.spark.mllib.recommendation.ALS.org$apache$spark$mllib$recommendation$ALS$$wrapDoubleArray"),
        ProblemFilters.exclude[MissingMethodProblem](
          "org.apache.spark.mllib.recommendation.ALS.org$apache$spark$mllib$recommendation$ALS$$fillFullMatrix"),
        ProblemFilters.exclude[MissingMethodProblem](
          "org.apache.spark.mllib.recommendation.ALS.org$apache$spark$mllib$recommendation$ALS$$iterations"),
        ProblemFilters.exclude[MissingMethodProblem](
          "org.apache.spark.mllib.recommendation.ALS.org$apache$spark$mllib$recommendation$ALS$$makeOutLinkBlock"),
        ProblemFilters.exclude[MissingMethodProblem](
          "org.apache.spark.mllib.recommendation.ALS.org$apache$spark$mllib$recommendation$ALS$$computeYtY"),
        ProblemFilters.exclude[MissingMethodProblem](
          "org.apache.spark.mllib.recommendation.ALS.org$apache$spark$mllib$recommendation$ALS$$makeLinkRDDs"),
        ProblemFilters.exclude[MissingMethodProblem](
          "org.apache.spark.mllib.recommendation.ALS.org$apache$spark$mllib$recommendation$ALS$$alpha"),
        ProblemFilters.exclude[MissingMethodProblem](
          "org.apache.spark.mllib.recommendation.ALS.org$apache$spark$mllib$recommendation$ALS$$randomFactor"),
        ProblemFilters.exclude[MissingMethodProblem](
          "org.apache.spark.mllib.recommendation.ALS.org$apache$spark$mllib$recommendation$ALS$$makeInLinkBlock"),
        ProblemFilters.exclude[MissingMethodProblem](
          "org.apache.spark.mllib.recommendation.ALS.org$apache$spark$mllib$recommendation$ALS$$dspr"),
        ProblemFilters.exclude[MissingMethodProblem](
          "org.apache.spark.mllib.recommendation.ALS.org$apache$spark$mllib$recommendation$ALS$$lambda"),
        ProblemFilters.exclude[MissingMethodProblem](
          "org.apache.spark.mllib.recommendation.ALS.org$apache$spark$mllib$recommendation$ALS$$implicitPrefs"),
        ProblemFilters.exclude[MissingMethodProblem](
          "org.apache.spark.mllib.recommendation.ALS.org$apache$spark$mllib$recommendation$ALS$$rank")
      ) ++ Seq(
        // SPARK-4682
        ProblemFilters.exclude[MissingClassProblem]("org.apache.spark.RealClock"),
        ProblemFilters.exclude[MissingClassProblem]("org.apache.spark.Clock"),
        ProblemFilters.exclude[MissingClassProblem]("org.apache.spark.TestClock")
      ) ++ Seq(
        // SPARK-5922 Adding a generalized diff(other: RDD[(VertexId, VD)]) to VertexRDD
        ProblemFilters.exclude[MissingMethodProblem]("org.apache.spark.graphx.VertexRDD.diff")
      )

    case v if v.startsWith("1.2") =>
      Seq(
        MimaBuild.excludeSparkPackage("deploy"),
        MimaBuild.excludeSparkPackage("graphx")
      ) ++
      MimaBuild.excludeSparkClass("mllib.linalg.Matrix") ++
      MimaBuild.excludeSparkClass("mllib.linalg.Vector") ++
      Seq(
        ProblemFilters.exclude[IncompatibleTemplateDefProblem](
          "org.apache.spark.scheduler.TaskLocation"),
        // Added normL1 and normL2 to trait MultivariateStatisticalSummary
        ProblemFilters.exclude[MissingMethodProblem](
          "org.apache.spark.mllib.stat.MultivariateStatisticalSummary.normL1"),
        ProblemFilters.exclude[MissingMethodProblem](
          "org.apache.spark.mllib.stat.MultivariateStatisticalSummary.normL2"),
        // MapStatus should be private[spark]
        ProblemFilters.exclude[IncompatibleTemplateDefProblem](
          "org.apache.spark.scheduler.MapStatus"),
        ProblemFilters.exclude[MissingClassProblem](
          "org.apache.spark.network.netty.PathResolver"),
        ProblemFilters.exclude[MissingClassProblem](
          "org.apache.spark.network.netty.client.BlockClientListener"),

        // TaskContext was promoted to Abstract class
        ProblemFilters.exclude[AbstractClassProblem](
          "org.apache.spark.TaskContext"),
        ProblemFilters.exclude[IncompatibleTemplateDefProblem](
          "org.apache.spark.util.collection.SortDataFormat")
      ) ++ Seq(
        // Adding new methods to the JavaRDDLike trait:
        ProblemFilters.exclude[MissingMethodProblem](
          "org.apache.spark.api.java.JavaRDDLike.takeAsync"),
        ProblemFilters.exclude[MissingMethodProblem](
          "org.apache.spark.api.java.JavaRDDLike.foreachPartitionAsync"),
        ProblemFilters.exclude[MissingMethodProblem](
          "org.apache.spark.api.java.JavaRDDLike.countAsync"),
        ProblemFilters.exclude[MissingMethodProblem](
          "org.apache.spark.api.java.JavaRDDLike.foreachAsync"),
        ProblemFilters.exclude[MissingMethodProblem](
          "org.apache.spark.api.java.JavaRDDLike.collectAsync")
      ) ++ Seq(
        // SPARK-3822
        ProblemFilters.exclude[IncompatibleResultTypeProblem](
          "org.apache.spark.SparkContext.org$apache$spark$SparkContext$$createTaskScheduler")
      ) ++ Seq(
        // SPARK-1209
        ProblemFilters.exclude[MissingClassProblem](
          "org.apache.hadoop.mapreduce.SparkHadoopMapReduceUtil"),
        ProblemFilters.exclude[MissingClassProblem](
          "org.apache.hadoop.mapred.SparkHadoopMapRedUtil"),
        ProblemFilters.exclude[MissingTypesProblem](
          "org.apache.spark.rdd.PairRDDFunctions")
      ) ++ Seq(
        // SPARK-4062
        ProblemFilters.exclude[MissingMethodProblem](
          "org.apache.spark.streaming.kafka.KafkaReceiver#MessageHandler.this")
      )

    case v if v.startsWith("1.1") =>
      Seq(
        MimaBuild.excludeSparkPackage("deploy"),
        MimaBuild.excludeSparkPackage("graphx")
      ) ++
      Seq(
        // Adding new method to JavaRDLike trait - we should probably mark this as a developer API.
        ProblemFilters.exclude[MissingMethodProblem]("org.apache.spark.api.java.JavaRDDLike.partitions"),
        // Should probably mark this as Experimental
        ProblemFilters.exclude[MissingMethodProblem](
          "org.apache.spark.api.java.JavaRDDLike.foreachAsync"),
        // We made a mistake earlier (ed06500d3) in the Java API to use default parameter values
        // for countApproxDistinct* functions, which does not work in Java. We later removed
        // them, and use the following to tell Mima to not care about them.
        ProblemFilters.exclude[IncompatibleResultTypeProblem](
          "org.apache.spark.api.java.JavaPairRDD.countApproxDistinctByKey"),
        ProblemFilters.exclude[IncompatibleResultTypeProblem](
          "org.apache.spark.api.java.JavaPairRDD.countApproxDistinctByKey"),
        ProblemFilters.exclude[MissingMethodProblem](
          "org.apache.spark.api.java.JavaPairRDD.countApproxDistinct$default$1"),
        ProblemFilters.exclude[MissingMethodProblem](
          "org.apache.spark.api.java.JavaPairRDD.countApproxDistinctByKey$default$1"),
        ProblemFilters.exclude[MissingMethodProblem](
          "org.apache.spark.api.java.JavaRDD.countApproxDistinct$default$1"),
        ProblemFilters.exclude[MissingMethodProblem](
          "org.apache.spark.api.java.JavaRDDLike.countApproxDistinct$default$1"),
        ProblemFilters.exclude[MissingMethodProblem](
          "org.apache.spark.api.java.JavaDoubleRDD.countApproxDistinct$default$1"),
        ProblemFilters.exclude[MissingMethodProblem](
          "org.apache.spark.storage.DiskStore.getValues"),
        ProblemFilters.exclude[MissingMethodProblem](
          "org.apache.spark.storage.MemoryStore.Entry")
      ) ++
      Seq(
        // Serializer interface change. See SPARK-3045.
        ProblemFilters.exclude[IncompatibleTemplateDefProblem](
          "org.apache.spark.serializer.DeserializationStream"),
        ProblemFilters.exclude[IncompatibleTemplateDefProblem](
          "org.apache.spark.serializer.Serializer"),
        ProblemFilters.exclude[IncompatibleTemplateDefProblem](
          "org.apache.spark.serializer.SerializationStream"),
        ProblemFilters.exclude[IncompatibleTemplateDefProblem](
          "org.apache.spark.serializer.SerializerInstance")
      )++
      Seq(
        // Renamed putValues -> putArray + putIterator
        ProblemFilters.exclude[MissingMethodProblem](
          "org.apache.spark.storage.MemoryStore.putValues"),
        ProblemFilters.exclude[MissingMethodProblem](
          "org.apache.spark.storage.DiskStore.putValues"),
        ProblemFilters.exclude[MissingMethodProblem](
          "org.apache.spark.storage.TachyonStore.putValues")
      ) ++
      Seq(
        ProblemFilters.exclude[MissingMethodProblem](
          "org.apache.spark.streaming.flume.FlumeReceiver.this"),
        ProblemFilters.exclude[IncompatibleMethTypeProblem](
          "org.apache.spark.streaming.kafka.KafkaUtils.createStream"),
        ProblemFilters.exclude[IncompatibleMethTypeProblem](
          "org.apache.spark.streaming.kafka.KafkaReceiver.this")
      ) ++
      Seq( // Ignore some private methods in ALS.
        ProblemFilters.exclude[MissingMethodProblem](
          "org.apache.spark.mllib.recommendation.ALS.org$apache$spark$mllib$recommendation$ALS$^dateFeatures"),
        ProblemFilters.exclude[MissingMethodProblem]( // The only public constructor is the one without arguments.
          "org.apache.spark.mllib.recommendation.ALS.this"),
        ProblemFilters.exclude[MissingMethodProblem](
          "org.apache.spark.mllib.recommendation.ALS.org$apache$spark$mllib$recommendation$ALS$$<init>$default$7"),
        ProblemFilters.exclude[IncompatibleMethTypeProblem](
          "org.apache.spark.mllib.recommendation.ALS.org$apache$spark$mllib$recommendation$ALS$^dateFeatures")
      ) ++
      MimaBuild.excludeSparkClass("mllib.linalg.distributed.ColumnStatisticsAggregator") ++
      MimaBuild.excludeSparkClass("rdd.ZippedRDD") ++
      MimaBuild.excludeSparkClass("rdd.ZippedPartition") ++
      MimaBuild.excludeSparkClass("util.SerializableHyperLogLog") ++
      MimaBuild.excludeSparkClass("storage.Values") ++
      MimaBuild.excludeSparkClass("storage.Entry") ++
      MimaBuild.excludeSparkClass("storage.MemoryStore$Entry") ++
      // Class was missing "@DeveloperApi" annotation in 1.0.
      MimaBuild.excludeSparkClass("scheduler.SparkListenerApplicationStart") ++
      Seq(
        ProblemFilters.exclude[IncompatibleMethTypeProblem](
          "org.apache.spark.mllib.tree.impurity.Gini.calculate"),
        ProblemFilters.exclude[IncompatibleMethTypeProblem](
          "org.apache.spark.mllib.tree.impurity.Entropy.calculate"),
        ProblemFilters.exclude[IncompatibleMethTypeProblem](
          "org.apache.spark.mllib.tree.impurity.Variance.calculate")
      ) ++
      Seq( // Package-private classes removed in SPARK-2341
        ProblemFilters.exclude[MissingClassProblem]("org.apache.spark.mllib.util.BinaryLabelParser"),
        ProblemFilters.exclude[MissingClassProblem]("org.apache.spark.mllib.util.BinaryLabelParser$"),
        ProblemFilters.exclude[MissingClassProblem]("org.apache.spark.mllib.util.LabelParser"),
        ProblemFilters.exclude[MissingClassProblem]("org.apache.spark.mllib.util.LabelParser$"),
        ProblemFilters.exclude[MissingClassProblem]("org.apache.spark.mllib.util.MulticlassLabelParser"),
        ProblemFilters.exclude[MissingClassProblem]("org.apache.spark.mllib.util.MulticlassLabelParser$")
      ) ++
      Seq( // package-private classes removed in MLlib
        ProblemFilters.exclude[MissingMethodProblem](
          "org.apache.spark.mllib.regression.GeneralizedLinearAlgorithm.org$apache$spark$mllib$regression$GeneralizedLinearAlgorithm$$prependOne")
      ) ++
      Seq( // new Vector methods in MLlib (binary compatible assuming users do not implement Vector)
        ProblemFilters.exclude[MissingMethodProblem]("org.apache.spark.mllib.linalg.Vector.copy")
      ) ++
      Seq( // synthetic methods generated in LabeledPoint
        ProblemFilters.exclude[MissingTypesProblem]("org.apache.spark.mllib.regression.LabeledPoint$"),
        ProblemFilters.exclude[IncompatibleMethTypeProblem]("org.apache.spark.mllib.regression.LabeledPoint.apply"),
        ProblemFilters.exclude[MissingMethodProblem]("org.apache.spark.mllib.regression.LabeledPoint.toString")
      ) ++
      Seq ( // Scala 2.11 compatibility fix
        ProblemFilters.exclude[MissingMethodProblem]("org.apache.spark.streaming.StreamingContext.<init>$default$2")
      )
    case v if v.startsWith("1.0") =>
      Seq(
        MimaBuild.excludeSparkPackage("api.java"),
        MimaBuild.excludeSparkPackage("mllib"),
        MimaBuild.excludeSparkPackage("streaming")
      ) ++
      MimaBuild.excludeSparkClass("rdd.ClassTags") ++
      MimaBuild.excludeSparkClass("util.XORShiftRandom") ++
      MimaBuild.excludeSparkClass("graphx.EdgeRDD") ++
      MimaBuild.excludeSparkClass("graphx.VertexRDD") ++
      MimaBuild.excludeSparkClass("graphx.impl.GraphImpl") ++
      MimaBuild.excludeSparkClass("graphx.impl.RoutingTable") ++
      MimaBuild.excludeSparkClass("graphx.util.collection.PrimitiveKeyOpenHashMap") ++
      MimaBuild.excludeSparkClass("graphx.util.collection.GraphXPrimitiveKeyOpenHashMap") ++
      MimaBuild.excludeSparkClass("mllib.recommendation.MFDataGenerator") ++
      MimaBuild.excludeSparkClass("mllib.optimization.SquaredGradient") ++
      MimaBuild.excludeSparkClass("mllib.regression.RidgeRegressionWithSGD") ++
      MimaBuild.excludeSparkClass("mllib.regression.LassoWithSGD") ++
      MimaBuild.excludeSparkClass("mllib.regression.LinearRegressionWithSGD")
    case _ => Seq()
  }
}<|MERGE_RESOLUTION|>--- conflicted
+++ resolved
@@ -689,13 +689,6 @@
         // [SPARK-4452][Core]Shuffle data structures can starve others on the same thread for memory
         ProblemFilters.exclude[IncompatibleTemplateDefProblem]("org.apache.spark.util.collection.Spillable")
       ) ++ Seq(
-<<<<<<< HEAD
-        // [SPARK-14483][WEBUI] Display user name foreach job and query
-        ProblemFilters.exclude[DirectMissingMethodProblem]("org.apache.spark.scheduler.SparkListenerJobStart.copy"),
-        ProblemFilters.exclude[DirectMissingMethodProblem]("org.apache.spark.scheduler.SparkListenerJobStart.this"),
-        ProblemFilters.exclude[MissingTypesProblem]("org.apache.spark.scheduler.SparkListenerJobStart$"),
-        ProblemFilters.exclude[DirectMissingMethodProblem]("org.apache.spark.scheduler.SparkListenerJobStart.apply")
-=======
         // SPARK-14654: New accumulator API
         ProblemFilters.exclude[MissingTypesProblem]("org.apache.spark.ExceptionFailure$"),
         ProblemFilters.exclude[DirectMissingMethodProblem]("org.apache.spark.ExceptionFailure.apply"),
@@ -707,7 +700,12 @@
         ProblemFilters.exclude[IncompatibleResultTypeProblem]("org.apache.spark.executor.ShuffleReadMetrics.localBlocksFetched"),
         ProblemFilters.exclude[IncompatibleResultTypeProblem]("org.apache.spark.status.api.v1.ShuffleReadMetrics.remoteBlocksFetched"),
         ProblemFilters.exclude[IncompatibleResultTypeProblem]("org.apache.spark.status.api.v1.ShuffleReadMetrics.localBlocksFetched")
->>>>>>> b33d6b72
+      ) ++ Seq(
+        // [SPARK-14483][WEBUI] Display user name foreach job and query
+        ProblemFilters.exclude[DirectMissingMethodProblem]("org.apache.spark.scheduler.SparkListenerJobStart.copy"),
+        ProblemFilters.exclude[DirectMissingMethodProblem]("org.apache.spark.scheduler.SparkListenerJobStart.this"),
+        ProblemFilters.exclude[MissingTypesProblem]("org.apache.spark.scheduler.SparkListenerJobStart$"),
+        ProblemFilters.exclude[DirectMissingMethodProblem]("org.apache.spark.scheduler.SparkListenerJobStart.apply")
       )
 
     case v if v.startsWith("1.6") =>
