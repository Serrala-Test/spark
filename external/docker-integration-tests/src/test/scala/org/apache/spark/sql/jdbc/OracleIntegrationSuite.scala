/*
 * Licensed to the Apache Software Foundation (ASF) under one or more
 * contributor license agreements.  See the NOTICE file distributed with
 * this work for additional information regarding copyright ownership.
 * The ASF licenses this file to You under the Apache License, Version 2.0
 * (the "License"); you may not use this file except in compliance with
 * the License.  You may obtain a copy of the License at
 *
 *    http://www.apache.org/licenses/LICENSE-2.0
 *
 * Unless required by applicable law or agreed to in writing, software
 * distributed under the License is distributed on an "AS IS" BASIS,
 * WITHOUT WARRANTIES OR CONDITIONS OF ANY KIND, either express or implied.
 * See the License for the specific language governing permissions and
 * limitations under the License.
 */

package org.apache.spark.sql.jdbc

import java.sql.{Connection, Date, Timestamp}
import java.util.Properties
import java.math.BigDecimal

import org.apache.spark.sql.Row
import org.apache.spark.sql.test.SharedSQLContext
import org.apache.spark.sql.types._
import org.apache.spark.tags.DockerTest

/**
 * This patch was tested using the Oracle docker. Created this integration suite for the same.
 * The ojdbc6-11.2.0.2.0.jar was to be downloaded from the maven repository. Since there was
 * no jdbc jar available in the maven repository, the jar was downloaded from oracle site
 * manually and installed in the local; thus tested. So, for SparkQA test case run, the
 * ojdbc jar might be manually placed in the local maven repository(com/oracle/ojdbc6/11.2.0.2.0)
 * while Spark QA test run.
 *
 * The following would be the steps to test this
 * 1. Pull oracle 11g image - docker pull wnameless/oracle-xe-11g
 * 2. Start docker - sudo service docker start
 * 3. Download oracle 11g driver jar and put it in maven local repo:
 *    (com/oracle/ojdbc6/11.2.0.2.0/ojdbc6-11.2.0.2.0.jar)
 * 4. The timeout and interval parameter to be increased from 60,1 to a high value for oracle test
 *    in DockerJDBCIntegrationSuite.scala (Locally tested with 200,200 and executed successfully).
 * 5. Run spark test - ./build/sbt "test-only org.apache.spark.sql.jdbc.OracleIntegrationSuite"
 *
 * All tests in this suite are ignored because of the dependency with the oracle jar from maven
 * repository.
 */
@DockerTest
class OracleIntegrationSuite extends DockerJDBCIntegrationSuite with SharedSQLContext {
  import testImplicits._

  override val db = new DatabaseOnDocker {
    override val imageName = "wnameless/oracle-xe-11g:14.04.4"
    override val env = Map(
      "ORACLE_ROOT_PASSWORD" -> "oracle"
    )
    override val usesIpc = false
    override val jdbcPort: Int = 1521
    override def getJdbcUrl(ip: String, port: Int): String =
      s"jdbc:oracle:thin:system/oracle@//$ip:$port/xe"
    override def getStartupProcessName: Option[String] = None
  }

  override def dataPreparation(conn: Connection): Unit = {
    conn.prepareStatement("CREATE TABLE datetime (id NUMBER(10), d DATE, t TIMESTAMP)")
      .executeUpdate()
    conn.prepareStatement(
      """INSERT INTO datetime VALUES
        |(1, {d '1991-11-09'}, {ts '1996-01-01 01:23:45'})
      """.stripMargin.replaceAll("\n", " ")).executeUpdate()
    conn.commit()

    conn.prepareStatement(
      "CREATE TABLE ts_with_timezone (id NUMBER(10), t TIMESTAMP WITH TIME ZONE)").executeUpdate()
    conn.prepareStatement(
      "INSERT INTO ts_with_timezone VALUES " +
        "(1, to_timestamp_tz('1999-12-01 11:00:00 UTC','YYYY-MM-DD HH:MI:SS TZR'))").executeUpdate()
    conn.commit()

    conn.prepareStatement(
      "CREATE TABLE custom_column_types (id NUMBER, n1 number(1), n2 number(1))").executeUpdate()
    conn.prepareStatement(
      "INSERT INTO custom_column_types values(12312321321321312312312312123, 1, 0)").executeUpdate()
    conn.commit()

    sql(
      s"""
        |CREATE TEMPORARY VIEW datetime
        |USING org.apache.spark.sql.jdbc
        |OPTIONS (url '$jdbcUrl', dbTable 'datetime', oracle.jdbc.mapDateToTimestamp 'false')
      """.stripMargin.replaceAll("\n", " "))

    conn.prepareStatement("CREATE TABLE datetime1 (id NUMBER(10), d DATE, t TIMESTAMP)")
      .executeUpdate()
    conn.commit()

    sql(
      s"""
        |CREATE TEMPORARY VIEW datetime1
        |USING org.apache.spark.sql.jdbc
        |OPTIONS (url '$jdbcUrl', dbTable 'datetime1', oracle.jdbc.mapDateToTimestamp 'false')
      """.stripMargin.replaceAll("\n", " "))


    conn.prepareStatement("CREATE TABLE numerics (b DECIMAL(1), f DECIMAL(3, 2), i DECIMAL(10))").executeUpdate();
    conn.prepareStatement(
      "INSERT INTO numerics VALUES (4, 1.23, 9999999999)").executeUpdate();
    conn.commit();
  }


  test("SPARK-16625 : Importing Oracle numeric types") { 
    val df = sqlContext.read.jdbc(jdbcUrl, "numerics", new Properties);
    val rows = df.collect()
    assert(rows.size == 1)
    val row = rows(0)
    // The main point of the below assertions is not to make sure that these Oracle types are
    // mapped to decimal types, but to make sure that the returned values are correct.
    // A value > 1 from DECIMAL(1) is correct:
    assert(row.getDecimal(0).compareTo(BigDecimal.valueOf(4)) == 0)
    // A value with fractions from DECIMAL(3, 2) is correct:
    assert(row.getDecimal(1).compareTo(BigDecimal.valueOf(1.23)) == 0)
    // A value > Int.MaxValue from DECIMAL(10) is correct:
    assert(row.getDecimal(2).compareTo(BigDecimal.valueOf(9999999999l)) == 0)
  }


  test("SPARK-12941: String datatypes to be mapped to Varchar in Oracle") {
    // create a sample dataframe with string type
    val df1 = sparkContext.parallelize(Seq(("foo"))).toDF("x")
    // write the dataframe to the oracle table tbl
    df1.write.jdbc(jdbcUrl, "tbl2", new Properties)
    // read the table from the oracle
    val dfRead = sqlContext.read.jdbc(jdbcUrl, "tbl2", new Properties)
    // get the rows
    val rows = dfRead.collect()
    // verify the data type is inserted
    val types = rows(0).toSeq.map(x => x.getClass.toString)
    assert(types(0).equals("class java.lang.String"))
    // verify the value is the inserted correct or not
    assert(rows(0).getString(0).equals("foo"))
  }

  test("SPARK-16625: General data types to be mapped to Oracle") {
    val props = new Properties()
    props.put("oracle.jdbc.mapDateToTimestamp", "false")

    val schema = StructType(Seq(
      StructField("boolean_type", BooleanType, true),
      StructField("integer_type", IntegerType, true),
      StructField("long_type", LongType, true),
      StructField("float_Type", FloatType, true),
      StructField("double_type", DoubleType, true),
      StructField("byte_type", ByteType, true),
      StructField("short_type", ShortType, true),
      StructField("string_type", StringType, true),
      StructField("binary_type", BinaryType, true),
      StructField("date_type", DateType, true),
      StructField("timestamp_type", TimestampType, true)
    ))

    val tableName = "test_oracle_general_types"
    val booleanVal = true
    val integerVal = 1
    val longVal = 2L
    val floatVal = 3.0f
    val doubleVal = 4.0
    val byteVal = 2.toByte
    val shortVal = 5.toShort
    val stringVal = "string"
    val binaryVal = Array[Byte](6, 7, 8)
    val dateVal = Date.valueOf("2016-07-26")
    val timestampVal = Timestamp.valueOf("2016-07-26 11:49:45")

    val data = spark.sparkContext.parallelize(Seq(
      Row(
        booleanVal, integerVal, longVal, floatVal, doubleVal, byteVal, shortVal, stringVal,
        binaryVal, dateVal, timestampVal
      )))

    val dfWrite = spark.createDataFrame(data, schema)
    dfWrite.write.jdbc(jdbcUrl, tableName, props)

    val dfRead = spark.read.jdbc(jdbcUrl, tableName, props)
    val rows = dfRead.collect()
    // verify the data type is inserted
    val types = dfRead.schema.map(field => field.dataType)
    assert(types(0).equals(DecimalType(1, 0)))
    assert(types(1).equals(DecimalType(10, 0)))
    assert(types(2).equals(DecimalType(19, 0)))
    assert(types(3).equals(DecimalType(19, 4)))
    assert(types(4).equals(DecimalType(19, 4)))
    assert(types(5).equals(DecimalType(3, 0)))
    assert(types(6).equals(DecimalType(5, 0)))
    assert(types(7).equals(StringType))
    assert(types(8).equals(BinaryType))
    assert(types(9).equals(DateType))
    assert(types(10).equals(TimestampType))

    // verify the value is the inserted correct or not
    val values = rows(0)
    assert(values.getDecimal(0).compareTo(BigDecimal.valueOf(1)) == 0)
    assert(values.getDecimal(1).compareTo(BigDecimal.valueOf(integerVal)) == 0)
    assert(values.getDecimal(2).compareTo(BigDecimal.valueOf(longVal)) == 0)
    assert(values.getDecimal(3).compareTo(BigDecimal.valueOf(floatVal)) == 0)
    assert(values.getDecimal(4).compareTo(BigDecimal.valueOf(doubleVal)) == 0)
    assert(values.getDecimal(5).compareTo(BigDecimal.valueOf(byteVal)) == 0)
    assert(values.getDecimal(6).compareTo(BigDecimal.valueOf(shortVal)) == 0)
    assert(values.getString(7).equals(stringVal))
    assert(values.getAs[Array[Byte]](8).mkString.equals("678"))
    assert(values.getDate(9).equals(dateVal))
    assert(values.getTimestamp(10).equals(timestampVal))
  }

  test("SPARK-19318: connection property keys should be case-sensitive") {
    def checkRow(row: Row): Unit = {
      assert(row.getDecimal(0).equals(BigDecimal.valueOf(1)))
      assert(row.getDate(1).equals(Date.valueOf("1991-11-09")))
      assert(row.getTimestamp(2).equals(Timestamp.valueOf("1996-01-01 01:23:45")))
    }
    checkRow(sql("SELECT * FROM datetime where id = 1").head())
    sql("INSERT INTO TABLE datetime1 SELECT * FROM datetime where id = 1")
    checkRow(sql("SELECT * FROM datetime1 where id = 1").head())
  }

  test("SPARK-20557: column type TIMESTAMP with TIME ZONE should be recognized") {
    val dfRead = sqlContext.read.jdbc(jdbcUrl, "ts_with_timezone", new Properties)
    val rows = dfRead.collect()
    val types = rows(0).toSeq.map(x => x.getClass.toString)
    assert(types(1).equals("class java.sql.Timestamp"))
  }

<<<<<<< HEAD
  test("SPARK-20427/SPARK-20921: read table use custom schema") {

    // default will throw IllegalArgumentException
    val e = intercept[org.apache.spark.SparkException] {
      spark.read.jdbc(jdbcUrl, "custom_column_types", new Properties()).collect()
    }
    assert(e.getMessage.contains(
      "requirement failed: Decimal precision 39 exceeds max precision 38"))

    // custom schema can read data
    val schema = StructType(Seq(
      StructField("ID", DecimalType(DecimalType.MAX_PRECISION, 0)),
      StructField("N1", IntegerType, true),
      StructField("N2", BooleanType, true)))

    val dfRead = spark.read.schema(schema).jdbc(jdbcUrl, "custom_column_types", new Properties())
    val rows = dfRead.collect()

    // verify the data type inserted
    val types = rows(0).toSeq.map(x => x.getClass.toString)
    assert(types(0).equals("class java.math.BigDecimal"))
    assert(types(1).equals("class java.lang.Integer"))
    assert(types(2).equals("class java.lang.Boolean"))

    // verify the value inserted
    val values = rows(0)
    assert(values.getDecimal(0).equals(new java.math.BigDecimal("12312321321321312312312312123")))
    assert(values.getInt(1).equals(1))
    assert(values.getBoolean(2).equals(false))

    // throw exception if custom schema field names does not match table column names
    val wrongSchema = StructType(Seq(
      StructField("ID", DecimalType(DecimalType.MAX_PRECISION, 0)),
      StructField("N2", BooleanType, true)))

    intercept[IllegalArgumentException] {
      spark.read.schema(wrongSchema).jdbc(jdbcUrl, "CUSTOM_COLUMN_TYPES", new Properties()).count()
    }.getMessage.contains("Field ID,N2 does not match ID,N1,N2.")
  }

=======
  test("SPARK-18004: Make sure date or timestamp related predicate is pushed down correctly") {
    val props = new Properties()
    props.put("oracle.jdbc.mapDateToTimestamp", "false")

    val schema = StructType(Seq(
      StructField("date_type", DateType, true),
      StructField("timestamp_type", TimestampType, true)
    ))

    val tableName = "test_date_timestamp_pushdown"
    val dateVal = Date.valueOf("2017-06-22")
    val timestampVal = Timestamp.valueOf("2017-06-22 21:30:07")

    val data = spark.sparkContext.parallelize(Seq(
      Row(dateVal, timestampVal)
    ))

    val dfWrite = spark.createDataFrame(data, schema)
    dfWrite.write.jdbc(jdbcUrl, tableName, props)

    val dfRead = spark.read.jdbc(jdbcUrl, tableName, props)

    val millis = System.currentTimeMillis()
    val dt = new java.sql.Date(millis)
    val ts = new java.sql.Timestamp(millis)

    // Query Oracle table with date and timestamp predicates
    // which should be pushed down to Oracle.
    val df = dfRead.filter(dfRead.col("date_type").lt(dt))
      .filter(dfRead.col("timestamp_type").lt(ts))

    val metadata = df.queryExecution.sparkPlan.metadata
    // The "PushedFilters" part should be exist in Datafrome's
    // physical plan and the existence of right literals in
    // "PushedFilters" is used to prove that the predicates
    // pushing down have been effective.
    assert(metadata.get("PushedFilters").ne(None))
    assert(metadata("PushedFilters").contains(dt.toString))
    assert(metadata("PushedFilters").contains(ts.toString))

    val row = df.collect()(0)
    assert(row.getDate(0).equals(dateVal))
    assert(row.getTimestamp(1).equals(timestampVal))
  }
>>>>>>> a848d552
}<|MERGE_RESOLUTION|>--- conflicted
+++ resolved
@@ -231,48 +231,6 @@
     assert(types(1).equals("class java.sql.Timestamp"))
   }
 
-<<<<<<< HEAD
-  test("SPARK-20427/SPARK-20921: read table use custom schema") {
-
-    // default will throw IllegalArgumentException
-    val e = intercept[org.apache.spark.SparkException] {
-      spark.read.jdbc(jdbcUrl, "custom_column_types", new Properties()).collect()
-    }
-    assert(e.getMessage.contains(
-      "requirement failed: Decimal precision 39 exceeds max precision 38"))
-
-    // custom schema can read data
-    val schema = StructType(Seq(
-      StructField("ID", DecimalType(DecimalType.MAX_PRECISION, 0)),
-      StructField("N1", IntegerType, true),
-      StructField("N2", BooleanType, true)))
-
-    val dfRead = spark.read.schema(schema).jdbc(jdbcUrl, "custom_column_types", new Properties())
-    val rows = dfRead.collect()
-
-    // verify the data type inserted
-    val types = rows(0).toSeq.map(x => x.getClass.toString)
-    assert(types(0).equals("class java.math.BigDecimal"))
-    assert(types(1).equals("class java.lang.Integer"))
-    assert(types(2).equals("class java.lang.Boolean"))
-
-    // verify the value inserted
-    val values = rows(0)
-    assert(values.getDecimal(0).equals(new java.math.BigDecimal("12312321321321312312312312123")))
-    assert(values.getInt(1).equals(1))
-    assert(values.getBoolean(2).equals(false))
-
-    // throw exception if custom schema field names does not match table column names
-    val wrongSchema = StructType(Seq(
-      StructField("ID", DecimalType(DecimalType.MAX_PRECISION, 0)),
-      StructField("N2", BooleanType, true)))
-
-    intercept[IllegalArgumentException] {
-      spark.read.schema(wrongSchema).jdbc(jdbcUrl, "CUSTOM_COLUMN_TYPES", new Properties()).count()
-    }.getMessage.contains("Field ID,N2 does not match ID,N1,N2.")
-  }
-
-=======
   test("SPARK-18004: Make sure date or timestamp related predicate is pushed down correctly") {
     val props = new Properties()
     props.put("oracle.jdbc.mapDateToTimestamp", "false")
@@ -317,5 +275,44 @@
     assert(row.getDate(0).equals(dateVal))
     assert(row.getTimestamp(1).equals(timestampVal))
   }
->>>>>>> a848d552
+
+  test("SPARK-20427/SPARK-20921: read table use custom schema") {
+
+    // default will throw IllegalArgumentException
+    val e = intercept[org.apache.spark.SparkException] {
+      spark.read.jdbc(jdbcUrl, "custom_column_types", new Properties()).collect()
+    }
+    assert(e.getMessage.contains(
+      "requirement failed: Decimal precision 39 exceeds max precision 38"))
+
+    // custom schema can read data
+    val schema = StructType(Seq(
+      StructField("ID", DecimalType(DecimalType.MAX_PRECISION, 0)),
+      StructField("N1", IntegerType, true),
+      StructField("N2", BooleanType, true)))
+
+    val dfRead = spark.read.schema(schema).jdbc(jdbcUrl, "custom_column_types", new Properties())
+    val rows = dfRead.collect()
+
+    // verify the data type inserted
+    val types = rows(0).toSeq.map(x => x.getClass.toString)
+    assert(types(0).equals("class java.math.BigDecimal"))
+    assert(types(1).equals("class java.lang.Integer"))
+    assert(types(2).equals("class java.lang.Boolean"))
+
+    // verify the value inserted
+    val values = rows(0)
+    assert(values.getDecimal(0).equals(new java.math.BigDecimal("12312321321321312312312312123")))
+    assert(values.getInt(1).equals(1))
+    assert(values.getBoolean(2).equals(false))
+
+    // throw exception if custom schema field names does not match table column names
+    val wrongSchema = StructType(Seq(
+      StructField("ID", DecimalType(DecimalType.MAX_PRECISION, 0)),
+      StructField("N2", BooleanType, true)))
+
+    intercept[IllegalArgumentException] {
+      spark.read.schema(wrongSchema).jdbc(jdbcUrl, "CUSTOM_COLUMN_TYPES", new Properties()).count()
+    }.getMessage.contains("Field ID,N2 does not match ID,N1,N2.")
+  }
 }