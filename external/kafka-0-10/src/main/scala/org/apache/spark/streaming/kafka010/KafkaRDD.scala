/*
 * Licensed to the Apache Software Foundation (ASF) under one or more
 * contributor license agreements.  See the NOTICE file distributed with
 * this work for additional information regarding copyright ownership.
 * The ASF licenses this file to You under the Apache License, Version 2.0
 * (the "License"); you may not use this file except in compliance with
 * the License.  You may obtain a copy of the License at
 *
 *    http://www.apache.org/licenses/LICENSE-2.0
 *
 * Unless required by applicable law or agreed to in writing, software
 * distributed under the License is distributed on an "AS IS" BASIS,
 * WITHOUT WARRANTIES OR CONDITIONS OF ANY KIND, either express or implied.
 * See the License for the specific language governing permissions and
 * limitations under the License.
 */

package org.apache.spark.streaming.kafka010

import java.{ util => ju }

import scala.collection.mutable.ArrayBuffer

import org.apache.kafka.clients.consumer.{ ConsumerConfig, ConsumerRecord }
import org.apache.kafka.common.TopicPartition

import org.apache.spark.{Partition, SparkContext, TaskContext}
import org.apache.spark.internal.Logging
import org.apache.spark.partial.{BoundedDouble, PartialResult}
import org.apache.spark.rdd.RDD
import org.apache.spark.scheduler.ExecutorCacheTaskLocation
import org.apache.spark.storage.StorageLevel

/**
 * A batch-oriented interface for consuming from Kafka.
 * Starting and ending offsets are specified in advance,
 * so that you can control exactly-once semantics.
 * @param kafkaParams Kafka
 * <a href="http://kafka.apache.org/documentation.html#newconsumerconfigs">
 * configuration parameters</a>. Requires "bootstrap.servers" to be set
 * with Kafka broker(s) specified in host1:port1,host2:port2 form.
 * @param offsetRanges offset ranges that define the Kafka data belonging to this RDD
 * @param preferredHosts map from TopicPartition to preferred host for processing that partition.
 * In most cases, use [[LocationStrategies.PreferConsistent]]
 * Use [[LocationStrategies.PreferBrokers]] if your executors are on same nodes as brokers.
 * @param useConsumerCache whether to use a consumer from a per-jvm cache
 * @tparam K type of Kafka message key
 * @tparam V type of Kafka message value
 */
private[spark] class KafkaRDD[K, V](
    sc: SparkContext,
    val kafkaParams: ju.Map[String, Object],
    val offsetRanges: Array[OffsetRange],
    val preferredHosts: ju.Map[TopicPartition, String],
    useConsumerCache: Boolean
) extends RDD[ConsumerRecord[K, V]](sc, Nil) with Logging with HasOffsetRanges {

  assert("none" ==
    kafkaParams.get(ConsumerConfig.AUTO_OFFSET_RESET_CONFIG).asInstanceOf[String],
    ConsumerConfig.AUTO_OFFSET_RESET_CONFIG +
      " must be set to none for executor kafka params, else messages may not match offsetRange")

  assert(false ==
    kafkaParams.get(ConsumerConfig.ENABLE_AUTO_COMMIT_CONFIG).asInstanceOf[Boolean],
    ConsumerConfig.ENABLE_AUTO_COMMIT_CONFIG +
      " must be set to false for executor kafka params, else offsets may commit before processing")

  // TODO is it necessary to have separate configs for initial poll time vs ongoing poll time?
  private val pollTimeout = conf.getLong("spark.streaming.kafka.consumer.poll.ms",
    conf.getTimeAsMs("spark.network.timeout", "120s"))
  private val cacheInitialCapacity =
    conf.getInt("spark.streaming.kafka.consumer.cache.initialCapacity", 16)
  private val cacheMaxCapacity =
    conf.getInt("spark.streaming.kafka.consumer.cache.maxCapacity", 64)
  private val cacheLoadFactor =
    conf.getDouble("spark.streaming.kafka.consumer.cache.loadFactor", 0.75).toFloat
  private val compacted =
    conf.getBoolean("spark.streaming.kafka.allowNonConsecutiveOffsets", false)

  override def persist(newLevel: StorageLevel): this.type = {
    logError("Kafka ConsumerRecord is not serializable. " +
      "Use .map to extract fields before calling .persist or .window")
    super.persist(newLevel)
  }

  override def getPartitions: Array[Partition] = {
    offsetRanges.zipWithIndex.map { case (o, i) =>
        new KafkaRDDPartition(i, o.topic, o.partition, o.fromOffset, o.untilOffset)
    }.toArray
  }

  override def count(): Long =
    if (compacted) {
      super.count()
    } else {
      offsetRanges.map(_.count).sum
    }

  override def countApprox(
      timeout: Long,
      confidence: Double = 0.95
  ): PartialResult[BoundedDouble] =
    if (compacted) {
      super.countApprox(timeout, confidence)
    } else {
      val c = count
      new PartialResult(new BoundedDouble(c, 1.0, c, c), true)
    }

  override def isEmpty(): Boolean =
    if (compacted) {
      super.isEmpty()
    } else {
      count == 0L
    }

  override def take(num: Int): Array[ConsumerRecord[K, V]] =
    if (compacted) {
      super.take(num)
    } else {
      val nonEmptyPartitions = this.partitions
        .map(_.asInstanceOf[KafkaRDDPartition])
        .filter(_.count > 0)

      if (num < 1 || nonEmptyPartitions.isEmpty) {
        return new Array[ConsumerRecord[K, V]](0)
      }

      // Determine in advance how many messages need to be taken from each partition
      val parts = nonEmptyPartitions.foldLeft(Map[Int, Int]()) { (result, part) =>
        val remain = num - result.values.sum
        if (remain > 0) {
          val taken = Math.min(remain, part.count)
          result + (part.index -> taken.toInt)
        } else {
          result
        }
      }

      val buf = new ArrayBuffer[ConsumerRecord[K, V]]
      val res = context.runJob(
        this,
        (tc: TaskContext, it: Iterator[ConsumerRecord[K, V]]) =>
        it.take(parts(tc.partitionId)).toArray, parts.keys.toArray
      )
      res.foreach(buf ++= _)
      buf.toArray
    }

  private def executors(): Array[ExecutorCacheTaskLocation] = {
    val bm = sparkContext.env.blockManager
    bm.master.getPeers(bm.blockManagerId).toArray
      .map(x => ExecutorCacheTaskLocation(x.host, x.executorId))
      .sortWith(compareExecutors)
  }

  protected[kafka010] def compareExecutors(
      a: ExecutorCacheTaskLocation,
      b: ExecutorCacheTaskLocation): Boolean =
    if (a.host == b.host) {
      a.executorId > b.executorId
    } else {
      a.host > b.host
    }

  override def getPreferredLocations(thePart: Partition): Seq[String] = {
    // The intention is best-effort consistent executor for a given topicpartition,
    // so that caching consumers can be effective.
    // TODO what about hosts specified by ip vs name
    val part = thePart.asInstanceOf[KafkaRDDPartition]
    val allExecs = executors()
    val tp = part.topicPartition
    val prefHost = preferredHosts.get(tp)
    val prefExecs = if (null == prefHost) allExecs else allExecs.filter(_.host == prefHost)
    val execs = if (prefExecs.isEmpty) allExecs else prefExecs
    if (execs.isEmpty) {
      Seq.empty
    } else {
      // execs is sorted, tp.hashCode depends only on topic and partition, so consistent index
      val index = Math.floorMod(tp.hashCode, execs.length)
      val chosen = execs(index)
      Seq(chosen.toString)
    }
  }

  private def errBeginAfterEnd(part: KafkaRDDPartition): String =
    s"Beginning offset ${part.fromOffset} is after the ending offset ${part.untilOffset} " +
      s"for topic ${part.topic} partition ${part.partition}. " +
      "You either provided an invalid fromOffset, or the Kafka topic has been damaged"

  override def compute(thePart: Partition, context: TaskContext): Iterator[ConsumerRecord[K, V]] = {
    val part = thePart.asInstanceOf[KafkaRDDPartition]
    assert(part.fromOffset <= part.untilOffset, errBeginAfterEnd(part))
    if (part.fromOffset == part.untilOffset) {
      logInfo(s"Beginning offset ${part.fromOffset} is the same as ending offset " +
        s"skipping ${part.topic} ${part.partition}")
      Iterator.empty
    } else {
      logInfo(s"Computing topic ${part.topic}, partition ${part.partition} " +
        s"offsets ${part.fromOffset} -> ${part.untilOffset}")
      if (compacted) {
        new CompactedKafkaRDDIterator[K, V](
          part,
          context,
          kafkaParams,
          useConsumerCache,
          pollTimeout,
          cacheInitialCapacity,
          cacheMaxCapacity,
          cacheLoadFactor
        )
      } else {
        new KafkaRDDIterator[K, V](
          part,
          context,
          kafkaParams,
          useConsumerCache,
          pollTimeout,
          cacheInitialCapacity,
          cacheMaxCapacity,
          cacheLoadFactor
        )
      }
    }
  }
}

<<<<<<< HEAD
/**
 * An iterator that fetches messages directly from Kafka for the offsets in partition.
 * Uses a cached consumer where possible to take advantage of prefetching
 */
private class KafkaRDDIterator[K, V](
  part: KafkaRDDPartition,
  context: TaskContext,
  kafkaParams: ju.Map[String, Object],
  useConsumerCache: Boolean,
  pollTimeout: Long,
  initialCapacity: Int,
  maxCapacity: Int,
  loadFactor: Float
) extends Iterator[ConsumerRecord[K, V]] {

  context.addTaskCompletionListener{ context => closeIfNeeded() }

  val groupId = kafkaParams.get(ConsumerConfig.GROUP_ID_CONFIG).asInstanceOf[String]

  val consumer = if (useConsumerCache) {
    CachedKafkaConsumer.init(
      initialCapacity,
      maxCapacity,
      loadFactor
    )
    if (context.attemptNumber >= 1) {
      // just in case the prior attempt failures were cache related
      CachedKafkaConsumer.remove(groupId, part.topic, part.partition)
=======
  /**
   * An iterator that fetches messages directly from Kafka for the offsets in partition.
   * Uses a cached consumer where possible to take advantage of prefetching
   */
  private class KafkaRDDIterator(
      part: KafkaRDDPartition,
      context: TaskContext) extends Iterator[ConsumerRecord[K, V]] {

    logInfo(s"Computing topic ${part.topic}, partition ${part.partition} " +
      s"offsets ${part.fromOffset} -> ${part.untilOffset}")

    val groupId = kafkaParams.get(ConsumerConfig.GROUP_ID_CONFIG).asInstanceOf[String]

    context.addTaskCompletionListener{ context => closeIfNeeded() }

    val consumer = if (useConsumerCache) {
      CachedKafkaConsumer.init(cacheInitialCapacity, cacheMaxCapacity, cacheLoadFactor)
      if (context.attemptNumber >= 1) {
        // just in case the prior attempt failures were cache related
        CachedKafkaConsumer.remove(groupId, part.topic, part.partition)
      }
      CachedKafkaConsumer.get[K, V](groupId, part.topic, part.partition, kafkaParams)
    } else {
      CachedKafkaConsumer.getUncached[K, V](groupId, part.topic, part.partition, kafkaParams)
>>>>>>> 0783876c
    }
    CachedKafkaConsumer.get[K, V](groupId, part.topic, part.partition, kafkaParams)
  } else {
    CachedKafkaConsumer.getUncached[K, V](groupId, part.topic, part.partition, kafkaParams)
  }

  var requestOffset = part.fromOffset

  def closeIfNeeded(): Unit = {
    if (!useConsumerCache && consumer != null) {
      consumer.close
    }
  }

  override def hasNext(): Boolean = requestOffset < part.untilOffset

  override def next(): ConsumerRecord[K, V] = {
    assert(hasNext(), "Can't call getNext() once untilOffset has been reached")
    val r = consumer.get(requestOffset, pollTimeout)
    requestOffset += 1
    r
  }
}

/**
 * An iterator that fetches messages directly from Kafka for the offsets in partition.
 * Uses a cached consumer where possible to take advantage of prefetching.
 * Intended for compacted topics, or other cases when non-consecutive offsets are ok.
 */
private class CompactedKafkaRDDIterator[K, V](
    part: KafkaRDDPartition,
    context: TaskContext,
    kafkaParams: ju.Map[String, Object],
    useConsumerCache: Boolean,
    pollTimeout: Long,
    initialCapacity: Int,
    maxCapacity: Int,
    loadFactor: Float
  ) extends KafkaRDDIterator[K, V](
    part,
    context,
    kafkaParams,
    useConsumerCache,
    pollTimeout,
    initialCapacity,
    maxCapacity,
    loadFactor
  ) {

  consumer.compactedStart(part.fromOffset, pollTimeout)

  var nextRecord = consumer.compactedNext(pollTimeout)

  var okNext: Boolean = true

  override def hasNext(): Boolean = okNext

  override def next(): ConsumerRecord[K, V] = {
    assert(hasNext, "Can't call getNext() once untilOffset has been reached")
    val r = nextRecord
    if (r.offset + 1 >= part.untilOffset) {
      okNext = false
    } else {
      nextRecord = consumer.compactedNext(pollTimeout)
      if (nextRecord.offset >= part.untilOffset) {
        okNext = false
        consumer.compactedPrevious()
      }
    }
    r
  }
}<|MERGE_RESOLUTION|>--- conflicted
+++ resolved
@@ -225,7 +225,6 @@
   }
 }
 
-<<<<<<< HEAD
 /**
  * An iterator that fetches messages directly from Kafka for the offsets in partition.
  * Uses a cached consumer where possible to take advantage of prefetching
@@ -236,50 +235,20 @@
   kafkaParams: ju.Map[String, Object],
   useConsumerCache: Boolean,
   pollTimeout: Long,
-  initialCapacity: Int,
-  maxCapacity: Int,
-  loadFactor: Float
+  cacheInitialCapacity: Int,
+  cacheMaxCapacity: Int,
+  cacheLoadFactor: Float
 ) extends Iterator[ConsumerRecord[K, V]] {
 
+  val groupId = kafkaParams.get(ConsumerConfig.GROUP_ID_CONFIG).asInstanceOf[String]
+
   context.addTaskCompletionListener{ context => closeIfNeeded() }
 
-  val groupId = kafkaParams.get(ConsumerConfig.GROUP_ID_CONFIG).asInstanceOf[String]
-
   val consumer = if (useConsumerCache) {
-    CachedKafkaConsumer.init(
-      initialCapacity,
-      maxCapacity,
-      loadFactor
-    )
+    CachedKafkaConsumer.init(cacheInitialCapacity, cacheMaxCapacity, cacheLoadFactor)
     if (context.attemptNumber >= 1) {
       // just in case the prior attempt failures were cache related
       CachedKafkaConsumer.remove(groupId, part.topic, part.partition)
-=======
-  /**
-   * An iterator that fetches messages directly from Kafka for the offsets in partition.
-   * Uses a cached consumer where possible to take advantage of prefetching
-   */
-  private class KafkaRDDIterator(
-      part: KafkaRDDPartition,
-      context: TaskContext) extends Iterator[ConsumerRecord[K, V]] {
-
-    logInfo(s"Computing topic ${part.topic}, partition ${part.partition} " +
-      s"offsets ${part.fromOffset} -> ${part.untilOffset}")
-
-    val groupId = kafkaParams.get(ConsumerConfig.GROUP_ID_CONFIG).asInstanceOf[String]
-
-    context.addTaskCompletionListener{ context => closeIfNeeded() }
-
-    val consumer = if (useConsumerCache) {
-      CachedKafkaConsumer.init(cacheInitialCapacity, cacheMaxCapacity, cacheLoadFactor)
-      if (context.attemptNumber >= 1) {
-        // just in case the prior attempt failures were cache related
-        CachedKafkaConsumer.remove(groupId, part.topic, part.partition)
-      }
-      CachedKafkaConsumer.get[K, V](groupId, part.topic, part.partition, kafkaParams)
-    } else {
-      CachedKafkaConsumer.getUncached[K, V](groupId, part.topic, part.partition, kafkaParams)
->>>>>>> 0783876c
     }
     CachedKafkaConsumer.get[K, V](groupId, part.topic, part.partition, kafkaParams)
   } else {
@@ -315,18 +284,18 @@
     kafkaParams: ju.Map[String, Object],
     useConsumerCache: Boolean,
     pollTimeout: Long,
-    initialCapacity: Int,
-    maxCapacity: Int,
-    loadFactor: Float
+    cacheInitialCapacity: Int,
+    cacheMaxCapacity: Int,
+    cacheLoadFactor: Float
   ) extends KafkaRDDIterator[K, V](
     part,
     context,
     kafkaParams,
     useConsumerCache,
     pollTimeout,
-    initialCapacity,
-    maxCapacity,
-    loadFactor
+    cacheInitialCapacity,
+    cacheMaxCapacity,
+    cacheLoadFactor
   ) {
 
   consumer.compactedStart(part.fromOffset, pollTimeout)
