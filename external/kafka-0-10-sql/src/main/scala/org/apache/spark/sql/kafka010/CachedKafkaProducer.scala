/*
 * Licensed to the Apache Software Foundation (ASF) under one or more
 * contributor license agreements.  See the NOTICE file distributed with
 * this work for additional information regarding copyright ownership.
 * The ASF licenses this file to You under the Apache License, Version 2.0
 * (the "License"); you may not use this file except in compliance with
 * the License.  You may obtain a copy of the License at
 *
 *    http://www.apache.org/licenses/LICENSE-2.0
 *
 * Unless required by applicable law or agreed to in writing, software
 * distributed under the License is distributed on an "AS IS" BASIS,
 * WITHOUT WARRANTIES OR CONDITIONS OF ANY KIND, either express or implied.
 * See the License for the specific language governing permissions and
 * limitations under the License.
 */

package org.apache.spark.sql.kafka010

import java.{util => ju}
import java.util.concurrent.{ConcurrentLinkedQueue, ConcurrentMap, ExecutionException, TimeUnit}
import java.util.concurrent.atomic.AtomicInteger
import javax.annotation.concurrent.GuardedBy

import scala.collection.JavaConverters._
import scala.util.control.NonFatal

import com.google.common.cache._
import com.google.common.util.concurrent.{ExecutionError, UncheckedExecutionException}
import org.apache.kafka.clients.producer.KafkaProducer

import org.apache.spark.SparkEnv
import org.apache.spark.internal.Logging
import org.apache.spark.kafka010.{KafkaConfigUpdater, KafkaRedactionUtil}

private[kafka010] case class CachedKafkaProducer(
    private val id: String = ju.UUID.randomUUID().toString,
    private val inUseCount: AtomicInteger = new AtomicInteger(0),
    private val kafkaParams: Seq[(String, Object)]) extends Logging {

  private val configMap = kafkaParams.map(x => x._1 -> x._2).toMap.asJava

  lazy val kafkaProducer: KafkaProducer[Array[Byte], Array[Byte]] = {
    val producer = new KafkaProducer[Array[Byte], Array[Byte]](configMap)
    logDebug(s"Created a new instance of KafkaProducer for " +
      s"$kafkaParams with Id: $id")
    closed = false
    producer
  }
  @GuardedBy("this")
  private var closed: Boolean = true
  private def close(): Unit = {
    try {
      this.synchronized {
        if (!closed) {
          closed = true
          kafkaProducer.close()
          logDebug(s"Closed kafka producer: $this")
        }
      }
    } catch {
      case NonFatal(e) =>
        logWarning(s"Error while closing kafka producer with params: $kafkaParams", e)
    }
  }

  private def inUse(): Boolean = inUseCount.get() > 0

  private[kafka010] def getInUseCount: Int = inUseCount.get()

  private[kafka010] def getKafkaParams: Seq[(String, Object)] = kafkaParams

  private[kafka010] def flush(): Unit = kafkaProducer.flush()

  private[kafka010] def isClosed: Boolean = closed
}

private[kafka010] object CachedKafkaProducer extends Logging {

  private val defaultCacheExpireTimeout = TimeUnit.MINUTES.toMillis(10)

  private lazy val cacheExpireTimeout: Long = Option(SparkEnv.get)
    .map(_.conf.get(PRODUCER_CACHE_TIMEOUT))
    .getOrElse(defaultCacheExpireTimeout)

<<<<<<< HEAD
  private val cacheLoader = new CacheLoader[Seq[(String, Object)], CachedKafkaProducer] {
    override def load(params: Seq[(String, Object)]): CachedKafkaProducer = {
      CachedKafkaProducer(kafkaParams = params)
=======
  private val cacheLoader = new CacheLoader[Seq[(String, Object)], Producer] {
    override def load(config: Seq[(String, Object)]): Producer = {
      createKafkaProducer(config)
>>>>>>> a32c92c0
    }
  }

  private def updatedAuthConfigIfNeeded(kafkaParamsMap: ju.Map[String, Object]) =
    KafkaConfigUpdater("executor", kafkaParamsMap.asScala.toMap)
      .setAuthenticationConfigIfNeeded()
      .build()

  private val closeQueue = new ConcurrentLinkedQueue[CachedKafkaProducer]()

  private val removalListener = new RemovalListener[Seq[(String, Object)], CachedKafkaProducer]() {
    override def onRemoval(
<<<<<<< HEAD
        notification: RemovalNotification[Seq[(String, Object)], CachedKafkaProducer]): Unit = {
      val producer: CachedKafkaProducer = notification.getValue
      logDebug(s"Evicting kafka producer $producer, due to ${notification.getCause}.")
      if (producer.inUse()) {
        // When `inuse` producer is evicted we wait for it to be released by all the tasks,
        // before finally closing it.
        closeQueue.add(producer)
      } else {
        producer.close()
      }
=======
        notification: RemovalNotification[Seq[(String, Object)], Producer]): Unit = {
      val paramsSeq: Seq[(String, Object)] = notification.getKey
      val producer: Producer = notification.getValue
      if (log.isDebugEnabled()) {
        val redactedParamsSeq = KafkaRedactionUtil.redactParams(paramsSeq)
        logDebug(s"Evicting kafka producer $producer params: $redactedParamsSeq, " +
          s"due to ${notification.getCause}")
      }
      close(paramsSeq, producer)
>>>>>>> a32c92c0
    }
  }

  private lazy val guavaCache: LoadingCache[Seq[(String, Object)], CachedKafkaProducer] =
    CacheBuilder.newBuilder().expireAfterAccess(cacheExpireTimeout, TimeUnit.MILLISECONDS)
      .removalListener(removalListener)
      .build[Seq[(String, Object)], CachedKafkaProducer](cacheLoader)

<<<<<<< HEAD
=======
  private def createKafkaProducer(paramsSeq: Seq[(String, Object)]): Producer = {
    val kafkaProducer: Producer = new Producer(paramsSeq.toMap.asJava)
    if (log.isDebugEnabled()) {
      val redactedParamsSeq = KafkaRedactionUtil.redactParams(paramsSeq)
      logDebug(s"Created a new instance of KafkaProducer for $redactedParamsSeq.")
    }
    kafkaProducer
  }
>>>>>>> a32c92c0

  /**
   * Get a cached KafkaProducer for a given configuration. If matching KafkaProducer doesn't
   * exist, a new KafkaProducer will be created. KafkaProducer is thread safe, it is best to keep
   * one instance per specified kafkaParams.
   */
  private[kafka010] def acquire(kafkaParamsMap: ju.Map[String, Object]): CachedKafkaProducer = {
    val paramsSeq: Seq[(String, Object)] = paramsToSeq(updatedAuthConfigIfNeeded(kafkaParamsMap))
    try {
      val producer = this.synchronized {
        val cachedKafkaProducer: CachedKafkaProducer = guavaCache.get(paramsSeq)
        cachedKafkaProducer.inUseCount.incrementAndGet()
        logDebug(s"Granted producer $cachedKafkaProducer")
        cachedKafkaProducer
      }
      producer
    } catch {
      case e@(_: ExecutionException | _: UncheckedExecutionException | _: ExecutionError)
        if e.getCause != null =>
        throw e.getCause
    }
  }

  private def paramsToSeq(kafkaParamsMap: ju.Map[String, Object]): Seq[(String, Object)] = {
    val paramsSeq: Seq[(String, Object)] = kafkaParamsMap.asScala.toSeq.sortBy(x => x._1)
    paramsSeq
  }

  /* Release a kafka producer back to the kafka cache. We simply decrement it's inuse count. */
  private[kafka010] def release(producer: CachedKafkaProducer, failing: Boolean): Unit = {
    this.synchronized {
      // It should be ok to call release multiple times on the same producer object.
      if (producer.inUse()) {
        producer.inUseCount.decrementAndGet()
        logDebug(s"Released producer $producer.")
      } else {
        logWarning(s"Tried to release a not in use producer, $producer.")
      }
      if (failing) {
        // If this producer is failing to write, we remove it from cache.
        // So that it is re-created, eventually.
        val cachedProducer = guavaCache.getIfPresent(producer.kafkaParams)
        if (cachedProducer != null && cachedProducer.id == producer.id) {
          logDebug(s"Invalidating a failing producer: $producer.")
          guavaCache.invalidate(producer.kafkaParams)
        }
      }
    }
    // We need a close queue, so that we can close the producer(s) outside of a synchronized block.
    processPendingClose()
  }

<<<<<<< HEAD
  /** Process pending closes. */
  private def processPendingClose(): Unit = {
    // Check and close any other producers previously evicted, but pending to be closed.
    for (p <- closeQueue.iterator().asScala) {
      if (!p.inUse()) {
        closeQueue.remove(p)
        p.close()
      }
=======
  /** Auto close on cache evict */
  private def close(paramsSeq: Seq[(String, Object)], producer: Producer): Unit = {
    try {
      if (log.isInfoEnabled()) {
        val redactedParamsSeq = KafkaRedactionUtil.redactParams(paramsSeq)
        logInfo(s"Closing the KafkaProducer with params: ${redactedParamsSeq.mkString("\n")}.")
      }
      producer.close()
    } catch {
      case NonFatal(e) => logWarning("Error while closing kafka producer.", e)
>>>>>>> a32c92c0
    }
  }

  // For testing only.
  private[kafka010] def clear(): Unit = {
    logInfo("Cleaning up guava cache and force closing all kafka producers.")
    guavaCache.invalidateAll()
    for (p <- closeQueue.iterator().asScala) {
      p.close()
    }
    closeQueue.clear()
  }

  // For testing only.
  private[kafka010] def evict(params: Seq[(String, Object)]): Unit = {
    guavaCache.invalidate(params)
  }

  // For testing only.
  private[kafka010] def getAsMap: ConcurrentMap[Seq[(String, Object)], CachedKafkaProducer] =
    guavaCache.asMap()
}<|MERGE_RESOLUTION|>--- conflicted
+++ resolved
@@ -42,8 +42,10 @@
 
   lazy val kafkaProducer: KafkaProducer[Array[Byte], Array[Byte]] = {
     val producer = new KafkaProducer[Array[Byte], Array[Byte]](configMap)
-    logDebug(s"Created a new instance of KafkaProducer for " +
-      s"$kafkaParams with Id: $id")
+    if (log.isDebugEnabled()) {
+      val redactedParamsSeq = KafkaRedactionUtil.redactParams(kafkaParams)
+      logDebug(s"Created a new instance of KafkaProducer for $redactedParamsSeq, with Id: $id.")
+    }
     closed = false
     producer
   }
@@ -54,8 +56,11 @@
       this.synchronized {
         if (!closed) {
           closed = true
+          if (log.isInfoEnabled()) {
+            val redactedParamsSeq = KafkaRedactionUtil.redactParams(kafkaParams)
+            logInfo(s"Closing the KafkaProducer with params: ${redactedParamsSeq.mkString("\n")}.")
+          }
           kafkaProducer.close()
-          logDebug(s"Closed kafka producer: $this")
         }
       }
     } catch {
@@ -83,15 +88,9 @@
     .map(_.conf.get(PRODUCER_CACHE_TIMEOUT))
     .getOrElse(defaultCacheExpireTimeout)
 
-<<<<<<< HEAD
   private val cacheLoader = new CacheLoader[Seq[(String, Object)], CachedKafkaProducer] {
     override def load(params: Seq[(String, Object)]): CachedKafkaProducer = {
       CachedKafkaProducer(kafkaParams = params)
-=======
-  private val cacheLoader = new CacheLoader[Seq[(String, Object)], Producer] {
-    override def load(config: Seq[(String, Object)]): Producer = {
-      createKafkaProducer(config)
->>>>>>> a32c92c0
     }
   }
 
@@ -104,10 +103,13 @@
 
   private val removalListener = new RemovalListener[Seq[(String, Object)], CachedKafkaProducer]() {
     override def onRemoval(
-<<<<<<< HEAD
         notification: RemovalNotification[Seq[(String, Object)], CachedKafkaProducer]): Unit = {
       val producer: CachedKafkaProducer = notification.getValue
-      logDebug(s"Evicting kafka producer $producer, due to ${notification.getCause}.")
+      if (log.isDebugEnabled()) {
+        val redactedParamsSeq = KafkaRedactionUtil.redactParams(producer.kafkaParams)
+        logDebug(s"Evicting kafka producer $producer params: $redactedParamsSeq, " +
+          s"due to ${notification.getCause}")
+      }
       if (producer.inUse()) {
         // When `inuse` producer is evicted we wait for it to be released by all the tasks,
         // before finally closing it.
@@ -115,17 +117,6 @@
       } else {
         producer.close()
       }
-=======
-        notification: RemovalNotification[Seq[(String, Object)], Producer]): Unit = {
-      val paramsSeq: Seq[(String, Object)] = notification.getKey
-      val producer: Producer = notification.getValue
-      if (log.isDebugEnabled()) {
-        val redactedParamsSeq = KafkaRedactionUtil.redactParams(paramsSeq)
-        logDebug(s"Evicting kafka producer $producer params: $redactedParamsSeq, " +
-          s"due to ${notification.getCause}")
-      }
-      close(paramsSeq, producer)
->>>>>>> a32c92c0
     }
   }
 
@@ -133,18 +124,6 @@
     CacheBuilder.newBuilder().expireAfterAccess(cacheExpireTimeout, TimeUnit.MILLISECONDS)
       .removalListener(removalListener)
       .build[Seq[(String, Object)], CachedKafkaProducer](cacheLoader)
-
-<<<<<<< HEAD
-=======
-  private def createKafkaProducer(paramsSeq: Seq[(String, Object)]): Producer = {
-    val kafkaProducer: Producer = new Producer(paramsSeq.toMap.asJava)
-    if (log.isDebugEnabled()) {
-      val redactedParamsSeq = KafkaRedactionUtil.redactParams(paramsSeq)
-      logDebug(s"Created a new instance of KafkaProducer for $redactedParamsSeq.")
-    }
-    kafkaProducer
-  }
->>>>>>> a32c92c0
 
   /**
    * Get a cached KafkaProducer for a given configuration. If matching KafkaProducer doesn't
@@ -197,7 +176,6 @@
     processPendingClose()
   }
 
-<<<<<<< HEAD
   /** Process pending closes. */
   private def processPendingClose(): Unit = {
     // Check and close any other producers previously evicted, but pending to be closed.
@@ -206,18 +184,6 @@
         closeQueue.remove(p)
         p.close()
       }
-=======
-  /** Auto close on cache evict */
-  private def close(paramsSeq: Seq[(String, Object)], producer: Producer): Unit = {
-    try {
-      if (log.isInfoEnabled()) {
-        val redactedParamsSeq = KafkaRedactionUtil.redactParams(paramsSeq)
-        logInfo(s"Closing the KafkaProducer with params: ${redactedParamsSeq.mkString("\n")}.")
-      }
-      producer.close()
-    } catch {
-      case NonFatal(e) => logWarning("Error while closing kafka producer.", e)
->>>>>>> a32c92c0
     }
   }
 
