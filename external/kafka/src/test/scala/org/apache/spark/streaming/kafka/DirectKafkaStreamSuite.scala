/*
 * Licensed to the Apache Software Foundation (ASF) under one or more
 * contributor license agreements.  See the NOTICE file distributed with
 * this work for additional information regarding copyright ownership.
 * The ASF licenses this file to You under the Apache License, Version 2.0
 * (the "License"); you may not use this file except in compliance with
 * the License.  You may obtain a copy of the License at
 *
 *    http://www.apache.org/licenses/LICENSE-2.0
 *
 * Unless required by applicable law or agreed to in writing, software
 * distributed under the License is distributed on an "AS IS" BASIS,
 * WITHOUT WARRANTIES OR CONDITIONS OF ANY KIND, either express or implied.
 * See the License for the specific language governing permissions and
 * limitations under the License.
 */

package org.apache.spark.streaming.kafka

import java.io.File
import java.util.Arrays
import java.util.concurrent.atomic.AtomicLong
import java.util.concurrent.ConcurrentLinkedQueue

import scala.collection.JavaConverters._
import scala.concurrent.duration._
import scala.language.postfixOps
import scala.util.Random

import kafka.common.TopicAndPartition
import kafka.message.MessageAndMetadata
import kafka.serializer.StringDecoder
import org.apache.kafka.clients.consumer.ConsumerRecord
import org.apache.kafka.common.TopicPartition
import org.scalatest.{BeforeAndAfter, BeforeAndAfterAll}
import org.scalatest.concurrent.Eventually

import org.apache.spark.{Logging, SparkConf, SparkContext, SparkFunSuite}
import org.apache.spark.rdd.RDD
import org.apache.spark.streaming.{Milliseconds, StreamingContext, Time}
import org.apache.spark.streaming.dstream.{DStream, InputDStream}
import org.apache.spark.streaming.scheduler._
import org.apache.spark.streaming.scheduler.rate.RateEstimator
import org.apache.spark.util.Utils

class DirectKafkaStreamSuite
  extends SparkFunSuite
    with BeforeAndAfter
    with BeforeAndAfterAll
    with Eventually
    with Logging {
  val sparkConf = new SparkConf()
    .setMaster("local[4]")
    .setAppName(this.getClass.getSimpleName)

  private var sc: SparkContext = _
  private var ssc: StreamingContext = _
  private var testDir: File = _

  private var kafkaTestUtils: KafkaTestUtils = _

  override def beforeAll {
    kafkaTestUtils = new KafkaTestUtils
    kafkaTestUtils.setup()
  }

  override def afterAll {
    if (kafkaTestUtils != null) {
      kafkaTestUtils.teardown()
      kafkaTestUtils = null
    }
  }

  after {
    if (ssc != null) {
      ssc.stop()
      sc = null
    }
    if (sc != null) {
      sc.stop()
    }
    if (testDir != null) {
      Utils.deleteRecursively(testDir)
    }
  }

  test("basic stream receiving with multiple topics and smallest starting offset") {
    val random = Random.nextInt
    val topics = Set(s"basic1-${random}", s"basic2-${random}", s"basic3-${random}")
    topics.foreach { t =>
      kafkaTestUtils.createTopic(t)
    }
    basicDirectStreamTest(createStream(topics), topics)
  }

  // TODO: Renable when we move to Kafka 0.9.0.1. This test wouldn't pass until KAFKA-3029
  // (Make class org.apache.kafka.common.TopicPartition Serializable) is resolved.
  test("basic stream receiving with multiple topics and smallest starting offset, using new Kafka" +
    " consumer API") {
    val random = Random.nextInt
    val topics = Set(s"basic1-${random}", s"basic2-${random}", s"basic3-${random}")
    topics.foreach { t =>
      kafkaTestUtils.createTopic(t)
    }
    basicDirectStreamTest(createNewStream(topics), topics)
  }

  private def basicDirectStreamTest(stream: InputDStream[(String, String)], topics: Set[String]):
  Unit = {
    val data = Map("a" -> 7, "b" -> 9)
    topics.foreach { t =>
      kafkaTestUtils.sendMessages(t, data)
    }
    val totalSent = data.values.sum * topics.size

    val allReceived = new ConcurrentLinkedQueue[(String, String)]()

    // hold a reference to the current offset ranges, so it can be used downstream
    var offsetRanges = Array[OffsetRange]()

    stream.transform { rdd =>
      // Get the offset ranges in the RDD
      offsetRanges = rdd.asInstanceOf[HasOffsetRanges].offsetRanges
      rdd
    }.foreachRDD { rdd =>
      for (o <- offsetRanges) {
        logInfo(s"${o.topic} ${o.partition} ${o.fromOffset} ${o.untilOffset}")
      }
      val collected = rdd.mapPartitionsWithIndex { (i, iter) =>
        // For each partition, get size of the range in the partition,
        // and the number of items in the partition
        val off = offsetRanges(i)
        val all = iter.toSeq
        val partSize = all.size
        val rangeSize = off.untilOffset - off.fromOffset
        Iterator((partSize, rangeSize))
      }.collect

      // Verify whether number of elements in each partition
      // matches with the corresponding offset range
      collected.foreach { case (partSize, rangeSize) =>
        assert(partSize === rangeSize, "offset ranges are wrong")
      }
    }
    stream.foreachRDD { rdd => allReceived.addAll(Arrays.asList(rdd.collect(): _*)) }
    ssc.start()
    eventually(timeout(20000.milliseconds), interval(200.milliseconds)) {
      assert(allReceived.size === totalSent,
        "didn't get expected number of messages, messages:\n" +
          allReceived.asScala.mkString("\n"))
    }
    ssc.stop()
  }

  private def createStream(topics: Set[String]): InputDStream[(String, String)] = {
    ssc = new StreamingContext(sparkConf, Milliseconds(200))
    val kafkaParams: Map[String, String] = populateParams()
    val stream = withClue("Error creating direct stream") {
      KafkaUtils.createDirectStream[String, String, StringDecoder, StringDecoder](
        ssc, kafkaParams, topics)
    }
    stream
  }

  private def createNewStream(topics: Set[String]): InputDStream[(String, String)] = {
    ssc = new StreamingContext(sparkConf, Milliseconds(200))
    val kafkaParams: Map[String, String] = populateNewParams()
    val stream = withClue("Error creating direct stream") {
      KafkaUtils.createNewDirectStream[String, String](
        ssc, kafkaParams, topics)
    }
    stream
  }

  private def populateParams(fromStart: Boolean = true): Map[String, String] = {
    val autoOffsetValue = if (fromStart) "smallest" else "largest"
    val kafkaParams = Map(
      "metadata.broker.list" -> kafkaTestUtils.brokerAddress,
      "auto.offset.reset" -> autoOffsetValue
    )
    kafkaParams
  }

  private def populateNewParams(fromStart: Boolean = true): Map[String, String] = {
    val autoOffsetValue = if (fromStart) "earliest" else "latest"
    val kafkaParams = Map(
      "bootstrap.servers" -> kafkaTestUtils.brokerAddress,
      "auto.offset.reset" -> autoOffsetValue,
      "key.deserializer" -> "org.apache.kafka.common.serialization.StringDeserializer",
      "value.deserializer" -> "org.apache.kafka.common.serialization.StringDeserializer"
    )
    kafkaParams
  }

  test("receiving from largest starting offset") {
    val topic = s"largest-${Random.nextInt}"
    val data = Map("a" -> 10)
    kafkaTestUtils.createTopic(topic)
    kafkaTestUtils.sendMessages(topic, data)

    // Setup context and kafka stream with largest offset
    ssc = new StreamingContext(sparkConf, Milliseconds(200))

    val kafkaParams = populateParams(false)
    val kc = new KafkaCluster(kafkaParams)
    // Send some initial messages before starting context

    val topicPartition = TopicAndPartition(topic, 0)

    def getLatestOffset(): Long = {
      kc.getLatestLeaderOffsets(Set(topicPartition)).right.get(topicPartition).offset
    }

    eventually(timeout(10 seconds), interval(20 milliseconds)) {
      assert(getLatestOffset() > 3)
    }

    val offsetBeforeStart = getLatestOffset()

    val stream = withClue("Error creating direct stream") {
      KafkaUtils.createDirectStream[String, String, StringDecoder, StringDecoder](
        ssc, kafkaParams, Set(topic))
    }

    assert(
      stream.asInstanceOf[DirectKafkaInputDStream[_, _, _, _, _]]
        .fromOffsets(topicPartition) >= offsetBeforeStart,
      "Start offset not from latest"
    )

<<<<<<< HEAD
    assertDataValidity(topic, stream)
  }

  test("receiving from largest starting offset, using new Kafka consumer API") {
    val topic = s"largest-${Random.nextInt}"
    val data = Map("a" -> 10)
    kafkaTestUtils.createTopic(topic)
    kafkaTestUtils.sendMessages(topic, data)

    // Setup context and kafka stream with largest offset
    ssc = new StreamingContext(sparkConf, Milliseconds(200))

    val kafkaParams = populateNewParams(false)
    val kc = new NewKafkaCluster(kafkaParams)
    // Send some initial messages before starting context

    val topicPartition = new TopicPartition(topic, 0)

    def getLatestOffset(): Long = {
      kc.getLatestOffsets(Set(topicPartition)).get(topicPartition).getOrElse(0)
    }

    eventually(timeout(10 seconds), interval(20 milliseconds)) {
      assert(getLatestOffset() > 3)
    }

    val offsetBeforeStart = getLatestOffset()

    val stream = withClue("Error creating direct stream") {
      KafkaUtils.createNewDirectStream[String, String](
        ssc, kafkaParams, Set(topic))
    }

    assert(
      stream.asInstanceOf[NewDirectKafkaInputDStream[_, _, _]]
        .fromOffsets(topicPartition) >= offsetBeforeStart,
      "Start offset not from latest"
    )

    assertDataValidity(topic, stream)
  }

  def assertDataValidity(topic: String, stream: InputDStream[(String, String)]): Unit = {
    val collectedData = new ArrayBuffer[String]() with mutable.SynchronizedBuffer[String]
    stream.map {
      _._2
    }.foreachRDD { rdd => collectedData ++= rdd.collect() }
=======
    val collectedData = new ConcurrentLinkedQueue[String]()
    stream.map { _._2 }.foreachRDD { rdd => collectedData.addAll(Arrays.asList(rdd.collect(): _*)) }
>>>>>>> a5257048
    ssc.start()
    val newData = Map("b" -> 10)
    kafkaTestUtils.sendMessages(topic, newData)
    eventually(timeout(10 seconds), interval(50 milliseconds)) {
      collectedData.contains("b")
    }
    assert(!collectedData.contains("a"))
    ssc.stop()
  }

  test("creating stream by offset") {
    val topic = s"offset-${Random.nextInt}"
    val topicPartition = TopicAndPartition(topic, 0)
    val data = Map("a" -> 10)
    kafkaTestUtils.createTopic(topic)
    val kafkaParams = populateParams(false)
    val kc = new KafkaCluster(kafkaParams)
    def getLatestOffset(): Long = {
      kc.getLatestLeaderOffsets(Set(topicPartition)).right.get(topicPartition).offset
    }

    // Send some initial messages before starting context
    kafkaTestUtils.sendMessages(topic, data)
    eventually(timeout(10 seconds), interval(20 milliseconds)) {
      assert(getLatestOffset() >= 10)
    }
    val offsetBeforeStart = getLatestOffset()

    // Setup context and kafka stream with largest offset
    ssc = new StreamingContext(sparkConf, Milliseconds(200))
    val stream = withClue("Error creating direct stream") {
      KafkaUtils.createDirectStream[String, String, StringDecoder, StringDecoder, String](
        ssc, kafkaParams, Map(topicPartition -> 11L),
        (m: MessageAndMetadata[String, String]) => m.message())
    }
    assert(
      stream.asInstanceOf[DirectKafkaInputDStream[_, _, _, _, _]]
        .fromOffsets(topicPartition) >= offsetBeforeStart,
      "Start offset not from latest"
    )

<<<<<<< HEAD
    assertValidityWhenCreatingStreamByOffset(topic, stream)
  }

  test("creating stream by offset, using new Kafka consumer API") {
    val topic = s"offset-${Random.nextInt}"
    val topicPartition = new TopicPartition(topic, 0)
    val data = Map("a" -> 10)
    kafkaTestUtils.createTopic(topic)
    val kafkaParams = populateNewParams(false)
    val kc = new NewKafkaCluster(kafkaParams)
    def getLatestOffset(): Long = {
      kc.getLatestOffsets(Set(topicPartition)).get(topicPartition).getOrElse(0)
    }

    // Send some initial messages before starting context
    kafkaTestUtils.sendMessages(topic, data)
    eventually(timeout(10 seconds), interval(20 milliseconds)) {
      assert(getLatestOffset() >= 10)
    }
    val offsetBeforeStart = getLatestOffset()

    // Setup context and kafka stream with largest offset
    ssc = new StreamingContext(sparkConf, Milliseconds(200))
    val stream = withClue("Error creating direct stream") {
      KafkaUtils.createNewDirectStream[String, String, String](
        ssc, kafkaParams, Map(topicPartition -> 11L),
        (m: ConsumerRecord[String, String]) => m.value())
    }
    assert(
      stream.asInstanceOf[NewDirectKafkaInputDStream[_, _, _]]
        .fromOffsets(topicPartition) >= offsetBeforeStart,
      "Start offset not from latest"
    )

    assertValidityWhenCreatingStreamByOffset(topic, stream)
  }

  // Test to verify the offset ranges can be recovered from the checkpoints
  def assertValidityWhenCreatingStreamByOffset(topic: String, stream: InputDStream[String]): Unit
  = {
    val collectedData = new ArrayBuffer[String]() with mutable.SynchronizedBuffer[String]
    stream.foreachRDD { rdd => collectedData ++= rdd.collect() }
=======
    val collectedData = new ConcurrentLinkedQueue[String]()
    stream.foreachRDD { rdd => collectedData.addAll(Arrays.asList(rdd.collect(): _*)) }
>>>>>>> a5257048
    ssc.start()
    val newData = Map("b" -> 10)
    kafkaTestUtils.sendMessages(topic, newData)
    eventually(timeout(10 seconds), interval(50 milliseconds)) {
      collectedData.contains("b")
    }
    assert(!collectedData.contains("a"))
  }

  test("offset recovery") {
    val kafkaParams: Map[String, String] = populateParams()
    val topic = s"recovery-${Random.nextInt}"
    kafkaTestUtils.createTopic(topic)

    // Setup the streaming context
    ssc = new StreamingContext(sparkConf, Milliseconds(100))
    val kafkaStream = withClue("Error creating direct stream") {
      KafkaUtils.createDirectStream[String, String, StringDecoder, StringDecoder](
        ssc, kafkaParams, Set(topic))
    }
    basicOffsetRecoveryTest(kafkaStream, topic, getOffsetRanges[String, String])
  }

  // TODO: Renable when we move to Kafka 0.9.0.1. This test wouldn't pass until KAFKA-3029
  // (Make class org.apache.kafka.common.TopicPartition Serializable) is resolved.
  test("offset recovery with new Kafka consumer API") {
    val kafkaParams: Map[String, String] = populateNewParams()
    val topic = s"recovery-${Random.nextInt}"
    kafkaTestUtils.createTopic(topic)

    // Setup the streaming context
    ssc = new StreamingContext(sparkConf, Milliseconds(100))
    val kafkaStream = withClue("Error creating direct stream") {
      KafkaUtils.createNewDirectStream[String, String](
        ssc, kafkaParams, Set(topic))
    }
    basicOffsetRecoveryTest(kafkaStream, topic, getNewOffsetRanges[String, String])
  }

  private def basicOffsetRecoveryTest(kafkaStream: InputDStream[(String, String)], topic: String,
    getOffsetRangesFunc: (DStream[(String, String)]) => Seq[(Time, Array[OffsetRange])]):
  Unit = {
    testDir = Utils.createTempDir()
    DirectKafkaStreamSuite.collectedData.clear()

    // Send data to Kafka and wait for it to be received
    def sendDataAndWaitForReceive(data: Seq[Int]) {
      val strings = data.map {
        _.toString
      }
      kafkaTestUtils.sendMessages(topic, strings.map {
        _ -> 1
      }.toMap)
      eventually(timeout(10 seconds), interval(50 milliseconds)) {
        assert(strings.forall {
          DirectKafkaStreamSuite.collectedData.contains
        })
      }
    }

    val keyedStream = kafkaStream.map { v => "key" -> v._2.toInt }
    val stateStream = keyedStream.updateStateByKey { (values: Seq[Int], state: Option[Int]) =>
      Some(values.sum + state.getOrElse(0))
    }
    ssc.checkpoint(testDir.getAbsolutePath)

    // This is to collect the raw data received from Kafka
    kafkaStream.foreachRDD { (rdd: RDD[(String, String)], time: Time) =>
<<<<<<< HEAD
      val data = rdd.map {
        _._2
      }.collect()
      DirectKafkaStreamSuite.collectedData.appendAll(data)
=======
      val data = rdd.map { _._2 }.collect()
      DirectKafkaStreamSuite.collectedData.addAll(Arrays.asList(data: _*))
>>>>>>> a5257048
    }

    // This is ensure all the data is eventually receiving only once
    stateStream.foreachRDD { (rdd: RDD[(String, Int)]) =>
      rdd.collect().headOption.foreach { x => DirectKafkaStreamSuite.total = x._2 }
    }
    ssc.start()

    // Send some data and wait for them to be received
    for (i <- (1 to 10).grouped(4)) {
      sendDataAndWaitForReceive(i)
    }

    // Verify that offset ranges were generated
    val offsetRangesBeforeStop = getOffsetRangesFunc(kafkaStream)
    assert(offsetRangesBeforeStop.size >= 1, "No offset ranges generated")
    assert(
      offsetRangesBeforeStop.head._2.forall {
        _.fromOffset === 0
      },
      "starting offset not zero"
    )
    ssc.stop()
    logInfo("====== RESTARTING ========")

    // Recover context from checkpoints
    ssc = new StreamingContext(testDir.getAbsolutePath)
    val recoveredStream = ssc.graph.getInputStreams().head.asInstanceOf[DStream[(String, String)]]

    // Verify offset ranges have been recovered
    val recoveredOffsetRanges = getOffsetRangesFunc(recoveredStream)
    assert(recoveredOffsetRanges.size > 0, "No offset ranges recovered")
    val earlierOffsetRangesAsSets = offsetRangesBeforeStop.map { x => (x._1, x._2.toSet) }
    assert(
      recoveredOffsetRanges.forall { or =>
        earlierOffsetRangesAsSets.contains((or._1, or._2.toSet))
      },
      "Recovered ranges are not the same as the ones generated"
    )
    // Restart context, give more data and verify the total at the end
    // If the total is write that means each records has been received only once
    ssc.start()
    sendDataAndWaitForReceive(11 to 20)
    eventually(timeout(10 seconds), interval(50 milliseconds)) {
      assert(DirectKafkaStreamSuite.total === (1 to 20).sum)
    }
    ssc.stop()
  }

  test("Direct Kafka stream report input information") {
    val topic = s"report-test-${Random.nextInt}"
    ssc = new StreamingContext(sparkConf, Milliseconds(200))
    val kafkaParams: Map[String, String] = populateParams()
    kafkaTestUtils.createTopic(topic)
    val stream = withClue("Error creating direct stream") {
      KafkaUtils.createDirectStream[String, String, StringDecoder, StringDecoder](
        ssc, kafkaParams, Set(topic))
    }

    basicReportInfoTest(stream, topic)
  }

  // TODO: Renable when we move to Kafka 0.9.0.1. This test wouldn't pass until KAFKA-3029
  // (Make class org.apache.kafka.common.TopicPartition Serializable) is resolved.
  test("Direct Kafka stream report input information with new Kafka consumer API") {
    val topic = s"report-test-${Random.nextInt}"
    ssc = new StreamingContext(sparkConf, Milliseconds(200))
    val kafkaParams: Map[String, String] = populateNewParams()
    kafkaTestUtils.createTopic(topic)
    val stream = withClue("Error creating direct stream") {
      KafkaUtils.createNewDirectStream[String, String](
        ssc, kafkaParams, Set(topic))
    }

<<<<<<< HEAD
    basicReportInfoTest(stream, topic)
  }

  private def basicReportInfoTest(stream: InputDStream[(String, String)], topic: String): Unit = {
    val data = Map("a" -> 7, "b" -> 9)
    kafkaTestUtils.sendMessages(topic, data)

    val totalSent = data.values.sum
    import DirectKafkaStreamSuite._

    val collector = new InputInfoCollector
    ssc.addStreamingListener(collector)

    val allReceived =
      new ArrayBuffer[(String, String)] with mutable.SynchronizedBuffer[(String, String)]
=======
    val allReceived = new ConcurrentLinkedQueue[(String, String)]
>>>>>>> a5257048

    stream.foreachRDD { rdd => allReceived.addAll(Arrays.asList(rdd.collect(): _*)) }
    ssc.start()
    eventually(timeout(20000.milliseconds), interval(200.milliseconds)) {
      assert(allReceived.size === totalSent,
        "didn't get expected number of messages, messages:\n" +
          allReceived.asScala.mkString("\n"))

      // Calculate all the record number collected in the StreamingListener.
      assert(collector.numRecordsSubmitted.get() === totalSent)
      assert(collector.numRecordsStarted.get() === totalSent)
      assert(collector.numRecordsCompleted.get() === totalSent)
    }
    ssc.stop()
  }

  test("using rate controller") {
    val topic = s"backpressure-${Random.nextInt}"
    val kafkaParams: Map[String, String] = populateParams()
    val batchIntervalMilliseconds = 100
    val estimator = new ConstantEstimator(100)

    kafkaTestUtils.createTopic(topic)

    val sparkConf = new SparkConf()
      // Safe, even with streaming, because we're using the direct API.
      // Using 1 core is useful to make the test more predictable.
      .setMaster("local[1]")
      .setAppName(this.getClass.getSimpleName)
      .set("spark.streaming.kafka.maxRatePerPartition", "100")

    // Setup the streaming context
    ssc = new StreamingContext(sparkConf, Milliseconds(batchIntervalMilliseconds))
    val topicPartition = TopicAndPartition(topic, 0)
    val kafkaStream = withClue("Error creating direct stream") {
      val kc = new KafkaCluster(kafkaParams)
      val messageHandler = (mmd: MessageAndMetadata[String, String]) => (mmd.key, mmd.message)
      val m = kc.getEarliestLeaderOffsets(Set(topicPartition))
        .fold(e => Map.empty[TopicAndPartition, Long], m => m.mapValues(lo => lo.offset))

      new DirectKafkaInputDStream[String, String, StringDecoder, StringDecoder, (String, String)](
        ssc, kafkaParams, m, messageHandler) {
        override protected[streaming] val rateController =
          Some(new DirectKafkaRateController(id, estimator))
      }
    }

<<<<<<< HEAD
    basicRateControllerTest(kafkaStream, topic, batchIntervalMilliseconds, estimator)

  }

  // TODO: Renable when we move to Kafka 0.9.0.1. This test wouldn't pass until KAFKA-3029
  // (Make class org.apache.kafka.common.TopicPartition Serializable) is resolved.
  test("using rate controller using new Kafka consumer API") {
    val topic = s"backpressure-${Random.nextInt}"
    val kafkaParams: Map[String, String] = populateNewParams()
    val batchIntervalMilliseconds = 100
    val estimator = new ConstantEstimator(100)

    kafkaTestUtils.createTopic(topic)

    val sparkConf = new SparkConf()
      // Safe, even with streaming, because we're using the direct API.
      // Using 1 core is useful to make the test more predictable.
      .setMaster("local[1]")
      .setAppName(this.getClass.getSimpleName)
      .set("spark.streaming.kafka.maxRatePerPartition", "100")

    // Setup the streaming context
    ssc = new StreamingContext(sparkConf, Milliseconds(batchIntervalMilliseconds))
    val topicPartition = new TopicPartition(topic, 0)
    val kafkaStream = withClue("Error creating direct stream") {
      val kc = new NewKafkaCluster(kafkaParams)
      val messageHandler = (mmd: ConsumerRecord[String, String]) => (mmd.key, mmd.value)
      val m = kc.getEarliestOffsets(Set(topicPartition))

      new NewDirectKafkaInputDStream[String, String, (String, String)](
        ssc, kafkaParams, m, messageHandler) {
        override protected[streaming] val rateController =
          Some(new DirectKafkaRateController(id, estimator))
      }
    }
    basicRateControllerTest(kafkaStream, topic, batchIntervalMilliseconds, estimator)

  }

  private def basicRateControllerTest(kafkaStream: InputDStream[(String, String)], topic: String,
    batchIntervalMilliseconds: Int, estimator: ConstantEstimator): Unit = {

    val messageKeys = (1 to 200).map(_.toString)
    val messages = messageKeys.map((_, 1)).toMap

    val collectedData =
      new ArrayBuffer[Array[String]]() with mutable.SynchronizedBuffer[Array[String]]
=======
    val collectedData = new ConcurrentLinkedQueue[Array[String]]()
>>>>>>> a5257048

    // Used for assertion failure messages.
    def dataToString: String =
      collectedData.asScala.map(_.mkString("[", ",", "]")).mkString("{", ", ", "}")

    // This is to collect the raw data received from Kafka
    kafkaStream.foreachRDD { (rdd: RDD[(String, String)], time: Time) =>
<<<<<<< HEAD
      val data = rdd.map {
        _._2
      }.collect()
      collectedData += data
=======
      val data = rdd.map { _._2 }.collect()
      collectedData.add(data)
>>>>>>> a5257048
    }

    ssc.start()

    // Try different rate limits.
    // Send data to Kafka and wait for arrays of data to appear matching the rate.
    Seq(100, 50, 20).foreach { rate =>
      collectedData.clear() // Empty this buffer on each pass.
      estimator.updateRate(rate) // Set a new rate.
    // Expect blocks of data equal to "rate", scaled by the interval length in secs.
    val expectedSize = Math.round(rate * batchIntervalMilliseconds * 0.001)
      kafkaTestUtils.sendMessages(topic, messages)
      eventually(timeout(5.seconds), interval(batchIntervalMilliseconds.milliseconds)) {
        // Assert that rate estimator values are used to determine maxMessagesPerPartition.
        // Funky "-" in message makes the complete assertion message read better.
        assert(collectedData.asScala.exists(_.size == expectedSize),
          s" - No arrays of size $expectedSize for rate $rate found in $dataToString")
      }
    }

    ssc.stop()
  }

  /** Get the generated offset ranges from the DirectKafkaStream */
  private def getOffsetRanges[K, V](
    kafkaStream: DStream[(K, V)]): Seq[(Time, Array[OffsetRange])] = {
    kafkaStream.generatedRDDs.mapValues { rdd =>
      rdd.asInstanceOf[KafkaRDD[K, V, _, _, (K, V)]].offsetRanges
    }.toSeq.sortBy {
      _._1
    }
  }

  /** Get the generated offset ranges from the DirectKafkaStream */
  private def getNewOffsetRanges[K, V](
    kafkaStream: DStream[(K, V)]): Seq[(Time, Array[OffsetRange])] = {
    kafkaStream.generatedRDDs.mapValues { rdd =>
      rdd.asInstanceOf[NewKafkaRDD[K, V, (K, V)]].offsetRanges
    }.toSeq.sortBy {
      _._1
    }
  }

}

object DirectKafkaStreamSuite {
  val collectedData = new ConcurrentLinkedQueue[String]()
  @volatile var total = -1L

  class InputInfoCollector extends StreamingListener {
    val numRecordsSubmitted = new AtomicLong(0L)
    val numRecordsStarted = new AtomicLong(0L)
    val numRecordsCompleted = new AtomicLong(0L)

    override def onBatchSubmitted(batchSubmitted: StreamingListenerBatchSubmitted): Unit = {
      numRecordsSubmitted.addAndGet(batchSubmitted.batchInfo.numRecords)
    }

    override def onBatchStarted(batchStarted: StreamingListenerBatchStarted): Unit = {
      numRecordsStarted.addAndGet(batchStarted.batchInfo.numRecords)
    }

    override def onBatchCompleted(batchCompleted: StreamingListenerBatchCompleted): Unit = {
      numRecordsCompleted.addAndGet(batchCompleted.batchInfo.numRecords)
    }
  }

}

private[streaming] class ConstantEstimator(@volatile private var rate: Long)
  extends RateEstimator {

  def updateRate(newRate: Long): Unit = {
    rate = newRate
  }

  def compute(
<<<<<<< HEAD
    time: Long,
    elements: Long,
    processingDelay: Long,
    schedulingDelay: Long): Option[Double] = Some(rate)
}
=======
      time: Long,
      elements: Long,
      processingDelay: Long,
      schedulingDelay: Long): Option[Double] = Some(rate)
}
>>>>>>> a5257048
<|MERGE_RESOLUTION|>--- conflicted
+++ resolved
@@ -228,7 +228,6 @@
       "Start offset not from latest"
     )
 
-<<<<<<< HEAD
     assertDataValidity(topic, stream)
   }
 
@@ -272,14 +271,8 @@
   }
 
   def assertDataValidity(topic: String, stream: InputDStream[(String, String)]): Unit = {
-    val collectedData = new ArrayBuffer[String]() with mutable.SynchronizedBuffer[String]
-    stream.map {
-      _._2
-    }.foreachRDD { rdd => collectedData ++= rdd.collect() }
-=======
     val collectedData = new ConcurrentLinkedQueue[String]()
     stream.map { _._2 }.foreachRDD { rdd => collectedData.addAll(Arrays.asList(rdd.collect(): _*)) }
->>>>>>> a5257048
     ssc.start()
     val newData = Map("b" -> 10)
     kafkaTestUtils.sendMessages(topic, newData)
@@ -321,7 +314,6 @@
       "Start offset not from latest"
     )
 
-<<<<<<< HEAD
     assertValidityWhenCreatingStreamByOffset(topic, stream)
   }
 
@@ -362,12 +354,8 @@
   // Test to verify the offset ranges can be recovered from the checkpoints
   def assertValidityWhenCreatingStreamByOffset(topic: String, stream: InputDStream[String]): Unit
   = {
-    val collectedData = new ArrayBuffer[String]() with mutable.SynchronizedBuffer[String]
-    stream.foreachRDD { rdd => collectedData ++= rdd.collect() }
-=======
     val collectedData = new ConcurrentLinkedQueue[String]()
     stream.foreachRDD { rdd => collectedData.addAll(Arrays.asList(rdd.collect(): _*)) }
->>>>>>> a5257048
     ssc.start()
     val newData = Map("b" -> 10)
     kafkaTestUtils.sendMessages(topic, newData)
@@ -436,15 +424,8 @@
 
     // This is to collect the raw data received from Kafka
     kafkaStream.foreachRDD { (rdd: RDD[(String, String)], time: Time) =>
-<<<<<<< HEAD
-      val data = rdd.map {
-        _._2
-      }.collect()
-      DirectKafkaStreamSuite.collectedData.appendAll(data)
-=======
       val data = rdd.map { _._2 }.collect()
       DirectKafkaStreamSuite.collectedData.addAll(Arrays.asList(data: _*))
->>>>>>> a5257048
     }
 
     // This is ensure all the data is eventually receiving only once
@@ -519,7 +500,6 @@
         ssc, kafkaParams, Set(topic))
     }
 
-<<<<<<< HEAD
     basicReportInfoTest(stream, topic)
   }
 
@@ -533,11 +513,7 @@
     val collector = new InputInfoCollector
     ssc.addStreamingListener(collector)
 
-    val allReceived =
-      new ArrayBuffer[(String, String)] with mutable.SynchronizedBuffer[(String, String)]
-=======
     val allReceived = new ConcurrentLinkedQueue[(String, String)]
->>>>>>> a5257048
 
     stream.foreachRDD { rdd => allReceived.addAll(Arrays.asList(rdd.collect(): _*)) }
     ssc.start()
@@ -585,7 +561,6 @@
       }
     }
 
-<<<<<<< HEAD
     basicRateControllerTest(kafkaStream, topic, batchIntervalMilliseconds, estimator)
 
   }
@@ -630,12 +605,7 @@
 
     val messageKeys = (1 to 200).map(_.toString)
     val messages = messageKeys.map((_, 1)).toMap
-
-    val collectedData =
-      new ArrayBuffer[Array[String]]() with mutable.SynchronizedBuffer[Array[String]]
-=======
     val collectedData = new ConcurrentLinkedQueue[Array[String]]()
->>>>>>> a5257048
 
     // Used for assertion failure messages.
     def dataToString: String =
@@ -643,15 +613,8 @@
 
     // This is to collect the raw data received from Kafka
     kafkaStream.foreachRDD { (rdd: RDD[(String, String)], time: Time) =>
-<<<<<<< HEAD
-      val data = rdd.map {
-        _._2
-      }.collect()
-      collectedData += data
-=======
       val data = rdd.map { _._2 }.collect()
       collectedData.add(data)
->>>>>>> a5257048
     }
 
     ssc.start()
@@ -729,16 +692,8 @@
   }
 
   def compute(
-<<<<<<< HEAD
     time: Long,
     elements: Long,
     processingDelay: Long,
     schedulingDelay: Long): Option[Double] = Some(rate)
-}
-=======
-      time: Long,
-      elements: Long,
-      processingDelay: Long,
-      schedulingDelay: Long): Option[Double] = Some(rate)
-}
->>>>>>> a5257048
+}