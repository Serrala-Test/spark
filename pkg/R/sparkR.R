.sparkREnv <- new.env()

assemblyJarName <- "sparkr-assembly-0.1.jar"

sparkR.onLoad <- function(libname, pkgname) {
  assemblyJarPath <- paste(libname, "/SparkR/", assemblyJarName, sep = "")
  packageStartupMessage("[SparkR] Initializing with classpath ", assemblyJarPath, "\n")
 
  .sparkREnv$libname <- libname
  .sparkREnv$assemblyJarPath <- assemblyJarPath
}

# Utility function that returns TRUE if we have an active connection to the
# backend and FALSE otherwise
connExists <- function(env) {
  tryCatch({
    exists(".sparkRCon", envir = env) && isOpen(env[[".sparkRCon"]])
  }, error = function(err) {
    return(FALSE)
  })
}

# Stop the Spark context.
# Also terminates the backend this R session is connected to
sparkR.stop <- function(env = .sparkREnv) {

<<<<<<< HEAD
  if (!connExists(env)) {
    # When the workspace is saved in R, the connections are closed
    # *before* the finalizer is run. In these cases, we reconnect
    # to the backend, so we can shut it down.
    tryCatch({
      connectBackend("localhost", .sparkREnv$sparkRBackendPort)
    }, error = function(err) {
      cat("Error in Connection: Use sparkR.init() to restart SparkR\n")
    }, warning = function(war) {
      cat("No Connection Found: Use sparkR.init() to restart SparkR\n")
    })
  } 

  if (exists(".sparkRCon", envir = env)) {
    cat("Stopping SparkR\n")
    if (exists(".sparkRjsc", envir = env)) {
      sc <- get(".sparkRjsc", envir = env)
      callJMethod(sc, "stop")
      rm(".sparkRjsc", envir = env)
    }
  
    callJStatic("SparkRHandler", "stopBackend")
    # Also close the connection and remove it from our env
    conn <- get(".sparkRCon", env)
    close(conn)
    rm(".sparkRCon", envir = env)
    # Finally, sleep for 1 sec to let backend finish exiting.
    # Without this we get port conflicts in RStudio when we try to 'Restart R'.
    Sys.sleep(1)
  }
  
=======
  if (exists(".sparkRCon", envir = env)) {
    cat("Stopping SparkR\n")
    if (exists(".sparkRjsc", envir = env)) {
      sc <- get(".sparkRjsc", envir = env)
      callJMethod(sc, "stop")
      rm(".sparkRjsc", envir = env)
    }
  
    callJStatic("SparkRHandler", "stopBackend")
    # Also close the connection and remove it from our env
    conn <- get(".sparkRCon", envir = env)
    close(conn)
    rm(".sparkRCon", envir = env)
  }

  if (exists(".monitorConn", envir = env)) {
    conn <- get(".monitorConn", envir = env)
    close(conn)
    rm(".monitorConn", envir = env)
  }
>>>>>>> 3e0555db
}

#' Initialize a new Spark Context.
#'
#' This function initializes a new SparkContext.
#'
#' @param master The Spark master URL.
#' @param appName Application name to register with cluster manager
#' @param sparkHome Spark Home directory
#' @param sparkEnvir Named list of environment variables to set on worker nodes.
#' @param sparkExecutorEnv Named list of environment variables to be used when launching executors.
#' @param sparkJars Character string vector of jar files to pass to the worker nodes.
#' @param sparkRLibDir The path where R is installed on the worker nodes.
#' @param sparkRBackendPort The port to use for SparkR JVM Backend.
#' @export
#' @examples
#'\dontrun{
#' sc <- sparkR.init("local[2]", "SparkR", "/home/spark")
#' sc <- sparkR.init("local[2]", "SparkR", "/home/spark",
#'                  list(spark.executor.memory="1g"))
#' sc <- sparkR.init("yarn-client", "SparkR", "/home/spark",
#'                  list(spark.executor.memory="1g"),
#'                  list(LD_LIBRARY_PATH="/directory of JVM libraries (libjvm.so) on workers/"),
#'                  c("jarfile1.jar","jarfile2.jar"))
#'}

sparkR.init <- function(
  master = "",
  appName = "SparkR",
  sparkHome = Sys.getenv("SPARK_HOME"),
  sparkEnvir = list(),
  sparkExecutorEnv = list(),
  sparkJars = "",
<<<<<<< HEAD
  sparkRLibDir = "",
  sparkRBackendPort = as.integer(Sys.getenv("SPARKR_BACKEND_PORT", "12345")),
  sparkRRetryCount = 6) {
=======
  sparkRLibDir = "") {
>>>>>>> 3e0555db

  if (exists(".sparkRjsc", envir = .sparkREnv)) {
    cat("Re-using existing Spark Context. Please stop SparkR with sparkR.stop() or restart R to create a new Spark Context\n")
    return(get(".sparkRjsc", envir = .sparkREnv))
  }

  sparkMem <- Sys.getenv("SPARK_MEM", "512m")
  jars <- suppressWarnings(
    normalizePath(c(as.character(.sparkREnv$assemblyJarPath), as.character(sparkJars))))

  # Classpath separator is ";" on Windows
  # URI needs four /// as from http://stackoverflow.com/a/18522792
  if (.Platform$OS.type == "unix") {
    collapseChar <- ":"
    uriSep <- "//"
  } else {
    collapseChar <- ";"
    uriSep <- "////"
  }
  cp <- paste0(jars, collapse = collapseChar)

  yarn_conf_dir <- Sys.getenv("YARN_CONF_DIR", "")
  if (yarn_conf_dir != "") {
    cp <- paste(cp, yarn_conf_dir, sep = ":")
  }

  sparkRExistingPort <- Sys.getenv("EXISTING_SPARKR_BACKEND_PORT", "")
  if (sparkRExistingPort != "") {
    sparkRBackendPort <- sparkRExistingPort
  } else {
<<<<<<< HEAD
    if (Sys.getenv("SPARKR_USE_SPARK_SUBMIT", "") == "") {
      launchBackend(classPath = cp,
                    mainClass = "edu.berkeley.cs.amplab.sparkr.SparkRBackend",
                    args = as.character(sparkRBackendPort),
=======
    path <- tempfile(pattern = "backend_port")
    if (Sys.getenv("SPARKR_USE_SPARK_SUBMIT", "") == "") {
      launchBackend(classPath = cp,
                    mainClass = "edu.berkeley.cs.amplab.sparkr.SparkRBackend",
                    args = path,
>>>>>>> 3e0555db
                    javaOpts = paste("-Xmx", sparkMem, sep = ""))
    } else {
      # TODO: We should deprecate sparkJars and ask users to add it to the
      # command line (using --jars) which is picked up by SparkSubmit
      launchBackendSparkSubmit(
          mainClass = "edu.berkeley.cs.amplab.sparkr.SparkRBackend",
<<<<<<< HEAD
          args = as.character(sparkRBackendPort),
=======
          args = path,
>>>>>>> 3e0555db
          appJar = .sparkREnv$assemblyJarPath,
          sparkHome = sparkHome,
          sparkSubmitOpts = Sys.getenv("SPARKR_SUBMIT_ARGS", ""))
    }
<<<<<<< HEAD
  }

  .sparkREnv$sparkRBackendPort <- sparkRBackendPort
  cat("Waiting for JVM to come up...\n")
  tries <- 0
  while (tries < sparkRRetryCount) {
    if (!connExists(.sparkREnv)) {
      Sys.sleep(2 ^ tries)
      tryCatch({
        connectBackend("localhost", .sparkREnv$sparkRBackendPort)
      }, error = function(err) {
        cat("Error in Connection, retrying...\n")
      }, warning = function(war) {
        cat("No Connection Found, retrying...\n")
      })
      tries <- tries + 1
    } else {
      cat("Connection ok.\n")
      break
    }
  }
  if (tries == sparkRRetryCount) {
    stop(sprintf("Failed to connect JVM after %d tries.\n", sparkRRetryCount))
  }
=======
    # wait atmost 100 seconds for JVM to launch 
    wait <- 0.1
    for (i in 1:25) {
      Sys.sleep(wait)
      if (file.exists(path)) {
        break
      }
      wait <- wait * 1.25
    }
    if (!file.exists(path)) {
      stop("JVM is not ready after 10 seconds")
    }
    f <- file(path, open='rb')
    sparkRBackendPort <- readInt(f)
    monitorPort <- readInt(f)
    close(f)
    file.remove(path)
    if (length(sparkRBackendPort) == 0 || sparkRBackendPort == 0 ||
        length(monitorPort) == 0 || monitorPort == 0) {
      stop("JVM failed to launch")
    }
    assign(".monitorConn", socketConnection(port = monitorPort), envir = .sparkREnv)
  }

  .sparkREnv$sparkRBackendPort <- sparkRBackendPort
  tryCatch({
    connectBackend("localhost", sparkRBackendPort)
  }, error = function(err) {
    stop("Failed to connect JVM\n")
  })
>>>>>>> 3e0555db

  if (nchar(sparkHome) != 0) {
    sparkHome <- normalizePath(sparkHome)
  }

  if (nchar(sparkRLibDir) != 0) {
    .sparkREnv$libname <- sparkRLibDir
  }

  sparkEnvirMap <- new.env()
  for (varname in names(sparkEnvir)) {
    sparkEnvirMap[[varname]] <- sparkEnvir[[varname]]
  }
  
  sparkExecutorEnvMap <- new.env()
  if (!any(names(sparkExecutorEnv) == "LD_LIBRARY_PATH")) {
    sparkExecutorEnvMap[["LD_LIBRARY_PATH"]] <- paste0("$LD_LIBRARY_PATH:",Sys.getenv("LD_LIBRARY_PATH"))
  }
  for (varname in names(sparkExecutorEnv)) {
    sparkExecutorEnvMap[[varname]] <- sparkExecutorEnv[[varname]]
  }

  nonEmptyJars <- Filter(function(x) { x != "" }, jars)
  localJarPaths <- sapply(nonEmptyJars, function(j) { utils::URLencode(paste("file:", uriSep, j, sep = "")) })

  assign(
    ".sparkRjsc",
    callJStatic(
      "edu.berkeley.cs.amplab.sparkr.RRDD",
      "createSparkContext",
      master,
      appName,
      as.character(sparkHome),
      as.list(localJarPaths),
      sparkEnvirMap,
      sparkExecutorEnvMap),
    envir = .sparkREnv
  )

  sc <- get(".sparkRjsc", envir = .sparkREnv)

  # Register a finalizer to sleep 1 seconds on R exit to make RStudio happy
  reg.finalizer(.sparkREnv, function(x) { Sys.sleep(1) }, onexit = TRUE)

  sc
}

#' Initialize a new SQLContext.
#'
#' This function creates a SparkContext from an existing JavaSparkContext and 
#' then uses it to initialize a new SQLContext
#'
#' @param jsc The existing JavaSparkContext created with SparkR.init()
#' @export
#' @examples
#'\dontrun{
#' sc <- sparkR.init()
#' sqlCtx <- sparkRSQL.init(sc)
#'}

sparkRSQL.init <- function(jsc) {
  if (exists(".sparkRSQLsc", envir = .sparkREnv)) {
    return(get(".sparkRSQLsc", envir = .sparkREnv))
  }

  sqlCtx <- callJStatic("edu.berkeley.cs.amplab.sparkr.SQLUtils",
                        "createSQLContext",
                        jsc)
  assign(".sparkRSQLsc", sqlCtx, envir = .sparkREnv)
  sqlCtx
}

#' Initialize a new HiveContext.
#'
#' This function creates a HiveContext from an existing JavaSparkContext
#'
#' @param jsc The existing JavaSparkContext created with SparkR.init()
#' @export
#' @examples
#'\dontrun{
#' sc <- sparkR.init()
#' sqlCtx <- sparkRHive.init(sc)
#'}

sparkRHive.init <- function(jsc) {
  if (exists(".sparkRHivesc", envir = .sparkREnv)) {
    return(get(".sparkRHivesc", envir = .sparkREnv))
  }

  ssc <- callJMethod(jsc, "sc")
  hiveCtx <- tryCatch({
    newJObject("org.apache.spark.sql.hive.HiveContext", ssc)
  }, error = function(err) {
    stop("Spark SQL is not built with Hive support")
  })

  assign(".sparkRHivesc", hiveCtx, envir = .sparkREnv)
  hiveCtx
}<|MERGE_RESOLUTION|>--- conflicted
+++ resolved
@@ -23,21 +23,6 @@
 # Stop the Spark context.
 # Also terminates the backend this R session is connected to
 sparkR.stop <- function(env = .sparkREnv) {
-
-<<<<<<< HEAD
-  if (!connExists(env)) {
-    # When the workspace is saved in R, the connections are closed
-    # *before* the finalizer is run. In these cases, we reconnect
-    # to the backend, so we can shut it down.
-    tryCatch({
-      connectBackend("localhost", .sparkREnv$sparkRBackendPort)
-    }, error = function(err) {
-      cat("Error in Connection: Use sparkR.init() to restart SparkR\n")
-    }, warning = function(war) {
-      cat("No Connection Found: Use sparkR.init() to restart SparkR\n")
-    })
-  } 
-
   if (exists(".sparkRCon", envir = env)) {
     cat("Stopping SparkR\n")
     if (exists(".sparkRjsc", envir = env)) {
@@ -48,25 +33,6 @@
   
     callJStatic("SparkRHandler", "stopBackend")
     # Also close the connection and remove it from our env
-    conn <- get(".sparkRCon", env)
-    close(conn)
-    rm(".sparkRCon", envir = env)
-    # Finally, sleep for 1 sec to let backend finish exiting.
-    # Without this we get port conflicts in RStudio when we try to 'Restart R'.
-    Sys.sleep(1)
-  }
-  
-=======
-  if (exists(".sparkRCon", envir = env)) {
-    cat("Stopping SparkR\n")
-    if (exists(".sparkRjsc", envir = env)) {
-      sc <- get(".sparkRjsc", envir = env)
-      callJMethod(sc, "stop")
-      rm(".sparkRjsc", envir = env)
-    }
-  
-    callJStatic("SparkRHandler", "stopBackend")
-    # Also close the connection and remove it from our env
     conn <- get(".sparkRCon", envir = env)
     close(conn)
     rm(".sparkRCon", envir = env)
@@ -77,7 +43,6 @@
     close(conn)
     rm(".monitorConn", envir = env)
   }
->>>>>>> 3e0555db
 }
 
 #' Initialize a new Spark Context.
@@ -111,13 +76,7 @@
   sparkEnvir = list(),
   sparkExecutorEnv = list(),
   sparkJars = "",
-<<<<<<< HEAD
-  sparkRLibDir = "",
-  sparkRBackendPort = as.integer(Sys.getenv("SPARKR_BACKEND_PORT", "12345")),
-  sparkRRetryCount = 6) {
-=======
   sparkRLibDir = "") {
->>>>>>> 3e0555db
 
   if (exists(".sparkRjsc", envir = .sparkREnv)) {
     cat("Re-using existing Spark Context. Please stop SparkR with sparkR.stop() or restart R to create a new Spark Context\n")
@@ -148,59 +107,22 @@
   if (sparkRExistingPort != "") {
     sparkRBackendPort <- sparkRExistingPort
   } else {
-<<<<<<< HEAD
-    if (Sys.getenv("SPARKR_USE_SPARK_SUBMIT", "") == "") {
-      launchBackend(classPath = cp,
-                    mainClass = "edu.berkeley.cs.amplab.sparkr.SparkRBackend",
-                    args = as.character(sparkRBackendPort),
-=======
     path <- tempfile(pattern = "backend_port")
     if (Sys.getenv("SPARKR_USE_SPARK_SUBMIT", "") == "") {
       launchBackend(classPath = cp,
                     mainClass = "edu.berkeley.cs.amplab.sparkr.SparkRBackend",
                     args = path,
->>>>>>> 3e0555db
                     javaOpts = paste("-Xmx", sparkMem, sep = ""))
     } else {
       # TODO: We should deprecate sparkJars and ask users to add it to the
       # command line (using --jars) which is picked up by SparkSubmit
       launchBackendSparkSubmit(
           mainClass = "edu.berkeley.cs.amplab.sparkr.SparkRBackend",
-<<<<<<< HEAD
-          args = as.character(sparkRBackendPort),
-=======
           args = path,
->>>>>>> 3e0555db
           appJar = .sparkREnv$assemblyJarPath,
           sparkHome = sparkHome,
           sparkSubmitOpts = Sys.getenv("SPARKR_SUBMIT_ARGS", ""))
     }
-<<<<<<< HEAD
-  }
-
-  .sparkREnv$sparkRBackendPort <- sparkRBackendPort
-  cat("Waiting for JVM to come up...\n")
-  tries <- 0
-  while (tries < sparkRRetryCount) {
-    if (!connExists(.sparkREnv)) {
-      Sys.sleep(2 ^ tries)
-      tryCatch({
-        connectBackend("localhost", .sparkREnv$sparkRBackendPort)
-      }, error = function(err) {
-        cat("Error in Connection, retrying...\n")
-      }, warning = function(war) {
-        cat("No Connection Found, retrying...\n")
-      })
-      tries <- tries + 1
-    } else {
-      cat("Connection ok.\n")
-      break
-    }
-  }
-  if (tries == sparkRRetryCount) {
-    stop(sprintf("Failed to connect JVM after %d tries.\n", sparkRRetryCount))
-  }
-=======
     # wait atmost 100 seconds for JVM to launch 
     wait <- 0.1
     for (i in 1:25) {
@@ -231,7 +153,6 @@
   }, error = function(err) {
     stop("Failed to connect JVM\n")
   })
->>>>>>> 3e0555db
 
   if (nchar(sparkHome) != 0) {
     sparkHome <- normalizePath(sparkHome)
