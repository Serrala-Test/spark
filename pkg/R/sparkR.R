.sparkREnv <- new.env()

assemblyJarName <- "sparkr-assembly-0.1.jar"

sparkR.onLoad <- function(libname, pkgname) {
  assemblyJarPath <- paste(libname, "/SparkR/", assemblyJarName, sep="")
  packageStartupMessage("[SparkR] Initializing with classpath ", assemblyJarPath, "\n")

  sparkMem <- Sys.getenv("SPARK_MEM", "512m")
  .sparkREnv$libname <- libname
  .sparkREnv$assemblyJarPath <- assemblyJarPath
  .jinit(classpath=assemblyJarPath, parameters=paste("-Xmx", sparkMem, sep=""))
}

#' Initialize a new Spark Context.
#'
#' This function initializes a new SparkContext.
#'
#' @param master The Spark master URL.
#' @param appName Application name to register with cluster manager
#' @param sparkHome Spark Home directory
#' @param sparkEnvir Named list of environment variables to set on worker nodes.
#' @export
#' @examples
#'\dontrun{
#' sc <- sparkR.init("local[2]", "SparkR", "/home/spark")
#' sc <- sparkR.init("local[2]", "SparkR", "/home/spark",
#'                  list(spark.executor.memory="1g"))
#'}

sparkR.init <- function(
  master = "local",
  appName = "SparkR",
  sparkHome = Sys.getenv("SPARK_HOME"),
  sparkEnvir = list() ) {

  if (exists(".sparkRjsc", envir=.sparkREnv)) {
    return(get(".sparkRjsc", envir=.sparkREnv))
  }

  if (nchar(sparkHome) != 0) {
    sparkHome <- normalizePath(sparkHome)
  }

  hm <- .jnew("java/util/HashMap")
<<<<<<< HEAD
  for (varname in names(sparkEnvir)) {
=======
  for ( varname in names(sparkEnvir)) {
>>>>>>> 57127b8f
    hm$put(varname, sparkEnvir[[varname]])
  }

  assign(
    ".sparkRjsc",
    J("edu.berkeley.cs.amplab.sparkr.RRDD",
      "createSparkContext",
      master,
      appName,
      as.character(sparkHome),
      .jarray(as.character(.sparkREnv$assemblyJarPath),
               "java/lang/String"),
      hm),
    envir=.sparkREnv
  )

  get(".sparkRjsc", envir=.sparkREnv)
}<|MERGE_RESOLUTION|>--- conflicted
+++ resolved
@@ -43,11 +43,7 @@
   }
 
   hm <- .jnew("java/util/HashMap")
-<<<<<<< HEAD
   for (varname in names(sparkEnvir)) {
-=======
-  for ( varname in names(sparkEnvir)) {
->>>>>>> 57127b8f
     hm$put(varname, sparkEnvir[[varname]])
   }
 
