# Worker class

rLibDir <- Sys.getenv("SPARKR_RLIBDIR")
# Set libPaths to include SparkR package as loadNamespace needs this
# TODO: Figure out if we can avoid this by not loading any objects that require
# SparkR namespace
.libPaths(c(rLibDir, .libPaths()))
suppressPackageStartupMessages(library(SparkR))

port <- as.integer(Sys.getenv("SPARKR_WORKER_PORT"))
inputCon <- socketConnection(port = port, blocking = TRUE, open = "rb")
outputCon <- socketConnection(port = port, blocking = TRUE, open = "wb")

# read the index of the current partition inside the RDD
splitIndex <- SparkR:::readInt(inputCon)

<<<<<<< HEAD
# read the function; if used for pairwise RRDD, this is the hash function.
execLen <- SparkR:::readInt(inputCon)
execFunctionName <- unserialize(SparkR:::readRawLen(inputCon, execLen))

deserializer <- SparkR:::readString(inputCon)
serializer <- SparkR:::readString(inputCon)
=======
# read the isInputSerialized bit flag
isInputSerialized <- SparkR:::readInt(inputCon)

# read the isOutputSerialized bit flag
isOutputSerialized <- SparkR:::readInt(inputCon)
>>>>>>> 3e0555db

# Include packages as required
packageNames <- unserialize(SparkR:::readRaw(inputCon))
for (pkg in packageNames) {
  suppressPackageStartupMessages(require(as.character(pkg), character.only=TRUE))
}

# read function dependencies
funcLen <- SparkR:::readInt(inputCon)
computeFunc <- unserialize(SparkR:::readRawLen(inputCon, funcLen))
env <- environment(computeFunc)
parent.env(env) <- .GlobalEnv  # Attach under global environment.

# Read and set broadcast variables
numBroadcastVars <- SparkR:::readInt(inputCon)
if (numBroadcastVars > 0) {
  for (bcast in seq(1:numBroadcastVars)) {
    bcastId <- SparkR:::readInt(inputCon)
    value <- unserialize(SparkR:::readRaw(inputCon))
    setBroadcastValue(bcastId, value)
  }
}

# If -1: read as normal RDD; if >= 0, treat as pairwise RDD and treat the int
# as number of partitions to create.
numPartitions <- SparkR:::readInt(inputCon)

isEmpty <- SparkR:::readInt(inputCon)

if (isEmpty != 0) {

  if (numPartitions == -1) {
    if (deserializer == "byte") {
      # Now read as many characters as described in funcLen
      data <- SparkR:::readDeserialize(inputCon)
    } else if (deserializer == "string") {
      data <- readLines(inputCon)
    } else if (deserializer == "row") {
      data <- SparkR:::readDeserializeRows(inputCon)
    }
<<<<<<< HEAD
    output <- do.call(execFunctionName, list(splitIndex, data))
    if (serializer == "byte") {
=======
    output <- computeFunc(splitIndex, data)
    if (isOutputSerialized) {
>>>>>>> 3e0555db
      SparkR:::writeRawSerialize(outputCon, output)
    } else if (serializer == "row") {
      SparkR:::writeRowSerialize(outputCon, output)
    } else {
      SparkR:::writeStrings(outputCon, output)
    }
  } else {
    if (deserializer == "byte") {
      # Now read as many characters as described in funcLen
      data <- SparkR:::readDeserialize(inputCon)
    } else if (deserializer == "string") {
      data <- readLines(inputCon)
    } else if (deserializer == "row") {
      data <- SparkR:::readDeserializeRows(inputCon)
    }

    res <- new.env()

    # Step 1: hash the data to an environment
    hashTupleToEnvir <- function(tuple) {
      # NOTE: execFunction is the hash function here
      hashVal <- computeFunc(tuple[[1]])
      bucket <- as.character(hashVal %% numPartitions)
      acc <- res[[bucket]]
      # Create a new accumulator
      if (is.null(acc)) {
        acc <- SparkR:::initAccumulator()
      }
      SparkR:::addItemToAccumulator(acc, tuple)
      res[[bucket]] <- acc
    }
    invisible(lapply(data, hashTupleToEnvir))

    # Step 2: write out all of the environment as key-value pairs.
    for (name in ls(res)) {
      SparkR:::writeInt(outputCon, 2L)
      SparkR:::writeInt(outputCon, as.integer(name))
      # Truncate the accumulator list to the number of elements we have
      length(res[[name]]$data) <- res[[name]]$counter
      SparkR:::writeRawSerialize(outputCon, res[[name]]$data)
    }
  }
}

# End of output
if (serializer %in% c("byte", "row")) {
  SparkR:::writeInt(outputCon, 0L)
}

close(outputCon)
close(inputCon)<|MERGE_RESOLUTION|>--- conflicted
+++ resolved
@@ -14,20 +14,8 @@
 # read the index of the current partition inside the RDD
 splitIndex <- SparkR:::readInt(inputCon)
 
-<<<<<<< HEAD
-# read the function; if used for pairwise RRDD, this is the hash function.
-execLen <- SparkR:::readInt(inputCon)
-execFunctionName <- unserialize(SparkR:::readRawLen(inputCon, execLen))
-
 deserializer <- SparkR:::readString(inputCon)
 serializer <- SparkR:::readString(inputCon)
-=======
-# read the isInputSerialized bit flag
-isInputSerialized <- SparkR:::readInt(inputCon)
-
-# read the isOutputSerialized bit flag
-isOutputSerialized <- SparkR:::readInt(inputCon)
->>>>>>> 3e0555db
 
 # Include packages as required
 packageNames <- unserialize(SparkR:::readRaw(inputCon))
@@ -68,13 +56,8 @@
     } else if (deserializer == "row") {
       data <- SparkR:::readDeserializeRows(inputCon)
     }
-<<<<<<< HEAD
-    output <- do.call(execFunctionName, list(splitIndex, data))
+    output <- computeFunc(splitIndex, data)
     if (serializer == "byte") {
-=======
-    output <- computeFunc(splitIndex, data)
-    if (isOutputSerialized) {
->>>>>>> 3e0555db
       SparkR:::writeRawSerialize(outputCon, output)
     } else if (serializer == "row") {
       SparkR:::writeRowSerialize(outputCon, output)
