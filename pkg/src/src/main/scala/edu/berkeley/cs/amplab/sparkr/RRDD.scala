package edu.berkeley.cs.amplab.sparkr

import java.io._
import java.net.ServerSocket
import java.util.{Map => JMap}

import scala.collection.JavaConversions._
import scala.io.Source
import scala.reflect.ClassTag
import scala.util.Try

import org.apache.spark.api.java.{JavaPairRDD, JavaRDD, JavaSparkContext}
import org.apache.spark.broadcast.Broadcast
import org.apache.spark.rdd.RDD
import org.apache.spark.{Partition, SparkConf, SparkEnv, SparkException, TaskContext}

private abstract class BaseRRDD[T: ClassTag, U: ClassTag](
    parent: RDD[T],
    numPartitions: Int,
<<<<<<< HEAD
    func: Array[Byte],
    deserializer: String,
    serializer: String,
    functionDependencies: Array[Byte],
=======
    parentSerialized: Boolean,
    dataSerialized: Boolean,
    func: Array[Byte],
>>>>>>> 3e0555db
    packageNames: Array[Byte],
    rLibDir: String,
    broadcastVars: Array[Broadcast[Object]])
  extends RDD[U](parent) {
  override def getPartitions = parent.partitions

  override def compute(split: Partition, context: TaskContext): Iterator[U] = {

    // The parent may be also an RRDD, so we should launch it first.
    val parentIterator = firstParent[T].iterator(split, context)

    // we expect two connections
    val serverSocket = new ServerSocket(0, 2)
    val listenPort = serverSocket.getLocalPort()

    // The stdout/stderr is shared by multiple tasks, because we use one daemon
    // to launch child process as worker.
    val errThread = RRDD.createRWorker(rLibDir, listenPort)

    // We use two sockets to separate input and output, then it's easy to manage
    // the lifecycle of them to avoid deadlock.
    // TODO: optimize it to use one socket

    // the socket used to send out the input of task
    serverSocket.setSoTimeout(10000)
    val inSocket = serverSocket.accept()
    startStdinThread(inSocket.getOutputStream(), parentIterator, split.index)

    // the socket used to receive the output of task
    val outSocket = serverSocket.accept()
    val inputStream = new BufferedInputStream(outSocket.getInputStream)
    val dataStream = openDataStream(inputStream)
    serverSocket.close()

    try {

      return new Iterator[U] {
        def next(): U = {
          val obj = _nextObj
          if (hasNext) {
            _nextObj = read()
          }
          obj
        }

        var _nextObj = read()

        def hasNext(): Boolean = {
          val hasMore = (_nextObj != null)
          if (!hasMore) {
            dataStream.close()
          }
          hasMore
        }
      }
    } catch {
      case e: Exception =>
        throw new SparkException("R computation failed with\n " + errThread.getLines())
    }
  }

  /**
<<<<<<< HEAD
   * ProcessBuilder used to launch worker R processes.
   */
  private def rWorkerProcessBuilder() = {
    val rCommand = "Rscript"
    val rOptions = "--vanilla"
    val rExecScript = rLibDir + "/SparkR/worker/worker.R"
    val pb = new ProcessBuilder(List(rCommand, rOptions, rExecScript))
    // Unset the R_TESTS environment variable for workers.
    // This is set by R CMD check as startup.Rs
    // (http://svn.r-project.org/R/trunk/src/library/tools/R/testing.R)
    // and confuses worker script which tries to load a non-existent file
    pb.environment().put("R_TESTS", "");
    pb
  }

  /**
   * Start a thread to print the process's stderr to ours
   */
  private def startStderrThread(proc: Process): BufferedStreamThread = {
    val ERR_BUFFER_SIZE = 100
    val errThread = new BufferedStreamThread(proc.getErrorStream, "stderr reader for R",
      ERR_BUFFER_SIZE)
    errThread.setDaemon(true)
    errThread.start()
    errThread
  }

  /**
=======
>>>>>>> 3e0555db
   * Start a thread to write RDD data to the R process.
   */
  private def startStdinThread[T](
    output: OutputStream,
    iter: Iterator[T],
    splitIndex: Int) = {

    val env = SparkEnv.get
    val bufferSize = System.getProperty("spark.buffer.size", "65536").toInt
    val stream = new BufferedOutputStream(output, bufferSize)

    new Thread("writer for R") {
      override def run() {
        try {
          SparkEnv.set(env)
<<<<<<< HEAD
          val stream = new BufferedOutputStream(new FileOutputStream(tempFileIn), bufferSize)
          val printOut = new PrintStream(stream)
          val dataOut = new DataOutputStream(stream)

          dataOut.writeInt(splitIndex)

          dataOut.writeInt(func.length)
          dataOut.write(func)

          SerDe.writeString(dataOut, deserializer)
          SerDe.writeString(dataOut, serializer)

          dataOut.writeInt(packageNames.length)
          dataOut.write(packageNames)

          dataOut.writeInt(functionDependencies.length)
          dataOut.write(functionDependencies)
=======
          val dataOut = new DataOutputStream(stream)
          dataOut.writeInt(splitIndex)

          // R worker process input serialization flag
          dataOut.writeInt(if (parentSerialized) 1 else 0)
          // R worker process output serialization flag
          dataOut.writeInt(if (dataSerialized) 1 else 0)

          dataOut.writeInt(packageNames.length)
          dataOut.write(packageNames, 0, packageNames.length)

          dataOut.writeInt(func.length)
          dataOut.write(func, 0, func.length)
>>>>>>> 3e0555db

          dataOut.writeInt(broadcastVars.length)
          broadcastVars.foreach { broadcast =>
            // TODO(shivaram): Read a Long in R to avoid this cast
            dataOut.writeInt(broadcast.id.toInt)
            // TODO: Pass a byte array from R to avoid this cast ?
            val broadcastByteArr = broadcast.value.asInstanceOf[Array[Byte]]
            dataOut.writeInt(broadcastByteArr.length)
            dataOut.write(broadcastByteArr, 0, broadcastByteArr.length)
          }

          dataOut.writeInt(numPartitions)

          if (!iter.hasNext) {
            dataOut.writeInt(0)
          } else {
            dataOut.writeInt(1)
<<<<<<< HEAD
          }

          for (elem <- iter) {
            if (deserializer == SerializationFormats.BYTE) {
              val elemArr = elem.asInstanceOf[Array[Byte]]
              dataOut.writeInt(elemArr.length)
              dataOut.write(elemArr, 0, elemArr.length)
            } else if (deserializer == SerializationFormats.ROW) {
                val rowArr = elem.asInstanceOf[Array[Byte]]
                dataOut.write(rowArr, 0, rowArr.length)
            } else if (deserializer == SerializationFormats.STRING) {
                printOut.println(elem)
            }
          }

          printOut.flush()
          dataOut.flush()
          stream.flush()
          stream.close()

          // NOTE: We need to write out the temp file before writing out the 
          // file name to stdin. Otherwise the R process could read partial state
          val streamStd = new BufferedOutputStream(proc.getOutputStream, bufferSize)
          val printOutStd = new PrintStream(streamStd)
          printOutStd.println(tempFileName)
          printOutStd.println(rLibDir)
          printOutStd.println(tempFileIn.getAbsolutePath())
          printOutStd.flush()

          streamStd.close()
=======
          }

          val printOut = new PrintStream(stream)
          for (elem <- iter) {
            if (parentSerialized) {
              val elemArr = elem.asInstanceOf[Array[Byte]]
              dataOut.writeInt(elemArr.length)
              dataOut.write(elemArr, 0, elemArr.length)
            } else {
              printOut.println(elem)
            }
          }
          stream.flush()
>>>>>>> 3e0555db
        } catch {
          // TODO: We should propogate this error to the task thread
          case e: Exception =>
            System.err.println("R Writer thread got an exception " + e)
            e.printStackTrace()
<<<<<<< HEAD
=======
        } finally {
          Try(output.close())
>>>>>>> 3e0555db
        }
      }
    }.start()
  }

  protected def openDataStream(input: InputStream): Closeable

  protected def read(): U
}

/**
 * Form an RDD[Int, Array[Byte])] from key-value pairs returned from R.
 * This is used by SparkR's shuffle operations.
 */
private class PairwiseRRDD[T: ClassTag](
    parent: RDD[T],
    numPartitions: Int,
<<<<<<< HEAD
    hashFunc: Array[Byte],
    deserializer: String,
    functionDependencies: Array[Byte],
    packageNames: Array[Byte],
    rLibDir: String,
    broadcastVars: Array[Object])
  extends BaseRRDD[T, (Int, Array[Byte])](parent, numPartitions, hashFunc, deserializer,
                                          SerializationFormats.BYTE, functionDependencies,
                                          packageNames, rLibDir,
                                          broadcastVars.map(x => x.asInstanceOf[Broadcast[Object]])) {

  private var dataStream: DataInputStream = _

  override protected def openDataStream(stdOutFileName: String) = {
    dataStream = new DataInputStream(new FileInputStream(stdOutFileName))
=======
    parentSerialized: Boolean,
    hashFunc: Array[Byte],
    packageNames: Array[Byte],
    rLibDir: String,
    broadcastVars: Array[Object])
  extends BaseRRDD[T, (Int, Array[Byte])](parent, numPartitions, parentSerialized,
                                          true, hashFunc, packageNames, rLibDir,
                                          broadcastVars.map(x => x.asInstanceOf[Broadcast[Object]])) {

  private var dataStream: DataInputStream = _
  
  override protected def openDataStream(input: InputStream) = {
    dataStream = new DataInputStream(input)
>>>>>>> 3e0555db
    dataStream
  }

  override protected def read(): (Int, Array[Byte]) = {
    try {
      val length = dataStream.readInt()

      length match {
        case length if length == 2 =>
          val hashedKey = dataStream.readInt()
          val contentPairsLength = dataStream.readInt()
          val contentPairs = new Array[Byte](contentPairsLength)
          dataStream.readFully(contentPairs)
          (hashedKey, contentPairs)
        case _ => null   // End of input
      }
    } catch {
      case eof: EOFException => {
        throw new SparkException("R worker exited unexpectedly (crashed)", eof)
      }
    }
  }

  lazy val asJavaPairRDD : JavaPairRDD[Int, Array[Byte]] = JavaPairRDD.fromRDD(this)
}

/**
 * An RDD that stores serialized R objects as Array[Byte].
 */
private class RRDD[T: ClassTag](
    parent: RDD[T],
<<<<<<< HEAD
    func: Array[Byte],
    deserializer: String,
    serializer: String,
    functionDependencies: Array[Byte],
    packageNames: Array[Byte],
    rLibDir: String,
    broadcastVars: Array[Object])
  extends BaseRRDD[T, Array[Byte]](parent, -1, func, deserializer,
                                   serializer, functionDependencies, packageNames, rLibDir,
                                   broadcastVars.map(x => x.asInstanceOf[Broadcast[Object]])) {

  private var dataStream: DataInputStream = _

  override protected def openDataStream(stdOutFileName: String) = {
    dataStream = new DataInputStream(new FileInputStream(stdOutFileName))
=======
    parentSerialized: Boolean,
    func: Array[Byte],
    packageNames: Array[Byte],
    rLibDir: String,
    broadcastVars: Array[Object])
  extends BaseRRDD[T, Array[Byte]](parent, -1, parentSerialized,
                                true, func, packageNames, rLibDir,
                                broadcastVars.map(x => x.asInstanceOf[Broadcast[Object]])) {

  private var dataStream: DataInputStream = _

  override protected def openDataStream(input: InputStream) = {
    dataStream = new DataInputStream(input)
>>>>>>> 3e0555db
    dataStream
  }

  override protected def read(): Array[Byte] = {
    try {
      val length = dataStream.readInt()

      length match {
        case length if length > 0 =>
          val obj = new Array[Byte](length)
          dataStream.readFully(obj, 0, length)
          obj
        case _ => null
      }
    } catch {
      case eof: EOFException => {
        throw new SparkException("R worker exited unexpectedly (crashed)", eof)
      }
    }
  }

  lazy val asJavaRDD : JavaRDD[Array[Byte]] = JavaRDD.fromRDD(this)
}

/**
 * An RDD that stores R objects as Array[String].
 */
private class StringRRDD[T: ClassTag](
    parent: RDD[T],
<<<<<<< HEAD
    func: Array[Byte],
    deserializer: String,
    functionDependencies: Array[Byte],
    packageNames: Array[Byte],
    rLibDir: String,
    broadcastVars: Array[Object])
  extends BaseRRDD[T, String](parent, -1, func, deserializer, SerializationFormats.STRING,
                              functionDependencies, packageNames, rLibDir,
                              broadcastVars.map(x => x.asInstanceOf[Broadcast[Object]])) {
=======
    parentSerialized: Boolean,
    func: Array[Byte],
    packageNames: Array[Byte],
    rLibDir: String,
    broadcastVars: Array[Object])
  extends BaseRRDD[T, String](parent, -1, parentSerialized,
                           false, func, packageNames, rLibDir,
                           broadcastVars.map(x => x.asInstanceOf[Broadcast[Object]])) {
>>>>>>> 3e0555db

  private var dataStream: BufferedReader = _

  override protected def openDataStream(input: InputStream) = {
    dataStream = new BufferedReader(new InputStreamReader(input))
    dataStream
  }

  override protected def read(): String = {
    try {
      dataStream.readLine()
    } catch {
      case e: IOException => {
        throw new SparkException("R worker exited unexpectedly (crashed)", e)
      }
    }
  }

  lazy val asJavaRDD : JavaRDD[String] = JavaRDD.fromRDD(this)
}

private[sparkr] class BufferedStreamThread(
    in: InputStream,
    name: String,
    errBufferSize: Int) extends Thread(name) {
  val lines = new Array[String](errBufferSize)
  var lineIdx = 0
  override def run() {
    for (line <- Source.fromInputStream(in).getLines) {
      synchronized {
        lines(lineIdx) = line
        lineIdx = (lineIdx + 1) % errBufferSize
      }
      // TODO: user logger
      System.err.println(line)
    }
  }

  def getLines(): String = synchronized {
    (0 until errBufferSize).filter { x =>
      lines((x + lineIdx) % errBufferSize) != null
    }.map { x =>
      lines((x + lineIdx) % errBufferSize)
    }.mkString("\n")
  }
}

object RRDD {
  // Because forking processes from Java is expensive, we prefer to launch
  // a single R daemon (daemon.R) and tell it to fork new workers for our tasks.
  // This daemon currently only works on UNIX-based systems now, so we should
  // also fall back to launching workers (worker.R) directly.
  val inWindows = System.getProperty("os.name").startsWith("Windows")
  private[this] var errThread: BufferedStreamThread = _
  private[this] var daemonChannel: DataOutputStream = _

  def createSparkContext(
      master: String,
      appName: String,
      sparkHome: String,
      jars: Array[String],
      sparkEnvirMap: JMap[Object, Object],
      sparkExecutorEnvMap: JMap[Object, Object]): JavaSparkContext = {

    val sparkConf = new SparkConf().setAppName(appName)
                                   .setSparkHome(sparkHome)
                                   .setJars(jars)

    // Override `master` if we have a user-specified value
    if (master != "") {
      sparkConf.setMaster(master)
    } else {
      // If conf has no master set it to "local" to maintain
      // backwards compatibility
      sparkConf.setIfMissing("spark.master", "local")
    }

    for ((name, value) <- sparkEnvirMap) {
      sparkConf.set(name.asInstanceOf[String], value.asInstanceOf[String])
    }
    for ((name, value) <- sparkExecutorEnvMap) {
      sparkConf.setExecutorEnv(name.asInstanceOf[String], value.asInstanceOf[String])
    }

    new JavaSparkContext(sparkConf)
  }

  /**
   * Start a thread to print the process's stderr to ours
   */
  private def startStdoutThread(proc: Process): BufferedStreamThread = {
    val BUFFER_SIZE = 100
    val thread = new BufferedStreamThread(proc.getInputStream, "stdout reader for R", BUFFER_SIZE)
    thread.setDaemon(true)
    thread.start()
    thread
  }

  def createRProcess(rLibDir: String, port: Int, script: String) = {
    val rCommand = "Rscript"
    val rOptions = "--vanilla"
    val rExecScript = rLibDir + "/SparkR/worker/" + script
    val pb = new ProcessBuilder(List(rCommand, rOptions, rExecScript))
    // Unset the R_TESTS environment variable for workers.
    // This is set by R CMD check as startup.Rs
    // (http://svn.r-project.org/R/trunk/src/library/tools/R/testing.R)
    // and confuses worker script which tries to load a non-existent file
    pb.environment().put("R_TESTS", "")
    pb.environment().put("SPARKR_RLIBDIR", rLibDir)
    pb.environment().put("SPARKR_WORKER_PORT", port.toString)
    pb.redirectErrorStream(true)  // redirect stderr into stdout
    val proc = pb.start()
    val errThread = startStdoutThread(proc)
    errThread
  }

  /**
   * ProcessBuilder used to launch worker R processes.
   */
  def createRWorker(rLibDir: String, port: Int) = {
    val useDaemon = SparkEnv.get.conf.getBoolean("spark.sparkr.use.daemon", true)
    if (!inWindows && useDaemon) {
      synchronized {
        if (daemonChannel == null) {
          // we expect one connections
          val serverSocket = new ServerSocket(0, 1)
          val daemonPort = serverSocket.getLocalPort
          errThread = createRProcess(rLibDir, daemonPort, "daemon.R")
          // the socket used to send out the input of task
          serverSocket.setSoTimeout(10000)
          val sock = serverSocket.accept()
          daemonChannel = new DataOutputStream(new BufferedOutputStream(sock.getOutputStream))
          serverSocket.close()
        }
        try {
          daemonChannel.writeInt(port)
          daemonChannel.flush()
        } catch {
          case e: IOException =>
            // daemon process died
            daemonChannel.close()
            daemonChannel = null
            errThread = null
            // fail the current task, retry by scheduler
            throw e
        }
        errThread
      }
    } else {
      createRProcess(rLibDir, port, "worker.R")
    }
  }

  /**
   * Create an RRDD given a sequence of byte arrays. Used to create RRDD when `parallelize` is
   * called from R.
   */
  def createRDDFromArray(jsc: JavaSparkContext, arr: Array[Array[Byte]]): JavaRDD[Array[Byte]] = {
    JavaRDD.fromRDD(jsc.sc.parallelize(arr, arr.length))
  }

  def isRunningInYarnContainer(conf: SparkConf): Boolean = {
    // These environment variables are set by YARN.
    // For Hadoop 0.23.X, we check for YARN_LOCAL_DIRS (we use this below in getYarnLocalDirs())
    // For Hadoop 2.X, we check for CONTAINER_ID.
    System.getenv("CONTAINER_ID") != null || System.getenv("YARN_LOCAL_DIRS") != null
  }

  /**
   * Get the path of a temporary directory.  Spark's local directories can be configured through
   * multiple settings, which are used with the following precedence:
   *
   *   - If called from inside of a YARN container, this will return a directory chosen by YARN.
   *   - If the SPARK_LOCAL_DIRS environment variable is set, this will return a directory from it.
   *   - Otherwise, if the spark.local.dir is set, this will return a directory from it.
   *   - Otherwise, this will return java.io.tmpdir.
   *
   * Some of these configuration options might be lists of multiple paths, but this method will
   * always return a single directory.
   */
  def getLocalDir(conf: SparkConf): String = {
    getOrCreateLocalRootDirs(conf)(0)
  }

  /**
   * Gets or creates the directories listed in spark.local.dir or SPARK_LOCAL_DIRS,
   * and returns only the directories that exist / could be created.
   *
   * If no directories could be created, this will return an empty list.
   */
  def getOrCreateLocalRootDirs(conf: SparkConf): Array[String] = {
    val confValue = if (isRunningInYarnContainer(conf)) {
      // If we are in yarn mode, systems can have different disk layouts so we must set it
      // to what Yarn on this system said was available.
      getYarnLocalDirs(conf)
    } else {
      Option(System.getenv("SPARK_LOCAL_DIRS")).getOrElse(
        conf.get("spark.local.dir", System.getProperty("java.io.tmpdir")))
    }
    val rootDirs = confValue.split(',')

    rootDirs.flatMap { rootDir =>
      val localDir: File = new File(rootDir)
      val foundLocalDir = localDir.exists || localDir.mkdirs()
      if (!foundLocalDir) {
        None
      } else {
        Some(rootDir)
      }
    }
  }

  /** Get the Yarn approved local directories. */
  def getYarnLocalDirs(conf: SparkConf): String = {
    // Hadoop 0.23 and 2.x have different Environment variable names for the
    // local dirs, so lets check both. We assume one of the 2 is set.
    // LOCAL_DIRS => 2.X, YARN_LOCAL_DIRS => 0.23.X
    val localDirs = Option(System.getenv("YARN_LOCAL_DIRS"))
      .getOrElse(Option(System.getenv("LOCAL_DIRS"))
      .getOrElse(""))

    if (localDirs.isEmpty) {
      throw new Exception("Yarn Local dirs can't be empty")
    }
    localDirs
  }
}<|MERGE_RESOLUTION|>--- conflicted
+++ resolved
@@ -17,16 +17,9 @@
 private abstract class BaseRRDD[T: ClassTag, U: ClassTag](
     parent: RDD[T],
     numPartitions: Int,
-<<<<<<< HEAD
     func: Array[Byte],
     deserializer: String,
     serializer: String,
-    functionDependencies: Array[Byte],
-=======
-    parentSerialized: Boolean,
-    dataSerialized: Boolean,
-    func: Array[Byte],
->>>>>>> 3e0555db
     packageNames: Array[Byte],
     rLibDir: String,
     broadcastVars: Array[Broadcast[Object]])
@@ -89,37 +82,6 @@
   }
 
   /**
-<<<<<<< HEAD
-   * ProcessBuilder used to launch worker R processes.
-   */
-  private def rWorkerProcessBuilder() = {
-    val rCommand = "Rscript"
-    val rOptions = "--vanilla"
-    val rExecScript = rLibDir + "/SparkR/worker/worker.R"
-    val pb = new ProcessBuilder(List(rCommand, rOptions, rExecScript))
-    // Unset the R_TESTS environment variable for workers.
-    // This is set by R CMD check as startup.Rs
-    // (http://svn.r-project.org/R/trunk/src/library/tools/R/testing.R)
-    // and confuses worker script which tries to load a non-existent file
-    pb.environment().put("R_TESTS", "");
-    pb
-  }
-
-  /**
-   * Start a thread to print the process's stderr to ours
-   */
-  private def startStderrThread(proc: Process): BufferedStreamThread = {
-    val ERR_BUFFER_SIZE = 100
-    val errThread = new BufferedStreamThread(proc.getErrorStream, "stderr reader for R",
-      ERR_BUFFER_SIZE)
-    errThread.setDaemon(true)
-    errThread.start()
-    errThread
-  }
-
-  /**
-=======
->>>>>>> 3e0555db
    * Start a thread to write RDD data to the R process.
    */
   private def startStdinThread[T](
@@ -135,39 +97,17 @@
       override def run() {
         try {
           SparkEnv.set(env)
-<<<<<<< HEAD
-          val stream = new BufferedOutputStream(new FileOutputStream(tempFileIn), bufferSize)
-          val printOut = new PrintStream(stream)
           val dataOut = new DataOutputStream(stream)
-
           dataOut.writeInt(splitIndex)
+
+          SerDe.writeString(dataOut, deserializer)
+          SerDe.writeString(dataOut, serializer)
+
+          dataOut.writeInt(packageNames.length)
+          dataOut.write(packageNames)
 
           dataOut.writeInt(func.length)
           dataOut.write(func)
-
-          SerDe.writeString(dataOut, deserializer)
-          SerDe.writeString(dataOut, serializer)
-
-          dataOut.writeInt(packageNames.length)
-          dataOut.write(packageNames)
-
-          dataOut.writeInt(functionDependencies.length)
-          dataOut.write(functionDependencies)
-=======
-          val dataOut = new DataOutputStream(stream)
-          dataOut.writeInt(splitIndex)
-
-          // R worker process input serialization flag
-          dataOut.writeInt(if (parentSerialized) 1 else 0)
-          // R worker process output serialization flag
-          dataOut.writeInt(if (dataSerialized) 1 else 0)
-
-          dataOut.writeInt(packageNames.length)
-          dataOut.write(packageNames, 0, packageNames.length)
-
-          dataOut.writeInt(func.length)
-          dataOut.write(func, 0, func.length)
->>>>>>> 3e0555db
 
           dataOut.writeInt(broadcastVars.length)
           broadcastVars.foreach { broadcast =>
@@ -176,7 +116,7 @@
             // TODO: Pass a byte array from R to avoid this cast ?
             val broadcastByteArr = broadcast.value.asInstanceOf[Array[Byte]]
             dataOut.writeInt(broadcastByteArr.length)
-            dataOut.write(broadcastByteArr, 0, broadcastByteArr.length)
+            dataOut.write(broadcastByteArr)
           }
 
           dataOut.writeInt(numPartitions)
@@ -185,62 +125,28 @@
             dataOut.writeInt(0)
           } else {
             dataOut.writeInt(1)
-<<<<<<< HEAD
           }
 
+          val printOut = new PrintStream(stream)
           for (elem <- iter) {
             if (deserializer == SerializationFormats.BYTE) {
               val elemArr = elem.asInstanceOf[Array[Byte]]
               dataOut.writeInt(elemArr.length)
-              dataOut.write(elemArr, 0, elemArr.length)
+              dataOut.write(elemArr)
             } else if (deserializer == SerializationFormats.ROW) {
-                val rowArr = elem.asInstanceOf[Array[Byte]]
-                dataOut.write(rowArr, 0, rowArr.length)
+              dataOut.write(elem.asInstanceOf[Array[Byte]])
             } else if (deserializer == SerializationFormats.STRING) {
-                printOut.println(elem)
-            }
-          }
-
-          printOut.flush()
-          dataOut.flush()
-          stream.flush()
-          stream.close()
-
-          // NOTE: We need to write out the temp file before writing out the 
-          // file name to stdin. Otherwise the R process could read partial state
-          val streamStd = new BufferedOutputStream(proc.getOutputStream, bufferSize)
-          val printOutStd = new PrintStream(streamStd)
-          printOutStd.println(tempFileName)
-          printOutStd.println(rLibDir)
-          printOutStd.println(tempFileIn.getAbsolutePath())
-          printOutStd.flush()
-
-          streamStd.close()
-=======
-          }
-
-          val printOut = new PrintStream(stream)
-          for (elem <- iter) {
-            if (parentSerialized) {
-              val elemArr = elem.asInstanceOf[Array[Byte]]
-              dataOut.writeInt(elemArr.length)
-              dataOut.write(elemArr, 0, elemArr.length)
-            } else {
               printOut.println(elem)
             }
           }
           stream.flush()
->>>>>>> 3e0555db
         } catch {
           // TODO: We should propogate this error to the task thread
           case e: Exception =>
             System.err.println("R Writer thread got an exception " + e)
             e.printStackTrace()
-<<<<<<< HEAD
-=======
         } finally {
           Try(output.close())
->>>>>>> 3e0555db
         }
       }
     }.start()
@@ -258,37 +164,19 @@
 private class PairwiseRRDD[T: ClassTag](
     parent: RDD[T],
     numPartitions: Int,
-<<<<<<< HEAD
     hashFunc: Array[Byte],
     deserializer: String,
-    functionDependencies: Array[Byte],
     packageNames: Array[Byte],
     rLibDir: String,
     broadcastVars: Array[Object])
   extends BaseRRDD[T, (Int, Array[Byte])](parent, numPartitions, hashFunc, deserializer,
-                                          SerializationFormats.BYTE, functionDependencies,
-                                          packageNames, rLibDir,
+                                          SerializationFormats.BYTE, packageNames, rLibDir,
                                           broadcastVars.map(x => x.asInstanceOf[Broadcast[Object]])) {
 
   private var dataStream: DataInputStream = _
 
-  override protected def openDataStream(stdOutFileName: String) = {
-    dataStream = new DataInputStream(new FileInputStream(stdOutFileName))
-=======
-    parentSerialized: Boolean,
-    hashFunc: Array[Byte],
-    packageNames: Array[Byte],
-    rLibDir: String,
-    broadcastVars: Array[Object])
-  extends BaseRRDD[T, (Int, Array[Byte])](parent, numPartitions, parentSerialized,
-                                          true, hashFunc, packageNames, rLibDir,
-                                          broadcastVars.map(x => x.asInstanceOf[Broadcast[Object]])) {
-
-  private var dataStream: DataInputStream = _
-  
   override protected def openDataStream(input: InputStream) = {
     dataStream = new DataInputStream(input)
->>>>>>> 3e0555db
     dataStream
   }
 
@@ -320,37 +208,20 @@
  */
 private class RRDD[T: ClassTag](
     parent: RDD[T],
-<<<<<<< HEAD
     func: Array[Byte],
     deserializer: String,
     serializer: String,
-    functionDependencies: Array[Byte],
     packageNames: Array[Byte],
     rLibDir: String,
     broadcastVars: Array[Object])
   extends BaseRRDD[T, Array[Byte]](parent, -1, func, deserializer,
-                                   serializer, functionDependencies, packageNames, rLibDir,
+                                   serializer, packageNames, rLibDir,
                                    broadcastVars.map(x => x.asInstanceOf[Broadcast[Object]])) {
-
-  private var dataStream: DataInputStream = _
-
-  override protected def openDataStream(stdOutFileName: String) = {
-    dataStream = new DataInputStream(new FileInputStream(stdOutFileName))
-=======
-    parentSerialized: Boolean,
-    func: Array[Byte],
-    packageNames: Array[Byte],
-    rLibDir: String,
-    broadcastVars: Array[Object])
-  extends BaseRRDD[T, Array[Byte]](parent, -1, parentSerialized,
-                                true, func, packageNames, rLibDir,
-                                broadcastVars.map(x => x.asInstanceOf[Broadcast[Object]])) {
 
   private var dataStream: DataInputStream = _
 
   override protected def openDataStream(input: InputStream) = {
     dataStream = new DataInputStream(input)
->>>>>>> 3e0555db
     dataStream
   }
 
@@ -380,26 +251,14 @@
  */
 private class StringRRDD[T: ClassTag](
     parent: RDD[T],
-<<<<<<< HEAD
     func: Array[Byte],
     deserializer: String,
-    functionDependencies: Array[Byte],
     packageNames: Array[Byte],
     rLibDir: String,
     broadcastVars: Array[Object])
   extends BaseRRDD[T, String](parent, -1, func, deserializer, SerializationFormats.STRING,
-                              functionDependencies, packageNames, rLibDir,
+                              packageNames, rLibDir,
                               broadcastVars.map(x => x.asInstanceOf[Broadcast[Object]])) {
-=======
-    parentSerialized: Boolean,
-    func: Array[Byte],
-    packageNames: Array[Byte],
-    rLibDir: String,
-    broadcastVars: Array[Object])
-  extends BaseRRDD[T, String](parent, -1, parentSerialized,
-                           false, func, packageNames, rLibDir,
-                           broadcastVars.map(x => x.asInstanceOf[Broadcast[Object]])) {
->>>>>>> 3e0555db
 
   private var dataStream: BufferedReader = _
 
@@ -498,7 +357,7 @@
     thread
   }
 
-  def createRProcess(rLibDir: String, port: Int, script: String) = {
+  private def createRProcess(rLibDir: String, port: Int, script: String) = {
     val rCommand = "Rscript"
     val rOptions = "--vanilla"
     val rExecScript = rLibDir + "/SparkR/worker/" + script
@@ -519,7 +378,7 @@
   /**
    * ProcessBuilder used to launch worker R processes.
    */
-  def createRWorker(rLibDir: String, port: Int) = {
+  def createRWorker(rLibDir: String, port: Int): BufferedStreamThread = {
     val useDaemon = SparkEnv.get.conf.getBoolean("spark.sparkr.use.daemon", true)
     if (!inWindows && useDaemon) {
       synchronized {
