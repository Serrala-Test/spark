#
# Licensed to the Apache Software Foundation (ASF) under one or more
# contributor license agreements.  See the NOTICE file distributed with
# this work for additional information regarding copyright ownership.
# The ASF licenses this file to You under the Apache License, Version 2.0
# (the "License"); you may not use this file except in compliance with
# the License.  You may obtain a copy of the License at
#
#    http://www.apache.org/licenses/LICENSE-2.0
#
# Unless required by applicable law or agreed to in writing, software
# distributed under the License is distributed on an "AS IS" BASIS,
# WITHOUT WARRANTIES OR CONDITIONS OF ANY KIND, either express or implied.
# See the License for the specific language governing permissions and
# limitations under the License.
#

from __future__ import print_function

<<<<<<< HEAD
import Queue
import threading
import time
=======
import time
import threading
import sys
if sys.version >= '3':
    import queue as Queue
else:
    import Queue
>>>>>>> 9b5e460a

from pyspark import SparkConf, SparkContext


def delayed(seconds):
    def f(x):
        time.sleep(seconds)
        return x
    return f


def call_in_background(f, *args):
    result = Queue.Queue(1)
    t = threading.Thread(target=lambda: result.put(f(*args)))
    t.daemon = True
    t.start()
    return result


def main():
    conf = SparkConf().set("spark.ui.showConsoleProgress", "false")
    sc = SparkContext(appName="PythonStatusAPIDemo", conf=conf)

    def run():
        rdd = sc.parallelize(range(10), 10).map(delayed(2))
        reduced = rdd.map(lambda x: (x, 1)).reduceByKey(lambda x, y: x + y)
        return reduced.map(delayed(2)).collect()

    result = call_in_background(run)
    status = sc.statusTracker()
    while result.empty():
        ids = status.getJobIdsForGroup()
        for id in ids:
            job = status.getJobInfo(id)
            print("Job", id, "status: ", job.status)
            for sid in job.stageIds:
                info = status.getStageInfo(sid)
                if info:
                    print("Stage %d: %d tasks total (%d active, %d complete)" %
                          (sid, info.numTasks, info.numActiveTasks, info.numCompletedTasks))
        time.sleep(1)

    print("Job results are:", result.get())
    sc.stop()

if __name__ == "__main__":
    main()<|MERGE_RESOLUTION|>--- conflicted
+++ resolved
@@ -17,19 +17,14 @@
 
 from __future__ import print_function
 
-<<<<<<< HEAD
-import Queue
-import threading
-import time
-=======
+import sys
 import time
 import threading
-import sys
+
 if sys.version >= '3':
     import queue as Queue
 else:
     import Queue
->>>>>>> 9b5e460a
 
 from pyspark import SparkConf, SparkContext
 
