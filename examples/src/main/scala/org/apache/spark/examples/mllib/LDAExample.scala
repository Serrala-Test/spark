--- conflicted
+++ resolved
@@ -26,7 +26,7 @@
 import org.apache.log4j.{Level, Logger}
 
 import org.apache.spark.{SparkContext, SparkConf}
-import org.apache.spark.mllib.clustering.{DistributedLDAModel, LDA}
+import org.apache.spark.mllib.clustering.LDA
 import org.apache.spark.mllib.linalg.{Vector, Vectors}
 import org.apache.spark.rdd.RDD
 
@@ -137,7 +137,7 @@
       sc.setCheckpointDir(params.checkpointDir.get)
     }
     val startTime = System.nanoTime()
-    val ldaModel = lda.run(corpus).asInstanceOf[DistributedLDAModel]
+    val ldaModel = lda.run(corpus)
     val elapsed = (System.nanoTime() - startTime) / 1e9
 
     println(s"Finished training LDA model.  Summary:")
@@ -159,11 +159,7 @@
       }
       println()
     }
-    sc.stop()
-<<<<<<< HEAD
-
-=======
->>>>>>> 643300a6
+
   }
 
   /**
