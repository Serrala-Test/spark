--- conflicted
+++ resolved
@@ -21,18 +21,11 @@
 import scopt.OptionParser
 
 import org.apache.spark.{SparkConf, SparkContext}
-<<<<<<< HEAD
-import org.apache.spark.mllib.classification.{SVMModel, LogisticRegressionModel, LogisticRegressionWithSGD, SVMWithSGD}
-import org.apache.spark.mllib.evaluation.binary.BinaryClassificationMetrics
-=======
 import org.apache.spark.mllib.classification.{LogisticRegressionWithSGD, SVMWithSGD}
 import org.apache.spark.mllib.evaluation.BinaryClassificationMetrics
->>>>>>> 191279ce
 import org.apache.spark.mllib.util.MLUtils
 import org.apache.spark.mllib.optimization.{SquaredL2Updater, L1Updater}
-import org.apache.spark.mllib.regression.{LabeledPoint, GeneralizedLinearModel}
-import org.apache.spark.mllib.linalg.{Vectors, Vector}
-import org.apache.spark.rdd.RDD
+import org.apache.spark.mllib.regression.LabeledPoint
 
 /**
  * An example app for binary classification. Run with
@@ -53,14 +46,8 @@
     val L1, L2 = Value
   }
 
-  object Mode extends Enumeration {
-    type Mode = Value
-    val TRAIN, TEST, SPLIT = Value
-  }
-
   import Algorithm._
   import RegType._
-  import Mode._
 
   case class Params(
       input: String = null,
@@ -130,16 +117,6 @@
     }
   }
 
-  def parseModel(strModel: Seq[(String, Double)]): (Vector, Double) = {
-    val numFeatures = strModel(0)._2.toInt
-    val intercept = strModel(1)._2
-    val weights = Array.fill(numFeatures) { 0.0d }
-    strModel.slice(2, strModel.length).foreach { kv =>
-      weights(kv._1.toInt) = kv._2
-    }
-    (Vectors.dense(weights), intercept)
-  }
-
   def run(params: Params) {
     val conf = new SparkConf().setAppName(s"BinaryClassification with $params")
     val sc = new SparkContext(conf)
@@ -154,7 +131,6 @@
       val splits = examples.randomSplit(Array(0.8, 0.2))
       val training = splits(0).cache()
       val test = splits(1).cache()
-      examples.unpersist(blocking = false)
       (training, test)
     }
 
@@ -162,16 +138,17 @@
     val numTest = test.count()
     println(s"Training: $numTraining, test: $numTest.")
 
+    if (!params.test) {
+      examples.unpersist(blocking = false)
+    }
+
     val model = if (params.test) {
-      val strModel: Seq[(String, Double)]= sc.textFile(params.model).map { line =>
-        val parts = line.split(":")
-        (parts(0), parts(1).toDouble)
-      } .collect()
-      val (weights, intercept) = parseModel(strModel)
-
+      val strModel = sc.textFile(params.model).collect()
       params.algorithm match {
-        case LR => new LogisticRegressionModel(weights, intercept)
-        case SVM => new SVMModel(weights, intercept)
+        case LR =>
+          new LogisticRegressionWithSGD().deserializeModel(strModel).clearThreshold()
+        case SVM =>
+          new SVMWithSGD().deserializeModel(strModel).clearThreshold()
       }
     } else {
       val updater = params.regType match {
@@ -179,32 +156,34 @@
         case L2 => new SquaredL2Updater()
       }
 
-      val (algorithm, optimizer) = params.algorithm match {
+      params.algorithm match {
         case LR =>
-          val lr = new LogisticRegressionWithSGD()
-          (lr, lr.optimizer)
+          val algorithm = new LogisticRegressionWithSGD()
+              .setIntercept(params.addIntercept)
+          algorithm.optimizer
+              .setNumIterations(params.numIterations)
+              .setStepSize(params.stepSize)
+              .setUpdater(updater)
+              .setRegParam(params.regParam)
+              .setMiniBatchFraction(params.miniBatch)
+              .setStochastic(params.stochastic)
+          val model = algorithm.run(training).clearThreshold()
+          sc.makeRDD(algorithm.serializeModel(model)).saveAsTextFile(params.model)
+          model
         case SVM =>
-          val svm = new SVMWithSGD()
-          (svm, svm.optimizer)
+          val algorithm = new SVMWithSGD()
+              .setIntercept(params.addIntercept)
+          algorithm.optimizer
+              .setNumIterations(params.numIterations)
+              .setStepSize(params.stepSize)
+              .setUpdater(updater)
+              .setRegParam(params.regParam)
+              .setMiniBatchFraction(params.miniBatch)
+              .setStochastic(params.stochastic)
+          val model = algorithm.run(training).clearThreshold()
+          sc.makeRDD(algorithm.serializeModel(model)).saveAsTextFile(params.model)
+          model
       }
-      algorithm.setIntercept(params.addIntercept)
-      optimizer
-            .setNumIterations(params.numIterations)
-            .setStepSize(params.stepSize)
-            .setUpdater(updater)
-            .setRegParam(params.regParam)
-            .setMiniBatchFraction(params.miniBatch)
-            .setStochastic(params.stochastic)
-      val model = algorithm.run(training)
-
-      sc.makeRDD(model.readableModel).saveAsTextFile(params.model)
-
-      model
-    }
-
-    params.algorithm match {
-      case LR => model.asInstanceOf[LogisticRegressionModel].clearThreshold()
-      case SVM => model.asInstanceOf[SVMModel].clearThreshold()
     }
 
     val prediction = model.predict(test.map(_.features))
