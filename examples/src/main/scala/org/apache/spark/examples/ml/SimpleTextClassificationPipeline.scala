--- conflicted
+++ resolved
@@ -85,10 +85,7 @@
       .foreach { case Row(id: Long, text: String, score: Double, prediction: Double) =>
         println("(" + id + ", " + text + ") --> score=" + score + ", prediction=" + prediction)
       }
-<<<<<<< HEAD
-=======
 
     sc.stop()
->>>>>>> ae7c1396
   }
 }