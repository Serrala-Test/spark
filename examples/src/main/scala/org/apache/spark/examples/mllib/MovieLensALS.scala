/*
 * Licensed to the Apache Software Foundation (ASF) under one or more
 * contributor license agreements.  See the NOTICE file distributed with
 * this work for additional information regarding copyright ownership.
 * The ASF licenses this file to You under the Apache License, Version 2.0
 * (the "License"); you may not use this file except in compliance with
 * the License.  You may obtain a copy of the License at
 *
 *    http://www.apache.org/licenses/LICENSE-2.0
 *
 * Unless required by applicable law or agreed to in writing, software
 * distributed under the License is distributed on an "AS IS" BASIS,
 * WITHOUT WARRANTIES OR CONDITIONS OF ANY KIND, either express or implied.
 * See the License for the specific language governing permissions and
 * limitations under the License.
 */

package org.apache.spark.examples.mllib

import scala.collection.mutable
import org.apache.log4j.{Level, Logger}
import scopt.OptionParser
import org.apache.spark.{SparkConf, SparkContext}
import org.apache.spark.mllib.recommendation.{ALS, MatrixFactorizationModel, Rating}
import org.apache.spark.rdd.RDD
import org.apache.spark.mllib.evaluation.RankingMetrics

/**
 * An example app for ALS on MovieLens data (http://grouplens.org/datasets/movielens/).
 * Run with
 * {{{
 * bin/run-example org.apache.spark.examples.mllib.MovieLensALS
 * }}}
 * A synthetic dataset in MovieLens format can be found at `data/mllib/sample_movielens_data.txt`.
 * If you use it as a template to create your own app, please use `spark-submit` to submit your app.
 */
object MovieLensALS {

  case class Params(
    input: String = null,
    kryo: Boolean = false,
    numIterations: Int = 20,
    lambda: Double = 1.0,
    rank: Int = 10,
    numUserBlocks: Int = -1,
    numProductBlocks: Int = -1,
    implicitPrefs: Boolean = false,
    metrics: String = "rmse") extends AbstractParams[Params]

  def main(args: Array[String]) {
    val defaultParams = Params()

    val parser = new OptionParser[Params]("MovieLensALS") {
      head("MovieLensALS: an example app for ALS on MovieLens data.")
      opt[Int]("rank")
        .text(s"rank, default: ${defaultParams.rank}}")
        .action((x, c) => c.copy(rank = x))
      opt[Int]("numIterations")
        .text(s"number of iterations, default: ${defaultParams.numIterations}")
        .action((x, c) => c.copy(numIterations = x))
      opt[Double]("lambda")
        .text(s"lambda (smoothing constant), default: ${defaultParams.lambda}")
        .action((x, c) => c.copy(lambda = x))
      opt[Unit]("kryo")
        .text("use Kryo serialization")
        .action((_, c) => c.copy(kryo = true))
      opt[Int]("numUserBlocks")
        .text(s"number of user blocks, default: ${defaultParams.numUserBlocks} (auto)")
        .action((x, c) => c.copy(numUserBlocks = x))
      opt[Int]("numProductBlocks")
        .text(s"number of product blocks, default: ${defaultParams.numProductBlocks} (auto)")
        .action((x, c) => c.copy(numProductBlocks = x))
      opt[Unit]("implicitPrefs")
        .text("use implicit preference")
        .action((_, c) => c.copy(implicitPrefs = true))
      opt[String]("metrics")
        .text("generate recommendation metrics using rmse/map measures, default: rmse")
        .action((x, c) => c.copy(metrics = x))
      arg[String]("<input>")
        .required()
        .text("input paths to a MovieLens dataset of ratings")
        .action((x, c) => c.copy(input = x))
      note(
        """
          |For example, the following command runs this app on a synthetic dataset:
          |
          | bin/spark-submit --class org.apache.spark.examples.mllib.MovieLensALS \
          |  examples/target/scala-*/spark-examples-*.jar \
          |  --rank 5 --numIterations 20 --lambda 1.0 --kryo \
          |  data/mllib/sample_movielens_data.txt
        """.stripMargin)
    }

    parser.parse(args, defaultParams).map { params =>
      run(params)
    } getOrElse {
      System.exit(1)
    }
  }

  def run(params: Params) {
    val conf = new SparkConf().setAppName(s"MovieLensALS with $params")
    if (params.kryo) {
      conf.registerKryoClasses(Array(classOf[mutable.BitSet], classOf[Rating]))
        .set("spark.kryoserializer.buffer.mb", "8")
    }
    val sc = new SparkContext(conf)

    Logger.getRootLogger.setLevel(Level.WARN)

    val implicitPrefs = params.implicitPrefs

    val ratings = sc.textFile(params.input).map { line =>
      val fields = line.split("::")
      if (implicitPrefs) {
        /*
         * MovieLens ratings are on a scale of 1-5:
         * 5: Must see
         * 4: Will enjoy
         * 3: It's okay
         * 2: Fairly bad
         * 1: Awful
         * So we should not recommend a movie if the predicted rating is less than 3.
         * To map ratings to confidence scores, we use
         * 5 -> 2.5, 4 -> 1.5, 3 -> 0.5, 2 -> -0.5, 1 -> -1.5. This mappings means unobserved
         * entries are generally between It's okay and Fairly bad.
         * The semantics of 0 in this expanded world of non-positive weights
         * are "the same as never having interacted at all".
         */
        Rating(fields(0).toInt, fields(1).toInt, fields(2).toDouble - 2.5)
      } else {
        Rating(fields(0).toInt, fields(1).toInt, fields(2).toDouble)
      }
    }.cache()

    val numRatings = ratings.count()
    val numUsers = ratings.map(_.user).distinct().count()
    val numMovies = ratings.map(_.product).distinct().count()

    println(s"Got $numRatings ratings from $numUsers users on $numMovies movies.")

    val splits = ratings.randomSplit(Array(0.8, 0.2))
    val training = splits(0).cache()
    val test = if (params.implicitPrefs) {
      /*
       * 0 means "don't know" and positive values mean "confident that the prediction should be 1".
       * Negative values means "confident that the prediction should be 0".
       * We have in this case used some kind of weighted RMSE. The weight is the absolute value of
       * the confidence. The error is the difference between prediction and either 1 or 0,
       * depending on whether r is positive or negative.
       */
      splits(1).map(x => Rating(x.user, x.product, if (x.rating > 0) 1.0 else 0.0))
    } else {
      splits(1)
    }.cache()

    val numTraining = training.count()
    val numTest = test.count()
    println(s"Training: $numTraining, test: $numTest.")

    ratings.unpersist(blocking = false)

    val model = new ALS()
      .setRank(params.rank)
      .setIterations(params.numIterations)
      .setLambda(params.lambda)
      .setImplicitPrefs(params.implicitPrefs)
      .setUserBlocks(params.numUserBlocks)
      .setProductBlocks(params.numProductBlocks)
      .run(training)

    params.metrics match {
      case "rmse" =>
        val rmse = computeRmse(model, test, params.implicitPrefs)
        println(s"Test RMSE = $rmse")
      case "map" =>
        val (map, users) = computeRankingMetrics(model, training, test, numMovies.toInt)
        println(s"Test users $users MAP $map")
      case _ => println(s"Metrics not defined, options are rmse/map")
    }

    sc.stop()
  }

  /** Compute RMSE (Root Mean Squared Error). */
<<<<<<< HEAD
  def computeRmse(
    model: MatrixFactorizationModel,
    data: RDD[Rating],
    implicitPrefs: Boolean) : Double = {
=======
  def computeRmse(model: MatrixFactorizationModel, data: RDD[Rating], implicitPrefs: Boolean)
    : Double = {

    def mapPredictedRating(r: Double) = if (implicitPrefs) math.max(math.min(r, 1.0), 0.0) else r

>>>>>>> 305abe1e
    val predictions: RDD[Rating] = model.predict(data.map(x => (x.user, x.product)))
    val predictionsAndRatings = predictions.map { x =>
      ((x.user, x.product), mapPredictedRating(x.rating, implicitPrefs))
    }.join(data.map(x => ((x.user, x.product), x.rating))).values
    math.sqrt(predictionsAndRatings.map(x => (x._1 - x._2) * (x._1 - x._2)).mean())
  }

  def mapPredictedRating(r: Double, implicitPrefs: Boolean) = {
    if (implicitPrefs) math.max(math.min(r, 1.0), 0.0) else r
  }

  /** Compute MAP (Mean Average Precision) statistics for top N product Recommendation */
  def computeRankingMetrics(
    model: MatrixFactorizationModel,
    train: RDD[Rating],
    test: RDD[Rating],
    n: Int) : (Double, Long) = {
    val ord = Ordering.by[(Int, Double), Double](x => x._2)

    val testUserLabels = test.map {
      x => (x.user, (x.product, x.rating))
    }.groupByKey().map {
      case (userId, products) =>
        val sortedProducts = products.toArray.sorted(ord.reverse)
        (userId, sortedProducts.map(_._1))
    }

    val trainUserLabels = train.map {
      x => (x.user, x.product)
    }.groupByKey().map{case (userId, products) => (userId, products.toArray)}

    val rankings = model.recommendProductsForUsers(n).join(trainUserLabels).map {
      case (userId, (pred, train)) => {
        val predictedProducts = pred.map(_.product)
        val trainSet = train.toSet
        (userId, predictedProducts.filterNot { x => trainSet.contains(x) })
      }
    }.join(testUserLabels).map {
      case (user, (pred, lab)) => (pred, lab)
    }

    val metrics = new RankingMetrics(rankings)
    (metrics.meanAveragePrecision, testUserLabels.count)
  }
}<|MERGE_RESOLUTION|>--- conflicted
+++ resolved
@@ -183,18 +183,10 @@
   }
 
   /** Compute RMSE (Root Mean Squared Error). */
-<<<<<<< HEAD
   def computeRmse(
     model: MatrixFactorizationModel,
     data: RDD[Rating],
     implicitPrefs: Boolean) : Double = {
-=======
-  def computeRmse(model: MatrixFactorizationModel, data: RDD[Rating], implicitPrefs: Boolean)
-    : Double = {
-
-    def mapPredictedRating(r: Double) = if (implicitPrefs) math.max(math.min(r, 1.0), 0.0) else r
-
->>>>>>> 305abe1e
     val predictions: RDD[Rating] = model.predict(data.map(x => (x.user, x.product)))
     val predictionsAndRatings = predictions.map { x =>
       ((x.user, x.product), mapPredictedRating(x.rating, implicitPrefs))
@@ -205,7 +197,7 @@
   def mapPredictedRating(r: Double, implicitPrefs: Boolean) = {
     if (implicitPrefs) math.max(math.min(r, 1.0), 0.0) else r
   }
-
+  
   /** Compute MAP (Mean Average Precision) statistics for top N product Recommendation */
   def computeRankingMetrics(
     model: MatrixFactorizationModel,
