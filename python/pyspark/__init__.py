--- conflicted
+++ resolved
@@ -57,9 +57,5 @@
 __all__ = [
     "SparkConf", "SparkContext", "SparkFiles", "RDD", "StorageLevel", "Broadcast",
     "Accumulator", "AccumulatorParam", "MarshalSerializer", "PickleSerializer",
-<<<<<<< HEAD
-]
-=======
     "Profiler", "BasicProfiler",
 ]
->>>>>>> 6f341310
