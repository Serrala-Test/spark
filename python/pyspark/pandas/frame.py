#
# Licensed to the Apache Software Foundation (ASF) under one or more
# contributor license agreements.  See the NOTICE file distributed with
# this work for additional information regarding copyright ownership.
# The ASF licenses this file to You under the Apache License, Version 2.0
# (the "License"); you may not use this file except in compliance with
# the License.  You may obtain a copy of the License at
#
#    http://www.apache.org/licenses/LICENSE-2.0
#
# Unless required by applicable law or agreed to in writing, software
# distributed under the License is distributed on an "AS IS" BASIS,
# WITHOUT WARRANTIES OR CONDITIONS OF ANY KIND, either express or implied.
# See the License for the specific language governing permissions and
# limitations under the License.
#

"""
A wrapper class for Spark DataFrame to behave similar to pandas DataFrame.
"""
from collections import defaultdict, namedtuple
from collections.abc import Mapping
import re
import warnings
import inspect
import json
import types
from functools import partial, reduce
import sys
from itertools import zip_longest
from types import TracebackType
from typing import (
    Any,
    Callable,
    Dict,
    Generic,
    IO,
    Iterable,
    Iterator,
    List,
    Optional,
    Sequence,
    Tuple,
    Type,
    Union,
    cast,
    no_type_check,
    TYPE_CHECKING,
)
import datetime

import numpy as np
import pandas as pd
from pandas.api.types import is_list_like, is_dict_like, is_scalar  # type: ignore[attr-defined]
from pandas.tseries.frequencies import DateOffset, to_offset

if TYPE_CHECKING:
    from pandas.io.formats.style import Styler

from pandas.core.dtypes.common import infer_dtype_from_object
from pandas.core.accessor import CachedAccessor
from pandas.core.dtypes.inference import is_sequence
from pyspark import StorageLevel
from pyspark.sql import Column, DataFrame as SparkDataFrame, functions as F
from pyspark.sql.functions import pandas_udf
from pyspark.sql.types import (
    ArrayType,
    BooleanType,
    DataType,
    DoubleType,
    NumericType,
    Row,
    StringType,
    StructField,
    StructType,
    DecimalType,
)
from pyspark.sql.window import Window

from pyspark import pandas as ps  # For running doctests and reference resolution in PyCharm.
from pyspark.pandas._typing import Axis, DataFrameOrSeries, Dtype, Label, Name, Scalar, T
from pyspark.pandas.accessors import PandasOnSparkFrameMethods
from pyspark.pandas.config import option_context, get_option
from pyspark.pandas.spark import functions as SF
from pyspark.pandas.spark.accessors import SparkFrameMethods, CachedSparkFrameMethods
from pyspark.pandas.utils import (
    align_diff_frames,
    column_labels_level,
    combine_frames,
    default_session,
    is_name_like_tuple,
    is_name_like_value,
    is_testing,
    name_like_string,
    same_anchor,
    scol_for,
    validate_arguments_and_invoke_function,
    validate_axis,
    validate_bool_kwarg,
    validate_how,
    validate_mode,
    verify_temp_column_name,
    log_advice,
)
from pyspark.pandas.generic import Frame
from pyspark.pandas.internal import (
    InternalField,
    InternalFrame,
    HIDDEN_COLUMNS,
    NATURAL_ORDER_COLUMN_NAME,
    SPARK_INDEX_NAME_FORMAT,
    SPARK_DEFAULT_INDEX_NAME,
    SPARK_DEFAULT_SERIES_NAME,
    SPARK_INDEX_NAME_PATTERN,
)
from pyspark.pandas.missing.frame import _MissingPandasLikeDataFrame
from pyspark.pandas.ml import corr
from pyspark.pandas.typedef.typehints import (
    as_spark_type,
    infer_return_type,
    pandas_on_spark_type,
    spark_type_to_pandas_dtype,
    DataFrameType,
    SeriesType,
    ScalarType,
    create_tuple_for_frame_type,
)
from pyspark.pandas.plot import PandasOnSparkPlotAccessor

if TYPE_CHECKING:
    from pyspark.sql._typing import OptionalPrimitiveType

    from pyspark.pandas.groupby import DataFrameGroupBy
    from pyspark.pandas.indexes import Index
    from pyspark.pandas.series import Series


# These regular expression patterns are complied and defined here to avoid to compile the same
# pattern every time it is used in _repr_ and _repr_html_ in DataFrame.
# Two patterns basically seek the footer string from Pandas'
REPR_PATTERN = re.compile(r"\n\n\[(?P<rows>[0-9]+) rows x (?P<columns>[0-9]+) columns\]$")
REPR_HTML_PATTERN = re.compile(
    r"\n\<p\>(?P<rows>[0-9]+) rows × (?P<columns>[0-9]+) columns\<\/p\>\n\<\/div\>$"
)


_flex_doc_FRAME = """
Get {desc} of dataframe and other, element-wise (binary operator `{op_name}`).

Equivalent to ``{equiv}``. With reverse version, `{reverse}`.

Among flexible wrappers (`add`, `sub`, `mul`, `div`) to
arithmetic operators: `+`, `-`, `*`, `/`, `//`.

Parameters
----------
other : scalar
    Any single data

Returns
-------
DataFrame
    Result of the arithmetic operation.

Examples
--------
>>> df = ps.DataFrame({{'angles': [0, 3, 4],
...                    'degrees': [360, 180, 360]}},
...                   index=['circle', 'triangle', 'rectangle'],
...                   columns=['angles', 'degrees'])
>>> df
           angles  degrees
circle          0      360
triangle        3      180
rectangle       4      360

Add a scalar with operator version which return the same
results. Also reverse version.

>>> df + 1
           angles  degrees
circle          1      361
triangle        4      181
rectangle       5      361

>>> df.add(1)
           angles  degrees
circle          1      361
triangle        4      181
rectangle       5      361

>>> df.add(df)
           angles  degrees
circle          0      720
triangle        6      360
rectangle       8      720

>>> df + df + df
           angles  degrees
circle          0     1080
triangle        9      540
rectangle      12     1080

>>> df.radd(1)
           angles  degrees
circle          1      361
triangle        4      181
rectangle       5      361

Divide and true divide by constant with reverse version.

>>> df / 10
           angles  degrees
circle        0.0     36.0
triangle      0.3     18.0
rectangle     0.4     36.0

>>> df.div(10)
           angles  degrees
circle        0.0     36.0
triangle      0.3     18.0
rectangle     0.4     36.0

>>> df.rdiv(10)
             angles   degrees
circle          inf  0.027778
triangle   3.333333  0.055556
rectangle  2.500000  0.027778

>>> df.truediv(10)
           angles  degrees
circle        0.0     36.0
triangle      0.3     18.0
rectangle     0.4     36.0

>>> df.rtruediv(10)
             angles   degrees
circle          inf  0.027778
triangle   3.333333  0.055556
rectangle  2.500000  0.027778

Subtract by constant with reverse version.

>>> df - 1
           angles  degrees
circle         -1      359
triangle        2      179
rectangle       3      359

>>> df.sub(1)
           angles  degrees
circle         -1      359
triangle        2      179
rectangle       3      359

>>> df.rsub(1)
           angles  degrees
circle          1     -359
triangle       -2     -179
rectangle      -3     -359

Multiply by constant with reverse version.

>>> df * 1
           angles  degrees
circle          0      360
triangle        3      180
rectangle       4      360

>>> df.mul(1)
           angles  degrees
circle          0      360
triangle        3      180
rectangle       4      360

>>> df.rmul(1)
           angles  degrees
circle          0      360
triangle        3      180
rectangle       4      360

Floor Divide by constant with reverse version.

>>> df // 10
           angles  degrees
circle        0.0     36.0
triangle      0.0     18.0
rectangle     0.0     36.0

>>> df.floordiv(10)
           angles  degrees
circle        0.0     36.0
triangle      0.0     18.0
rectangle     0.0     36.0

>>> df.rfloordiv(10)  # doctest: +SKIP
           angles  degrees
circle        inf      0.0
triangle      3.0      0.0
rectangle     2.0      0.0

Mod by constant with reverse version.

>>> df % 2
           angles  degrees
circle          0        0
triangle        1        0
rectangle       0        0

>>> df.mod(2)
           angles  degrees
circle          0        0
triangle        1        0
rectangle       0        0

>>> df.rmod(2)
           angles  degrees
circle        NaN        2
triangle      2.0        2
rectangle     2.0        2

Power by constant with reverse version.

>>> df ** 2
           angles   degrees
circle        0.0  129600.0
triangle      9.0   32400.0
rectangle    16.0  129600.0

>>> df.pow(2)
           angles   degrees
circle        0.0  129600.0
triangle      9.0   32400.0
rectangle    16.0  129600.0

>>> df.rpow(2)
           angles        degrees
circle        1.0  2.348543e+108
triangle      8.0   1.532496e+54
rectangle    16.0  2.348543e+108
"""


class DataFrame(Frame, Generic[T]):
    """
    pandas-on-Spark DataFrame that corresponds to pandas DataFrame logically. This holds Spark
    DataFrame internally.

    :ivar _internal: an internal immutable Frame to manage metadata.
    :type _internal: InternalFrame

    Parameters
    ----------
    data : numpy ndarray (structured or homogeneous), dict, pandas DataFrame, Spark DataFrame \
        or pandas-on-Spark Series
        Dict can contain Series, arrays, constants, or list-like objects
        Note that if `data` is a pandas DataFrame, a Spark DataFrame, and a pandas-on-Spark Series,
        other arguments should not be used.
    index : Index or array-like
        Index to use for resulting frame. Will default to RangeIndex if
        no indexing information part of input data and no index provided
    columns : Index or array-like
        Column labels to use for resulting frame. Will default to
        RangeIndex (0, 1, 2, ..., n) if no column labels are provided
    dtype : dtype, default None
        Data type to force. Only a single dtype is allowed. If None, infer
    copy : boolean, default False
        Copy data from inputs. Only affects DataFrame / 2d ndarray input

    Examples
    --------
    Constructing DataFrame from a dictionary.

    >>> d = {'col1': [1, 2], 'col2': [3, 4]}
    >>> df = ps.DataFrame(data=d, columns=['col1', 'col2'])
    >>> df
       col1  col2
    0     1     3
    1     2     4

    Constructing DataFrame from pandas DataFrame

    >>> df = ps.DataFrame(pd.DataFrame(data=d, columns=['col1', 'col2']))
    >>> df
       col1  col2
    0     1     3
    1     2     4

    Notice that the inferred dtype is int64.

    >>> df.dtypes
    col1    int64
    col2    int64
    dtype: object

    To enforce a single dtype:

    >>> df = ps.DataFrame(data=d, dtype=np.int8)
    >>> df.dtypes
    col1    int8
    col2    int8
    dtype: object

    Constructing DataFrame from numpy ndarray:

    >>> df2 = ps.DataFrame(np.random.randint(low=0, high=10, size=(5, 5)),
    ...                    columns=['a', 'b', 'c', 'd', 'e'])
    >>> df2  # doctest: +SKIP
       a  b  c  d  e
    0  3  1  4  9  8
    1  4  8  4  8  4
    2  7  6  5  6  7
    3  8  7  9  1  0
    4  2  5  4  3  9
    """

    def __init__(  # type: ignore[no-untyped-def]
        self, data=None, index=None, columns=None, dtype=None, copy=False
    ):
        if isinstance(data, InternalFrame):
            assert index is None
            assert columns is None
            assert dtype is None
            assert not copy
            internal = data
        elif isinstance(data, SparkDataFrame):
            assert index is None
            assert columns is None
            assert dtype is None
            assert not copy
            internal = InternalFrame(spark_frame=data, index_spark_columns=None)
        elif isinstance(data, ps.Series):
            assert index is None
            assert columns is None
            assert dtype is None
            assert not copy
            data = data.to_frame()
            internal = data._internal
        else:
            if isinstance(data, pd.DataFrame):
                assert index is None
                assert columns is None
                assert dtype is None
                assert not copy
                pdf = data
            else:
                pdf = pd.DataFrame(data=data, index=index, columns=columns, dtype=dtype, copy=copy)
            internal = InternalFrame.from_pandas(pdf)

        object.__setattr__(self, "_internal_frame", internal)

    @property
    def _pssers(self) -> Dict[Label, "Series"]:
        """Return a dict of column label -> Series which anchors `self`."""
        from pyspark.pandas.series import Series

        if not hasattr(self, "_psseries"):
            object.__setattr__(
                self,
                "_psseries",
                {label: Series(data=self, index=label) for label in self._internal.column_labels},
            )
        else:
            psseries = cast(Dict[Label, Series], self._psseries)  # type: ignore[has-type]
            assert len(self._internal.column_labels) == len(psseries), (
                len(self._internal.column_labels),
                len(psseries),
            )
            if any(self is not psser._psdf for psser in psseries.values()):
                # Refresh the dict to contain only Series anchoring `self`.
                self._psseries = {
                    label: (
                        psseries[label]
                        if self is psseries[label]._psdf
                        else Series(data=self, index=label)
                    )
                    for label in self._internal.column_labels
                }
        return self._psseries

    @property
    def _internal(self) -> InternalFrame:
        return cast(InternalFrame, self._internal_frame)  # type: ignore[has-type]

    def _update_internal_frame(
        self, internal: InternalFrame, requires_same_anchor: bool = True
    ) -> None:
        """
        Update InternalFrame with the given one.

        If the column_label is changed or the new InternalFrame is not the same `anchor`,
        disconnect the link to the Series and create a new one.

        If `requires_same_anchor` is `False`, checking whether or not the same anchor is ignored
        and force to update the InternalFrame, e.g., replacing the internal with the resolved_copy,
        updating the underlying Spark DataFrame which need to combine a different Spark DataFrame.

        :param internal: the new InternalFrame
        :param requires_same_anchor: whether checking the same anchor
        """
        from pyspark.pandas.series import Series

        if hasattr(self, "_psseries"):
            psseries = {}

            for old_label, new_label in zip_longest(
                self._internal.column_labels, internal.column_labels
            ):
                if old_label is not None:
                    psser = self._pssers[old_label]

                    renamed = old_label != new_label
                    not_same_anchor = requires_same_anchor and not same_anchor(internal, psser)

                    if renamed or not_same_anchor:
                        psdf: DataFrame = DataFrame(self._internal.select_column(old_label))
                        psser._update_anchor(psdf)
                        psser = None
                else:
                    psser = None
                if new_label is not None:
                    if psser is None:
                        psser = Series(data=self, index=new_label)
                    psseries[new_label] = psser

            self._psseries = psseries

        self._internal_frame = internal

        if hasattr(self, "_repr_pandas_cache"):
            del self._repr_pandas_cache

    @property
    def ndim(self) -> int:
        """
        Return an int representing the number of array dimensions.

        return 2 for DataFrame.

        Examples
        --------

        >>> df = ps.DataFrame([[1, 2], [4, 5], [7, 8]],
        ...                   index=['cobra', 'viper', None],
        ...                   columns=['max_speed', 'shield'])
        >>> df
               max_speed  shield
        cobra          1       2
        viper          4       5
        NaN            7       8
        >>> df.ndim
        2
        """
        return 2

    @property
    def axes(self) -> List:
        """
        Return a list representing the axes of the DataFrame.

        It has the row axis labels and column axis labels as the only members.
        They are returned in that order.

        Examples
        --------

        >>> df = ps.DataFrame({'col1': [1, 2], 'col2': [3, 4]})
        >>> df.axes
        [Int64Index([0, 1], dtype='int64'), Index(['col1', 'col2'], dtype='object')]
        """
        return [self.index, self.columns]

    def _reduce_for_stat_function(
        self,
        sfun: Callable[["Series"], Column],
        name: str,
        axis: Optional[Axis] = None,
        numeric_only: bool = True,
        **kwargs: Any,
    ) -> "Series":
        """
        Applies sfun to each column and returns a pd.Series where the number of rows equal the
        number of columns.

        Parameters
        ----------
        sfun : either an 1-arg function that takes a Column and returns a Column, or
            a 2-arg function that takes a Column and its DataType and returns a Column.
            axis: used only for sanity check because series only support index axis.
        name : original pandas API name.
        axis : axis to apply. 0 or 1, or 'index' or 'columns.
        numeric_only : bool, default True
            Include only float, int, boolean columns. False is not supported. This parameter
            is mainly for pandas compatibility. Only 'DataFrame.count' uses this parameter
            currently.
        """
        from pyspark.pandas.series import Series, first_series

        axis = validate_axis(axis)
        if axis == 0:
            min_count = kwargs.get("min_count", 0)

            exprs = [SF.lit(None).cast(StringType()).alias(SPARK_DEFAULT_INDEX_NAME)]
            new_column_labels = []
            for label in self._internal.column_labels:
                psser = self._psser_for(label)

                is_numeric_or_boolean = isinstance(
                    psser.spark.data_type, (NumericType, BooleanType)
                )
                keep_column = not numeric_only or is_numeric_or_boolean

                if keep_column:
                    scol = sfun(psser)

                    if min_count > 0:
                        scol = F.when(Frame._count_expr(psser) >= min_count, scol)

                    exprs.append(scol.alias(name_like_string(label)))
                    new_column_labels.append(label)

            if len(exprs) == 1:
                return Series([])

            sdf = self._internal.spark_frame.select(*exprs)

            # The data is expected to be small so it's fine to transpose/use default index.
            with ps.option_context("compute.max_rows", 1):
                internal = InternalFrame(
                    spark_frame=sdf,
                    index_spark_columns=[scol_for(sdf, SPARK_DEFAULT_INDEX_NAME)],
                    column_labels=new_column_labels,
                    column_label_names=self._internal.column_label_names,
                )
                return first_series(DataFrame(internal).transpose())

        else:
            # Here we execute with the first 1000 to get the return type.
            # If the records were less than 1000, it uses pandas API directly for a shortcut.
            limit = get_option("compute.shortcut_limit")
            pdf = self.head(limit + 1)._to_internal_pandas()
            pser = getattr(pdf, name)(axis=axis, numeric_only=numeric_only, **kwargs)
            if len(pdf) <= limit:
                return Series(pser)

            @pandas_udf(returnType=as_spark_type(pser.dtype.type))  # type: ignore[call-overload]
            def calculate_columns_axis(*cols: pd.Series) -> pd.Series:
                return getattr(pd.concat(cols, axis=1), name)(
                    axis=axis, numeric_only=numeric_only, **kwargs
                )

            column_name = verify_temp_column_name(
                self._internal.spark_frame.select(self._internal.index_spark_columns),
                "__calculate_columns_axis__",
            )
            sdf = self._internal.spark_frame.select(
                self._internal.index_spark_columns
                + [calculate_columns_axis(*self._internal.data_spark_columns).alias(column_name)]
            )
            internal = InternalFrame(
                spark_frame=sdf,
                index_spark_columns=[
                    scol_for(sdf, col) for col in self._internal.index_spark_column_names
                ],
                index_names=self._internal.index_names,
                index_fields=self._internal.index_fields,
            )
            return first_series(DataFrame(internal)).rename(pser.name)

    def _psser_for(self, label: Label) -> "Series":
        """
        Create Series with a proper column label.

        The given label must be verified to exist in `InternalFrame.column_labels`.

        For example, in some method, self is like:

        >>> self = ps.range(3)

        `self._psser_for(label)` can be used with `InternalFrame.column_labels`:

        >>> self._psser_for(self._internal.column_labels[0])
        0    0
        1    1
        2    2
        Name: id, dtype: int64

        `self._psser_for(label)` must not be used directly with user inputs.
        In that case, `self[label]` should be used instead, which checks the label exists or not:

        >>> self['id']
        0    0
        1    1
        2    2
        Name: id, dtype: int64
        """
        return self._pssers[label]

    def _apply_series_op(
        self, op: Callable[["Series"], Union["Series", Column]], should_resolve: bool = False
    ) -> "DataFrame":
        applied = []
        for label in self._internal.column_labels:
            applied.append(op(self._psser_for(label)))
        internal = self._internal.with_new_columns(applied)
        if should_resolve:
            internal = internal.resolved_copy
        return DataFrame(internal)

    # Arithmetic Operators
    def _map_series_op(self, op: str, other: Any) -> "DataFrame":
        from pyspark.pandas.base import IndexOpsMixin

        if not isinstance(other, DataFrame) and (
            isinstance(other, IndexOpsMixin) or is_sequence(other)
        ):
            raise TypeError(
                "%s with a sequence is currently not supported; "
                "however, got %s." % (op, type(other).__name__)
            )

        if isinstance(other, DataFrame):
            if self._internal.column_labels_level != other._internal.column_labels_level:
                raise ValueError("cannot join with no overlapping index names")

            if not same_anchor(self, other):
                # Different DataFrames
                def apply_op(
                    psdf: DataFrame,
                    this_column_labels: List[Label],
                    that_column_labels: List[Label],
                ) -> Iterator[Tuple["Series", Label]]:
                    for this_label, that_label in zip(this_column_labels, that_column_labels):
                        yield (
                            getattr(psdf._psser_for(this_label), op)(
                                psdf._psser_for(that_label)
                            ).rename(this_label),
                            this_label,
                        )

                return align_diff_frames(apply_op, self, other, fillna=True, how="full")
            else:
                applied = []
                column_labels = []
                for label in self._internal.column_labels:
                    if label in other._internal.column_labels:
                        applied.append(getattr(self._psser_for(label), op)(other._psser_for(label)))
                    else:
                        applied.append(
                            SF.lit(None)
                            .cast(self._internal.spark_type_for(label))
                            .alias(name_like_string(label))
                        )
                    column_labels.append(label)
                for label in other._internal.column_labels:
                    if label not in column_labels:
                        applied.append(
                            SF.lit(None)
                            .cast(other._internal.spark_type_for(label))
                            .alias(name_like_string(label))
                        )
                        column_labels.append(label)
                internal = self._internal.with_new_columns(applied, column_labels=column_labels)
                return DataFrame(internal)
        else:
            return self._apply_series_op(lambda psser: getattr(psser, op)(other))

    def __add__(self, other: Any) -> "DataFrame":
        return self._map_series_op("add", other)

    def __radd__(self, other: Any) -> "DataFrame":
        return self._map_series_op("radd", other)

    def __truediv__(self, other: Any) -> "DataFrame":
        return self._map_series_op("truediv", other)

    def __rtruediv__(self, other: Any) -> "DataFrame":
        return self._map_series_op("rtruediv", other)

    def __mul__(self, other: Any) -> "DataFrame":
        return self._map_series_op("mul", other)

    def __rmul__(self, other: Any) -> "DataFrame":
        return self._map_series_op("rmul", other)

    def __sub__(self, other: Any) -> "DataFrame":
        return self._map_series_op("sub", other)

    def __rsub__(self, other: Any) -> "DataFrame":
        return self._map_series_op("rsub", other)

    def __pow__(self, other: Any) -> "DataFrame":
        return self._map_series_op("pow", other)

    def __rpow__(self, other: Any) -> "DataFrame":
        return self._map_series_op("rpow", other)

    def __mod__(self, other: Any) -> "DataFrame":
        return self._map_series_op("mod", other)

    def __rmod__(self, other: Any) -> "DataFrame":
        return self._map_series_op("rmod", other)

    def __floordiv__(self, other: Any) -> "DataFrame":
        return self._map_series_op("floordiv", other)

    def __rfloordiv__(self, other: Any) -> "DataFrame":
        return self._map_series_op("rfloordiv", other)

    def __abs__(self) -> "DataFrame":
        return self._apply_series_op(lambda psser: abs(psser))

    def __neg__(self) -> "DataFrame":
        return self._apply_series_op(lambda psser: -psser)

    def add(self, other: Any) -> "DataFrame":
        return self + other

    # create accessor for plot
    plot = CachedAccessor("plot", PandasOnSparkPlotAccessor)

    # create accessor for Spark related methods.
    spark = CachedAccessor("spark", SparkFrameMethods)

    # create accessor for pandas-on-Spark specific methods.
    pandas_on_spark = CachedAccessor("pandas_on_spark", PandasOnSparkFrameMethods)

    # keep the name "koalas" for backward compatibility.
    koalas = CachedAccessor("koalas", PandasOnSparkFrameMethods)

    @no_type_check
    def hist(self, bins=10, **kwds):
        return self.plot.hist(bins, **kwds)

    hist.__doc__ = PandasOnSparkPlotAccessor.hist.__doc__

    @no_type_check
    def kde(self, bw_method=None, ind=None, **kwds):
        return self.plot.kde(bw_method, ind, **kwds)

    kde.__doc__ = PandasOnSparkPlotAccessor.kde.__doc__

    add.__doc__ = _flex_doc_FRAME.format(
        desc="Addition", op_name="+", equiv="dataframe + other", reverse="radd"
    )

    def radd(self, other: Any) -> "DataFrame":
        return other + self

    radd.__doc__ = _flex_doc_FRAME.format(
        desc="Addition", op_name="+", equiv="other + dataframe", reverse="add"
    )

    def div(self, other: Any) -> "DataFrame":
        return self / other

    div.__doc__ = _flex_doc_FRAME.format(
        desc="Floating division", op_name="/", equiv="dataframe / other", reverse="rdiv"
    )

    divide = div

    def rdiv(self, other: Any) -> "DataFrame":
        return other / self

    rdiv.__doc__ = _flex_doc_FRAME.format(
        desc="Floating division", op_name="/", equiv="other / dataframe", reverse="div"
    )

    def truediv(self, other: Any) -> "DataFrame":
        return self / other

    truediv.__doc__ = _flex_doc_FRAME.format(
        desc="Floating division", op_name="/", equiv="dataframe / other", reverse="rtruediv"
    )

    def rtruediv(self, other: Any) -> "DataFrame":
        return other / self

    rtruediv.__doc__ = _flex_doc_FRAME.format(
        desc="Floating division", op_name="/", equiv="other / dataframe", reverse="truediv"
    )

    def mul(self, other: Any) -> "DataFrame":
        return self * other

    mul.__doc__ = _flex_doc_FRAME.format(
        desc="Multiplication", op_name="*", equiv="dataframe * other", reverse="rmul"
    )

    multiply = mul

    def rmul(self, other: Any) -> "DataFrame":
        return other * self

    rmul.__doc__ = _flex_doc_FRAME.format(
        desc="Multiplication", op_name="*", equiv="other * dataframe", reverse="mul"
    )

    def sub(self, other: Any) -> "DataFrame":
        return self - other

    sub.__doc__ = _flex_doc_FRAME.format(
        desc="Subtraction", op_name="-", equiv="dataframe - other", reverse="rsub"
    )

    subtract = sub

    def rsub(self, other: Any) -> "DataFrame":
        return other - self

    rsub.__doc__ = _flex_doc_FRAME.format(
        desc="Subtraction", op_name="-", equiv="other - dataframe", reverse="sub"
    )

    def mod(self, other: Any) -> "DataFrame":
        return self % other

    mod.__doc__ = _flex_doc_FRAME.format(
        desc="Modulo", op_name="%", equiv="dataframe % other", reverse="rmod"
    )

    def rmod(self, other: Any) -> "DataFrame":
        return other % self

    rmod.__doc__ = _flex_doc_FRAME.format(
        desc="Modulo", op_name="%", equiv="other % dataframe", reverse="mod"
    )

    def pow(self, other: Any) -> "DataFrame":
        return self ** other

    pow.__doc__ = _flex_doc_FRAME.format(
        desc="Exponential power of series", op_name="**", equiv="dataframe ** other", reverse="rpow"
    )

    def rpow(self, other: Any) -> "DataFrame":
        return other ** self

    rpow.__doc__ = _flex_doc_FRAME.format(
        desc="Exponential power", op_name="**", equiv="other ** dataframe", reverse="pow"
    )

    def floordiv(self, other: Any) -> "DataFrame":
        return self // other

    floordiv.__doc__ = _flex_doc_FRAME.format(
        desc="Integer division", op_name="//", equiv="dataframe // other", reverse="rfloordiv"
    )

    def rfloordiv(self, other: Any) -> "DataFrame":
        return other // self

    rfloordiv.__doc__ = _flex_doc_FRAME.format(
        desc="Integer division", op_name="//", equiv="other // dataframe", reverse="floordiv"
    )

    # Comparison Operators
    def __eq__(self, other: Any) -> "DataFrame":  # type: ignore[override]
        return self._map_series_op("eq", other)

    def __ne__(self, other: Any) -> "DataFrame":  # type: ignore[override]
        return self._map_series_op("ne", other)

    def __lt__(self, other: Any) -> "DataFrame":
        return self._map_series_op("lt", other)

    def __le__(self, other: Any) -> "DataFrame":
        return self._map_series_op("le", other)

    def __ge__(self, other: Any) -> "DataFrame":
        return self._map_series_op("ge", other)

    def __gt__(self, other: Any) -> "DataFrame":
        return self._map_series_op("gt", other)

    def eq(self, other: Any) -> "DataFrame":
        """
        Compare if the current value is equal to the other.

        >>> df = ps.DataFrame({'a': [1, 2, 3, 4],
        ...                    'b': [1, np.nan, 1, np.nan]},
        ...                   index=['a', 'b', 'c', 'd'], columns=['a', 'b'])

        >>> df.eq(1)
               a      b
        a   True   True
        b  False  False
        c  False   True
        d  False  False
        """
        return self == other

    equals = eq

    def gt(self, other: Any) -> "DataFrame":
        """
        Compare if the current value is greater than the other.

        >>> df = ps.DataFrame({'a': [1, 2, 3, 4],
        ...                    'b': [1, np.nan, 1, np.nan]},
        ...                   index=['a', 'b', 'c', 'd'], columns=['a', 'b'])

        >>> df.gt(2)
               a      b
        a  False  False
        b  False  False
        c   True  False
        d   True  False
        """
        return self > other

    def ge(self, other: Any) -> "DataFrame":
        """
        Compare if the current value is greater than or equal to the other.

        >>> df = ps.DataFrame({'a': [1, 2, 3, 4],
        ...                    'b': [1, np.nan, 1, np.nan]},
        ...                   index=['a', 'b', 'c', 'd'], columns=['a', 'b'])

        >>> df.ge(1)
              a      b
        a  True   True
        b  True  False
        c  True   True
        d  True  False
        """
        return self >= other

    def lt(self, other: Any) -> "DataFrame":
        """
        Compare if the current value is less than the other.

        >>> df = ps.DataFrame({'a': [1, 2, 3, 4],
        ...                    'b': [1, np.nan, 1, np.nan]},
        ...                   index=['a', 'b', 'c', 'd'], columns=['a', 'b'])

        >>> df.lt(1)
               a      b
        a  False  False
        b  False  False
        c  False  False
        d  False  False
        """
        return self < other

    def le(self, other: Any) -> "DataFrame":
        """
        Compare if the current value is less than or equal to the other.

        >>> df = ps.DataFrame({'a': [1, 2, 3, 4],
        ...                    'b': [1, np.nan, 1, np.nan]},
        ...                   index=['a', 'b', 'c', 'd'], columns=['a', 'b'])

        >>> df.le(2)
               a      b
        a   True   True
        b   True  False
        c  False   True
        d  False  False
        """
        return self <= other

    def ne(self, other: Any) -> "DataFrame":
        """
        Compare if the current value is not equal to the other.

        >>> df = ps.DataFrame({'a': [1, 2, 3, 4],
        ...                    'b': [1, np.nan, 1, np.nan]},
        ...                   index=['a', 'b', 'c', 'd'], columns=['a', 'b'])

        >>> df.ne(1)
               a      b
        a  False  False
        b   True   True
        c   True  False
        d   True   True
        """
        return self != other

    def applymap(self, func: Callable[[Any], Any]) -> "DataFrame":
        """
        Apply a function to a Dataframe elementwise.

        This method applies a function that accepts and returns a scalar
        to every element of a DataFrame.

        .. note:: this API executes the function once to infer the type which is
             potentially expensive, for instance, when the dataset is created after
             aggregations or sorting.

             To avoid this, specify return type in ``func``, for instance, as below:

             >>> def square(x) -> np.int32:
             ...     return x ** 2

             pandas-on-Spark uses return type hint and does not try to infer the type.

        Parameters
        ----------
        func : callable
            Python function, returns a single value from a single value.

        Returns
        -------
        DataFrame
            Transformed DataFrame.

        Examples
        --------
        >>> df = ps.DataFrame([[1, 2.12], [3.356, 4.567]])
        >>> df
               0      1
        0  1.000  2.120
        1  3.356  4.567

        >>> def str_len(x) -> int:
        ...     return len(str(x))
        >>> df.applymap(str_len)
           0  1
        0  3  4
        1  5  5

        >>> def power(x) -> float:
        ...     return x ** 2
        >>> df.applymap(power)
                   0          1
        0   1.000000   4.494400
        1  11.262736  20.857489

        You can omit the type hint and let pandas-on-Spark infer its type.

        >>> df.applymap(lambda x: x ** 2)
                   0          1
        0   1.000000   4.494400
        1  11.262736  20.857489
        """

        # TODO: We can implement shortcut theoretically since it creates new DataFrame
        #  anyway and we don't have to worry about operations on different DataFrames.
        return self._apply_series_op(lambda psser: psser.apply(func))

    # TODO: not all arguments are implemented comparing to pandas' for now.
    def aggregate(self, func: Union[List[str], Dict[Name, List[str]]]) -> "DataFrame":
        """Aggregate using one or more operations over the specified axis.

        Parameters
        ----------
        func : dict or a list
             a dict mapping from column name (string) to
             aggregate functions (list of strings).
             If a list is given, the aggregation is performed against
             all columns.

        Returns
        -------
        DataFrame

        Notes
        -----
        `agg` is an alias for `aggregate`. Use the alias.

        See Also
        --------
        DataFrame.apply : Invoke function on DataFrame.
        DataFrame.transform : Only perform transforming type operations.
        DataFrame.groupby : Perform operations over groups.
        Series.aggregate : The equivalent function for Series.

        Examples
        --------
        >>> df = ps.DataFrame([[1, 2, 3],
        ...                    [4, 5, 6],
        ...                    [7, 8, 9],
        ...                    [np.nan, np.nan, np.nan]],
        ...                   columns=['A', 'B', 'C'])

        >>> df
             A    B    C
        0  1.0  2.0  3.0
        1  4.0  5.0  6.0
        2  7.0  8.0  9.0
        3  NaN  NaN  NaN

        Aggregate these functions over the rows.

        >>> df.agg(['sum', 'min'])[['A', 'B', 'C']].sort_index()
                A     B     C
        min   1.0   2.0   3.0
        sum  12.0  15.0  18.0

        Different aggregations per column.

        >>> df.agg({'A' : ['sum', 'min'], 'B' : ['min', 'max']})[['A', 'B']].sort_index()
                A    B
        max   NaN  8.0
        min   1.0  2.0
        sum  12.0  NaN

        For multi-index columns:

        >>> df.columns = pd.MultiIndex.from_tuples([("X", "A"), ("X", "B"), ("Y", "C")])
        >>> df.agg(['sum', 'min'])[[("X", "A"), ("X", "B"), ("Y", "C")]].sort_index()
                X           Y
                A     B     C
        min   1.0   2.0   3.0
        sum  12.0  15.0  18.0

        >>> aggregated = df.agg({("X", "A") : ['sum', 'min'], ("X", "B") : ['min', 'max']})
        >>> aggregated[[("X", "A"), ("X", "B")]].sort_index()  # doctest: +NORMALIZE_WHITESPACE
                X
                A    B
        max   NaN  8.0
        min   1.0  2.0
        sum  12.0  NaN
        """
        from pyspark.pandas.groupby import GroupBy

        if isinstance(func, list):
            if all((isinstance(f, str) for f in func)):
                func = dict([(column, func) for column in self.columns])
            else:
                raise ValueError(
                    "If the given function is a list, it "
                    "should only contains function names as strings."
                )

        if not isinstance(func, dict) or not all(
            is_name_like_value(key)
            and (
                isinstance(value, str)
                or (isinstance(value, list) and all(isinstance(v, str) for v in value))
            )
            for key, value in func.items()
        ):
            raise ValueError(
                "aggs must be a dict mapping from column name to aggregate "
                "functions (string or list of strings)."
            )

        with option_context("compute.default_index_type", "distributed"):
            psdf: DataFrame = DataFrame(GroupBy._spark_groupby(self, func))

            # The codes below basically converts:
            #
            #           A         B
            #         sum  min  min  max
            #     0  12.0  1.0  2.0  8.0
            #
            # to:
            #             A    B
            #     max   NaN  8.0
            #     min   1.0  2.0
            #     sum  12.0  NaN
            #
            # Aggregated output is usually pretty much small.

            return psdf.stack().droplevel(0)[list(func.keys())]

    agg = aggregate

    def corr(self, method: str = "pearson") -> "DataFrame":
        """
        Compute pairwise correlation of columns, excluding NA/null values.

        Parameters
        ----------
        method : {'pearson', 'spearman'}
            * pearson : standard correlation coefficient
            * spearman : Spearman rank correlation

        Returns
        -------
        y : DataFrame

        See Also
        --------
        Series.corr

        Examples
        --------
        >>> df = ps.DataFrame([(.2, .3), (.0, .6), (.6, .0), (.2, .1)],
        ...                   columns=['dogs', 'cats'])
        >>> df.corr('pearson')
                  dogs      cats
        dogs  1.000000 -0.851064
        cats -0.851064  1.000000

        >>> df.corr('spearman')
                  dogs      cats
        dogs  1.000000 -0.948683
        cats -0.948683  1.000000

        Notes
        -----
        There are behavior differences between pandas-on-Spark and pandas.

        * the `method` argument only accepts 'pearson', 'spearman'
        * the data should not contain NaNs. pandas-on-Spark will return an error.
        * pandas-on-Spark doesn't support the following argument(s).

          * `min_periods` argument is not supported
        """
        return cast(DataFrame, ps.from_pandas(corr(self, method)))

    def iteritems(self) -> Iterator[Tuple[Name, "Series"]]:
        """
        Iterator over (column name, Series) pairs.

        Iterates over the DataFrame columns, returning a tuple with
        the column name and the content as a Series.

        Returns
        -------
        label : object
            The column names for the DataFrame being iterated over.
        content : Series
            The column entries belonging to each label, as a Series.

        Examples
        --------
        >>> df = ps.DataFrame({'species': ['bear', 'bear', 'marsupial'],
        ...                    'population': [1864, 22000, 80000]},
        ...                   index=['panda', 'polar', 'koala'],
        ...                   columns=['species', 'population'])
        >>> df
                 species  population
        panda       bear        1864
        polar       bear       22000
        koala  marsupial       80000

        >>> for label, content in df.iteritems():
        ...    print('label:', label)
        ...    print('content:', content.to_string())
        ...
        label: species
        content: panda         bear
        polar         bear
        koala    marsupial
        label: population
        content: panda     1864
        polar    22000
        koala    80000
        """
        return (
            (label if len(label) > 1 else label[0], self._psser_for(label))
            for label in self._internal.column_labels
        )

    def iterrows(self) -> Iterator[Tuple[Name, pd.Series]]:
        """
        Iterate over DataFrame rows as (index, Series) pairs.

        Yields
        ------
        index : label or tuple of label
            The index of the row. A tuple for a `MultiIndex`.
        data : pandas.Series
            The data of the row as a Series.

        it : generator
            A generator that iterates over the rows of the frame.

        Notes
        -----

        1. Because ``iterrows`` returns a Series for each row,
           it does **not** preserve dtypes across the rows (dtypes are
           preserved across columns for DataFrames). For example,

           >>> df = ps.DataFrame([[1, 1.5]], columns=['int', 'float'])
           >>> row = next(df.iterrows())[1]
           >>> row
           int      1.0
           float    1.5
           Name: 0, dtype: float64
           >>> print(row['int'].dtype)
           float64
           >>> print(df['int'].dtype)
           int64

           To preserve dtypes while iterating over the rows, it is better
           to use :meth:`itertuples` which returns namedtuples of the values
           and which is generally faster than ``iterrows``.

        2. You should **never modify** something you are iterating over.
           This is not guaranteed to work in all cases. Depending on the
           data types, the iterator returns a copy and not a view, and writing
           to it will have no effect.
        """

        columns = self.columns
        internal_index_columns = self._internal.index_spark_column_names
        internal_data_columns = self._internal.data_spark_column_names

        def extract_kv_from_spark_row(row: Row) -> Tuple[Name, Any]:
            k = (
                row[internal_index_columns[0]]
                if len(internal_index_columns) == 1
                else tuple(row[c] for c in internal_index_columns)
            )
            v = [row[c] for c in internal_data_columns]
            return k, v

        for k, v in map(
            extract_kv_from_spark_row, self._internal.resolved_copy.spark_frame.toLocalIterator()
        ):
            s = pd.Series(v, index=columns, name=k)
            yield k, s

    def itertuples(
        self, index: bool = True, name: Optional[str] = "PandasOnSpark"
    ) -> Iterator[Tuple]:
        """
        Iterate over DataFrame rows as namedtuples.

        Parameters
        ----------
        index : bool, default True
            If True, return the index as the first element of the tuple.
        name : str or None, default "PandasOnSpark"
            The name of the returned namedtuples or None to return regular
            tuples.

        Returns
        -------
        iterator
            An object to iterate over namedtuples for each row in the
            DataFrame with the first field possibly being the index and
            following fields being the column values.

        See Also
        --------
        DataFrame.iterrows : Iterate over DataFrame rows as (index, Series)
            pairs.
        DataFrame.items : Iterate over (column name, Series) pairs.

        Notes
        -----
        The column names will be renamed to positional names if they are
        invalid Python identifiers, repeated, or start with an underscore.
        On python versions < 3.7 regular tuples are returned for DataFrames
        with a large number of columns (>254).

        Examples
        --------
        >>> df = ps.DataFrame({'num_legs': [4, 2], 'num_wings': [0, 2]},
        ...                   index=['dog', 'hawk'])
        >>> df
              num_legs  num_wings
        dog          4          0
        hawk         2          2

        >>> for row in df.itertuples():
        ...     print(row)
        ...
        PandasOnSpark(Index='dog', num_legs=4, num_wings=0)
        PandasOnSpark(Index='hawk', num_legs=2, num_wings=2)

        By setting the `index` parameter to False we can remove the index
        as the first element of the tuple:

        >>> for row in df.itertuples(index=False):
        ...     print(row)
        ...
        PandasOnSpark(num_legs=4, num_wings=0)
        PandasOnSpark(num_legs=2, num_wings=2)

        With the `name` parameter set we set a custom name for the yielded
        namedtuples:

        >>> for row in df.itertuples(name='Animal'):
        ...     print(row)
        ...
        Animal(Index='dog', num_legs=4, num_wings=0)
        Animal(Index='hawk', num_legs=2, num_wings=2)
        """
        fields = list(self.columns)
        if index:
            fields.insert(0, "Index")

        index_spark_column_names = self._internal.index_spark_column_names
        data_spark_column_names = self._internal.data_spark_column_names

        def extract_kv_from_spark_row(row: Row) -> Tuple[Name, Any]:
            k = (
                row[index_spark_column_names[0]]
                if len(index_spark_column_names) == 1
                else tuple(row[c] for c in index_spark_column_names)
            )
            v = [row[c] for c in data_spark_column_names]
            return k, v

        can_return_named_tuples = sys.version_info >= (3, 7) or len(self.columns) + index < 255

        if name is not None and can_return_named_tuples:
            itertuple = namedtuple(name, fields, rename=True)  # type: ignore[misc]
            for k, v in map(
                extract_kv_from_spark_row,
                self._internal.resolved_copy.spark_frame.toLocalIterator(),
            ):
                yield itertuple._make(([k] if index else []) + list(v))
        else:
            for k, v in map(
                extract_kv_from_spark_row,
                self._internal.resolved_copy.spark_frame.toLocalIterator(),
            ):
                yield tuple(([k] if index else []) + list(v))

    def items(self) -> Iterator[Tuple[Name, "Series"]]:
        """This is an alias of ``iteritems``."""
        return self.iteritems()

    def to_clipboard(self, excel: bool = True, sep: Optional[str] = None, **kwargs: Any) -> None:
        """
        Copy object to the system clipboard.

        Write a text representation of object to the system clipboard.
        This can be pasted into Excel, for example.

        .. note:: This method should only be used if the resulting DataFrame is expected
            to be small, as all the data is loaded into the driver's memory.

        Parameters
        ----------
        excel : bool, default True
            - True, use the provided separator, writing in a csv format for
              allowing easy pasting into excel.
            - False, write a string representation of the object to the
              clipboard.

        sep : str, default ``'\\t'``
            Field delimiter.
        **kwargs
            These parameters will be passed to DataFrame.to_csv.

        Notes
        -----
        Requirements for your platform.

          - Linux : `xclip`, or `xsel` (with `gtk` or `PyQt4` modules)
          - Windows : none
          - OS X : none

        See Also
        --------
        read_clipboard : Read text from clipboard.

        Examples
        --------
        Copy the contents of a DataFrame to the clipboard.

        >>> df = ps.DataFrame([[1, 2, 3], [4, 5, 6]], columns=['A', 'B', 'C'])  # doctest: +SKIP
        >>> df.to_clipboard(sep=',')  # doctest: +SKIP
        ... # Wrote the following to the system clipboard:
        ... # ,A,B,C
        ... # 0,1,2,3
        ... # 1,4,5,6

        We can omit the index by passing the keyword `index` and setting
        it to false.

        >>> df.to_clipboard(sep=',', index=False)  # doctest: +SKIP
        ... # Wrote the following to the system clipboard:
        ... # A,B,C
        ... # 1,2,3
        ... # 4,5,6

        This function also works for Series:

        >>> df = ps.Series([1, 2, 3, 4, 5, 6, 7], name='x')  # doctest: +SKIP
        >>> df.to_clipboard(sep=',')  # doctest: +SKIP
        ... # Wrote the following to the system clipboard:
        ... # 0, 1
        ... # 1, 2
        ... # 2, 3
        ... # 3, 4
        ... # 4, 5
        ... # 5, 6
        ... # 6, 7
        """

        args = locals()
        psdf = self
        return validate_arguments_and_invoke_function(
            psdf._to_internal_pandas(), self.to_clipboard, pd.DataFrame.to_clipboard, args
        )

    def to_html(
        self,
        buf: Optional[IO[str]] = None,
        columns: Optional[Sequence[Name]] = None,
        col_space: Optional[Union[str, int, Dict[Name, Union[str, int]]]] = None,
        header: bool = True,
        index: bool = True,
        na_rep: str = "NaN",
        formatters: Optional[
            Union[List[Callable[[Any], str]], Dict[Name, Callable[[Any], str]]]
        ] = None,
        float_format: Optional[Callable[[float], str]] = None,
        sparsify: Optional[bool] = None,
        index_names: bool = True,
        justify: Optional[str] = None,
        max_rows: Optional[int] = None,
        max_cols: Optional[int] = None,
        show_dimensions: bool = False,
        decimal: str = ".",
        bold_rows: bool = True,
        classes: Optional[Union[str, list, tuple]] = None,
        escape: bool = True,
        notebook: bool = False,
        border: Optional[int] = None,
        table_id: Optional[str] = None,
        render_links: bool = False,
    ) -> Optional[str]:
        """
        Render a DataFrame as an HTML table.

        .. note:: This method should only be used if the resulting pandas object is expected
                  to be small, as all the data is loaded into the driver's memory. If the input
                  is large, set max_rows parameter.

        Parameters
        ----------
        buf : StringIO-like, optional
            Buffer to write to.
        columns : sequence, optional, default None
            The subset of columns to write. Writes all columns by default.
        col_space : int, optional
            The minimum width of each column.
        header : bool, optional
            Write out the column names. If a list of strings is given, it
            is assumed to be aliases for the column names
        index : bool, optional, default True
            Whether to print index (row) labels.
        na_rep : str, optional, default 'NaN'
            String representation of NAN to use.
        formatters : list or dict of one-param. functions, optional
            Formatter functions to apply to columns' elements by position or
            name.
            The result of each function must be a unicode string.
            List must be of length equal to the number of columns.
        float_format : one-parameter function, optional, default None
            Formatter function to apply to columns' elements if they are
            floats. The result of this function must be a unicode string.
        sparsify : bool, optional, default True
            Set to False for a DataFrame with a hierarchical index to print
            every multiindex key at each row.
        index_names : bool, optional, default True
            Prints the names of the indexes.
        justify : str, default None
            How to justify the column labels. If None uses the option from
            the print configuration (controlled by set_option), 'right' out
            of the box. Valid values are

            * left
            * right
            * center
            * justify
            * justify-all
            * start
            * end
            * inherit
            * match-parent
            * initial
            * unset.
        max_rows : int, optional
            Maximum number of rows to display in the console.
        max_cols : int, optional
            Maximum number of columns to display in the console.
        show_dimensions : bool, default False
            Display DataFrame dimensions (number of rows by number of columns).
        decimal : str, default '.'
            Character recognized as decimal separator, e.g. ',' in Europe.
        bold_rows : bool, default True
            Make the row labels bold in the output.
        classes : str or list or tuple, default None
            CSS class(es) to apply to the resulting html table.
        escape : bool, default True
            Convert the characters <, >, and & to HTML-safe sequences.
        notebook : {True, False}, default False
            Whether the generated HTML is for IPython Notebook.
        border : int
            A ``border=border`` attribute is included in the opening
            `<table>` tag. Default ``pd.options.html.border``.
        table_id : str, optional
            A css id is included in the opening `<table>` tag if specified.
        render_links : bool, default False
            Convert URLs to HTML links (only works with pandas 0.24+).

        Returns
        -------
        str (or unicode, depending on data and options)
            String representation of the dataframe.

        See Also
        --------
        to_string : Convert DataFrame to a string.
        """
        # Make sure locals() call is at the top of the function so we don't capture local variables.
        args = locals()
        if max_rows is not None:
            psdf = self.head(max_rows)
        else:
            psdf = self

        return validate_arguments_and_invoke_function(
            psdf._to_internal_pandas(), self.to_html, pd.DataFrame.to_html, args
        )

    def to_string(
        self,
        buf: Optional[IO[str]] = None,
        columns: Optional[Sequence[Name]] = None,
        col_space: Optional[Union[str, int, Dict[Name, Union[str, int]]]] = None,
        header: bool = True,
        index: bool = True,
        na_rep: str = "NaN",
        formatters: Optional[
            Union[List[Callable[[Any], str]], Dict[Name, Callable[[Any], str]]]
        ] = None,
        float_format: Optional[Callable[[float], str]] = None,
        sparsify: Optional[bool] = None,
        index_names: bool = True,
        justify: Optional[str] = None,
        max_rows: Optional[int] = None,
        max_cols: Optional[int] = None,
        show_dimensions: bool = False,
        decimal: str = ".",
        line_width: Optional[int] = None,
    ) -> Optional[str]:
        """
        Render a DataFrame to a console-friendly tabular output.

        .. note:: This method should only be used if the resulting pandas object is expected
                  to be small, as all the data is loaded into the driver's memory. If the input
                  is large, set max_rows parameter.

        Parameters
        ----------
        buf : StringIO-like, optional
            Buffer to write to.
        columns : sequence, optional, default None
            The subset of columns to write. Writes all columns by default.
        col_space : int, optional
            The minimum width of each column.
        header : bool, optional
            Write out the column names. If a list of strings is given, it
            is assumed to be aliases for the column names
        index : bool, optional, default True
            Whether to print index (row) labels.
        na_rep : str, optional, default 'NaN'
            String representation of NAN to use.
        formatters : list or dict of one-param. functions, optional
            Formatter functions to apply to columns' elements by position or
            name.
            The result of each function must be a unicode string.
            List must be of length equal to the number of columns.
        float_format : one-parameter function, optional, default None
            Formatter function to apply to columns' elements if they are
            floats. The result of this function must be a unicode string.
        sparsify : bool, optional, default True
            Set to False for a DataFrame with a hierarchical index to print
            every multiindex key at each row.
        index_names : bool, optional, default True
            Prints the names of the indexes.
        justify : str, default None
            How to justify the column labels. If None uses the option from
            the print configuration (controlled by set_option), 'right' out
            of the box. Valid values are

            * left
            * right
            * center
            * justify
            * justify-all
            * start
            * end
            * inherit
            * match-parent
            * initial
            * unset.
        max_rows : int, optional
            Maximum number of rows to display in the console.
        max_cols : int, optional
            Maximum number of columns to display in the console.
        show_dimensions : bool, default False
            Display DataFrame dimensions (number of rows by number of columns).
        decimal : str, default '.'
            Character recognized as decimal separator, e.g. ',' in Europe.
        line_width : int, optional
            Width to wrap a line in characters.

        Returns
        -------
        str (or unicode, depending on data and options)
            String representation of the dataframe.

        See Also
        --------
        to_html : Convert DataFrame to HTML.

        Examples
        --------
        >>> df = ps.DataFrame({'col1': [1, 2, 3], 'col2': [4, 5, 6]}, columns=['col1', 'col2'])
        >>> print(df.to_string())
           col1  col2
        0     1     4
        1     2     5
        2     3     6

        >>> print(df.to_string(max_rows=2))
           col1  col2
        0     1     4
        1     2     5
        """
        # Make sure locals() call is at the top of the function so we don't capture local variables.
        args = locals()
        if max_rows is not None:
            psdf = self.head(max_rows)
        else:
            psdf = self

        return validate_arguments_and_invoke_function(
            psdf._to_internal_pandas(), self.to_string, pd.DataFrame.to_string, args
        )

    def to_dict(self, orient: str = "dict", into: Type = dict) -> Union[List, Mapping]:
        """
        Convert the DataFrame to a dictionary.

        The type of the key-value pairs can be customized with the parameters
        (see below).

        .. note:: This method should only be used if the resulting pandas DataFrame is expected
            to be small, as all the data is loaded into the driver's memory.

        Parameters
        ----------
        orient : str {'dict', 'list', 'series', 'split', 'records', 'index'}
            Determines the type of the values of the dictionary.

            - 'dict' (default) : dict like {column -> {index -> value}}
            - 'list' : dict like {column -> [values]}
            - 'series' : dict like {column -> Series(values)}
            - 'split' : dict like
              {'index' -> [index], 'columns' -> [columns], 'data' -> [values]}
            - 'records' : list like
              [{column -> value}, ... , {column -> value}]
            - 'index' : dict like {index -> {column -> value}}

            Abbreviations are allowed. `s` indicates `series` and `sp`
            indicates `split`.

        into : class, default dict
            The collections.abc.Mapping subclass used for all Mappings
            in the return value.  Can be the actual class or an empty
            instance of the mapping type you want.  If you want a
            collections.defaultdict, you must pass it initialized.

        Returns
        -------
        dict, list or collections.abc.Mapping
            Return a collections.abc.Mapping object representing the DataFrame.
            The resulting transformation depends on the `orient` parameter.

        Examples
        --------
        >>> df = ps.DataFrame({'col1': [1, 2],
        ...                    'col2': [0.5, 0.75]},
        ...                   index=['row1', 'row2'],
        ...                   columns=['col1', 'col2'])
        >>> df
              col1  col2
        row1     1  0.50
        row2     2  0.75

        >>> df_dict = df.to_dict()
        >>> sorted([(key, sorted(values.items())) for key, values in df_dict.items()])
        [('col1', [('row1', 1), ('row2', 2)]), ('col2', [('row1', 0.5), ('row2', 0.75)])]

        You can specify the return orientation.

        >>> df_dict = df.to_dict('series')
        >>> sorted(df_dict.items())
        [('col1', row1    1
        row2    2
        Name: col1, dtype: int64), ('col2', row1    0.50
        row2    0.75
        Name: col2, dtype: float64)]

        >>> df_dict = df.to_dict('split')
        >>> sorted(df_dict.items())  # doctest: +ELLIPSIS
        [('columns', ['col1', 'col2']), ('data', [[1..., 0.75]]), ('index', ['row1', 'row2'])]

        >>> df_dict = df.to_dict('records')
        >>> [sorted(values.items()) for values in df_dict]  # doctest: +ELLIPSIS
        [[('col1', 1...), ('col2', 0.5)], [('col1', 2...), ('col2', 0.75)]]

        >>> df_dict = df.to_dict('index')
        >>> sorted([(key, sorted(values.items())) for key, values in df_dict.items()])
        [('row1', [('col1', 1), ('col2', 0.5)]), ('row2', [('col1', 2), ('col2', 0.75)])]

        You can also specify the mapping type.

        >>> from collections import OrderedDict, defaultdict
        >>> df.to_dict(into=OrderedDict)
        OrderedDict([('col1', OrderedDict([('row1', 1), ('row2', 2)])), \
('col2', OrderedDict([('row1', 0.5), ('row2', 0.75)]))])

        If you want a `defaultdict`, you need to initialize it:

        >>> dd = defaultdict(list)
        >>> df.to_dict('records', into=dd)  # doctest: +ELLIPSIS
        [defaultdict(<class 'list'>, {'col..., 'col...}), \
defaultdict(<class 'list'>, {'col..., 'col...})]
        """
        # Make sure locals() call is at the top of the function so we don't capture local variables.
        args = locals()
        psdf = self
        return validate_arguments_and_invoke_function(
            psdf._to_internal_pandas(), self.to_dict, pd.DataFrame.to_dict, args
        )

    def to_latex(
        self,
        buf: Optional[IO[str]] = None,
        columns: Optional[List[Name]] = None,
        col_space: Optional[int] = None,
        header: bool = True,
        index: bool = True,
        na_rep: str = "NaN",
        formatters: Optional[
            Union[List[Callable[[Any], str]], Dict[Name, Callable[[Any], str]]]
        ] = None,
        float_format: Optional[Callable[[float], str]] = None,
        sparsify: Optional[bool] = None,
        index_names: bool = True,
        bold_rows: bool = False,
        column_format: Optional[str] = None,
        longtable: Optional[bool] = None,
        escape: Optional[bool] = None,
        encoding: Optional[str] = None,
        decimal: str = ".",
        multicolumn: Optional[bool] = None,
        multicolumn_format: Optional[str] = None,
        multirow: Optional[bool] = None,
    ) -> Optional[str]:
        r"""
        Render an object to a LaTeX tabular environment table.

        Render an object to a tabular environment table. You can splice this into a LaTeX
        document. Requires usepackage{booktabs}.

        .. note:: This method should only be used if the resulting pandas object is expected
                  to be small, as all the data is loaded into the driver's memory. If the input
                  is large, consider alternative formats.

        Parameters
        ----------
        buf : file descriptor or None
            Buffer to write to. If None, the output is returned as a string.
        columns : list of label, optional
            The subset of columns to write. Writes all columns by default.
        col_space : int, optional
            The minimum width of each column.
        header : bool or list of str, default True
            Write out the column names. If a list of strings is given, it is assumed to be aliases
            for the column names.
        index : bool, default True
            Write row names (index).
        na_rep : str, default ‘NaN’
            Missing data representation.
        formatters : list of functions or dict of {str: function}, optional
            Formatter functions to apply to columns’ elements by position or name. The result of
            each function must be a unicode string. List must be of length equal to the number of
            columns.
        float_format : str, optional
            Format string for floating point numbers.
        sparsify : bool, optional
            Set to False for a DataFrame with a hierarchical index to print every multiindex key at
            each row. By default, the value will be read from the config module.
        index_names : bool, default True
            Prints the names of the indexes.
        bold_rows : bool, default False
            Make the row labels bold in the output.
        column_format : str, optional
            The columns format as specified in LaTeX table format e.g. ‘rcl’ for 3 columns. By
            default, ‘l’ will be used for all columns except columns of numbers, which default
            to ‘r’.
        longtable : bool, optional
            By default, the value will be read from the pandas config module. Use a longtable
            environment instead of tabular. Requires adding a usepackage{longtable} to your LaTeX
            preamble.
        escape : bool, optional
            By default, the value will be read from the pandas config module. When set to False
            prevents from escaping latex special characters in column names.
        encoding : str, optional
            A string representing the encoding to use in the output file, defaults to ‘ascii’ on
            Python 2 and ‘utf-8’ on Python 3.
        decimal : str, default ‘.’
            Character recognized as decimal separator, e.g. ‘,’ in Europe.
        multicolumn : bool, default True
            Use multicolumn to enhance MultiIndex columns. The default will be read from the config
            module.
        multicolumn_format : str, default ‘l’
            The alignment for multicolumns, similar to column_format The default will be read from
            the config module.
        multirow : bool, default False
            Use multirow to enhance MultiIndex rows. Requires adding a usepackage{multirow} to your
            LaTeX preamble. Will print centered labels (instead of top-aligned) across the contained
            rows, separating groups via clines. The default will be read from the pandas config
            module.

        Returns
        -------
        str or None
            If buf is None, returns the resulting LateX format as a string. Otherwise returns None.

        See Also
        --------
        DataFrame.to_string : Render a DataFrame to a console-friendly
            tabular output.
        DataFrame.to_html : Render a DataFrame as an HTML table.


        Examples
        --------
        >>> df = ps.DataFrame({'name': ['Raphael', 'Donatello'],
        ...                    'mask': ['red', 'purple'],
        ...                    'weapon': ['sai', 'bo staff']},
        ...                   columns=['name', 'mask', 'weapon'])
        >>> print(df.to_latex(index=False)) # doctest: +NORMALIZE_WHITESPACE
        \begin{tabular}{lll}
        \toprule
              name &    mask &    weapon \\
        \midrule
           Raphael &     red &       sai \\
         Donatello &  purple &  bo staff \\
        \bottomrule
        \end{tabular}
        <BLANKLINE>
        """

        args = locals()
        psdf = self
        return validate_arguments_and_invoke_function(
            psdf._to_internal_pandas(), self.to_latex, pd.DataFrame.to_latex, args
        )

    # TODO: enable doctests once we drop Spark 2.3.x (due to type coercion logic
    #  when creating arrays)
    def transpose(self) -> "DataFrame":
        """
        Transpose index and columns.

        Reflect the DataFrame over its main diagonal by writing rows as columns
        and vice-versa. The property :attr:`.T` is an accessor to the method
        :meth:`transpose`.

        .. note:: This method is based on an expensive operation due to the nature
            of big data. Internally it needs to generate each row for each value, and
            then group twice - it is a huge operation. To prevent misusage, this method
            has the 'compute.max_rows' default limit of input length, and raises a ValueError.

                >>> from pyspark.pandas.config import option_context
                >>> with option_context('compute.max_rows', 1000):  # doctest: +NORMALIZE_WHITESPACE
                ...     ps.DataFrame({'a': range(1001)}).transpose()
                Traceback (most recent call last):
                  ...
                ValueError: Current DataFrame has more then the given limit 1000 rows.
                Please set 'compute.max_rows' by using 'pyspark.pandas.config.set_option'
                to retrieve to retrieve more than 1000 rows. Note that, before changing the
                'compute.max_rows', this operation is considerably expensive.

        Returns
        -------
        DataFrame
            The transposed DataFrame.

        Notes
        -----
        Transposing a DataFrame with mixed dtypes will result in a homogeneous
        DataFrame with the coerced dtype. For instance, if int and float have
        to be placed in same column, it becomes float. If type coercion is not
        possible, it fails.

        Also, note that the values in index should be unique because they become
        unique column names.

        In addition, if Spark 2.3 is used, the types should always be exactly same.

        Examples
        --------
        **Square DataFrame with homogeneous dtype**

        >>> d1 = {'col1': [1, 2], 'col2': [3, 4]}
        >>> df1 = ps.DataFrame(data=d1, columns=['col1', 'col2'])
        >>> df1
           col1  col2
        0     1     3
        1     2     4

        >>> df1_transposed = df1.T.sort_index()  # doctest: +SKIP
        >>> df1_transposed  # doctest: +SKIP
              0  1
        col1  1  2
        col2  3  4

        When the dtype is homogeneous in the original DataFrame, we get a
        transposed DataFrame with the same dtype:

        >>> df1.dtypes
        col1    int64
        col2    int64
        dtype: object
        >>> df1_transposed.dtypes  # doctest: +SKIP
        0    int64
        1    int64
        dtype: object

        **Non-square DataFrame with mixed dtypes**

        >>> d2 = {'score': [9.5, 8],
        ...       'kids': [0, 0],
        ...       'age': [12, 22]}
        >>> df2 = ps.DataFrame(data=d2, columns=['score', 'kids', 'age'])
        >>> df2
           score  kids  age
        0    9.5     0   12
        1    8.0     0   22

        >>> df2_transposed = df2.T.sort_index()  # doctest: +SKIP
        >>> df2_transposed  # doctest: +SKIP
                  0     1
        age    12.0  22.0
        kids    0.0   0.0
        score   9.5   8.0

        When the DataFrame has mixed dtypes, we get a transposed DataFrame with
        the coerced dtype:

        >>> df2.dtypes
        score    float64
        kids       int64
        age        int64
        dtype: object

        >>> df2_transposed.dtypes  # doctest: +SKIP
        0    float64
        1    float64
        dtype: object
        """
        max_compute_count = get_option("compute.max_rows")
        if max_compute_count is not None:
            pdf = self.head(max_compute_count + 1)._to_internal_pandas()
            if len(pdf) > max_compute_count:
                raise ValueError(
                    "Current DataFrame has more then the given limit {0} rows. "
                    "Please set 'compute.max_rows' by using 'pyspark.pandas.config.set_option' "
                    "to retrieve to retrieve more than {0} rows. Note that, before changing the "
                    "'compute.max_rows', this operation is considerably expensive.".format(
                        max_compute_count
                    )
                )
            return DataFrame(pdf.transpose())

        # Explode the data to be pairs.
        #
        # For instance, if the current input DataFrame is as below:
        #
        # +------+------+------+------+------+
        # |index1|index2|(a,x1)|(a,x2)|(b,x3)|
        # +------+------+------+------+------+
        # |    y1|    z1|     1|     0|     0|
        # |    y2|    z2|     0|    50|     0|
        # |    y3|    z3|     3|     2|     1|
        # +------+------+------+------+------+
        #
        # Output of `exploded_df` becomes as below:
        #
        # +-----------------+-----------------+-----------------+-----+
        # |            index|__index_level_0__|__index_level_1__|value|
        # +-----------------+-----------------+-----------------+-----+
        # |{"a":["y1","z1"]}|                a|               x1|    1|
        # |{"a":["y1","z1"]}|                a|               x2|    0|
        # |{"a":["y1","z1"]}|                b|               x3|    0|
        # |{"a":["y2","z2"]}|                a|               x1|    0|
        # |{"a":["y2","z2"]}|                a|               x2|   50|
        # |{"a":["y2","z2"]}|                b|               x3|    0|
        # |{"a":["y3","z3"]}|                a|               x1|    3|
        # |{"a":["y3","z3"]}|                a|               x2|    2|
        # |{"a":["y3","z3"]}|                b|               x3|    1|
        # +-----------------+-----------------+-----------------+-----+
        pairs = F.explode(
            F.array(
                *[
                    F.struct(
                        *[
                            SF.lit(col).alias(SPARK_INDEX_NAME_FORMAT(i))
                            for i, col in enumerate(label)
                        ],
                        *[self._internal.spark_column_for(label).alias("value")],
                    )
                    for label in self._internal.column_labels
                ]
            )
        )

        exploded_df = self._internal.spark_frame.withColumn("pairs", pairs).select(
            [
                F.to_json(
                    F.struct(
                        F.array(*[scol for scol in self._internal.index_spark_columns]).alias("a")
                    )
                ).alias("index"),
                F.col("pairs.*"),
            ]
        )

        # After that, executes pivot with key and its index column.
        # Note that index column should contain unique values since column names
        # should be unique.
        internal_index_columns = [
            SPARK_INDEX_NAME_FORMAT(i) for i in range(self._internal.column_labels_level)
        ]
        pivoted_df = exploded_df.groupBy(internal_index_columns).pivot("index")

        transposed_df = pivoted_df.agg(F.first(F.col("value")))

        new_data_columns = list(
            filter(lambda x: x not in internal_index_columns, transposed_df.columns)
        )

        column_labels = [
            None if len(label) == 1 and label[0] is None else label
            for label in (tuple(json.loads(col)["a"]) for col in new_data_columns)
        ]

        internal = InternalFrame(
            spark_frame=transposed_df,
            index_spark_columns=[scol_for(transposed_df, col) for col in internal_index_columns],
            index_names=self._internal.column_label_names,
            column_labels=column_labels,
            data_spark_columns=[scol_for(transposed_df, col) for col in new_data_columns],
            column_label_names=self._internal.index_names,
        )

        return DataFrame(internal)

    T = property(transpose)

    def apply(
        self, func: Callable, axis: Axis = 0, args: Sequence[Any] = (), **kwds: Any
    ) -> Union["Series", "DataFrame", "Index"]:
        """
        Apply a function along an axis of the DataFrame.

        Objects passed to the function are Series objects whose index is
        either the DataFrame's index (``axis=0``) or the DataFrame's columns
        (``axis=1``).

        See also `Transform and apply a function
        <https://koalas.readthedocs.io/en/latest/user_guide/transform_apply.html>`_.

        .. note:: when `axis` is 0 or 'index', the `func` is unable to access
            to the whole input series. pandas-on-Spark internally splits the input series into
            multiple batches and calls `func` with each batch multiple times. Therefore, operations
            such as global aggregations are impossible. See the example below.

            >>> # This case does not return the length of whole series but of the batch internally
            ... # used.
            ... def length(s) -> int:
            ...     return len(s)
            ...
            >>> df = ps.DataFrame({'A': range(1000)})
            >>> df.apply(length, axis=0)  # doctest: +SKIP
            0     83
            1     83
            2     83
            ...
            10    83
            11    83
            dtype: int32

        .. note:: this API executes the function once to infer the type which is
            potentially expensive, for instance, when the dataset is created after
            aggregations or sorting.

            To avoid this, specify the return type as `Series` or scalar value in ``func``,
            for instance, as below:

            >>> def square(s) -> ps.Series[np.int32]:
            ...     return s ** 2

            pandas-on-Spark uses return type hint and does not try to infer the type.

            In case when axis is 1, it requires to specify `DataFrame` or scalar value
            with type hints as below:

            >>> def plus_one(x) -> ps.DataFrame[int, [float, float]]:
            ...     return x + 1

            If the return type is specified as `DataFrame`, the output column names become
            `c0, c1, c2 ... cn`. These names are positionally mapped to the returned
            DataFrame in ``func``.

            To specify the column names, you can assign them in a pandas friendly style as below:

            >>> def plus_one(x) -> ps.DataFrame[("index", int), [("a", float), ("b", float)]]:
            ...     return x + 1

            >>> pdf = pd.DataFrame({'a': [1, 2, 3], 'b': [3, 4, 5]})
            >>> def plus_one(x) -> ps.DataFrame[
            ...         (pdf.index.name, pdf.index.dtype), zip(pdf.dtypes, pdf.columns)]:
            ...     return x + 1

        Parameters
        ----------
        func : function
            Function to apply to each column or row.
        axis : {0 or 'index', 1 or 'columns'}, default 0
            Axis along which the function is applied:

            * 0 or 'index': apply function to each column.
            * 1 or 'columns': apply function to each row.
        args : tuple
            Positional arguments to pass to `func` in addition to the
            array/series.
        **kwds
            Additional keyword arguments to pass as keywords arguments to
            `func`.

        Returns
        -------
        Series or DataFrame
            Result of applying ``func`` along the given axis of the
            DataFrame.

        See Also
        --------
        DataFrame.applymap : For elementwise operations.
        DataFrame.aggregate : Only perform aggregating type operations.
        DataFrame.transform : Only perform transforming type operations.
        Series.apply : The equivalent function for Series.

        Examples
        --------
        >>> df = ps.DataFrame([[4, 9]] * 3, columns=['A', 'B'])
        >>> df
           A  B
        0  4  9
        1  4  9
        2  4  9

        Using a numpy universal function (in this case the same as
        ``np.sqrt(df)``):

        >>> def sqrt(x) -> ps.Series[float]:
        ...     return np.sqrt(x)
        ...
        >>> df.apply(sqrt, axis=0)
             A    B
        0  2.0  3.0
        1  2.0  3.0
        2  2.0  3.0

        You can omit the type hint and let pandas-on-Spark infer its type.

        >>> df.apply(np.sqrt, axis=0)
             A    B
        0  2.0  3.0
        1  2.0  3.0
        2  2.0  3.0

        When `axis` is 1 or 'columns', it applies the function for each row.

        >>> def summation(x) -> np.int64:
        ...     return np.sum(x)
        ...
        >>> df.apply(summation, axis=1)
        0    13
        1    13
        2    13
        dtype: int64

        Likewise, you can omit the type hint and let pandas-on-Spark infer its type.

        >>> df.apply(np.sum, axis=1)
        0    13
        1    13
        2    13
        dtype: int64

        >>> df.apply(max, axis=1)
        0    9
        1    9
        2    9
        dtype: int64

        Returning a list-like will result in a Series

        >>> df.apply(lambda x: [1, 2], axis=1)
        0    [1, 2]
        1    [1, 2]
        2    [1, 2]
        dtype: object

        In order to specify the types when `axis` is '1', it should use DataFrame[...]
        annotation. In this case, the column names are automatically generated.

        >>> def identify(x) -> ps.DataFrame[('index', int), [('A', np.int64), ('B', np.int64)]]:
        ...     return x
        ...
        >>> df.apply(identify, axis=1)  # doctest: +NORMALIZE_WHITESPACE
               A  B
        index
        0      4  9
        1      4  9
        2      4  9

        You can also specify extra arguments.

        >>> def plus_two(a, b, c) -> ps.DataFrame[np.int64, [np.int64, np.int64]]:
        ...     return a + b + c
        ...
        >>> df.apply(plus_two, axis=1, args=(1,), c=3)
           c0  c1
        0   8  13
        1   8  13
        2   8  13
        """
        from pyspark.pandas.groupby import GroupBy
        from pyspark.pandas.series import first_series

        if not isinstance(func, types.FunctionType):
            assert callable(func), "the first argument should be a callable function."
            f = func
            func = lambda *args, **kwargs: f(*args, **kwargs)

        axis = validate_axis(axis)
        should_return_series = False
        spec = inspect.getfullargspec(func)
        return_sig = spec.annotations.get("return", None)
        should_infer_schema = return_sig is None
        should_retain_index = should_infer_schema

        def apply_func(pdf: pd.DataFrame) -> pd.DataFrame:
            pdf_or_pser = pdf.apply(func, axis=axis, args=args, **kwds)  # type: ignore[arg-type]
            if isinstance(pdf_or_pser, pd.Series):
                return pdf_or_pser.to_frame()
            else:
                return pdf_or_pser

        self_applied: DataFrame = DataFrame(self._internal.resolved_copy)

        column_labels: Optional[List[Label]] = None
        if should_infer_schema:
            # Here we execute with the first 1000 to get the return type.
            # If the records were less than 1000, it uses pandas API directly for a shortcut.
            log_advice(
                "If the type hints is not specified for `apply`, "
                "it is expensive to infer the data type internally."
            )
            limit = get_option("compute.shortcut_limit")
            pdf = self_applied.head(limit + 1)._to_internal_pandas()
            applied = pdf.apply(func, axis=axis, args=args, **kwds)  # type: ignore[arg-type]
            psser_or_psdf = ps.from_pandas(applied)
            if len(pdf) <= limit:
                return psser_or_psdf

            psdf = psser_or_psdf
            if isinstance(psser_or_psdf, ps.Series):
                should_return_series = True
                psdf = psser_or_psdf._psdf

            index_fields = [field.normalize_spark_type() for field in psdf._internal.index_fields]
            data_fields = [field.normalize_spark_type() for field in psdf._internal.data_fields]

            return_schema = StructType([field.struct_field for field in index_fields + data_fields])

            output_func = GroupBy._make_pandas_df_builder_func(
                self_applied, apply_func, return_schema, retain_index=should_retain_index
            )
            sdf = self_applied._internal.to_internal_spark_frame.mapInPandas(
                lambda iterator: map(output_func, iterator), schema=return_schema
            )

            # If schema is inferred, we can restore indexes too.
            internal = psdf._internal.with_new_sdf(
                spark_frame=sdf, index_fields=index_fields, data_fields=data_fields
            )
        else:
            return_type = infer_return_type(func)
            require_index_axis = isinstance(return_type, SeriesType)
            require_column_axis = isinstance(return_type, DataFrameType)
            index_fields = None

            if require_index_axis:
                if axis != 0:
                    raise TypeError(
                        "The given function should specify a scalar or a series as its type "
                        "hints when axis is 0 or 'index'; however, the return type "
                        "was %s" % return_sig
                    )
                dtype = cast(SeriesType, return_type).dtype
                spark_type = cast(SeriesType, return_type).spark_type
                data_fields = [
                    InternalField(
                        dtype=dtype, struct_field=StructField(name=name, dataType=spark_type)
                    )
                    for name in self_applied.columns
                ]
                return_schema = StructType([field.struct_field for field in data_fields])
            elif require_column_axis:
                if axis != 1:
                    raise TypeError(
                        "The given function should specify a scalar or a frame as its type "
                        "hints when axis is 1 or 'column'; however, the return type "
                        "was %s" % return_sig
                    )
                index_fields = cast(DataFrameType, return_type).index_fields
                should_retain_index = len(index_fields) > 0
                data_fields = cast(DataFrameType, return_type).data_fields
                return_schema = cast(DataFrameType, return_type).spark_type
            else:
                # any axis is fine.
                should_return_series = True
                spark_type = cast(ScalarType, return_type).spark_type
                dtype = cast(ScalarType, return_type).dtype
                data_fields = [
                    InternalField(
                        dtype=dtype,
                        struct_field=StructField(
                            name=SPARK_DEFAULT_SERIES_NAME, dataType=spark_type
                        ),
                    )
                ]
                return_schema = StructType([field.struct_field for field in data_fields])
                column_labels = [None]

            output_func = GroupBy._make_pandas_df_builder_func(
                self_applied, apply_func, return_schema, retain_index=should_retain_index
            )
            sdf = self_applied._internal.to_internal_spark_frame.mapInPandas(
                lambda iterator: map(output_func, iterator), schema=return_schema
            )

            index_spark_columns = None
            index_names: Optional[List[Optional[Tuple[Any, ...]]]] = None

            if should_retain_index:
                index_spark_columns = [
                    scol_for(sdf, index_field.struct_field.name) for index_field in index_fields
                ]

                if not any(
                    [
                        SPARK_INDEX_NAME_PATTERN.match(index_field.struct_field.name)
                        for index_field in index_fields
                    ]
                ):
                    index_names = [(index_field.struct_field.name,) for index_field in index_fields]
            internal = InternalFrame(
                spark_frame=sdf,
                index_names=index_names,
                index_spark_columns=index_spark_columns,
                index_fields=index_fields,
                data_fields=data_fields,
                column_labels=column_labels,
            )

        result: DataFrame = DataFrame(internal)
        if should_return_series:
            return first_series(result)
        else:
            return result

    def transform(
        self, func: Callable[..., "Series"], axis: Axis = 0, *args: Any, **kwargs: Any
    ) -> "DataFrame":
        """
        Call ``func`` on self producing a Series with transformed values
        and that has the same length as its input.

        See also `Transform and apply a function
        <https://koalas.readthedocs.io/en/latest/user_guide/transform_apply.html>`_.

        .. note:: this API executes the function once to infer the type which is
             potentially expensive, for instance, when the dataset is created after
             aggregations or sorting.

             To avoid this, specify return type in ``func``, for instance, as below:

             >>> def square(x) -> ps.Series[np.int32]:
             ...     return x ** 2

             pandas-on-Spark uses return type hint and does not try to infer the type.

        .. note:: the series within ``func`` is actually multiple pandas series as the
            segments of the whole pandas-on-Spark series; therefore, the length of each series
            is not guaranteed. As an example, an aggregation against each series
            does work as a global aggregation but an aggregation of each segment. See
            below:

            >>> def func(x) -> ps.Series[np.int32]:
            ...     return x + sum(x)

        Parameters
        ----------
        func : function
            Function to use for transforming the data. It must work when pandas Series
            is passed.
        axis : int, default 0 or 'index'
            Can only be set to 0 at the moment.
        *args
            Positional arguments to pass to func.
        **kwargs
            Keyword arguments to pass to func.

        Returns
        -------
        DataFrame
            A DataFrame that must have the same length as self.

        Raises
        ------
        Exception : If the returned DataFrame has a different length than self.

        See Also
        --------
        DataFrame.aggregate : Only perform aggregating type operations.
        DataFrame.apply : Invoke function on DataFrame.
        Series.transform : The equivalent function for Series.

        Examples
        --------
        >>> df = ps.DataFrame({'A': range(3), 'B': range(1, 4)}, columns=['A', 'B'])
        >>> df
           A  B
        0  0  1
        1  1  2
        2  2  3

        >>> def square(x) -> ps.Series[np.int32]:
        ...     return x ** 2
        >>> df.transform(square)
           A  B
        0  0  1
        1  1  4
        2  4  9

        You can omit the type hint and let pandas-on-Spark infer its type.

        >>> df.transform(lambda x: x ** 2)
           A  B
        0  0  1
        1  1  4
        2  4  9

        For multi-index columns:

        >>> df.columns = [('X', 'A'), ('X', 'B')]
        >>> df.transform(square)  # doctest: +NORMALIZE_WHITESPACE
           X
           A  B
        0  0  1
        1  1  4
        2  4  9

        >>> (df * -1).transform(abs)  # doctest: +NORMALIZE_WHITESPACE
           X
           A  B
        0  0  1
        1  1  2
        2  2  3

        You can also specify extra arguments.

        >>> def calculation(x, y, z) -> ps.Series[int]:
        ...     return x ** y + z
        >>> df.transform(calculation, y=10, z=20)  # doctest: +NORMALIZE_WHITESPACE
              X
              A      B
        0    20     21
        1    21   1044
        2  1044  59069
        """
        if not isinstance(func, types.FunctionType):
            assert callable(func), "the first argument should be a callable function."
            f = func
            func = lambda *args, **kwargs: f(*args, **kwargs)

        axis = validate_axis(axis)
        if axis != 0:
            raise NotImplementedError('axis should be either 0 or "index" currently.')

        spec = inspect.getfullargspec(func)
        return_sig = spec.annotations.get("return", None)
        should_infer_schema = return_sig is None

        if should_infer_schema:
            # Here we execute with the first 1000 to get the return type.
            # If the records were less than 1000, it uses pandas API directly for a shortcut.
            log_advice(
                "If the type hints is not specified for `transform`, "
                "it is expensive to infer the data type internally."
            )
            limit = get_option("compute.shortcut_limit")
            pdf = self.head(limit + 1)._to_internal_pandas()
            transformed = pdf.transform(func, axis, *args, **kwargs)  # type: ignore[arg-type]
            psdf: DataFrame = DataFrame(transformed)
            if len(pdf) <= limit:
                return psdf

            applied = []
            data_fields = []
            for input_label, output_label in zip(
                self._internal.column_labels, psdf._internal.column_labels
            ):
                psser = self._psser_for(input_label)

                field = psdf._internal.field_for(output_label).normalize_spark_type()
                data_fields.append(field)

                return_schema = field.spark_type
                applied.append(
                    psser.pandas_on_spark._transform_batch(
                        func=lambda c: func(c, *args, **kwargs),
                        return_type=SeriesType(field.dtype, return_schema),
                    )
                )

            internal = self._internal.with_new_columns(applied, data_fields=data_fields)
            return DataFrame(internal)
        else:
            return self._apply_series_op(
                lambda psser: psser.pandas_on_spark.transform_batch(func, *args, **kwargs)
            )

    def pop(self, item: Name) -> "DataFrame":
        """
        Return item and drop from frame. Raise KeyError if not found.

        Parameters
        ----------
        item : str
            Label of column to be popped.

        Returns
        -------
        Series

        Examples
        --------
        >>> df = ps.DataFrame([('falcon', 'bird', 389.0),
        ...                    ('parrot', 'bird', 24.0),
        ...                    ('lion', 'mammal', 80.5),
        ...                    ('monkey','mammal', np.nan)],
        ...                   columns=('name', 'class', 'max_speed'))

        >>> df
             name   class  max_speed
        0  falcon    bird      389.0
        1  parrot    bird       24.0
        2    lion  mammal       80.5
        3  monkey  mammal        NaN

        >>> df.pop('class')
        0      bird
        1      bird
        2    mammal
        3    mammal
        Name: class, dtype: object

        >>> df
             name  max_speed
        0  falcon      389.0
        1  parrot       24.0
        2    lion       80.5
        3  monkey        NaN

        Also support for MultiIndex

        >>> df = ps.DataFrame([('falcon', 'bird', 389.0),
        ...                    ('parrot', 'bird', 24.0),
        ...                    ('lion', 'mammal', 80.5),
        ...                    ('monkey','mammal', np.nan)],
        ...                   columns=('name', 'class', 'max_speed'))
        >>> columns = [('a', 'name'), ('a', 'class'), ('b', 'max_speed')]
        >>> df.columns = pd.MultiIndex.from_tuples(columns)
        >>> df
                a                 b
             name   class max_speed
        0  falcon    bird     389.0
        1  parrot    bird      24.0
        2    lion  mammal      80.5
        3  monkey  mammal       NaN

        >>> df.pop('a')
             name   class
        0  falcon    bird
        1  parrot    bird
        2    lion  mammal
        3  monkey  mammal

        >>> df
                  b
          max_speed
        0     389.0
        1      24.0
        2      80.5
        3       NaN
        """
        result = self[item]
        self._update_internal_frame(self.drop(columns=item)._internal)
        return result

    # TODO: add axis parameter can work when '1' or 'columns'
    def xs(self, key: Name, axis: Axis = 0, level: Optional[int] = None) -> DataFrameOrSeries:
        """
        Return cross-section from the DataFrame.

        This method takes a `key` argument to select data at a particular
        level of a MultiIndex.

        Parameters
        ----------
        key : label or tuple of label
            Label contained in the index, or partially in a MultiIndex.
        axis : 0 or 'index', default 0
            Axis to retrieve cross-section on.
            currently only support 0 or 'index'
        level : object, defaults to first n levels (n=1 or len(key))
            In case of a key partially contained in a MultiIndex, indicate
            which levels are used. Levels can be referred by label or position.

        Returns
        -------
        DataFrame or Series
            Cross-section from the original DataFrame
            corresponding to the selected index levels.

        See Also
        --------
        DataFrame.loc : Access a group of rows and columns
            by label(s) or a boolean array.
        DataFrame.iloc : Purely integer-location based indexing
            for selection by position.

        Examples
        --------
        >>> d = {'num_legs': [4, 4, 2, 2],
        ...      'num_wings': [0, 0, 2, 2],
        ...      'class': ['mammal', 'mammal', 'mammal', 'bird'],
        ...      'animal': ['cat', 'dog', 'bat', 'penguin'],
        ...      'locomotion': ['walks', 'walks', 'flies', 'walks']}
        >>> df = ps.DataFrame(data=d)
        >>> df = df.set_index(['class', 'animal', 'locomotion'])
        >>> df  # doctest: +NORMALIZE_WHITESPACE
                                   num_legs  num_wings
        class  animal  locomotion
        mammal cat     walks              4          0
               dog     walks              4          0
               bat     flies              2          2
        bird   penguin walks              2          2

        Get values at specified index

        >>> df.xs('mammal')  # doctest: +NORMALIZE_WHITESPACE
                           num_legs  num_wings
        animal locomotion
        cat    walks              4          0
        dog    walks              4          0
        bat    flies              2          2

        Get values at several indexes

        >>> df.xs(('mammal', 'dog'))  # doctest: +NORMALIZE_WHITESPACE
                    num_legs  num_wings
        locomotion
        walks              4          0

        >>> df.xs(('mammal', 'dog', 'walks'))  # doctest: +NORMALIZE_WHITESPACE
        num_legs     4
        num_wings    0
        Name: (mammal, dog, walks), dtype: int64

        Get values at specified index and level

        >>> df.xs('cat', level=1)  # doctest: +NORMALIZE_WHITESPACE
                           num_legs  num_wings
        class  locomotion
        mammal walks              4          0
        """
        from pyspark.pandas.series import first_series

        if not is_name_like_value(key):
            raise TypeError("'key' should be a scalar value or tuple that contains scalar values")

        if level is not None and is_name_like_tuple(key):
            raise KeyError(key)

        axis = validate_axis(axis)
        if axis != 0:
            raise NotImplementedError('axis should be either 0 or "index" currently.')

        if not is_name_like_tuple(key):
            key = (key,)
        if len(key) > self._internal.index_level:
            raise KeyError(
                "Key length ({}) exceeds index depth ({})".format(
                    len(key), self._internal.index_level
                )
            )
        if level is None:
            level = 0

        rows = [
            self._internal.index_spark_columns[lvl] == index for lvl, index in enumerate(key, level)
        ]
        internal = self._internal.with_filter(reduce(lambda x, y: x & y, rows))

        if len(key) == self._internal.index_level:
            psdf: DataFrame = DataFrame(internal)
            pdf = psdf.head(2)._to_internal_pandas()
            if len(pdf) == 0:
                raise KeyError(key)
            elif len(pdf) > 1:
                return psdf
            else:
                return first_series(DataFrame(pdf.transpose()))
        else:
            index_spark_columns = (
                internal.index_spark_columns[:level]
                + internal.index_spark_columns[level + len(key) :]
            )
            index_names = internal.index_names[:level] + internal.index_names[level + len(key) :]
            index_fields = internal.index_fields[:level] + internal.index_fields[level + len(key) :]

            internal = internal.copy(
                index_spark_columns=index_spark_columns,
                index_names=index_names,
                index_fields=index_fields,
            ).resolved_copy
            return DataFrame(internal)

    def between_time(
        self,
        start_time: Union[datetime.time, str],
        end_time: Union[datetime.time, str],
        include_start: bool = True,
        include_end: bool = True,
        axis: Axis = 0,
    ) -> "DataFrame":
        """
        Select values between particular times of the day (example: 9:00-9:30 AM).

        By setting ``start_time`` to be later than ``end_time``,
        you can get the times that are *not* between the two times.

        Parameters
        ----------
        start_time : datetime.time or str
            Initial time as a time filter limit.
        end_time : datetime.time or str
            End time as a time filter limit.
        include_start : bool, default True
            Whether the start time needs to be included in the result.
        include_end : bool, default True
            Whether the end time needs to be included in the result.
        axis : {0 or 'index', 1 or 'columns'}, default 0
            Determine range time on index or columns value.

        Returns
        -------
        DataFrame
            Data from the original object filtered to the specified dates range.

        Raises
        ------
        TypeError
            If the index is not  a :class:`DatetimeIndex`

        See Also
        --------
        at_time : Select values at a particular time of the day.
        first : Select initial periods of time series based on a date offset.
        last : Select final periods of time series based on a date offset.
        DatetimeIndex.indexer_between_time : Get just the index locations for
            values between particular times of the day.

        Examples
        --------
        >>> idx = pd.date_range('2018-04-09', periods=4, freq='1D20min')
        >>> psdf = ps.DataFrame({'A': [1, 2, 3, 4]}, index=idx)
        >>> psdf
                             A
        2018-04-09 00:00:00  1
        2018-04-10 00:20:00  2
        2018-04-11 00:40:00  3
        2018-04-12 01:00:00  4

        >>> psdf.between_time('0:15', '0:45')
                             A
        2018-04-10 00:20:00  2
        2018-04-11 00:40:00  3

        You get the times that are *not* between two times by setting
        ``start_time`` later than ``end_time``:

        >>> psdf.between_time('0:45', '0:15')
                             A
        2018-04-09 00:00:00  1
        2018-04-12 01:00:00  4
        """
        axis = validate_axis(axis)

        if axis != 0:
            raise NotImplementedError("between_time currently only works for axis=0")

        if not isinstance(self.index, ps.DatetimeIndex):
            raise TypeError("Index must be DatetimeIndex")

        psdf = self.copy()
        psdf.index.name = verify_temp_column_name(psdf, "__index_name__")
        return_types = [psdf.index.dtype] + list(psdf.dtypes)

        @no_type_check
        def pandas_between_time(pdf) -> ps.DataFrame[return_types]:
            return pdf.between_time(start_time, end_time, include_start, include_end).reset_index()

        # apply_batch will remove the index of the pandas-on-Spark DataFrame and attach a
        # default index, which will never be used. So use "distributed" index as a dummy to
        # avoid overhead.
        with option_context("compute.default_index_type", "distributed"):
            psdf = psdf.pandas_on_spark.apply_batch(pandas_between_time)

        return DataFrame(
            self._internal.copy(
                spark_frame=psdf._internal.spark_frame,
                index_spark_columns=psdf._internal.data_spark_columns[:1],
                index_fields=psdf._internal.data_fields[:1],
                data_spark_columns=psdf._internal.data_spark_columns[1:],
                data_fields=psdf._internal.data_fields[1:],
            )
        )

    # TODO: implement axis=1
    def at_time(
        self, time: Union[datetime.time, str], asof: bool = False, axis: Axis = 0
    ) -> "DataFrame":
        """
        Select values at particular time of day (example: 9:30AM).

        Parameters
        ----------
        time : datetime.time or str
        axis : {0 or 'index', 1 or 'columns'}, default 0

        Returns
        -------
        DataFrame

        Raises
        ------
        TypeError
            If the index is not  a :class:`DatetimeIndex`

        See Also
        --------
        between_time : Select values between particular times of the day.
        DatetimeIndex.indexer_at_time : Get just the index locations for
            values at particular time of the day.

        Examples
        --------
        >>> idx = pd.date_range('2018-04-09', periods=4, freq='12H')
        >>> psdf = ps.DataFrame({'A': [1, 2, 3, 4]}, index=idx)
        >>> psdf
                             A
        2018-04-09 00:00:00  1
        2018-04-09 12:00:00  2
        2018-04-10 00:00:00  3
        2018-04-10 12:00:00  4

        >>> psdf.at_time('12:00')
                             A
        2018-04-09 12:00:00  2
        2018-04-10 12:00:00  4
        """
        if asof:
            raise NotImplementedError("'asof' argument is not supported")

        axis = validate_axis(axis)

        if axis != 0:
            raise NotImplementedError("at_time currently only works for axis=0")

        if not isinstance(self.index, ps.DatetimeIndex):
            raise TypeError("Index must be DatetimeIndex")

        psdf = self.copy()
        psdf.index.name = verify_temp_column_name(psdf, "__index_name__")
        return_types = [psdf.index.dtype] + list(psdf.dtypes)

        @no_type_check
        def pandas_at_time(pdf) -> ps.DataFrame[return_types]:
            return pdf.at_time(time, asof, axis).reset_index()

        # apply_batch will remove the index of the pandas-on-Spark DataFrame and attach
        # a default index, which will never be used. So use "distributed" index as a dummy
        # to avoid overhead.
        with option_context("compute.default_index_type", "distributed"):
            psdf = psdf.pandas_on_spark.apply_batch(pandas_at_time)

        return DataFrame(
            self._internal.copy(
                spark_frame=psdf._internal.spark_frame,
                index_spark_columns=psdf._internal.data_spark_columns[:1],
                index_fields=psdf._internal.data_fields[:1],
                data_spark_columns=psdf._internal.data_spark_columns[1:],
                data_fields=psdf._internal.data_fields[1:],
            )
        )

    def where(
        self,
        cond: DataFrameOrSeries,
        other: Union[DataFrameOrSeries, Any] = np.nan,
        axis: Axis = None,
    ) -> "DataFrame":
        """
        Replace values where the condition is False.

        Parameters
        ----------
        cond : boolean DataFrame
            Where cond is True, keep the original value. Where False,
            replace with corresponding value from other.
        other : scalar, DataFrame
            Entries where cond is False are replaced with corresponding value from other.
        axis : int, default None
            Can only be set to 0 at the moment for compatibility with pandas.

        Returns
        -------
        DataFrame

        Examples
        --------

        >>> from pyspark.pandas.config import set_option, reset_option
        >>> set_option("compute.ops_on_diff_frames", True)
        >>> df1 = ps.DataFrame({'A': [0, 1, 2, 3, 4], 'B':[100, 200, 300, 400, 500]})
        >>> df2 = ps.DataFrame({'A': [0, -1, -2, -3, -4], 'B':[-100, -200, -300, -400, -500]})
        >>> df1
           A    B
        0  0  100
        1  1  200
        2  2  300
        3  3  400
        4  4  500
        >>> df2
           A    B
        0  0 -100
        1 -1 -200
        2 -2 -300
        3 -3 -400
        4 -4 -500

        >>> df1.where(df1 > 0).sort_index()
             A      B
        0  NaN  100.0
        1  1.0  200.0
        2  2.0  300.0
        3  3.0  400.0
        4  4.0  500.0

        >>> df1.where(df1 > 1, 10).sort_index()
            A    B
        0  10  100
        1  10  200
        2   2  300
        3   3  400
        4   4  500

        >>> df1.where(df1 > 1, df1 + 100).sort_index()
             A    B
        0  100  100
        1  101  200
        2    2  300
        3    3  400
        4    4  500

        >>> df1.where(df1 > 1, df2).sort_index()
           A    B
        0  0  100
        1 -1  200
        2  2  300
        3  3  400
        4  4  500

        When the column name of cond is different from self, it treats all values are False

        >>> cond = ps.DataFrame({'C': [0, -1, -2, -3, -4], 'D':[4, 3, 2, 1, 0]}) % 3 == 0
        >>> cond
               C      D
        0   True  False
        1  False   True
        2  False  False
        3   True  False
        4  False   True

        >>> df1.where(cond).sort_index()
            A   B
        0 NaN NaN
        1 NaN NaN
        2 NaN NaN
        3 NaN NaN
        4 NaN NaN

        When the type of cond is Series, it just check boolean regardless of column name

        >>> cond = ps.Series([1, 2]) > 1
        >>> cond
        0    False
        1     True
        dtype: bool

        >>> df1.where(cond).sort_index()
             A      B
        0  NaN    NaN
        1  1.0  200.0
        2  NaN    NaN
        3  NaN    NaN
        4  NaN    NaN

        >>> reset_option("compute.ops_on_diff_frames")
        """
        from pyspark.pandas.series import Series

        axis = validate_axis(axis)
        if axis != 0:
            raise NotImplementedError('axis should be either 0 or "index" currently.')

        tmp_cond_col_name = "__tmp_cond_col_{}__".format
        tmp_other_col_name = "__tmp_other_col_{}__".format

        psdf = self.copy()

        tmp_cond_col_names = [
            tmp_cond_col_name(name_like_string(label)) for label in self._internal.column_labels
        ]
        if isinstance(cond, DataFrame):
            cond = cond[
                [
                    (
                        cond._internal.spark_column_for(label)
                        if label in cond._internal.column_labels
                        else SF.lit(False)
                    ).alias(name)
                    for label, name in zip(self._internal.column_labels, tmp_cond_col_names)
                ]
            ]
            psdf[tmp_cond_col_names] = cond
        elif isinstance(cond, Series):
            cond = cond.to_frame()
            cond = cond[
                [cond._internal.data_spark_columns[0].alias(name) for name in tmp_cond_col_names]
            ]
            psdf[tmp_cond_col_names] = cond
        else:
            raise TypeError("type of cond must be a DataFrame or Series")

        tmp_other_col_names = [
            tmp_other_col_name(name_like_string(label)) for label in self._internal.column_labels
        ]
        if isinstance(other, DataFrame):
            other = other[
                [
                    (
                        other._internal.spark_column_for(label)
                        if label in other._internal.column_labels
                        else SF.lit(np.nan)
                    ).alias(name)
                    for label, name in zip(self._internal.column_labels, tmp_other_col_names)
                ]
            ]
            psdf[tmp_other_col_names] = other
        elif isinstance(other, Series):
            other = other.to_frame()
            other = other[
                [other._internal.data_spark_columns[0].alias(name) for name in tmp_other_col_names]
            ]
            psdf[tmp_other_col_names] = other
        else:
            for label in self._internal.column_labels:
                psdf[tmp_other_col_name(name_like_string(label))] = other

        # above logic make spark dataframe looks like below:
        # +-----------------+---+---+------------------+-------------------+------------------+--...
        # |__index_level_0__|  A|  B|__tmp_cond_col_A__|__tmp_other_col_A__|__tmp_cond_col_B__|__...
        # +-----------------+---+---+------------------+-------------------+------------------+--...
        # |                0|  0|100|              true|                  0|             false|  ...
        # |                1|  1|200|             false|                 -1|             false|  ...
        # |                3|  3|400|              true|                 -3|             false|  ...
        # |                2|  2|300|             false|                 -2|              true|  ...
        # |                4|  4|500|             false|                 -4|             false|  ...
        # +-----------------+---+---+------------------+-------------------+------------------+--...

        data_spark_columns = []
        for label in self._internal.column_labels:
            data_spark_columns.append(
                F.when(
                    psdf[tmp_cond_col_name(name_like_string(label))].spark.column,
                    psdf._internal.spark_column_for(label),
                )
                .otherwise(psdf[tmp_other_col_name(name_like_string(label))].spark.column)
                .alias(psdf._internal.spark_column_name_for(label))
            )

        return DataFrame(
            psdf._internal.with_new_columns(
                data_spark_columns, column_labels=self._internal.column_labels  # TODO: dtypes?
            )
        )

    def mask(
        self, cond: DataFrameOrSeries, other: Union[DataFrameOrSeries, Any] = np.nan
    ) -> "DataFrame":
        """
        Replace values where the condition is True.

        Parameters
        ----------
        cond : boolean DataFrame
            Where cond is False, keep the original value. Where True,
            replace with corresponding value from other.
        other : scalar, DataFrame
            Entries where cond is True are replaced with corresponding value from other.

        Returns
        -------
        DataFrame

        Examples
        --------

        >>> from pyspark.pandas.config import set_option, reset_option
        >>> set_option("compute.ops_on_diff_frames", True)
        >>> df1 = ps.DataFrame({'A': [0, 1, 2, 3, 4], 'B':[100, 200, 300, 400, 500]})
        >>> df2 = ps.DataFrame({'A': [0, -1, -2, -3, -4], 'B':[-100, -200, -300, -400, -500]})
        >>> df1
           A    B
        0  0  100
        1  1  200
        2  2  300
        3  3  400
        4  4  500
        >>> df2
           A    B
        0  0 -100
        1 -1 -200
        2 -2 -300
        3 -3 -400
        4 -4 -500

        >>> df1.mask(df1 > 0).sort_index()
             A   B
        0  0.0 NaN
        1  NaN NaN
        2  NaN NaN
        3  NaN NaN
        4  NaN NaN

        >>> df1.mask(df1 > 1, 10).sort_index()
            A   B
        0   0  10
        1   1  10
        2  10  10
        3  10  10
        4  10  10

        >>> df1.mask(df1 > 1, df1 + 100).sort_index()
             A    B
        0    0  200
        1    1  300
        2  102  400
        3  103  500
        4  104  600

        >>> df1.mask(df1 > 1, df2).sort_index()
           A    B
        0  0 -100
        1  1 -200
        2 -2 -300
        3 -3 -400
        4 -4 -500

        >>> reset_option("compute.ops_on_diff_frames")
        """
        from pyspark.pandas.series import Series

        if not isinstance(cond, (DataFrame, Series)):
            raise TypeError("type of cond must be a DataFrame or Series")

        cond_inversed = cond._apply_series_op(lambda psser: ~psser)
        return self.where(cond_inversed, other)

    @property
    def index(self) -> "Index":
        """The index (row labels) Column of the DataFrame.

        Currently not supported when the DataFrame has no index.

        See Also
        --------
        Index
        """
        from pyspark.pandas.indexes.base import Index

        return Index._new_instance(self)

    @property
    def empty(self) -> bool:
        """
        Returns true if the current DataFrame is empty. Otherwise, returns false.

        Examples
        --------
        >>> ps.range(10).empty
        False

        >>> ps.range(0).empty
        True

        >>> ps.DataFrame({}, index=list('abc')).empty
        True
        """
        return (
            len(self._internal.column_labels) == 0
            or self._internal.resolved_copy.spark_frame.rdd.isEmpty()
        )

    @property
    def style(self) -> "Styler":
        """
        Property returning a Styler object containing methods for
        building a styled HTML representation for the DataFrame.

        .. note:: currently it collects top 1000 rows and return its
            pandas `pandas.io.formats.style.Styler` instance.

        Examples
        --------
        >>> ps.range(1001).style  # doctest: +SKIP
        <pandas.io.formats.style.Styler object at ...>
        """
        max_results = get_option("compute.max_rows")
        pdf = self.head(max_results + 1)._to_internal_pandas()
        if len(pdf) > max_results:
            warnings.warn("'style' property will only use top %s rows." % max_results, UserWarning)
        return pdf.head(max_results).style

    def set_index(
        self,
        keys: Union[Name, List[Name]],
        drop: bool = True,
        append: bool = False,
        inplace: bool = False,
    ) -> Optional["DataFrame"]:
        """Set the DataFrame index (row labels) using one or more existing columns.

        Set the DataFrame index (row labels) using one or more existing
        columns or arrays (of the correct length). The index can replace the
        existing index or expand on it.

        Parameters
        ----------
        keys : label or array-like or list of labels/arrays
            This parameter can be either a single column key, a single array of
            the same length as the calling DataFrame, or a list containing an
            arbitrary combination of column keys and arrays. Here, "array"
            encompasses :class:`Series`, :class:`Index` and ``np.ndarray``.
        drop : bool, default True
            Delete columns to be used as the new index.
        append : bool, default False
            Whether to append columns to existing index.
        inplace : bool, default False
            Modify the DataFrame in place (do not create a new object).

        Returns
        -------
        DataFrame
            Changed row labels.

        See Also
        --------
        DataFrame.reset_index : Opposite of set_index.

        Examples
        --------
        >>> df = ps.DataFrame({'month': [1, 4, 7, 10],
        ...                    'year': [2012, 2014, 2013, 2014],
        ...                    'sale': [55, 40, 84, 31]},
        ...                   columns=['month', 'year', 'sale'])
        >>> df
           month  year  sale
        0      1  2012    55
        1      4  2014    40
        2      7  2013    84
        3     10  2014    31

        Set the index to become the 'month' column:

        >>> df.set_index('month')  # doctest: +NORMALIZE_WHITESPACE
               year  sale
        month
        1      2012    55
        4      2014    40
        7      2013    84
        10     2014    31

        Create a MultiIndex using columns 'year' and 'month':

        >>> df.set_index(['year', 'month'])  # doctest: +NORMALIZE_WHITESPACE
                    sale
        year  month
        2012  1     55
        2014  4     40
        2013  7     84
        2014  10    31
        """
        inplace = validate_bool_kwarg(inplace, "inplace")
        key_list: List[Label]
        if is_name_like_tuple(keys):
            key_list = [cast(Label, keys)]
        elif is_name_like_value(keys):
            key_list = [(keys,)]
        else:
            key_list = [key if is_name_like_tuple(key) else (key,) for key in keys]
        columns = set(self._internal.column_labels)
        for key in key_list:
            if key not in columns:
                raise KeyError(name_like_string(key))

        if drop:
            column_labels = [
                label for label in self._internal.column_labels if label not in key_list
            ]
        else:
            column_labels = self._internal.column_labels
        if append:
            index_spark_columns = self._internal.index_spark_columns + [
                self._internal.spark_column_for(label) for label in key_list
            ]
            index_names = self._internal.index_names + key_list
            index_fields = self._internal.index_fields + [
                self._internal.field_for(label) for label in key_list
            ]
        else:
            index_spark_columns = [self._internal.spark_column_for(label) for label in key_list]
            index_names = key_list
            index_fields = [self._internal.field_for(label) for label in key_list]

        internal = self._internal.copy(
            index_spark_columns=index_spark_columns,
            index_names=index_names,
            index_fields=index_fields,
            column_labels=column_labels,
            data_spark_columns=[self._internal.spark_column_for(label) for label in column_labels],
            data_fields=[self._internal.field_for(label) for label in column_labels],
        )

        if inplace:
            self._update_internal_frame(internal)
            return None
        else:
            return DataFrame(internal)

    def reset_index(
        self,
        level: Optional[Union[int, Name, Sequence[Union[int, Name]]]] = None,
        drop: bool = False,
        inplace: bool = False,
        col_level: int = 0,
        col_fill: str = "",
    ) -> Optional["DataFrame"]:
        """Reset the index, or a level of it.

        For DataFrame with multi-level index, return new DataFrame with labeling information in
        the columns under the index names, defaulting to 'level_0', 'level_1', etc. if any are None.
        For a standard index, the index name will be used (if set), otherwise a default 'index' or
        'level_0' (if 'index' is already taken) will be used.

        Parameters
        ----------
        level : int, str, tuple, or list, default None
            Only remove the given levels from the index. Removes all levels by
            default.
        drop : bool, default False
            Do not try to insert index into dataframe columns. This resets
            the index to the default integer index.
        inplace : bool, default False
            Modify the DataFrame in place (do not create a new object).
        col_level : int or str, default 0
            If the columns have multiple levels, determines which level the
            labels are inserted into. By default it is inserted into the first
            level.
        col_fill : object, default ''
            If the columns have multiple levels, determines how the other
            levels are named. If None then the index name is repeated.

        Returns
        -------
        DataFrame
            DataFrame with the new index.

        See Also
        --------
        DataFrame.set_index : Opposite of reset_index.

        Examples
        --------
        >>> df = ps.DataFrame([('bird', 389.0),
        ...                    ('bird', 24.0),
        ...                    ('mammal', 80.5),
        ...                    ('mammal', np.nan)],
        ...                   index=['falcon', 'parrot', 'lion', 'monkey'],
        ...                   columns=('class', 'max_speed'))
        >>> df
                 class  max_speed
        falcon    bird      389.0
        parrot    bird       24.0
        lion    mammal       80.5
        monkey  mammal        NaN

        When we reset the index, the old index is added as a column. Unlike pandas, pandas-on-Spark
        does not automatically add a sequential index. The following 0, 1, 2, 3 are only
        there when we display the DataFrame.

        >>> df.reset_index()
            index   class  max_speed
        0  falcon    bird      389.0
        1  parrot    bird       24.0
        2    lion  mammal       80.5
        3  monkey  mammal        NaN

        We can use the `drop` parameter to avoid the old index being added as
        a column:

        >>> df.reset_index(drop=True)
            class  max_speed
        0    bird      389.0
        1    bird       24.0
        2  mammal       80.5
        3  mammal        NaN

        You can also use `reset_index` with `MultiIndex`.

        >>> index = pd.MultiIndex.from_tuples([('bird', 'falcon'),
        ...                                    ('bird', 'parrot'),
        ...                                    ('mammal', 'lion'),
        ...                                    ('mammal', 'monkey')],
        ...                                   names=['class', 'name'])
        >>> columns = pd.MultiIndex.from_tuples([('speed', 'max'),
        ...                                      ('species', 'type')])
        >>> df = ps.DataFrame([(389.0, 'fly'),
        ...                    ( 24.0, 'fly'),
        ...                    ( 80.5, 'run'),
        ...                    (np.nan, 'jump')],
        ...                   index=index,
        ...                   columns=columns)
        >>> df  # doctest: +NORMALIZE_WHITESPACE
                       speed species
                         max    type
        class  name
        bird   falcon  389.0     fly
               parrot   24.0     fly
        mammal lion     80.5     run
               monkey    NaN    jump

        If the index has multiple levels, we can reset a subset of them:

        >>> df.reset_index(level='class')  # doctest: +NORMALIZE_WHITESPACE
                 class  speed species
                          max    type
        name
        falcon    bird  389.0     fly
        parrot    bird   24.0     fly
        lion    mammal   80.5     run
        monkey  mammal    NaN    jump

        If we are not dropping the index, by default, it is placed in the top
        level. We can place it in another level:

        >>> df.reset_index(level='class', col_level=1)  # doctest: +NORMALIZE_WHITESPACE
                        speed species
                 class    max    type
        name
        falcon    bird  389.0     fly
        parrot    bird   24.0     fly
        lion    mammal   80.5     run
        monkey  mammal    NaN    jump

        When the index is inserted under another level, we can specify under
        which one with the parameter `col_fill`:

        >>> df.reset_index(level='class', col_level=1,
        ...                col_fill='species')  # doctest: +NORMALIZE_WHITESPACE
                      species  speed species
                        class    max    type
        name
        falcon           bird  389.0     fly
        parrot           bird   24.0     fly
        lion           mammal   80.5     run
        monkey         mammal    NaN    jump

        If we specify a nonexistent level for `col_fill`, it is created:

        >>> df.reset_index(level='class', col_level=1,
        ...                col_fill='genus')  # doctest: +NORMALIZE_WHITESPACE
                        genus  speed species
                        class    max    type
        name
        falcon           bird  389.0     fly
        parrot           bird   24.0     fly
        lion           mammal   80.5     run
        monkey         mammal    NaN    jump
        """
        inplace = validate_bool_kwarg(inplace, "inplace")
        multi_index = self._internal.index_level > 1

        def rename(index: int) -> Label:
            if multi_index:
                return ("level_{}".format(index),)
            else:
                if ("index",) not in self._internal.column_labels:
                    return ("index",)
                else:
                    return ("level_{}".format(index),)

        if level is None:
            new_column_labels = [
                name if name is not None else rename(i)
                for i, name in enumerate(self._internal.index_names)
            ]
            new_data_spark_columns = [
                scol.alias(name_like_string(label))
                for scol, label in zip(self._internal.index_spark_columns, new_column_labels)
            ]
            new_data_fields = self._internal.index_fields

            index_spark_columns = []
            index_names = []
            index_fields = []
        else:
            if is_list_like(level):
                level = list(cast(Sequence[Union[int, Name]], level))
            if isinstance(level, int) or is_name_like_tuple(level):
                level_list = [cast(Union[int, Label], level)]
            elif is_name_like_value(level):
                level_list = [(level,)]
            else:
                level_list = [
                    lvl if isinstance(lvl, int) or is_name_like_tuple(lvl) else (lvl,)
                    for lvl in level
                ]

            if all(isinstance(l, int) for l in level_list):
                int_level_list = cast(List[int], level_list)
                for lev in int_level_list:
                    if lev >= self._internal.index_level:
                        raise IndexError(
                            "Too many levels: Index has only {} level, not {}".format(
                                self._internal.index_level, lev + 1
                            )
                        )
                idx = int_level_list
            elif all(is_name_like_tuple(lev) for lev in level_list):
                idx = []
                for l in cast(List[Label], level_list):
                    try:
                        i = self._internal.index_names.index(l)
                        idx.append(i)
                    except ValueError:
                        if multi_index:
                            raise KeyError("Level unknown not found")
                        else:
                            raise KeyError(
                                "Level unknown must be same as name ({})".format(
                                    name_like_string(self._internal.index_names[0])
                                )
                            )
            else:
                raise ValueError("Level should be all int or all string.")
            idx.sort()

            new_column_labels = []
            new_data_spark_columns = []
            new_data_fields = []

            index_spark_columns = self._internal.index_spark_columns.copy()
            index_names = self._internal.index_names.copy()
            index_fields = self._internal.index_fields.copy()

            for i in idx[::-1]:
                name = index_names.pop(i)
                new_column_labels.insert(0, name if name is not None else rename(i))

                scol = index_spark_columns.pop(i)
                new_data_spark_columns.insert(0, scol.alias(name_like_string(name)))

                new_data_fields.insert(0, index_fields.pop(i).copy(name=name_like_string(name)))

        if drop:
            new_data_spark_columns = []
            new_column_labels = []
            new_data_fields = []

        for label in new_column_labels:
            if label in self._internal.column_labels:
                raise ValueError("cannot insert {}, already exists".format(name_like_string(label)))

        if self._internal.column_labels_level > 1:
            column_depth = len(self._internal.column_labels[0])
            if col_level >= column_depth:
                raise IndexError(
                    "Too many levels: Index has only {} levels, not {}".format(
                        column_depth, col_level + 1
                    )
                )
            if any(col_level + len(label) > column_depth for label in new_column_labels):
                raise ValueError("Item must have length equal to number of levels.")
            new_column_labels = [
                tuple(
                    ([col_fill] * col_level)
                    + list(label)
                    + ([col_fill] * (column_depth - (len(label) + col_level)))
                )
                for label in new_column_labels
            ]

        internal = self._internal.copy(
            index_spark_columns=index_spark_columns,
            index_names=index_names,
            index_fields=index_fields,
            column_labels=new_column_labels + self._internal.column_labels,
            data_spark_columns=new_data_spark_columns + self._internal.data_spark_columns,
            data_fields=new_data_fields + self._internal.data_fields,
        )

        if inplace:
            self._update_internal_frame(internal)
            return None
        else:
            return DataFrame(internal)

    def isnull(self) -> "DataFrame":
        """
        Detects missing values for items in the current Dataframe.

        Return a boolean same-sized Dataframe indicating if the values are NA.
        NA values, such as None or numpy.NaN, gets mapped to True values.
        Everything else gets mapped to False values.

        See Also
        --------
        DataFrame.notnull

        Examples
        --------
        >>> df = ps.DataFrame([(.2, .3), (.0, None), (.6, None), (.2, .1)])
        >>> df.isnull()
               0      1
        0  False  False
        1  False   True
        2  False   True
        3  False  False

        >>> df = ps.DataFrame([[None, 'bee', None], ['dog', None, 'fly']])
        >>> df.isnull()
               0      1      2
        0   True  False   True
        1  False   True  False
        """
        return self._apply_series_op(lambda psser: psser.isnull())

    isna = isnull

    def notnull(self) -> "DataFrame":
        """
        Detects non-missing values for items in the current Dataframe.

        This function takes a dataframe and indicates whether it's
        values are valid (not missing, which is ``NaN`` in numeric
        datatypes, ``None`` or ``NaN`` in objects and ``NaT`` in datetimelike).

        See Also
        --------
        DataFrame.isnull

        Examples
        --------
        >>> df = ps.DataFrame([(.2, .3), (.0, None), (.6, None), (.2, .1)])
        >>> df.notnull()
              0      1
        0  True   True
        1  True  False
        2  True  False
        3  True   True

        >>> df = ps.DataFrame([['ant', 'bee', 'cat'], ['dog', None, 'fly']])
        >>> df.notnull()
              0      1     2
        0  True   True  True
        1  True  False  True
        """
        return self._apply_series_op(lambda psser: psser.notnull())

    notna = notnull

    def insert(
        self,
        loc: int,
        column: Name,
        value: Union[Scalar, "Series", Iterable],
        allow_duplicates: bool = False,
    ) -> None:
        """
        Insert column into DataFrame at specified location.

        Raises a ValueError if `column` is already contained in the DataFrame,
        unless `allow_duplicates` is set to True.

        Parameters
        ----------
        loc : int
            Insertion index. Must verify 0 <= loc <= len(columns).
        column : str, number, or hashable object
            Label of the inserted column.
        value : int, Series, or array-like
        allow_duplicates : bool, optional

        Examples
        --------
        >>> psdf = ps.DataFrame([1, 2, 3])
        >>> psdf.sort_index()
           0
        0  1
        1  2
        2  3
        >>> psdf.insert(0, 'x', 4)
        >>> psdf.sort_index()
           x  0
        0  4  1
        1  4  2
        2  4  3

        >>> from pyspark.pandas.config import set_option, reset_option
        >>> set_option("compute.ops_on_diff_frames", True)

        >>> psdf.insert(1, 'y', [5, 6, 7])
        >>> psdf.sort_index()
           x  y  0
        0  4  5  1
        1  4  6  2
        2  4  7  3

        >>> psdf.insert(2, 'z', ps.Series([8, 9, 10]))
        >>> psdf.sort_index()
           x  y   z  0
        0  4  5   8  1
        1  4  6   9  2
        2  4  7  10  3

        >>> reset_option("compute.ops_on_diff_frames")
        """
        if not isinstance(loc, int):
            raise TypeError("loc must be int")

        assert 0 <= loc <= len(self.columns)
        assert allow_duplicates is False

        if not is_name_like_value(column):
            raise TypeError(
                '"column" should be a scalar value or tuple that contains scalar values'
            )

        if is_name_like_tuple(column):
<<<<<<< HEAD
            if self._internal.column_labels_level > 1:
                if len(column) != len(self.columns.levels):
                    # To be consistent with pandas
                    raise ValueError('"column" must have length equal to number of column levels.')
            else:
                raise NotImplementedError(
                    "Assigning column name as tuple is only supported for MultiIndex columns for now."
                )
=======
            if len(column) != len(self.columns.levels):  # type: ignore[attr-defined]  # SPARK-37668
                # To be consistent with pandas
                raise ValueError('"column" must have length equal to number of column levels.')
>>>>>>> 6511dbb0

        if column in self.columns:
            raise ValueError("cannot insert %s, already exists" % str(column))

        psdf = self.copy()
        psdf[column] = value
        columns = psdf.columns[:-1].insert(loc, psdf.columns[-1])
        psdf = psdf[columns]
        self._update_internal_frame(psdf._internal)

    # TODO: add frep and axis parameter
    def shift(self, periods: int = 1, fill_value: Optional[Any] = None) -> "DataFrame":
        """
        Shift DataFrame by desired number of periods.

        .. note:: the current implementation of shift uses Spark's Window without
            specifying partition specification. This leads to move all data into
            single partition in single machine and could cause serious
            performance degradation. Avoid this method against very large dataset.

        Parameters
        ----------
        periods : int
            Number of periods to shift. Can be positive or negative.
        fill_value : object, optional
            The scalar value to use for newly introduced missing values.
            The default depends on the dtype of self. For numeric data, np.nan is used.

        Returns
        -------
        Copy of input DataFrame, shifted.

        Examples
        --------
        >>> df = ps.DataFrame({'Col1': [10, 20, 15, 30, 45],
        ...                    'Col2': [13, 23, 18, 33, 48],
        ...                    'Col3': [17, 27, 22, 37, 52]},
        ...                   columns=['Col1', 'Col2', 'Col3'])

        >>> df.shift(periods=3)
           Col1  Col2  Col3
        0   NaN   NaN   NaN
        1   NaN   NaN   NaN
        2   NaN   NaN   NaN
        3  10.0  13.0  17.0
        4  20.0  23.0  27.0

        >>> df.shift(periods=3, fill_value=0)
           Col1  Col2  Col3
        0     0     0     0
        1     0     0     0
        2     0     0     0
        3    10    13    17
        4    20    23    27

        """
        return self._apply_series_op(
            lambda psser: psser._shift(periods, fill_value), should_resolve=True
        )

    # TODO: axis should support 1 or 'columns' either at this moment
    def diff(self, periods: int = 1, axis: Axis = 0) -> "DataFrame":
        """
        First discrete difference of element.

        Calculates the difference of a DataFrame element compared with another element in the
        DataFrame (default is the element in the same column of the previous row).

        .. note:: the current implementation of diff uses Spark's Window without
            specifying partition specification. This leads to move all data into
            single partition in single machine and could cause serious
            performance degradation. Avoid this method against very large dataset.

        Parameters
        ----------
        periods : int, default 1
            Periods to shift for calculating difference, accepts negative values.
        axis : int, default 0 or 'index'
            Can only be set to 0 at the moment.

        Returns
        -------
        diffed : DataFrame

        Examples
        --------
        >>> df = ps.DataFrame({'a': [1, 2, 3, 4, 5, 6],
        ...                    'b': [1, 1, 2, 3, 5, 8],
        ...                    'c': [1, 4, 9, 16, 25, 36]}, columns=['a', 'b', 'c'])
        >>> df
           a  b   c
        0  1  1   1
        1  2  1   4
        2  3  2   9
        3  4  3  16
        4  5  5  25
        5  6  8  36

        >>> df.diff()
             a    b     c
        0  NaN  NaN   NaN
        1  1.0  0.0   3.0
        2  1.0  1.0   5.0
        3  1.0  1.0   7.0
        4  1.0  2.0   9.0
        5  1.0  3.0  11.0

        Difference with previous column

        >>> df.diff(periods=3)
             a    b     c
        0  NaN  NaN   NaN
        1  NaN  NaN   NaN
        2  NaN  NaN   NaN
        3  3.0  2.0  15.0
        4  3.0  4.0  21.0
        5  3.0  6.0  27.0

        Difference with following row

        >>> df.diff(periods=-1)
             a    b     c
        0 -1.0  0.0  -3.0
        1 -1.0 -1.0  -5.0
        2 -1.0 -1.0  -7.0
        3 -1.0 -2.0  -9.0
        4 -1.0 -3.0 -11.0
        5  NaN  NaN   NaN
        """
        axis = validate_axis(axis)
        if axis != 0:
            raise NotImplementedError('axis should be either 0 or "index" currently.')

        return self._apply_series_op(lambda psser: psser._diff(periods), should_resolve=True)

    # TODO: axis should support 1 or 'columns' either at this moment
    def nunique(
        self,
        axis: Axis = 0,
        dropna: bool = True,
        approx: bool = False,
        rsd: float = 0.05,
    ) -> "Series":
        """
        Return number of unique elements in the object.

        Excludes NA values by default.

        Parameters
        ----------
        axis : int, default 0 or 'index'
            Can only be set to 0 at the moment.
        dropna : bool, default True
            Don’t include NaN in the count.
        approx: bool, default False
            If False, will use the exact algorithm and return the exact number of unique.
            If True, it uses the HyperLogLog approximate algorithm, which is significantly faster
            for large amount of data.
            Note: This parameter is specific to pandas-on-Spark and is not found in pandas.
        rsd: float, default 0.05
            Maximum estimation error allowed in the HyperLogLog algorithm.
            Note: Just like ``approx`` this parameter is specific to pandas-on-Spark.

        Returns
        -------
        The number of unique values per column as a pandas-on-Spark Series.

        Examples
        --------
        >>> df = ps.DataFrame({'A': [1, 2, 3], 'B': [np.nan, 3, np.nan]})
        >>> df.nunique()
        A    3
        B    1
        dtype: int64

        >>> df.nunique(dropna=False)
        A    3
        B    2
        dtype: int64

        On big data, we recommend using the approximate algorithm to speed up this function.
        The result will be very close to the exact unique count.

        >>> df.nunique(approx=True)
        A    3
        B    1
        dtype: int64
        """
        from pyspark.pandas.series import first_series

        axis = validate_axis(axis)
        if axis != 0:
            raise NotImplementedError('axis should be either 0 or "index" currently.')
        sdf = self._internal.spark_frame.select(
            [SF.lit(None).cast(StringType()).alias(SPARK_DEFAULT_INDEX_NAME)]
            + [
                self._psser_for(label)._nunique(dropna, approx, rsd)
                for label in self._internal.column_labels
            ]
        )

        # The data is expected to be small so it's fine to transpose/use default index.
        with ps.option_context("compute.max_rows", 1):
            internal = self._internal.copy(
                spark_frame=sdf,
                index_spark_columns=[scol_for(sdf, SPARK_DEFAULT_INDEX_NAME)],
                index_names=[None],
                index_fields=[None],
                data_spark_columns=[
                    scol_for(sdf, col) for col in self._internal.data_spark_column_names
                ],
                data_fields=None,
            )
            return first_series(DataFrame(internal).transpose())

    def round(self, decimals: Union[int, Dict[Name, int], "Series"] = 0) -> "DataFrame":
        """
        Round a DataFrame to a variable number of decimal places.

        Parameters
        ----------
        decimals : int, dict, Series
            Number of decimal places to round each column to. If an int is
            given, round each column to the same number of places.
            Otherwise dict and Series round to variable numbers of places.
            Column names should be in the keys if `decimals` is a
            dict-like, or in the index if `decimals` is a Series. Any
            columns not included in `decimals` will be left as is. Elements
            of `decimals` which are not columns of the input will be
            ignored.

            .. note:: If `decimals` is a Series, it is expected to be small,
                as all the data is loaded into the driver's memory.

        Returns
        -------
        DataFrame

        See Also
        --------
        Series.round

        Examples
        --------
        >>> df = ps.DataFrame({'A':[0.028208, 0.038683, 0.877076],
        ...                    'B':[0.992815, 0.645646, 0.149370],
        ...                    'C':[0.173891, 0.577595, 0.491027]},
        ...                    columns=['A', 'B', 'C'],
        ...                    index=['first', 'second', 'third'])
        >>> df
                       A         B         C
        first   0.028208  0.992815  0.173891
        second  0.038683  0.645646  0.577595
        third   0.877076  0.149370  0.491027

        >>> df.round(2)
                   A     B     C
        first   0.03  0.99  0.17
        second  0.04  0.65  0.58
        third   0.88  0.15  0.49

        >>> df.round({'A': 1, 'C': 2})
                  A         B     C
        first   0.0  0.992815  0.17
        second  0.0  0.645646  0.58
        third   0.9  0.149370  0.49

        >>> decimals = ps.Series([1, 0, 2], index=['A', 'B', 'C'])
        >>> df.round(decimals)
                  A    B     C
        first   0.0  1.0  0.17
        second  0.0  1.0  0.58
        third   0.9  0.0  0.49
        """
        if isinstance(decimals, ps.Series):
            decimals_dict = {
                k if isinstance(k, tuple) else (k,): v
                for k, v in decimals._to_internal_pandas().items()
            }
        elif isinstance(decimals, dict):
            decimals_dict = {k if is_name_like_tuple(k) else (k,): v for k, v in decimals.items()}
        elif isinstance(decimals, int):
            decimals_dict = {k: decimals for k in self._internal.column_labels}
        else:
            raise TypeError("decimals must be an integer, a dict-like or a Series")

        def op(psser: ps.Series) -> Union[ps.Series, Column]:
            label = psser._column_label
            if label in decimals_dict:
                return F.round(psser.spark.column, decimals_dict[label])
            else:
                return psser

        return self._apply_series_op(op)

    def _mark_duplicates(
        self,
        subset: Optional[Union[Name, List[Name]]] = None,
        keep: str = "first",
    ) -> Tuple[SparkDataFrame, str]:
        if subset is None:
            subset_list = self._internal.column_labels
        else:
            if is_name_like_tuple(subset):
                subset_list = [cast(Label, subset)]
            elif is_name_like_value(subset):
                subset_list = [(subset,)]
            else:
                subset_list = [sub if is_name_like_tuple(sub) else (sub,) for sub in subset]
            diff = set(subset_list).difference(set(self._internal.column_labels))
            if len(diff) > 0:
                raise KeyError(", ".join([name_like_string(d) for d in diff]))
        group_cols = [self._internal.spark_column_name_for(label) for label in subset_list]

        sdf = self._internal.resolved_copy.spark_frame

        column = verify_temp_column_name(sdf, "__duplicated__")

        if keep == "first" or keep == "last":
            if keep == "first":
                ord_func = F.asc
            else:
                ord_func = F.desc
            window = (
                Window.partitionBy(*group_cols)
                .orderBy(ord_func(NATURAL_ORDER_COLUMN_NAME))
                .rowsBetween(Window.unboundedPreceding, Window.currentRow)
            )
            sdf = sdf.withColumn(column, F.row_number().over(window) > 1)
        elif not keep:
            window = Window.partitionBy(*group_cols).rowsBetween(
                Window.unboundedPreceding, Window.unboundedFollowing
            )
            sdf = sdf.withColumn(column, F.count("*").over(window) > 1)
        else:
            raise ValueError("'keep' only supports 'first', 'last' and False")
        return sdf, column

    def duplicated(
        self,
        subset: Optional[Union[Name, List[Name]]] = None,
        keep: str = "first",
    ) -> "Series":
        """
        Return boolean Series denoting duplicate rows, optionally only considering certain columns.

        Parameters
        ----------
        subset : column label or sequence of labels, optional
            Only consider certain columns for identifying duplicates,
            by default use all of the columns
        keep : {'first', 'last', False}, default 'first'
           - ``first`` : Mark duplicates as ``True`` except for the first occurrence.
           - ``last`` : Mark duplicates as ``True`` except for the last occurrence.
           - False : Mark all duplicates as ``True``.

        Returns
        -------
        duplicated : Series

        Examples
        --------
        >>> df = ps.DataFrame({'a': [1, 1, 1, 3], 'b': [1, 1, 1, 4], 'c': [1, 1, 1, 5]},
        ...                   columns = ['a', 'b', 'c'])
        >>> df
           a  b  c
        0  1  1  1
        1  1  1  1
        2  1  1  1
        3  3  4  5

        >>> df.duplicated().sort_index()
        0    False
        1     True
        2     True
        3    False
        dtype: bool

        Mark duplicates as ``True`` except for the last occurrence.

        >>> df.duplicated(keep='last').sort_index()
        0     True
        1     True
        2    False
        3    False
        dtype: bool

        Mark all duplicates as ``True``.

        >>> df.duplicated(keep=False).sort_index()
        0     True
        1     True
        2     True
        3    False
        dtype: bool
        """
        from pyspark.pandas.series import first_series

        sdf, column = self._mark_duplicates(subset, keep)

        sdf = sdf.select(
            self._internal.index_spark_columns
            + [scol_for(sdf, column).alias(SPARK_DEFAULT_SERIES_NAME)]
        )
        return first_series(
            DataFrame(
                InternalFrame(
                    spark_frame=sdf,
                    index_spark_columns=[
                        scol_for(sdf, col) for col in self._internal.index_spark_column_names
                    ],
                    index_names=self._internal.index_names,
                    index_fields=self._internal.index_fields,
                    column_labels=[None],
                    data_spark_columns=[scol_for(sdf, SPARK_DEFAULT_SERIES_NAME)],
                )
            )
        )

    # TODO: support other as DataFrame or array-like
    def dot(self, other: "Series") -> "Series":
        """
        Compute the matrix multiplication between the DataFrame and other.

        This method computes the matrix product between the DataFrame and the
        values of an other Series

        It can also be called using ``self @ other`` in Python >= 3.5.

        .. note:: This method is based on an expensive operation due to the nature
            of big data. Internally it needs to generate each row for each value, and
            then group twice - it is a huge operation. To prevent misusage, this method
            has the 'compute.max_rows' default limit of input length, and raises a ValueError.

                >>> from pyspark.pandas.config import option_context
                >>> with option_context(
                ...     'compute.max_rows', 1000, "compute.ops_on_diff_frames", True
                ... ):  # doctest: +NORMALIZE_WHITESPACE
                ...     psdf = ps.DataFrame({'a': range(1001)})
                ...     psser = ps.Series([2], index=['a'])
                ...     psdf.dot(psser)
                Traceback (most recent call last):
                  ...
                ValueError: Current DataFrame has more then the given limit 1000 rows.
                Please set 'compute.max_rows' by using 'pyspark.pandas.config.set_option'
                to retrieve to retrieve more than 1000 rows. Note that, before changing the
                'compute.max_rows', this operation is considerably expensive.

        Parameters
        ----------
        other : Series
            The other object to compute the matrix product with.

        Returns
        -------
        Series
            Return the matrix product between self and other as a Series.

        See Also
        --------
        Series.dot: Similar method for Series.

        Notes
        -----
        The dimensions of DataFrame and other must be compatible in order to
        compute the matrix multiplication. In addition, the column names of
        DataFrame and the index of other must contain the same values, as they
        will be aligned prior to the multiplication.

        The dot method for Series computes the inner product, instead of the
        matrix product here.

        Examples
        --------
        >>> from pyspark.pandas.config import set_option, reset_option
        >>> set_option("compute.ops_on_diff_frames", True)
        >>> psdf = ps.DataFrame([[0, 1, -2, -1], [1, 1, 1, 1]])
        >>> psser = ps.Series([1, 1, 2, 1])
        >>> psdf.dot(psser)
        0   -4
        1    5
        dtype: int64

        Note how shuffling of the objects does not change the result.

        >>> psser2 = psser.reindex([1, 0, 2, 3])
        >>> psdf.dot(psser2)
        0   -4
        1    5
        dtype: int64
        >>> psdf @ psser2
        0   -4
        1    5
        dtype: int64
        >>> reset_option("compute.ops_on_diff_frames")
        """
        if not isinstance(other, ps.Series):
            raise TypeError("Unsupported type {}".format(type(other).__name__))
        else:
            return cast(ps.Series, other.dot(self.transpose())).rename(None)

    def __matmul__(self, other: "Series") -> "Series":
        """
        Matrix multiplication using binary `@` operator in Python>=3.5.
        """
        return self.dot(other)

    def to_table(
        self,
        name: str,
        format: Optional[str] = None,
        mode: str = "w",
        partition_cols: Optional[Union[str, List[str]]] = None,
        index_col: Optional[Union[str, List[str]]] = None,
        **options: Any,
    ) -> None:
        if index_col is None:
            log_advice(
                "If `index_col` is not specified for `to_table`, "
                "the existing index is lost when converting to table."
            )
        mode = validate_mode(mode)
        return self.spark.to_table(name, format, mode, partition_cols, index_col, **options)

    to_table.__doc__ = SparkFrameMethods.to_table.__doc__

    def to_delta(
        self,
        path: str,
        mode: str = "w",
        partition_cols: Optional[Union[str, List[str]]] = None,
        index_col: Optional[Union[str, List[str]]] = None,
        **options: "OptionalPrimitiveType",
    ) -> None:
        """
        Write the DataFrame out as a Delta Lake table.

        Parameters
        ----------
        path : str, required
            Path to write to.
        mode : str
            Python write mode, default 'w'.

            .. note:: mode can accept the strings for Spark writing mode.
                Such as 'append', 'overwrite', 'ignore', 'error', 'errorifexists'.

                - 'append' (equivalent to 'a'): Append the new data to existing data.
                - 'overwrite' (equivalent to 'w'): Overwrite existing data.
                - 'ignore': Silently ignore this operation if data already exists.
                - 'error' or 'errorifexists': Throw an exception if data already exists.

        partition_cols : str or list of str, optional, default None
            Names of partitioning columns
        index_col: str or list of str, optional, default: None
            Column names to be used in Spark to represent pandas-on-Spark's index. The index name
            in pandas-on-Spark is ignored. By default, the index is always lost.
        options : dict
            All other options passed directly into Delta Lake.

        See Also
        --------
        read_delta
        DataFrame.to_parquet
        DataFrame.to_table
        DataFrame.to_spark_io

        Examples
        --------

        >>> df = ps.DataFrame(dict(
        ...    date=list(pd.date_range('2012-1-1 12:00:00', periods=3, freq='M')),
        ...    country=['KR', 'US', 'JP'],
        ...    code=[1, 2 ,3]), columns=['date', 'country', 'code'])
        >>> df
                         date country  code
        0 2012-01-31 12:00:00      KR     1
        1 2012-02-29 12:00:00      US     2
        2 2012-03-31 12:00:00      JP     3

        Create a new Delta Lake table, partitioned by one column:

        >>> df.to_delta('%s/to_delta/foo' % path, partition_cols='date')  # doctest: +SKIP

        Partitioned by two columns:

        >>> df.to_delta('%s/to_delta/bar' % path,
        ...             partition_cols=['date', 'country'])  # doctest: +SKIP

        Overwrite an existing table's partitions, using the 'replaceWhere' capability in Delta:

        >>> df.to_delta('%s/to_delta/bar' % path,
        ...             mode='overwrite', replaceWhere='date >= "2012-01-01"')  # doctest: +SKIP
        """
        if index_col is None:
            log_advice(
                "If `index_col` is not specified for `to_delta`, "
                "the existing index is lost when converting to Delta."
            )
        if "options" in options and isinstance(options.get("options"), dict) and len(options) == 1:
            options = options.get("options")  # type: ignore[assignment]

        mode = validate_mode(mode)
        self.spark.to_spark_io(
            path=path,
            mode=mode,
            format="delta",
            partition_cols=partition_cols,
            index_col=index_col,
            **options,
        )

    def to_parquet(
        self,
        path: str,
        mode: str = "w",
        partition_cols: Optional[Union[str, List[str]]] = None,
        compression: Optional[str] = None,
        index_col: Optional[Union[str, List[str]]] = None,
        **options: Any,
    ) -> None:
        """
        Write the DataFrame out as a Parquet file or directory.

        Parameters
        ----------
        path : str, required
            Path to write to.
        mode : str
            Python write mode, default 'w'.

            .. note:: mode can accept the strings for Spark writing mode.
                Such as 'append', 'overwrite', 'ignore', 'error', 'errorifexists'.

                - 'append' (equivalent to 'a'): Append the new data to existing data.
                - 'overwrite' (equivalent to 'w'): Overwrite existing data.
                - 'ignore': Silently ignore this operation if data already exists.
                - 'error' or 'errorifexists': Throw an exception if data already exists.

        partition_cols : str or list of str, optional, default None
            Names of partitioning columns
        compression : str {'none', 'uncompressed', 'snappy', 'gzip', 'lzo', 'brotli', 'lz4', 'zstd'}
            Compression codec to use when saving to file. If None is set, it uses the
            value specified in `spark.sql.parquet.compression.codec`.
        index_col: str or list of str, optional, default: None
            Column names to be used in Spark to represent pandas-on-Spark's index. The index name
            in pandas-on-Spark is ignored. By default, the index is always lost.
        options : dict
            All other options passed directly into Spark's data source.

        See Also
        --------
        read_parquet
        DataFrame.to_delta
        DataFrame.to_table
        DataFrame.to_spark_io

        Examples
        --------
        >>> df = ps.DataFrame(dict(
        ...    date=list(pd.date_range('2012-1-1 12:00:00', periods=3, freq='M')),
        ...    country=['KR', 'US', 'JP'],
        ...    code=[1, 2 ,3]), columns=['date', 'country', 'code'])
        >>> df
                         date country  code
        0 2012-01-31 12:00:00      KR     1
        1 2012-02-29 12:00:00      US     2
        2 2012-03-31 12:00:00      JP     3

        >>> df.to_parquet('%s/to_parquet/foo.parquet' % path, partition_cols='date')

        >>> df.to_parquet(
        ...     '%s/to_parquet/foo.parquet' % path,
        ...     mode = 'overwrite',
        ...     partition_cols=['date', 'country'])
        """
        if index_col is None:
            log_advice(
                "If `index_col` is not specified for `to_parquet`, "
                "the existing index is lost when converting to Parquet."
            )
        if "options" in options and isinstance(options.get("options"), dict) and len(options) == 1:
            options = options.get("options")

        mode = validate_mode(mode)
        builder = self.to_spark(index_col=index_col).write.mode(mode)
        if partition_cols is not None:
            builder.partitionBy(partition_cols)
        if compression is not None:
            builder.option("compression", compression)
        builder.options(**options).format("parquet").save(path)

    def to_orc(
        self,
        path: str,
        mode: str = "w",
        partition_cols: Optional[Union[str, List[str]]] = None,
        index_col: Optional[Union[str, List[str]]] = None,
        **options: "OptionalPrimitiveType",
    ) -> None:
        """
        Write the DataFrame out as a ORC file or directory.

        Parameters
        ----------
        path : str, required
            Path to write to.
        mode : str
            Python write mode, default 'w'.

            .. note:: mode can accept the strings for Spark writing mode.
                Such as 'append', 'overwrite', 'ignore', 'error', 'errorifexists'.

                - 'append' (equivalent to 'a'): Append the new data to existing data.
                - 'overwrite' (equivalent to 'w'): Overwrite existing data.
                - 'ignore': Silently ignore this operation if data already exists.
                - 'error' or 'errorifexists': Throw an exception if data already exists.

        partition_cols : str or list of str, optional, default None
            Names of partitioning columns
        index_col: str or list of str, optional, default: None
            Column names to be used in Spark to represent pandas-on-Spark's index. The index name
            in pandas-on-Spark is ignored. By default, the index is always lost.
        options : dict
            All other options passed directly into Spark's data source.

        See Also
        --------
        read_orc
        DataFrame.to_delta
        DataFrame.to_parquet
        DataFrame.to_table
        DataFrame.to_spark_io

        Examples
        --------
        >>> df = ps.DataFrame(dict(
        ...    date=list(pd.date_range('2012-1-1 12:00:00', periods=3, freq='M')),
        ...    country=['KR', 'US', 'JP'],
        ...    code=[1, 2 ,3]), columns=['date', 'country', 'code'])
        >>> df
                         date country  code
        0 2012-01-31 12:00:00      KR     1
        1 2012-02-29 12:00:00      US     2
        2 2012-03-31 12:00:00      JP     3

        >>> df.to_orc('%s/to_orc/foo.orc' % path, partition_cols='date')

        >>> df.to_orc(
        ...     '%s/to_orc/foo.orc' % path,
        ...     mode = 'overwrite',
        ...     partition_cols=['date', 'country'])
        """
        if index_col is None:
            log_advice(
                "If `index_col` is not specified for `to_orc`, "
                "the existing index is lost when converting to ORC."
            )
        if "options" in options and isinstance(options.get("options"), dict) and len(options) == 1:
            options = options.get("options")  # type: ignore[assignment]

        mode = validate_mode(mode)
        self.spark.to_spark_io(
            path=path,
            mode=mode,
            format="orc",
            partition_cols=partition_cols,
            index_col=index_col,
            **options,
        )

    def to_spark_io(
        self,
        path: Optional[str] = None,
        format: Optional[str] = None,
        mode: str = "overwrite",
        partition_cols: Optional[Union[str, List[str]]] = None,
        index_col: Optional[Union[str, List[str]]] = None,
        **options: "OptionalPrimitiveType",
    ) -> None:
        """An alias for :func:`DataFrame.spark.to_spark_io`.
        See :meth:`pyspark.pandas.spark.accessors.SparkFrameMethods.to_spark_io`.

        .. deprecated:: 3.2.0
            Use :func:`DataFrame.spark.to_spark_io` instead.
        """
        warnings.warn("Deprecated in 3.2, Use DataFrame.spark.to_spark_io instead.", FutureWarning)
        return self.spark.to_spark_io(path, format, mode, partition_cols, index_col, **options)

    to_spark_io.__doc__ = SparkFrameMethods.to_spark_io.__doc__

    def to_spark(self, index_col: Optional[Union[str, List[str]]] = None) -> SparkDataFrame:
        if index_col is None:
            log_advice(
                "If `index_col` is not specified for `to_spark`, "
                "the existing index is lost when converting to Spark DataFrame."
            )
        return self._to_spark(index_col)

    to_spark.__doc__ = SparkFrameMethods.__doc__

    def _to_spark(self, index_col: Optional[Union[str, List[str]]] = None) -> SparkDataFrame:
        """
        Same as `to_spark()`, without issueing the advice log when `index_col` is not specified
        for internal usage.
        """
        return self.spark.frame(index_col)

    def to_pandas(self) -> pd.DataFrame:
        """
        Return a pandas DataFrame.

        .. note:: This method should only be used if the resulting pandas DataFrame is expected
            to be small, as all the data is loaded into the driver's memory.

        Examples
        --------
        >>> df = ps.DataFrame([(.2, .3), (.0, .6), (.6, .0), (.2, .1)],
        ...                   columns=['dogs', 'cats'])
        >>> df.to_pandas()
           dogs  cats
        0   0.2   0.3
        1   0.0   0.6
        2   0.6   0.0
        3   0.2   0.1
        """
        log_advice(
            "`to_pandas` loads all data into the driver's memory. "
            "It should only be used if the resulting pandas DataFrame is expected to be small."
        )
        return self._to_pandas()

    def _to_pandas(self) -> pd.DataFrame:
        """
        Same as `to_pandas()`, without issueing the advice log for internal usage.
        """
        return self._internal.to_pandas_frame.copy()

    def assign(self, **kwargs: Any) -> "DataFrame":
        """
        Assign new columns to a DataFrame.

        Returns a new object with all original columns in addition to new ones.
        Existing columns that are re-assigned will be overwritten.

        Parameters
        ----------
        **kwargs : dict of {str: callable, Series or Index}
            The column names are keywords. If the values are
            callable, they are computed on the DataFrame and
            assigned to the new columns. The callable must not
            change input DataFrame (though pandas-on-Spark doesn't check it).
            If the values are not callable, (e.g. a Series or a literal),
            they are simply assigned.

        Returns
        -------
        DataFrame
            A new DataFrame with the new columns in addition to
            all the existing columns.

        Examples
        --------
        >>> df = ps.DataFrame({'temp_c': [17.0, 25.0]},
        ...                   index=['Portland', 'Berkeley'])
        >>> df
                  temp_c
        Portland    17.0
        Berkeley    25.0

        Where the value is a callable, evaluated on `df`:

        >>> df.assign(temp_f=lambda x: x.temp_c * 9 / 5 + 32)
                  temp_c  temp_f
        Portland    17.0    62.6
        Berkeley    25.0    77.0

        Alternatively, the same behavior can be achieved by directly
        referencing an existing Series or sequence and you can also
        create multiple columns within the same assign.

        >>> assigned = df.assign(temp_f=df['temp_c'] * 9 / 5 + 32,
        ...                      temp_k=df['temp_c'] + 273.15,
        ...                      temp_idx=df.index)
        >>> assigned[['temp_c', 'temp_f', 'temp_k', 'temp_idx']]
                  temp_c  temp_f  temp_k  temp_idx
        Portland    17.0    62.6  290.15  Portland
        Berkeley    25.0    77.0  298.15  Berkeley

        Notes
        -----
        Assigning multiple columns within the same ``assign`` is possible
        but you cannot refer to newly created or modified columns. This
        feature is supported in pandas for Python 3.6 and later but not in
        pandas-on-Spark. In pandas-on-Spark, all items are computed first,
        and then assigned.
        """
        return self._assign(kwargs)

    def _assign(self, kwargs: Any) -> "DataFrame":
        assert isinstance(kwargs, dict)
        from pyspark.pandas.indexes import MultiIndex
        from pyspark.pandas.series import IndexOpsMixin

        for k, v in kwargs.items():
            is_invalid_assignee = (
                not (isinstance(v, (IndexOpsMixin, Column)) or callable(v) or is_scalar(v))
            ) or isinstance(v, MultiIndex)
            if is_invalid_assignee:
                raise TypeError(
                    "Column assignment doesn't support type " "{0}".format(type(v).__name__)
                )
            if callable(v):
                kwargs[k] = v(self)

        pairs = {
            (k if is_name_like_tuple(k) else (k,)): (
                (v.spark.column, v._internal.data_fields[0])
                if isinstance(v, IndexOpsMixin) and not isinstance(v, MultiIndex)
                else (v, None)
                if isinstance(v, Column)
                else (SF.lit(v), None)
            )
            for k, v in kwargs.items()
        }

        scols = []
        data_fields = []
        for label in self._internal.column_labels:
            for i in range(len(label)):
                if label[: len(label) - i] in pairs:
                    scol, field = pairs[label[: len(label) - i]]

                    name = self._internal.spark_column_name_for(label)
                    scol = scol.alias(name)
                    if field is not None:
                        field = field.copy(name=name)
                    break
            else:
                scol = self._internal.spark_column_for(label)
                field = self._internal.field_for(label)
            scols.append(scol)
            data_fields.append(field)

        column_labels = self._internal.column_labels.copy()
        for label, (scol, field) in pairs.items():
            if label not in set(i[: len(label)] for i in self._internal.column_labels):
                name = name_like_string(label)
                scols.append(scol.alias(name))
                if field is not None:
                    field = field.copy(name=name)
                data_fields.append(field)

                column_labels.append(label)

        level = self._internal.column_labels_level
        column_labels = [
            tuple(list(label) + ([""] * (level - len(label)))) for label in column_labels
        ]

        internal = self._internal.with_new_columns(
            scols, column_labels=column_labels, data_fields=data_fields
        )
        return DataFrame(internal)

    @staticmethod
    def from_records(
        data: Union[np.ndarray, List[tuple], dict, pd.DataFrame],
        index: Union[str, list, np.ndarray] = None,
        exclude: list = None,
        columns: list = None,
        coerce_float: bool = False,
        nrows: int = None,
    ) -> "DataFrame":
        """
        Convert structured or record ndarray to DataFrame.

        Parameters
        ----------
        data : ndarray (structured dtype), list of tuples, dict, or DataFrame
        index : string, list of fields, array-like
            Field of array to use as the index, alternately a specific set of input labels to use
        exclude : sequence, default None
            Columns or fields to exclude
        columns : sequence, default None
            Column names to use. If the passed data do not have names associated with them, this
            argument provides names for the columns. Otherwise this argument indicates the order of
            the columns in the result (any names not found in the data will become all-NA columns)
        coerce_float : boolean, default False
            Attempt to convert values of non-string, non-numeric objects (like decimal.Decimal) to
            floating point, useful for SQL result sets
        nrows : int, default None
            Number of rows to read if data is an iterator

        Returns
        -------
        df : DataFrame

        Examples
        --------
        Use dict as input

        >>> ps.DataFrame.from_records({'A': [1, 2, 3]})
           A
        0  1
        1  2
        2  3

        Use list of tuples as input

        >>> ps.DataFrame.from_records([(1, 2), (3, 4)])
           0  1
        0  1  2
        1  3  4

        Use NumPy array as input

        >>> ps.DataFrame.from_records(np.eye(3))
             0    1    2
        0  1.0  0.0  0.0
        1  0.0  1.0  0.0
        2  0.0  0.0  1.0
        """
        return DataFrame(
            pd.DataFrame.from_records(data, index, exclude, columns, coerce_float, nrows)
        )

    def to_records(
        self,
        index: bool = True,
        column_dtypes: Optional[Union[str, Dtype, Dict[Name, Union[str, Dtype]]]] = None,
        index_dtypes: Optional[Union[str, Dtype, Dict[Name, Union[str, Dtype]]]] = None,
    ) -> np.recarray:
        """
        Convert DataFrame to a NumPy record array.

        Index will be included as the first field of the record array if
        requested.

        .. note:: This method should only be used if the resulting NumPy ndarray is
            expected to be small, as all the data is loaded into the driver's memory.

        Parameters
        ----------
        index : bool, default True
            Include index in resulting record array, stored in 'index'
            field or using the index label, if set.
        column_dtypes : str, type, dict, default None
            If a string or type, the data type to store all columns. If
            a dictionary, a mapping of column names and indices (zero-indexed)
            to specific data types.
        index_dtypes : str, type, dict, default None
            If a string or type, the data type to store all index levels. If
            a dictionary, a mapping of index level names and indices
            (zero-indexed) to specific data types.
            This mapping is applied only if `index=True`.

        Returns
        -------
        numpy.recarray
            NumPy ndarray with the DataFrame labels as fields and each row
            of the DataFrame as entries.

        See Also
        --------
        DataFrame.from_records: Convert structured or record ndarray
            to DataFrame.
        numpy.recarray: An ndarray that allows field access using
            attributes, analogous to typed columns in a
            spreadsheet.

        Examples
        --------
        >>> df = ps.DataFrame({'A': [1, 2], 'B': [0.5, 0.75]},
        ...                   index=['a', 'b'])
        >>> df
           A     B
        a  1  0.50
        b  2  0.75

        >>> df.to_records() # doctest: +SKIP
        rec.array([('a', 1, 0.5 ), ('b', 2, 0.75)],
                  dtype=[('index', 'O'), ('A', '<i8'), ('B', '<f8')])

        The index can be excluded from the record array:

        >>> df.to_records(index=False) # doctest: +SKIP
        rec.array([(1, 0.5 ), (2, 0.75)],
                  dtype=[('A', '<i8'), ('B', '<f8')])

        Specification of dtype for columns is new in pandas 0.24.0.
        Data types can be specified for the columns:

        >>> df.to_records(column_dtypes={"A": "int32"}) # doctest: +SKIP
        rec.array([('a', 1, 0.5 ), ('b', 2, 0.75)],
                  dtype=[('index', 'O'), ('A', '<i4'), ('B', '<f8')])

        Specification of dtype for index is new in pandas 0.24.0.
        Data types can also be specified for the index:

        >>> df.to_records(index_dtypes="<S2") # doctest: +SKIP
        rec.array([(b'a', 1, 0.5 ), (b'b', 2, 0.75)],
                  dtype=[('index', 'S2'), ('A', '<i8'), ('B', '<f8')])
        """
        args = locals()
        psdf = self

        return validate_arguments_and_invoke_function(
            psdf._to_internal_pandas(), self.to_records, pd.DataFrame.to_records, args
        )

    def copy(self, deep: bool = True) -> "DataFrame":
        """
        Make a copy of this object's indices and data.

        Parameters
        ----------
        deep : bool, default True
            this parameter is not supported but just dummy parameter to match pandas.

        Returns
        -------
        copy : DataFrame

        Examples
        --------
        >>> df = ps.DataFrame({'x': [1, 2], 'y': [3, 4], 'z': [5, 6], 'w': [7, 8]},
        ...                   columns=['x', 'y', 'z', 'w'])
        >>> df
           x  y  z  w
        0  1  3  5  7
        1  2  4  6  8
        >>> df_copy = df.copy()
        >>> df_copy
           x  y  z  w
        0  1  3  5  7
        1  2  4  6  8
        """
        return DataFrame(self._internal)

    def dropna(
        self,
        axis: Axis = 0,
        how: str = "any",
        thresh: Optional[int] = None,
        subset: Optional[Union[Name, List[Name]]] = None,
        inplace: bool = False,
    ) -> Optional["DataFrame"]:
        """
        Remove missing values.

        Parameters
        ----------
        axis : {0 or 'index'}, default 0
            Determine if rows or columns which contain missing values are
            removed.

            * 0, or 'index' : Drop rows which contain missing values.
        how : {'any', 'all'}, default 'any'
            Determine if row or column is removed from DataFrame, when we have
            at least one NA or all NA.

            * 'any' : If any NA values are present, drop that row or column.
            * 'all' : If all values are NA, drop that row or column.

        thresh : int, optional
            Require that many non-NA values.
        subset : array-like, optional
            Labels along other axis to consider, e.g. if you are dropping rows
            these would be a list of columns to include.
        inplace : bool, default False
            If True, do operation inplace and return None.

        Returns
        -------
        DataFrame
            DataFrame with NA entries dropped from it.

        See Also
        --------
        DataFrame.drop : Drop specified labels from columns.
        DataFrame.isnull: Indicate missing values.
        DataFrame.notnull : Indicate existing (non-missing) values.

        Examples
        --------
        >>> df = ps.DataFrame({"name": ['Alfred', 'Batman', 'Catwoman'],
        ...                    "toy": [None, 'Batmobile', 'Bullwhip'],
        ...                    "born": [None, "1940-04-25", None]},
        ...                   columns=['name', 'toy', 'born'])
        >>> df
               name        toy        born
        0    Alfred       None        None
        1    Batman  Batmobile  1940-04-25
        2  Catwoman   Bullwhip        None

        Drop the rows where at least one element is missing.

        >>> df.dropna()
             name        toy        born
        1  Batman  Batmobile  1940-04-25

        Drop the columns where at least one element is missing.

        >>> df.dropna(axis='columns')
               name
        0    Alfred
        1    Batman
        2  Catwoman

        Drop the rows where all elements are missing.

        >>> df.dropna(how='all')
               name        toy        born
        0    Alfred       None        None
        1    Batman  Batmobile  1940-04-25
        2  Catwoman   Bullwhip        None

        Keep only the rows with at least 2 non-NA values.

        >>> df.dropna(thresh=2)
               name        toy        born
        1    Batman  Batmobile  1940-04-25
        2  Catwoman   Bullwhip        None

        Define in which columns to look for missing values.

        >>> df.dropna(subset=['name', 'born'])
             name        toy        born
        1  Batman  Batmobile  1940-04-25

        Keep the DataFrame with valid entries in the same variable.

        >>> df.dropna(inplace=True)
        >>> df
             name        toy        born
        1  Batman  Batmobile  1940-04-25
        """
        axis = validate_axis(axis)
        inplace = validate_bool_kwarg(inplace, "inplace")

        if thresh is None:
            if how is None:
                raise TypeError("must specify how or thresh")
            elif how not in ("any", "all"):
                raise ValueError("invalid how option: {h}".format(h=how))

        labels: Optional[List[Label]]
        if subset is not None:
            if isinstance(subset, str):
                labels = [(subset,)]
            elif isinstance(subset, tuple):
                labels = [subset]
            else:
                labels = [sub if isinstance(sub, tuple) else (sub,) for sub in subset]
        else:
            labels = None

        if axis == 0:
            if labels is not None:
                invalids = [label for label in labels if label not in self._internal.column_labels]
                if len(invalids) > 0:
                    raise KeyError(invalids)
            else:
                labels = self._internal.column_labels

            cnt = reduce(
                lambda x, y: x + y,
                [
                    F.when(self._psser_for(label).notna().spark.column, 1).otherwise(0)
                    for label in labels
                ],
                SF.lit(0),
            )
            if thresh is not None:
                pred = cnt >= SF.lit(int(thresh))
            elif how == "any":
                pred = cnt == SF.lit(len(labels))
            elif how == "all":
                pred = cnt > SF.lit(0)

            internal = self._internal.with_filter(pred)
            if inplace:
                self._update_internal_frame(internal)
                return None
            else:
                return DataFrame(internal)
        else:
            assert axis == 1

            internal = self._internal.resolved_copy

            if labels is not None:
                if any(len(lbl) != internal.index_level for lbl in labels):
                    raise ValueError(
                        "The length of each subset must be the same as the index size."
                    )

                cond = reduce(
                    lambda x, y: x | y,
                    [
                        reduce(
                            lambda x, y: x & y,
                            [
                                scol == SF.lit(l)
                                for l, scol in zip(lbl, internal.index_spark_columns)
                            ],
                        )
                        for lbl in labels
                    ],
                )

                internal = internal.with_filter(cond)

            psdf: DataFrame = DataFrame(internal)

            null_counts = []
            for label in internal.column_labels:
                psser = psdf._psser_for(label)
                cond = psser.isnull().spark.column
                null_counts.append(
                    F.sum(F.when(~cond, 1).otherwise(0)).alias(name_like_string(label))
                )

            counts = internal.spark_frame.select(null_counts + [F.count("*")]).head()

            if thresh is not None:
                column_labels = [
                    label
                    for label, cnt in zip(internal.column_labels, counts)
                    if (cnt or 0) >= int(thresh)
                ]
            elif how == "any":
                column_labels = [
                    label
                    for label, cnt in zip(internal.column_labels, counts)
                    if (cnt or 0) == counts[-1]
                ]
            elif how == "all":
                column_labels = [
                    label for label, cnt in zip(internal.column_labels, counts) if (cnt or 0) > 0
                ]

            psdf = self[column_labels]
            if inplace:
                self._update_internal_frame(psdf._internal)
                return None
            else:
                return psdf

    # TODO: add 'limit' when value parameter exists
    def fillna(
        self,
        value: Optional[Union[Any, Dict[Name, Any]]] = None,
        method: Optional[str] = None,
        axis: Optional[Axis] = None,
        inplace: bool = False,
        limit: Optional[int] = None,
    ) -> Optional["DataFrame"]:
        """Fill NA/NaN values.

        .. note:: the current implementation of 'method' parameter in fillna uses Spark's Window
            without specifying partition specification. This leads to move all data into
            single partition in single machine and could cause serious
            performance degradation. Avoid this method against very large dataset.

        Parameters
        ----------
        value : scalar, dict, Series
            Value to use to fill holes. alternately a dict/Series of values
            specifying which value to use for each column.
            DataFrame is not supported.
        method : {'backfill', 'bfill', 'pad', 'ffill', None}, default None
            Method to use for filling holes in reindexed Series pad / ffill: propagate last valid
            observation forward to next valid backfill / bfill:
            use NEXT valid observation to fill gap
        axis : {0 or `index`}
            1 and `columns` are not supported.
        inplace : boolean, default False
            Fill in place (do not create a new object)
        limit : int, default None
            If method is specified, this is the maximum number of consecutive NaN values to
            forward/backward fill. In other words, if there is a gap with more than this number of
            consecutive NaNs, it will only be partially filled. If method is not specified,
            this is the maximum number of entries along the entire axis where NaNs will be filled.
            Must be greater than 0 if not None

        Returns
        -------
        DataFrame
            DataFrame with NA entries filled.

        Examples
        --------
        >>> df = ps.DataFrame({
        ...     'A': [None, 3, None, None],
        ...     'B': [2, 4, None, 3],
        ...     'C': [None, None, None, 1],
        ...     'D': [0, 1, 5, 4]
        ...     },
        ...     columns=['A', 'B', 'C', 'D'])
        >>> df
             A    B    C  D
        0  NaN  2.0  NaN  0
        1  3.0  4.0  NaN  1
        2  NaN  NaN  NaN  5
        3  NaN  3.0  1.0  4

        Replace all NaN elements with 0s.

        >>> df.fillna(0)
             A    B    C  D
        0  0.0  2.0  0.0  0
        1  3.0  4.0  0.0  1
        2  0.0  0.0  0.0  5
        3  0.0  3.0  1.0  4

        We can also propagate non-null values forward or backward.

        >>> df.fillna(method='ffill')
             A    B    C  D
        0  NaN  2.0  NaN  0
        1  3.0  4.0  NaN  1
        2  3.0  4.0  NaN  5
        3  3.0  3.0  1.0  4

        Replace all NaN elements in column 'A', 'B', 'C', and 'D', with 0, 1,
        2, and 3 respectively.

        >>> values = {'A': 0, 'B': 1, 'C': 2, 'D': 3}
        >>> df.fillna(value=values)
             A    B    C  D
        0  0.0  2.0  2.0  0
        1  3.0  4.0  2.0  1
        2  0.0  1.0  2.0  5
        3  0.0  3.0  1.0  4
        """
        axis = validate_axis(axis)
        if axis != 0:
            raise NotImplementedError("fillna currently only works for axis=0 or axis='index'")

        if value is not None:
            if not isinstance(value, (float, int, str, bool, dict, pd.Series)):
                raise TypeError("Unsupported type %s" % type(value).__name__)
            if limit is not None:
                raise ValueError("limit parameter for value is not support now")
            if isinstance(value, pd.Series):
                value = value.to_dict()
            if isinstance(value, dict):
                for v in value.values():
                    if not isinstance(v, (float, int, str, bool)):
                        raise TypeError("Unsupported type %s" % type(v).__name__)
                value = {k if is_name_like_tuple(k) else (k,): v for k, v in value.items()}

                def op(psser: ps.Series) -> ps.Series:
                    label = psser._column_label
                    for k, v in value.items():
                        if k == label[: len(k)]:
                            return psser._fillna(
                                value=value[k], method=method, axis=axis, limit=limit
                            )
                    else:
                        return psser

            else:
                op = lambda psser: psser._fillna(value=value, method=method, axis=axis, limit=limit)
        elif method is not None:
            op = lambda psser: psser._fillna(value=value, method=method, axis=axis, limit=limit)
        else:
            raise ValueError("Must specify a fillna 'value' or 'method' parameter.")

        psdf = self._apply_series_op(op, should_resolve=(method is not None))

        inplace = validate_bool_kwarg(inplace, "inplace")
        if inplace:
            self._update_internal_frame(psdf._internal, requires_same_anchor=False)
            return None
        else:
            return psdf

    def replace(
        self,
        to_replace: Optional[Union[Any, List, Tuple, Dict]] = None,
        value: Optional[Any] = None,
        inplace: bool = False,
        limit: Optional[int] = None,
        regex: bool = False,
        method: str = "pad",
    ) -> Optional["DataFrame"]:
        """
        Returns a new DataFrame replacing a value with another value.

        Parameters
        ----------
        to_replace : int, float, string, list, tuple or dict
            Value to be replaced.
        value : int, float, string, list or tuple
            Value to use to replace holes. The replacement value must be an int, float,
            or string.
            If value is a list or tuple, value should be of the same length with to_replace.
        inplace : boolean, default False
            Fill in place (do not create a new object)

        Returns
        -------
        DataFrame
            Object after replacement.

        Examples
        --------
        >>> df = ps.DataFrame({"name": ['Ironman', 'Captain America', 'Thor', 'Hulk'],
        ...                    "weapon": ['Mark-45', 'Shield', 'Mjolnir', 'Smash']},
        ...                   columns=['name', 'weapon'])
        >>> df
                      name   weapon
        0          Ironman  Mark-45
        1  Captain America   Shield
        2             Thor  Mjolnir
        3             Hulk    Smash

        Scalar `to_replace` and `value`

        >>> df.replace('Ironman', 'War-Machine')
                      name   weapon
        0      War-Machine  Mark-45
        1  Captain America   Shield
        2             Thor  Mjolnir
        3             Hulk    Smash

        List like `to_replace` and `value`

        >>> df.replace(['Ironman', 'Captain America'], ['Rescue', 'Hawkeye'], inplace=True)
        >>> df
              name   weapon
        0   Rescue  Mark-45
        1  Hawkeye   Shield
        2     Thor  Mjolnir
        3     Hulk    Smash

        Dicts can be used to specify different replacement values for different existing values
        To use a dict in this way the value parameter should be None

        >>> df.replace({'Mjolnir': 'Stormbuster'})
              name       weapon
        0   Rescue      Mark-45
        1  Hawkeye       Shield
        2     Thor  Stormbuster
        3     Hulk        Smash

        Dict can specify that different values should be replaced in different columns
        The value parameter should not be None in this case

        >>> df.replace({'weapon': 'Mjolnir'}, 'Stormbuster')
              name       weapon
        0   Rescue      Mark-45
        1  Hawkeye       Shield
        2     Thor  Stormbuster
        3     Hulk        Smash

        Nested dictionaries
        The value parameter should be None to use a nested dict in this way

        >>> df.replace({'weapon': {'Mjolnir': 'Stormbuster'}})
              name       weapon
        0   Rescue      Mark-45
        1  Hawkeye       Shield
        2     Thor  Stormbuster
        3     Hulk        Smash
        """
        if method != "pad":
            raise NotImplementedError("replace currently works only for method='pad")
        if limit is not None:
            raise NotImplementedError("replace currently works only when limit=None")
        if regex is not False:
            raise NotImplementedError("replace currently doesn't supports regex")
        inplace = validate_bool_kwarg(inplace, "inplace")

        if value is not None and not isinstance(value, (int, float, str, list, tuple, dict)):
            raise TypeError("Unsupported type {}".format(type(value).__name__))
        if to_replace is not None and not isinstance(
            to_replace, (int, float, str, list, tuple, dict)
        ):
            raise TypeError("Unsupported type {}".format(type(to_replace).__name__))

        if isinstance(value, (list, tuple)) and isinstance(to_replace, (list, tuple)):
            if len(value) != len(to_replace):
                raise ValueError("Length of to_replace and value must be same")

        if isinstance(to_replace, dict) and (
            value is not None or all(isinstance(i, dict) for i in to_replace.values())
        ):
            to_replace_dict = cast(dict, to_replace)

            def op(psser: ps.Series) -> ps.Series:
                if psser.name in to_replace_dict:
                    return psser.replace(
                        to_replace=to_replace_dict[psser.name], value=value, regex=regex
                    )
                else:
                    return psser

        else:
            op = lambda psser: psser.replace(to_replace=to_replace, value=value, regex=regex)

        psdf = self._apply_series_op(op)
        if inplace:
            self._update_internal_frame(psdf._internal)
            return None
        else:
            return psdf

    def clip(self, lower: Union[float, int] = None, upper: Union[float, int] = None) -> "DataFrame":
        """
        Trim values at input threshold(s).

        Assigns values outside boundary to boundary values.

        Parameters
        ----------
        lower : float or int, default None
            Minimum threshold value. All values below this threshold will be set to it.
        upper : float or int, default None
            Maximum threshold value. All values above this threshold will be set to it.

        Returns
        -------
        DataFrame
            DataFrame with the values outside the clip boundaries replaced.

        Examples
        --------
        >>> ps.DataFrame({'A': [0, 2, 4]}).clip(1, 3)
           A
        0  1
        1  2
        2  3

        Notes
        -----
        One difference between this implementation and pandas is that running
        pd.DataFrame({'A': ['a', 'b']}).clip(0, 1) will crash with "TypeError: '<=' not supported
        between instances of 'str' and 'int'" while ps.DataFrame({'A': ['a', 'b']}).clip(0, 1)
        will output the original DataFrame, simply ignoring the incompatible types.
        """
        if is_list_like(lower) or is_list_like(upper):
            raise TypeError(
                "List-like value are not supported for 'lower' and 'upper' at the " + "moment"
            )

        if lower is None and upper is None:
            return self

        return self._apply_series_op(lambda psser: psser.clip(lower=lower, upper=upper))

    def head(self, n: int = 5) -> "DataFrame":
        """
        Return the first `n` rows.

        This function returns the first `n` rows for the object based
        on position. It is useful for quickly testing if your object
        has the right type of data in it.

        Parameters
        ----------
        n : int, default 5
            Number of rows to select.

        Returns
        -------
        obj_head : same type as caller
            The first `n` rows of the caller object.

        Examples
        --------
        >>> df = ps.DataFrame({'animal':['alligator', 'bee', 'falcon', 'lion',
        ...                    'monkey', 'parrot', 'shark', 'whale', 'zebra']})
        >>> df
              animal
        0  alligator
        1        bee
        2     falcon
        3       lion
        4     monkey
        5     parrot
        6      shark
        7      whale
        8      zebra

        Viewing the first 5 lines

        >>> df.head()
              animal
        0  alligator
        1        bee
        2     falcon
        3       lion
        4     monkey

        Viewing the first `n` lines (three in this case)

        >>> df.head(3)
              animal
        0  alligator
        1        bee
        2     falcon
        """
        if n < 0:
            n = len(self) + n
        if n <= 0:
            return DataFrame(self._internal.with_filter(SF.lit(False)))
        else:
            sdf = self._internal.resolved_copy.spark_frame
            if get_option("compute.ordered_head"):
                sdf = sdf.orderBy(NATURAL_ORDER_COLUMN_NAME)
            return DataFrame(self._internal.with_new_sdf(sdf.limit(n)))

    def last(self, offset: Union[str, DateOffset]) -> "DataFrame":
        """
        Select final periods of time series data based on a date offset.

        When having a DataFrame with dates as index, this function can
        select the last few rows based on a date offset.

        Parameters
        ----------
        offset : str or DateOffset
            The offset length of the data that will be selected. For instance,
            '3D' will display all the rows having their index within the last 3 days.

        Returns
        -------
        DataFrame
            A subset of the caller.

        Raises
        ------
        TypeError
            If the index is not a :class:`DatetimeIndex`

        Examples
        --------

        >>> index = pd.date_range('2018-04-09', periods=4, freq='2D')
        >>> psdf = ps.DataFrame({'A': [1, 2, 3, 4]}, index=index)
        >>> psdf
                    A
        2018-04-09  1
        2018-04-11  2
        2018-04-13  3
        2018-04-15  4

        Get the rows for the last 3 days:

        >>> psdf.last('3D')
                    A
        2018-04-13  3
        2018-04-15  4

        Notice the data for 3 last calendar days were returned, not the last
        3 observed days in the dataset, and therefore data for 2018-04-11 was
        not returned.
        """
        # Check index type should be format DateTime
        if not isinstance(self.index, ps.DatetimeIndex):
            raise TypeError("'last' only supports a DatetimeIndex")

        offset_: Optional[DateOffset] = to_offset(offset)
        assert offset_ is not None

        from_date = cast(datetime.datetime, self.index.max()) - offset_  # type: ignore[operator]

        return cast(DataFrame, self.loc[from_date:])

    def first(self, offset: Union[str, DateOffset]) -> "DataFrame":
        """
        Select first periods of time series data based on a date offset.

        When having a DataFrame with dates as index, this function can
        select the first few rows based on a date offset.

        Parameters
        ----------
        offset : str or DateOffset
            The offset length of the data that will be selected. For instance,
            '3D' will display all the rows having their index within the first 3 days.

        Returns
        -------
        DataFrame
            A subset of the caller.

        Raises
        ------
        TypeError
            If the index is not a :class:`DatetimeIndex`

        Examples
        --------

        >>> index = pd.date_range('2018-04-09', periods=4, freq='2D')
        >>> psdf = ps.DataFrame({'A': [1, 2, 3, 4]}, index=index)
        >>> psdf
                    A
        2018-04-09  1
        2018-04-11  2
        2018-04-13  3
        2018-04-15  4

        Get the rows for the last 3 days:

        >>> psdf.first('3D')
                    A
        2018-04-09  1
        2018-04-11  2

        Notice the data for 3 first calendar days were returned, not the first
        3 observed days in the dataset, and therefore data for 2018-04-13 was
        not returned.
        """
        # Check index type should be format DatetimeIndex
        if not isinstance(self.index, ps.DatetimeIndex):
            raise TypeError("'first' only supports a DatetimeIndex")

        offset_: Optional[DateOffset] = to_offset(offset)
        assert offset_ is not None

        to_date = cast(datetime.datetime, self.index.min()) + offset_  # type: ignore[operator]

        return cast(DataFrame, self.loc[:to_date])  # type: ignore[misc]

    def pivot_table(
        self,
        values: Optional[Union[Name, List[Name]]] = None,
        index: Optional[List[Name]] = None,
        columns: Optional[Name] = None,
        aggfunc: Union[str, Dict[Name, str]] = "mean",
        fill_value: Optional[Any] = None,
    ) -> "DataFrame":
        """
        Create a spreadsheet-style pivot table as a DataFrame. The levels in
        the pivot table will be stored in MultiIndex objects (hierarchical
        indexes) on the index and columns of the result DataFrame.

        Parameters
        ----------
        values : column to aggregate.
            They should be either a list less than three or a string.
        index : column (string) or list of columns
            If an array is passed, it must be the same length as the data.
            The list should contain string.
        columns : column
            Columns used in the pivot operation. Only one column is supported and
            it should be a string.
        aggfunc : function (string), dict, default mean
            If dict is passed, the key is column to aggregate and value
            is function or list of functions.
        fill_value : scalar, default None
            Value to replace missing values with.

        Returns
        -------
        table : DataFrame

        Examples
        --------
        >>> df = ps.DataFrame({"A": ["foo", "foo", "foo", "foo", "foo",
        ...                          "bar", "bar", "bar", "bar"],
        ...                    "B": ["one", "one", "one", "two", "two",
        ...                          "one", "one", "two", "two"],
        ...                    "C": ["small", "large", "large", "small",
        ...                          "small", "large", "small", "small",
        ...                          "large"],
        ...                    "D": [1, 2, 2, 3, 3, 4, 5, 6, 7],
        ...                    "E": [2, 4, 5, 5, 6, 6, 8, 9, 9]},
        ...                   columns=['A', 'B', 'C', 'D', 'E'])
        >>> df
             A    B      C  D  E
        0  foo  one  small  1  2
        1  foo  one  large  2  4
        2  foo  one  large  2  5
        3  foo  two  small  3  5
        4  foo  two  small  3  6
        5  bar  one  large  4  6
        6  bar  one  small  5  8
        7  bar  two  small  6  9
        8  bar  two  large  7  9

        This first example aggregates values by taking the sum.

        >>> table = df.pivot_table(values='D', index=['A', 'B'],
        ...                        columns='C', aggfunc='sum')
        >>> table.sort_index()  # doctest: +NORMALIZE_WHITESPACE
        C        large  small
        A   B
        bar one    4.0      5
            two    7.0      6
        foo one    4.0      1
            two    NaN      6

        We can also fill missing values using the `fill_value` parameter.

        >>> table = df.pivot_table(values='D', index=['A', 'B'],
        ...                        columns='C', aggfunc='sum', fill_value=0)
        >>> table.sort_index()  # doctest: +NORMALIZE_WHITESPACE
        C        large  small
        A   B
        bar one      4      5
            two      7      6
        foo one      4      1
            two      0      6

        We can also calculate multiple types of aggregations for any given
        value column.

        >>> table = df.pivot_table(values=['D'], index =['C'],
        ...                        columns="A", aggfunc={'D': 'mean'})
        >>> table.sort_index()  # doctest: +NORMALIZE_WHITESPACE
                 D
        A      bar       foo
        C
        large  5.5  2.000000
        small  5.5  2.333333

        The next example aggregates on multiple values.

        >>> table = df.pivot_table(index=['C'], columns="A", values=['D', 'E'],
        ...                         aggfunc={'D': 'mean', 'E': 'sum'})
        >>> table.sort_index() # doctest: +NORMALIZE_WHITESPACE
                 D             E
        A      bar       foo bar foo
        C
        large  5.5  2.000000  15   9
        small  5.5  2.333333  17  13
        """
        if not is_name_like_value(columns):
            raise TypeError("columns should be one column name.")

        if not is_name_like_value(values) and not (
            isinstance(values, list) and all(is_name_like_value(v) for v in values)
        ):
            raise TypeError("values should be one column or list of columns.")

        if not isinstance(aggfunc, str) and (
            not isinstance(aggfunc, dict)
            or not all(
                is_name_like_value(key) and isinstance(value, str) for key, value in aggfunc.items()
            )
        ):
            raise TypeError(
                "aggfunc must be a dict mapping from column name "
                "to aggregate functions (string)."
            )

        if isinstance(aggfunc, dict) and index is None:
            raise NotImplementedError(
                "pivot_table doesn't support aggfunc" " as dict and without index."
            )
        if isinstance(values, list) and index is None:
            raise NotImplementedError("values can't be a list without index.")

        if columns not in self.columns:
            raise ValueError("Wrong columns {}.".format(name_like_string(columns)))
        if not is_name_like_tuple(columns):
            columns = (columns,)

        if isinstance(values, list):
            values = [col if is_name_like_tuple(col) else (col,) for col in values]
            if not all(
                isinstance(self._internal.spark_type_for(col), NumericType) for col in values
            ):
                raise TypeError("values should be a numeric type.")
        else:
            values = values if is_name_like_tuple(values) else (values,)
            if not isinstance(self._internal.spark_type_for(values), NumericType):
                raise TypeError("values should be a numeric type.")

        if isinstance(aggfunc, str):
            if isinstance(values, list):
                agg_cols = [
                    F.expr(
                        "{1}(`{0}`) as `{0}`".format(
                            self._internal.spark_column_name_for(value), aggfunc
                        )
                    )
                    for value in values
                ]
            else:
                agg_cols = [
                    F.expr(
                        "{1}(`{0}`) as `{0}`".format(
                            self._internal.spark_column_name_for(values), aggfunc
                        )
                    )
                ]
        elif isinstance(aggfunc, dict):
            aggfunc = {
                key if is_name_like_tuple(key) else (key,): value for key, value in aggfunc.items()
            }
            agg_cols = [
                F.expr(
                    "{1}(`{0}`) as `{0}`".format(self._internal.spark_column_name_for(key), value)
                )
                for key, value in aggfunc.items()
            ]
            agg_columns = [key for key, _ in aggfunc.items()]

            if set(agg_columns) != set(values):
                raise ValueError("Columns in aggfunc must be the same as values.")

        sdf = self._internal.resolved_copy.spark_frame
        if index is None:
            sdf = (
                sdf.groupBy()
                .pivot(pivot_col=self._internal.spark_column_name_for(columns))
                .agg(*agg_cols)
            )

        elif isinstance(index, list):
            index = [label if is_name_like_tuple(label) else (label,) for label in index]
            sdf = (
                sdf.groupBy([self._internal.spark_column_name_for(label) for label in index])
                .pivot(pivot_col=self._internal.spark_column_name_for(columns))
                .agg(*agg_cols)
            )
        else:
            raise TypeError("index should be a None or a list of columns.")

        if fill_value is not None and isinstance(fill_value, (int, float)):
            sdf = sdf.fillna(fill_value)

        psdf: DataFrame
        if index is not None:
            index_columns = [self._internal.spark_column_name_for(label) for label in index]
            index_fields = [self._internal.field_for(label) for label in index]

            if isinstance(values, list):
                data_columns = [column for column in sdf.columns if column not in index_columns]

                if len(values) > 1:
                    # If we have two values, Spark will return column's name
                    # in this format: column_values, where column contains
                    # their values in the DataFrame and values is
                    # the column list passed to the pivot_table().
                    # E.g. if column is b and values is ['b','e'],
                    # then ['2_b', '2_e', '3_b', '3_e'].

                    # We sort the columns of Spark DataFrame by values.
                    data_columns.sort(key=lambda x: x.split("_", 1)[1])
                    sdf = sdf.select(index_columns + data_columns)

                    column_name_to_index = dict(
                        zip(self._internal.data_spark_column_names, self._internal.column_labels)
                    )
                    column_labels = [
                        tuple(list(column_name_to_index[name.split("_")[1]]) + [name.split("_")[0]])
                        for name in data_columns
                    ]
                    column_label_names = (
                        [cast(Optional[Name], None)] * column_labels_level(values)
                    ) + [columns]
                    internal = InternalFrame(
                        spark_frame=sdf,
                        index_spark_columns=[scol_for(sdf, col) for col in index_columns],
                        index_names=index,
                        index_fields=index_fields,
                        column_labels=column_labels,
                        data_spark_columns=[scol_for(sdf, col) for col in data_columns],
                        column_label_names=column_label_names,
                    )
                    psdf = DataFrame(internal)
                else:
                    column_labels = [tuple(list(values[0]) + [column]) for column in data_columns]
                    column_label_names = ([cast(Optional[Name], None)] * len(values[0])) + [columns]
                    internal = InternalFrame(
                        spark_frame=sdf,
                        index_spark_columns=[scol_for(sdf, col) for col in index_columns],
                        index_names=index,
                        index_fields=index_fields,
                        column_labels=column_labels,
                        data_spark_columns=[scol_for(sdf, col) for col in data_columns],
                        column_label_names=column_label_names,
                    )
                    psdf = DataFrame(internal)
            else:
                internal = InternalFrame(
                    spark_frame=sdf,
                    index_spark_columns=[scol_for(sdf, col) for col in index_columns],
                    index_names=index,
                    index_fields=index_fields,
                    column_label_names=[columns],
                )
                psdf = DataFrame(internal)
        else:
            if isinstance(values, list):
                index_values = values[-1]
            else:
                index_values = values
            index_map: Dict[str, Optional[Label]] = {}
            for i, index_value in enumerate(index_values):
                colname = SPARK_INDEX_NAME_FORMAT(i)
                sdf = sdf.withColumn(colname, SF.lit(index_value))
                index_map[colname] = None
            internal = InternalFrame(
                spark_frame=sdf,
                index_spark_columns=[scol_for(sdf, col) for col in index_map.keys()],
                index_names=list(index_map.values()),
                column_label_names=[columns],
            )
            psdf = DataFrame(internal)

        psdf_columns = psdf.columns
        if isinstance(psdf_columns, pd.MultiIndex):
            psdf.columns = psdf_columns.set_levels(
                psdf_columns.levels[-1].astype(  # type: ignore[index]
                    spark_type_to_pandas_dtype(self._psser_for(columns).spark.data_type)
                ),
                level=-1,
            )
        else:
            psdf.columns = psdf_columns.astype(
                spark_type_to_pandas_dtype(self._psser_for(columns).spark.data_type)
            )

        return psdf

    def pivot(
        self,
        index: Optional[Name] = None,
        columns: Optional[Name] = None,
        values: Optional[Name] = None,
    ) -> "DataFrame":
        """
        Return reshaped DataFrame organized by given index / column values.

        Reshape data (produce a "pivot" table) based on column values. Uses
        unique values from specified `index` / `columns` to form axes of the
        resulting DataFrame. This function does not support data
        aggregation.

        Parameters
        ----------
        index : string, optional
            Column to use to make new frame's index. If None, uses
            existing index.
        columns : string
            Column to use to make new frame's columns.
        values : string, object or a list of the previous
            Column(s) to use for populating new frame's values.

        Returns
        -------
        DataFrame
            Returns reshaped DataFrame.

        See Also
        --------
        DataFrame.pivot_table : Generalization of pivot that can handle
            duplicate values for one index/column pair.

        Examples
        --------
        >>> df = ps.DataFrame({'foo': ['one', 'one', 'one', 'two', 'two',
        ...                            'two'],
        ...                    'bar': ['A', 'B', 'C', 'A', 'B', 'C'],
        ...                    'baz': [1, 2, 3, 4, 5, 6],
        ...                    'zoo': ['x', 'y', 'z', 'q', 'w', 't']},
        ...                   columns=['foo', 'bar', 'baz', 'zoo'])
        >>> df
           foo bar  baz zoo
        0  one   A    1   x
        1  one   B    2   y
        2  one   C    3   z
        3  two   A    4   q
        4  two   B    5   w
        5  two   C    6   t

        >>> df.pivot(index='foo', columns='bar', values='baz').sort_index()
        ... # doctest: +NORMALIZE_WHITESPACE
        bar  A  B  C
        foo
        one  1  2  3
        two  4  5  6

        >>> df.pivot(columns='bar', values='baz').sort_index()  # doctest: +NORMALIZE_WHITESPACE
        bar  A    B    C
        0  1.0  NaN  NaN
        1  NaN  2.0  NaN
        2  NaN  NaN  3.0
        3  4.0  NaN  NaN
        4  NaN  5.0  NaN
        5  NaN  NaN  6.0

        Notice that, unlike pandas raises an ValueError when duplicated values are found,
        pandas-on-Spark's pivot still works with its first value it meets during operation because
        pivot is an expensive operation and it is preferred to permissively execute over failing
        fast when processing large data.

        >>> df = ps.DataFrame({"foo": ['one', 'one', 'two', 'two'],
        ...                    "bar": ['A', 'A', 'B', 'C'],
        ...                    "baz": [1, 2, 3, 4]}, columns=['foo', 'bar', 'baz'])
        >>> df
           foo bar  baz
        0  one   A    1
        1  one   A    2
        2  two   B    3
        3  two   C    4

        >>> df.pivot(index='foo', columns='bar', values='baz').sort_index()
        ... # doctest: +NORMALIZE_WHITESPACE
        bar    A    B    C
        foo
        one  1.0  NaN  NaN
        two  NaN  3.0  4.0

        It also support multi-index and multi-index column.
        >>> df.columns = pd.MultiIndex.from_tuples([('a', 'foo'), ('a', 'bar'), ('b', 'baz')])

        >>> df = df.set_index(('a', 'bar'), append=True)
        >>> df  # doctest: +NORMALIZE_WHITESPACE
                      a   b
                    foo baz
          (a, bar)
        0 A         one   1
        1 A         one   2
        2 B         two   3
        3 C         two   4

        >>> df.pivot(columns=('a', 'foo'), values=('b', 'baz')).sort_index()
        ... # doctest: +NORMALIZE_WHITESPACE
        ('a', 'foo')  one  two
          (a, bar)
        0 A           1.0  NaN
        1 A           2.0  NaN
        2 B           NaN  3.0
        3 C           NaN  4.0

        """
        if columns is None:
            raise ValueError("columns should be set.")

        if values is None:
            raise ValueError("values should be set.")

        should_use_existing_index = index is not None
        if should_use_existing_index:
            df = self
            index_labels = [index]
        else:
            # The index after `reset_index()` will never be used, so use "distributed" index
            # as a dummy to avoid overhead.
            with option_context("compute.default_index_type", "distributed"):
                df = self.reset_index()
            index_labels = df._internal.column_labels[: self._internal.index_level]

        df = df.pivot_table(index=index_labels, columns=columns, values=values, aggfunc="first")

        if should_use_existing_index:
            return df
        else:
            internal = df._internal.copy(index_names=self._internal.index_names)
            return DataFrame(internal)

    @property
    def columns(self) -> pd.Index:
        """The column labels of the DataFrame."""
        names = [
            name if name is None or len(name) > 1 else name[0]
            for name in self._internal.column_label_names
        ]
        if self._internal.column_labels_level > 1:
            columns = pd.MultiIndex.from_tuples(self._internal.column_labels, names=names)
        else:
            columns = pd.Index([label[0] for label in self._internal.column_labels], name=names[0])
        return columns

    @columns.setter
    def columns(self, columns: Union[pd.Index, List[Name]]) -> None:
        if isinstance(columns, pd.MultiIndex):
            column_labels = columns.tolist()
        else:
            column_labels = [
                col if is_name_like_tuple(col, allow_none=False) else (col,) for col in columns
            ]

        if len(self._internal.column_labels) != len(column_labels):
            raise ValueError(
                "Length mismatch: Expected axis has {} elements, "
                "new values have {} elements".format(
                    len(self._internal.column_labels), len(column_labels)
                )
            )

        column_label_names: Optional[List]
        if isinstance(columns, pd.Index):
            column_label_names = [
                name if is_name_like_tuple(name) else (name,) for name in columns.names
            ]
        else:
            column_label_names = None

        pssers = [
            self._psser_for(label).rename(name)
            for label, name in zip(self._internal.column_labels, column_labels)
        ]
        self._update_internal_frame(
            self._internal.with_new_columns(pssers, column_label_names=column_label_names)
        )

    @property
    def dtypes(self) -> pd.Series:
        """Return the dtypes in the DataFrame.

        This returns a Series with the data type of each column. The result's index is the original
        DataFrame's columns. Columns with mixed types are stored with the object dtype.

        Returns
        -------
        pd.Series
            The data type of each column.

        Examples
        --------
        >>> df = ps.DataFrame({'a': list('abc'),
        ...                    'b': list(range(1, 4)),
        ...                    'c': np.arange(3, 6).astype('i1'),
        ...                    'd': np.arange(4.0, 7.0, dtype='float64'),
        ...                    'e': [True, False, True],
        ...                    'f': pd.date_range('20130101', periods=3)},
        ...                   columns=['a', 'b', 'c', 'd', 'e', 'f'])
        >>> df.dtypes
        a            object
        b             int64
        c              int8
        d           float64
        e              bool
        f    datetime64[ns]
        dtype: object
        """
        return pd.Series(
            [self._psser_for(label).dtype for label in self._internal.column_labels],
            index=pd.Index(
                [label if len(label) > 1 else label[0] for label in self._internal.column_labels]
            ),
        )

    def select_dtypes(
        self,
        include: Optional[Union[str, List[str]]] = None,
        exclude: Optional[Union[str, List[str]]] = None,
    ) -> "DataFrame":
        """
        Return a subset of the DataFrame's columns based on the column dtypes.

        Parameters
        ----------
        include, exclude : scalar or list-like
            A selection of dtypes or strings to be included/excluded. At least
            one of these parameters must be supplied. It also takes Spark SQL
            DDL type strings, for instance, 'string' and 'date'.

        Returns
        -------
        DataFrame
            The subset of the frame including the dtypes in ``include`` and
            excluding the dtypes in ``exclude``.

        Raises
        ------
        ValueError
            * If both of ``include`` and ``exclude`` are empty

                >>> df = ps.DataFrame({'a': [1, 2] * 3,
                ...                    'b': [True, False] * 3,
                ...                    'c': [1.0, 2.0] * 3})
                >>> df.select_dtypes()
                Traceback (most recent call last):
                ...
                ValueError: at least one of include or exclude must be nonempty

            * If ``include`` and ``exclude`` have overlapping elements

                >>> df = ps.DataFrame({'a': [1, 2] * 3,
                ...                    'b': [True, False] * 3,
                ...                    'c': [1.0, 2.0] * 3})
                >>> df.select_dtypes(include='a', exclude='a')
                Traceback (most recent call last):
                ...
                ValueError: include and exclude overlap on {'a'}

        Notes
        -----
        * To select datetimes, use ``np.datetime64``, ``'datetime'`` or
          ``'datetime64'``

        Examples
        --------
        >>> df = ps.DataFrame({'a': [1, 2] * 3,
        ...                    'b': [True, False] * 3,
        ...                    'c': [1.0, 2.0] * 3,
        ...                    'd': ['a', 'b'] * 3}, columns=['a', 'b', 'c', 'd'])
        >>> df
           a      b    c  d
        0  1   True  1.0  a
        1  2  False  2.0  b
        2  1   True  1.0  a
        3  2  False  2.0  b
        4  1   True  1.0  a
        5  2  False  2.0  b

        >>> df.select_dtypes(include='bool')
               b
        0   True
        1  False
        2   True
        3  False
        4   True
        5  False

        >>> df.select_dtypes(include=['float64'], exclude=['int'])
             c
        0  1.0
        1  2.0
        2  1.0
        3  2.0
        4  1.0
        5  2.0

        >>> df.select_dtypes(exclude=['int'])
               b    c  d
        0   True  1.0  a
        1  False  2.0  b
        2   True  1.0  a
        3  False  2.0  b
        4   True  1.0  a
        5  False  2.0  b

        Spark SQL DDL type strings can be used as well.

        >>> df.select_dtypes(exclude=['string'])
           a      b    c
        0  1   True  1.0
        1  2  False  2.0
        2  1   True  1.0
        3  2  False  2.0
        4  1   True  1.0
        5  2  False  2.0
        """
        from pyspark.sql.types import _parse_datatype_string

        include_list: List[str]
        if not is_list_like(include):
            include_list = [cast(str, include)] if include is not None else []
        else:
            include_list = list(include)
        exclude_list: List[str]
        if not is_list_like(exclude):
            exclude_list = [cast(str, exclude)] if exclude is not None else []
        else:
            exclude_list = list(exclude)

        if not any((include_list, exclude_list)):
            raise ValueError("at least one of include or exclude must be " "nonempty")

        # can't both include AND exclude!
        if set(include_list).intersection(set(exclude_list)):
            raise ValueError(
                "include and exclude overlap on {inc_ex}".format(
                    inc_ex=set(include_list).intersection(set(exclude_list))
                )
            )

        # Handle Spark types
        include_spark_type = []
        for inc in include_list:
            try:
                include_spark_type.append(_parse_datatype_string(inc))
            except:
                pass

        exclude_spark_type = []
        for exc in exclude_list:
            try:
                exclude_spark_type.append(_parse_datatype_string(exc))
            except:
                pass

        # Handle pandas types
        include_numpy_type = []
        for inc in include_list:
            try:
                include_numpy_type.append(infer_dtype_from_object(inc))
            except:
                pass

        exclude_numpy_type = []
        for exc in exclude_list:
            try:
                exclude_numpy_type.append(infer_dtype_from_object(exc))
            except:
                pass

        column_labels = []
        for label in self._internal.column_labels:
            if len(include_list) > 0:
                should_include = (
                    infer_dtype_from_object(self._psser_for(label).dtype.name) in include_numpy_type
                    or self._internal.spark_type_for(label) in include_spark_type
                )
            else:
                should_include = not (
                    infer_dtype_from_object(self._psser_for(label).dtype.name) in exclude_numpy_type
                    or self._internal.spark_type_for(label) in exclude_spark_type
                )

            if should_include:
                column_labels.append(label)

        return DataFrame(
            self._internal.with_new_columns([self._psser_for(label) for label in column_labels])
        )

    def droplevel(
        self, level: Union[int, Name, List[Union[int, Name]]], axis: Axis = 0
    ) -> "DataFrame":
        """
        Return DataFrame with requested index / column level(s) removed.

        Parameters
        ----------
        level: int, str, or list-like
            If a string is given, must be the name of a level If list-like, elements must
            be names or positional indexes of levels.

        axis: {0 or ‘index’, 1 or ‘columns’}, default 0

        Returns
        -------
        DataFrame with requested index / column level(s) removed.

        Examples
        --------
        >>> df = ps.DataFrame(
        ...     [[3, 4], [7, 8], [11, 12]],
        ...     index=pd.MultiIndex.from_tuples([(1, 2), (5, 6), (9, 10)], names=["a", "b"]),
        ... )

        >>> df.columns = pd.MultiIndex.from_tuples([
        ...   ('c', 'e'), ('d', 'f')
        ... ], names=['level_1', 'level_2'])

        >>> df  # doctest: +NORMALIZE_WHITESPACE
        level_1   c   d
        level_2   e   f
        a b
        1 2      3   4
        5 6      7   8
        9 10    11  12

        >>> df.droplevel('a')  # doctest: +NORMALIZE_WHITESPACE
        level_1   c   d
        level_2   e   f
        b
        2        3   4
        6        7   8
        10      11  12

        >>> df.droplevel('level_2', axis=1)  # doctest: +NORMALIZE_WHITESPACE
        level_1   c   d
        a b
        1 2      3   4
        5 6      7   8
        9 10    11  12
        """
        axis = validate_axis(axis)
        if axis == 0:
            if not isinstance(level, (tuple, list)):  # huh?
                level = [level]

            names = self.index.names
            nlevels = self._internal.index_level

            int_level = set()
            for n in level:
                if isinstance(n, int):
                    if n < 0:
                        n = n + nlevels
                        if n < 0:
                            raise IndexError(
                                "Too many levels: Index has only {} levels, "
                                "{} is not a valid level number".format(nlevels, (n - nlevels))
                            )
                    if n >= nlevels:
                        raise IndexError(
                            "Too many levels: Index has only {} levels, not {}".format(
                                nlevels, (n + 1)
                            )
                        )
                else:
                    if n not in names:
                        raise KeyError("Level {} not found".format(n))
                    n = names.index(n)
                int_level.add(n)

            if len(level) >= nlevels:
                raise ValueError(
                    "Cannot remove {} levels from an index with {} levels: "
                    "at least one level must be left.".format(len(level), nlevels)
                )

            index_spark_columns, index_names, index_fields = zip(
                *[
                    item
                    for i, item in enumerate(
                        zip(
                            self._internal.index_spark_columns,
                            self._internal.index_names,
                            self._internal.index_fields,
                        )
                    )
                    if i not in int_level
                ]
            )

            internal = self._internal.copy(
                index_spark_columns=list(index_spark_columns),
                index_names=list(index_names),
                index_fields=list(index_fields),
            )
            return DataFrame(internal)
        else:
            psdf = self.copy()
            psdf.columns = psdf.columns.droplevel(level)  # type: ignore[arg-type]
            return psdf

    def drop(
        self,
        labels: Optional[Union[Name, List[Name]]] = None,
        axis: Optional[Axis] = 0,
        index: Union[Name, List[Name]] = None,
        columns: Union[Name, List[Name]] = None,
    ) -> "DataFrame":
        """
        Drop specified labels from columns.

        Remove rows and/or columns by specifying label names and corresponding axis,
        or by specifying directly index and/or column names.
        Drop rows of a MultiIndex DataFrame is not supported yet.

        Parameters
        ----------
        labels : single label or list-like
            Column labels to drop.
        axis : {0 or 'index', 1 or 'columns'}, default 0

            .. versionchanged:: 3.3
               Set dropping by index by default.
        index : single label or list-like
            Alternative to specifying axis (``labels, axis=0``
            is quivalent to ``index=columns``).

            .. versionchanged:: 3.3
               Added dropping rows by 'index'.
        columns : single label or list-like
            Alternative to specifying axis (``labels, axis=1``
            is equivalent to ``columns=labels``).

        Returns
        -------
        dropped : DataFrame

        See Also
        --------
        Series.dropna

        Examples
        --------
        >>> df = ps.DataFrame(np.arange(12).reshape(3, 4), columns=['A', 'B', 'C', 'D'])
        >>> df
           A  B   C   D
        0  0  1   2   3
        1  4  5   6   7
        2  8  9  10  11

        Drop columns

        >>> df.drop(['B', 'C'], axis=1)
           A   D
        0  0   3
        1  4   7
        2  8  11

        >>> df.drop(columns=['B', 'C'])
           A   D
        0  0   3
        1  4   7
        2  8  11

        Drop a row by index

        >>> df.drop([0, 1])
           A  B   C   D
        2  8  9  10  11

        >>> df.drop(index=[0, 1], columns='A')
           B   C   D
        2  9  10  11

        Also support dropping columns for MultiIndex

        >>> df = ps.DataFrame({'x': [1, 2], 'y': [3, 4], 'z': [5, 6], 'w': [7, 8]},
        ...                   columns=['x', 'y', 'z', 'w'])
        >>> columns = [('a', 'x'), ('a', 'y'), ('b', 'z'), ('b', 'w')]
        >>> df.columns = pd.MultiIndex.from_tuples(columns)
        >>> df  # doctest: +NORMALIZE_WHITESPACE
           a     b
           x  y  z  w
        0  1  3  5  7
        1  2  4  6  8
        >>> df.drop(labels='a', axis=1)  # doctest: +NORMALIZE_WHITESPACE
           b
           z  w
        0  5  7
        1  6  8

        Notes
        -----
        Currently, dropping rows of a MultiIndex DataFrame is not supported yet.
        """
        if labels is not None:
            if index is not None or columns is not None:
                raise ValueError("Cannot specify both 'labels' and 'index'/'columns'")
            axis = validate_axis(axis)
            if axis == 1:
                return self.drop(index=index, columns=labels)
            else:
                return self.drop(index=labels, columns=columns)
        else:
            if index is None and columns is None:
                raise ValueError("Need to specify at least one of 'labels' or 'columns' or 'index'")

            internal = self._internal
            if index is not None:
                if is_name_like_tuple(index) or is_name_like_value(index):
                    index = [index]

                if len(index) > 0:
                    if internal.index_level == 1:
                        internal = internal.resolved_copy

                        if len(index) <= ps.get_option("compute.isin_limit"):
                            self_index_type = self.index.spark.data_type
                            cond = ~internal.index_spark_columns[0].isin(
                                [SF.lit(label).cast(self_index_type) for label in index]
                            )
                            internal = internal.with_filter(cond)
                        else:
                            index_sdf_col = "__index"
                            index_sdf = default_session().createDataFrame(
                                pd.DataFrame({index_sdf_col: index})
                            )
                            joined_sdf = internal.spark_frame.join(
                                other=F.broadcast(index_sdf),
                                on=(
                                    internal.index_spark_columns[0]
                                    == scol_for(index_sdf, index_sdf_col)
                                ),
                                how="anti",
                            )
                            internal = internal.with_new_sdf(joined_sdf)
                    else:
                        raise NotImplementedError(
                            "Drop rows of MultiIndex DataFrame is not supported yet"
                        )
            if columns is not None:
                if is_name_like_tuple(columns):
                    columns = [columns]
                elif is_name_like_value(columns):
                    columns = [(columns,)]
                else:
                    columns = [col if is_name_like_tuple(col) else (col,) for col in columns]

                if len(columns) > 0:
                    drop_column_labels = set(
                        label
                        for label in internal.column_labels
                        for col in columns
                        if label[: len(col)] == col
                    )
                    if len(drop_column_labels) == 0:
                        raise KeyError(columns)

                    keep_columns_and_labels = [
                        (column, label)
                        for column, label in zip(
                            self._internal.data_spark_column_names, self._internal.column_labels
                        )
                        if label not in drop_column_labels
                    ]

                    cols, labels = (
                        zip(*keep_columns_and_labels)
                        if len(keep_columns_and_labels) > 0
                        else ([], [])
                    )
                    internal = internal.with_new_columns(
                        [self._psser_for(label) for label in labels]
                    )
            return DataFrame(internal)

    def _sort(
        self, by: List[Column], ascending: Union[bool, List[bool]], na_position: str
    ) -> "DataFrame":
        if isinstance(ascending, bool):
            ascending = [ascending] * len(by)
        if len(ascending) != len(by):
            raise ValueError(
                "Length of ascending ({}) != length of by ({})".format(len(ascending), len(by))
            )
        if na_position not in ("first", "last"):
            raise ValueError("invalid na_position: '{}'".format(na_position))

        # Mapper: Get a spark column function for (ascending, na_position) combination
        mapper = {
            (True, "first"): Column.asc_nulls_first,
            (True, "last"): Column.asc_nulls_last,
            (False, "first"): Column.desc_nulls_first,
            (False, "last"): Column.desc_nulls_last,
        }
        by = [mapper[(asc, na_position)](scol) for scol, asc in zip(by, ascending)]
        sdf = self._internal.resolved_copy.spark_frame.sort(*by, NATURAL_ORDER_COLUMN_NAME)
        return DataFrame(self._internal.with_new_sdf(sdf))

    def sort_values(
        self,
        by: Union[Name, List[Name]],
        ascending: Union[bool, List[bool]] = True,
        inplace: bool = False,
        na_position: str = "last",
    ) -> Optional["DataFrame"]:
        """
        Sort by the values along either axis.

        Parameters
        ----------
        by : str or list of str
        ascending : bool or list of bool, default True
             Sort ascending vs. descending. Specify list for multiple sort
             orders.  If this is a list of bools, must match the length of
             the by.
        inplace : bool, default False
             if True, perform operation in-place
        na_position : {'first', 'last'}, default 'last'
             `first` puts NaNs at the beginning, `last` puts NaNs at the end

        Returns
        -------
        sorted_obj : DataFrame

        Examples
        --------
        >>> df = ps.DataFrame({
        ...     'col1': ['A', 'B', None, 'D', 'C'],
        ...     'col2': [2, 9, 8, 7, 4],
        ...     'col3': [0, 9, 4, 2, 3],
        ...   },
        ...   columns=['col1', 'col2', 'col3'])
        >>> df
           col1  col2  col3
        0     A     2     0
        1     B     9     9
        2  None     8     4
        3     D     7     2
        4     C     4     3

        Sort by col1

        >>> df.sort_values(by=['col1'])
           col1  col2  col3
        0     A     2     0
        1     B     9     9
        4     C     4     3
        3     D     7     2
        2  None     8     4

        Sort Descending

        >>> df.sort_values(by='col1', ascending=False)
           col1  col2  col3
        3     D     7     2
        4     C     4     3
        1     B     9     9
        0     A     2     0
        2  None     8     4

        Sort by multiple columns

        >>> df = ps.DataFrame({
        ...     'col1': ['A', 'A', 'B', None, 'D', 'C'],
        ...     'col2': [2, 1, 9, 8, 7, 4],
        ...     'col3': [0, 1, 9, 4, 2, 3],
        ...   },
        ...   columns=['col1', 'col2', 'col3'])
        >>> df.sort_values(by=['col1', 'col2'])
           col1  col2  col3
        1     A     1     1
        0     A     2     0
        2     B     9     9
        5     C     4     3
        4     D     7     2
        3  None     8     4
        """
        inplace = validate_bool_kwarg(inplace, "inplace")
        if is_name_like_value(by):
            by = [by]
        else:
            assert is_list_like(by), type(by)

        new_by = []
        for colname in by:
            ser = self[colname]
            if not isinstance(ser, ps.Series):
                raise ValueError(
                    "The column %s is not unique. For a multi-index, the label must be a tuple "
                    "with elements corresponding to each level." % name_like_string(colname)
                )
            new_by.append(ser.spark.column)

        psdf = self._sort(by=new_by, ascending=ascending, na_position=na_position)
        if inplace:
            self._update_internal_frame(psdf._internal)
            return None
        else:
            return psdf

    def sort_index(
        self,
        axis: Axis = 0,
        level: Optional[Union[int, List[int]]] = None,
        ascending: bool = True,
        inplace: bool = False,
        kind: str = None,
        na_position: str = "last",
    ) -> Optional["DataFrame"]:
        """
        Sort object by labels (along an axis)

        Parameters
        ----------
        axis : index, columns to direct sorting. Currently, only axis = 0 is supported.
        level : int or level name or list of ints or list of level names
            if not None, sort on values in specified index level(s)
        ascending : boolean, default True
            Sort ascending vs. descending
        inplace : bool, default False
            if True, perform operation in-place
        kind : str, default None
            pandas-on-Spark does not allow specifying the sorting algorithm at the moment,
            default None
        na_position : {‘first’, ‘last’}, default ‘last’
            first puts NaNs at the beginning, last puts NaNs at the end. Not implemented for
            MultiIndex.

        Returns
        -------
        sorted_obj : DataFrame

        Examples
        --------
        >>> df = ps.DataFrame({'A': [2, 1, np.nan]}, index=['b', 'a', np.nan])

        >>> df.sort_index()
               A
        a    1.0
        b    2.0
        NaN  NaN

        >>> df.sort_index(ascending=False)
               A
        b    2.0
        a    1.0
        NaN  NaN

        >>> df.sort_index(na_position='first')
               A
        NaN  NaN
        a    1.0
        b    2.0

        >>> df.sort_index(inplace=True)
        >>> df
               A
        a    1.0
        b    2.0
        NaN  NaN

        >>> df = ps.DataFrame({'A': range(4), 'B': range(4)[::-1]},
        ...                   index=[['b', 'b', 'a', 'a'], [1, 0, 1, 0]],
        ...                   columns=['A', 'B'])

        >>> df.sort_index()
             A  B
        a 0  3  0
          1  2  1
        b 0  1  2
          1  0  3

        >>> df.sort_index(level=1)  # doctest: +SKIP
             A  B
        a 0  3  0
        b 0  1  2
        a 1  2  1
        b 1  0  3

        >>> df.sort_index(level=[1, 0])
             A  B
        a 0  3  0
        b 0  1  2
        a 1  2  1
        b 1  0  3
        """
        inplace = validate_bool_kwarg(inplace, "inplace")
        axis = validate_axis(axis)
        if axis != 0:
            raise NotImplementedError("No other axis than 0 are supported at the moment")
        if kind is not None:
            raise NotImplementedError(
                "Specifying the sorting algorithm is not supported at the moment."
            )

        if level is None or (is_list_like(level) and len(level) == 0):  # type: ignore[arg-type]
            by = self._internal.index_spark_columns
        elif is_list_like(level):
            by = [self._internal.index_spark_columns[l] for l in level]  # type: ignore[union-attr]
        else:
            by = [self._internal.index_spark_columns[level]]  # type: ignore[index]

        psdf = self._sort(by=by, ascending=ascending, na_position=na_position)
        if inplace:
            self._update_internal_frame(psdf._internal)
            return None
        else:
            return psdf

    def swaplevel(
        self, i: Union[int, Name] = -2, j: Union[int, Name] = -1, axis: Axis = 0
    ) -> "DataFrame":
        """
        Swap levels i and j in a MultiIndex on a particular axis.

        Parameters
        ----------
        i, j : int or str
            Levels of the indices to be swapped. Can pass level name as string.
        axis : {0 or 'index', 1 or 'columns'}, default 0
            The axis to swap levels on. 0 or 'index' for row-wise, 1 or
            'columns' for column-wise.

        Returns
        -------
        DataFrame
            DataFrame with levels swapped in MultiIndex.

        Examples
        --------
        >>> midx = pd.MultiIndex.from_arrays(
        ...     [['red', 'blue'], [1, 2], ['s', 'm']], names = ['color', 'number', 'size'])
        >>> midx  # doctest: +SKIP
        MultiIndex([( 'red', 1, 's'),
                    ('blue', 2, 'm')],
                   names=['color', 'number', 'size'])

        Swap levels in a MultiIndex on index.

        >>> psdf = ps.DataFrame({'x': [5, 6], 'y':[5, 6]}, index=midx)
        >>> psdf  # doctest: +NORMALIZE_WHITESPACE
                           x  y
        color number size
        red   1      s     5  5
        blue  2      m     6  6

        >>> psdf.swaplevel()  # doctest: +NORMALIZE_WHITESPACE
                           x  y
        color size number
        red   s    1       5  5
        blue  m    2       6  6

        >>> psdf.swaplevel(0, 1)  # doctest: +NORMALIZE_WHITESPACE
                           x  y
        number color size
        1      red   s     5  5
        2      blue  m     6  6

        >>> psdf.swaplevel('number', 'size')  # doctest: +NORMALIZE_WHITESPACE
                           x  y
        color size number
        red   s    1       5  5
        blue  m    2       6  6

        Swap levels in a MultiIndex on columns.

        >>> psdf = ps.DataFrame({'x': [5, 6], 'y':[5, 6]})
        >>> psdf.columns = midx
        >>> psdf
        color  red blue
        number   1    2
        size     s    m
        0        5    5
        1        6    6

        >>> psdf.swaplevel(axis=1)
        color  red blue
        size     s    m
        number   1    2
        0        5    5
        1        6    6

        >>> psdf.swaplevel(axis=1)
        color  red blue
        size     s    m
        number   1    2
        0        5    5
        1        6    6

        >>> psdf.swaplevel(0, 1, axis=1)
        number   1    2
        color  red blue
        size     s    m
        0        5    5
        1        6    6

        >>> psdf.swaplevel('number', 'color', axis=1)
        number   1    2
        color  red blue
        size     s    m
        0        5    5
        1        6    6
        """
        axis = validate_axis(axis)
        if axis == 0:
            internal = self._swaplevel_index(i, j)
        else:
            assert axis == 1
            internal = self._swaplevel_columns(i, j)

        return DataFrame(internal)

    def swapaxes(self, i: Axis, j: Axis, copy: bool = True) -> "DataFrame":
        """
        Interchange axes and swap values axes appropriately.

        .. note:: This method is based on an expensive operation due to the nature
            of big data. Internally it needs to generate each row for each value, and
            then group twice - it is a huge operation. To prevent misusage, this method
            has the 'compute.max_rows' default limit of input length, and raises a ValueError.

                >>> from pyspark.pandas.config import option_context
                >>> with option_context('compute.max_rows', 1000):  # doctest: +NORMALIZE_WHITESPACE
                ...     ps.DataFrame({'a': range(1001)}).swapaxes(i=0, j=1)
                Traceback (most recent call last):
                  ...
                ValueError: Current DataFrame has more then the given limit 1000 rows.
                Please set 'compute.max_rows' by using 'pyspark.pandas.config.set_option'
                to retrieve to retrieve more than 1000 rows. Note that, before changing the
                'compute.max_rows', this operation is considerably expensive.

        Parameters
        ----------
        i: {0 or 'index', 1 or 'columns'}. The axis to swap.
        j: {0 or 'index', 1 or 'columns'}. The axis to swap.
        copy : bool, default True.

        Returns
        -------
        DataFrame

        Examples
        --------
        >>> psdf = ps.DataFrame(
        ...     [[1, 2, 3], [4, 5, 6], [7, 8, 9]], index=['x', 'y', 'z'], columns=['a', 'b', 'c']
        ... )
        >>> psdf
           a  b  c
        x  1  2  3
        y  4  5  6
        z  7  8  9
        >>> psdf.swapaxes(i=1, j=0)
           x  y  z
        a  1  4  7
        b  2  5  8
        c  3  6  9
        >>> psdf.swapaxes(i=1, j=1)
           a  b  c
        x  1  2  3
        y  4  5  6
        z  7  8  9
        """
        assert copy is True

        i = validate_axis(i)
        j = validate_axis(j)

        return self.copy() if i == j else self.transpose()

    def _swaplevel_columns(self, i: Union[int, Name], j: Union[int, Name]) -> InternalFrame:
        assert isinstance(self.columns, pd.MultiIndex)
        for index in (i, j):
            if not isinstance(index, int) and index not in self.columns.names:
                raise KeyError("Level %s not found" % index)

        i = i if isinstance(i, int) else self.columns.names.index(i)
        j = j if isinstance(j, int) else self.columns.names.index(j)
        for index in (i, j):
            if index >= len(self.columns) or index < -len(self.columns):
                raise IndexError(
                    "Too many levels: Columns have only %s levels, "
                    "%s is not a valid level number" % (self._internal.index_level, index)
                )

        column_label_names = self._internal.column_label_names.copy()
        column_label_names[i], column_label_names[j], = (
            column_label_names[j],
            column_label_names[i],
        )
        column_labels = self._internal._column_labels
        column_label_list = [list(label) for label in column_labels]
        for label_list in column_label_list:
            label_list[i], label_list[j] = label_list[j], label_list[i]
        column_labels = [tuple(x) for x in column_label_list]
        internal = self._internal.copy(
            column_label_names=list(column_label_names), column_labels=list(column_labels)
        )
        return internal

    def _swaplevel_index(self, i: Union[int, Name], j: Union[int, Name]) -> InternalFrame:
        assert isinstance(self.index, ps.MultiIndex)
        for index in (i, j):
            if not isinstance(index, int) and index not in self.index.names:
                raise KeyError("Level %s not found" % index)

        i = i if isinstance(i, int) else self.index.names.index(i)
        j = j if isinstance(j, int) else self.index.names.index(j)
        for index in (i, j):
            if index >= self._internal.index_level or index < -self._internal.index_level:
                raise IndexError(
                    "Too many levels: Index has only %s levels, "
                    "%s is not a valid level number" % (self._internal.index_level, index)
                )

        index_map = list(
            zip(
                self._internal.index_spark_columns,
                self._internal.index_names,
                self._internal.index_fields,
            )
        )
        index_map[i], index_map[j] = index_map[j], index_map[i]
        index_spark_columns, index_names, index_fields = zip(*index_map)
        internal = self._internal.copy(
            index_spark_columns=list(index_spark_columns),
            index_names=list(index_names),
            index_fields=list(index_fields),
        )
        return internal

    # TODO:  add keep = First
    def nlargest(self, n: int, columns: Union[Name, List[Name]]) -> "DataFrame":
        """
        Return the first `n` rows ordered by `columns` in descending order.

        Return the first `n` rows with the largest values in `columns`, in
        descending order. The columns that are not specified are returned as
        well, but not used for ordering.

        This method is equivalent to
        ``df.sort_values(columns, ascending=False).head(n)``, but more
        performant in pandas.
        In pandas-on-Spark, thanks to Spark's lazy execution and query optimizer,
        the two would have same performance.

        Parameters
        ----------
        n : int
            Number of rows to return.
        columns : label or list of labels
            Column label(s) to order by.

        Returns
        -------
        DataFrame
            The first `n` rows ordered by the given columns in descending
            order.

        See Also
        --------
        DataFrame.nsmallest : Return the first `n` rows ordered by `columns` in
            ascending order.
        DataFrame.sort_values : Sort DataFrame by the values.
        DataFrame.head : Return the first `n` rows without re-ordering.

        Notes
        -----

        This function cannot be used with all column types. For example, when
        specifying columns with `object` or `category` dtypes, ``TypeError`` is
        raised.

        Examples
        --------
        >>> df = ps.DataFrame({'X': [1, 2, 3, 5, 6, 7, np.nan],
        ...                    'Y': [6, 7, 8, 9, 10, 11, 12]})
        >>> df
             X   Y
        0  1.0   6
        1  2.0   7
        2  3.0   8
        3  5.0   9
        4  6.0  10
        5  7.0  11
        6  NaN  12

        In the following example, we will use ``nlargest`` to select the three
        rows having the largest values in column "population".

        >>> df.nlargest(n=3, columns='X')
             X   Y
        5  7.0  11
        4  6.0  10
        3  5.0   9

        >>> df.nlargest(n=3, columns=['Y', 'X'])
             X   Y
        6  NaN  12
        5  7.0  11
        4  6.0  10

        """
        return self.sort_values(by=columns, ascending=False).head(n=n)

    # TODO: add keep = First
    def nsmallest(self, n: int, columns: Union[Name, List[Name]]) -> "DataFrame":
        """
        Return the first `n` rows ordered by `columns` in ascending order.

        Return the first `n` rows with the smallest values in `columns`, in
        ascending order. The columns that are not specified are returned as
        well, but not used for ordering.

        This method is equivalent to ``df.sort_values(columns, ascending=True).head(n)``,
        but more performant. In pandas-on-Spark, thanks to Spark's lazy execution and query
        optimizer, the two would have same performance.

        Parameters
        ----------
        n : int
            Number of items to retrieve.
        columns : list or str
            Column name or names to order by.

        Returns
        -------
        DataFrame

        See Also
        --------
        DataFrame.nlargest : Return the first `n` rows ordered by `columns` in
            descending order.
        DataFrame.sort_values : Sort DataFrame by the values.
        DataFrame.head : Return the first `n` rows without re-ordering.

        Examples
        --------
        >>> df = ps.DataFrame({'X': [1, 2, 3, 5, 6, 7, np.nan],
        ...                    'Y': [6, 7, 8, 9, 10, 11, 12]})
        >>> df
             X   Y
        0  1.0   6
        1  2.0   7
        2  3.0   8
        3  5.0   9
        4  6.0  10
        5  7.0  11
        6  NaN  12

        In the following example, we will use ``nsmallest`` to select the
        three rows having the smallest values in column "a".

        >>> df.nsmallest(n=3, columns='X') # doctest: +NORMALIZE_WHITESPACE
             X   Y
        0  1.0   6
        1  2.0   7
        2  3.0   8

        To order by the largest values in column "a" and then "c", we can
        specify multiple columns like in the next example.

        >>> df.nsmallest(n=3, columns=['Y', 'X']) # doctest: +NORMALIZE_WHITESPACE
             X   Y
        0  1.0   6
        1  2.0   7
        2  3.0   8
        """
        return self.sort_values(by=columns, ascending=True).head(n=n)

    def isin(self, values: Union[List, Dict]) -> "DataFrame":
        """
        Whether each element in the DataFrame is contained in values.

        Parameters
        ----------
        values : iterable or dict
           The sequence of values to test. If values is a dict,
           the keys must be the column names, which must match.
           Series and DataFrame are not supported.

        Returns
        -------
        DataFrame
            DataFrame of booleans showing whether each element in the DataFrame
            is contained in values.

        Examples
        --------
        >>> df = ps.DataFrame({'num_legs': [2, 4], 'num_wings': [2, 0]},
        ...                   index=['falcon', 'dog'],
        ...                   columns=['num_legs', 'num_wings'])
        >>> df
                num_legs  num_wings
        falcon         2          2
        dog            4          0

        When ``values`` is a list check whether every value in the DataFrame
        is present in the list (which animals have 0 or 2 legs or wings)

        >>> df.isin([0, 2])
                num_legs  num_wings
        falcon      True       True
        dog        False       True

        When ``values`` is a dict, we can pass values to check for each
        column separately:

        >>> df.isin({'num_wings': [0, 3]})
                num_legs  num_wings
        falcon     False      False
        dog        False       True
        """
        if isinstance(values, (pd.DataFrame, pd.Series)):
            raise NotImplementedError("DataFrame and Series are not supported")
        if isinstance(values, dict) and not set(values.keys()).issubset(self.columns):
            raise AttributeError(
                "'DataFrame' object has no attribute %s"
                % (set(values.keys()).difference(self.columns))
            )

        data_spark_columns = []
        if isinstance(values, dict):
            for i, col in enumerate(self.columns):
                if col in values:
                    item = values[col]
                    item = item.tolist() if isinstance(item, np.ndarray) else list(item)

                    scol = self._internal.spark_column_for(self._internal.column_labels[i]).isin(
                        [SF.lit(v) for v in item]
                    )
                    scol = F.coalesce(scol, F.lit(False))
                else:
                    scol = SF.lit(False)
                data_spark_columns.append(scol.alias(self._internal.data_spark_column_names[i]))
        elif is_list_like(values):
            values = (
                cast(np.ndarray, values).tolist()
                if isinstance(values, np.ndarray)
                else list(values)
            )

            for label in self._internal.column_labels:
                scol = self._internal.spark_column_for(label).isin([SF.lit(v) for v in values])
                scol = F.coalesce(scol, F.lit(False))
                data_spark_columns.append(scol.alias(self._internal.spark_column_name_for(label)))
        else:
            raise TypeError("Values should be iterable, Series, DataFrame or dict.")

        return DataFrame(
            self._internal.with_new_columns(
                data_spark_columns,
                data_fields=[
                    field.copy(dtype=np.dtype("bool"), spark_type=BooleanType(), nullable=False)
                    for field in self._internal.data_fields
                ],
            )
        )

    @property
    def shape(self) -> Tuple[int, int]:
        """
        Return a tuple representing the dimensionality of the DataFrame.

        Examples
        --------
        >>> df = ps.DataFrame({'col1': [1, 2], 'col2': [3, 4]})
        >>> df.shape
        (2, 2)

        >>> df = ps.DataFrame({'col1': [1, 2], 'col2': [3, 4],
        ...                    'col3': [5, 6]})
        >>> df.shape
        (2, 3)
        """
        return len(self), len(self.columns)

    def merge(
        self,
        right: "DataFrame",
        how: str = "inner",
        on: Optional[Union[Name, List[Name]]] = None,
        left_on: Optional[Union[Name, List[Name]]] = None,
        right_on: Optional[Union[Name, List[Name]]] = None,
        left_index: bool = False,
        right_index: bool = False,
        suffixes: Tuple[str, str] = ("_x", "_y"),
    ) -> "DataFrame":
        """
        Merge DataFrame objects with a database-style join.

        The index of the resulting DataFrame will be one of the following:
            - 0...n if no index is used for merging
            - Index of the left DataFrame if merged only on the index of the right DataFrame
            - Index of the right DataFrame if merged only on the index of the left DataFrame
            - All involved indices if merged using the indices of both DataFrames
                e.g. if `left` with indices (a, x) and `right` with indices (b, x), the result will
                be an index (x, a, b)

        Parameters
        ----------
        right: Object to merge with.
        how: Type of merge to be performed.
            {'left', 'right', 'outer', 'inner'}, default 'inner'

            left: use only keys from left frame, similar to a SQL left outer join; not preserve
                key order unlike pandas.
            right: use only keys from right frame, similar to a SQL right outer join; not preserve
                key order unlike pandas.
            outer: use union of keys from both frames, similar to a SQL full outer join; sort keys
                lexicographically.
            inner: use intersection of keys from both frames, similar to a SQL inner join;
                not preserve the order of the left keys unlike pandas.
        on: Column or index level names to join on. These must be found in both DataFrames. If on
            is None and not merging on indexes then this defaults to the intersection of the
            columns in both DataFrames.
        left_on: Column or index level names to join on in the left DataFrame. Can also
            be an array or list of arrays of the length of the left DataFrame.
            These arrays are treated as if they are columns.
        right_on: Column or index level names to join on in the right DataFrame. Can also
            be an array or list of arrays of the length of the right DataFrame.
            These arrays are treated as if they are columns.
        left_index: Use the index from the left DataFrame as the join key(s). If it is a
            MultiIndex, the number of keys in the other DataFrame (either the index or a number of
            columns) must match the number of levels.
        right_index: Use the index from the right DataFrame as the join key. Same caveats as
            left_index.
        suffixes: Suffix to apply to overlapping column names in the left and right side,
            respectively.

        Returns
        -------
        DataFrame
            A DataFrame of the two merged objects.

        See Also
        --------
        DataFrame.join : Join columns of another DataFrame.
        DataFrame.update : Modify in place using non-NA values from another DataFrame.
        DataFrame.hint : Specifies some hint on the current DataFrame.
        broadcast : Marks a DataFrame as small enough for use in broadcast joins.

        Examples
        --------
        >>> df1 = ps.DataFrame({'lkey': ['foo', 'bar', 'baz', 'foo'],
        ...                     'value': [1, 2, 3, 5]},
        ...                    columns=['lkey', 'value'])
        >>> df2 = ps.DataFrame({'rkey': ['foo', 'bar', 'baz', 'foo'],
        ...                     'value': [5, 6, 7, 8]},
        ...                    columns=['rkey', 'value'])
        >>> df1
          lkey  value
        0  foo      1
        1  bar      2
        2  baz      3
        3  foo      5
        >>> df2
          rkey  value
        0  foo      5
        1  bar      6
        2  baz      7
        3  foo      8

        Merge df1 and df2 on the lkey and rkey columns. The value columns have
        the default suffixes, _x and _y, appended.

        >>> merged = df1.merge(df2, left_on='lkey', right_on='rkey')
        >>> merged.sort_values(by=['lkey', 'value_x', 'rkey', 'value_y'])  # doctest: +ELLIPSIS
          lkey  value_x rkey  value_y
        ...bar        2  bar        6
        ...baz        3  baz        7
        ...foo        1  foo        5
        ...foo        1  foo        8
        ...foo        5  foo        5
        ...foo        5  foo        8

        >>> left_psdf = ps.DataFrame({'A': [1, 2]})
        >>> right_psdf = ps.DataFrame({'B': ['x', 'y']}, index=[1, 2])

        >>> left_psdf.merge(right_psdf, left_index=True, right_index=True).sort_index()
           A  B
        1  2  x

        >>> left_psdf.merge(right_psdf, left_index=True, right_index=True, how='left').sort_index()
           A     B
        0  1  None
        1  2     x

        >>> left_psdf.merge(right_psdf, left_index=True, right_index=True, how='right').sort_index()
             A  B
        1  2.0  x
        2  NaN  y

        >>> left_psdf.merge(right_psdf, left_index=True, right_index=True, how='outer').sort_index()
             A     B
        0  1.0  None
        1  2.0     x
        2  NaN     y

        Notes
        -----
        As described in #263, joining string columns currently returns None for missing values
            instead of NaN.
        """

        def to_list(os: Optional[Union[Name, List[Name]]]) -> List[Label]:
            if os is None:
                return []
            elif is_name_like_tuple(os):
                return [cast(Label, os)]
            elif is_name_like_value(os):
                return [(os,)]
            else:
                return [o if is_name_like_tuple(o) else (o,) for o in os]

        if isinstance(right, ps.Series):
            right = right.to_frame()

        if on:
            if left_on or right_on:
                raise ValueError(
                    'Can only pass argument "on" OR "left_on" and "right_on", '
                    "not a combination of both."
                )
            left_key_names = list(map(self._internal.spark_column_name_for, to_list(on)))
            right_key_names = list(map(right._internal.spark_column_name_for, to_list(on)))
        else:
            # TODO: need special handling for multi-index.
            if left_index:
                left_key_names = self._internal.index_spark_column_names
            else:
                left_key_names = list(map(self._internal.spark_column_name_for, to_list(left_on)))
            if right_index:
                right_key_names = right._internal.index_spark_column_names
            else:
                right_key_names = list(
                    map(right._internal.spark_column_name_for, to_list(right_on))
                )

            if left_key_names and not right_key_names:
                raise ValueError("Must pass right_on or right_index=True")
            if right_key_names and not left_key_names:
                raise ValueError("Must pass left_on or left_index=True")
            if not left_key_names and not right_key_names:
                common = list(self.columns.intersection(right.columns))
                if len(common) == 0:
                    raise ValueError(
                        "No common columns to perform merge on. Merge options: "
                        "left_on=None, right_on=None, left_index=False, right_index=False"
                    )
                left_key_names = list(map(self._internal.spark_column_name_for, to_list(common)))
                right_key_names = list(map(right._internal.spark_column_name_for, to_list(common)))
            if len(left_key_names) != len(right_key_names):
                raise ValueError("len(left_keys) must equal len(right_keys)")

        # We should distinguish the name to avoid ambiguous column name after merging.
        right_prefix = "__right_"
        right_key_names = [right_prefix + right_key_name for right_key_name in right_key_names]

        how = validate_how(how)

        def resolve(internal: InternalFrame, side: str) -> InternalFrame:
            rename = lambda col: "__{}_{}".format(side, col)
            internal = internal.resolved_copy
            sdf = internal.spark_frame
            sdf = sdf.select(
                *[
                    scol_for(sdf, col).alias(rename(col))
                    for col in sdf.columns
                    if col not in HIDDEN_COLUMNS
                ],
                *HIDDEN_COLUMNS,
            )
            return internal.copy(
                spark_frame=sdf,
                index_spark_columns=[
                    scol_for(sdf, rename(col)) for col in internal.index_spark_column_names
                ],
                index_fields=[
                    field.copy(name=rename(field.name)) for field in internal.index_fields
                ],
                data_spark_columns=[
                    scol_for(sdf, rename(col)) for col in internal.data_spark_column_names
                ],
                data_fields=[field.copy(name=rename(field.name)) for field in internal.data_fields],
            )

        left_internal = self._internal.resolved_copy
        right_internal = resolve(right._internal, "right")

        left_table = left_internal.spark_frame.alias("left_table")
        right_table = right_internal.spark_frame.alias("right_table")

        left_key_columns = [scol_for(left_table, label) for label in left_key_names]
        right_key_columns = [scol_for(right_table, label) for label in right_key_names]

        join_condition = reduce(
            lambda x, y: x & y,
            [lkey == rkey for lkey, rkey in zip(left_key_columns, right_key_columns)],
        )

        joined_table = left_table.join(right_table, join_condition, how=how)

        # Unpack suffixes tuple for convenience
        left_suffix = suffixes[0]
        right_suffix = suffixes[1]

        # Append suffixes to columns with the same name to avoid conflicts later
        duplicate_columns = set(left_internal.column_labels) & set(right_internal.column_labels)

        exprs = []
        data_columns = []
        column_labels = []

        left_scol_for = lambda label: scol_for(
            left_table, left_internal.spark_column_name_for(label)
        )
        right_scol_for = lambda label: scol_for(
            right_table, right_internal.spark_column_name_for(label)
        )

        for label in left_internal.column_labels:
            col = left_internal.spark_column_name_for(label)
            scol = left_scol_for(label)
            if label in duplicate_columns:
                spark_column_name = left_internal.spark_column_name_for(label)
                if (
                    spark_column_name in left_key_names
                    and (right_prefix + spark_column_name) in right_key_names
                ):
                    right_scol = right_scol_for(label)
                    if how == "right":
                        scol = right_scol.alias(col)
                    elif how == "full":
                        scol = F.when(scol.isNotNull(), scol).otherwise(right_scol).alias(col)
                    else:
                        pass
                else:
                    col = col + left_suffix
                    scol = scol.alias(col)
                    label = tuple([str(label[0]) + left_suffix] + list(label[1:]))
            exprs.append(scol)
            data_columns.append(col)
            column_labels.append(label)
        for label in right_internal.column_labels:
            # recover `right_prefix` here.
            col = right_internal.spark_column_name_for(label)[len(right_prefix) :]
            scol = right_scol_for(label).alias(col)
            if label in duplicate_columns:
                spark_column_name = left_internal.spark_column_name_for(label)
                if (
                    spark_column_name in left_key_names
                    and (right_prefix + spark_column_name) in right_key_names
                ):
                    continue
                else:
                    col = col + right_suffix
                    scol = scol.alias(col)
                    label = tuple([str(label[0]) + right_suffix] + list(label[1:]))
            exprs.append(scol)
            data_columns.append(col)
            column_labels.append(label)

        left_index_scols = left_internal.index_spark_columns
        right_index_scols = right_internal.index_spark_columns

        # Retain indices if they are used for joining
        if left_index:
            if right_index:
                if how in ("inner", "left"):
                    exprs.extend(left_index_scols)
                    index_spark_column_names = left_internal.index_spark_column_names
                    index_names = left_internal.index_names
                elif how == "right":
                    exprs.extend(right_index_scols)
                    index_spark_column_names = right_internal.index_spark_column_names
                    index_names = right_internal.index_names
                else:
                    index_spark_column_names = left_internal.index_spark_column_names
                    index_names = left_internal.index_names
                    for col, left_scol, right_scol in zip(
                        index_spark_column_names, left_index_scols, right_index_scols
                    ):
                        scol = F.when(left_scol.isNotNull(), left_scol).otherwise(right_scol)
                        exprs.append(scol.alias(col))
            else:
                exprs.extend(right_index_scols)
                index_spark_column_names = right_internal.index_spark_column_names
                index_names = right_internal.index_names
        elif right_index:
            exprs.extend(left_index_scols)
            index_spark_column_names = left_internal.index_spark_column_names
            index_names = left_internal.index_names
        else:
            index_spark_column_names = []
            index_names = []

        selected_columns = joined_table.select(*exprs)

        internal = InternalFrame(
            spark_frame=selected_columns,
            index_spark_columns=[
                scol_for(selected_columns, col) for col in index_spark_column_names
            ],
            index_names=index_names,
            column_labels=column_labels,
            data_spark_columns=[scol_for(selected_columns, col) for col in data_columns],
        )
        return DataFrame(internal)

    def join(
        self,
        right: "DataFrame",
        on: Optional[Union[Name, List[Name]]] = None,
        how: str = "left",
        lsuffix: str = "",
        rsuffix: str = "",
    ) -> "DataFrame":
        """
        Join columns of another DataFrame.

        Join columns with `right` DataFrame either on index or on a key column. Efficiently join
        multiple DataFrame objects by index at once by passing a list.

        Parameters
        ----------
        right: DataFrame, Series
        on: str, list of str, or array-like, optional
            Column or index level name(s) in the caller to join on the index in `right`, otherwise
            joins index-on-index. If multiple values given, the `right` DataFrame must have a
            MultiIndex. Can pass an array as the join key if it is not already contained in the
            calling DataFrame. Like an Excel VLOOKUP operation.
        how: {'left', 'right', 'outer', 'inner'}, default 'left'
            How to handle the operation of the two objects.

            * left: use `left` frame’s index (or column if on is specified).
            * right: use `right`’s index.
            * outer: form union of `left` frame’s index (or column if on is specified) with
              right’s index, and sort it. lexicographically.
            * inner: form intersection of `left` frame’s index (or column if on is specified)
              with `right`’s index, preserving the order of the `left`’s one.
        lsuffix : str, default ''
            Suffix to use from left frame's overlapping columns.
        rsuffix : str, default ''
            Suffix to use from `right` frame's overlapping columns.

        Returns
        -------
        DataFrame
            A dataframe containing columns from both the `left` and `right`.

        See Also
        --------
        DataFrame.merge: For column(s)-on-columns(s) operations.
        DataFrame.update : Modify in place using non-NA values from another DataFrame.
        DataFrame.hint : Specifies some hint on the current DataFrame.
        broadcast : Marks a DataFrame as small enough for use in broadcast joins.

        Notes
        -----
        Parameters on, lsuffix, and rsuffix are not supported when passing a list of DataFrame
        objects.

        Examples
        --------
        >>> psdf1 = ps.DataFrame({'key': ['K0', 'K1', 'K2', 'K3'],
        ...                      'A': ['A0', 'A1', 'A2', 'A3']},
        ...                     columns=['key', 'A'])
        >>> psdf2 = ps.DataFrame({'key': ['K0', 'K1', 'K2'],
        ...                      'B': ['B0', 'B1', 'B2']},
        ...                     columns=['key', 'B'])
        >>> psdf1
          key   A
        0  K0  A0
        1  K1  A1
        2  K2  A2
        3  K3  A3
        >>> psdf2
          key   B
        0  K0  B0
        1  K1  B1
        2  K2  B2

        Join DataFrames using their indexes.

        >>> join_psdf = psdf1.join(psdf2, lsuffix='_left', rsuffix='_right')
        >>> join_psdf.sort_values(by=join_psdf.columns)
          key_left   A key_right     B
        0       K0  A0        K0    B0
        1       K1  A1        K1    B1
        2       K2  A2        K2    B2
        3       K3  A3      None  None

        If we want to join using the key columns, we need to set key to be the index in both df and
        right. The joined DataFrame will have key as its index.

        >>> join_psdf = psdf1.set_index('key').join(psdf2.set_index('key'))
        >>> join_psdf.sort_values(by=join_psdf.columns) # doctest: +NORMALIZE_WHITESPACE
              A     B
        key
        K0   A0    B0
        K1   A1    B1
        K2   A2    B2
        K3   A3  None

        Another option to join using the key columns is to use the on parameter. DataFrame.join
        always uses right’s index but we can use any column in df. This method not preserve the
        original DataFrame’s index in the result unlike pandas.

        >>> join_psdf = psdf1.join(psdf2.set_index('key'), on='key')
        >>> join_psdf.index
        Int64Index([0, 1, 2, 3], dtype='int64')
        """
        if isinstance(right, ps.Series):
            common = list(self.columns.intersection([right.name]))
        else:
            common = list(self.columns.intersection(right.columns))
        if len(common) > 0 and not lsuffix and not rsuffix:
            raise ValueError(
                "columns overlap but no suffix specified: " "{rename}".format(rename=common)
            )

        need_set_index = False
        if on:
            if not is_list_like(on):
                on = [on]
            if len(on) != right._internal.index_level:
                raise ValueError(
                    'len(left_on) must equal the number of levels in the index of "right"'
                )

            need_set_index = len(set(on) & set(self.index.names)) == 0
        if need_set_index:
            self = self.set_index(on)
        join_psdf = self.merge(
            right, left_index=True, right_index=True, how=how, suffixes=(lsuffix, rsuffix)
        )
        return join_psdf.reset_index() if need_set_index else join_psdf

    def combine_first(self, other: "DataFrame") -> "DataFrame":
        """
        Update null elements with value in the same location in `other`.

        Combine two DataFrame objects by filling null values in one DataFrame
        with non-null values from other DataFrame. The row and column indexes
        of the resulting DataFrame will be the union of the two.

        .. versionadded:: 3.3.0

        Parameters
        ----------
        other : DataFrame
            Provided DataFrame to use to fill null values.

        Returns
        -------
        DataFrame

        Examples
        --------
        >>> ps.set_option("compute.ops_on_diff_frames", True)
        >>> df1 = ps.DataFrame({'A': [None, 0], 'B': [None, 4]})
        >>> df2 = ps.DataFrame({'A': [1, 1], 'B': [3, 3]})

        >>> df1.combine_first(df2).sort_index()
             A    B
        0  1.0  3.0
        1  0.0  4.0

        Null values still persist if the location of that null value does not exist in other

        >>> df1 = ps.DataFrame({'A': [None, 0], 'B': [4, None]})
        >>> df2 = ps.DataFrame({'B': [3, 3], 'C': [1, 1]}, index=[1, 2])

        >>> df1.combine_first(df2).sort_index()
             A    B    C
        0  NaN  4.0  NaN
        1  0.0  3.0  1.0
        2  NaN  3.0  1.0
        >>> ps.reset_option("compute.ops_on_diff_frames")
        """
        if not isinstance(other, DataFrame):
            raise TypeError("`combine_first` only allows `DataFrame` for parameter `other`")
        if same_anchor(self, other):
            combined = self
            this = self
            that = other
        else:
            combined = combine_frames(self, other)
            this = combined["this"]
            that = combined["that"]

        intersect_column_labels = set(self._internal.column_labels).intersection(
            set(other._internal.column_labels)
        )

        column_labels, data_spark_columns = [], []
        for column_label in this._internal.column_labels:
            this_scol = this._internal.spark_column_for(column_label)
            if column_label in intersect_column_labels:
                that_scol = that._internal.spark_column_for(column_label)
                this_scol_name = this._internal.spark_column_name_for(column_label)
                combined_scol = (
                    F.when(this_scol.isNull(), that_scol).otherwise(this_scol).alias(this_scol_name)
                )
                data_spark_columns.append(combined_scol)
            else:
                data_spark_columns.append(this_scol)
            column_labels.append(column_label)

        for column_label in that._internal.column_labels:
            if column_label not in intersect_column_labels:
                that_scol = that._internal.spark_column_for(column_label)
                data_spark_columns.append(that_scol)
                column_labels.append(column_label)

        internal = combined._internal.copy(
            column_labels=column_labels,
            data_spark_columns=data_spark_columns,
            data_fields=None,  # TODO: dtype?
            column_label_names=self._internal.column_label_names,
        )
        return DataFrame(internal)

    def append(
        self,
        other: "DataFrame",
        ignore_index: bool = False,
        verify_integrity: bool = False,
        sort: bool = False,
    ) -> "DataFrame":
        """
        Append rows of other to the end of caller, returning a new object.

        Columns in other that are not in the caller are added as new columns.

        Parameters
        ----------
        other : DataFrame or Series/dict-like object, or list of these
            The data to append.

        ignore_index : boolean, default False
            If True, do not use the index labels.

        verify_integrity : boolean, default False
            If True, raise ValueError on creating index with duplicates.

        sort : boolean, default False
            Currently not supported.

        Returns
        -------
        appended : DataFrame

        Examples
        --------
        >>> df = ps.DataFrame([[1, 2], [3, 4]], columns=list('AB'))

        >>> df.append(df)
           A  B
        0  1  2
        1  3  4
        0  1  2
        1  3  4

        >>> df.append(df, ignore_index=True)
           A  B
        0  1  2
        1  3  4
        2  1  2
        3  3  4
        """
        if isinstance(other, ps.Series):
            raise TypeError("DataFrames.append() does not support appending Series to DataFrames")
        if sort:
            raise NotImplementedError("The 'sort' parameter is currently not supported")

        if not ignore_index:
            index_scols = self._internal.index_spark_columns
            if len(index_scols) != other._internal.index_level:
                raise ValueError("Both DataFrames have to have the same number of index levels")

            if verify_integrity and len(index_scols) > 0:
                if (
                    self._internal.spark_frame.select(index_scols)
                    .intersect(
                        other._internal.spark_frame.select(other._internal.index_spark_columns)
                    )
                    .count()
                ) > 0:
                    raise ValueError("Indices have overlapping values")

        # Lazy import to avoid circular dependency issues
        from pyspark.pandas.namespace import concat

        return cast(DataFrame, concat([self, other], ignore_index=ignore_index))

    # TODO: add 'filter_func' and 'errors' parameter
    def update(self, other: "DataFrame", join: str = "left", overwrite: bool = True) -> None:
        """
        Modify in place using non-NA values from another DataFrame.
        Aligns on indices. There is no return value.

        Parameters
        ----------
        other : DataFrame, or Series
        join : 'left', default 'left'
            Only left join is implemented, keeping the index and columns of the original object.
        overwrite : bool, default True
            How to handle non-NA values for overlapping keys:

            * True: overwrite original DataFrame's values with values from `other`.
            * False: only update values that are NA in the original DataFrame.

        Returns
        -------
        None : method directly changes calling object

        See Also
        --------
        DataFrame.merge : For column(s)-on-columns(s) operations.
        DataFrame.join : Join columns of another DataFrame.
        DataFrame.hint : Specifies some hint on the current DataFrame.
        broadcast : Marks a DataFrame as small enough for use in broadcast joins.

        Examples
        --------
        >>> df = ps.DataFrame({'A': [1, 2, 3], 'B': [400, 500, 600]}, columns=['A', 'B'])
        >>> new_df = ps.DataFrame({'B': [4, 5, 6], 'C': [7, 8, 9]}, columns=['B', 'C'])
        >>> df.update(new_df)
        >>> df.sort_index()
           A  B
        0  1  4
        1  2  5
        2  3  6

        The DataFrame's length does not increase as a result of the update,
        only values at matching index/column labels are updated.

        >>> df = ps.DataFrame({'A': ['a', 'b', 'c'], 'B': ['x', 'y', 'z']}, columns=['A', 'B'])
        >>> new_df = ps.DataFrame({'B': ['d', 'e', 'f', 'g', 'h', 'i']}, columns=['B'])
        >>> df.update(new_df)
        >>> df.sort_index()
           A  B
        0  a  d
        1  b  e
        2  c  f

        For Series, it's name attribute must be set.

        >>> df = ps.DataFrame({'A': ['a', 'b', 'c'], 'B': ['x', 'y', 'z']}, columns=['A', 'B'])
        >>> new_column = ps.Series(['d', 'e'], name='B', index=[0, 2])
        >>> df.update(new_column)
        >>> df.sort_index()
           A  B
        0  a  d
        1  b  y
        2  c  e

        If `other` contains None the corresponding values are not updated in the original dataframe.

        >>> df = ps.DataFrame({'A': [1, 2, 3], 'B': [400, 500, 600]}, columns=['A', 'B'])
        >>> new_df = ps.DataFrame({'B': [4, None, 6]}, columns=['B'])
        >>> df.update(new_df)
        >>> df.sort_index()
           A      B
        0  1    4.0
        1  2  500.0
        2  3    6.0
        """
        if join != "left":
            raise NotImplementedError("Only left join is supported")

        if isinstance(other, ps.Series):
            other = other.to_frame()

        update_columns = list(
            set(self._internal.column_labels).intersection(set(other._internal.column_labels))
        )
        update_sdf = self.join(
            other[update_columns], rsuffix="_new"
        )._internal.resolved_copy.spark_frame

        data_fields = self._internal.data_fields.copy()
        for column_labels in update_columns:
            column_name = self._internal.spark_column_name_for(column_labels)
            old_col = scol_for(update_sdf, column_name)
            new_col = scol_for(
                update_sdf, other._internal.spark_column_name_for(column_labels) + "_new"
            )
            if overwrite:
                update_sdf = update_sdf.withColumn(
                    column_name, F.when(new_col.isNull(), old_col).otherwise(new_col)
                )
            else:
                update_sdf = update_sdf.withColumn(
                    column_name, F.when(old_col.isNull(), new_col).otherwise(old_col)
                )
            data_fields[self._internal.column_labels.index(column_labels)] = None
        sdf = update_sdf.select(
            *[scol_for(update_sdf, col) for col in self._internal.spark_column_names],
            *HIDDEN_COLUMNS,
        )
        internal = self._internal.with_new_sdf(sdf, data_fields=data_fields)
        self._update_internal_frame(internal, requires_same_anchor=False)

    # TODO: ddof should be implemented.
    def cov(self, min_periods: Optional[int] = None) -> "DataFrame":
        """
        Compute pairwise covariance of columns, excluding NA/null values.

        Compute the pairwise covariance among the series of a DataFrame.
        The returned data frame is the `covariance matrix
        <https://en.wikipedia.org/wiki/Covariance_matrix>`__ of the columns
        of the DataFrame.

        Both NA and null values are automatically excluded from the
        calculation. (See the note below about bias from missing values.)
        A threshold can be set for the minimum number of
        observations for each value created. Comparisons with observations
        below this threshold will be returned as ``NaN``.

        This method is generally used for the analysis of time series data to
        understand the relationship between different measures
        across time.

        .. versionadded:: 3.3.0

        Parameters
        ----------
        min_periods : int, optional
            Minimum number of observations required per pair of columns
            to have a valid result.

        Returns
        -------
        DataFrame
            The covariance matrix of the series of the DataFrame.

        See Also
        --------
        Series.cov : Compute covariance with another Series.

        Examples
        --------
        >>> df = ps.DataFrame([(1, 2), (0, 3), (2, 0), (1, 1)],
        ...                   columns=['dogs', 'cats'])
        >>> df.cov()
                  dogs      cats
        dogs  0.666667 -1.000000
        cats -1.000000  1.666667

        >>> np.random.seed(42)
        >>> df = ps.DataFrame(np.random.randn(1000, 5),
        ...                   columns=['a', 'b', 'c', 'd', 'e'])
        >>> df.cov()
                  a         b         c         d         e
        a  0.998438 -0.020161  0.059277 -0.008943  0.014144
        b -0.020161  1.059352 -0.008543 -0.024738  0.009826
        c  0.059277 -0.008543  1.010670 -0.001486 -0.000271
        d -0.008943 -0.024738 -0.001486  0.921297 -0.013692
        e  0.014144  0.009826 -0.000271 -0.013692  0.977795

        **Minimum number of periods**

        This method also supports an optional ``min_periods`` keyword
        that specifies the required minimum number of non-NA observations for
        each column pair in order to have a valid result:

        >>> np.random.seed(42)
        >>> df = pd.DataFrame(np.random.randn(20, 3),
        ...                   columns=['a', 'b', 'c'])
        >>> df.loc[df.index[:5], 'a'] = np.nan
        >>> df.loc[df.index[5:10], 'b'] = np.nan
        >>> sdf = ps.from_pandas(df)
        >>> sdf.cov(min_periods=12)
                  a         b         c
        a  0.316741       NaN -0.150812
        b       NaN  1.248003  0.191417
        c -0.150812  0.191417  0.895202
        """
        min_periods = 1 if min_periods is None else min_periods

        # Only compute covariance for Boolean and Numeric except Decimal
        psdf = self[
            [
                col
                for col in self.columns
                if isinstance(self[col].spark.data_type, BooleanType)
                or (
                    isinstance(self[col].spark.data_type, NumericType)
                    and not isinstance(self[col].spark.data_type, DecimalType)
                )
            ]
        ]

        num_cols = len(psdf.columns)
        cov = np.zeros([num_cols, num_cols])

        if num_cols == 0:
            return DataFrame()

        if len(psdf) < min_periods:
            cov.fill(np.nan)
            return DataFrame(cov, columns=psdf.columns, index=psdf.columns)

        data_cols = psdf._internal.data_spark_column_names
        cov_scols = []
        count_not_null_scols = []

        # Count number of null row between two columns
        # Example:
        #    a   b   c
        # 0  1   1   1
        # 1  NaN 2   2
        # 2  3   NaN 3
        # 3  4   4   4
        #
        #    a           b             c
        # a  count(a, a) count(a, b) count(a, c)
        # b              count(b, b) count(b, c)
        # c                          count(c, c)
        #
        # count_not_null_scols =
        # [F.count(a, a), F.count(a, b), F.count(a, c), F.count(b, b), F.count(b, c), F.count(c, c)]
        for r in range(0, num_cols):
            for c in range(r, num_cols):
                count_not_null_scols.append(
                    F.count(
                        F.when(F.col(data_cols[r]).isNotNull() & F.col(data_cols[c]).isNotNull(), 1)
                    )
                )

        count_not_null = (
            psdf._internal.spark_frame.replace(float("nan"), None)
            .select(*count_not_null_scols)
            .head(1)[0]
        )

        # Calculate covariance between two columns
        # Example:
        # with min_periods = 3
        #    a   b   c
        # 0  1   1   1
        # 1  NaN 2   2
        # 2  3   NaN 3
        # 3  4   4   4
        #
        #    a         b         c
        # a  cov(a, a) None      cov(a, c)
        # b            cov(b, b) cov(b, c)
        # c                      cov(c, c)
        #
        # cov_scols = [F.cov(a, a), None, F.cov(a, c), F.cov(b, b), F.cov(b, c), F.cov(c, c)]
        step = 0
        for r in range(0, num_cols):
            step += r
            for c in range(r, num_cols):
                cov_scols.append(
                    F.covar_samp(
                        F.col(data_cols[r]).cast("double"), F.col(data_cols[c]).cast("double")
                    )
                    if count_not_null[r * num_cols + c - step] >= min_periods
                    else F.lit(None)
                )

        pair_cov = psdf._internal.spark_frame.select(*cov_scols).head(1)[0]

        # Convert from row to 2D array
        # Example:
        # pair_cov = [cov(a, a), None, cov(a, c), cov(b, b), cov(b, c), cov(c, c)]
        #
        # cov =
        #
        #    a         b         c
        # a  cov(a, a) None      cov(a, c)
        # b            cov(b, b) cov(b, c)
        # c                      cov(c, c)
        step = 0
        for r in range(0, num_cols):
            step += r
            for c in range(r, num_cols):
                cov[r][c] = pair_cov[r * num_cols + c - step]

        # Copy values
        # Example:
        # cov =
        #    a         b         c
        # a  cov(a, a) None      cov(a, c)
        # b  None      cov(b, b) cov(b, c)
        # c  cov(a, c) cov(b, c) cov(c, c)
        cov = cov + cov.T - np.diag(np.diag(cov))
        return DataFrame(cov, columns=psdf.columns, index=psdf.columns)

    def sample(
        self,
        n: Optional[int] = None,
        frac: Optional[float] = None,
        replace: bool = False,
        random_state: Optional[int] = None,
    ) -> "DataFrame":
        """
        Return a random sample of items from an axis of object.

        Please call this function using named argument by specifying the ``frac`` argument.

        You can use `random_state` for reproducibility. However, note that different from pandas,
        specifying a seed in pandas-on-Spark/Spark does not guarantee the sampled rows will
        be fixed. The result set depends on not only the seed, but also how the data is distributed
        across machines and to some extent network randomness when shuffle operations are involved.
        Even in the simplest case, the result set will depend on the system's CPU core count.

        Parameters
        ----------
        n : int, optional
            Number of items to return. This is currently NOT supported. Use frac instead.
        frac : float, optional
            Fraction of axis items to return.
        replace : bool, default False
            Sample with or without replacement.
        random_state : int, optional
            Seed for the random number generator (if int).

        Returns
        -------
        Series or DataFrame
            A new object of same type as caller containing the sampled items.

        Examples
        --------
        >>> df = ps.DataFrame({'num_legs': [2, 4, 8, 0],
        ...                    'num_wings': [2, 0, 0, 0],
        ...                    'num_specimen_seen': [10, 2, 1, 8]},
        ...                   index=['falcon', 'dog', 'spider', 'fish'],
        ...                   columns=['num_legs', 'num_wings', 'num_specimen_seen'])
        >>> df  # doctest: +SKIP
                num_legs  num_wings  num_specimen_seen
        falcon         2          2                 10
        dog            4          0                  2
        spider         8          0                  1
        fish           0          0                  8

        A random 25% sample of the ``DataFrame``.
        Note that we use `random_state` to ensure the reproducibility of
        the examples.

        >>> df.sample(frac=0.25, random_state=1)  # doctest: +SKIP
                num_legs  num_wings  num_specimen_seen
        falcon         2          2                 10
        fish           0          0                  8

        Extract 25% random elements from the ``Series`` ``df['num_legs']``, with replacement,
        so the same items could appear more than once.

        >>> df['num_legs'].sample(frac=0.4, replace=True, random_state=1)  # doctest: +SKIP
        falcon    2
        spider    8
        spider    8
        Name: num_legs, dtype: int64

        Specifying the exact number of items to return is not supported at the moment.

        >>> df.sample(n=5)  # doctest: +ELLIPSIS
        Traceback (most recent call last):
            ...
        NotImplementedError: Function sample currently does not support specifying ...
        """
        # Note: we don't run any of the doctests because the result can change depending on the
        # system's core count.
        if n is not None:
            raise NotImplementedError(
                "Function sample currently does not support specifying "
                "exact number of items to return. Use frac instead."
            )

        if frac is None:
            raise ValueError("frac must be specified.")

        sdf = self._internal.resolved_copy.spark_frame.sample(
            withReplacement=replace, fraction=frac, seed=random_state
        )
        return DataFrame(self._internal.with_new_sdf(sdf))

    def astype(self, dtype: Union[str, Dtype, Dict[Name, Union[str, Dtype]]]) -> "DataFrame":
        """
        Cast a pandas-on-Spark object to a specified dtype ``dtype``.

        Parameters
        ----------
        dtype : data type, or dict of column name -> data type
            Use a numpy.dtype or Python type to cast entire pandas-on-Spark object to
            the same type. Alternatively, use {col: dtype, ...}, where col is a
            column label and dtype is a numpy.dtype or Python type to cast one
            or more of the DataFrame's columns to column-specific types.

        Returns
        -------
        casted : same type as caller

        See Also
        --------
        to_datetime : Convert argument to datetime.

        Examples
        --------
        >>> df = ps.DataFrame({'a': [1, 2, 3], 'b': [1, 2, 3]}, dtype='int64')
        >>> df
           a  b
        0  1  1
        1  2  2
        2  3  3

        Convert to float type:

        >>> df.astype('float')
             a    b
        0  1.0  1.0
        1  2.0  2.0
        2  3.0  3.0

        Convert to int64 type back:

        >>> df.astype('int64')
           a  b
        0  1  1
        1  2  2
        2  3  3

        Convert column a to float type:

        >>> df.astype({'a': float})
             a  b
        0  1.0  1
        1  2.0  2
        2  3.0  3

        """
        applied = []
        if is_dict_like(dtype):
            dtype_dict = cast(Dict[Name, Union[str, Dtype]], dtype)
            for col_name in dtype_dict.keys():
                if col_name not in self.columns:
                    raise KeyError(
                        "Only a column name can be used for the "
                        "key in a dtype mappings argument."
                    )
            for col_name, col in self.items():
                if col_name in dtype_dict:
                    applied.append(col.astype(dtype=dtype_dict[col_name]))
                else:
                    applied.append(col)
        else:
            for col_name, col in self.items():
                applied.append(col.astype(dtype=cast(Union[str, Dtype], dtype)))
        return DataFrame(self._internal.with_new_columns(applied))

    def add_prefix(self, prefix: str) -> "DataFrame":
        """
        Prefix labels with string `prefix`.

        For Series, the row labels are prefixed.
        For DataFrame, the column labels are prefixed.

        Parameters
        ----------
        prefix : str
           The string to add before each label.

        Returns
        -------
        DataFrame
           New DataFrame with updated labels.

        See Also
        --------
        Series.add_prefix: Prefix row labels with string `prefix`.
        Series.add_suffix: Suffix row labels with string `suffix`.
        DataFrame.add_suffix: Suffix column labels with string `suffix`.

        Examples
        --------
        >>> df = ps.DataFrame({'A': [1, 2, 3, 4], 'B': [3, 4, 5, 6]}, columns=['A', 'B'])
        >>> df
           A  B
        0  1  3
        1  2  4
        2  3  5
        3  4  6

        >>> df.add_prefix('col_')
           col_A  col_B
        0      1      3
        1      2      4
        2      3      5
        3      4      6
        """
        assert isinstance(prefix, str)
        return self._apply_series_op(
            lambda psser: psser.rename(tuple([prefix + i for i in psser._column_label]))
        )

    def add_suffix(self, suffix: str) -> "DataFrame":
        """
        Suffix labels with string `suffix`.

        For Series, the row labels are suffixed.
        For DataFrame, the column labels are suffixed.

        Parameters
        ----------
        suffix : str
           The string to add before each label.

        Returns
        -------
        DataFrame
           New DataFrame with updated labels.

        See Also
        --------
        Series.add_prefix: Prefix row labels with string `prefix`.
        Series.add_suffix: Suffix row labels with string `suffix`.
        DataFrame.add_prefix: Prefix column labels with string `prefix`.

        Examples
        --------
        >>> df = ps.DataFrame({'A': [1, 2, 3, 4], 'B': [3, 4, 5, 6]}, columns=['A', 'B'])
        >>> df
           A  B
        0  1  3
        1  2  4
        2  3  5
        3  4  6

        >>> df.add_suffix('_col')
           A_col  B_col
        0      1      3
        1      2      4
        2      3      5
        3      4      6
        """
        assert isinstance(suffix, str)
        return self._apply_series_op(
            lambda psser: psser.rename(tuple([i + suffix for i in psser._column_label]))
        )

    # TODO: include, and exclude should be implemented.
    def describe(self, percentiles: Optional[List[float]] = None) -> "DataFrame":
        """
        Generate descriptive statistics that summarize the central tendency,
        dispersion and shape of a dataset's distribution, excluding
        ``NaN`` values.

        Analyzes both numeric and object series, as well
        as ``DataFrame`` column sets of mixed data types. The output
        will vary depending on what is provided. Refer to the notes
        below for more detail.

        Parameters
        ----------
        percentiles : list of ``float`` in range [0.0, 1.0], default [0.25, 0.5, 0.75]
            A list of percentiles to be computed.

        Returns
        -------
        DataFrame
            Summary statistics of the Dataframe provided.

        See Also
        --------
        DataFrame.count: Count number of non-NA/null observations.
        DataFrame.max: Maximum of the values in the object.
        DataFrame.min: Minimum of the values in the object.
        DataFrame.mean: Mean of the values.
        DataFrame.std: Standard deviation of the observations.

        Notes
        -----
        For numeric data, the result's index will include ``count``,
        ``mean``, ``std``, ``min``, ``25%``, ``50%``, ``75%``, ``max``.

        Currently only numeric data is supported.

        Examples
        --------
        Describing a numeric ``Series``.

        >>> s = ps.Series([1, 2, 3])
        >>> s.describe()
        count    3.0
        mean     2.0
        std      1.0
        min      1.0
        25%      1.0
        50%      2.0
        75%      3.0
        max      3.0
        dtype: float64

        Describing a ``DataFrame``. Only numeric fields are returned.

        >>> df = ps.DataFrame({'numeric1': [1, 2, 3],
        ...                    'numeric2': [4.0, 5.0, 6.0],
        ...                    'object': ['a', 'b', 'c']
        ...                   },
        ...                   columns=['numeric1', 'numeric2', 'object'])
        >>> df.describe()
               numeric1  numeric2
        count       3.0       3.0
        mean        2.0       5.0
        std         1.0       1.0
        min         1.0       4.0
        25%         1.0       4.0
        50%         2.0       5.0
        75%         3.0       6.0
        max         3.0       6.0

        For multi-index columns:

        >>> df.columns = [('num', 'a'), ('num', 'b'), ('obj', 'c')]
        >>> df.describe()  # doctest: +NORMALIZE_WHITESPACE
               num
                 a    b
        count  3.0  3.0
        mean   2.0  5.0
        std    1.0  1.0
        min    1.0  4.0
        25%    1.0  4.0
        50%    2.0  5.0
        75%    3.0  6.0
        max    3.0  6.0

        >>> df[('num', 'b')].describe()
        count    3.0
        mean     5.0
        std      1.0
        min      4.0
        25%      4.0
        50%      5.0
        75%      6.0
        max      6.0
        Name: (num, b), dtype: float64

        Describing a ``DataFrame`` and selecting custom percentiles.

        >>> df = ps.DataFrame({'numeric1': [1, 2, 3],
        ...                    'numeric2': [4.0, 5.0, 6.0]
        ...                   },
        ...                   columns=['numeric1', 'numeric2'])
        >>> df.describe(percentiles = [0.85, 0.15])
               numeric1  numeric2
        count       3.0       3.0
        mean        2.0       5.0
        std         1.0       1.0
        min         1.0       4.0
        15%         1.0       4.0
        50%         2.0       5.0
        85%         3.0       6.0
        max         3.0       6.0

        Describing a column from a ``DataFrame`` by accessing it as
        an attribute.

        >>> df.numeric1.describe()
        count    3.0
        mean     2.0
        std      1.0
        min      1.0
        25%      1.0
        50%      2.0
        75%      3.0
        max      3.0
        Name: numeric1, dtype: float64

        Describing a column from a ``DataFrame`` by accessing it as
        an attribute and selecting custom percentiles.

        >>> df.numeric1.describe(percentiles = [0.85, 0.15])
        count    3.0
        mean     2.0
        std      1.0
        min      1.0
        15%      1.0
        50%      2.0
        85%      3.0
        max      3.0
        Name: numeric1, dtype: float64
        """
        exprs = []
        column_labels = []
        for label in self._internal.column_labels:
            psser = self._psser_for(label)
            if isinstance(psser.spark.data_type, NumericType):
                exprs.append(psser._dtype_op.nan_to_null(psser).spark.column)
                column_labels.append(label)

        if len(exprs) == 0:
            raise ValueError("Cannot describe a DataFrame without columns")

        if percentiles is not None:
            if any((p < 0.0) or (p > 1.0) for p in percentiles):
                raise ValueError("Percentiles should all be in the interval [0, 1]")
            # appending 50% if not in percentiles already
            percentiles = (percentiles + [0.5]) if 0.5 not in percentiles else percentiles
        else:
            percentiles = [0.25, 0.5, 0.75]

        formatted_perc = ["{:.0%}".format(p) for p in sorted(percentiles)]
        stats = ["count", "mean", "stddev", "min", *formatted_perc, "max"]

        sdf = self._internal.spark_frame.select(*exprs).summary(*stats)
        sdf = sdf.replace("stddev", "std", subset=["summary"])

        internal = InternalFrame(
            spark_frame=sdf,
            index_spark_columns=[scol_for(sdf, "summary")],
            column_labels=column_labels,
            data_spark_columns=[
                scol_for(sdf, self._internal.spark_column_name_for(label))
                for label in column_labels
            ],
        )
        return DataFrame(internal).astype("float64")

    def drop_duplicates(
        self,
        subset: Optional[Union[Name, List[Name]]] = None,
        keep: str = "first",
        inplace: bool = False,
    ) -> Optional["DataFrame"]:
        """
        Return DataFrame with duplicate rows removed, optionally only
        considering certain columns.

        Parameters
        ----------
        subset : column label or sequence of labels, optional
            Only consider certain columns for identifying duplicates, by
            default use all of the columns.
        keep : {'first', 'last', False}, default 'first'
            Determines which duplicates (if any) to keep.
            - ``first`` : Drop duplicates except for the first occurrence.
            - ``last`` : Drop duplicates except for the last occurrence.
            - False : Drop all duplicates.
        inplace : boolean, default False
            Whether to drop duplicates in place or to return a copy.

        Returns
        -------
        DataFrame
            DataFrame with duplicates removed or None if ``inplace=True``.

        >>> df = ps.DataFrame(
        ...     {'a': [1, 2, 2, 2, 3], 'b': ['a', 'a', 'a', 'c', 'd']}, columns = ['a', 'b'])
        >>> df
           a  b
        0  1  a
        1  2  a
        2  2  a
        3  2  c
        4  3  d

        >>> df.drop_duplicates().sort_index()
           a  b
        0  1  a
        1  2  a
        3  2  c
        4  3  d

        >>> df.drop_duplicates('a').sort_index()
           a  b
        0  1  a
        1  2  a
        4  3  d

        >>> df.drop_duplicates(['a', 'b']).sort_index()
           a  b
        0  1  a
        1  2  a
        3  2  c
        4  3  d

        >>> df.drop_duplicates(keep='last').sort_index()
           a  b
        0  1  a
        2  2  a
        3  2  c
        4  3  d

        >>> df.drop_duplicates(keep=False).sort_index()
           a  b
        0  1  a
        3  2  c
        4  3  d
        """
        inplace = validate_bool_kwarg(inplace, "inplace")

        sdf, column = self._mark_duplicates(subset, keep)

        sdf = sdf.where(~scol_for(sdf, column)).drop(column)
        internal = self._internal.with_new_sdf(sdf)
        if inplace:
            self._update_internal_frame(internal)
            return None
        else:
            return DataFrame(internal)

    def reindex(
        self,
        labels: Optional[Sequence[Any]] = None,
        index: Optional[Union["Index", Sequence[Any]]] = None,
        columns: Optional[Union[pd.Index, Sequence[Any]]] = None,
        axis: Optional[Axis] = None,
        copy: Optional[bool] = True,
        fill_value: Optional[Any] = None,
    ) -> "DataFrame":
        """
        Conform DataFrame to new index with optional filling logic, placing
        NA/NaN in locations having no value in the previous index. A new object
        is produced unless the new index is equivalent to the current one and
        ``copy=False``.

        Parameters
        ----------
        labels: array-like, optional
            New labels / index to conform the axis specified by ‘axis’ to.
        index, columns: array-like, optional
            New labels / index to conform to, should be specified using keywords.
            Preferably an Index object to avoid duplicating data
        axis: int or str, optional
            Axis to target. Can be either the axis name (‘index’, ‘columns’) or
            number (0, 1).
        copy : bool, default True
            Return a new object, even if the passed indexes are the same.
        fill_value : scalar, default np.NaN
            Value to use for missing values. Defaults to NaN, but can be any
            "compatible" value.

        Returns
        -------
        DataFrame with changed index.

        See Also
        --------
        DataFrame.set_index : Set row labels.
        DataFrame.reset_index : Remove row labels or move them to new columns.

        Examples
        --------

        ``DataFrame.reindex`` supports two calling conventions

        * ``(index=index_labels, columns=column_labels, ...)``
        * ``(labels, axis={'index', 'columns'}, ...)``

        We *highly* recommend using keyword arguments to clarify your
        intent.

        Create a dataframe with some fictional data.

        >>> index = ['Firefox', 'Chrome', 'Safari', 'IE10', 'Konqueror']
        >>> df = ps.DataFrame({
        ...      'http_status': [200, 200, 404, 404, 301],
        ...      'response_time': [0.04, 0.02, 0.07, 0.08, 1.0]},
        ...       index=index,
        ...       columns=['http_status', 'response_time'])
        >>> df
                   http_status  response_time
        Firefox            200           0.04
        Chrome             200           0.02
        Safari             404           0.07
        IE10               404           0.08
        Konqueror          301           1.00

        Create a new index and reindex the dataframe. By default
        values in the new index that do not have corresponding
        records in the dataframe are assigned ``NaN``.

        >>> new_index= ['Safari', 'Iceweasel', 'Comodo Dragon', 'IE10',
        ...             'Chrome']
        >>> df.reindex(new_index).sort_index()
                       http_status  response_time
        Chrome               200.0           0.02
        Comodo Dragon          NaN            NaN
        IE10                 404.0           0.08
        Iceweasel              NaN            NaN
        Safari               404.0           0.07

        We can fill in the missing values by passing a value to
        the keyword ``fill_value``.

        >>> df.reindex(new_index, fill_value=0, copy=False).sort_index()
                       http_status  response_time
        Chrome                 200           0.02
        Comodo Dragon            0           0.00
        IE10                   404           0.08
        Iceweasel                0           0.00
        Safari                 404           0.07

        We can also reindex the columns.

        >>> df.reindex(columns=['http_status', 'user_agent']).sort_index()
                   http_status  user_agent
        Chrome             200         NaN
        Firefox            200         NaN
        IE10               404         NaN
        Konqueror          301         NaN
        Safari             404         NaN

        Or we can use "axis-style" keyword arguments

        >>> df.reindex(['http_status', 'user_agent'], axis="columns").sort_index()
                   http_status  user_agent
        Chrome             200         NaN
        Firefox            200         NaN
        IE10               404         NaN
        Konqueror          301         NaN
        Safari             404         NaN

        To further illustrate the filling functionality in
        ``reindex``, we will create a dataframe with a
        monotonically increasing index (for example, a sequence
        of dates).

        >>> date_index = pd.date_range('1/1/2010', periods=6, freq='D')
        >>> df2 = ps.DataFrame({"prices": [100, 101, np.nan, 100, 89, 88]},
        ...                    index=date_index)
        >>> df2.sort_index()
                    prices
        2010-01-01   100.0
        2010-01-02   101.0
        2010-01-03     NaN
        2010-01-04   100.0
        2010-01-05    89.0
        2010-01-06    88.0

        Suppose we decide to expand the dataframe to cover a wider
        date range.

        >>> date_index2 = pd.date_range('12/29/2009', periods=10, freq='D')
        >>> df2.reindex(date_index2).sort_index()
                    prices
        2009-12-29     NaN
        2009-12-30     NaN
        2009-12-31     NaN
        2010-01-01   100.0
        2010-01-02   101.0
        2010-01-03     NaN
        2010-01-04   100.0
        2010-01-05    89.0
        2010-01-06    88.0
        2010-01-07     NaN
        """
        if axis is not None and (index is not None or columns is not None):
            raise TypeError("Cannot specify both 'axis' and any of 'index' or 'columns'.")

        if labels is not None:
            axis = validate_axis(axis)
            if axis == 0:
                index = labels
            elif axis == 1:
                columns = labels

        if index is not None and not is_list_like(index):
            raise TypeError(
                "Index must be called with a collection of some kind, "
                "%s was passed" % type(index)
            )

        if columns is not None and not is_list_like(columns):
            raise TypeError(
                "Columns must be called with a collection of some kind, "
                "%s was passed" % type(columns)
            )

        df = self

        if index is not None:
            df = df._reindex_index(index, fill_value)

        if columns is not None:
            df = df._reindex_columns(columns, fill_value)

        # Copy
        if copy and df is self:
            return df.copy()
        else:
            return df

    def _reindex_index(
        self, index: Optional[Union["Index", Sequence[Any]]], fill_value: Optional[Any]
    ) -> "DataFrame":
        # When axis is index, we can mimic pandas' by a right outer join.
        nlevels = self._internal.index_level
        assert nlevels <= 1 or (
            isinstance(index, ps.MultiIndex) and nlevels == index.nlevels
        ), "MultiIndex DataFrame can only be reindexed with a similar pandas-on-Spark MultiIndex."

        index_columns = self._internal.index_spark_column_names
        frame = self._internal.resolved_copy.spark_frame.drop(NATURAL_ORDER_COLUMN_NAME)

        if isinstance(index, ps.Index):
            if nlevels != index.nlevels:
                return DataFrame(index._internal.with_new_columns([])).reindex(
                    columns=self.columns, fill_value=fill_value
                )

            index_names = index._internal.index_names
            scols = index._internal.index_spark_columns
            labels = index._internal.spark_frame.select(
                [scol.alias(index_column) for scol, index_column in zip(scols, index_columns)]
            )
        else:
            index = ps.Index(list(index))
            labels = index._internal.spark_frame.select(index.spark.column.alias(index_columns[0]))
            index_names = self._internal.index_names

        if fill_value is not None:
            frame_index_columns = [
                verify_temp_column_name(frame, "__frame_index_column_{}__".format(i))
                for i in range(nlevels)
            ]
            index_scols = [
                scol_for(frame, index_col).alias(frame_index_col)
                for index_col, frame_index_col in zip(index_columns, frame_index_columns)
            ]
            scols = self._internal.resolved_copy.data_spark_columns
            frame = frame.select(index_scols + scols)

            temp_fill_value = verify_temp_column_name(frame, "__fill_value__")
            labels = labels.withColumn(temp_fill_value, SF.lit(fill_value))

            frame_index_scols = [scol_for(frame, col) for col in frame_index_columns]
            labels_index_scols = [scol_for(labels, col) for col in index_columns]

            joined_df = frame.join(
                labels,
                on=[fcol == lcol for fcol, lcol in zip(frame_index_scols, labels_index_scols)],
                how="right",
            )

            joined_df = joined_df.select(
                *labels_index_scols,
                *[
                    F.when(
                        reduce(
                            lambda c1, c2: c1 & c2,
                            [
                                fcol.isNull() & lcol.isNotNull()
                                for fcol, lcol in zip(frame_index_scols, labels_index_scols)
                            ],
                        ),
                        scol_for(joined_df, temp_fill_value),
                    )
                    .otherwise(scol_for(joined_df, col))
                    .alias(col)
                    for col in self._internal.data_spark_column_names
                ],
            )
            data_fields = None
        else:
            joined_df = frame.join(labels, on=index_columns, how="right")
            data_fields = [field.copy(nullable=True) for field in self._internal.data_fields]

        sdf = joined_df.drop(NATURAL_ORDER_COLUMN_NAME)
        internal = self._internal.copy(
            spark_frame=sdf,
            index_spark_columns=[
                scol_for(sdf, col) for col in self._internal.index_spark_column_names
            ],
            index_names=index_names,
            index_fields=[
                field.copy(name=name)
                for field, name in zip(
                    index._internal.index_fields, self._internal.index_spark_column_names
                )
            ],
            data_spark_columns=[
                scol_for(sdf, col) for col in self._internal.data_spark_column_names
            ],
            data_fields=data_fields,
        )
        return DataFrame(internal)

    def _reindex_columns(
        self, columns: Optional[Union[pd.Index, Sequence[Any]]], fill_value: Optional[Any]
    ) -> "DataFrame":
        level = self._internal.column_labels_level
        if level > 1:
            label_columns = list(columns)
            for col in label_columns:
                if not isinstance(col, tuple):
                    raise TypeError("Expected tuple, got {}".format(type(col).__name__))
        else:
            label_columns = [(col,) for col in columns]
        for col in label_columns:
            if len(col) != level:
                raise ValueError(
                    "shape (1,{}) doesn't match the shape (1,{})".format(len(col), level)
                )
        fill_value = np.nan if fill_value is None else fill_value
        scols_or_pssers: List[Union[Series, Column]] = []
        labels = []
        for label in label_columns:
            if label in self._internal.column_labels:
                scols_or_pssers.append(self._psser_for(label))
            else:
                scols_or_pssers.append(SF.lit(fill_value).alias(name_like_string(label)))
            labels.append(label)

        if isinstance(columns, pd.Index):
            column_label_names = [
                name if is_name_like_tuple(name) else (name,) for name in columns.names
            ]
            internal = self._internal.with_new_columns(
                scols_or_pssers, column_labels=labels, column_label_names=column_label_names
            )
        else:
            internal = self._internal.with_new_columns(scols_or_pssers, column_labels=labels)

        return DataFrame(internal)

    def reindex_like(self, other: "DataFrame", copy: bool = True) -> "DataFrame":
        """
        Return a DataFrame with matching indices as other object.

        Conform the object to the same index on all axes. Places NA/NaN in locations
        having no value in the previous index. A new object is produced unless the
        new index is equivalent to the current one and copy=False.

        Parameters
        ----------
        other : DataFrame
            Its row and column indices are used to define the new indices
            of this object.
        copy : bool, default True
            Return a new object, even if the passed indexes are the same.

        Returns
        -------
        DataFrame
            DataFrame with changed indices on each axis.

        See Also
        --------
        DataFrame.set_index : Set row labels.
        DataFrame.reset_index : Remove row labels or move them to new columns.
        DataFrame.reindex : Change to new indices or expand indices.

        Notes
        -----
        Same as calling
        ``.reindex(index=other.index, columns=other.columns,...)``.

        Examples
        --------

        >>> df1 = ps.DataFrame([[24.3, 75.7, 'high'],
        ...                     [31, 87.8, 'high'],
        ...                     [22, 71.6, 'medium'],
        ...                     [35, 95, 'medium']],
        ...                    columns=['temp_celsius', 'temp_fahrenheit',
        ...                             'windspeed'],
        ...                    index=pd.date_range(start='2014-02-12',
        ...                                        end='2014-02-15', freq='D'))
        >>> df1
                    temp_celsius  temp_fahrenheit windspeed
        2014-02-12          24.3             75.7      high
        2014-02-13          31.0             87.8      high
        2014-02-14          22.0             71.6    medium
        2014-02-15          35.0             95.0    medium

        >>> df2 = ps.DataFrame([[28, 'low'],
        ...                     [30, 'low'],
        ...                     [35.1, 'medium']],
        ...                    columns=['temp_celsius', 'windspeed'],
        ...                    index=pd.DatetimeIndex(['2014-02-12', '2014-02-13',
        ...                                            '2014-02-15']))
        >>> df2
                    temp_celsius windspeed
        2014-02-12          28.0       low
        2014-02-13          30.0       low
        2014-02-15          35.1    medium

        >>> df2.reindex_like(df1).sort_index() # doctest: +NORMALIZE_WHITESPACE
                    temp_celsius  temp_fahrenheit windspeed
        2014-02-12          28.0              NaN       low
        2014-02-13          30.0              NaN       low
        2014-02-14           NaN              NaN       None
        2014-02-15          35.1              NaN    medium
        """

        if isinstance(other, DataFrame):
            return self.reindex(index=other.index, columns=other.columns, copy=copy)
        else:
            raise TypeError("other must be a pandas-on-Spark DataFrame")

    def melt(
        self,
        id_vars: Optional[Union[Name, List[Name]]] = None,
        value_vars: Optional[Union[Name, List[Name]]] = None,
        var_name: Optional[Union[str, List[str]]] = None,
        value_name: str = "value",
    ) -> "DataFrame":
        """
        Unpivot a DataFrame from wide format to long format, optionally
        leaving identifier variables set.

        This function is useful to massage a DataFrame into a format where one
        or more columns are identifier variables (`id_vars`), while all other
        columns, considered measured variables (`value_vars`), are "unpivoted" to
        the row axis, leaving just two non-identifier columns, 'variable' and
        'value'.

        Parameters
        ----------
        frame : DataFrame
        id_vars : tuple, list, or ndarray, optional
            Column(s) to use as identifier variables.
        value_vars : tuple, list, or ndarray, optional
            Column(s) to unpivot. If not specified, uses all columns that
            are not set as `id_vars`.
        var_name : scalar, default 'variable'
            Name to use for the 'variable' column. If None it uses `frame.columns.name` or
            ‘variable’.
        value_name : scalar, default 'value'
            Name to use for the 'value' column.

        Returns
        -------
        DataFrame
            Unpivoted DataFrame.

        Examples
        --------
        >>> df = ps.DataFrame({'A': {0: 'a', 1: 'b', 2: 'c'},
        ...                    'B': {0: 1, 1: 3, 2: 5},
        ...                    'C': {0: 2, 1: 4, 2: 6}},
        ...                   columns=['A', 'B', 'C'])
        >>> df
           A  B  C
        0  a  1  2
        1  b  3  4
        2  c  5  6

        >>> ps.melt(df)
          variable value
        0        A     a
        1        B     1
        2        C     2
        3        A     b
        4        B     3
        5        C     4
        6        A     c
        7        B     5
        8        C     6

        >>> df.melt(id_vars='A')
           A variable  value
        0  a        B      1
        1  a        C      2
        2  b        B      3
        3  b        C      4
        4  c        B      5
        5  c        C      6

        >>> df.melt(value_vars='A')
          variable value
        0        A     a
        1        A     b
        2        A     c

        >>> ps.melt(df, id_vars=['A', 'B'])
           A  B variable  value
        0  a  1        C      2
        1  b  3        C      4
        2  c  5        C      6

        >>> df.melt(id_vars=['A'], value_vars=['C'])
           A variable  value
        0  a        C      2
        1  b        C      4
        2  c        C      6

        The names of 'variable' and 'value' columns can be customized:

        >>> ps.melt(df, id_vars=['A'], value_vars=['B'],
        ...         var_name='myVarname', value_name='myValname')
           A myVarname  myValname
        0  a         B          1
        1  b         B          3
        2  c         B          5
        """
        column_labels = self._internal.column_labels

        if id_vars is None:
            id_vars = []
        else:
            if isinstance(id_vars, tuple):
                if self._internal.column_labels_level == 1:
                    id_vars = [idv if is_name_like_tuple(idv) else (idv,) for idv in id_vars]
                else:
                    raise ValueError(
                        "id_vars must be a list of tuples" " when columns are a MultiIndex"
                    )
            elif is_name_like_value(id_vars):
                id_vars = [(id_vars,)]
            else:
                id_vars = [idv if is_name_like_tuple(idv) else (idv,) for idv in id_vars]

            non_existence_col = [idv for idv in id_vars if idv not in column_labels]
            if len(non_existence_col) != 0:
                raveled_column_labels = np.ravel(column_labels)
                missing = [
                    nec for nec in np.ravel(non_existence_col) if nec not in raveled_column_labels
                ]
                if len(missing) != 0:
                    raise KeyError(
                        "The following 'id_vars' are not present"
                        " in the DataFrame: {}".format(missing)
                    )
                else:
                    raise KeyError(
                        "None of {} are in the {}".format(non_existence_col, column_labels)
                    )

        if value_vars is None:
            value_vars = []
        else:
            if isinstance(value_vars, tuple):
                if self._internal.column_labels_level == 1:
                    value_vars = [
                        valv if is_name_like_tuple(valv) else (valv,) for valv in value_vars
                    ]
                else:
                    raise ValueError(
                        "value_vars must be a list of tuples" " when columns are a MultiIndex"
                    )
            elif is_name_like_value(value_vars):
                value_vars = [(value_vars,)]
            else:
                value_vars = [valv if is_name_like_tuple(valv) else (valv,) for valv in value_vars]

            non_existence_col = [valv for valv in value_vars if valv not in column_labels]
            if len(non_existence_col) != 0:
                raveled_column_labels = np.ravel(column_labels)
                missing = [
                    nec for nec in np.ravel(non_existence_col) if nec not in raveled_column_labels
                ]
                if len(missing) != 0:
                    raise KeyError(
                        "The following 'value_vars' are not present"
                        " in the DataFrame: {}".format(missing)
                    )
                else:
                    raise KeyError(
                        "None of {} are in the {}".format(non_existence_col, column_labels)
                    )

        if len(value_vars) == 0:
            value_vars = column_labels

        column_labels = [label for label in column_labels if label not in id_vars]

        sdf = self._internal.spark_frame

        if var_name is None:
            if (
                self._internal.column_labels_level == 1
                and self._internal.column_label_names[0] is None
            ):
                var_name = ["variable"]
            else:
                var_name = [
                    name_like_string(name) if name is not None else "variable_{}".format(i)
                    for i, name in enumerate(self._internal.column_label_names)
                ]
        elif isinstance(var_name, str):
            var_name = [var_name]

        pairs = F.explode(
            F.array(
                *[
                    F.struct(
                        *[SF.lit(c).alias(name) for c, name in zip(label, var_name)],
                        *[self._internal.spark_column_for(label).alias(value_name)],
                    )
                    for label in column_labels
                    if label in value_vars
                ]
            )
        )

        columns = (
            [
                self._internal.spark_column_for(label).alias(name_like_string(label))
                for label in id_vars
            ]
            + [F.col("pairs.`%s`" % name) for name in var_name]
            + [F.col("pairs.`%s`" % value_name)]
        )
        exploded_df = sdf.withColumn("pairs", pairs).select(columns)

        return DataFrame(
            InternalFrame(
                spark_frame=exploded_df,
                index_spark_columns=None,
                column_labels=(
                    [label if len(label) == 1 else (name_like_string(label),) for label in id_vars]
                    + [(name,) for name in var_name]
                    + [(value_name,)]
                ),
            )
        )

    def stack(self) -> DataFrameOrSeries:
        """
        Stack the prescribed level(s) from columns to index.

        Return a reshaped DataFrame or Series having a multi-level
        index with one or more new inner-most levels compared to the current
        DataFrame. The new inner-most levels are created by pivoting the
        columns of the current dataframe:

          - if the columns have a single level, the output is a Series;
          - if the columns have multiple levels, the new index
            level(s) is (are) taken from the prescribed level(s) and
            the output is a DataFrame.

        The new index levels are sorted.

        Returns
        -------
        DataFrame or Series
            Stacked dataframe or series.

        See Also
        --------
        DataFrame.unstack : Unstack prescribed level(s) from index axis
            onto column axis.
        DataFrame.pivot : Reshape dataframe from long format to wide
            format.
        DataFrame.pivot_table : Create a spreadsheet-style pivot table
            as a DataFrame.

        Notes
        -----
        The function is named by analogy with a collection of books
        being reorganized from being side by side on a horizontal
        position (the columns of the dataframe) to being stacked
        vertically on top of each other (in the index of the
        dataframe).

        Examples
        --------
        **Single level columns**

        >>> df_single_level_cols = ps.DataFrame([[0, 1], [2, 3]],
        ...                                     index=['cat', 'dog'],
        ...                                     columns=['weight', 'height'])

        Stacking a dataframe with a single level column axis returns a Series:

        >>> df_single_level_cols
             weight  height
        cat       0       1
        dog       2       3
        >>> df_single_level_cols.stack().sort_index()
        cat  height    1
             weight    0
        dog  height    3
             weight    2
        dtype: int64

        **Multi level columns: simple case**

        >>> multicol1 = pd.MultiIndex.from_tuples([('weight', 'kg'),
        ...                                        ('weight', 'pounds')])
        >>> df_multi_level_cols1 = ps.DataFrame([[1, 2], [2, 4]],
        ...                                     index=['cat', 'dog'],
        ...                                     columns=multicol1)

        Stacking a dataframe with a multi-level column axis:

        >>> df_multi_level_cols1  # doctest: +NORMALIZE_WHITESPACE
            weight
                kg pounds
        cat      1      2
        dog      2      4
        >>> df_multi_level_cols1.stack().sort_index()
                    weight
        cat kg           1
            pounds       2
        dog kg           2
            pounds       4

        **Missing values**

        >>> multicol2 = pd.MultiIndex.from_tuples([('weight', 'kg'),
        ...                                        ('height', 'm')])
        >>> df_multi_level_cols2 = ps.DataFrame([[1.0, 2.0], [3.0, 4.0]],
        ...                                     index=['cat', 'dog'],
        ...                                     columns=multicol2)

        It is common to have missing values when stacking a dataframe
        with multi-level columns, as the stacked dataframe typically
        has more values than the original dataframe. Missing values
        are filled with NaNs:

        >>> df_multi_level_cols2
            weight height
                kg      m
        cat    1.0    2.0
        dog    3.0    4.0
        >>> df_multi_level_cols2.stack().sort_index()  # doctest: +SKIP
                height  weight
        cat kg     NaN     1.0
            m      2.0     NaN
        dog kg     NaN     3.0
            m      4.0     NaN
        """
        from pyspark.pandas.series import first_series

        if len(self._internal.column_labels) == 0:
            return DataFrame(
                self._internal.copy(
                    column_label_names=self._internal.column_label_names[:-1]
                ).with_filter(SF.lit(False))
            )

        column_labels: Dict[Label, Dict[Any, Column]] = defaultdict(dict)
        index_values = set()
        should_returns_series = False
        for label in self._internal.column_labels:
            new_label = label[:-1]
            if len(new_label) == 0:
                new_label = None
                should_returns_series = True
            value = label[-1]

            scol = self._internal.spark_column_for(label)
            column_labels[new_label][value] = scol

            index_values.add(value)

        column_labels = dict(sorted(column_labels.items(), key=lambda x: x[0]))

        index_name = self._internal.column_label_names[-1]
        column_label_names = self._internal.column_label_names[:-1]
        if len(column_label_names) == 0:
            column_label_names = [None]

        index_column = SPARK_INDEX_NAME_FORMAT(self._internal.index_level)
        data_columns = [name_like_string(label) for label in column_labels]

        structs = [
            F.struct(
                *[SF.lit(value).alias(index_column)],
                *[
                    (
                        column_labels[label][value]
                        if value in column_labels[label]
                        else SF.lit(None)
                    ).alias(name)
                    for label, name in zip(column_labels, data_columns)
                ],
            ).alias(value)
            for value in index_values
        ]

        pairs = F.explode(F.array(*structs))

        sdf = self._internal.spark_frame.withColumn("pairs", pairs)
        sdf = sdf.select(
            self._internal.index_spark_columns
            + [sdf["pairs"][index_column].alias(index_column)]
            + [sdf["pairs"][name].alias(name) for name in data_columns]
        )

        internal = InternalFrame(
            spark_frame=sdf,
            index_spark_columns=[
                scol_for(sdf, col)
                for col in (self._internal.index_spark_column_names + [index_column])
            ],
            index_names=self._internal.index_names + [index_name],
            index_fields=self._internal.index_fields + [None],
            column_labels=list(column_labels),
            data_spark_columns=[scol_for(sdf, col) for col in data_columns],
            column_label_names=column_label_names,
        )
        psdf: DataFrame = DataFrame(internal)

        if should_returns_series:
            return first_series(psdf)
        else:
            return psdf

    def unstack(self) -> DataFrameOrSeries:
        """
        Pivot the (necessarily hierarchical) index labels.

        Returns a DataFrame having a new level of column labels whose inner-most level
        consists of the pivoted index labels.

        If the index is not a MultiIndex, the output will be a Series.

        .. note:: If the index is a MultiIndex, the output DataFrame could be very wide, and
            it could cause a serious performance degradation since Spark partitions it row based.

        Returns
        -------
        Series or DataFrame

        See Also
        --------
        DataFrame.pivot : Pivot a table based on column values.
        DataFrame.stack : Pivot a level of the column labels (inverse operation from unstack).

        Examples
        --------
        >>> df = ps.DataFrame({"A": {"0": "a", "1": "b", "2": "c"},
        ...                    "B": {"0": "1", "1": "3", "2": "5"},
        ...                    "C": {"0": "2", "1": "4", "2": "6"}},
        ...                   columns=["A", "B", "C"])
        >>> df
           A  B  C
        0  a  1  2
        1  b  3  4
        2  c  5  6

        >>> df.unstack().sort_index()
        A  0    a
           1    b
           2    c
        B  0    1
           1    3
           2    5
        C  0    2
           1    4
           2    6
        dtype: object

        >>> df.columns = pd.MultiIndex.from_tuples([('X', 'A'), ('X', 'B'), ('Y', 'C')])
        >>> df.unstack().sort_index()
        X  A  0    a
              1    b
              2    c
           B  0    1
              1    3
              2    5
        Y  C  0    2
              1    4
              2    6
        dtype: object

        For MultiIndex case:

        >>> df = ps.DataFrame({"A": ["a", "b", "c"],
        ...                    "B": [1, 3, 5],
        ...                    "C": [2, 4, 6]},
        ...                   columns=["A", "B", "C"])
        >>> df = df.set_index('A', append=True)
        >>> df  # doctest: +NORMALIZE_WHITESPACE
             B  C
          A
        0 a  1  2
        1 b  3  4
        2 c  5  6
        >>> df.unstack().sort_index()  # doctest: +NORMALIZE_WHITESPACE
             B              C
        A    a    b    c    a    b    c
        0  1.0  NaN  NaN  2.0  NaN  NaN
        1  NaN  3.0  NaN  NaN  4.0  NaN
        2  NaN  NaN  5.0  NaN  NaN  6.0
        """
        from pyspark.pandas.series import first_series

        if self._internal.index_level > 1:
            # The index after `reset_index()` will never be used, so use "distributed" index
            # as a dummy to avoid overhead.
            with option_context("compute.default_index_type", "distributed"):
                df = self.reset_index()
            index = df._internal.column_labels[: self._internal.index_level - 1]
            columns = df.columns[self._internal.index_level - 1]
            df = df.pivot_table(
                index=index, columns=columns, values=self._internal.column_labels, aggfunc="first"
            )
            internal = df._internal.copy(
                index_names=self._internal.index_names[:-1],
                index_fields=df._internal.index_fields[: self._internal.index_level - 1],
                column_label_names=(
                    df._internal.column_label_names[:-1]
                    + [
                        None
                        if self._internal.index_names[-1] is None
                        else df._internal.column_label_names[-1]
                    ]
                ),
            )
            return DataFrame(internal)

        # TODO: Codes here are similar with melt. Should we deduplicate?
        column_labels = self._internal.column_labels
        ser_name = SPARK_DEFAULT_SERIES_NAME
        sdf = self._internal.spark_frame
        new_index_columns = [
            SPARK_INDEX_NAME_FORMAT(i) for i in range(self._internal.column_labels_level)
        ]

        new_index_map = list(zip_longest(new_index_columns, self._internal.column_label_names, []))

        pairs = F.explode(
            F.array(
                *[
                    F.struct(
                        *[SF.lit(c).alias(name) for c, name in zip(idx, new_index_columns)],
                        *[self._internal.spark_column_for(idx).alias(ser_name)],
                    )
                    for idx in column_labels
                ]
            )
        )

        columns = [
            F.col("pairs.%s" % name)
            for name in new_index_columns[: self._internal.column_labels_level]
        ] + [F.col("pairs.%s" % ser_name)]

        new_index_len = len(new_index_columns)
        existing_index_columns = []
        for i, (index_name, index_field) in enumerate(
            zip(self._internal.index_names, self._internal.index_fields)
        ):
            name = SPARK_INDEX_NAME_FORMAT(i + new_index_len)
            new_index_map.append((name, index_name, index_field.copy(name=name)))
            existing_index_columns.append(self._internal.index_spark_columns[i].alias(name))

        exploded_df = sdf.withColumn("pairs", pairs).select(existing_index_columns + columns)

        index_spark_column_names, index_names, index_fields = zip(*new_index_map)
        return first_series(
            DataFrame(
                InternalFrame(
                    exploded_df,
                    index_spark_columns=[
                        scol_for(exploded_df, col) for col in index_spark_column_names
                    ],
                    index_names=list(index_names),
                    index_fields=list(index_fields),
                    column_labels=[None],
                )
            )
        )

    # TODO: axis, skipna, and many arguments should be implemented.
    def all(self, axis: Axis = 0) -> "Series":
        """
        Return whether all elements are True.

        Returns True unless there is at least one element within a series that is
        False or equivalent (e.g. zero or empty)

        Parameters
        ----------
        axis : {0 or 'index'}, default 0
            Indicate which axis or axes should be reduced.

            * 0 / 'index' : reduce the index, return a Series whose index is the
              original column labels.

        Returns
        -------
        Series

        Examples
        --------
        Create a dataframe from a dictionary.

        >>> df = ps.DataFrame({
        ...    'col1': [True, True, True],
        ...    'col2': [True, False, False],
        ...    'col3': [0, 0, 0],
        ...    'col4': [1, 2, 3],
        ...    'col5': [True, True, None],
        ...    'col6': [True, False, None]},
        ...    columns=['col1', 'col2', 'col3', 'col4', 'col5', 'col6'])

        Default behaviour checks if column-wise values all return a boolean.

        >>> df.all()
        col1     True
        col2    False
        col3    False
        col4     True
        col5     True
        col6    False
        dtype: bool
        """
        from pyspark.pandas.series import first_series

        axis = validate_axis(axis)
        if axis != 0:
            raise NotImplementedError('axis should be either 0 or "index" currently.')

        applied = []
        column_labels = self._internal.column_labels
        for label in column_labels:
            scol = self._internal.spark_column_for(label)
            all_col = F.min(F.coalesce(scol.cast("boolean"), SF.lit(True)))
            applied.append(F.when(all_col.isNull(), True).otherwise(all_col))

        # TODO: there is a similar logic to transpose in, for instance,
        #  DataFrame.any, Series.quantile. Maybe we should deduplicate it.
        value_column = "value"
        cols = []
        for label, applied_col in zip(column_labels, applied):
            cols.append(
                F.struct(
                    *[SF.lit(col).alias(SPARK_INDEX_NAME_FORMAT(i)) for i, col in enumerate(label)],
                    *[applied_col.alias(value_column)],
                )
            )

        sdf = self._internal.spark_frame.select(F.array(*cols).alias("arrays")).select(
            F.explode(F.col("arrays"))
        )
        sdf = sdf.selectExpr("col.*")

        internal = InternalFrame(
            spark_frame=sdf,
            index_spark_columns=[
                scol_for(sdf, SPARK_INDEX_NAME_FORMAT(i))
                for i in range(self._internal.column_labels_level)
            ],
            index_names=self._internal.column_label_names,
            column_labels=[None],
            data_spark_columns=[scol_for(sdf, value_column)],
        )

        return first_series(DataFrame(internal))

    # TODO: axis, skipna, and many arguments should be implemented.
    def any(self, axis: Axis = 0) -> "Series":
        """
        Return whether any element is True.

        Returns False unless there is at least one element within a series that is
        True or equivalent (e.g. non-zero or non-empty).

        Parameters
        ----------
        axis : {0 or 'index'}, default 0
            Indicate which axis or axes should be reduced.

            * 0 / 'index' : reduce the index, return a Series whose index is the
              original column labels.

        Returns
        -------
        Series

        Examples
        --------
        Create a dataframe from a dictionary.

        >>> df = ps.DataFrame({
        ...    'col1': [False, False, False],
        ...    'col2': [True, False, False],
        ...    'col3': [0, 0, 1],
        ...    'col4': [0, 1, 2],
        ...    'col5': [False, False, None],
        ...    'col6': [True, False, None]},
        ...    columns=['col1', 'col2', 'col3', 'col4', 'col5', 'col6'])

        Default behaviour checks if column-wise values all return a boolean.

        >>> df.any()
        col1    False
        col2     True
        col3     True
        col4     True
        col5    False
        col6     True
        dtype: bool
        """
        from pyspark.pandas.series import first_series

        axis = validate_axis(axis)
        if axis != 0:
            raise NotImplementedError('axis should be either 0 or "index" currently.')

        applied = []
        column_labels = self._internal.column_labels
        for label in column_labels:
            scol = self._internal.spark_column_for(label)
            all_col = F.max(F.coalesce(scol.cast("boolean"), SF.lit(False)))
            applied.append(F.when(all_col.isNull(), False).otherwise(all_col))

        # TODO: there is a similar logic to transpose in, for instance,
        #  DataFrame.all, Series.quantile. Maybe we should deduplicate it.
        value_column = "value"
        cols = []
        for label, applied_col in zip(column_labels, applied):
            cols.append(
                F.struct(
                    *[SF.lit(col).alias(SPARK_INDEX_NAME_FORMAT(i)) for i, col in enumerate(label)],
                    *[applied_col.alias(value_column)],
                )
            )

        sdf = self._internal.spark_frame.select(F.array(*cols).alias("arrays")).select(
            F.explode(F.col("arrays"))
        )
        sdf = sdf.selectExpr("col.*")

        internal = InternalFrame(
            spark_frame=sdf,
            index_spark_columns=[
                scol_for(sdf, SPARK_INDEX_NAME_FORMAT(i))
                for i in range(self._internal.column_labels_level)
            ],
            index_names=self._internal.column_label_names,
            column_labels=[None],
            data_spark_columns=[scol_for(sdf, value_column)],
        )

        return first_series(DataFrame(internal))

    # TODO: add axis, numeric_only, pct, na_option parameter
    def rank(self, method: str = "average", ascending: bool = True) -> "DataFrame":
        """
        Compute numerical data ranks (1 through n) along axis. Equal values are
        assigned a rank that is the average of the ranks of those values.

        .. note:: the current implementation of rank uses Spark's Window without
            specifying partition specification. This leads to move all data into
            single partition in single machine and could cause serious
            performance degradation. Avoid this method against very large dataset.

        Parameters
        ----------
        method : {'average', 'min', 'max', 'first', 'dense'}
            * average: average rank of group
            * min: lowest rank in group
            * max: highest rank in group
            * first: ranks assigned in order they appear in the array
            * dense: like 'min', but rank always increases by 1 between groups
        ascending : boolean, default True
            False for ranks by high (1) to low (N)

        Returns
        -------
        ranks : same type as caller

        Examples
        --------
        >>> df = ps.DataFrame({'A': [1, 2, 2, 3], 'B': [4, 3, 2, 1]}, columns= ['A', 'B'])
        >>> df
           A  B
        0  1  4
        1  2  3
        2  2  2
        3  3  1

        >>> df.rank().sort_index()
             A    B
        0  1.0  4.0
        1  2.5  3.0
        2  2.5  2.0
        3  4.0  1.0

        If method is set to 'min', it use lowest rank in group.

        >>> df.rank(method='min').sort_index()
             A    B
        0  1.0  4.0
        1  2.0  3.0
        2  2.0  2.0
        3  4.0  1.0

        If method is set to 'max', it use highest rank in group.

        >>> df.rank(method='max').sort_index()
             A    B
        0  1.0  4.0
        1  3.0  3.0
        2  3.0  2.0
        3  4.0  1.0

        If method is set to 'dense', it leaves no gaps in group.

        >>> df.rank(method='dense').sort_index()
             A    B
        0  1.0  4.0
        1  2.0  3.0
        2  2.0  2.0
        3  3.0  1.0
        """
        return self._apply_series_op(
            lambda psser: psser._rank(method=method, ascending=ascending), should_resolve=True
        )

    def filter(
        self,
        items: Optional[Sequence[Any]] = None,
        like: Optional[str] = None,
        regex: Optional[str] = None,
        axis: Optional[Axis] = None,
    ) -> "DataFrame":
        """
        Subset rows or columns of dataframe according to labels in
        the specified index.

        Note that this routine does not filter a dataframe on its
        contents. The filter is applied to the labels of the index.

        Parameters
        ----------
        items : list-like
            Keep labels from axis which are in items.
        like : string
            Keep labels from axis for which "like in label == True".
        regex : string (regular expression)
            Keep labels from axis for which re.search(regex, label) == True.
        axis : int or string axis name
            The axis to filter on.  By default this is the info axis,
            'index' for Series, 'columns' for DataFrame.

        Returns
        -------
        same type as input object

        See Also
        --------
        DataFrame.loc

        Notes
        -----
        The ``items``, ``like``, and ``regex`` parameters are
        enforced to be mutually exclusive.

        ``axis`` defaults to the info axis that is used when indexing
        with ``[]``.

        Examples
        --------
        >>> df = ps.DataFrame(np.array(([1, 2, 3], [4, 5, 6])),
        ...                   index=['mouse', 'rabbit'],
        ...                   columns=['one', 'two', 'three'])

        >>> # select columns by name
        >>> df.filter(items=['one', 'three'])
                one  three
        mouse     1      3
        rabbit    4      6

        >>> # select columns by regular expression
        >>> df.filter(regex='e$', axis=1)
                one  three
        mouse     1      3
        rabbit    4      6

        >>> # select rows containing 'bbi'
        >>> df.filter(like='bbi', axis=0)
                one  two  three
        rabbit    4    5      6

        For a Series,

        >>> # select rows by name
        >>> df.one.filter(items=['rabbit'])
        rabbit    4
        Name: one, dtype: int64

        >>> # select rows by regular expression
        >>> df.one.filter(regex='e$')
        mouse    1
        Name: one, dtype: int64

        >>> # select rows containing 'bbi'
        >>> df.one.filter(like='bbi')
        rabbit    4
        Name: one, dtype: int64
        """
        if sum(x is not None for x in (items, like, regex)) > 1:
            raise TypeError(
                "Keyword arguments `items`, `like`, or `regex` " "are mutually exclusive"
            )

        axis = validate_axis(axis, none_axis=1)

        index_scols = self._internal.index_spark_columns

        if items is not None:
            if is_list_like(items):
                items = list(items)
            else:
                raise ValueError("items should be a list-like object.")
            if axis == 0:
                if len(index_scols) == 1:
                    if len(items) <= ps.get_option("compute.isin_limit"):
                        col = index_scols[0].isin([SF.lit(item) for item in items])
                        return DataFrame(self._internal.with_filter(col))
                    else:
                        item_sdf_col = verify_temp_column_name(
                            self._internal.spark_frame, "__item__"
                        )
                        item_sdf = default_session().createDataFrame(
                            pd.DataFrame({item_sdf_col: items})
                        )
                        joined_sdf = self._internal.spark_frame.join(
                            other=F.broadcast(item_sdf),
                            on=(index_scols[0] == scol_for(item_sdf, item_sdf_col)),
                            how="semi",
                        )

                        return DataFrame(self._internal.with_new_sdf(joined_sdf))

                else:
                    # for multi-index
                    col = None
                    for item in items:
                        if not isinstance(item, tuple):
                            raise TypeError("Unsupported type {}".format(type(item).__name__))
                        if not item:
                            raise ValueError("The item should not be empty.")
                        midx_col = None
                        for i, element in enumerate(item):
                            if midx_col is None:
                                midx_col = index_scols[i] == SF.lit(element)
                            else:
                                midx_col = midx_col & (index_scols[i] == SF.lit(element))
                        if col is None:
                            col = midx_col
                        else:
                            col = col | midx_col
                    return DataFrame(self._internal.with_filter(col))
            else:
                return self[items]
        elif like is not None:
            if axis == 0:
                col = None
                for index_scol in index_scols:
                    if col is None:
                        col = index_scol.contains(like)
                    else:
                        col = col | index_scol.contains(like)
                return DataFrame(self._internal.with_filter(col))
            else:
                column_labels = self._internal.column_labels
                output_labels = [label for label in column_labels if any(like in i for i in label)]
                return self[output_labels]
        elif regex is not None:
            if axis == 0:
                col = None
                for index_scol in index_scols:
                    if col is None:
                        col = index_scol.rlike(regex)
                    else:
                        col = col | index_scol.rlike(regex)
                return DataFrame(self._internal.with_filter(col))
            else:
                column_labels = self._internal.column_labels
                matcher = re.compile(regex)
                output_labels = [
                    label
                    for label in column_labels
                    if any(matcher.search(i) is not None for i in label)
                ]
                return self[output_labels]
        else:
            raise TypeError("Must pass either `items`, `like`, or `regex`")

    def rename(
        self,
        mapper: Optional[Union[Dict, Callable[[Any], Any]]] = None,
        index: Optional[Union[Dict, Callable[[Any], Any]]] = None,
        columns: Optional[Union[Dict, Callable[[Any], Any]]] = None,
        axis: Axis = "index",
        inplace: bool = False,
        level: Optional[int] = None,
        errors: str = "ignore",
    ) -> Optional["DataFrame"]:

        """
        Alter axes labels.
        Function / dict values must be unique (1-to-1). Labels not contained in a dict / Series
        will be left as-is. Extra labels listed don’t throw an error.

        Parameters
        ----------
        mapper : dict-like or function
            Dict-like or functions transformations to apply to that axis’ values.
            Use either `mapper` and `axis` to specify the axis to target with `mapper`, or `index`
            and `columns`.
        index : dict-like or function
            Alternative to specifying axis ("mapper, axis=0" is equivalent to "index=mapper").
        columns : dict-like or function
            Alternative to specifying axis ("mapper, axis=1" is equivalent to "columns=mapper").
        axis : int or str, default 'index'
            Axis to target with mapper. Can be either the axis name ('index', 'columns') or
            number (0, 1).
        inplace : bool, default False
            Whether to return a new DataFrame.
        level : int or level name, default None
            In case of a MultiIndex, only rename labels in the specified level.
        errors : {'ignore', 'raise}, default 'ignore'
            If 'raise', raise a `KeyError` when a dict-like `mapper`, `index`, or `columns`
            contains labels that are not present in the Index being transformed. If 'ignore',
            existing keys will be renamed and extra keys will be ignored.

        Returns
        -------
        DataFrame with the renamed axis labels.

        Raises
        ------
        `KeyError`
            If any of the labels is not found in the selected axis and "errors='raise'".

        Examples
        --------
        >>> psdf1 = ps.DataFrame({"A": [1, 2, 3], "B": [4, 5, 6]})
        >>> psdf1.rename(columns={"A": "a", "B": "c"})  # doctest: +NORMALIZE_WHITESPACE
           a  c
        0  1  4
        1  2  5
        2  3  6

        >>> psdf1.rename(index={1: 10, 2: 20})  # doctest: +NORMALIZE_WHITESPACE
            A  B
        0   1  4
        10  2  5
        20  3  6

        >>> def str_lower(s) -> str:
        ...     return str.lower(s)
        >>> psdf1.rename(str_lower, axis='columns')  # doctest: +NORMALIZE_WHITESPACE
           a  b
        0  1  4
        1  2  5
        2  3  6

        >>> def mul10(x) -> int:
        ...     return x * 10
        >>> psdf1.rename(mul10, axis='index')  # doctest: +NORMALIZE_WHITESPACE
            A  B
        0   1  4
        10  2  5
        20  3  6

        >>> idx = pd.MultiIndex.from_tuples([('X', 'A'), ('X', 'B'), ('Y', 'C'), ('Y', 'D')])
        >>> psdf2 = ps.DataFrame([[1, 2, 3, 4], [5, 6, 7, 8]], columns=idx)
        >>> psdf2.rename(columns=str_lower, level=0)  # doctest: +NORMALIZE_WHITESPACE
           x     y
           A  B  C  D
        0  1  2  3  4
        1  5  6  7  8

        >>> psdf3 = ps.DataFrame([[1, 2], [3, 4], [5, 6], [7, 8]], index=idx, columns=list('ab'))
        >>> psdf3.rename(index=str_lower)  # doctest: +NORMALIZE_WHITESPACE
             a  b
        x a  1  2
          b  3  4
        y c  5  6
          d  7  8
        """

        def gen_mapper_fn(
            mapper: Union[Dict, Callable[[Any], Any]]
        ) -> Tuple[Callable[[Any], Any], Dtype, DataType]:
            if isinstance(mapper, dict):
                mapper_dict = cast(dict, mapper)

                type_set = set(map(lambda x: type(x), mapper_dict.values()))
                if len(type_set) > 1:
                    raise ValueError("Mapper dict should have the same value type.")
                dtype, spark_return_type = pandas_on_spark_type(list(type_set)[0])

                def mapper_fn(x: Any) -> Any:
                    if x in mapper_dict:
                        return mapper_dict[x]
                    else:
                        if errors == "raise":
                            raise KeyError("Index include value which is not in the `mapper`")
                        return x

            elif callable(mapper):
                mapper_callable = cast(Callable, mapper)
                return_type = cast(ScalarType, infer_return_type(mapper))
                dtype = return_type.dtype
                spark_return_type = return_type.spark_type

                def mapper_fn(x: Any) -> Any:
                    return mapper_callable(x)

            else:
                raise ValueError(
                    "`mapper` or `index` or `columns` should be "
                    "either dict-like or function type."
                )
            return mapper_fn, dtype, spark_return_type

        index_mapper_fn = None
        index_mapper_ret_stype = None
        columns_mapper_fn = None

        inplace = validate_bool_kwarg(inplace, "inplace")
        if mapper:
            axis = validate_axis(axis)
            if axis == 0:
                index_mapper_fn, index_mapper_ret_dtype, index_mapper_ret_stype = gen_mapper_fn(
                    mapper
                )
            elif axis == 1:
                columns_mapper_fn, _, _ = gen_mapper_fn(mapper)
        else:
            if index:
                index_mapper_fn, index_mapper_ret_dtype, index_mapper_ret_stype = gen_mapper_fn(
                    index
                )
            if columns:
                columns_mapper_fn, _, _ = gen_mapper_fn(columns)

            if not index and not columns:
                raise ValueError("Either `index` or `columns` should be provided.")

        psdf = self.copy()
        if index_mapper_fn:
            # rename index labels, if `level` is None, rename all index columns, otherwise only
            # rename the corresponding level index.
            # implement this by transform the underlying spark dataframe,
            # Example:
            # suppose the psdf index column in underlying spark dataframe is "index_0", "index_1",
            # if rename level 0 index labels, will do:
            #   ``psdf._sdf.withColumn("index_0", mapper_fn_udf(col("index_0"))``
            # if rename all index labels (`level` is None), then will do:
            #   ```
            #   psdf._sdf.withColumn("index_0", mapper_fn_udf(col("index_0"))
            #           .withColumn("index_1", mapper_fn_udf(col("index_1"))
            #   ```

            index_columns = psdf._internal.index_spark_column_names
            num_indices = len(index_columns)
            if level:
                if level < 0 or level >= num_indices:
                    raise ValueError("level should be an integer between [0, num_indices)")

            @pandas_udf(returnType=index_mapper_ret_stype)  # type: ignore[call-overload]
            def index_mapper_udf(s: pd.Series) -> pd.Series:
                return s.map(index_mapper_fn)

            index_spark_columns = psdf._internal.index_spark_columns.copy()
            index_fields = psdf._internal.index_fields.copy()
            if level is None:
                for i in range(num_indices):
                    index_spark_columns[i] = index_mapper_udf(index_spark_columns[i]).alias(
                        index_columns[i]
                    )
                    index_fields[i] = index_fields[i].copy(
                        dtype=index_mapper_ret_dtype,
                        spark_type=index_mapper_ret_stype,
                        nullable=True,
                    )
            else:
                index_spark_columns[level] = index_mapper_udf(index_spark_columns[level]).alias(
                    index_columns[level]
                )
                index_fields[level] = index_fields[level].copy(
                    dtype=index_mapper_ret_dtype,
                    spark_type=index_mapper_ret_stype,
                    nullable=True,
                )
            psdf = DataFrame(
                psdf._internal.copy(
                    index_spark_columns=index_spark_columns, index_fields=index_fields
                )
            )
        if columns_mapper_fn:
            # rename column name.
            # Will modify the `_internal._column_labels` and transform underlying spark dataframe
            # to the same column name with `_internal._column_labels`.
            if level:
                if level < 0 or level >= psdf._internal.column_labels_level:
                    raise ValueError("level should be an integer between [0, column_labels_level)")

            def gen_new_column_labels_entry(column_labels_entry: Label) -> Label:
                if level is None:
                    # rename all level columns
                    return tuple(map(columns_mapper_fn, column_labels_entry))
                else:
                    # only rename specified level column
                    entry_list = list(column_labels_entry)
                    entry_list[level] = columns_mapper_fn(entry_list[level])
                    return tuple(entry_list)

            new_column_labels = list(map(gen_new_column_labels_entry, psdf._internal.column_labels))

            new_data_pssers = [
                psdf._psser_for(old_label).rename(new_label)
                for old_label, new_label in zip(psdf._internal.column_labels, new_column_labels)
            ]
            psdf = DataFrame(psdf._internal.with_new_columns(new_data_pssers))
        if inplace:
            self._update_internal_frame(psdf._internal)
            return None
        else:
            return psdf

    def rename_axis(
        self,
        mapper: Union[Any, Sequence[Any], Dict[Name, Any], Callable[[Name], Any]] = None,
        index: Union[Any, Sequence[Any], Dict[Name, Any], Callable[[Name], Any]] = None,
        columns: Union[Any, Sequence[Any], Dict[Name, Any], Callable[[Name], Any]] = None,
        axis: Optional[Axis] = 0,
        inplace: Optional[bool] = False,
    ) -> Optional["DataFrame"]:
        """
        Set the name of the axis for the index or columns.

        Parameters
        ----------
        mapper : scalar, list-like, optional
            A scalar, list-like, dict-like or functions transformations to
            apply to the axis name attribute.
        index, columns : scalar, list-like, dict-like or function, optional
            A scalar, list-like, dict-like or functions transformations to
            apply to that axis' values.

            Use either ``mapper`` and ``axis`` to
            specify the axis to target with ``mapper``, or ``index``
            and/or ``columns``.
        axis : {0 or 'index', 1 or 'columns'}, default 0
            The axis to rename.
        inplace : bool, default False
            Modifies the object directly, instead of creating a new DataFrame.

        Returns
        -------
        DataFrame, or None if `inplace` is True.

        See Also
        --------
        Series.rename : Alter Series index labels or name.
        DataFrame.rename : Alter DataFrame index labels or name.
        Index.rename : Set new names on index.

        Notes
        -----
        ``DataFrame.rename_axis`` supports two calling conventions

        * ``(index=index_mapper, columns=columns_mapper, ...)``
        * ``(mapper, axis={'index', 'columns'}, ...)``

        The first calling convention will only modify the names of
        the index and/or the names of the Index object that is the columns.

        The second calling convention will modify the names of the
        corresponding index specified by axis.

        We *highly* recommend using keyword arguments to clarify your
        intent.

        Examples
        --------
        >>> df = ps.DataFrame({"num_legs": [4, 4, 2],
        ...                    "num_arms": [0, 0, 2]},
        ...                   index=["dog", "cat", "monkey"],
        ...                   columns=["num_legs", "num_arms"])
        >>> df
                num_legs  num_arms
        dog            4         0
        cat            4         0
        monkey         2         2

        >>> df = df.rename_axis("animal").sort_index()
        >>> df  # doctest: +NORMALIZE_WHITESPACE
                num_legs  num_arms
        animal
        cat            4         0
        dog            4         0
        monkey         2         2

        >>> df = df.rename_axis("limbs", axis="columns").sort_index()
        >>> df # doctest: +NORMALIZE_WHITESPACE
        limbs   num_legs  num_arms
        animal
        cat            4         0
        dog            4         0
        monkey         2         2

        **MultiIndex**

        >>> index = pd.MultiIndex.from_product([['mammal'],
        ...                                     ['dog', 'cat', 'monkey']],
        ...                                    names=['type', 'name'])
        >>> df = ps.DataFrame({"num_legs": [4, 4, 2],
        ...                    "num_arms": [0, 0, 2]},
        ...                   index=index,
        ...                   columns=["num_legs", "num_arms"])
        >>> df  # doctest: +NORMALIZE_WHITESPACE
                       num_legs  num_arms
        type   name
        mammal dog            4         0
               cat            4         0
               monkey         2         2

        >>> df.rename_axis(index={'type': 'class'}).sort_index()  # doctest: +NORMALIZE_WHITESPACE
                       num_legs  num_arms
        class  name
        mammal cat            4         0
               dog            4         0
               monkey         2         2

        >>> df.rename_axis(index=str.upper).sort_index()  # doctest: +NORMALIZE_WHITESPACE
                       num_legs  num_arms
        TYPE   NAME
        mammal cat            4         0
               dog            4         0
               monkey         2         2
        """

        def gen_names(
            v: Union[Any, Sequence[Any], Dict[Name, Any], Callable[[Name], Any]],
            curnames: List[Name],
        ) -> List[Label]:
            newnames: List[Name]
            if is_scalar(v):
                newnames = [cast(Name, v)]
            elif is_list_like(v) and not is_dict_like(v):
                newnames = list(cast(Sequence[Name], v))
            elif is_dict_like(v):
                v_dict = cast(Dict[Name, Name], v)
                newnames = [v_dict[name] if name in v_dict else name for name in curnames]
            elif callable(v):
                v_callable = cast(Callable[[Name], Name], v)
                newnames = [v_callable(name) for name in curnames]
            else:
                raise ValueError(
                    "`mapper` or `index` or `columns` should be "
                    "either dict-like or function type."
                )

            if len(newnames) != len(curnames):
                raise ValueError(
                    "Length of new names must be {}, got {}".format(len(curnames), len(newnames))
                )

            return [name if is_name_like_tuple(name) else (name,) for name in newnames]

        if mapper is not None and (index is not None or columns is not None):
            raise TypeError("Cannot specify both 'mapper' and any of 'index' or 'columns'.")

        if mapper is not None:
            axis = validate_axis(axis)
            if axis == 0:
                index = mapper
            elif axis == 1:
                columns = mapper

        column_label_names = (
            gen_names(columns, self.columns.names)
            if columns is not None
            else self._internal.column_label_names
        )
        index_names = (
            gen_names(index, self.index.names) if index is not None else self._internal.index_names
        )

        internal = self._internal.copy(
            index_names=index_names, column_label_names=column_label_names
        )
        if inplace:
            self._update_internal_frame(internal)
            return None
        else:
            return DataFrame(internal)

    def keys(self) -> pd.Index:
        """
        Return alias for columns.

        Returns
        -------
        Index
            Columns of the DataFrame.

        Examples
        --------
        >>> df = ps.DataFrame([[1, 2], [4, 5], [7, 8]],
        ...                   index=['cobra', 'viper', 'sidewinder'],
        ...                   columns=['max_speed', 'shield'])
        >>> df
                    max_speed  shield
        cobra               1       2
        viper               4       5
        sidewinder          7       8

        >>> df.keys()
        Index(['max_speed', 'shield'], dtype='object')
        """
        return self.columns

    def pct_change(self, periods: int = 1) -> "DataFrame":
        """
        Percentage change between the current and a prior element.

        .. note:: the current implementation of this API uses Spark's Window without
            specifying partition specification. This leads to move all data into
            single partition in single machine and could cause serious
            performance degradation. Avoid this method against very large dataset.

        Parameters
        ----------
        periods : int, default 1
            Periods to shift for forming percent change.

        Returns
        -------
        DataFrame

        Examples
        --------
        Percentage change in French franc, Deutsche Mark, and Italian lira
        from 1980-01-01 to 1980-03-01.

        >>> df = ps.DataFrame({
        ...     'FR': [4.0405, 4.0963, 4.3149],
        ...     'GR': [1.7246, 1.7482, 1.8519],
        ...     'IT': [804.74, 810.01, 860.13]},
        ...     index=['1980-01-01', '1980-02-01', '1980-03-01'])
        >>> df
                        FR      GR      IT
        1980-01-01  4.0405  1.7246  804.74
        1980-02-01  4.0963  1.7482  810.01
        1980-03-01  4.3149  1.8519  860.13

        >>> df.pct_change()
                          FR        GR        IT
        1980-01-01       NaN       NaN       NaN
        1980-02-01  0.013810  0.013684  0.006549
        1980-03-01  0.053365  0.059318  0.061876

        You can set periods to shift for forming percent change

        >>> df.pct_change(2)
                          FR        GR       IT
        1980-01-01       NaN       NaN      NaN
        1980-02-01       NaN       NaN      NaN
        1980-03-01  0.067912  0.073814  0.06883
        """
        window = Window.orderBy(NATURAL_ORDER_COLUMN_NAME).rowsBetween(-periods, -periods)

        def op(psser: ps.Series) -> Column:
            prev_row = F.lag(psser.spark.column, periods).over(window)
            return ((psser.spark.column - prev_row) / prev_row).alias(
                psser._internal.data_spark_column_names[0]
            )

        return self._apply_series_op(op, should_resolve=True)

    # TODO: axis = 1
    def idxmax(self, axis: Axis = 0) -> "Series":
        """
        Return index of first occurrence of maximum over requested axis.
        NA/null values are excluded.

        .. note:: This API collect all rows with maximum value using `to_pandas()`
            because we suppose the number of rows with max values are usually small in general.

        Parameters
        ----------
        axis : 0 or 'index'
            Can only be set to 0 at the moment.

        Returns
        -------
        Series

        See Also
        --------
        Series.idxmax

        Examples
        --------
        >>> psdf = ps.DataFrame({'a': [1, 2, 3, 2],
        ...                     'b': [4.0, 2.0, 3.0, 1.0],
        ...                     'c': [300, 200, 400, 200]})
        >>> psdf
           a    b    c
        0  1  4.0  300
        1  2  2.0  200
        2  3  3.0  400
        3  2  1.0  200

        >>> psdf.idxmax()
        a    2
        b    0
        c    2
        dtype: int64

        For Multi-column Index

        >>> psdf = ps.DataFrame({'a': [1, 2, 3, 2],
        ...                     'b': [4.0, 2.0, 3.0, 1.0],
        ...                     'c': [300, 200, 400, 200]})
        >>> psdf.columns = pd.MultiIndex.from_tuples([('a', 'x'), ('b', 'y'), ('c', 'z')])
        >>> psdf
           a    b    c
           x    y    z
        0  1  4.0  300
        1  2  2.0  200
        2  3  3.0  400
        3  2  1.0  200

        >>> psdf.idxmax()
        a  x    2
        b  y    0
        c  z    2
        dtype: int64
        """
        max_cols = map(lambda scol: F.max(scol), self._internal.data_spark_columns)
        sdf_max = self._internal.spark_frame.select(*max_cols).head()
        # `sdf_max` looks like below
        # +------+------+------+
        # |(a, x)|(b, y)|(c, z)|
        # +------+------+------+
        # |     3|   4.0|   400|
        # +------+------+------+

        conds = (
            scol == max_val for scol, max_val in zip(self._internal.data_spark_columns, sdf_max)
        )
        cond = reduce(lambda x, y: x | y, conds)

        psdf: DataFrame = DataFrame(self._internal.with_filter(cond))

        return cast(ps.Series, ps.from_pandas(psdf._to_internal_pandas().idxmax()))

    # TODO: axis = 1
    def idxmin(self, axis: Axis = 0) -> "Series":
        """
        Return index of first occurrence of minimum over requested axis.
        NA/null values are excluded.

        .. note:: This API collect all rows with minimum value using `to_pandas()`
            because we suppose the number of rows with min values are usually small in general.

        Parameters
        ----------
        axis : 0 or 'index'
            Can only be set to 0 at the moment.

        Returns
        -------
        Series

        See Also
        --------
        Series.idxmin

        Examples
        --------
        >>> psdf = ps.DataFrame({'a': [1, 2, 3, 2],
        ...                     'b': [4.0, 2.0, 3.0, 1.0],
        ...                     'c': [300, 200, 400, 200]})
        >>> psdf
           a    b    c
        0  1  4.0  300
        1  2  2.0  200
        2  3  3.0  400
        3  2  1.0  200

        >>> psdf.idxmin()
        a    0
        b    3
        c    1
        dtype: int64

        For Multi-column Index

        >>> psdf = ps.DataFrame({'a': [1, 2, 3, 2],
        ...                     'b': [4.0, 2.0, 3.0, 1.0],
        ...                     'c': [300, 200, 400, 200]})
        >>> psdf.columns = pd.MultiIndex.from_tuples([('a', 'x'), ('b', 'y'), ('c', 'z')])
        >>> psdf
           a    b    c
           x    y    z
        0  1  4.0  300
        1  2  2.0  200
        2  3  3.0  400
        3  2  1.0  200

        >>> psdf.idxmin()
        a  x    0
        b  y    3
        c  z    1
        dtype: int64
        """
        min_cols = map(lambda scol: F.min(scol), self._internal.data_spark_columns)
        sdf_min = self._internal.spark_frame.select(*min_cols).head()

        conds = (
            scol == min_val for scol, min_val in zip(self._internal.data_spark_columns, sdf_min)
        )
        cond = reduce(lambda x, y: x | y, conds)

        psdf: DataFrame = DataFrame(self._internal.with_filter(cond))

        return cast(ps.Series, ps.from_pandas(psdf._to_internal_pandas().idxmin()))

    def info(
        self,
        verbose: Optional[bool] = None,
        buf: Optional[IO[str]] = None,
        max_cols: Optional[int] = None,
        null_counts: Optional[bool] = None,
    ) -> None:
        """
        Print a concise summary of a DataFrame.

        This method prints information about a DataFrame including
        the index dtype and column dtypes, non-null values and memory usage.

        Parameters
        ----------
        verbose : bool, optional
            Whether to print the full summary.
        buf : writable buffer, defaults to sys.stdout
            Where to send the output. By default, the output is printed to
            sys.stdout. Pass a writable buffer if you need to further process
            the output.
        max_cols : int, optional
            When to switch from the verbose to the truncated output. If the
            DataFrame has more than `max_cols` columns, the truncated output
            is used.
        null_counts : bool, optional
            Whether to show the non-null counts.

        Returns
        -------
        None
            This method prints a summary of a DataFrame and returns None.

        See Also
        --------
        DataFrame.describe: Generate descriptive statistics of DataFrame
            columns.

        Examples
        --------
        >>> int_values = [1, 2, 3, 4, 5]
        >>> text_values = ['alpha', 'beta', 'gamma', 'delta', 'epsilon']
        >>> float_values = [0.0, 0.25, 0.5, 0.75, 1.0]
        >>> df = ps.DataFrame(
        ...     {"int_col": int_values, "text_col": text_values, "float_col": float_values},
        ...     columns=['int_col', 'text_col', 'float_col'])
        >>> df
           int_col text_col  float_col
        0        1    alpha       0.00
        1        2     beta       0.25
        2        3    gamma       0.50
        3        4    delta       0.75
        4        5  epsilon       1.00

        Prints information of all columns:

        >>> df.info(verbose=True)  # doctest: +SKIP
        <class 'pyspark.pandas.frame.DataFrame'>
        Index: 5 entries, 0 to 4
        Data columns (total 3 columns):
         #   Column     Non-Null Count  Dtype
        ---  ------     --------------  -----
         0   int_col    5 non-null      int64
         1   text_col   5 non-null      object
         2   float_col  5 non-null      float64
        dtypes: float64(1), int64(1), object(1)

        Prints a summary of columns count and its dtypes but not per column
        information:

        >>> df.info(verbose=False)  # doctest: +SKIP
        <class 'pyspark.pandas.frame.DataFrame'>
        Index: 5 entries, 0 to 4
        Columns: 3 entries, int_col to float_col
        dtypes: float64(1), int64(1), object(1)

        Pipe output of DataFrame.info to buffer instead of sys.stdout, get
        buffer content and writes to a text file:

        >>> import io
        >>> buffer = io.StringIO()
        >>> df.info(buf=buffer)
        >>> s = buffer.getvalue()
        >>> with open('%s/info.txt' % path, "w",
        ...           encoding="utf-8") as f:
        ...     _ = f.write(s)
        >>> with open('%s/info.txt' % path) as f:
        ...     f.readlines()  # doctest: +SKIP
        ["<class 'pyspark.pandas.frame.DataFrame'>\\n",
        'Index: 5 entries, 0 to 4\\n',
        'Data columns (total 3 columns):\\n',
        ' #   Column     Non-Null Count  Dtype  \\n',
        '---  ------     --------------  -----  \\n',
        ' 0   int_col    5 non-null      int64  \\n',
        ' 1   text_col   5 non-null      object \\n',
        ' 2   float_col  5 non-null      float64\\n',
        'dtypes: float64(1), int64(1), object(1)']
        """
        # To avoid pandas' existing config affects pandas-on-Spark.
        # TODO: should we have corresponding pandas-on-Spark configs?
        with pd.option_context(
            "display.max_info_columns", sys.maxsize, "display.max_info_rows", sys.maxsize
        ):
            try:
                # hack to use pandas' info as is.
                object.__setattr__(self, "_data", self)
                count_func = self.count
                self.count = (  # type: ignore[assignment]
                    lambda: count_func()._to_pandas()  # type: ignore[assignment, misc, union-attr]
                )
                return pd.DataFrame.info(
                    self,  # type: ignore[arg-type]
                    verbose=verbose,
                    buf=buf,
                    max_cols=max_cols,
                    memory_usage=False,
                    null_counts=null_counts,
                )
            finally:
                del self._data
                self.count = count_func  # type: ignore[assignment]

    # TODO: fix parameter 'axis' and 'numeric_only' to work same as pandas'
    def quantile(
        self,
        q: Union[float, Iterable[float]] = 0.5,
        axis: Axis = 0,
        numeric_only: bool = True,
        accuracy: int = 10000,
    ) -> DataFrameOrSeries:
        """
        Return value at the given quantile.

        .. note:: Unlike pandas', the quantile in pandas-on-Spark is an approximated quantile
            based upon approximate percentile computation because computing quantile across a
            large dataset is extremely expensive.

        Parameters
        ----------
        q : float or array-like, default 0.5 (50% quantile)
            0 <= q <= 1, the quantile(s) to compute.
        axis : int or str, default 0 or 'index'
            Can only be set to 0 at the moment.
        numeric_only : bool, default True
            If False, the quantile of datetime and timedelta data will be computed as well.
            Can only be set to True at the moment.
        accuracy : int, optional
            Default accuracy of approximation. Larger value means better accuracy.
            The relative error can be deduced by 1.0 / accuracy.

        Returns
        -------
        Series or DataFrame
            If q is an array, a DataFrame will be returned where the
            index is q, the columns are the columns of self, and the values are the quantiles.
            If q is a float, a Series will be returned where the
            index is the columns of self and the values are the quantiles.

        Examples
        --------
        >>> psdf = ps.DataFrame({'a': [1, 2, 3, 4, 5], 'b': [6, 7, 8, 9, 0]})
        >>> psdf
           a  b
        0  1  6
        1  2  7
        2  3  8
        3  4  9
        4  5  0

        >>> psdf.quantile(.5)
        a    3.0
        b    7.0
        Name: 0.5, dtype: float64

        >>> psdf.quantile([.25, .5, .75])
                a    b
        0.25  2.0  6.0
        0.50  3.0  7.0
        0.75  4.0  8.0
        """
        axis = validate_axis(axis)
        if axis != 0:
            raise NotImplementedError('axis should be either 0 or "index" currently.')

        if not isinstance(accuracy, int):
            raise TypeError(
                "accuracy must be an integer; however, got [%s]" % type(accuracy).__name__
            )

        qq: Union[float, List[float]] = list(q) if isinstance(q, Iterable) else q

        for v in qq if isinstance(qq, list) else [qq]:
            if not isinstance(v, float):
                raise TypeError(
                    "q must be a float or an array of floats; however, [%s] found." % type(v)
                )
            if v < 0.0 or v > 1.0:
                raise ValueError("percentiles should all be in the interval [0, 1].")

        def quantile(psser: "Series") -> Column:
            spark_type = psser.spark.data_type
            spark_column = psser.spark.column
            if isinstance(spark_type, (BooleanType, NumericType)):
                return F.percentile_approx(spark_column.cast(DoubleType()), qq, accuracy)
            else:
                raise TypeError(
                    "Could not convert {} ({}) to numeric".format(
                        spark_type_to_pandas_dtype(spark_type), spark_type.simpleString()
                    )
                )

        if isinstance(qq, list):
            # First calculate the percentiles from all columns and map it to each `quantiles`
            # by creating each entry as a struct. So, it becomes an array of structs as below:
            #
            # +-----------------------------------------+
            # |                                   arrays|
            # +-----------------------------------------+
            # |[[0.25, 2, 6], [0.5, 3, 7], [0.75, 4, 8]]|
            # +-----------------------------------------+

            percentile_cols: List[Column] = []
            percentile_col_names: List[str] = []
            column_labels: List[Label] = []
            for label, column in zip(
                self._internal.column_labels, self._internal.data_spark_column_names
            ):
                psser = self._psser_for(label)

                is_numeric_or_boolean = isinstance(
                    psser.spark.data_type, (NumericType, BooleanType)
                )
                keep_column = not numeric_only or is_numeric_or_boolean

                if keep_column:
                    percentile_col = quantile(psser)
                    percentile_cols.append(percentile_col.alias(column))
                    percentile_col_names.append(column)
                    column_labels.append(label)

            if len(percentile_cols) == 0:
                return DataFrame(index=qq)

            sdf = self._internal.spark_frame.select(percentile_cols)
            # Here, after select percentile cols, a spark_frame looks like below:
            # +---------+---------+
            # |        a|        b|
            # +---------+---------+
            # |[2, 3, 4]|[6, 7, 8]|
            # +---------+---------+

            cols_dict: Dict[str, List[Column]] = {}
            for column in percentile_col_names:
                cols_dict[column] = list()
                for i in range(len(qq)):
                    cols_dict[column].append(scol_for(sdf, column)[i].alias(column))

            internal_index_column = SPARK_DEFAULT_INDEX_NAME
            cols = []
            for i, col in enumerate(zip(*cols_dict.values())):
                cols.append(F.struct(SF.lit(qq[i]).alias(internal_index_column), *col))
            sdf = sdf.select(F.array(*cols).alias("arrays"))

            # And then, explode it and manually set the index.
            # +-----------------+---+---+
            # |__index_level_0__|  a|  b|
            # +-----------------+---+---+
            # |             0.25|  2|  6|
            # |              0.5|  3|  7|
            # |             0.75|  4|  8|
            # +-----------------+---+---+
            sdf = sdf.select(F.explode(F.col("arrays"))).selectExpr("col.*")

            internal = InternalFrame(
                spark_frame=sdf,
                index_spark_columns=[scol_for(sdf, internal_index_column)],
                column_labels=column_labels,
                data_spark_columns=[scol_for(sdf, col) for col in percentile_col_names],
            )
            return DataFrame(internal)
        else:
            return self._reduce_for_stat_function(
                quantile, name="quantile", numeric_only=numeric_only
            ).rename(qq)

    def query(self, expr: str, inplace: bool = False) -> Optional["DataFrame"]:
        """
        Query the columns of a DataFrame with a boolean expression.

        .. note:: Internal columns that starting with a '__' prefix are able to access, however,
            they are not supposed to be accessed.

        .. note:: This API delegates to Spark SQL so the syntax follows Spark SQL. Therefore, the
            pandas specific syntax such as `@` is not supported. If you want the pandas syntax,
            you can work around with :meth:`DataFrame.pandas_on_spark.apply_batch`, but you should
            be aware that `query_func` will be executed at different nodes in a distributed manner.
            So, for example, to use `@` syntax, make sure the variable is serialized by, for
            example, putting it within the closure as below.

            >>> df = ps.DataFrame({'A': range(2000), 'B': range(2000)})
            >>> def query_func(pdf):
            ...     num = 1995
            ...     return pdf.query('A > @num')
            >>> df.pandas_on_spark.apply_batch(query_func)
                     A     B
            1996  1996  1996
            1997  1997  1997
            1998  1998  1998
            1999  1999  1999

        Parameters
        ----------
        expr : str
            The query string to evaluate.

            You can refer to column names that contain spaces by surrounding
            them in backticks.

            For example, if one of your columns is called ``a a`` and you want
            to sum it with ``b``, your query should be ```a a` + b``.

        inplace : bool
            Whether the query should modify the data in place or return
            a modified copy.

        Returns
        -------
        DataFrame
            DataFrame resulting from the provided query expression.

        Examples
        --------
        >>> df = ps.DataFrame({'A': range(1, 6),
        ...                    'B': range(10, 0, -2),
        ...                    'C C': range(10, 5, -1)})
        >>> df
           A   B  C C
        0  1  10   10
        1  2   8    9
        2  3   6    8
        3  4   4    7
        4  5   2    6

        >>> df.query('A > B')
           A  B  C C
        4  5  2    6

        The previous expression is equivalent to

        >>> df[df.A > df.B]
           A  B  C C
        4  5  2    6

        For columns with spaces in their name, you can use backtick quoting.

        >>> df.query('B == `C C`')
           A   B  C C
        0  1  10   10

        The previous expression is equivalent to

        >>> df[df.B == df['C C']]
           A   B  C C
        0  1  10   10
        """
        if isinstance(self.columns, pd.MultiIndex):
            raise TypeError("Doesn't support for MultiIndex columns")
        if not isinstance(expr, str):
            raise TypeError(
                "expr must be a string to be evaluated, {} given".format(type(expr).__name__)
            )
        inplace = validate_bool_kwarg(inplace, "inplace")

        data_columns = [label[0] for label in self._internal.column_labels]
        sdf = self._internal.spark_frame.select(
            self._internal.index_spark_columns
            + [
                scol.alias(col)
                for scol, col in zip(self._internal.data_spark_columns, data_columns)
            ]
        ).filter(expr)
        internal = self._internal.with_new_sdf(sdf, data_columns=data_columns)

        if inplace:
            self._update_internal_frame(internal)
            return None
        else:
            return DataFrame(internal)

    def take(self, indices: List[int], axis: Axis = 0, **kwargs: Any) -> "DataFrame":
        """
        Return the elements in the given *positional* indices along an axis.

        This means that we are not indexing according to actual values in
        the index attribute of the object. We are indexing according to the
        actual position of the element in the object.

        Parameters
        ----------
        indices : array-like
            An array of ints indicating which positions to take.
        axis : {0 or 'index', 1 or 'columns', None}, default 0
            The axis on which to select elements. ``0`` means that we are
            selecting rows, ``1`` means that we are selecting columns.
        **kwargs
            For compatibility with :meth:`numpy.take`. Has no effect on the
            output.

        Returns
        -------
        taken : same type as caller
            An array-like containing the elements taken from the object.

        See Also
        --------
        DataFrame.loc : Select a subset of a DataFrame by labels.
        DataFrame.iloc : Select a subset of a DataFrame by positions.
        numpy.take : Take elements from an array along an axis.

        Examples
        --------
        >>> df = ps.DataFrame([('falcon', 'bird', 389.0),
        ...                    ('parrot', 'bird', 24.0),
        ...                    ('lion', 'mammal', 80.5),
        ...                    ('monkey', 'mammal', np.nan)],
        ...                   columns=['name', 'class', 'max_speed'],
        ...                   index=[0, 2, 3, 1])
        >>> df
             name   class  max_speed
        0  falcon    bird      389.0
        2  parrot    bird       24.0
        3    lion  mammal       80.5
        1  monkey  mammal        NaN

        Take elements at positions 0 and 3 along the axis 0 (default).

        Note how the actual indices selected (0 and 1) do not correspond to
        our selected indices 0 and 3. That's because we are selecting the 0th
        and 3rd rows, not rows whose indices equal 0 and 3.

        >>> df.take([0, 3]).sort_index()
             name   class  max_speed
        0  falcon    bird      389.0
        1  monkey  mammal        NaN

        Take elements at indices 1 and 2 along the axis 1 (column selection).

        >>> df.take([1, 2], axis=1)
            class  max_speed
        0    bird      389.0
        2    bird       24.0
        3  mammal       80.5
        1  mammal        NaN

        We may take elements using negative integers for positive indices,
        starting from the end of the object, just like with Python lists.

        >>> df.take([-1, -2]).sort_index()
             name   class  max_speed
        1  monkey  mammal        NaN
        3    lion  mammal       80.5
        """
        axis = validate_axis(axis)
        if not is_list_like(indices) or isinstance(indices, (dict, set)):
            raise TypeError("`indices` must be a list-like except dict or set")
        if axis == 0:
            return cast(DataFrame, self.iloc[indices, :])
        else:
            return cast(DataFrame, self.iloc[:, indices])

    def eval(self, expr: str, inplace: bool = False) -> Optional[DataFrameOrSeries]:
        """
        Evaluate a string describing operations on DataFrame columns.

        Operates on columns only, not specific rows or elements. This allows
        `eval` to run arbitrary code, which can make you vulnerable to code
        injection if you pass user input to this function.

        Parameters
        ----------
        expr : str
            The expression string to evaluate.
        inplace : bool, default False
            If the expression contains an assignment, whether to perform the
            operation inplace and mutate the existing DataFrame. Otherwise,
            a new DataFrame is returned.

        Returns
        -------
        The result of the evaluation.

        See Also
        --------
        DataFrame.query : Evaluates a boolean expression to query the columns
            of a frame.
        DataFrame.assign : Can evaluate an expression or function to create new
            values for a column.
        eval : Evaluate a Python expression as a string using various
            backends.

        Examples
        --------
        >>> df = ps.DataFrame({'A': range(1, 6), 'B': range(10, 0, -2)})
        >>> df
           A   B
        0  1  10
        1  2   8
        2  3   6
        3  4   4
        4  5   2
        >>> df.eval('A + B')
        0    11
        1    10
        2     9
        3     8
        4     7
        dtype: int64

        Assignment is allowed though by default the original DataFrame is not
        modified.

        >>> df.eval('C = A + B')
           A   B   C
        0  1  10  11
        1  2   8  10
        2  3   6   9
        3  4   4   8
        4  5   2   7
        >>> df
           A   B
        0  1  10
        1  2   8
        2  3   6
        3  4   4
        4  5   2

        Use ``inplace=True`` to modify the original DataFrame.

        >>> df.eval('C = A + B', inplace=True)
        >>> df
           A   B   C
        0  1  10  11
        1  2   8  10
        2  3   6   9
        3  4   4   8
        4  5   2   7
        """
        from pyspark.pandas.series import first_series

        if isinstance(self.columns, pd.MultiIndex):
            raise TypeError("`eval` is not supported for multi-index columns")
        inplace = validate_bool_kwarg(inplace, "inplace")
        should_return_series = False
        series_name = None
        should_return_scalar = False

        # Since `eval_func` doesn't have a type hint, inferring the schema is always preformed
        # in the `apply_batch`. Hence, the variables `should_return_series`, `series_name`,
        # and `should_return_scalar` can be updated.
        @no_type_check
        def eval_func(pdf):
            nonlocal should_return_series
            nonlocal series_name
            nonlocal should_return_scalar
            result_inner = pdf.eval(expr, inplace=inplace)
            if inplace:
                result_inner = pdf
            if isinstance(result_inner, pd.Series):
                should_return_series = True
                series_name = result_inner.name
                result_inner = result_inner.to_frame()
            elif is_scalar(result_inner):
                should_return_scalar = True
                result_inner = pd.Series(result_inner).to_frame()
            return result_inner

        result = self.pandas_on_spark.apply_batch(eval_func)
        if inplace:
            # Here, the result is always a frame because the error is thrown during schema inference
            # from pandas.
            self._update_internal_frame(result._internal, requires_same_anchor=False)
            return None
        elif should_return_series:
            return first_series(result).rename(series_name)
        elif should_return_scalar:
            return first_series(result)[0]
        else:
            # Returns a frame
            return result

    def explode(self, column: Name) -> "DataFrame":
        """
        Transform each element of a list-like to a row, replicating index values.

        Parameters
        ----------
        column : str or tuple
            Column to explode.

        Returns
        -------
        DataFrame
            Exploded lists to rows of the subset columns;
            index will be duplicated for these rows.

        See Also
        --------
        DataFrame.unstack : Pivot a level of the (necessarily hierarchical)
            index labels.
        DataFrame.melt : Unpivot a DataFrame from wide format to long format.

        Examples
        --------
        >>> df = ps.DataFrame({'A': [[1, 2, 3], [], [3, 4]], 'B': 1})
        >>> df
                   A  B
        0  [1, 2, 3]  1
        1         []  1
        2     [3, 4]  1

        >>> df.explode('A')
             A  B
        0  1.0  1
        0  2.0  1
        0  3.0  1
        1  NaN  1
        2  3.0  1
        2  4.0  1
        """
        from pyspark.pandas.series import Series

        if not is_name_like_value(column):
            raise TypeError("column must be a scalar")

        psdf: DataFrame = DataFrame(self._internal.resolved_copy)
        psser = psdf[column]
        if not isinstance(psser, Series):
            raise ValueError(
                "The column %s is not unique. For a multi-index, the label must be a tuple "
                "with elements corresponding to each level." % name_like_string(column)
            )
        if not isinstance(psser.spark.data_type, ArrayType):
            return self.copy()

        sdf = psdf._internal.spark_frame.withColumn(
            psser._internal.data_spark_column_names[0], F.explode_outer(psser.spark.column)
        )

        data_fields = psdf._internal.data_fields.copy()
        idx = psdf._internal.column_labels.index(psser._column_label)
        field = data_fields[idx]
        spark_type = cast(ArrayType, field.spark_type).elementType
        dtype = spark_type_to_pandas_dtype(spark_type)
        data_fields[idx] = field.copy(dtype=dtype, spark_type=spark_type, nullable=True)

        internal = psdf._internal.with_new_sdf(sdf, data_fields=data_fields)
        return DataFrame(internal)

    def mad(self, axis: Axis = 0) -> "Series":
        """
        Return the mean absolute deviation of values.

        Parameters
        ----------
        axis : {index (0), columns (1)}
            Axis for the function to be applied on.

        Examples
        --------
        >>> df = ps.DataFrame({'a': [1, 2, 3, np.nan], 'b': [0.1, 0.2, 0.3, np.nan]},
        ...                   columns=['a', 'b'])

        >>> df.mad()
        a    0.666667
        b    0.066667
        dtype: float64

        >>> df.mad(axis=1)
        0    0.45
        1    0.90
        2    1.35
        3     NaN
        dtype: float64
        """
        from pyspark.pandas.series import first_series

        axis = validate_axis(axis)

        if axis == 0:

            def get_spark_column(psdf: DataFrame, label: Label) -> Column:
                scol = psdf._internal.spark_column_for(label)
                col_type = psdf._internal.spark_type_for(label)

                if isinstance(col_type, BooleanType):
                    scol = scol.cast("integer")

                return scol

            new_column_labels: List[Label] = []
            for label in self._internal.column_labels:
                # Filtering out only columns of numeric and boolean type column.
                dtype = self._psser_for(label).spark.data_type
                if isinstance(dtype, (NumericType, BooleanType)):
                    new_column_labels.append(label)

            new_columns = [
                F.avg(get_spark_column(self, label)).alias(name_like_string(label))
                for label in new_column_labels
            ]

            mean_data = self._internal.spark_frame.select(*new_columns).first()

            new_columns = [
                F.avg(
                    F.abs(get_spark_column(self, label) - mean_data[name_like_string(label)])
                ).alias(name_like_string(label))
                for label in new_column_labels
            ]

            sdf = self._internal.spark_frame.select(
                *[SF.lit(None).cast(StringType()).alias(SPARK_DEFAULT_INDEX_NAME)], *new_columns
            )

            # The data is expected to be small so it's fine to transpose/use default index.
            with ps.option_context("compute.max_rows", 1):
                internal = InternalFrame(
                    spark_frame=sdf,
                    index_spark_columns=[scol_for(sdf, SPARK_DEFAULT_INDEX_NAME)],
                    column_labels=new_column_labels,
                    column_label_names=self._internal.column_label_names,
                )
                return first_series(DataFrame(internal).transpose())

        else:

            @pandas_udf(returnType=DoubleType())  # type: ignore[call-overload]
            def calculate_columns_axis(*cols: pd.Series) -> pd.Series:
                return pd.concat(cols, axis=1).mad(axis=1)

            internal = self._internal.copy(
                column_labels=[None],
                data_spark_columns=[
                    calculate_columns_axis(*self._internal.data_spark_columns).alias(
                        SPARK_DEFAULT_SERIES_NAME
                    )
                ],
                data_fields=[None],
                column_label_names=None,
            )
            return first_series(DataFrame(internal))

    def tail(self, n: int = 5) -> "DataFrame":
        """
        Return the last `n` rows.

        This function returns last `n` rows from the object based on
        position. It is useful for quickly verifying data, for example,
        after sorting or appending rows.

        For negative values of `n`, this function returns all rows except
        the first `n` rows, equivalent to ``df[n:]``.

        Parameters
        ----------
        n : int, default 5
            Number of rows to select.

        Returns
        -------
        type of caller
            The last `n` rows of the caller object.

        See Also
        --------
        DataFrame.head : The first `n` rows of the caller object.

        Examples
        --------
        >>> df = ps.DataFrame({'animal': ['alligator', 'bee', 'falcon', 'lion',
        ...                    'monkey', 'parrot', 'shark', 'whale', 'zebra']})
        >>> df
              animal
        0  alligator
        1        bee
        2     falcon
        3       lion
        4     monkey
        5     parrot
        6      shark
        7      whale
        8      zebra

        Viewing the last 5 lines

        >>> df.tail()  # doctest: +SKIP
           animal
        4  monkey
        5  parrot
        6   shark
        7   whale
        8   zebra

        Viewing the last `n` lines (three in this case)

        >>> df.tail(3)  # doctest: +SKIP
          animal
        6  shark
        7  whale
        8  zebra

        For negative values of `n`

        >>> df.tail(-3)  # doctest: +SKIP
           animal
        3    lion
        4  monkey
        5  parrot
        6   shark
        7   whale
        8   zebra
        """
        if not isinstance(n, int):
            raise TypeError("bad operand type for unary -: '{}'".format(type(n).__name__))
        if n < 0:
            n = len(self) + n
        if n <= 0:
            return ps.DataFrame(self._internal.with_filter(SF.lit(False)))
        # Should use `resolved_copy` here for the case like `(psdf + 1).tail()`
        sdf = self._internal.resolved_copy.spark_frame
        rows = sdf.tail(n)
        new_sdf = default_session().createDataFrame(rows, sdf.schema)

        return DataFrame(self._internal.with_new_sdf(new_sdf))

    def align(
        self,
        other: DataFrameOrSeries,
        join: str = "outer",
        axis: Optional[Axis] = None,
        copy: bool = True,
    ) -> Tuple["DataFrame", DataFrameOrSeries]:
        """
        Align two objects on their axes with the specified join method.

        Join method is specified for each axis Index.

        Parameters
        ----------
        other : DataFrame or Series
        join : {{'outer', 'inner', 'left', 'right'}}, default 'outer'
        axis : allowed axis of the other object, default None
            Align on index (0), columns (1), or both (None).
        copy : bool, default True
            Always returns new objects. If copy=False and no reindexing is
            required then original objects are returned.

        Returns
        -------
        (left, right) : (DataFrame, type of other)
            Aligned objects.

        Examples
        --------
        >>> ps.set_option("compute.ops_on_diff_frames", True)
        >>> df1 = ps.DataFrame({"a": [1, 2, 3], "b": ["a", "b", "c"]}, index=[10, 20, 30])
        >>> df2 = ps.DataFrame({"a": [4, 5, 6], "c": ["d", "e", "f"]}, index=[10, 11, 12])

        Align both axis:

        >>> aligned_l, aligned_r = df1.align(df2)
        >>> aligned_l.sort_index()
              a     b   c
        10  1.0     a NaN
        11  NaN  None NaN
        12  NaN  None NaN
        20  2.0     b NaN
        30  3.0     c NaN
        >>> aligned_r.sort_index()
              a   b     c
        10  4.0 NaN     d
        11  5.0 NaN     e
        12  6.0 NaN     f
        20  NaN NaN  None
        30  NaN NaN  None

        Align only axis=0 (index):

        >>> aligned_l, aligned_r = df1.align(df2, axis=0)
        >>> aligned_l.sort_index()
              a     b
        10  1.0     a
        11  NaN  None
        12  NaN  None
        20  2.0     b
        30  3.0     c
        >>> aligned_r.sort_index()
              a     c
        10  4.0     d
        11  5.0     e
        12  6.0     f
        20  NaN  None
        30  NaN  None

        Align only axis=1 (column):

        >>> aligned_l, aligned_r = df1.align(df2, axis=1)
        >>> aligned_l.sort_index()
            a  b   c
        10  1  a NaN
        20  2  b NaN
        30  3  c NaN
        >>> aligned_r.sort_index()
            a   b  c
        10  4 NaN  d
        11  5 NaN  e
        12  6 NaN  f

        Align with the join type "inner":

        >>> aligned_l, aligned_r = df1.align(df2, join="inner")
        >>> aligned_l.sort_index()
            a
        10  1
        >>> aligned_r.sort_index()
            a
        10  4

        Align with a Series:

        >>> s = ps.Series([7, 8, 9], index=[10, 11, 12])
        >>> aligned_l, aligned_r = df1.align(s, axis=0)
        >>> aligned_l.sort_index()
              a     b
        10  1.0     a
        11  NaN  None
        12  NaN  None
        20  2.0     b
        30  3.0     c
        >>> aligned_r.sort_index()
        10    7.0
        11    8.0
        12    9.0
        20    NaN
        30    NaN
        dtype: float64

        >>> ps.reset_option("compute.ops_on_diff_frames")
        """
        from pyspark.pandas.series import Series, first_series

        if not isinstance(other, (DataFrame, Series)):
            raise TypeError("unsupported type: {}".format(type(other).__name__))

        how = validate_how(join)
        axis = validate_axis(axis, None)

        right_is_series = isinstance(other, Series)
        if right_is_series:
            if axis is None:
                raise ValueError("Must specify axis=0 or 1")
            elif axis != 0:
                raise NotImplementedError(
                    "align currently only works for axis=0 when right is Series"
                )

        left = self
        right = other

        if (axis is None or axis == 0) and not same_anchor(left, right):
            combined = combine_frames(left, right, how=how)
            left = combined["this"]
            right = combined["that"]

            if right_is_series:
                right = first_series(cast(DataFrame[Any], right)).rename(other.name)

        if (
            axis is None or axis == 1
        ) and left._internal.column_labels != right._internal.column_labels:

            if left._internal.column_labels_level != right._internal.column_labels_level:
                raise ValueError("cannot join with no overlapping index names")

            left = left.copy()
            right = right.copy()

            if how == "full":
                column_labels = sorted(
                    list(set(left._internal.column_labels) | set(right._internal.column_labels))
                )
            elif how == "inner":
                column_labels = sorted(
                    list(set(left._internal.column_labels) & set(right._internal.column_labels))
                )
            elif how == "left":
                column_labels = left._internal.column_labels
            else:
                column_labels = right._internal.column_labels

            for label in column_labels:
                if label not in left._internal.column_labels:
                    left[label] = SF.lit(None).cast(DoubleType())
            left = left[column_labels]
            for label in column_labels:
                if label not in right._internal.column_labels:
                    right[label] = SF.lit(None).cast(DoubleType())
            right = right[column_labels]

        return (left.copy(), right.copy()) if copy else (left, right)

    @staticmethod
    def from_dict(
        data: Dict[Name, Sequence[Any]],
        orient: str = "columns",
        dtype: Union[str, Dtype] = None,
        columns: Optional[List[Name]] = None,
    ) -> "DataFrame":
        """
        Construct DataFrame from dict of array-like or dicts.

        Creates DataFrame object from dictionary by columns or by index
        allowing dtype specification.

        Parameters
        ----------
        data : dict
            Of the form {field : array-like} or {field : dict}.
        orient : {'columns', 'index'}, default 'columns'
            The "orientation" of the data. If the keys of the passed dict
            should be the columns of the resulting DataFrame, pass 'columns'
            (default). Otherwise if the keys should be rows, pass 'index'.
        dtype : dtype, default None
            Data type to force, otherwise infer.
        columns : list, default None
            Column labels to use when ``orient='index'``. Raises a ValueError
            if used with ``orient='columns'``.

        Returns
        -------
        DataFrame

        See Also
        --------
        DataFrame.from_records : DataFrame from structured ndarray, sequence
            of tuples or dicts, or DataFrame.
        DataFrame : DataFrame object creation using constructor.

        Examples
        --------
        By default the keys of the dict become the DataFrame columns:

        >>> data = {'col_1': [3, 2, 1, 0], 'col_2': [10, 20, 30, 40]}
        >>> ps.DataFrame.from_dict(data)
           col_1  col_2
        0      3     10
        1      2     20
        2      1     30
        3      0     40

        Specify ``orient='index'`` to create the DataFrame using dictionary
        keys as rows:

        >>> data = {'row_1': [3, 2, 1, 0], 'row_2': [10, 20, 30, 40]}
        >>> ps.DataFrame.from_dict(data, orient='index').sort_index()
                0   1   2   3
        row_1   3   2   1   0
        row_2  10  20  30  40

        When using the 'index' orientation, the column names can be
        specified manually:

        >>> ps.DataFrame.from_dict(data, orient='index',
        ...                        columns=['A', 'B', 'C', 'D']).sort_index()
                A   B   C   D
        row_1   3   2   1   0
        row_2  10  20  30  40
        """
        return DataFrame(pd.DataFrame.from_dict(data, orient=orient, dtype=dtype, columns=columns))  # type: ignore[arg-type]

    # Override the `groupby` to specify the actual return type annotation.
    def groupby(
        self,
        by: Union[Name, "Series", List[Union[Name, "Series"]]],
        axis: Axis = 0,
        as_index: bool = True,
        dropna: bool = True,
    ) -> "DataFrameGroupBy":
        return cast(
            "DataFrameGroupBy", super().groupby(by=by, axis=axis, as_index=as_index, dropna=dropna)
        )

    groupby.__doc__ = Frame.groupby.__doc__

    def _build_groupby(
        self, by: List[Union["Series", Label]], as_index: bool, dropna: bool
    ) -> "DataFrameGroupBy":
        from pyspark.pandas.groupby import DataFrameGroupBy

        return DataFrameGroupBy._build(self, by, as_index=as_index, dropna=dropna)

    def _to_internal_pandas(self) -> pd.DataFrame:
        """
        Return a pandas DataFrame directly from _internal to avoid overhead of copy.

        This method is for internal use only.
        """
        return self._internal.to_pandas_frame

    def _get_or_create_repr_pandas_cache(self, n: int) -> Union[pd.DataFrame, pd.Series]:
        if not hasattr(self, "_repr_pandas_cache") or n not in self._repr_pandas_cache:
            object.__setattr__(
                self, "_repr_pandas_cache", {n: self.head(n + 1)._to_internal_pandas()}
            )
        return self._repr_pandas_cache[n]

    def __repr__(self) -> str:
        max_display_count = get_option("display.max_rows")
        if max_display_count is None:
            return self._to_internal_pandas().to_string()

        pdf = cast("DataFrame", self._get_or_create_repr_pandas_cache(max_display_count))
        pdf_length = len(pdf)
        pdf = cast("DataFrame", pdf.iloc[:max_display_count])
        if pdf_length > max_display_count:
            repr_string = pdf.to_string(show_dimensions=True)
            match = REPR_PATTERN.search(repr_string)
            if match is not None:
                nrows = match.group("rows")
                ncols = match.group("columns")
                footer = "\n\n[Showing only the first {nrows} rows x {ncols} columns]".format(
                    nrows=nrows, ncols=ncols
                )
                return REPR_PATTERN.sub(footer, repr_string)
        return pdf.to_string()

    def _repr_html_(self) -> str:
        max_display_count = get_option("display.max_rows")
        if max_display_count is None:
            return self._to_internal_pandas().to_html(notebook=True)

        pdf = self._get_or_create_repr_pandas_cache(max_display_count)
        pdf_length = len(pdf)
        pdf = pdf.iloc[:max_display_count]
        if pdf_length > max_display_count:
            repr_html = pdf.to_html(show_dimensions=True, notebook=True)
            match = REPR_HTML_PATTERN.search(repr_html)
            if match is not None:
                nrows = match.group("rows")
                ncols = match.group("columns")
                by = chr(215)
                footer = (
                    "\n<p>Showing only the first {rows} rows "
                    "{by} {cols} columns</p>\n</div>".format(rows=nrows, by=by, cols=ncols)
                )
                return REPR_HTML_PATTERN.sub(footer, repr_html)
        return pdf.to_html(notebook=True)

    def __getitem__(self, key: Any) -> Any:
        from pyspark.pandas.series import Series

        if key is None:
            raise KeyError("none key")
        elif isinstance(key, Series):
            return self.loc[key.astype(bool)]
        elif isinstance(key, slice):
            if any(type(n) == int or None for n in [key.start, key.stop]):
                # Seems like pandas Frame always uses int as positional search when slicing
                # with ints.
                return self.iloc[key]
            return self.loc[key]
        elif is_name_like_value(key):
            return self.loc[:, key]
        elif is_list_like(key):
            return self.loc[:, list(key)]
        raise NotImplementedError(key)

    def __setitem__(self, key: Any, value: Any) -> None:
        from pyspark.pandas.series import Series

        if isinstance(value, (DataFrame, Series)) and not same_anchor(value, self):
            # Different Series or DataFrames
            level = self._internal.column_labels_level
            key = DataFrame._index_normalized_label(level, key)
            value = DataFrame._index_normalized_frame(level, value)

            def assign_columns(
                psdf: DataFrame, this_column_labels: List[Label], that_column_labels: List[Label]
            ) -> Iterator[Tuple["Series", Label]]:
                assert len(key) == len(that_column_labels)
                # Note that here intentionally uses `zip_longest` that combine
                # that_columns.
                for k, this_label, that_label in zip_longest(
                    key, this_column_labels, that_column_labels
                ):
                    yield (psdf._psser_for(that_label), tuple(["that", *k]))
                    if this_label is not None and this_label[1:] != k:
                        yield (psdf._psser_for(this_label), this_label)

            psdf = align_diff_frames(assign_columns, self, value, fillna=False, how="left")
        elif isinstance(value, list):
            if len(self) != len(value):
                raise ValueError("Length of values does not match length of index")

            # TODO: avoid using default index?
            with option_context(
                "compute.default_index_type",
                "distributed-sequence",
                "compute.ops_on_diff_frames",
                True,
            ):
                psdf = self.reset_index()
                psdf[key] = ps.DataFrame(value)
                psdf = psdf.set_index(psdf.columns[: self._internal.index_level])
                psdf.index.names = self.index.names

        elif isinstance(key, list):
            assert isinstance(value, DataFrame)
            # Same DataFrames.
            field_names = value.columns
            psdf = self._assign({k: value[c] for k, c in zip(key, field_names)})
        else:
            # Same Series.
            psdf = self._assign({key: value})

        self._update_internal_frame(psdf._internal)

    @staticmethod
    def _index_normalized_label(level: int, labels: Union[Name, Sequence[Name]]) -> List[Label]:
        """
        Returns a label that is normalized against the current column index level.
        For example, the key "abc" can be ("abc", "", "") if the current Frame has
        a multi-index for its column
        """
        if is_name_like_tuple(labels):
            labels = [labels]
        elif is_name_like_value(labels):
            labels = [(labels,)]
        else:
            labels = [k if is_name_like_tuple(k) else (k,) for k in labels]

        if any(len(label) > level for label in labels):
            raise KeyError(
                "Key length ({}) exceeds index depth ({})".format(
                    max(len(label) for label in labels), level
                )
            )
        return [tuple(list(label) + ([""] * (level - len(label)))) for label in labels]

    @staticmethod
    def _index_normalized_frame(level: int, psser_or_psdf: DataFrameOrSeries) -> "DataFrame":
        """
        Returns a frame that is normalized against the current column index level.
        For example, the name in `pd.Series([...], name="abc")` can be can be
        ("abc", "", "") if the current DataFrame has a multi-index for its column
        """
        from pyspark.pandas.series import Series

        if isinstance(psser_or_psdf, Series):
            psdf = psser_or_psdf.to_frame()
        else:
            assert isinstance(psser_or_psdf, DataFrame), type(psser_or_psdf)
            psdf = psser_or_psdf.copy()

        psdf.columns = pd.MultiIndex.from_tuples(
            [
                tuple([name_like_string(label)] + ([""] * (level - 1)))
                for label in psdf._internal.column_labels
            ],
        )

        return psdf

    def __getattr__(self, key: str) -> Any:
        if key.startswith("__"):
            raise AttributeError(key)
        if hasattr(_MissingPandasLikeDataFrame, key):
            property_or_func = getattr(_MissingPandasLikeDataFrame, key)
            if isinstance(property_or_func, property):
                return property_or_func.fget(self)
            else:
                return partial(property_or_func, self)

        try:
            return self.loc[:, key]
        except KeyError:
            raise AttributeError(
                "'%s' object has no attribute '%s'" % (self.__class__.__name__, key)
            )

    def __setattr__(self, key: str, value: Any) -> None:
        try:
            object.__getattribute__(self, key)
            return object.__setattr__(self, key, value)
        except AttributeError:
            pass

        if (key,) in self._internal.column_labels:
            self[key] = value
        else:
            msg = "pandas-on-Spark doesn't allow columns to be created via a new attribute name"
            if is_testing():
                raise AssertionError(msg)
            else:
                warnings.warn(msg, UserWarning)

    def __len__(self) -> int:
        return self._internal.resolved_copy.spark_frame.count()

    def __dir__(self) -> Iterable[str]:
        fields = [
            f for f in self._internal.resolved_copy.spark_frame.schema.fieldNames() if " " not in f
        ]
        return list(super().__dir__()) + fields

    def __iter__(self) -> Iterator[Name]:
        return iter(self.columns)

    # NDArray Compat
    def __array_ufunc__(
        self, ufunc: Callable, method: str, *inputs: Any, **kwargs: Any
    ) -> "DataFrame":
        # TODO: is it possible to deduplicate it with '_map_series_op'?
        if all(isinstance(inp, DataFrame) for inp in inputs) and any(
            not same_anchor(inp, inputs[0]) for inp in inputs
        ):
            # binary only
            assert len(inputs) == 2
            this = inputs[0]
            that = inputs[1]
            if this._internal.column_labels_level != that._internal.column_labels_level:
                raise ValueError("cannot join with no overlapping index names")

            # Different DataFrames
            def apply_op(
                psdf: DataFrame, this_column_labels: List[Label], that_column_labels: List[Label]
            ) -> Iterator[Tuple["Series", Label]]:
                for this_label, that_label in zip(this_column_labels, that_column_labels):
                    yield (
                        ufunc(
                            psdf._psser_for(this_label), psdf._psser_for(that_label), **kwargs
                        ).rename(this_label),
                        this_label,
                    )

            return align_diff_frames(apply_op, this, that, fillna=True, how="full")
        else:
            # DataFrame and Series
            applied = []
            this = inputs[0]
            assert all(inp is this for inp in inputs if isinstance(inp, DataFrame))

            for label in this._internal.column_labels:
                arguments = []
                for inp in inputs:
                    arguments.append(inp[label] if isinstance(inp, DataFrame) else inp)
                # both binary and unary.
                applied.append(ufunc(*arguments, **kwargs).rename(label))

            internal = this._internal.with_new_columns(applied)
            return DataFrame(internal)

    def __class_getitem__(cls, params: Any) -> object:
        # This is a workaround to support variadic generic in DataFrame in Python 3.7.
        # See https://github.com/python/typing/issues/193
        # we always wraps the given type hints by a tuple to mimic the variadic generic.
        return create_tuple_for_frame_type(params)


def _reduce_spark_multi(sdf: SparkDataFrame, aggs: List[Column]) -> Any:
    """
    Performs a reduction on a spark DataFrame, the functions being known sql aggregate functions.
    """
    assert isinstance(sdf, SparkDataFrame)
    sdf0 = sdf.agg(*aggs)
    l = cast(pd.DataFrame, sdf0.limit(2).toPandas())
    assert len(l) == 1, (sdf, l)
    row = l.iloc[0]
    l2 = list(row)
    assert len(l2) == len(aggs), (row, l2)
    return l2


class CachedDataFrame(DataFrame):
    """
    Cached pandas-on-Spark DataFrame, which corresponds to pandas DataFrame logically, but
    internally it caches the corresponding Spark DataFrame.
    """

    def __init__(self, internal: InternalFrame, storage_level: Optional[StorageLevel] = None):
        if storage_level is None:
            object.__setattr__(self, "_cached", internal.spark_frame.cache())
        elif isinstance(storage_level, StorageLevel):
            object.__setattr__(self, "_cached", internal.spark_frame.persist(storage_level))
        else:
            raise TypeError(
                "Only a valid pyspark.StorageLevel type is acceptable for the `storage_level`"
            )
        super().__init__(internal)

    def __enter__(self) -> "CachedDataFrame":
        return self

    def __exit__(
        self,
        exception_type: Optional[Type[BaseException]],
        exception_value: Optional[BaseException],
        traceback: Optional[TracebackType],
    ) -> Optional[bool]:
        self.spark.unpersist()
        return None

    # create accessor for Spark related methods.
    spark = CachedAccessor("spark", CachedSparkFrameMethods)


def _test() -> None:
    import os
    import doctest
    import shutil
    import sys
    import tempfile
    import uuid
    from pyspark.sql import SparkSession
    import pyspark.pandas.frame

    os.chdir(os.environ["SPARK_HOME"])

    globs = pyspark.pandas.frame.__dict__.copy()
    globs["ps"] = pyspark.pandas
    spark = (
        SparkSession.builder.master("local[4]").appName("pyspark.pandas.frame tests").getOrCreate()
    )

    db_name = "db%s" % str(uuid.uuid4()).replace("-", "")
    spark.sql("CREATE DATABASE %s" % db_name)
    globs["db"] = db_name

    path = tempfile.mkdtemp()
    globs["path"] = path

    (failure_count, test_count) = doctest.testmod(
        pyspark.pandas.frame,
        globs=globs,
        optionflags=doctest.ELLIPSIS | doctest.NORMALIZE_WHITESPACE,
    )

    shutil.rmtree(path, ignore_errors=True)
    spark.sql("DROP DATABASE IF EXISTS %s CASCADE" % db_name)
    spark.stop()
    if failure_count:
        sys.exit(-1)


if __name__ == "__main__":
    _test()<|MERGE_RESOLUTION|>--- conflicted
+++ resolved
@@ -3989,7 +3989,6 @@
             )
 
         if is_name_like_tuple(column):
-<<<<<<< HEAD
             if self._internal.column_labels_level > 1:
                 if len(column) != len(self.columns.levels):
                     # To be consistent with pandas
@@ -3998,11 +3997,6 @@
                 raise NotImplementedError(
                     "Assigning column name as tuple is only supported for MultiIndex columns for now."
                 )
-=======
-            if len(column) != len(self.columns.levels):  # type: ignore[attr-defined]  # SPARK-37668
-                # To be consistent with pandas
-                raise ValueError('"column" must have length equal to number of column levels.')
->>>>>>> 6511dbb0
 
         if column in self.columns:
             raise ValueError("cannot insert %s, already exists" % str(column))
