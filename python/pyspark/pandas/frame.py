#
# Licensed to the Apache Software Foundation (ASF) under one or more
# contributor license agreements.  See the NOTICE file distributed with
# this work for additional information regarding copyright ownership.
# The ASF licenses this file to You under the Apache License, Version 2.0
# (the "License"); you may not use this file except in compliance with
# the License.  You may obtain a copy of the License at
#
#    http://www.apache.org/licenses/LICENSE-2.0
#
# Unless required by applicable law or agreed to in writing, software
# distributed under the License is distributed on an "AS IS" BASIS,
# WITHOUT WARRANTIES OR CONDITIONS OF ANY KIND, either express or implied.
# See the License for the specific language governing permissions and
# limitations under the License.
#

"""
A wrapper class for Spark DataFrame to behave similar to pandas DataFrame.
"""
from collections import OrderedDict, defaultdict, namedtuple
from collections.abc import Mapping
from distutils.version import LooseVersion
import re
import warnings
import inspect
import json
import types
from functools import partial, reduce
import sys
from itertools import zip_longest
from types import TracebackType
from typing import (
    Any,
    Callable,
    Dict,
    Generic,
    IO,
    Iterable,
    Iterator,
    List,
    Optional,
    Sequence,
    Tuple,
    Type,
    TypeVar,
    Union,
    cast,
    no_type_check,
    TYPE_CHECKING,
)
import datetime

import numpy as np
import pandas as pd
from pandas.api.types import is_list_like, is_dict_like, is_scalar
from pandas.api.extensions import ExtensionDtype
from pandas.tseries.frequencies import DateOffset, to_offset

if TYPE_CHECKING:
    from pandas.io.formats.style import Styler  # noqa: F401 (SPARK-34943)

if LooseVersion(pd.__version__) >= LooseVersion("0.24"):
    from pandas.core.dtypes.common import infer_dtype_from_object
else:
    from pandas.core.dtypes.common import _get_dtype_from_object as infer_dtype_from_object
from pandas.core.accessor import CachedAccessor
from pandas.core.dtypes.inference import is_sequence
from pyspark import StorageLevel
from pyspark.sql import Column, DataFrame as SparkDataFrame, functions as F
from pyspark.sql.functions import pandas_udf
from pyspark.sql.types import (  # noqa: F401 (SPARK-34943)
    ArrayType,
    BooleanType,
    DataType,
    DoubleType,
    FloatType,
    NumericType,
    Row,
    StringType,
    StructField,
    StructType,
)
from pyspark.sql.window import Window

from pyspark import pandas as ps  # For running doctests and reference resolution in PyCharm.
from pyspark.pandas.accessors import PandasOnSparkFrameMethods
from pyspark.pandas.config import option_context, get_option
from pyspark.pandas.spark.accessors import SparkFrameMethods, CachedSparkFrameMethods
from pyspark.pandas.utils import (
    align_diff_frames,
    column_labels_level,
    combine_frames,
    default_session,
    is_name_like_tuple,
    is_name_like_value,
    is_testing,
    name_like_string,
    same_anchor,
    scol_for,
    validate_arguments_and_invoke_function,
    validate_axis,
    validate_bool_kwarg,
    validate_how,
    verify_temp_column_name,
)
from pyspark.pandas.generic import Frame
from pyspark.pandas.internal import (
    InternalField,
    InternalFrame,
    HIDDEN_COLUMNS,
    NATURAL_ORDER_COLUMN_NAME,
    SPARK_INDEX_NAME_FORMAT,
    SPARK_DEFAULT_INDEX_NAME,
    SPARK_DEFAULT_SERIES_NAME,
)
from pyspark.pandas.missing.frame import _MissingPandasLikeDataFrame
from pyspark.pandas.ml import corr
from pyspark.pandas.typedef import (
    as_spark_type,
    infer_return_type,
    spark_type_to_pandas_dtype,
    DataFrameType,
    Dtype,
    SeriesType,
    Scalar,
    ScalarType,
)
from pyspark.pandas.plot import PandasOnSparkPlotAccessor

if TYPE_CHECKING:
    from pyspark.sql._typing import OptionalPrimitiveType  # noqa: F401 (SPARK-34943)

    from pyspark.pandas.groupby import DataFrameGroupBy  # noqa: F401 (SPARK-34943)
    from pyspark.pandas.indexes import Index  # noqa: F401 (SPARK-34943)
    from pyspark.pandas.series import Series  # noqa: F401 (SPARK-34943)


# These regular expression patterns are complied and defined here to avoid to compile the same
# pattern every time it is used in _repr_ and _repr_html_ in DataFrame.
# Two patterns basically seek the footer string from Pandas'
REPR_PATTERN = re.compile(r"\n\n\[(?P<rows>[0-9]+) rows x (?P<columns>[0-9]+) columns\]$")
REPR_HTML_PATTERN = re.compile(
    r"\n\<p\>(?P<rows>[0-9]+) rows × (?P<columns>[0-9]+) columns\<\/p\>\n\<\/div\>$"
)


_flex_doc_FRAME = """
Get {desc} of dataframe and other, element-wise (binary operator `{op_name}`).

Equivalent to ``{equiv}``. With reverse version, `{reverse}`.

Among flexible wrappers (`add`, `sub`, `mul`, `div`) to
arithmetic operators: `+`, `-`, `*`, `/`, `//`.

Parameters
----------
other : scalar
    Any single data

Returns
-------
DataFrame
    Result of the arithmetic operation.

Examples
--------
>>> df = ps.DataFrame({{'angles': [0, 3, 4],
...                    'degrees': [360, 180, 360]}},
...                   index=['circle', 'triangle', 'rectangle'],
...                   columns=['angles', 'degrees'])
>>> df
           angles  degrees
circle          0      360
triangle        3      180
rectangle       4      360

Add a scalar with operator version which return the same
results. Also reverse version.

>>> df + 1
           angles  degrees
circle          1      361
triangle        4      181
rectangle       5      361

>>> df.add(1)
           angles  degrees
circle          1      361
triangle        4      181
rectangle       5      361

>>> df.add(df)
           angles  degrees
circle          0      720
triangle        6      360
rectangle       8      720

>>> df + df + df
           angles  degrees
circle          0     1080
triangle        9      540
rectangle      12     1080

>>> df.radd(1)
           angles  degrees
circle          1      361
triangle        4      181
rectangle       5      361

Divide and true divide by constant with reverse version.

>>> df / 10
           angles  degrees
circle        0.0     36.0
triangle      0.3     18.0
rectangle     0.4     36.0

>>> df.div(10)
           angles  degrees
circle        0.0     36.0
triangle      0.3     18.0
rectangle     0.4     36.0

>>> df.rdiv(10)
             angles   degrees
circle          inf  0.027778
triangle   3.333333  0.055556
rectangle  2.500000  0.027778

>>> df.truediv(10)
           angles  degrees
circle        0.0     36.0
triangle      0.3     18.0
rectangle     0.4     36.0

>>> df.rtruediv(10)
             angles   degrees
circle          inf  0.027778
triangle   3.333333  0.055556
rectangle  2.500000  0.027778

Subtract by constant with reverse version.

>>> df - 1
           angles  degrees
circle         -1      359
triangle        2      179
rectangle       3      359

>>> df.sub(1)
           angles  degrees
circle         -1      359
triangle        2      179
rectangle       3      359

>>> df.rsub(1)
           angles  degrees
circle          1     -359
triangle       -2     -179
rectangle      -3     -359

Multiply by constant with reverse version.

>>> df * 1
           angles  degrees
circle          0      360
triangle        3      180
rectangle       4      360

>>> df.mul(1)
           angles  degrees
circle          0      360
triangle        3      180
rectangle       4      360

>>> df.rmul(1)
           angles  degrees
circle          0      360
triangle        3      180
rectangle       4      360

Floor Divide by constant with reverse version.

>>> df // 10
           angles  degrees
circle        0.0     36.0
triangle      0.0     18.0
rectangle     0.0     36.0

>>> df.floordiv(10)
           angles  degrees
circle        0.0     36.0
triangle      0.0     18.0
rectangle     0.0     36.0

>>> df.rfloordiv(10)  # doctest: +SKIP
           angles  degrees
circle        inf      0.0
triangle      3.0      0.0
rectangle     2.0      0.0

Mod by constant with reverse version.

>>> df % 2
           angles  degrees
circle          0        0
triangle        1        0
rectangle       0        0

>>> df.mod(2)
           angles  degrees
circle          0        0
triangle        1        0
rectangle       0        0

>>> df.rmod(2)
           angles  degrees
circle        NaN        2
triangle      2.0        2
rectangle     2.0        2

Power by constant with reverse version.

>>> df ** 2
           angles   degrees
circle        0.0  129600.0
triangle      9.0   32400.0
rectangle    16.0  129600.0

>>> df.pow(2)
           angles   degrees
circle        0.0  129600.0
triangle      9.0   32400.0
rectangle    16.0  129600.0

>>> df.rpow(2)
           angles        degrees
circle        1.0  2.348543e+108
triangle      8.0   1.532496e+54
rectangle    16.0  2.348543e+108
"""

T = TypeVar("T")


def _create_tuple_for_frame_type(params: Any) -> object:
    """
    This is a workaround to support variadic generic in DataFrame.

    See https://github.com/python/typing/issues/193
    we always wraps the given type hints by a tuple to mimic the variadic generic.
    """
    from pyspark.pandas.typedef import NameTypeHolder

    if isinstance(params, zip):  # type: ignore
        params = [slice(name, tpe) for name, tpe in params]

    if isinstance(params, slice):
        params = (params,)

    if (
        hasattr(params, "__len__")
        and isinstance(params, Iterable)
        and all(isinstance(param, slice) for param in params)
    ):
        for param in params:
            if isinstance(param.start, str) and param.step is not None:
                raise TypeError(
                    "Type hints should be specified as "
                    "DataFrame['name': type]; however, got %s" % param
                )

        name_classes = []
        for param in params:
            new_class = type("NameType", (NameTypeHolder,), {})  # type: Type[NameTypeHolder]
            new_class.name = param.start
            # When the given argument is a numpy's dtype instance.
            new_class.tpe = param.stop.type if isinstance(param.stop, np.dtype) else param.stop
            name_classes.append(new_class)

        return Tuple[tuple(name_classes)]

    if not isinstance(params, Iterable):
        params = [params]

    new_params = []
    for param in params:
        if isinstance(param, ExtensionDtype):
            new_class = type("NameType", (NameTypeHolder,), {})
            new_class.tpe = param
            new_params.append(new_class)
        else:
            new_params.append(param.type if isinstance(param, np.dtype) else param)
    return Tuple[tuple(new_params)]


if (3, 5) <= sys.version_info < (3, 7) and __name__ != "__main__":
    from typing import GenericMeta  # type: ignore

    # This is a workaround to support variadic generic in DataFrame in Python 3.5+.
    # See https://github.com/python/typing/issues/193
    # We wrap the input params by a tuple to mimic variadic generic.
    old_getitem = GenericMeta.__getitem__  # type: ignore

    @no_type_check
    def new_getitem(self, params):
        if hasattr(self, "is_dataframe"):
            return old_getitem(self, _create_tuple_for_frame_type(params))
        else:
            return old_getitem(self, params)

    GenericMeta.__getitem__ = new_getitem  # type: ignore


class DataFrame(Frame, Generic[T]):
    """
    pandas-on-Spark DataFrame that corresponds to pandas DataFrame logically. This holds Spark
    DataFrame internally.

    :ivar _internal: an internal immutable Frame to manage metadata.
    :type _internal: InternalFrame

    Parameters
    ----------
    data : numpy ndarray (structured or homogeneous), dict, pandas DataFrame, Spark DataFrame \
        or pandas-on-Spark Series
        Dict can contain Series, arrays, constants, or list-like objects
        If data is a dict, argument order is maintained for Python 3.6
        and later.
        Note that if `data` is a pandas DataFrame, a Spark DataFrame, and a pandas-on-Spark Series,
        other arguments should not be used.
    index : Index or array-like
        Index to use for resulting frame. Will default to RangeIndex if
        no indexing information part of input data and no index provided
    columns : Index or array-like
        Column labels to use for resulting frame. Will default to
        RangeIndex (0, 1, 2, ..., n) if no column labels are provided
    dtype : dtype, default None
        Data type to force. Only a single dtype is allowed. If None, infer
    copy : boolean, default False
        Copy data from inputs. Only affects DataFrame / 2d ndarray input

    Examples
    --------
    Constructing DataFrame from a dictionary.

    >>> d = {'col1': [1, 2], 'col2': [3, 4]}
    >>> df = ps.DataFrame(data=d, columns=['col1', 'col2'])
    >>> df
       col1  col2
    0     1     3
    1     2     4

    Constructing DataFrame from pandas DataFrame

    >>> df = ps.DataFrame(pd.DataFrame(data=d, columns=['col1', 'col2']))
    >>> df
       col1  col2
    0     1     3
    1     2     4

    Notice that the inferred dtype is int64.

    >>> df.dtypes
    col1    int64
    col2    int64
    dtype: object

    To enforce a single dtype:

    >>> df = ps.DataFrame(data=d, dtype=np.int8)
    >>> df.dtypes
    col1    int8
    col2    int8
    dtype: object

    Constructing DataFrame from numpy ndarray:

    >>> df2 = ps.DataFrame(np.random.randint(low=0, high=10, size=(5, 5)),
    ...                    columns=['a', 'b', 'c', 'd', 'e'])
    >>> df2  # doctest: +SKIP
       a  b  c  d  e
    0  3  1  4  9  8
    1  4  8  4  8  4
    2  7  6  5  6  7
    3  8  7  9  1  0
    4  2  5  4  3  9
    """

    @no_type_check
    def __init__(self, data=None, index=None, columns=None, dtype=None, copy=False):
        if isinstance(data, InternalFrame):
            assert index is None
            assert columns is None
            assert dtype is None
            assert not copy
            internal = data
        elif isinstance(data, SparkDataFrame):
            assert index is None
            assert columns is None
            assert dtype is None
            assert not copy
            internal = InternalFrame(spark_frame=data, index_spark_columns=None)
        elif isinstance(data, ps.Series):
            assert index is None
            assert columns is None
            assert dtype is None
            assert not copy
            data = data.to_frame()
            internal = data._internal
        else:
            if isinstance(data, pd.DataFrame):
                assert index is None
                assert columns is None
                assert dtype is None
                assert not copy
                pdf = data
            else:
                pdf = pd.DataFrame(data=data, index=index, columns=columns, dtype=dtype, copy=copy)
            internal = InternalFrame.from_pandas(pdf)

        object.__setattr__(self, "_internal_frame", internal)

    @property
    def _pssers(self) -> Dict[Tuple, "Series"]:
        """Return a dict of column label -> Series which anchors `self`."""
        from pyspark.pandas.series import Series

        if not hasattr(self, "_psseries"):
            object.__setattr__(
                self,
                "_psseries",
                {label: Series(data=self, index=label) for label in self._internal.column_labels},
            )
        else:
            psseries = self._psseries  # type: ignore
            assert len(self._internal.column_labels) == len(psseries), (
                len(self._internal.column_labels),
                len(psseries),
            )
            if any(self is not psser._psdf for psser in psseries.values()):
                # Refresh the dict to contain only Series anchoring `self`.
                self._psseries = {
                    label: psseries[label]
                    if self is psseries[label]._psdf
                    else Series(data=self, index=label)
                    for label in self._internal.column_labels
                }
        return self._psseries

    @property
    def _internal(self) -> InternalFrame:
        return self._internal_frame  # type: ignore

    def _update_internal_frame(
        self, internal: InternalFrame, requires_same_anchor: bool = True
    ) -> None:
        """
        Update InternalFrame with the given one.

        If the column_label is changed or the new InternalFrame is not the same `anchor`,
        disconnect the link to the Series and create a new one.

        If `requires_same_anchor` is `False`, checking whether or not the same anchor is ignored
        and force to update the InternalFrame, e.g., replacing the internal with the resolved_copy,
        updating the underlying Spark DataFrame which need to combine a different Spark DataFrame.

        :param internal: the new InternalFrame
        :param requires_same_anchor: whether checking the same anchor
        """
        from pyspark.pandas.series import Series

        if hasattr(self, "_psseries"):
            psseries = {}

            for old_label, new_label in zip_longest(
                self._internal.column_labels, internal.column_labels
            ):
                if old_label is not None:
                    psser = self._pssers[old_label]

                    renamed = old_label != new_label
                    not_same_anchor = requires_same_anchor and not same_anchor(internal, psser)

                    if renamed or not_same_anchor:
                        psdf = DataFrame(self._internal.select_column(old_label))  # type: DataFrame
                        psser._update_anchor(psdf)
                        psser = None
                else:
                    psser = None
                if new_label is not None:
                    if psser is None:
                        psser = Series(data=self, index=new_label)
                    psseries[new_label] = psser

            self._psseries = psseries

        self._internal_frame = internal

        if hasattr(self, "_repr_pandas_cache"):
            del self._repr_pandas_cache

    @property
    def ndim(self) -> int:
        """
        Return an int representing the number of array dimensions.

        return 2 for DataFrame.

        Examples
        --------

        >>> df = ps.DataFrame([[1, 2], [4, 5], [7, 8]],
        ...                   index=['cobra', 'viper', None],
        ...                   columns=['max_speed', 'shield'])
        >>> df
               max_speed  shield
        cobra          1       2
        viper          4       5
        NaN            7       8
        >>> df.ndim
        2
        """
        return 2

    @property
    def axes(self) -> List:
        """
        Return a list representing the axes of the DataFrame.

        It has the row axis labels and column axis labels as the only members.
        They are returned in that order.

        Examples
        --------

        >>> df = ps.DataFrame({'col1': [1, 2], 'col2': [3, 4]})
        >>> df.axes
        [Int64Index([0, 1], dtype='int64'), Index(['col1', 'col2'], dtype='object')]
        """
        return [self.index, self.columns]

    def _reduce_for_stat_function(
        self,
        sfun: Union[Callable[[Column], Column], Callable[[Column, DataType], Column]],
        name: str,
        axis: Optional[Union[int, str]] = None,
        numeric_only: bool = True,
        **kwargs: Any
    ) -> "Series":
        """
        Applies sfun to each column and returns a pd.Series where the number of rows equal the
        number of columns.

        Parameters
        ----------
        sfun : either an 1-arg function that takes a Column and returns a Column, or
            a 2-arg function that takes a Column and its DataType and returns a Column.
            axis: used only for sanity check because series only support index axis.
        name : original pandas API name.
        axis : axis to apply. 0 or 1, or 'index' or 'columns.
        numeric_only : bool, default True
            Include only float, int, boolean columns. False is not supported. This parameter
            is mainly for pandas compatibility. Only 'DataFrame.count' uses this parameter
            currently.
        """
        from inspect import signature
        from pyspark.pandas.series import Series, first_series

        axis = validate_axis(axis)
        if axis == 0:
            min_count = kwargs.get("min_count", 0)

            exprs = [F.lit(None).cast(StringType()).alias(SPARK_DEFAULT_INDEX_NAME)]
            new_column_labels = []
            num_args = len(signature(sfun).parameters)
            for label in self._internal.column_labels:
                spark_column = self._internal.spark_column_for(label)
                spark_type = self._internal.spark_type_for(label)

                is_numeric_or_boolean = isinstance(spark_type, (NumericType, BooleanType))
                keep_column = not numeric_only or is_numeric_or_boolean

                if keep_column:
                    if num_args == 1:
                        # Only pass in the column if sfun accepts only one arg
                        scol = cast(Callable[[Column], Column], sfun)(spark_column)
                    else:  # must be 2
                        assert num_args == 2
                        # Pass in both the column and its data type if sfun accepts two args
                        scol = cast(Callable[[Column, DataType], Column], sfun)(
                            spark_column, spark_type
                        )

                    if min_count > 0:
                        scol = F.when(
                            Frame._count_expr(spark_column, spark_type) >= min_count, scol
                        )

                    exprs.append(scol.alias(name_like_string(label)))
                    new_column_labels.append(label)

            if len(exprs) == 1:
                return Series([])

            sdf = self._internal.spark_frame.select(*exprs)

            # The data is expected to be small so it's fine to transpose/use default index.
            with ps.option_context("compute.max_rows", 1):
                internal = InternalFrame(
                    spark_frame=sdf,
                    index_spark_columns=[scol_for(sdf, SPARK_DEFAULT_INDEX_NAME)],
                    column_labels=new_column_labels,
                    column_label_names=self._internal.column_label_names,
                )
                return first_series(DataFrame(internal).transpose())

        else:
            # Here we execute with the first 1000 to get the return type.
            # If the records were less than 1000, it uses pandas API directly for a shortcut.
            limit = get_option("compute.shortcut_limit")
            pdf = self.head(limit + 1)._to_internal_pandas()
            pser = getattr(pdf, name)(axis=axis, numeric_only=numeric_only, **kwargs)
            if len(pdf) <= limit:
                return Series(pser)

            @pandas_udf(returnType=as_spark_type(pser.dtype.type))  # type: ignore
            def calculate_columns_axis(*cols: pd.Series) -> pd.Series:
                return getattr(pd.concat(cols, axis=1), name)(
                    axis=axis, numeric_only=numeric_only, **kwargs
                )

            column_name = verify_temp_column_name(
                self._internal.spark_frame.select(self._internal.index_spark_columns),
                "__calculate_columns_axis__",
            )
            sdf = self._internal.spark_frame.select(
                self._internal.index_spark_columns
                + [calculate_columns_axis(*self._internal.data_spark_columns).alias(column_name)]
            )
            internal = InternalFrame(
                spark_frame=sdf,
                index_spark_columns=[
                    scol_for(sdf, col) for col in self._internal.index_spark_column_names
                ],
                index_names=self._internal.index_names,
                index_fields=self._internal.index_fields,
            )
            return first_series(DataFrame(internal)).rename(pser.name)

    def _psser_for(self, label: Tuple) -> "Series":
        """
        Create Series with a proper column label.

        The given label must be verified to exist in `InternalFrame.column_labels`.

        For example, in some method, self is like:

        >>> self = ps.range(3)

        `self._psser_for(label)` can be used with `InternalFrame.column_labels`:

        >>> self._psser_for(self._internal.column_labels[0])
        0    0
        1    1
        2    2
        Name: id, dtype: int64

        `self._psser_for(label)` must not be used directly with user inputs.
        In that case, `self[label]` should be used instead, which checks the label exists or not:

        >>> self['id']
        0    0
        1    1
        2    2
        Name: id, dtype: int64
        """
        return self._pssers[label]

    def _apply_series_op(
        self, op: Callable[["Series"], Union["Series", Column]], should_resolve: bool = False
    ) -> "DataFrame":
        applied = []
        for label in self._internal.column_labels:
            applied.append(op(self._psser_for(label)))
        internal = self._internal.with_new_columns(applied)
        if should_resolve:
            internal = internal.resolved_copy
        return DataFrame(internal)

    # Arithmetic Operators
    def _map_series_op(self, op: str, other: Any) -> "DataFrame":
        from pyspark.pandas.base import IndexOpsMixin

        if not isinstance(other, DataFrame) and (
            isinstance(other, IndexOpsMixin) or is_sequence(other)
        ):
            raise TypeError(
                "%s with a sequence is currently not supported; "
                "however, got %s." % (op, type(other).__name__)
            )

        if isinstance(other, DataFrame):
            if self._internal.column_labels_level != other._internal.column_labels_level:
                raise ValueError("cannot join with no overlapping index names")

            if not same_anchor(self, other):
                # Different DataFrames
                def apply_op(
                    psdf: DataFrame,
                    this_column_labels: List[Tuple],
                    that_column_labels: List[Tuple],
                ) -> Iterator[Tuple["Series", Tuple]]:
                    for this_label, that_label in zip(this_column_labels, that_column_labels):
                        yield (
                            getattr(psdf._psser_for(this_label), op)(
                                psdf._psser_for(that_label)
                            ).rename(this_label),
                            this_label,
                        )

                return align_diff_frames(apply_op, self, other, fillna=True, how="full")
            else:
                applied = []
                column_labels = []
                for label in self._internal.column_labels:
                    if label in other._internal.column_labels:
                        applied.append(getattr(self._psser_for(label), op)(other._psser_for(label)))
                    else:
                        applied.append(
                            F.lit(None)
                            .cast(self._internal.spark_type_for(label))
                            .alias(name_like_string(label))
                        )
                    column_labels.append(label)
                for label in other._internal.column_labels:
                    if label not in column_labels:
                        applied.append(
                            F.lit(None)
                            .cast(other._internal.spark_type_for(label))
                            .alias(name_like_string(label))
                        )
                        column_labels.append(label)
                internal = self._internal.with_new_columns(applied, column_labels=column_labels)
                return DataFrame(internal)
        else:
            return self._apply_series_op(lambda psser: getattr(psser, op)(other))

    def __add__(self, other: Any) -> "DataFrame":
        return self._map_series_op("add", other)

    def __radd__(self, other: Any) -> "DataFrame":
        return self._map_series_op("radd", other)

    def __div__(self, other: Any) -> "DataFrame":
        return self._map_series_op("div", other)

    def __rdiv__(self, other: Any) -> "DataFrame":
        return self._map_series_op("rdiv", other)

    def __truediv__(self, other: Any) -> "DataFrame":
        return self._map_series_op("truediv", other)

    def __rtruediv__(self, other: Any) -> "DataFrame":
        return self._map_series_op("rtruediv", other)

    def __mul__(self, other: Any) -> "DataFrame":
        return self._map_series_op("mul", other)

    def __rmul__(self, other: Any) -> "DataFrame":
        return self._map_series_op("rmul", other)

    def __sub__(self, other: Any) -> "DataFrame":
        return self._map_series_op("sub", other)

    def __rsub__(self, other: Any) -> "DataFrame":
        return self._map_series_op("rsub", other)

    def __pow__(self, other: Any) -> "DataFrame":
        return self._map_series_op("pow", other)

    def __rpow__(self, other: Any) -> "DataFrame":
        return self._map_series_op("rpow", other)

    def __mod__(self, other: Any) -> "DataFrame":
        return self._map_series_op("mod", other)

    def __rmod__(self, other: Any) -> "DataFrame":
        return self._map_series_op("rmod", other)

    def __floordiv__(self, other: Any) -> "DataFrame":
        return self._map_series_op("floordiv", other)

    def __rfloordiv__(self, other: Any) -> "DataFrame":
        return self._map_series_op("rfloordiv", other)

    def __abs__(self) -> "DataFrame":
        return self._apply_series_op(lambda psser: abs(psser))

    def __neg__(self) -> "DataFrame":
        return self._apply_series_op(lambda psser: -psser)

    def add(self, other: Any) -> "DataFrame":
        return self + other

    # create accessor for plot
    plot = CachedAccessor("plot", PandasOnSparkPlotAccessor)

    # create accessor for Spark related methods.
    spark = CachedAccessor("spark", SparkFrameMethods)

    # create accessor for pandas-on-Spark specific methods.
    pandas_on_spark = CachedAccessor("pandas_on_spark", PandasOnSparkFrameMethods)

    # keep the name "koalas" for backward compatibility.
    koalas = CachedAccessor("koalas", PandasOnSparkFrameMethods)

    @no_type_check
    def hist(self, bins=10, **kwds):
        return self.plot.hist(bins, **kwds)

    hist.__doc__ = PandasOnSparkPlotAccessor.hist.__doc__

    @no_type_check
    def kde(self, bw_method=None, ind=None, **kwds):
        return self.plot.kde(bw_method, ind, **kwds)

    kde.__doc__ = PandasOnSparkPlotAccessor.kde.__doc__

    add.__doc__ = _flex_doc_FRAME.format(
        desc="Addition", op_name="+", equiv="dataframe + other", reverse="radd"
    )

    def radd(self, other: Any) -> "DataFrame":
        return other + self

    radd.__doc__ = _flex_doc_FRAME.format(
        desc="Addition", op_name="+", equiv="other + dataframe", reverse="add"
    )

    def div(self, other: Any) -> "DataFrame":
        return self / other

    div.__doc__ = _flex_doc_FRAME.format(
        desc="Floating division", op_name="/", equiv="dataframe / other", reverse="rdiv"
    )

    divide = div

    def rdiv(self, other: Any) -> "DataFrame":
        return other / self

    rdiv.__doc__ = _flex_doc_FRAME.format(
        desc="Floating division", op_name="/", equiv="other / dataframe", reverse="div"
    )

    def truediv(self, other: Any) -> "DataFrame":
        return self / other

    truediv.__doc__ = _flex_doc_FRAME.format(
        desc="Floating division", op_name="/", equiv="dataframe / other", reverse="rtruediv"
    )

    def rtruediv(self, other: Any) -> "DataFrame":
        return other / self

    rtruediv.__doc__ = _flex_doc_FRAME.format(
        desc="Floating division", op_name="/", equiv="other / dataframe", reverse="truediv"
    )

    def mul(self, other: Any) -> "DataFrame":
        return self * other

    mul.__doc__ = _flex_doc_FRAME.format(
        desc="Multiplication", op_name="*", equiv="dataframe * other", reverse="rmul"
    )

    multiply = mul

    def rmul(self, other: Any) -> "DataFrame":
        return other * self

    rmul.__doc__ = _flex_doc_FRAME.format(
        desc="Multiplication", op_name="*", equiv="other * dataframe", reverse="mul"
    )

    def sub(self, other: Any) -> "DataFrame":
        return self - other

    sub.__doc__ = _flex_doc_FRAME.format(
        desc="Subtraction", op_name="-", equiv="dataframe - other", reverse="rsub"
    )

    subtract = sub

    def rsub(self, other: Any) -> "DataFrame":
        return other - self

    rsub.__doc__ = _flex_doc_FRAME.format(
        desc="Subtraction", op_name="-", equiv="other - dataframe", reverse="sub"
    )

    def mod(self, other: Any) -> "DataFrame":
        return self % other

    mod.__doc__ = _flex_doc_FRAME.format(
        desc="Modulo", op_name="%", equiv="dataframe % other", reverse="rmod"
    )

    def rmod(self, other: Any) -> "DataFrame":
        return other % self

    rmod.__doc__ = _flex_doc_FRAME.format(
        desc="Modulo", op_name="%", equiv="other % dataframe", reverse="mod"
    )

    def pow(self, other: Any) -> "DataFrame":
        return self ** other

    pow.__doc__ = _flex_doc_FRAME.format(
        desc="Exponential power of series", op_name="**", equiv="dataframe ** other", reverse="rpow"
    )

    def rpow(self, other: Any) -> "DataFrame":
        return other ** self

    rpow.__doc__ = _flex_doc_FRAME.format(
        desc="Exponential power", op_name="**", equiv="other ** dataframe", reverse="pow"
    )

    def floordiv(self, other: Any) -> "DataFrame":
        return self // other

    floordiv.__doc__ = _flex_doc_FRAME.format(
        desc="Integer division", op_name="//", equiv="dataframe // other", reverse="rfloordiv"
    )

    def rfloordiv(self, other: Any) -> "DataFrame":
        return other // self

    rfloordiv.__doc__ = _flex_doc_FRAME.format(
        desc="Integer division", op_name="//", equiv="other // dataframe", reverse="floordiv"
    )

    # Comparison Operators
    def __eq__(self, other: Any) -> "DataFrame":  # type: ignore[override]
        return self._map_series_op("eq", other)

    def __ne__(self, other: Any) -> "DataFrame":  # type: ignore[override]
        return self._map_series_op("ne", other)

    def __lt__(self, other: Any) -> "DataFrame":
        return self._map_series_op("lt", other)

    def __le__(self, other: Any) -> "DataFrame":
        return self._map_series_op("le", other)

    def __ge__(self, other: Any) -> "DataFrame":
        return self._map_series_op("ge", other)

    def __gt__(self, other: Any) -> "DataFrame":
        return self._map_series_op("gt", other)

    def eq(self, other: Any) -> "DataFrame":
        """
        Compare if the current value is equal to the other.

        >>> df = ps.DataFrame({'a': [1, 2, 3, 4],
        ...                    'b': [1, np.nan, 1, np.nan]},
        ...                   index=['a', 'b', 'c', 'd'], columns=['a', 'b'])

        >>> df.eq(1)
               a      b
        a   True   True
        b  False  False
        c  False   True
        d  False  False
        """
        return self == other

    equals = eq

    def gt(self, other: Any) -> "DataFrame":
        """
        Compare if the current value is greater than the other.

        >>> df = ps.DataFrame({'a': [1, 2, 3, 4],
        ...                    'b': [1, np.nan, 1, np.nan]},
        ...                   index=['a', 'b', 'c', 'd'], columns=['a', 'b'])

        >>> df.gt(2)
               a      b
        a  False  False
        b  False  False
        c   True  False
        d   True  False
        """
        return self > other

    def ge(self, other: Any) -> "DataFrame":
        """
        Compare if the current value is greater than or equal to the other.

        >>> df = ps.DataFrame({'a': [1, 2, 3, 4],
        ...                    'b': [1, np.nan, 1, np.nan]},
        ...                   index=['a', 'b', 'c', 'd'], columns=['a', 'b'])

        >>> df.ge(1)
              a      b
        a  True   True
        b  True  False
        c  True   True
        d  True  False
        """
        return self >= other

    def lt(self, other: Any) -> "DataFrame":
        """
        Compare if the current value is less than the other.

        >>> df = ps.DataFrame({'a': [1, 2, 3, 4],
        ...                    'b': [1, np.nan, 1, np.nan]},
        ...                   index=['a', 'b', 'c', 'd'], columns=['a', 'b'])

        >>> df.lt(1)
               a      b
        a  False  False
        b  False  False
        c  False  False
        d  False  False
        """
        return self < other

    def le(self, other: Any) -> "DataFrame":
        """
        Compare if the current value is less than or equal to the other.

        >>> df = ps.DataFrame({'a': [1, 2, 3, 4],
        ...                    'b': [1, np.nan, 1, np.nan]},
        ...                   index=['a', 'b', 'c', 'd'], columns=['a', 'b'])

        >>> df.le(2)
               a      b
        a   True   True
        b   True  False
        c  False   True
        d  False  False
        """
        return self <= other

    def ne(self, other: Any) -> "DataFrame":
        """
        Compare if the current value is not equal to the other.

        >>> df = ps.DataFrame({'a': [1, 2, 3, 4],
        ...                    'b': [1, np.nan, 1, np.nan]},
        ...                   index=['a', 'b', 'c', 'd'], columns=['a', 'b'])

        >>> df.ne(1)
               a      b
        a  False  False
        b   True   True
        c   True  False
        d   True   True
        """
        return self != other

    def applymap(self, func: Callable[[Any], Any]) -> "DataFrame":
        """
        Apply a function to a Dataframe elementwise.

        This method applies a function that accepts and returns a scalar
        to every element of a DataFrame.

        .. note:: this API executes the function once to infer the type which is
             potentially expensive, for instance, when the dataset is created after
             aggregations or sorting.

             To avoid this, specify return type in ``func``, for instance, as below:

             >>> def square(x) -> np.int32:
             ...     return x ** 2

             pandas-on-Spark uses return type hint and does not try to infer the type.

        Parameters
        ----------
        func : callable
            Python function, returns a single value from a single value.

        Returns
        -------
        DataFrame
            Transformed DataFrame.

        Examples
        --------
        >>> df = ps.DataFrame([[1, 2.12], [3.356, 4.567]])
        >>> df
               0      1
        0  1.000  2.120
        1  3.356  4.567

        >>> def str_len(x) -> int:
        ...     return len(str(x))
        >>> df.applymap(str_len)
           0  1
        0  3  4
        1  5  5

        >>> def power(x) -> float:
        ...     return x ** 2
        >>> df.applymap(power)
                   0          1
        0   1.000000   4.494400
        1  11.262736  20.857489

        You can omit the type hint and let pandas-on-Spark infer its type.

        >>> df.applymap(lambda x: x ** 2)
                   0          1
        0   1.000000   4.494400
        1  11.262736  20.857489
        """

        # TODO: We can implement shortcut theoretically since it creates new DataFrame
        #  anyway and we don't have to worry about operations on different DataFrames.
        return self._apply_series_op(lambda psser: psser.apply(func))

    # TODO: not all arguments are implemented comparing to pandas' for now.
    def aggregate(self, func: Union[List[str], Dict[Any, List[str]]]) -> "DataFrame":
        """Aggregate using one or more operations over the specified axis.

        Parameters
        ----------
        func : dict or a list
             a dict mapping from column name (string) to
             aggregate functions (list of strings).
             If a list is given, the aggregation is performed against
             all columns.

        Returns
        -------
        DataFrame

        Notes
        -----
        `agg` is an alias for `aggregate`. Use the alias.

        See Also
        --------
        DataFrame.apply : Invoke function on DataFrame.
        DataFrame.transform : Only perform transforming type operations.
        DataFrame.groupby : Perform operations over groups.
        Series.aggregate : The equivalent function for Series.

        Examples
        --------
        >>> df = ps.DataFrame([[1, 2, 3],
        ...                    [4, 5, 6],
        ...                    [7, 8, 9],
        ...                    [np.nan, np.nan, np.nan]],
        ...                   columns=['A', 'B', 'C'])

        >>> df
             A    B    C
        0  1.0  2.0  3.0
        1  4.0  5.0  6.0
        2  7.0  8.0  9.0
        3  NaN  NaN  NaN

        Aggregate these functions over the rows.

        >>> df.agg(['sum', 'min'])[['A', 'B', 'C']].sort_index()
                A     B     C
        min   1.0   2.0   3.0
        sum  12.0  15.0  18.0

        Different aggregations per column.

        >>> df.agg({'A' : ['sum', 'min'], 'B' : ['min', 'max']})[['A', 'B']].sort_index()
                A    B
        max   NaN  8.0
        min   1.0  2.0
        sum  12.0  NaN

        For multi-index columns:

        >>> df.columns = pd.MultiIndex.from_tuples([("X", "A"), ("X", "B"), ("Y", "C")])
        >>> df.agg(['sum', 'min'])[[("X", "A"), ("X", "B"), ("Y", "C")]].sort_index()
                X           Y
                A     B     C
        min   1.0   2.0   3.0
        sum  12.0  15.0  18.0

        >>> aggregated = df.agg({("X", "A") : ['sum', 'min'], ("X", "B") : ['min', 'max']})
        >>> aggregated[[("X", "A"), ("X", "B")]].sort_index()  # doctest: +NORMALIZE_WHITESPACE
                X
                A    B
        max   NaN  8.0
        min   1.0  2.0
        sum  12.0  NaN
        """
        from pyspark.pandas.groupby import GroupBy

        if isinstance(func, list):
            if all((isinstance(f, str) for f in func)):
                func = dict([(column, func) for column in self.columns])
            else:
                raise ValueError(
                    "If the given function is a list, it "
                    "should only contains function names as strings."
                )

        if not isinstance(func, dict) or not all(
            is_name_like_value(key)
            and (
                isinstance(value, str)
                or (isinstance(value, list) and all(isinstance(v, str) for v in value))
            )
            for key, value in func.items()
        ):
            raise ValueError(
                "aggs must be a dict mapping from column name to aggregate "
                "functions (string or list of strings)."
            )

        with option_context("compute.default_index_type", "distributed"):
            psdf = DataFrame(GroupBy._spark_groupby(self, func))  # type: DataFrame

            # The codes below basically converts:
            #
            #           A         B
            #         sum  min  min  max
            #     0  12.0  1.0  2.0  8.0
            #
            # to:
            #             A    B
            #     max   NaN  8.0
            #     min   1.0  2.0
            #     sum  12.0  NaN
            #
            # Aggregated output is usually pretty much small.

            return psdf.stack().droplevel(0)[list(func.keys())]

    agg = aggregate

    def corr(self, method: str = "pearson") -> "DataFrame":
        """
        Compute pairwise correlation of columns, excluding NA/null values.

        Parameters
        ----------
        method : {'pearson', 'spearman'}
            * pearson : standard correlation coefficient
            * spearman : Spearman rank correlation

        Returns
        -------
        y : DataFrame

        See Also
        --------
        Series.corr

        Examples
        --------
        >>> df = ps.DataFrame([(.2, .3), (.0, .6), (.6, .0), (.2, .1)],
        ...                   columns=['dogs', 'cats'])
        >>> df.corr('pearson')
                  dogs      cats
        dogs  1.000000 -0.851064
        cats -0.851064  1.000000

        >>> df.corr('spearman')
                  dogs      cats
        dogs  1.000000 -0.948683
        cats -0.948683  1.000000

        Notes
        -----
        There are behavior differences between pandas-on-Spark and pandas.

        * the `method` argument only accepts 'pearson', 'spearman'
        * the data should not contain NaNs. pandas-on-Spark will return an error.
        * pandas-on-Spark doesn't support the following argument(s).

          * `min_periods` argument is not supported
        """
        return cast(DataFrame, ps.from_pandas(corr(self, method)))

    def iteritems(self) -> Iterator[Tuple[Union[Any, Tuple], "Series"]]:
        """
        Iterator over (column name, Series) pairs.

        Iterates over the DataFrame columns, returning a tuple with
        the column name and the content as a Series.

        Returns
        -------
        label : object
            The column names for the DataFrame being iterated over.
        content : Series
            The column entries belonging to each label, as a Series.

        Examples
        --------
        >>> df = ps.DataFrame({'species': ['bear', 'bear', 'marsupial'],
        ...                    'population': [1864, 22000, 80000]},
        ...                   index=['panda', 'polar', 'koala'],
        ...                   columns=['species', 'population'])
        >>> df
                 species  population
        panda       bear        1864
        polar       bear       22000
        koala  marsupial       80000

        >>> for label, content in df.iteritems():
        ...    print('label:', label)
        ...    print('content:', content.to_string())
        ...
        label: species
        content: panda         bear
        polar         bear
        koala    marsupial
        label: population
        content: panda     1864
        polar    22000
        koala    80000
        """
        return (
            (label if len(label) > 1 else label[0], self._psser_for(label))
            for label in self._internal.column_labels
        )

    def iterrows(self) -> Iterator[Tuple[Union[Any, Tuple], pd.Series]]:
        """
        Iterate over DataFrame rows as (index, Series) pairs.

        Yields
        ------
        index : label or tuple of label
            The index of the row. A tuple for a `MultiIndex`.
        data : pandas.Series
            The data of the row as a Series.

        it : generator
            A generator that iterates over the rows of the frame.

        Notes
        -----

        1. Because ``iterrows`` returns a Series for each row,
           it does **not** preserve dtypes across the rows (dtypes are
           preserved across columns for DataFrames). For example,

           >>> df = ps.DataFrame([[1, 1.5]], columns=['int', 'float'])
           >>> row = next(df.iterrows())[1]
           >>> row
           int      1.0
           float    1.5
           Name: 0, dtype: float64
           >>> print(row['int'].dtype)
           float64
           >>> print(df['int'].dtype)
           int64

           To preserve dtypes while iterating over the rows, it is better
           to use :meth:`itertuples` which returns namedtuples of the values
           and which is generally faster than ``iterrows``.

        2. You should **never modify** something you are iterating over.
           This is not guaranteed to work in all cases. Depending on the
           data types, the iterator returns a copy and not a view, and writing
           to it will have no effect.
        """

        columns = self.columns
        internal_index_columns = self._internal.index_spark_column_names
        internal_data_columns = self._internal.data_spark_column_names

        def extract_kv_from_spark_row(row: Row) -> Tuple[Union[Any, Tuple], Any]:
            k = (
                row[internal_index_columns[0]]
                if len(internal_index_columns) == 1
                else tuple(row[c] for c in internal_index_columns)
            )
            v = [row[c] for c in internal_data_columns]
            return k, v

        for k, v in map(
            extract_kv_from_spark_row, self._internal.resolved_copy.spark_frame.toLocalIterator()
        ):
            s = pd.Series(v, index=columns, name=k)
            yield k, s

    def itertuples(
        self, index: bool = True, name: Optional[str] = "PandasOnSpark"
    ) -> Iterator[Tuple]:
        """
        Iterate over DataFrame rows as namedtuples.

        Parameters
        ----------
        index : bool, default True
            If True, return the index as the first element of the tuple.
        name : str or None, default "PandasOnSpark"
            The name of the returned namedtuples or None to return regular
            tuples.

        Returns
        -------
        iterator
            An object to iterate over namedtuples for each row in the
            DataFrame with the first field possibly being the index and
            following fields being the column values.

        See Also
        --------
        DataFrame.iterrows : Iterate over DataFrame rows as (index, Series)
            pairs.
        DataFrame.items : Iterate over (column name, Series) pairs.

        Notes
        -----
        The column names will be renamed to positional names if they are
        invalid Python identifiers, repeated, or start with an underscore.
        On python versions < 3.7 regular tuples are returned for DataFrames
        with a large number of columns (>254).

        Examples
        --------
        >>> df = ps.DataFrame({'num_legs': [4, 2], 'num_wings': [0, 2]},
        ...                   index=['dog', 'hawk'])
        >>> df
              num_legs  num_wings
        dog          4          0
        hawk         2          2

        >>> for row in df.itertuples():
        ...     print(row)
        ...
        PandasOnSpark(Index='dog', num_legs=4, num_wings=0)
        PandasOnSpark(Index='hawk', num_legs=2, num_wings=2)

        By setting the `index` parameter to False we can remove the index
        as the first element of the tuple:

        >>> for row in df.itertuples(index=False):
        ...     print(row)
        ...
        PandasOnSpark(num_legs=4, num_wings=0)
        PandasOnSpark(num_legs=2, num_wings=2)

        With the `name` parameter set we set a custom name for the yielded
        namedtuples:

        >>> for row in df.itertuples(name='Animal'):
        ...     print(row)
        ...
        Animal(Index='dog', num_legs=4, num_wings=0)
        Animal(Index='hawk', num_legs=2, num_wings=2)
        """
        fields = list(self.columns)
        if index:
            fields.insert(0, "Index")

        index_spark_column_names = self._internal.index_spark_column_names
        data_spark_column_names = self._internal.data_spark_column_names

        def extract_kv_from_spark_row(row: Row) -> Tuple[Union[Any, Tuple], Any]:
            k = (
                row[index_spark_column_names[0]]
                if len(index_spark_column_names) == 1
                else tuple(row[c] for c in index_spark_column_names)
            )
            v = [row[c] for c in data_spark_column_names]
            return k, v

        can_return_named_tuples = sys.version_info >= (3, 7) or len(self.columns) + index < 255

        if name is not None and can_return_named_tuples:
            itertuple = namedtuple(name, fields, rename=True)  # type: ignore
            for k, v in map(
                extract_kv_from_spark_row,
                self._internal.resolved_copy.spark_frame.toLocalIterator(),
            ):
                yield itertuple._make(([k] if index else []) + list(v))
        else:
            for k, v in map(
                extract_kv_from_spark_row,
                self._internal.resolved_copy.spark_frame.toLocalIterator(),
            ):
                yield tuple(([k] if index else []) + list(v))

    def items(self) -> Iterator[Tuple[Union[Any, Tuple], "Series"]]:
        """This is an alias of ``iteritems``."""
        return self.iteritems()

    def to_clipboard(self, excel: bool = True, sep: Optional[str] = None, **kwargs: Any) -> None:
        """
        Copy object to the system clipboard.

        Write a text representation of object to the system clipboard.
        This can be pasted into Excel, for example.

        .. note:: This method should only be used if the resulting DataFrame is expected
            to be small, as all the data is loaded into the driver's memory.

        Parameters
        ----------
        excel : bool, default True
            - True, use the provided separator, writing in a csv format for
              allowing easy pasting into excel.
            - False, write a string representation of the object to the
              clipboard.

        sep : str, default ``'\\t'``
            Field delimiter.
        **kwargs
            These parameters will be passed to DataFrame.to_csv.

        Notes
        -----
        Requirements for your platform.

          - Linux : `xclip`, or `xsel` (with `gtk` or `PyQt4` modules)
          - Windows : none
          - OS X : none

        See Also
        --------
        read_clipboard : Read text from clipboard.

        Examples
        --------
        Copy the contents of a DataFrame to the clipboard.

        >>> df = ps.DataFrame([[1, 2, 3], [4, 5, 6]], columns=['A', 'B', 'C'])  # doctest: +SKIP
        >>> df.to_clipboard(sep=',')  # doctest: +SKIP
        ... # Wrote the following to the system clipboard:
        ... # ,A,B,C
        ... # 0,1,2,3
        ... # 1,4,5,6

        We can omit the index by passing the keyword `index` and setting
        it to false.

        >>> df.to_clipboard(sep=',', index=False)  # doctest: +SKIP
        ... # Wrote the following to the system clipboard:
        ... # A,B,C
        ... # 1,2,3
        ... # 4,5,6

        This function also works for Series:

        >>> df = ps.Series([1, 2, 3, 4, 5, 6, 7], name='x')  # doctest: +SKIP
        >>> df.to_clipboard(sep=',')  # doctest: +SKIP
        ... # Wrote the following to the system clipboard:
        ... # 0, 1
        ... # 1, 2
        ... # 2, 3
        ... # 3, 4
        ... # 4, 5
        ... # 5, 6
        ... # 6, 7
        """

        args = locals()
        psdf = self
        return validate_arguments_and_invoke_function(
            psdf._to_internal_pandas(), self.to_clipboard, pd.DataFrame.to_clipboard, args
        )

    def to_html(
        self,
        buf: Optional[IO[str]] = None,
        columns: Optional[Sequence[Union[Any, Tuple]]] = None,
        col_space: Optional[Union[str, int, Dict[Union[Any, Tuple], Union[str, int]]]] = None,
        header: bool = True,
        index: bool = True,
        na_rep: str = "NaN",
        formatters: Optional[
            Union[List[Callable[[Any], str]], Dict[Union[Any, Tuple], Callable[[Any], str]]]
        ] = None,
        float_format: Optional[Callable[[float], str]] = None,
        sparsify: Optional[bool] = None,
        index_names: bool = True,
        justify: Optional[str] = None,
        max_rows: Optional[int] = None,
        max_cols: Optional[int] = None,
        show_dimensions: bool = False,
        decimal: str = ".",
        bold_rows: bool = True,
        classes: Optional[Union[str, list, tuple]] = None,
        escape: bool = True,
        notebook: bool = False,
        border: Optional[int] = None,
        table_id: Optional[str] = None,
        render_links: bool = False,
    ) -> Optional[str]:
        """
        Render a DataFrame as an HTML table.

        .. note:: This method should only be used if the resulting pandas object is expected
                  to be small, as all the data is loaded into the driver's memory. If the input
                  is large, set max_rows parameter.

        Parameters
        ----------
        buf : StringIO-like, optional
            Buffer to write to.
        columns : sequence, optional, default None
            The subset of columns to write. Writes all columns by default.
        col_space : int, optional
            The minimum width of each column.
        header : bool, optional
            Write out the column names. If a list of strings is given, it
            is assumed to be aliases for the column names
        index : bool, optional, default True
            Whether to print index (row) labels.
        na_rep : str, optional, default 'NaN'
            String representation of NAN to use.
        formatters : list or dict of one-param. functions, optional
            Formatter functions to apply to columns' elements by position or
            name.
            The result of each function must be a unicode string.
            List must be of length equal to the number of columns.
        float_format : one-parameter function, optional, default None
            Formatter function to apply to columns' elements if they are
            floats. The result of this function must be a unicode string.
        sparsify : bool, optional, default True
            Set to False for a DataFrame with a hierarchical index to print
            every multiindex key at each row.
        index_names : bool, optional, default True
            Prints the names of the indexes.
        justify : str, default None
            How to justify the column labels. If None uses the option from
            the print configuration (controlled by set_option), 'right' out
            of the box. Valid values are

            * left
            * right
            * center
            * justify
            * justify-all
            * start
            * end
            * inherit
            * match-parent
            * initial
            * unset.
        max_rows : int, optional
            Maximum number of rows to display in the console.
        max_cols : int, optional
            Maximum number of columns to display in the console.
        show_dimensions : bool, default False
            Display DataFrame dimensions (number of rows by number of columns).
        decimal : str, default '.'
            Character recognized as decimal separator, e.g. ',' in Europe.
        bold_rows : bool, default True
            Make the row labels bold in the output.
        classes : str or list or tuple, default None
            CSS class(es) to apply to the resulting html table.
        escape : bool, default True
            Convert the characters <, >, and & to HTML-safe sequences.
        notebook : {True, False}, default False
            Whether the generated HTML is for IPython Notebook.
        border : int
            A ``border=border`` attribute is included in the opening
            `<table>` tag. Default ``pd.options.html.border``.
        table_id : str, optional
            A css id is included in the opening `<table>` tag if specified.
        render_links : bool, default False
            Convert URLs to HTML links (only works with pandas 0.24+).

        Returns
        -------
        str (or unicode, depending on data and options)
            String representation of the dataframe.

        See Also
        --------
        to_string : Convert DataFrame to a string.
        """
        # Make sure locals() call is at the top of the function so we don't capture local variables.
        args = locals()
        if max_rows is not None:
            psdf = self.head(max_rows)
        else:
            psdf = self

        return validate_arguments_and_invoke_function(
            psdf._to_internal_pandas(), self.to_html, pd.DataFrame.to_html, args
        )

    def to_string(
        self,
        buf: Optional[IO[str]] = None,
        columns: Optional[Sequence[Union[Any, Tuple]]] = None,
        col_space: Optional[Union[str, int, Dict[Union[Any, Tuple], Union[str, int]]]] = None,
        header: bool = True,
        index: bool = True,
        na_rep: str = "NaN",
        formatters: Optional[
            Union[List[Callable[[Any], str]], Dict[Union[Any, Tuple], Callable[[Any], str]]]
        ] = None,
        float_format: Optional[Callable[[float], str]] = None,
        sparsify: Optional[bool] = None,
        index_names: bool = True,
        justify: Optional[str] = None,
        max_rows: Optional[int] = None,
        max_cols: Optional[int] = None,
        show_dimensions: bool = False,
        decimal: str = ".",
        line_width: Optional[int] = None,
    ) -> Optional[str]:
        """
        Render a DataFrame to a console-friendly tabular output.

        .. note:: This method should only be used if the resulting pandas object is expected
                  to be small, as all the data is loaded into the driver's memory. If the input
                  is large, set max_rows parameter.

        Parameters
        ----------
        buf : StringIO-like, optional
            Buffer to write to.
        columns : sequence, optional, default None
            The subset of columns to write. Writes all columns by default.
        col_space : int, optional
            The minimum width of each column.
        header : bool, optional
            Write out the column names. If a list of strings is given, it
            is assumed to be aliases for the column names
        index : bool, optional, default True
            Whether to print index (row) labels.
        na_rep : str, optional, default 'NaN'
            String representation of NAN to use.
        formatters : list or dict of one-param. functions, optional
            Formatter functions to apply to columns' elements by position or
            name.
            The result of each function must be a unicode string.
            List must be of length equal to the number of columns.
        float_format : one-parameter function, optional, default None
            Formatter function to apply to columns' elements if they are
            floats. The result of this function must be a unicode string.
        sparsify : bool, optional, default True
            Set to False for a DataFrame with a hierarchical index to print
            every multiindex key at each row.
        index_names : bool, optional, default True
            Prints the names of the indexes.
        justify : str, default None
            How to justify the column labels. If None uses the option from
            the print configuration (controlled by set_option), 'right' out
            of the box. Valid values are

            * left
            * right
            * center
            * justify
            * justify-all
            * start
            * end
            * inherit
            * match-parent
            * initial
            * unset.
        max_rows : int, optional
            Maximum number of rows to display in the console.
        max_cols : int, optional
            Maximum number of columns to display in the console.
        show_dimensions : bool, default False
            Display DataFrame dimensions (number of rows by number of columns).
        decimal : str, default '.'
            Character recognized as decimal separator, e.g. ',' in Europe.
        line_width : int, optional
            Width to wrap a line in characters.

        Returns
        -------
        str (or unicode, depending on data and options)
            String representation of the dataframe.

        See Also
        --------
        to_html : Convert DataFrame to HTML.

        Examples
        --------
        >>> df = ps.DataFrame({'col1': [1, 2, 3], 'col2': [4, 5, 6]}, columns=['col1', 'col2'])
        >>> print(df.to_string())
           col1  col2
        0     1     4
        1     2     5
        2     3     6

        >>> print(df.to_string(max_rows=2))
           col1  col2
        0     1     4
        1     2     5
        """
        # Make sure locals() call is at the top of the function so we don't capture local variables.
        args = locals()
        if max_rows is not None:
            psdf = self.head(max_rows)
        else:
            psdf = self

        return validate_arguments_and_invoke_function(
            psdf._to_internal_pandas(), self.to_string, pd.DataFrame.to_string, args
        )

    def to_dict(self, orient: str = "dict", into: Type = dict) -> Union[List, Mapping]:
        """
        Convert the DataFrame to a dictionary.

        The type of the key-value pairs can be customized with the parameters
        (see below).

        .. note:: This method should only be used if the resulting pandas DataFrame is expected
            to be small, as all the data is loaded into the driver's memory.

        Parameters
        ----------
        orient : str {'dict', 'list', 'series', 'split', 'records', 'index'}
            Determines the type of the values of the dictionary.

            - 'dict' (default) : dict like {column -> {index -> value}}
            - 'list' : dict like {column -> [values]}
            - 'series' : dict like {column -> Series(values)}
            - 'split' : dict like
              {'index' -> [index], 'columns' -> [columns], 'data' -> [values]}
            - 'records' : list like
              [{column -> value}, ... , {column -> value}]
            - 'index' : dict like {index -> {column -> value}}

            Abbreviations are allowed. `s` indicates `series` and `sp`
            indicates `split`.

        into : class, default dict
            The collections.abc.Mapping subclass used for all Mappings
            in the return value.  Can be the actual class or an empty
            instance of the mapping type you want.  If you want a
            collections.defaultdict, you must pass it initialized.

        Returns
        -------
        dict, list or collections.abc.Mapping
            Return a collections.abc.Mapping object representing the DataFrame.
            The resulting transformation depends on the `orient` parameter.

        Examples
        --------
        >>> df = ps.DataFrame({'col1': [1, 2],
        ...                    'col2': [0.5, 0.75]},
        ...                   index=['row1', 'row2'],
        ...                   columns=['col1', 'col2'])
        >>> df
              col1  col2
        row1     1  0.50
        row2     2  0.75

        >>> df_dict = df.to_dict()
        >>> sorted([(key, sorted(values.items())) for key, values in df_dict.items()])
        [('col1', [('row1', 1), ('row2', 2)]), ('col2', [('row1', 0.5), ('row2', 0.75)])]

        You can specify the return orientation.

        >>> df_dict = df.to_dict('series')
        >>> sorted(df_dict.items())
        [('col1', row1    1
        row2    2
        Name: col1, dtype: int64), ('col2', row1    0.50
        row2    0.75
        Name: col2, dtype: float64)]

        >>> df_dict = df.to_dict('split')
        >>> sorted(df_dict.items())  # doctest: +ELLIPSIS
        [('columns', ['col1', 'col2']), ('data', [[1..., 0.75]]), ('index', ['row1', 'row2'])]

        >>> df_dict = df.to_dict('records')
        >>> [sorted(values.items()) for values in df_dict]  # doctest: +ELLIPSIS
        [[('col1', 1...), ('col2', 0.5)], [('col1', 2...), ('col2', 0.75)]]

        >>> df_dict = df.to_dict('index')
        >>> sorted([(key, sorted(values.items())) for key, values in df_dict.items()])
        [('row1', [('col1', 1), ('col2', 0.5)]), ('row2', [('col1', 2), ('col2', 0.75)])]

        You can also specify the mapping type.

        >>> from collections import OrderedDict, defaultdict
        >>> df.to_dict(into=OrderedDict)
        OrderedDict([('col1', OrderedDict([('row1', 1), ('row2', 2)])), \
('col2', OrderedDict([('row1', 0.5), ('row2', 0.75)]))])

        If you want a `defaultdict`, you need to initialize it:

        >>> dd = defaultdict(list)
        >>> df.to_dict('records', into=dd)  # doctest: +ELLIPSIS
        [defaultdict(<class 'list'>, {'col..., 'col...}), \
defaultdict(<class 'list'>, {'col..., 'col...})]
        """
        # Make sure locals() call is at the top of the function so we don't capture local variables.
        args = locals()
        psdf = self
        return validate_arguments_and_invoke_function(
            psdf._to_internal_pandas(), self.to_dict, pd.DataFrame.to_dict, args
        )

    def to_latex(
        self,
        buf: Optional[IO[str]] = None,
        columns: Optional[List[Union[Any, Tuple]]] = None,
        col_space: Optional[int] = None,
        header: bool = True,
        index: bool = True,
        na_rep: str = "NaN",
        formatters: Optional[
            Union[List[Callable[[Any], str]], Dict[Union[Any, Tuple], Callable[[Any], str]]]
        ] = None,
        float_format: Optional[Callable[[float], str]] = None,
        sparsify: Optional[bool] = None,
        index_names: bool = True,
        bold_rows: bool = False,
        column_format: Optional[str] = None,
        longtable: Optional[bool] = None,
        escape: Optional[bool] = None,
        encoding: Optional[str] = None,
        decimal: str = ".",
        multicolumn: Optional[bool] = None,
        multicolumn_format: Optional[str] = None,
        multirow: Optional[bool] = None,
    ) -> Optional[str]:
        r"""
        Render an object to a LaTeX tabular environment table.

        Render an object to a tabular environment table. You can splice this into a LaTeX
        document. Requires usepackage{booktabs}.

        .. note:: This method should only be used if the resulting pandas object is expected
                  to be small, as all the data is loaded into the driver's memory. If the input
                  is large, consider alternative formats.

        Parameters
        ----------
        buf : file descriptor or None
            Buffer to write to. If None, the output is returned as a string.
        columns : list of label, optional
            The subset of columns to write. Writes all columns by default.
        col_space : int, optional
            The minimum width of each column.
        header : bool or list of str, default True
            Write out the column names. If a list of strings is given, it is assumed to be aliases
            for the column names.
        index : bool, default True
            Write row names (index).
        na_rep : str, default ‘NaN’
            Missing data representation.
        formatters : list of functions or dict of {str: function}, optional
            Formatter functions to apply to columns’ elements by position or name. The result of
            each function must be a unicode string. List must be of length equal to the number of
            columns.
        float_format : str, optional
            Format string for floating point numbers.
        sparsify : bool, optional
            Set to False for a DataFrame with a hierarchical index to print every multiindex key at
            each row. By default, the value will be read from the config module.
        index_names : bool, default True
            Prints the names of the indexes.
        bold_rows : bool, default False
            Make the row labels bold in the output.
        column_format : str, optional
            The columns format as specified in LaTeX table format e.g. ‘rcl’ for 3 columns. By
            default, ‘l’ will be used for all columns except columns of numbers, which default
            to ‘r’.
        longtable : bool, optional
            By default, the value will be read from the pandas config module. Use a longtable
            environment instead of tabular. Requires adding a usepackage{longtable} to your LaTeX
            preamble.
        escape : bool, optional
            By default, the value will be read from the pandas config module. When set to False
            prevents from escaping latex special characters in column names.
        encoding : str, optional
            A string representing the encoding to use in the output file, defaults to ‘ascii’ on
            Python 2 and ‘utf-8’ on Python 3.
        decimal : str, default ‘.’
            Character recognized as decimal separator, e.g. ‘,’ in Europe.
        multicolumn : bool, default True
            Use multicolumn to enhance MultiIndex columns. The default will be read from the config
            module.
        multicolumn_format : str, default ‘l’
            The alignment for multicolumns, similar to column_format The default will be read from
            the config module.
        multirow : bool, default False
            Use multirow to enhance MultiIndex rows. Requires adding a usepackage{multirow} to your
            LaTeX preamble. Will print centered labels (instead of top-aligned) across the contained
            rows, separating groups via clines. The default will be read from the pandas config
            module.

        Returns
        -------
        str or None
            If buf is None, returns the resulting LateX format as a string. Otherwise returns None.

        See Also
        --------
        DataFrame.to_string : Render a DataFrame to a console-friendly
            tabular output.
        DataFrame.to_html : Render a DataFrame as an HTML table.


        Examples
        --------
        >>> df = ps.DataFrame({'name': ['Raphael', 'Donatello'],
        ...                    'mask': ['red', 'purple'],
        ...                    'weapon': ['sai', 'bo staff']},
        ...                   columns=['name', 'mask', 'weapon'])
        >>> print(df.to_latex(index=False)) # doctest: +NORMALIZE_WHITESPACE
        \begin{tabular}{lll}
        \toprule
              name &    mask &    weapon \\
        \midrule
           Raphael &     red &       sai \\
         Donatello &  purple &  bo staff \\
        \bottomrule
        \end{tabular}
        <BLANKLINE>
        """

        args = locals()
        psdf = self
        return validate_arguments_and_invoke_function(
            psdf._to_internal_pandas(), self.to_latex, pd.DataFrame.to_latex, args
        )

    # TODO: enable doctests once we drop Spark 2.3.x (due to type coercion logic
    #  when creating arrays)
    def transpose(self) -> "DataFrame":
        """
        Transpose index and columns.

        Reflect the DataFrame over its main diagonal by writing rows as columns
        and vice-versa. The property :attr:`.T` is an accessor to the method
        :meth:`transpose`.

        .. note:: This method is based on an expensive operation due to the nature
            of big data. Internally it needs to generate each row for each value, and
            then group twice - it is a huge operation. To prevent misusage, this method
            has the 'compute.max_rows' default limit of input length, and raises a ValueError.

                >>> from pyspark.pandas.config import option_context
                >>> with option_context('compute.max_rows', 1000):  # doctest: +NORMALIZE_WHITESPACE
                ...     ps.DataFrame({'a': range(1001)}).transpose()
                Traceback (most recent call last):
                  ...
                ValueError: Current DataFrame has more then the given limit 1000 rows.
                Please set 'compute.max_rows' by using 'pyspark.pandas.config.set_option'
                to retrieve to retrieve more than 1000 rows. Note that, before changing the
                'compute.max_rows', this operation is considerably expensive.

        Returns
        -------
        DataFrame
            The transposed DataFrame.

        Notes
        -----
        Transposing a DataFrame with mixed dtypes will result in a homogeneous
        DataFrame with the coerced dtype. For instance, if int and float have
        to be placed in same column, it becomes float. If type coercion is not
        possible, it fails.

        Also, note that the values in index should be unique because they become
        unique column names.

        In addition, if Spark 2.3 is used, the types should always be exactly same.

        Examples
        --------
        **Square DataFrame with homogeneous dtype**

        >>> d1 = {'col1': [1, 2], 'col2': [3, 4]}
        >>> df1 = ps.DataFrame(data=d1, columns=['col1', 'col2'])
        >>> df1
           col1  col2
        0     1     3
        1     2     4

        >>> df1_transposed = df1.T.sort_index()  # doctest: +SKIP
        >>> df1_transposed  # doctest: +SKIP
              0  1
        col1  1  2
        col2  3  4

        When the dtype is homogeneous in the original DataFrame, we get a
        transposed DataFrame with the same dtype:

        >>> df1.dtypes
        col1    int64
        col2    int64
        dtype: object
        >>> df1_transposed.dtypes  # doctest: +SKIP
        0    int64
        1    int64
        dtype: object

        **Non-square DataFrame with mixed dtypes**

        >>> d2 = {'score': [9.5, 8],
        ...       'kids': [0, 0],
        ...       'age': [12, 22]}
        >>> df2 = ps.DataFrame(data=d2, columns=['score', 'kids', 'age'])
        >>> df2
           score  kids  age
        0    9.5     0   12
        1    8.0     0   22

        >>> df2_transposed = df2.T.sort_index()  # doctest: +SKIP
        >>> df2_transposed  # doctest: +SKIP
                  0     1
        age    12.0  22.0
        kids    0.0   0.0
        score   9.5   8.0

        When the DataFrame has mixed dtypes, we get a transposed DataFrame with
        the coerced dtype:

        >>> df2.dtypes
        score    float64
        kids       int64
        age        int64
        dtype: object

        >>> df2_transposed.dtypes  # doctest: +SKIP
        0    float64
        1    float64
        dtype: object
        """
        max_compute_count = get_option("compute.max_rows")
        if max_compute_count is not None:
            pdf = self.head(max_compute_count + 1)._to_internal_pandas()
            if len(pdf) > max_compute_count:
                raise ValueError(
                    "Current DataFrame has more then the given limit {0} rows. "
                    "Please set 'compute.max_rows' by using 'pyspark.pandas.config.set_option' "
                    "to retrieve to retrieve more than {0} rows. Note that, before changing the "
                    "'compute.max_rows', this operation is considerably expensive.".format(
                        max_compute_count
                    )
                )
            return DataFrame(pdf.transpose())

        # Explode the data to be pairs.
        #
        # For instance, if the current input DataFrame is as below:
        #
        # +------+------+------+------+------+
        # |index1|index2|(a,x1)|(a,x2)|(b,x3)|
        # +------+------+------+------+------+
        # |    y1|    z1|     1|     0|     0|
        # |    y2|    z2|     0|    50|     0|
        # |    y3|    z3|     3|     2|     1|
        # +------+------+------+------+------+
        #
        # Output of `exploded_df` becomes as below:
        #
        # +-----------------+-----------------+-----------------+-----+
        # |            index|__index_level_0__|__index_level_1__|value|
        # +-----------------+-----------------+-----------------+-----+
        # |{"a":["y1","z1"]}|                a|               x1|    1|
        # |{"a":["y1","z1"]}|                a|               x2|    0|
        # |{"a":["y1","z1"]}|                b|               x3|    0|
        # |{"a":["y2","z2"]}|                a|               x1|    0|
        # |{"a":["y2","z2"]}|                a|               x2|   50|
        # |{"a":["y2","z2"]}|                b|               x3|    0|
        # |{"a":["y3","z3"]}|                a|               x1|    3|
        # |{"a":["y3","z3"]}|                a|               x2|    2|
        # |{"a":["y3","z3"]}|                b|               x3|    1|
        # +-----------------+-----------------+-----------------+-----+
        pairs = F.explode(
            F.array(
                *[
                    F.struct(
                        *[
                            F.lit(col).alias(SPARK_INDEX_NAME_FORMAT(i))
                            for i, col in enumerate(label)
                        ],
                        *[self._internal.spark_column_for(label).alias("value")],
                    )
                    for label in self._internal.column_labels
                ]
            )
        )

        exploded_df = self._internal.spark_frame.withColumn("pairs", pairs).select(
            [
                F.to_json(
                    F.struct(
                        F.array(*[scol for scol in self._internal.index_spark_columns]).alias("a")
                    )
                ).alias("index"),
                F.col("pairs.*"),
            ]
        )

        # After that, executes pivot with key and its index column.
        # Note that index column should contain unique values since column names
        # should be unique.
        internal_index_columns = [
            SPARK_INDEX_NAME_FORMAT(i) for i in range(self._internal.column_labels_level)
        ]
        pivoted_df = exploded_df.groupBy(internal_index_columns).pivot("index")

        transposed_df = pivoted_df.agg(F.first(F.col("value")))

        new_data_columns = list(
            filter(lambda x: x not in internal_index_columns, transposed_df.columns)
        )

        column_labels = [
            None if len(label) == 1 and label[0] is None else label
            for label in (tuple(json.loads(col)["a"]) for col in new_data_columns)
        ]

        internal = InternalFrame(
            spark_frame=transposed_df,
            index_spark_columns=[scol_for(transposed_df, col) for col in internal_index_columns],
            index_names=self._internal.column_label_names,
            column_labels=column_labels,
            data_spark_columns=[scol_for(transposed_df, col) for col in new_data_columns],
            column_label_names=self._internal.index_names,
        )

        return DataFrame(internal)

    T = property(transpose)

    def apply(
        self, func: Callable, axis: Union[int, str] = 0, args: Sequence[Any] = (), **kwds: Any
    ) -> Union["Series", "DataFrame", "Index"]:
        """
        Apply a function along an axis of the DataFrame.

        Objects passed to the function are Series objects whose index is
        either the DataFrame's index (``axis=0``) or the DataFrame's columns
        (``axis=1``).

        See also `Transform and apply a function
        <https://koalas.readthedocs.io/en/latest/user_guide/transform_apply.html>`_.

        .. note:: when `axis` is 0 or 'index', the `func` is unable to access
            to the whole input series. pandas-on-Spark internally splits the input series into
            multiple batches and calls `func` with each batch multiple times. Therefore, operations
            such as global aggregations are impossible. See the example below.

            >>> # This case does not return the length of whole series but of the batch internally
            ... # used.
            ... def length(s) -> int:
            ...     return len(s)
            ...
            >>> df = ps.DataFrame({'A': range(1000)})
            >>> df.apply(length, axis=0)  # doctest: +SKIP
            0     83
            1     83
            2     83
            ...
            10    83
            11    83
            dtype: int32

        .. note:: this API executes the function once to infer the type which is
            potentially expensive, for instance, when the dataset is created after
            aggregations or sorting.

            To avoid this, specify the return type as `Series` or scalar value in ``func``,
            for instance, as below:

            >>> def square(s) -> ps.Series[np.int32]:
            ...     return s ** 2

            pandas-on-Spark uses return type hint and does not try to infer the type.

            In case when axis is 1, it requires to specify `DataFrame` or scalar value
            with type hints as below:

            >>> def plus_one(x) -> ps.DataFrame[float, float]:
            ...     return x + 1

            If the return type is specified as `DataFrame`, the output column names become
            `c0, c1, c2 ... cn`. These names are positionally mapped to the returned
            DataFrame in ``func``.

            To specify the column names, you can assign them in a pandas friendly style as below:

            >>> def plus_one(x) -> ps.DataFrame["a": float, "b": float]:
            ...     return x + 1

            >>> pdf = pd.DataFrame({'a': [1, 2, 3], 'b': [3, 4, 5]})
            >>> def plus_one(x) -> ps.DataFrame[zip(pdf.dtypes, pdf.columns)]:
            ...     return x + 1

            However, this way switches the index type to default index type in the output
            because the type hint cannot express the index type at this moment. Use
            `reset_index()` to keep index as a workaround.

            When the given function has the return type annotated, the original index of the
            DataFrame will be lost and then a default index will be attached to the result.
            Please be careful about configuring the default index. See also `Default Index Type
            <https://koalas.readthedocs.io/en/latest/user_guide/options.html#default-index-type>`_.

        Parameters
        ----------
        func : function
            Function to apply to each column or row.
        axis : {0 or 'index', 1 or 'columns'}, default 0
            Axis along which the function is applied:

            * 0 or 'index': apply function to each column.
            * 1 or 'columns': apply function to each row.
        args : tuple
            Positional arguments to pass to `func` in addition to the
            array/series.
        **kwds
            Additional keyword arguments to pass as keywords arguments to
            `func`.

        Returns
        -------
        Series or DataFrame
            Result of applying ``func`` along the given axis of the
            DataFrame.

        See Also
        --------
        DataFrame.applymap : For elementwise operations.
        DataFrame.aggregate : Only perform aggregating type operations.
        DataFrame.transform : Only perform transforming type operations.
        Series.apply : The equivalent function for Series.

        Examples
        --------
        >>> df = ps.DataFrame([[4, 9]] * 3, columns=['A', 'B'])
        >>> df
           A  B
        0  4  9
        1  4  9
        2  4  9

        Using a numpy universal function (in this case the same as
        ``np.sqrt(df)``):

        >>> def sqrt(x) -> ps.Series[float]:
        ...     return np.sqrt(x)
        ...
        >>> df.apply(sqrt, axis=0)
             A    B
        0  2.0  3.0
        1  2.0  3.0
        2  2.0  3.0

        You can omit the type hint and let pandas-on-Spark infer its type.

        >>> df.apply(np.sqrt, axis=0)
             A    B
        0  2.0  3.0
        1  2.0  3.0
        2  2.0  3.0

        When `axis` is 1 or 'columns', it applies the function for each row.

        >>> def summation(x) -> np.int64:
        ...     return np.sum(x)
        ...
        >>> df.apply(summation, axis=1)
        0    13
        1    13
        2    13
        dtype: int64

        Likewise, you can omit the type hint and let pandas-on-Spark infer its type.

        >>> df.apply(np.sum, axis=1)
        0    13
        1    13
        2    13
        dtype: int64

        >>> df.apply(max, axis=1)
        0    9
        1    9
        2    9
        dtype: int64

        Returning a list-like will result in a Series

        >>> df.apply(lambda x: [1, 2], axis=1)
        0    [1, 2]
        1    [1, 2]
        2    [1, 2]
        dtype: object

        In order to specify the types when `axis` is '1', it should use DataFrame[...]
        annotation. In this case, the column names are automatically generated.

        >>> def identify(x) -> ps.DataFrame['A': np.int64, 'B': np.int64]:
        ...     return x
        ...
        >>> df.apply(identify, axis=1)
           A  B
        0  4  9
        1  4  9
        2  4  9

        You can also specify extra arguments.

        >>> def plus_two(a, b, c) -> ps.DataFrame[np.int64, np.int64]:
        ...     return a + b + c
        ...
        >>> df.apply(plus_two, axis=1, args=(1,), c=3)
           c0  c1
        0   8  13
        1   8  13
        2   8  13
        """
        from pyspark.pandas.groupby import GroupBy
        from pyspark.pandas.series import first_series

        if not isinstance(func, types.FunctionType):
            assert callable(func), "the first argument should be a callable function."
            f = func
            func = lambda *args, **kwargs: f(*args, **kwargs)

        axis = validate_axis(axis)
        should_return_series = False
        spec = inspect.getfullargspec(func)
        return_sig = spec.annotations.get("return", None)
        should_infer_schema = return_sig is None

        def apply_func(pdf: pd.DataFrame) -> pd.DataFrame:
            pdf_or_pser = pdf.apply(func, axis=axis, args=args, **kwds)
            if isinstance(pdf_or_pser, pd.Series):
                return pdf_or_pser.to_frame()
            else:
                return pdf_or_pser

        self_applied = DataFrame(self._internal.resolved_copy)  # type: "DataFrame"

        column_labels = None  # type: Optional[List[Tuple]]
        if should_infer_schema:
            # Here we execute with the first 1000 to get the return type.
            # If the records were less than 1000, it uses pandas API directly for a shortcut.
            limit = get_option("compute.shortcut_limit")
            pdf = self_applied.head(limit + 1)._to_internal_pandas()
            applied = pdf.apply(func, axis=axis, args=args, **kwds)
            psser_or_psdf = ps.from_pandas(applied)
            if len(pdf) <= limit:
                return psser_or_psdf

            psdf = psser_or_psdf
            if isinstance(psser_or_psdf, ps.Series):
                should_return_series = True
                psdf = psser_or_psdf._psdf

            index_fields = [field.normalize_spark_type() for field in psdf._internal.index_fields]
            data_fields = [field.normalize_spark_type() for field in psdf._internal.data_fields]

            return_schema = StructType([field.struct_field for field in index_fields + data_fields])

            output_func = GroupBy._make_pandas_df_builder_func(
                self_applied, apply_func, return_schema, retain_index=True
            )
            sdf = self_applied._internal.to_internal_spark_frame.mapInPandas(
                lambda iterator: map(output_func, iterator), schema=return_schema
            )

            # If schema is inferred, we can restore indexes too.
            internal = psdf._internal.with_new_sdf(
                spark_frame=sdf, index_fields=index_fields, data_fields=data_fields
            )
        else:
            return_type = infer_return_type(func)
            require_index_axis = isinstance(return_type, SeriesType)
            require_column_axis = isinstance(return_type, DataFrameType)

            if require_index_axis:
                if axis != 0:
                    raise TypeError(
                        "The given function should specify a scalar or a series as its type "
                        "hints when axis is 0 or 'index'; however, the return type "
                        "was %s" % return_sig
                    )
                dtype = cast(SeriesType, return_type).dtype
                spark_type = cast(SeriesType, return_type).spark_type
                data_fields = [
                    InternalField(
                        dtype=dtype, struct_field=StructField(name=name, dataType=spark_type)
                    )
                    for name in self_applied.columns
                ]
                return_schema = StructType([field.struct_field for field in data_fields])
            elif require_column_axis:
                if axis != 1:
                    raise TypeError(
                        "The given function should specify a scalar or a frame as its type "
                        "hints when axis is 1 or 'column'; however, the return type "
                        "was %s" % return_sig
                    )
                data_fields = cast(DataFrameType, return_type).fields
                return_schema = cast(DataFrameType, return_type).spark_type
            else:
                # any axis is fine.
                should_return_series = True
                spark_type = cast(ScalarType, return_type).spark_type
                dtype = cast(ScalarType, return_type).dtype
                data_fields = [
                    InternalField(
                        dtype=dtype,
                        struct_field=StructField(
                            name=SPARK_DEFAULT_SERIES_NAME, dataType=spark_type
                        ),
                    )
                ]
                return_schema = StructType([field.struct_field for field in data_fields])
                column_labels = [None]

            output_func = GroupBy._make_pandas_df_builder_func(
                self_applied, apply_func, return_schema, retain_index=False
            )
            sdf = self_applied._internal.to_internal_spark_frame.mapInPandas(
                lambda iterator: map(output_func, iterator), schema=return_schema
            )

            # Otherwise, it loses index.
            internal = InternalFrame(
                spark_frame=sdf,
                index_spark_columns=None,
                column_labels=column_labels,
                data_fields=data_fields,
            )

        result = DataFrame(internal)  # type: "DataFrame"
        if should_return_series:
            return first_series(result)
        else:
            return result

    def transform(
        self, func: Callable[..., "Series"], axis: Union[int, str] = 0, *args: Any, **kwargs: Any
    ) -> "DataFrame":
        """
        Call ``func`` on self producing a Series with transformed values
        and that has the same length as its input.

        See also `Transform and apply a function
        <https://koalas.readthedocs.io/en/latest/user_guide/transform_apply.html>`_.

        .. note:: this API executes the function once to infer the type which is
             potentially expensive, for instance, when the dataset is created after
             aggregations or sorting.

             To avoid this, specify return type in ``func``, for instance, as below:

             >>> def square(x) -> ps.Series[np.int32]:
             ...     return x ** 2

             pandas-on-Spark uses return type hint and does not try to infer the type.

        .. note:: the series within ``func`` is actually multiple pandas series as the
            segments of the whole pandas-on-Spark series; therefore, the length of each series
            is not guaranteed. As an example, an aggregation against each series
            does work as a global aggregation but an aggregation of each segment. See
            below:

            >>> def func(x) -> ps.Series[np.int32]:
            ...     return x + sum(x)

        Parameters
        ----------
        func : function
            Function to use for transforming the data. It must work when pandas Series
            is passed.
        axis : int, default 0 or 'index'
            Can only be set to 0 at the moment.
        *args
            Positional arguments to pass to func.
        **kwargs
            Keyword arguments to pass to func.

        Returns
        -------
        DataFrame
            A DataFrame that must have the same length as self.

        Raises
        ------
        Exception : If the returned DataFrame has a different length than self.

        See Also
        --------
        DataFrame.aggregate : Only perform aggregating type operations.
        DataFrame.apply : Invoke function on DataFrame.
        Series.transform : The equivalent function for Series.

        Examples
        --------
        >>> df = ps.DataFrame({'A': range(3), 'B': range(1, 4)}, columns=['A', 'B'])
        >>> df
           A  B
        0  0  1
        1  1  2
        2  2  3

        >>> def square(x) -> ps.Series[np.int32]:
        ...     return x ** 2
        >>> df.transform(square)
           A  B
        0  0  1
        1  1  4
        2  4  9

        You can omit the type hint and let pandas-on-Spark infer its type.

        >>> df.transform(lambda x: x ** 2)
           A  B
        0  0  1
        1  1  4
        2  4  9

        For multi-index columns:

        >>> df.columns = [('X', 'A'), ('X', 'B')]
        >>> df.transform(square)  # doctest: +NORMALIZE_WHITESPACE
           X
           A  B
        0  0  1
        1  1  4
        2  4  9

        >>> (df * -1).transform(abs)  # doctest: +NORMALIZE_WHITESPACE
           X
           A  B
        0  0  1
        1  1  2
        2  2  3

        You can also specify extra arguments.

        >>> def calculation(x, y, z) -> ps.Series[int]:
        ...     return x ** y + z
        >>> df.transform(calculation, y=10, z=20)  # doctest: +NORMALIZE_WHITESPACE
              X
              A      B
        0    20     21
        1    21   1044
        2  1044  59069
        """
        if not isinstance(func, types.FunctionType):
            assert callable(func), "the first argument should be a callable function."
            f = func
            func = lambda *args, **kwargs: f(*args, **kwargs)

        axis = validate_axis(axis)
        if axis != 0:
            raise NotImplementedError('axis should be either 0 or "index" currently.')

        spec = inspect.getfullargspec(func)
        return_sig = spec.annotations.get("return", None)
        should_infer_schema = return_sig is None

        if should_infer_schema:
            # Here we execute with the first 1000 to get the return type.
            # If the records were less than 1000, it uses pandas API directly for a shortcut.
            limit = get_option("compute.shortcut_limit")
            pdf = self.head(limit + 1)._to_internal_pandas()
            transformed = pdf.transform(func, axis, *args, **kwargs)
            psdf = DataFrame(transformed)  # type: "DataFrame"
            if len(pdf) <= limit:
                return psdf

            applied = []
            data_fields = []
            for input_label, output_label in zip(
                self._internal.column_labels, psdf._internal.column_labels
            ):
                psser = self._psser_for(input_label)

                field = psdf._internal.field_for(output_label).normalize_spark_type()
                data_fields.append(field)

                return_schema = field.spark_type
                applied.append(
                    psser.pandas_on_spark._transform_batch(
                        func=lambda c: func(c, *args, **kwargs),
                        return_type=SeriesType(field.dtype, return_schema),
                    )
                )

            internal = self._internal.with_new_columns(applied, data_fields=data_fields)
            return DataFrame(internal)
        else:
            return self._apply_series_op(
                lambda psser: psser.pandas_on_spark.transform_batch(func, *args, **kwargs)
            )

    def pop(self, item: Union[Any, Tuple]) -> "DataFrame":
        """
        Return item and drop from frame. Raise KeyError if not found.

        Parameters
        ----------
        item : str
            Label of column to be popped.

        Returns
        -------
        Series

        Examples
        --------
        >>> df = ps.DataFrame([('falcon', 'bird', 389.0),
        ...                    ('parrot', 'bird', 24.0),
        ...                    ('lion', 'mammal', 80.5),
        ...                    ('monkey','mammal', np.nan)],
        ...                   columns=('name', 'class', 'max_speed'))

        >>> df
             name   class  max_speed
        0  falcon    bird      389.0
        1  parrot    bird       24.0
        2    lion  mammal       80.5
        3  monkey  mammal        NaN

        >>> df.pop('class')
        0      bird
        1      bird
        2    mammal
        3    mammal
        Name: class, dtype: object

        >>> df
             name  max_speed
        0  falcon      389.0
        1  parrot       24.0
        2    lion       80.5
        3  monkey        NaN

        Also support for MultiIndex

        >>> df = ps.DataFrame([('falcon', 'bird', 389.0),
        ...                    ('parrot', 'bird', 24.0),
        ...                    ('lion', 'mammal', 80.5),
        ...                    ('monkey','mammal', np.nan)],
        ...                   columns=('name', 'class', 'max_speed'))
        >>> columns = [('a', 'name'), ('a', 'class'), ('b', 'max_speed')]
        >>> df.columns = pd.MultiIndex.from_tuples(columns)
        >>> df
                a                 b
             name   class max_speed
        0  falcon    bird     389.0
        1  parrot    bird      24.0
        2    lion  mammal      80.5
        3  monkey  mammal       NaN

        >>> df.pop('a')
             name   class
        0  falcon    bird
        1  parrot    bird
        2    lion  mammal
        3  monkey  mammal

        >>> df
                  b
          max_speed
        0     389.0
        1      24.0
        2      80.5
        3       NaN
        """
        result = self[item]
        self._update_internal_frame(self.drop(item)._internal)
        return result

    # TODO: add axis parameter can work when '1' or 'columns'
    def xs(
        self, key: Union[Any, Tuple], axis: Union[int, str] = 0, level: Optional[int] = None
    ) -> Union["DataFrame", "Series"]:
        """
        Return cross-section from the DataFrame.

        This method takes a `key` argument to select data at a particular
        level of a MultiIndex.

        Parameters
        ----------
        key : label or tuple of label
            Label contained in the index, or partially in a MultiIndex.
        axis : 0 or 'index', default 0
            Axis to retrieve cross-section on.
            currently only support 0 or 'index'
        level : object, defaults to first n levels (n=1 or len(key))
            In case of a key partially contained in a MultiIndex, indicate
            which levels are used. Levels can be referred by label or position.

        Returns
        -------
        DataFrame or Series
            Cross-section from the original DataFrame
            corresponding to the selected index levels.

        See Also
        --------
        DataFrame.loc : Access a group of rows and columns
            by label(s) or a boolean array.
        DataFrame.iloc : Purely integer-location based indexing
            for selection by position.

        Examples
        --------
        >>> d = {'num_legs': [4, 4, 2, 2],
        ...      'num_wings': [0, 0, 2, 2],
        ...      'class': ['mammal', 'mammal', 'mammal', 'bird'],
        ...      'animal': ['cat', 'dog', 'bat', 'penguin'],
        ...      'locomotion': ['walks', 'walks', 'flies', 'walks']}
        >>> df = ps.DataFrame(data=d)
        >>> df = df.set_index(['class', 'animal', 'locomotion'])
        >>> df  # doctest: +NORMALIZE_WHITESPACE
                                   num_legs  num_wings
        class  animal  locomotion
        mammal cat     walks              4          0
               dog     walks              4          0
               bat     flies              2          2
        bird   penguin walks              2          2

        Get values at specified index

        >>> df.xs('mammal')  # doctest: +NORMALIZE_WHITESPACE
                           num_legs  num_wings
        animal locomotion
        cat    walks              4          0
        dog    walks              4          0
        bat    flies              2          2

        Get values at several indexes

        >>> df.xs(('mammal', 'dog'))  # doctest: +NORMALIZE_WHITESPACE
                    num_legs  num_wings
        locomotion
        walks              4          0

        >>> df.xs(('mammal', 'dog', 'walks'))  # doctest: +NORMALIZE_WHITESPACE
        num_legs     4
        num_wings    0
        Name: (mammal, dog, walks), dtype: int64

        Get values at specified index and level

        >>> df.xs('cat', level=1)  # doctest: +NORMALIZE_WHITESPACE
                           num_legs  num_wings
        class  locomotion
        mammal walks              4          0
        """
        from pyspark.pandas.series import first_series

        if not is_name_like_value(key):
            raise TypeError("'key' should be a scalar value or tuple that contains scalar values")

        if level is not None and is_name_like_tuple(key):
            raise KeyError(key)

        axis = validate_axis(axis)
        if axis != 0:
            raise NotImplementedError('axis should be either 0 or "index" currently.')

        if not is_name_like_tuple(key):
            key = (key,)
        if len(key) > self._internal.index_level:
            raise KeyError(
                "Key length ({}) exceeds index depth ({})".format(
                    len(key), self._internal.index_level
                )
            )
        if level is None:
            level = 0

        rows = [
            self._internal.index_spark_columns[lvl] == index for lvl, index in enumerate(key, level)
        ]
        internal = self._internal.with_filter(reduce(lambda x, y: x & y, rows))

        if len(key) == self._internal.index_level:
            psdf = DataFrame(internal)  # type: DataFrame
            pdf = psdf.head(2)._to_internal_pandas()
            if len(pdf) == 0:
                raise KeyError(key)
            elif len(pdf) > 1:
                return psdf
            else:
                return first_series(DataFrame(pdf.transpose()))
        else:
            index_spark_columns = (
                internal.index_spark_columns[:level]
                + internal.index_spark_columns[level + len(key) :]
            )
            index_names = internal.index_names[:level] + internal.index_names[level + len(key) :]
            index_fields = internal.index_fields[:level] + internal.index_fields[level + len(key) :]

            internal = internal.copy(
                index_spark_columns=index_spark_columns,
                index_names=index_names,
                index_fields=index_fields,
            ).resolved_copy
            return DataFrame(internal)

    def between_time(
        self,
        start_time: Union[datetime.time, str],
        end_time: Union[datetime.time, str],
        include_start: bool = True,
        include_end: bool = True,
        axis: Union[int, str] = 0,
    ) -> "DataFrame":
        """
        Select values between particular times of the day (example: 9:00-9:30 AM).

        By setting ``start_time`` to be later than ``end_time``,
        you can get the times that are *not* between the two times.

        Parameters
        ----------
        start_time : datetime.time or str
            Initial time as a time filter limit.
        end_time : datetime.time or str
            End time as a time filter limit.
        include_start : bool, default True
            Whether the start time needs to be included in the result.
        include_end : bool, default True
            Whether the end time needs to be included in the result.
        axis : {0 or 'index', 1 or 'columns'}, default 0
            Determine range time on index or columns value.

        Returns
        -------
        DataFrame
            Data from the original object filtered to the specified dates range.

        Raises
        ------
        TypeError
            If the index is not  a :class:`DatetimeIndex`

        See Also
        --------
        at_time : Select values at a particular time of the day.
        first : Select initial periods of time series based on a date offset.
        last : Select final periods of time series based on a date offset.
        DatetimeIndex.indexer_between_time : Get just the index locations for
            values between particular times of the day.

        Examples
        --------
        >>> idx = pd.date_range('2018-04-09', periods=4, freq='1D20min')
        >>> psdf = ps.DataFrame({'A': [1, 2, 3, 4]}, index=idx)
        >>> psdf
                             A
        2018-04-09 00:00:00  1
        2018-04-10 00:20:00  2
        2018-04-11 00:40:00  3
        2018-04-12 01:00:00  4

        >>> psdf.between_time('0:15', '0:45')
                             A
        2018-04-10 00:20:00  2
        2018-04-11 00:40:00  3

        You get the times that are *not* between two times by setting
        ``start_time`` later than ``end_time``:

        >>> psdf.between_time('0:45', '0:15')
                             A
        2018-04-09 00:00:00  1
        2018-04-12 01:00:00  4
        """
        axis = validate_axis(axis)

        if axis != 0:
            raise NotImplementedError("between_time currently only works for axis=0")

        if not isinstance(self.index, ps.DatetimeIndex):
            raise TypeError("Index must be DatetimeIndex")

        psdf = self.copy()
        psdf.index.name = verify_temp_column_name(psdf, "__index_name__")
        return_types = [psdf.index.dtype] + list(psdf.dtypes)

        def pandas_between_time(pdf) -> ps.DataFrame[return_types]:  # type: ignore
            return pdf.between_time(start_time, end_time, include_start, include_end).reset_index()

        # apply_batch will remove the index of the pandas-on-Spark DataFrame and attach a
        # default index, which will never be used. So use "distributed" index as a dummy to
        # avoid overhead.
        with option_context("compute.default_index_type", "distributed"):
            psdf = psdf.pandas_on_spark.apply_batch(pandas_between_time)

        return DataFrame(
            self._internal.copy(
                spark_frame=psdf._internal.spark_frame,
                index_spark_columns=psdf._internal.data_spark_columns[:1],
                index_fields=psdf._internal.data_fields[:1],
                data_spark_columns=psdf._internal.data_spark_columns[1:],
                data_fields=psdf._internal.data_fields[1:],
            )
        )

    # TODO: implement axis=1
    def at_time(
        self, time: Union[datetime.time, str], asof: bool = False, axis: Union[int, str] = 0
    ) -> "DataFrame":
        """
        Select values at particular time of day (example: 9:30AM).

        Parameters
        ----------
        time : datetime.time or str
        axis : {0 or 'index', 1 or 'columns'}, default 0

        Returns
        -------
        DataFrame

        Raises
        ------
        TypeError
            If the index is not  a :class:`DatetimeIndex`

        See Also
        --------
        between_time : Select values between particular times of the day.
        DatetimeIndex.indexer_at_time : Get just the index locations for
            values at particular time of the day.

        Examples
        --------
        >>> idx = pd.date_range('2018-04-09', periods=4, freq='12H')
        >>> psdf = ps.DataFrame({'A': [1, 2, 3, 4]}, index=idx)
        >>> psdf
                             A
        2018-04-09 00:00:00  1
        2018-04-09 12:00:00  2
        2018-04-10 00:00:00  3
        2018-04-10 12:00:00  4

        >>> psdf.at_time('12:00')
                             A
        2018-04-09 12:00:00  2
        2018-04-10 12:00:00  4
        """
        if asof:
            raise NotImplementedError("'asof' argument is not supported")

        axis = validate_axis(axis)

        if axis != 0:
            raise NotImplementedError("at_time currently only works for axis=0")

        if not isinstance(self.index, ps.DatetimeIndex):
            raise TypeError("Index must be DatetimeIndex")

        psdf = self.copy()
        psdf.index.name = verify_temp_column_name(psdf, "__index_name__")
        return_types = [psdf.index.dtype] + list(psdf.dtypes)

        if LooseVersion(pd.__version__) < LooseVersion("0.24"):

            def pandas_at_time(pdf) -> ps.DataFrame[return_types]:  # type: ignore
                return pdf.at_time(time, asof).reset_index()

        else:

            def pandas_at_time(pdf) -> ps.DataFrame[return_types]:  # type: ignore
                return pdf.at_time(time, asof, axis).reset_index()

        # apply_batch will remove the index of the pandas-on-Spark DataFrame and attach
        # a default index, which will never be used. So use "distributed" index as a dummy
        # to avoid overhead.
        with option_context("compute.default_index_type", "distributed"):
            psdf = psdf.pandas_on_spark.apply_batch(pandas_at_time)

        return DataFrame(
            self._internal.copy(
                spark_frame=psdf._internal.spark_frame,
                index_spark_columns=psdf._internal.data_spark_columns[:1],
                index_fields=psdf._internal.data_fields[:1],
                data_spark_columns=psdf._internal.data_spark_columns[1:],
                data_fields=psdf._internal.data_fields[1:],
            )
        )

    def where(
        self, cond: Union["DataFrame", "Series"], other: Union["DataFrame", "Series", Any] = np.nan
    ) -> "DataFrame":
        """
        Replace values where the condition is False.

        Parameters
        ----------
        cond : boolean DataFrame
            Where cond is True, keep the original value. Where False,
            replace with corresponding value from other.
        other : scalar, DataFrame
            Entries where cond is False are replaced with corresponding value from other.

        Returns
        -------
        DataFrame

        Examples
        --------

        >>> from pyspark.pandas.config import set_option, reset_option
        >>> set_option("compute.ops_on_diff_frames", True)
        >>> df1 = ps.DataFrame({'A': [0, 1, 2, 3, 4], 'B':[100, 200, 300, 400, 500]})
        >>> df2 = ps.DataFrame({'A': [0, -1, -2, -3, -4], 'B':[-100, -200, -300, -400, -500]})
        >>> df1
           A    B
        0  0  100
        1  1  200
        2  2  300
        3  3  400
        4  4  500
        >>> df2
           A    B
        0  0 -100
        1 -1 -200
        2 -2 -300
        3 -3 -400
        4 -4 -500

        >>> df1.where(df1 > 0).sort_index()
             A      B
        0  NaN  100.0
        1  1.0  200.0
        2  2.0  300.0
        3  3.0  400.0
        4  4.0  500.0

        >>> df1.where(df1 > 1, 10).sort_index()
            A    B
        0  10  100
        1  10  200
        2   2  300
        3   3  400
        4   4  500

        >>> df1.where(df1 > 1, df1 + 100).sort_index()
             A    B
        0  100  100
        1  101  200
        2    2  300
        3    3  400
        4    4  500

        >>> df1.where(df1 > 1, df2).sort_index()
           A    B
        0  0  100
        1 -1  200
        2  2  300
        3  3  400
        4  4  500

        When the column name of cond is different from self, it treats all values are False

        >>> cond = ps.DataFrame({'C': [0, -1, -2, -3, -4], 'D':[4, 3, 2, 1, 0]}) % 3 == 0
        >>> cond
               C      D
        0   True  False
        1  False   True
        2  False  False
        3   True  False
        4  False   True

        >>> df1.where(cond).sort_index()
            A   B
        0 NaN NaN
        1 NaN NaN
        2 NaN NaN
        3 NaN NaN
        4 NaN NaN

        When the type of cond is Series, it just check boolean regardless of column name

        >>> cond = ps.Series([1, 2]) > 1
        >>> cond
        0    False
        1     True
        dtype: bool

        >>> df1.where(cond).sort_index()
             A      B
        0  NaN    NaN
        1  1.0  200.0
        2  NaN    NaN
        3  NaN    NaN
        4  NaN    NaN

        >>> reset_option("compute.ops_on_diff_frames")
        """
        from pyspark.pandas.series import Series

        tmp_cond_col_name = "__tmp_cond_col_{}__".format
        tmp_other_col_name = "__tmp_other_col_{}__".format

        psdf = self.copy()

        tmp_cond_col_names = [
            tmp_cond_col_name(name_like_string(label)) for label in self._internal.column_labels
        ]
        if isinstance(cond, DataFrame):
            cond = cond[
                [
                    (
                        cond._internal.spark_column_for(label)
                        if label in cond._internal.column_labels
                        else F.lit(False)
                    ).alias(name)
                    for label, name in zip(self._internal.column_labels, tmp_cond_col_names)
                ]
            ]
            psdf[tmp_cond_col_names] = cond
        elif isinstance(cond, Series):
            cond = cond.to_frame()
            cond = cond[
                [cond._internal.data_spark_columns[0].alias(name) for name in tmp_cond_col_names]
            ]
            psdf[tmp_cond_col_names] = cond
        else:
            raise TypeError("type of cond must be a DataFrame or Series")

        tmp_other_col_names = [
            tmp_other_col_name(name_like_string(label)) for label in self._internal.column_labels
        ]
        if isinstance(other, DataFrame):
            other = other[
                [
                    (
                        other._internal.spark_column_for(label)
                        if label in other._internal.column_labels
                        else F.lit(np.nan)
                    ).alias(name)
                    for label, name in zip(self._internal.column_labels, tmp_other_col_names)
                ]
            ]
            psdf[tmp_other_col_names] = other
        elif isinstance(other, Series):
            other = other.to_frame()
            other = other[
                [other._internal.data_spark_columns[0].alias(name) for name in tmp_other_col_names]
            ]
            psdf[tmp_other_col_names] = other
        else:
            for label in self._internal.column_labels:
                psdf[tmp_other_col_name(name_like_string(label))] = other

        # above logic make spark dataframe looks like below:
        # +-----------------+---+---+------------------+-------------------+------------------+--...
        # |__index_level_0__|  A|  B|__tmp_cond_col_A__|__tmp_other_col_A__|__tmp_cond_col_B__|__...
        # +-----------------+---+---+------------------+-------------------+------------------+--...
        # |                0|  0|100|              true|                  0|             false|  ...
        # |                1|  1|200|             false|                 -1|             false|  ...
        # |                3|  3|400|              true|                 -3|             false|  ...
        # |                2|  2|300|             false|                 -2|              true|  ...
        # |                4|  4|500|             false|                 -4|             false|  ...
        # +-----------------+---+---+------------------+-------------------+------------------+--...

        data_spark_columns = []
        for label in self._internal.column_labels:
            data_spark_columns.append(
                F.when(
                    psdf[tmp_cond_col_name(name_like_string(label))].spark.column,
                    psdf._internal.spark_column_for(label),
                )
                .otherwise(psdf[tmp_other_col_name(name_like_string(label))].spark.column)
                .alias(psdf._internal.spark_column_name_for(label))
            )

        return DataFrame(
            psdf._internal.with_new_columns(
                data_spark_columns, column_labels=self._internal.column_labels  # TODO: dtypes?
            )
        )

    def mask(
        self, cond: Union["DataFrame", "Series"], other: Union["DataFrame", "Series", Any] = np.nan
    ) -> "DataFrame":
        """
        Replace values where the condition is True.

        Parameters
        ----------
        cond : boolean DataFrame
            Where cond is False, keep the original value. Where True,
            replace with corresponding value from other.
        other : scalar, DataFrame
            Entries where cond is True are replaced with corresponding value from other.

        Returns
        -------
        DataFrame

        Examples
        --------

        >>> from pyspark.pandas.config import set_option, reset_option
        >>> set_option("compute.ops_on_diff_frames", True)
        >>> df1 = ps.DataFrame({'A': [0, 1, 2, 3, 4], 'B':[100, 200, 300, 400, 500]})
        >>> df2 = ps.DataFrame({'A': [0, -1, -2, -3, -4], 'B':[-100, -200, -300, -400, -500]})
        >>> df1
           A    B
        0  0  100
        1  1  200
        2  2  300
        3  3  400
        4  4  500
        >>> df2
           A    B
        0  0 -100
        1 -1 -200
        2 -2 -300
        3 -3 -400
        4 -4 -500

        >>> df1.mask(df1 > 0).sort_index()
             A   B
        0  0.0 NaN
        1  NaN NaN
        2  NaN NaN
        3  NaN NaN
        4  NaN NaN

        >>> df1.mask(df1 > 1, 10).sort_index()
            A   B
        0   0  10
        1   1  10
        2  10  10
        3  10  10
        4  10  10

        >>> df1.mask(df1 > 1, df1 + 100).sort_index()
             A    B
        0    0  200
        1    1  300
        2  102  400
        3  103  500
        4  104  600

        >>> df1.mask(df1 > 1, df2).sort_index()
           A    B
        0  0 -100
        1  1 -200
        2 -2 -300
        3 -3 -400
        4 -4 -500

        >>> reset_option("compute.ops_on_diff_frames")
        """
        from pyspark.pandas.series import Series

        if not isinstance(cond, (DataFrame, Series)):
            raise TypeError("type of cond must be a DataFrame or Series")

        cond_inversed = cond._apply_series_op(lambda psser: ~psser)
        return self.where(cond_inversed, other)

    @property
    def index(self) -> "Index":
        """The index (row labels) Column of the DataFrame.

        Currently not supported when the DataFrame has no index.

        See Also
        --------
        Index
        """
        from pyspark.pandas.indexes.base import Index

        return Index._new_instance(self)

    @property
    def empty(self) -> bool:
        """
        Returns true if the current DataFrame is empty. Otherwise, returns false.

        Examples
        --------
        >>> ps.range(10).empty
        False

        >>> ps.range(0).empty
        True

        >>> ps.DataFrame({}, index=list('abc')).empty
        True
        """
        return (
            len(self._internal.column_labels) == 0
            or self._internal.resolved_copy.spark_frame.rdd.isEmpty()
        )

    @property
    def style(self) -> "Styler":
        """
        Property returning a Styler object containing methods for
        building a styled HTML representation for the DataFrame.

        .. note:: currently it collects top 1000 rows and return its
            pandas `pandas.io.formats.style.Styler` instance.

        Examples
        --------
        >>> ps.range(1001).style  # doctest: +SKIP
        <pandas.io.formats.style.Styler object at ...>
        """
        max_results = get_option("compute.max_rows")
        pdf = self.head(max_results + 1)._to_internal_pandas()
        if len(pdf) > max_results:
            warnings.warn("'style' property will only use top %s rows." % max_results, UserWarning)
        return pdf.head(max_results).style

    def set_index(
        self,
        keys: Union[Any, Tuple, List[Union[Any, Tuple]]],
        drop: bool = True,
        append: bool = False,
        inplace: bool = False,
    ) -> Optional["DataFrame"]:
        """Set the DataFrame index (row labels) using one or more existing columns.

        Set the DataFrame index (row labels) using one or more existing
        columns or arrays (of the correct length). The index can replace the
        existing index or expand on it.

        Parameters
        ----------
        keys : label or array-like or list of labels/arrays
            This parameter can be either a single column key, a single array of
            the same length as the calling DataFrame, or a list containing an
            arbitrary combination of column keys and arrays. Here, "array"
            encompasses :class:`Series`, :class:`Index` and ``np.ndarray``.
        drop : bool, default True
            Delete columns to be used as the new index.
        append : bool, default False
            Whether to append columns to existing index.
        inplace : bool, default False
            Modify the DataFrame in place (do not create a new object).

        Returns
        -------
        DataFrame
            Changed row labels.

        See Also
        --------
        DataFrame.reset_index : Opposite of set_index.

        Examples
        --------
        >>> df = ps.DataFrame({'month': [1, 4, 7, 10],
        ...                    'year': [2012, 2014, 2013, 2014],
        ...                    'sale': [55, 40, 84, 31]},
        ...                   columns=['month', 'year', 'sale'])
        >>> df
           month  year  sale
        0      1  2012    55
        1      4  2014    40
        2      7  2013    84
        3     10  2014    31

        Set the index to become the 'month' column:

        >>> df.set_index('month')  # doctest: +NORMALIZE_WHITESPACE
               year  sale
        month
        1      2012    55
        4      2014    40
        7      2013    84
        10     2014    31

        Create a MultiIndex using columns 'year' and 'month':

        >>> df.set_index(['year', 'month'])  # doctest: +NORMALIZE_WHITESPACE
                    sale
        year  month
        2012  1     55
        2014  4     40
        2013  7     84
        2014  10    31
        """
        inplace = validate_bool_kwarg(inplace, "inplace")
        if is_name_like_tuple(keys):
            key_list = [cast(Tuple, keys)]  # type: List[Tuple]
        elif is_name_like_value(keys):
            key_list = [(keys,)]
        else:
            key_list = [key if is_name_like_tuple(key) else (key,) for key in keys]
        columns = set(self._internal.column_labels)
        for key in key_list:
            if key not in columns:
                raise KeyError(name_like_string(key))

        if drop:
            column_labels = [
                label for label in self._internal.column_labels if label not in key_list
            ]
        else:
            column_labels = self._internal.column_labels
        if append:
            index_spark_columns = self._internal.index_spark_columns + [
                self._internal.spark_column_for(label) for label in key_list
            ]
            index_names = self._internal.index_names + key_list
            index_fields = self._internal.index_fields + [
                self._internal.field_for(label) for label in key_list
            ]
        else:
            index_spark_columns = [self._internal.spark_column_for(label) for label in key_list]
            index_names = key_list
            index_fields = [self._internal.field_for(label) for label in key_list]

        internal = self._internal.copy(
            index_spark_columns=index_spark_columns,
            index_names=index_names,
            index_fields=index_fields,
            column_labels=column_labels,
            data_spark_columns=[self._internal.spark_column_for(label) for label in column_labels],
            data_fields=[self._internal.field_for(label) for label in column_labels],
        )

        if inplace:
            self._update_internal_frame(internal)
            return None
        else:
            return DataFrame(internal)

    def reset_index(
        self,
        level: Optional[Union[int, Any, Tuple, Sequence[Union[int, Any, Tuple]]]] = None,
        drop: bool = False,
        inplace: bool = False,
        col_level: int = 0,
        col_fill: str = "",
    ) -> Optional["DataFrame"]:
        """Reset the index, or a level of it.

        For DataFrame with multi-level index, return new DataFrame with labeling information in
        the columns under the index names, defaulting to 'level_0', 'level_1', etc. if any are None.
        For a standard index, the index name will be used (if set), otherwise a default 'index' or
        'level_0' (if 'index' is already taken) will be used.

        Parameters
        ----------
        level : int, str, tuple, or list, default None
            Only remove the given levels from the index. Removes all levels by
            default.
        drop : bool, default False
            Do not try to insert index into dataframe columns. This resets
            the index to the default integer index.
        inplace : bool, default False
            Modify the DataFrame in place (do not create a new object).
        col_level : int or str, default 0
            If the columns have multiple levels, determines which level the
            labels are inserted into. By default it is inserted into the first
            level.
        col_fill : object, default ''
            If the columns have multiple levels, determines how the other
            levels are named. If None then the index name is repeated.

        Returns
        -------
        DataFrame
            DataFrame with the new index.

        See Also
        --------
        DataFrame.set_index : Opposite of reset_index.

        Examples
        --------
        >>> df = ps.DataFrame([('bird', 389.0),
        ...                    ('bird', 24.0),
        ...                    ('mammal', 80.5),
        ...                    ('mammal', np.nan)],
        ...                   index=['falcon', 'parrot', 'lion', 'monkey'],
        ...                   columns=('class', 'max_speed'))
        >>> df
                 class  max_speed
        falcon    bird      389.0
        parrot    bird       24.0
        lion    mammal       80.5
        monkey  mammal        NaN

        When we reset the index, the old index is added as a column. Unlike pandas, pandas-on-Spark
        does not automatically add a sequential index. The following 0, 1, 2, 3 are only
        there when we display the DataFrame.

        >>> df.reset_index()
            index   class  max_speed
        0  falcon    bird      389.0
        1  parrot    bird       24.0
        2    lion  mammal       80.5
        3  monkey  mammal        NaN

        We can use the `drop` parameter to avoid the old index being added as
        a column:

        >>> df.reset_index(drop=True)
            class  max_speed
        0    bird      389.0
        1    bird       24.0
        2  mammal       80.5
        3  mammal        NaN

        You can also use `reset_index` with `MultiIndex`.

        >>> index = pd.MultiIndex.from_tuples([('bird', 'falcon'),
        ...                                    ('bird', 'parrot'),
        ...                                    ('mammal', 'lion'),
        ...                                    ('mammal', 'monkey')],
        ...                                   names=['class', 'name'])
        >>> columns = pd.MultiIndex.from_tuples([('speed', 'max'),
        ...                                      ('species', 'type')])
        >>> df = ps.DataFrame([(389.0, 'fly'),
        ...                    ( 24.0, 'fly'),
        ...                    ( 80.5, 'run'),
        ...                    (np.nan, 'jump')],
        ...                   index=index,
        ...                   columns=columns)
        >>> df  # doctest: +NORMALIZE_WHITESPACE
                       speed species
                         max    type
        class  name
        bird   falcon  389.0     fly
               parrot   24.0     fly
        mammal lion     80.5     run
               monkey    NaN    jump

        If the index has multiple levels, we can reset a subset of them:

        >>> df.reset_index(level='class')  # doctest: +NORMALIZE_WHITESPACE
                 class  speed species
                          max    type
        name
        falcon    bird  389.0     fly
        parrot    bird   24.0     fly
        lion    mammal   80.5     run
        monkey  mammal    NaN    jump

        If we are not dropping the index, by default, it is placed in the top
        level. We can place it in another level:

        >>> df.reset_index(level='class', col_level=1)  # doctest: +NORMALIZE_WHITESPACE
                        speed species
                 class    max    type
        name
        falcon    bird  389.0     fly
        parrot    bird   24.0     fly
        lion    mammal   80.5     run
        monkey  mammal    NaN    jump

        When the index is inserted under another level, we can specify under
        which one with the parameter `col_fill`:

        >>> df.reset_index(level='class', col_level=1,
        ...                col_fill='species')  # doctest: +NORMALIZE_WHITESPACE
                      species  speed species
                        class    max    type
        name
        falcon           bird  389.0     fly
        parrot           bird   24.0     fly
        lion           mammal   80.5     run
        monkey         mammal    NaN    jump

        If we specify a nonexistent level for `col_fill`, it is created:

        >>> df.reset_index(level='class', col_level=1,
        ...                col_fill='genus')  # doctest: +NORMALIZE_WHITESPACE
                        genus  speed species
                        class    max    type
        name
        falcon           bird  389.0     fly
        parrot           bird   24.0     fly
        lion           mammal   80.5     run
        monkey         mammal    NaN    jump
        """
        inplace = validate_bool_kwarg(inplace, "inplace")
        multi_index = self._internal.index_level > 1

        def rename(index: int) -> Tuple:
            if multi_index:
                return ("level_{}".format(index),)
            else:
                if ("index",) not in self._internal.column_labels:
                    return ("index",)
                else:
                    return ("level_{}".format(index),)

        if level is None:
            new_column_labels = [
                name if name is not None else rename(i)
                for i, name in enumerate(self._internal.index_names)
            ]
            new_data_spark_columns = [
                scol.alias(name_like_string(label))
                for scol, label in zip(self._internal.index_spark_columns, new_column_labels)
            ]
            new_data_fields = self._internal.index_fields

            index_spark_columns = []
            index_names = []
            index_fields = []
        else:
            if is_list_like(level):
                level = list(cast(Sequence[Union[int, Any, Tuple]], level))
            if isinstance(level, int) or is_name_like_tuple(level):
                level_list = [cast(Union[int, Tuple], level)]
            elif is_name_like_value(level):
                level_list = [(level,)]
            else:
                level_list = [
                    lvl if isinstance(lvl, int) or is_name_like_tuple(lvl) else (lvl,)
                    for lvl in level
                ]

            if all(isinstance(l, int) for l in level_list):
                int_level_list = cast(List[int], level_list)
                for lev in int_level_list:
                    if lev >= self._internal.index_level:
                        raise IndexError(
                            "Too many levels: Index has only {} level, not {}".format(
                                self._internal.index_level, lev + 1
                            )
                        )
                idx = int_level_list
            elif all(is_name_like_tuple(lev) for lev in level_list):
                idx = []
                for l in cast(List[Tuple], level_list):
                    try:
                        i = self._internal.index_names.index(l)
                        idx.append(i)
                    except ValueError:
                        if multi_index:
                            raise KeyError("Level unknown not found")
                        else:
                            raise KeyError(
                                "Level unknown must be same as name ({})".format(
                                    name_like_string(self._internal.index_names[0])
                                )
                            )
            else:
                raise ValueError("Level should be all int or all string.")
            idx.sort()

            new_column_labels = []
            new_data_spark_columns = []
            new_data_fields = []

            index_spark_columns = self._internal.index_spark_columns.copy()
            index_names = self._internal.index_names.copy()
            index_fields = self._internal.index_fields.copy()

            for i in idx[::-1]:
                name = index_names.pop(i)
                new_column_labels.insert(0, name if name is not None else rename(i))

                scol = index_spark_columns.pop(i)
                new_data_spark_columns.insert(0, scol.alias(name_like_string(name)))

                new_data_fields.insert(0, index_fields.pop(i).copy(name=name_like_string(name)))

        if drop:
            new_data_spark_columns = []
            new_column_labels = []
            new_data_fields = []

        for label in new_column_labels:
            if label in self._internal.column_labels:
                raise ValueError("cannot insert {}, already exists".format(name_like_string(label)))

        if self._internal.column_labels_level > 1:
            column_depth = len(self._internal.column_labels[0])
            if col_level >= column_depth:
                raise IndexError(
                    "Too many levels: Index has only {} levels, not {}".format(
                        column_depth, col_level + 1
                    )
                )
            if any(col_level + len(label) > column_depth for label in new_column_labels):
                raise ValueError("Item must have length equal to number of levels.")
            new_column_labels = [
                tuple(
                    ([col_fill] * col_level)
                    + list(label)
                    + ([col_fill] * (column_depth - (len(label) + col_level)))
                )
                for label in new_column_labels
            ]

        internal = self._internal.copy(
            index_spark_columns=index_spark_columns,
            index_names=index_names,
            index_fields=index_fields,
            column_labels=new_column_labels + self._internal.column_labels,
            data_spark_columns=new_data_spark_columns + self._internal.data_spark_columns,
            data_fields=new_data_fields + self._internal.data_fields,
        )

        if inplace:
            self._update_internal_frame(internal)
            return None
        else:
            return DataFrame(internal)

    def isnull(self) -> "DataFrame":
        """
        Detects missing values for items in the current Dataframe.

        Return a boolean same-sized Dataframe indicating if the values are NA.
        NA values, such as None or numpy.NaN, gets mapped to True values.
        Everything else gets mapped to False values.

        See Also
        --------
        DataFrame.notnull

        Examples
        --------
        >>> df = ps.DataFrame([(.2, .3), (.0, None), (.6, None), (.2, .1)])
        >>> df.isnull()
               0      1
        0  False  False
        1  False   True
        2  False   True
        3  False  False

        >>> df = ps.DataFrame([[None, 'bee', None], ['dog', None, 'fly']])
        >>> df.isnull()
               0      1      2
        0   True  False   True
        1  False   True  False
        """
        return self._apply_series_op(lambda psser: psser.isnull())

    isna = isnull

    def notnull(self) -> "DataFrame":
        """
        Detects non-missing values for items in the current Dataframe.

        This function takes a dataframe and indicates whether it's
        values are valid (not missing, which is ``NaN`` in numeric
        datatypes, ``None`` or ``NaN`` in objects and ``NaT`` in datetimelike).

        See Also
        --------
        DataFrame.isnull

        Examples
        --------
        >>> df = ps.DataFrame([(.2, .3), (.0, None), (.6, None), (.2, .1)])
        >>> df.notnull()
              0      1
        0  True   True
        1  True  False
        2  True  False
        3  True   True

        >>> df = ps.DataFrame([['ant', 'bee', 'cat'], ['dog', None, 'fly']])
        >>> df.notnull()
              0      1     2
        0  True   True  True
        1  True  False  True
        """
        return self._apply_series_op(lambda psser: psser.notnull())

    notna = notnull

    def insert(
        self,
        loc: int,
        column: Union[Any, Tuple],
        value: Union[Scalar, "Series", Iterable],
        allow_duplicates: bool = False,
    ) -> None:
        """
        Insert column into DataFrame at specified location.

        Raises a ValueError if `column` is already contained in the DataFrame,
        unless `allow_duplicates` is set to True.

        Parameters
        ----------
        loc : int
            Insertion index. Must verify 0 <= loc <= len(columns).
        column : str, number, or hashable object
            Label of the inserted column.
        value : int, Series, or array-like
        allow_duplicates : bool, optional

        Examples
        --------
        >>> psdf = ps.DataFrame([1, 2, 3])
        >>> psdf.sort_index()
           0
        0  1
        1  2
        2  3
        >>> psdf.insert(0, 'x', 4)
        >>> psdf.sort_index()
           x  0
        0  4  1
        1  4  2
        2  4  3

        >>> from pyspark.pandas.config import set_option, reset_option
        >>> set_option("compute.ops_on_diff_frames", True)

        >>> psdf.insert(1, 'y', [5, 6, 7])
        >>> psdf.sort_index()
           x  y  0
        0  4  5  1
        1  4  6  2
        2  4  7  3

        >>> psdf.insert(2, 'z', ps.Series([8, 9, 10]))
        >>> psdf.sort_index()
           x  y   z  0
        0  4  5   8  1
        1  4  6   9  2
        2  4  7  10  3

        >>> reset_option("compute.ops_on_diff_frames")
        """
        if not isinstance(loc, int):
            raise TypeError("loc must be int")

        assert 0 <= loc <= len(self.columns)
        assert allow_duplicates is False

        if not is_name_like_value(column):
            raise TypeError(
                '"column" should be a scalar value or tuple that contains scalar values'
            )

        if is_name_like_tuple(column):
            if len(column) != len(self.columns.levels):
                # To be consistent with pandas
                raise ValueError('"column" must have length equal to number of column levels.')

        if column in self.columns:
            raise ValueError("cannot insert %s, already exists" % column)

        psdf = self.copy()
        psdf[column] = value
        columns = psdf.columns[:-1].insert(loc, psdf.columns[-1])
        psdf = psdf[columns]
        self._update_internal_frame(psdf._internal)

    # TODO: add frep and axis parameter
    def shift(self, periods: int = 1, fill_value: Optional[Any] = None) -> "DataFrame":
        """
        Shift DataFrame by desired number of periods.

        .. note:: the current implementation of shift uses Spark's Window without
            specifying partition specification. This leads to move all data into
            single partition in single machine and could cause serious
            performance degradation. Avoid this method against very large dataset.

        Parameters
        ----------
        periods : int
            Number of periods to shift. Can be positive or negative.
        fill_value : object, optional
            The scalar value to use for newly introduced missing values.
            The default depends on the dtype of self. For numeric data, np.nan is used.

        Returns
        -------
        Copy of input DataFrame, shifted.

        Examples
        --------
        >>> df = ps.DataFrame({'Col1': [10, 20, 15, 30, 45],
        ...                    'Col2': [13, 23, 18, 33, 48],
        ...                    'Col3': [17, 27, 22, 37, 52]},
        ...                   columns=['Col1', 'Col2', 'Col3'])

        >>> df.shift(periods=3)
           Col1  Col2  Col3
        0   NaN   NaN   NaN
        1   NaN   NaN   NaN
        2   NaN   NaN   NaN
        3  10.0  13.0  17.0
        4  20.0  23.0  27.0

        >>> df.shift(periods=3, fill_value=0)
           Col1  Col2  Col3
        0     0     0     0
        1     0     0     0
        2     0     0     0
        3    10    13    17
        4    20    23    27

        """
        return self._apply_series_op(
            lambda psser: psser._shift(periods, fill_value), should_resolve=True
        )

    # TODO: axis should support 1 or 'columns' either at this moment
    def diff(self, periods: int = 1, axis: Union[int, str] = 0) -> "DataFrame":
        """
        First discrete difference of element.

        Calculates the difference of a DataFrame element compared with another element in the
        DataFrame (default is the element in the same column of the previous row).

        .. note:: the current implementation of diff uses Spark's Window without
            specifying partition specification. This leads to move all data into
            single partition in single machine and could cause serious
            performance degradation. Avoid this method against very large dataset.

        Parameters
        ----------
        periods : int, default 1
            Periods to shift for calculating difference, accepts negative values.
        axis : int, default 0 or 'index'
            Can only be set to 0 at the moment.

        Returns
        -------
        diffed : DataFrame

        Examples
        --------
        >>> df = ps.DataFrame({'a': [1, 2, 3, 4, 5, 6],
        ...                    'b': [1, 1, 2, 3, 5, 8],
        ...                    'c': [1, 4, 9, 16, 25, 36]}, columns=['a', 'b', 'c'])
        >>> df
           a  b   c
        0  1  1   1
        1  2  1   4
        2  3  2   9
        3  4  3  16
        4  5  5  25
        5  6  8  36

        >>> df.diff()
             a    b     c
        0  NaN  NaN   NaN
        1  1.0  0.0   3.0
        2  1.0  1.0   5.0
        3  1.0  1.0   7.0
        4  1.0  2.0   9.0
        5  1.0  3.0  11.0

        Difference with previous column

        >>> df.diff(periods=3)
             a    b     c
        0  NaN  NaN   NaN
        1  NaN  NaN   NaN
        2  NaN  NaN   NaN
        3  3.0  2.0  15.0
        4  3.0  4.0  21.0
        5  3.0  6.0  27.0

        Difference with following row

        >>> df.diff(periods=-1)
             a    b     c
        0 -1.0  0.0  -3.0
        1 -1.0 -1.0  -5.0
        2 -1.0 -1.0  -7.0
        3 -1.0 -2.0  -9.0
        4 -1.0 -3.0 -11.0
        5  NaN  NaN   NaN
        """
        axis = validate_axis(axis)
        if axis != 0:
            raise NotImplementedError('axis should be either 0 or "index" currently.')

        return self._apply_series_op(lambda psser: psser._diff(periods), should_resolve=True)

    # TODO: axis should support 1 or 'columns' either at this moment
    def nunique(
        self,
        axis: Union[int, str] = 0,
        dropna: bool = True,
        approx: bool = False,
        rsd: float = 0.05,
    ) -> "Series":
        """
        Return number of unique elements in the object.

        Excludes NA values by default.

        Parameters
        ----------
        axis : int, default 0 or 'index'
            Can only be set to 0 at the moment.
        dropna : bool, default True
            Don’t include NaN in the count.
        approx: bool, default False
            If False, will use the exact algorithm and return the exact number of unique.
            If True, it uses the HyperLogLog approximate algorithm, which is significantly faster
            for large amount of data.
            Note: This parameter is specific to pandas-on-Spark and is not found in pandas.
        rsd: float, default 0.05
            Maximum estimation error allowed in the HyperLogLog algorithm.
            Note: Just like ``approx`` this parameter is specific to pandas-on-Spark.

        Returns
        -------
        The number of unique values per column as a pandas-on-Spark Series.

        Examples
        --------
        >>> df = ps.DataFrame({'A': [1, 2, 3], 'B': [np.nan, 3, np.nan]})
        >>> df.nunique()
        A    3
        B    1
        dtype: int64

        >>> df.nunique(dropna=False)
        A    3
        B    2
        dtype: int64

        On big data, we recommend using the approximate algorithm to speed up this function.
        The result will be very close to the exact unique count.

        >>> df.nunique(approx=True)
        A    3
        B    1
        dtype: int64
        """
        from pyspark.pandas.series import first_series

        axis = validate_axis(axis)
        if axis != 0:
            raise NotImplementedError('axis should be either 0 or "index" currently.')
        sdf = self._internal.spark_frame.select(
            [F.lit(None).cast(StringType()).alias(SPARK_DEFAULT_INDEX_NAME)]
            + [
                self._psser_for(label)._nunique(dropna, approx, rsd)
                for label in self._internal.column_labels
            ]
        )

        # The data is expected to be small so it's fine to transpose/use default index.
        with ps.option_context("compute.max_rows", 1):
            internal = self._internal.copy(
                spark_frame=sdf,
                index_spark_columns=[scol_for(sdf, SPARK_DEFAULT_INDEX_NAME)],
                index_names=[None],
                index_fields=[None],
                data_spark_columns=[
                    scol_for(sdf, col) for col in self._internal.data_spark_column_names
                ],
                data_fields=None,
            )
            return first_series(DataFrame(internal).transpose())

    def round(
        self, decimals: Union[int, Dict[Union[Any, Tuple], int], "Series"] = 0
    ) -> "DataFrame":
        """
        Round a DataFrame to a variable number of decimal places.

        Parameters
        ----------
        decimals : int, dict, Series
            Number of decimal places to round each column to. If an int is
            given, round each column to the same number of places.
            Otherwise dict and Series round to variable numbers of places.
            Column names should be in the keys if `decimals` is a
            dict-like, or in the index if `decimals` is a Series. Any
            columns not included in `decimals` will be left as is. Elements
            of `decimals` which are not columns of the input will be
            ignored.

            .. note:: If `decimals` is a Series, it is expected to be small,
                as all the data is loaded into the driver's memory.

        Returns
        -------
        DataFrame

        See Also
        --------
        Series.round

        Examples
        --------
        >>> df = ps.DataFrame({'A':[0.028208, 0.038683, 0.877076],
        ...                    'B':[0.992815, 0.645646, 0.149370],
        ...                    'C':[0.173891, 0.577595, 0.491027]},
        ...                    columns=['A', 'B', 'C'],
        ...                    index=['first', 'second', 'third'])
        >>> df
                       A         B         C
        first   0.028208  0.992815  0.173891
        second  0.038683  0.645646  0.577595
        third   0.877076  0.149370  0.491027

        >>> df.round(2)
                   A     B     C
        first   0.03  0.99  0.17
        second  0.04  0.65  0.58
        third   0.88  0.15  0.49

        >>> df.round({'A': 1, 'C': 2})
                  A         B     C
        first   0.0  0.992815  0.17
        second  0.0  0.645646  0.58
        third   0.9  0.149370  0.49

        >>> decimals = ps.Series([1, 0, 2], index=['A', 'B', 'C'])
        >>> df.round(decimals)
                  A    B     C
        first   0.0  1.0  0.17
        second  0.0  1.0  0.58
        third   0.9  0.0  0.49
        """
        if isinstance(decimals, ps.Series):
            decimals_dict = {
                k if isinstance(k, tuple) else (k,): v
                for k, v in decimals._to_internal_pandas().items()
            }
        elif isinstance(decimals, dict):
            decimals_dict = {k if is_name_like_tuple(k) else (k,): v for k, v in decimals.items()}
        elif isinstance(decimals, int):
            decimals_dict = {k: decimals for k in self._internal.column_labels}
        else:
            raise TypeError("decimals must be an integer, a dict-like or a Series")

        def op(psser: ps.Series) -> Union[ps.Series, Column]:
            label = psser._column_label
            if label in decimals_dict:
                return F.round(psser.spark.column, decimals_dict[label])
            else:
                return psser

        return self._apply_series_op(op)

    def _mark_duplicates(
        self,
        subset: Optional[Union[Any, Tuple, List[Union[Any, Tuple]]]] = None,
        keep: str = "first",
    ) -> Tuple[SparkDataFrame, str]:
        if subset is None:
            subset_list = self._internal.column_labels
        else:
            if is_name_like_tuple(subset):
                subset_list = [cast(Tuple, subset)]
            elif is_name_like_value(subset):
                subset_list = [(subset,)]
            else:
                subset_list = [sub if is_name_like_tuple(sub) else (sub,) for sub in subset]
            diff = set(subset_list).difference(set(self._internal.column_labels))
            if len(diff) > 0:
                raise KeyError(", ".join([name_like_string(d) for d in diff]))
        group_cols = [self._internal.spark_column_name_for(label) for label in subset_list]

        sdf = self._internal.resolved_copy.spark_frame

        column = verify_temp_column_name(sdf, "__duplicated__")

        if keep == "first" or keep == "last":
            if keep == "first":
                ord_func = F.asc
            else:
                ord_func = F.desc
            window = (
                Window.partitionBy(*group_cols)
                .orderBy(ord_func(NATURAL_ORDER_COLUMN_NAME))
                .rowsBetween(Window.unboundedPreceding, Window.currentRow)
            )
            sdf = sdf.withColumn(column, F.row_number().over(window) > 1)
        elif not keep:
            window = Window.partitionBy(*group_cols).rowsBetween(
                Window.unboundedPreceding, Window.unboundedFollowing
            )
            sdf = sdf.withColumn(column, F.count("*").over(window) > 1)
        else:
            raise ValueError("'keep' only supports 'first', 'last' and False")
        return sdf, column

    def duplicated(
        self,
        subset: Optional[Union[Any, Tuple, List[Union[Any, Tuple]]]] = None,
        keep: str = "first",
    ) -> "Series":
        """
        Return boolean Series denoting duplicate rows, optionally only considering certain columns.

        Parameters
        ----------
        subset : column label or sequence of labels, optional
            Only consider certain columns for identifying duplicates,
            by default use all of the columns
        keep : {'first', 'last', False}, default 'first'
           - ``first`` : Mark duplicates as ``True`` except for the first occurrence.
           - ``last`` : Mark duplicates as ``True`` except for the last occurrence.
           - False : Mark all duplicates as ``True``.

        Returns
        -------
        duplicated : Series

        Examples
        --------
        >>> df = ps.DataFrame({'a': [1, 1, 1, 3], 'b': [1, 1, 1, 4], 'c': [1, 1, 1, 5]},
        ...                   columns = ['a', 'b', 'c'])
        >>> df
           a  b  c
        0  1  1  1
        1  1  1  1
        2  1  1  1
        3  3  4  5

        >>> df.duplicated().sort_index()
        0    False
        1     True
        2     True
        3    False
        dtype: bool

        Mark duplicates as ``True`` except for the last occurrence.

        >>> df.duplicated(keep='last').sort_index()
        0     True
        1     True
        2    False
        3    False
        dtype: bool

        Mark all duplicates as ``True``.

        >>> df.duplicated(keep=False).sort_index()
        0     True
        1     True
        2     True
        3    False
        dtype: bool
        """
        from pyspark.pandas.series import first_series

        sdf, column = self._mark_duplicates(subset, keep)

        sdf = sdf.select(
            self._internal.index_spark_columns
            + [scol_for(sdf, column).alias(SPARK_DEFAULT_SERIES_NAME)]
        )
        return first_series(
            DataFrame(
                InternalFrame(
                    spark_frame=sdf,
                    index_spark_columns=[
                        scol_for(sdf, col) for col in self._internal.index_spark_column_names
                    ],
                    index_names=self._internal.index_names,
                    index_fields=self._internal.index_fields,
                    column_labels=[None],  # type: ignore
                    data_spark_columns=[scol_for(sdf, SPARK_DEFAULT_SERIES_NAME)],
                )
            )
        )

    # TODO: support other as DataFrame or array-like
    def dot(self, other: "Series") -> "Series":
        """
        Compute the matrix multiplication between the DataFrame and other.

        This method computes the matrix product between the DataFrame and the
        values of an other Series

        It can also be called using ``self @ other`` in Python >= 3.5.

        .. note:: This method is based on an expensive operation due to the nature
            of big data. Internally it needs to generate each row for each value, and
            then group twice - it is a huge operation. To prevent misusage, this method
            has the 'compute.max_rows' default limit of input length, and raises a ValueError.

                >>> from pyspark.pandas.config import option_context
                >>> with option_context(
                ...     'compute.max_rows', 1000, "compute.ops_on_diff_frames", True
                ... ):  # doctest: +NORMALIZE_WHITESPACE
                ...     psdf = ps.DataFrame({'a': range(1001)})
                ...     psser = ps.Series([2], index=['a'])
                ...     psdf.dot(psser)
                Traceback (most recent call last):
                  ...
                ValueError: Current DataFrame has more then the given limit 1000 rows.
                Please set 'compute.max_rows' by using 'pyspark.pandas.config.set_option'
                to retrieve to retrieve more than 1000 rows. Note that, before changing the
                'compute.max_rows', this operation is considerably expensive.

        Parameters
        ----------
        other : Series
            The other object to compute the matrix product with.

        Returns
        -------
        Series
            Return the matrix product between self and other as a Series.

        See Also
        --------
        Series.dot: Similar method for Series.

        Notes
        -----
        The dimensions of DataFrame and other must be compatible in order to
        compute the matrix multiplication. In addition, the column names of
        DataFrame and the index of other must contain the same values, as they
        will be aligned prior to the multiplication.

        The dot method for Series computes the inner product, instead of the
        matrix product here.

        Examples
        --------
        >>> from pyspark.pandas.config import set_option, reset_option
        >>> set_option("compute.ops_on_diff_frames", True)
        >>> psdf = ps.DataFrame([[0, 1, -2, -1], [1, 1, 1, 1]])
        >>> psser = ps.Series([1, 1, 2, 1])
        >>> psdf.dot(psser)
        0   -4
        1    5
        dtype: int64

        Note how shuffling of the objects does not change the result.

        >>> psser2 = psser.reindex([1, 0, 2, 3])
        >>> psdf.dot(psser2)
        0   -4
        1    5
        dtype: int64
        >>> psdf @ psser2
        0   -4
        1    5
        dtype: int64
        >>> reset_option("compute.ops_on_diff_frames")
        """
        if not isinstance(other, ps.Series):
            raise TypeError("Unsupported type {}".format(type(other).__name__))
        else:
            return cast(ps.Series, other.dot(self.transpose())).rename(None)

    def __matmul__(self, other: "Series") -> "Series":
        """
        Matrix multiplication using binary `@` operator in Python>=3.5.
        """
        return self.dot(other)

<<<<<<< HEAD
=======
    def to_pandas_on_spark(self, index_col: Optional[Union[str, List[str]]] = None) -> "DataFrame":
        """
        Converts the existing DataFrame into a pandas-on-Spark DataFrame.

        This method is monkey-patched into Spark's DataFrame and can be used
        to convert a Spark DataFrame into a pandas-on-Spark DataFrame. If running on
        an existing pandas-on-Spark DataFrame, the method returns itself.

        If a pandas-on-Spark DataFrame is converted to a Spark DataFrame and then back
        to pandas-on-Spark, it will lose the index information and the original index
        will be turned into a normal column.

        Parameters
        ----------
        index_col: str or list of str, optional, default: None
            Index column of table in Spark.

        See Also
        --------
        DataFrame.to_spark

        Examples
        --------
        >>> df = ps.DataFrame({'col1': [1, 2], 'col2': [3, 4]}, columns=['col1', 'col2'])
        >>> df
           col1  col2
        0     1     3
        1     2     4

        >>> spark_df = df.to_spark()
        >>> spark_df
        DataFrame[col1: bigint, col2: bigint]

        >>> psdf = spark_df.to_pandas_on_spark()
        >>> psdf
           col1  col2
        0     1     3
        1     2     4

        We can specify the index columns.

        >>> psdf = spark_df.to_pandas_on_spark(index_col='col1')
        >>> psdf  # doctest: +NORMALIZE_WHITESPACE
              col2
        col1
        1        3
        2        4

        Calling to_pandas_on_spark on a pandas-on-Spark DataFrame simply returns itself.

        >>> df.to_pandas_on_spark()
           col1  col2
        0     1     3
        1     2     4
        """
        if isinstance(self, DataFrame):
            return self
        else:
            assert isinstance(self, SparkDataFrame), type(self)
            from pyspark.pandas.namespace import _get_index_map

            index_spark_columns, index_names = _get_index_map(self, index_col)
            internal = InternalFrame(
                spark_frame=self, index_spark_columns=index_spark_columns, index_names=index_names
            )
            return DataFrame(internal)

    # Keep to_koalas for backward compatibility for now.
    def to_koalas(self, index_col: Optional[Union[str, List[str]]] = None) -> "DataFrame":
        warnings.warn(
            "DataFrame.to_koalas is deprecated. Use DataFrame.to_pandas_on_spark instead.",
            FutureWarning,
        )
        return self.to_pandas_on_spark(index_col)

>>>>>>> f1ad3455
    def to_table(
        self,
        name: str,
        format: Optional[str] = None,
        mode: str = "overwrite",
        partition_cols: Optional[Union[str, List[str]]] = None,
        index_col: Optional[Union[str, List[str]]] = None,
        **options: Any
    ) -> None:
        return self.spark.to_table(name, format, mode, partition_cols, index_col, **options)

    to_table.__doc__ = SparkFrameMethods.to_table.__doc__

    def to_delta(
        self,
        path: str,
        mode: str = "overwrite",
        partition_cols: Optional[Union[str, List[str]]] = None,
        index_col: Optional[Union[str, List[str]]] = None,
        **options: "OptionalPrimitiveType"
    ) -> None:
        """
        Write the DataFrame out as a Delta Lake table.

        Parameters
        ----------
        path : str, required
            Path to write to.
        mode : str {'append', 'overwrite', 'ignore', 'error', 'errorifexists'}, default
            'overwrite'. Specifies the behavior of the save operation when the destination
            exists already.

            - 'append': Append the new data to existing data.
            - 'overwrite': Overwrite existing data.
            - 'ignore': Silently ignore this operation if data already exists.
            - 'error' or 'errorifexists': Throw an exception if data already exists.

        partition_cols : str or list of str, optional, default None
            Names of partitioning columns
        index_col: str or list of str, optional, default: None
            Column names to be used in Spark to represent pandas-on-Spark's index. The index name
            in pandas-on-Spark is ignored. By default, the index is always lost.
        options : dict
            All other options passed directly into Delta Lake.

        See Also
        --------
        read_delta
        DataFrame.to_parquet
        DataFrame.to_table
        DataFrame.to_spark_io

        Examples
        --------

        >>> df = ps.DataFrame(dict(
        ...    date=list(pd.date_range('2012-1-1 12:00:00', periods=3, freq='M')),
        ...    country=['KR', 'US', 'JP'],
        ...    code=[1, 2 ,3]), columns=['date', 'country', 'code'])
        >>> df
                         date country  code
        0 2012-01-31 12:00:00      KR     1
        1 2012-02-29 12:00:00      US     2
        2 2012-03-31 12:00:00      JP     3

        Create a new Delta Lake table, partitioned by one column:

        >>> df.to_delta('%s/to_delta/foo' % path, partition_cols='date')  # doctest: +SKIP

        Partitioned by two columns:

        >>> df.to_delta('%s/to_delta/bar' % path,
        ...             partition_cols=['date', 'country'])  # doctest: +SKIP

        Overwrite an existing table's partitions, using the 'replaceWhere' capability in Delta:

        >>> df.to_delta('%s/to_delta/bar' % path,
        ...             mode='overwrite', replaceWhere='date >= "2012-01-01"')  # doctest: +SKIP
        """
        if "options" in options and isinstance(options.get("options"), dict) and len(options) == 1:
            options = options.get("options")  # type: ignore

        self.spark.to_spark_io(
            path=path,
            mode=mode,
            format="delta",
            partition_cols=partition_cols,
            index_col=index_col,
            **options,
        )

    def to_parquet(
        self,
        path: str,
        mode: str = "overwrite",
        partition_cols: Optional[Union[str, List[str]]] = None,
        compression: Optional[str] = None,
        index_col: Optional[Union[str, List[str]]] = None,
        **options: Any
    ) -> None:
        """
        Write the DataFrame out as a Parquet file or directory.

        Parameters
        ----------
        path : str, required
            Path to write to.
        mode : str {'append', 'overwrite', 'ignore', 'error', 'errorifexists'},
            default 'overwrite'. Specifies the behavior of the save operation when the
            destination exists already.

            - 'append': Append the new data to existing data.
            - 'overwrite': Overwrite existing data.
            - 'ignore': Silently ignore this operation if data already exists.
            - 'error' or 'errorifexists': Throw an exception if data already exists.

        partition_cols : str or list of str, optional, default None
            Names of partitioning columns
        compression : str {'none', 'uncompressed', 'snappy', 'gzip', 'lzo', 'brotli', 'lz4', 'zstd'}
            Compression codec to use when saving to file. If None is set, it uses the
            value specified in `spark.sql.parquet.compression.codec`.
        index_col: str or list of str, optional, default: None
            Column names to be used in Spark to represent pandas-on-Spark's index. The index name
            in pandas-on-Spark is ignored. By default, the index is always lost.
        options : dict
            All other options passed directly into Spark's data source.

        See Also
        --------
        read_parquet
        DataFrame.to_delta
        DataFrame.to_table
        DataFrame.to_spark_io

        Examples
        --------
        >>> df = ps.DataFrame(dict(
        ...    date=list(pd.date_range('2012-1-1 12:00:00', periods=3, freq='M')),
        ...    country=['KR', 'US', 'JP'],
        ...    code=[1, 2 ,3]), columns=['date', 'country', 'code'])
        >>> df
                         date country  code
        0 2012-01-31 12:00:00      KR     1
        1 2012-02-29 12:00:00      US     2
        2 2012-03-31 12:00:00      JP     3

        >>> df.to_parquet('%s/to_parquet/foo.parquet' % path, partition_cols='date')

        >>> df.to_parquet(
        ...     '%s/to_parquet/foo.parquet' % path,
        ...     mode = 'overwrite',
        ...     partition_cols=['date', 'country'])
        """
        if "options" in options and isinstance(options.get("options"), dict) and len(options) == 1:
            options = options.get("options")  # type: ignore

        builder = self.to_spark(index_col=index_col).write.mode(mode)
        if partition_cols is not None:
            builder.partitionBy(partition_cols)
        if compression is not None:
            builder.option("compression", compression)
        builder.options(**options).format("parquet").save(path)

    def to_orc(
        self,
        path: str,
        mode: str = "overwrite",
        partition_cols: Optional[Union[str, List[str]]] = None,
        index_col: Optional[Union[str, List[str]]] = None,
        **options: "OptionalPrimitiveType"
    ) -> None:
        """
        Write the DataFrame out as a ORC file or directory.

        Parameters
        ----------
        path : str, required
            Path to write to.
        mode : str {'append', 'overwrite', 'ignore', 'error', 'errorifexists'},
            default 'overwrite'. Specifies the behavior of the save operation when the
            destination exists already.

            - 'append': Append the new data to existing data.
            - 'overwrite': Overwrite existing data.
            - 'ignore': Silently ignore this operation if data already exists.
            - 'error' or 'errorifexists': Throw an exception if data already exists.

        partition_cols : str or list of str, optional, default None
            Names of partitioning columns
        index_col: str or list of str, optional, default: None
            Column names to be used in Spark to represent pandas-on-Spark's index. The index name
            in pandas-on-Spark is ignored. By default, the index is always lost.
        options : dict
            All other options passed directly into Spark's data source.

        See Also
        --------
        read_orc
        DataFrame.to_delta
        DataFrame.to_parquet
        DataFrame.to_table
        DataFrame.to_spark_io

        Examples
        --------
        >>> df = ps.DataFrame(dict(
        ...    date=list(pd.date_range('2012-1-1 12:00:00', periods=3, freq='M')),
        ...    country=['KR', 'US', 'JP'],
        ...    code=[1, 2 ,3]), columns=['date', 'country', 'code'])
        >>> df
                         date country  code
        0 2012-01-31 12:00:00      KR     1
        1 2012-02-29 12:00:00      US     2
        2 2012-03-31 12:00:00      JP     3

        >>> df.to_orc('%s/to_orc/foo.orc' % path, partition_cols='date')

        >>> df.to_orc(
        ...     '%s/to_orc/foo.orc' % path,
        ...     mode = 'overwrite',
        ...     partition_cols=['date', 'country'])
        """
        if "options" in options and isinstance(options.get("options"), dict) and len(options) == 1:
            options = options.get("options")  # type: ignore

        self.spark.to_spark_io(
            path=path,
            mode=mode,
            format="orc",
            partition_cols=partition_cols,
            index_col=index_col,
            **options,
        )

    def to_spark_io(
        self,
        path: Optional[str] = None,
        format: Optional[str] = None,
        mode: str = "overwrite",
        partition_cols: Optional[Union[str, List[str]]] = None,
        index_col: Optional[Union[str, List[str]]] = None,
        **options: "OptionalPrimitiveType"
    ) -> None:
        """An alias for :func:`DataFrame.spark.to_spark_io`.
        See :meth:`pyspark.pandas.spark.accessors.SparkFrameMethods.to_spark_io`.

        .. deprecated:: 3.2.0
            Use :func:`DataFrame.spark.to_spark_io` instead.
        """
        warnings.warn("Deprecated in 3.2, Use spark.to_spark_io instead.", FutureWarning)
        return self.spark.to_spark_io(path, format, mode, partition_cols, index_col, **options)

    to_spark_io.__doc__ = SparkFrameMethods.to_spark_io.__doc__

    def to_spark(self, index_col: Optional[Union[str, List[str]]] = None) -> SparkDataFrame:
        return self.spark.frame(index_col)

    to_spark.__doc__ = SparkFrameMethods.__doc__

    def to_pandas(self) -> pd.DataFrame:
        """
        Return a pandas DataFrame.

        .. note:: This method should only be used if the resulting pandas DataFrame is expected
            to be small, as all the data is loaded into the driver's memory.

        Examples
        --------
        >>> df = ps.DataFrame([(.2, .3), (.0, .6), (.6, .0), (.2, .1)],
        ...                   columns=['dogs', 'cats'])
        >>> df.to_pandas()
           dogs  cats
        0   0.2   0.3
        1   0.0   0.6
        2   0.6   0.0
        3   0.2   0.1
        """
        return self._internal.to_pandas_frame.copy()

    def assign(self, **kwargs: Any) -> "DataFrame":
        """
        Assign new columns to a DataFrame.

        Returns a new object with all original columns in addition to new ones.
        Existing columns that are re-assigned will be overwritten.

        Parameters
        ----------
        **kwargs : dict of {str: callable, Series or Index}
            The column names are keywords. If the values are
            callable, they are computed on the DataFrame and
            assigned to the new columns. The callable must not
            change input DataFrame (though pandas-on-Spark doesn't check it).
            If the values are not callable, (e.g. a Series or a literal),
            they are simply assigned.

        Returns
        -------
        DataFrame
            A new DataFrame with the new columns in addition to
            all the existing columns.

        Examples
        --------
        >>> df = ps.DataFrame({'temp_c': [17.0, 25.0]},
        ...                   index=['Portland', 'Berkeley'])
        >>> df
                  temp_c
        Portland    17.0
        Berkeley    25.0

        Where the value is a callable, evaluated on `df`:

        >>> df.assign(temp_f=lambda x: x.temp_c * 9 / 5 + 32)
                  temp_c  temp_f
        Portland    17.0    62.6
        Berkeley    25.0    77.0

        Alternatively, the same behavior can be achieved by directly
        referencing an existing Series or sequence and you can also
        create multiple columns within the same assign.

        >>> assigned = df.assign(temp_f=df['temp_c'] * 9 / 5 + 32,
        ...                      temp_k=df['temp_c'] + 273.15,
        ...                      temp_idx=df.index)
        >>> assigned[['temp_c', 'temp_f', 'temp_k', 'temp_idx']]
                  temp_c  temp_f  temp_k  temp_idx
        Portland    17.0    62.6  290.15  Portland
        Berkeley    25.0    77.0  298.15  Berkeley

        Notes
        -----
        Assigning multiple columns within the same ``assign`` is possible
        but you cannot refer to newly created or modified columns. This
        feature is supported in pandas for Python 3.6 and later but not in
        pandas-on-Spark. In pandas-on-Spark, all items are computed first,
        and then assigned.
        """
        return self._assign(kwargs)

    def _assign(self, kwargs: Any) -> "DataFrame":
        assert isinstance(kwargs, dict)
        from pyspark.pandas.indexes import MultiIndex
        from pyspark.pandas.series import IndexOpsMixin

        for k, v in kwargs.items():
            is_invalid_assignee = (
                not (isinstance(v, (IndexOpsMixin, Column)) or callable(v) or is_scalar(v))
            ) or isinstance(v, MultiIndex)
            if is_invalid_assignee:
                raise TypeError(
                    "Column assignment doesn't support type " "{0}".format(type(v).__name__)
                )
            if callable(v):
                kwargs[k] = v(self)

        pairs = {
            (k if is_name_like_tuple(k) else (k,)): (
                (v.spark.column, v._internal.data_fields[0])
                if isinstance(v, IndexOpsMixin) and not isinstance(v, MultiIndex)
                else (v, None)
                if isinstance(v, Column)
                else (F.lit(v), None)
            )
            for k, v in kwargs.items()
        }

        scols = []
        data_fields = []
        for label in self._internal.column_labels:
            for i in range(len(label)):
                if label[: len(label) - i] in pairs:
                    scol, field = pairs[label[: len(label) - i]]

                    name = self._internal.spark_column_name_for(label)
                    scol = scol.alias(name)
                    if field is not None:
                        field = field.copy(name=name)
                    break
            else:
                scol = self._internal.spark_column_for(label)
                field = self._internal.field_for(label)
            scols.append(scol)
            data_fields.append(field)

        column_labels = self._internal.column_labels.copy()
        for label, (scol, field) in pairs.items():
            if label not in set(i[: len(label)] for i in self._internal.column_labels):
                name = name_like_string(label)
                scols.append(scol.alias(name))
                if field is not None:
                    field = field.copy(name=name)
                data_fields.append(field)

                column_labels.append(label)

        level = self._internal.column_labels_level
        column_labels = [
            tuple(list(label) + ([""] * (level - len(label)))) for label in column_labels
        ]

        internal = self._internal.with_new_columns(
            scols, column_labels=column_labels, data_fields=data_fields
        )
        return DataFrame(internal)

    @staticmethod
    def from_records(
        data: Union[np.array, List[tuple], dict, pd.DataFrame],
        index: Union[str, list, np.array] = None,
        exclude: list = None,
        columns: list = None,
        coerce_float: bool = False,
        nrows: int = None,
    ) -> "DataFrame":
        """
        Convert structured or record ndarray to DataFrame.

        Parameters
        ----------
        data : ndarray (structured dtype), list of tuples, dict, or DataFrame
        index : string, list of fields, array-like
            Field of array to use as the index, alternately a specific set of input labels to use
        exclude : sequence, default None
            Columns or fields to exclude
        columns : sequence, default None
            Column names to use. If the passed data do not have names associated with them, this
            argument provides names for the columns. Otherwise this argument indicates the order of
            the columns in the result (any names not found in the data will become all-NA columns)
        coerce_float : boolean, default False
            Attempt to convert values of non-string, non-numeric objects (like decimal.Decimal) to
            floating point, useful for SQL result sets
        nrows : int, default None
            Number of rows to read if data is an iterator

        Returns
        -------
        df : DataFrame

        Examples
        --------
        Use dict as input

        >>> ps.DataFrame.from_records({'A': [1, 2, 3]})
           A
        0  1
        1  2
        2  3

        Use list of tuples as input

        >>> ps.DataFrame.from_records([(1, 2), (3, 4)])
           0  1
        0  1  2
        1  3  4

        Use NumPy array as input

        >>> ps.DataFrame.from_records(np.eye(3))
             0    1    2
        0  1.0  0.0  0.0
        1  0.0  1.0  0.0
        2  0.0  0.0  1.0
        """
        return DataFrame(
            pd.DataFrame.from_records(data, index, exclude, columns, coerce_float, nrows)
        )

    def to_records(
        self,
        index: bool = True,
        column_dtypes: Optional[
            Union[str, Dtype, Dict[Union[Any, Tuple], Union[str, Dtype]]]
        ] = None,
        index_dtypes: Optional[
            Union[str, Dtype, Dict[Union[Any, Tuple], Union[str, Dtype]]]
        ] = None,
    ) -> np.recarray:
        """
        Convert DataFrame to a NumPy record array.

        Index will be included as the first field of the record array if
        requested.

        .. note:: This method should only be used if the resulting NumPy ndarray is
            expected to be small, as all the data is loaded into the driver's memory.

        Parameters
        ----------
        index : bool, default True
            Include index in resulting record array, stored in 'index'
            field or using the index label, if set.
        column_dtypes : str, type, dict, default None
            If a string or type, the data type to store all columns. If
            a dictionary, a mapping of column names and indices (zero-indexed)
            to specific data types.
        index_dtypes : str, type, dict, default None
            If a string or type, the data type to store all index levels. If
            a dictionary, a mapping of index level names and indices
            (zero-indexed) to specific data types.
            This mapping is applied only if `index=True`.

        Returns
        -------
        numpy.recarray
            NumPy ndarray with the DataFrame labels as fields and each row
            of the DataFrame as entries.

        See Also
        --------
        DataFrame.from_records: Convert structured or record ndarray
            to DataFrame.
        numpy.recarray: An ndarray that allows field access using
            attributes, analogous to typed columns in a
            spreadsheet.

        Examples
        --------
        >>> df = ps.DataFrame({'A': [1, 2], 'B': [0.5, 0.75]},
        ...                   index=['a', 'b'])
        >>> df
           A     B
        a  1  0.50
        b  2  0.75

        >>> df.to_records() # doctest: +SKIP
        rec.array([('a', 1, 0.5 ), ('b', 2, 0.75)],
                  dtype=[('index', 'O'), ('A', '<i8'), ('B', '<f8')])

        The index can be excluded from the record array:

        >>> df.to_records(index=False) # doctest: +SKIP
        rec.array([(1, 0.5 ), (2, 0.75)],
                  dtype=[('A', '<i8'), ('B', '<f8')])

        Specification of dtype for columns is new in pandas 0.24.0.
        Data types can be specified for the columns:

        >>> df.to_records(column_dtypes={"A": "int32"}) # doctest: +SKIP
        rec.array([('a', 1, 0.5 ), ('b', 2, 0.75)],
                  dtype=[('index', 'O'), ('A', '<i4'), ('B', '<f8')])

        Specification of dtype for index is new in pandas 0.24.0.
        Data types can also be specified for the index:

        >>> df.to_records(index_dtypes="<S2") # doctest: +SKIP
        rec.array([(b'a', 1, 0.5 ), (b'b', 2, 0.75)],
                  dtype=[('index', 'S2'), ('A', '<i8'), ('B', '<f8')])
        """
        args = locals()
        psdf = self

        return validate_arguments_and_invoke_function(
            psdf._to_internal_pandas(), self.to_records, pd.DataFrame.to_records, args
        )

    def copy(self, deep: bool = True) -> "DataFrame":
        """
        Make a copy of this object's indices and data.

        Parameters
        ----------
        deep : bool, default True
            this parameter is not supported but just dummy parameter to match pandas.

        Returns
        -------
        copy : DataFrame

        Examples
        --------
        >>> df = ps.DataFrame({'x': [1, 2], 'y': [3, 4], 'z': [5, 6], 'w': [7, 8]},
        ...                   columns=['x', 'y', 'z', 'w'])
        >>> df
           x  y  z  w
        0  1  3  5  7
        1  2  4  6  8
        >>> df_copy = df.copy()
        >>> df_copy
           x  y  z  w
        0  1  3  5  7
        1  2  4  6  8
        """
        return DataFrame(self._internal)

    def dropna(
        self,
        axis: Union[int, str] = 0,
        how: str = "any",
        thresh: Optional[int] = None,
        subset: Optional[Union[Any, Tuple, List[Union[Any, Tuple]]]] = None,
        inplace: bool = False,
    ) -> Optional["DataFrame"]:
        """
        Remove missing values.

        Parameters
        ----------
        axis : {0 or 'index'}, default 0
            Determine if rows or columns which contain missing values are
            removed.

            * 0, or 'index' : Drop rows which contain missing values.
        how : {'any', 'all'}, default 'any'
            Determine if row or column is removed from DataFrame, when we have
            at least one NA or all NA.

            * 'any' : If any NA values are present, drop that row or column.
            * 'all' : If all values are NA, drop that row or column.

        thresh : int, optional
            Require that many non-NA values.
        subset : array-like, optional
            Labels along other axis to consider, e.g. if you are dropping rows
            these would be a list of columns to include.
        inplace : bool, default False
            If True, do operation inplace and return None.

        Returns
        -------
        DataFrame
            DataFrame with NA entries dropped from it.

        See Also
        --------
        DataFrame.drop : Drop specified labels from columns.
        DataFrame.isnull: Indicate missing values.
        DataFrame.notnull : Indicate existing (non-missing) values.

        Examples
        --------
        >>> df = ps.DataFrame({"name": ['Alfred', 'Batman', 'Catwoman'],
        ...                    "toy": [None, 'Batmobile', 'Bullwhip'],
        ...                    "born": [None, "1940-04-25", None]},
        ...                   columns=['name', 'toy', 'born'])
        >>> df
               name        toy        born
        0    Alfred       None        None
        1    Batman  Batmobile  1940-04-25
        2  Catwoman   Bullwhip        None

        Drop the rows where at least one element is missing.

        >>> df.dropna()
             name        toy        born
        1  Batman  Batmobile  1940-04-25

        Drop the columns where at least one element is missing.

        >>> df.dropna(axis='columns')
               name
        0    Alfred
        1    Batman
        2  Catwoman

        Drop the rows where all elements are missing.

        >>> df.dropna(how='all')
               name        toy        born
        0    Alfred       None        None
        1    Batman  Batmobile  1940-04-25
        2  Catwoman   Bullwhip        None

        Keep only the rows with at least 2 non-NA values.

        >>> df.dropna(thresh=2)
               name        toy        born
        1    Batman  Batmobile  1940-04-25
        2  Catwoman   Bullwhip        None

        Define in which columns to look for missing values.

        >>> df.dropna(subset=['name', 'born'])
             name        toy        born
        1  Batman  Batmobile  1940-04-25

        Keep the DataFrame with valid entries in the same variable.

        >>> df.dropna(inplace=True)
        >>> df
             name        toy        born
        1  Batman  Batmobile  1940-04-25
        """
        axis = validate_axis(axis)
        inplace = validate_bool_kwarg(inplace, "inplace")

        if thresh is None:
            if how is None:
                raise TypeError("must specify how or thresh")
            elif how not in ("any", "all"):
                raise ValueError("invalid how option: {h}".format(h=how))

        if subset is not None:
            if isinstance(subset, str):
                labels = [(subset,)]  # type: Optional[List[Tuple]]
            elif isinstance(subset, tuple):
                labels = [subset]
            else:
                labels = [sub if isinstance(sub, tuple) else (sub,) for sub in subset]
        else:
            labels = None

        if axis == 0:
            if labels is not None:
                invalids = [label for label in labels if label not in self._internal.column_labels]
                if len(invalids) > 0:
                    raise KeyError(invalids)
            else:
                labels = self._internal.column_labels

            cnt = reduce(
                lambda x, y: x + y,
                [
                    F.when(self._psser_for(label).notna().spark.column, 1).otherwise(0)
                    for label in labels
                ],
                F.lit(0),
            )
            if thresh is not None:
                pred = cnt >= F.lit(int(thresh))
            elif how == "any":
                pred = cnt == F.lit(len(labels))
            elif how == "all":
                pred = cnt > F.lit(0)

            internal = self._internal.with_filter(pred)
            if inplace:
                self._update_internal_frame(internal)
                return None
            else:
                return DataFrame(internal)
        else:
            assert axis == 1

            internal = self._internal.resolved_copy

            if labels is not None:
                if any(len(lbl) != internal.index_level for lbl in labels):
                    raise ValueError(
                        "The length of each subset must be the same as the index size."
                    )

                cond = reduce(
                    lambda x, y: x | y,
                    [
                        reduce(
                            lambda x, y: x & y,
                            [
                                scol == F.lit(l)
                                for l, scol in zip(lbl, internal.index_spark_columns)
                            ],
                        )
                        for lbl in labels
                    ],
                )

                internal = internal.with_filter(cond)

            null_counts = []
            for label in internal.column_labels:
                scol = internal.spark_column_for(label)
                if isinstance(internal.spark_type_for(label), (FloatType, DoubleType)):
                    cond = scol.isNull() | F.isnan(scol)
                else:
                    cond = scol.isNull()
                null_counts.append(
                    F.sum(F.when(~cond, 1).otherwise(0)).alias(name_like_string(label))
                )

            counts = internal.spark_frame.select(null_counts + [F.count("*")]).head()

            if thresh is not None:
                column_labels = [
                    label
                    for label, cnt in zip(internal.column_labels, counts)
                    if (cnt or 0) >= int(thresh)
                ]
            elif how == "any":
                column_labels = [
                    label
                    for label, cnt in zip(internal.column_labels, counts)
                    if (cnt or 0) == counts[-1]
                ]
            elif how == "all":
                column_labels = [
                    label for label, cnt in zip(internal.column_labels, counts) if (cnt or 0) > 0
                ]

            psdf = self[column_labels]
            if inplace:
                self._update_internal_frame(psdf._internal)
                return None
            else:
                return psdf

    # TODO: add 'limit' when value parameter exists
    def fillna(
        self,
        value: Optional[Union[Any, Dict[Union[Any, Tuple], Any]]] = None,
        method: Optional[str] = None,
        axis: Optional[Union[int, str]] = None,
        inplace: bool = False,
        limit: Optional[int] = None,
    ) -> Optional["DataFrame"]:
        """Fill NA/NaN values.

        .. note:: the current implementation of 'method' parameter in fillna uses Spark's Window
            without specifying partition specification. This leads to move all data into
            single partition in single machine and could cause serious
            performance degradation. Avoid this method against very large dataset.

        Parameters
        ----------
        value : scalar, dict, Series
            Value to use to fill holes. alternately a dict/Series of values
            specifying which value to use for each column.
            DataFrame is not supported.
        method : {'backfill', 'bfill', 'pad', 'ffill', None}, default None
            Method to use for filling holes in reindexed Series pad / ffill: propagate last valid
            observation forward to next valid backfill / bfill:
            use NEXT valid observation to fill gap
        axis : {0 or `index`}
            1 and `columns` are not supported.
        inplace : boolean, default False
            Fill in place (do not create a new object)
        limit : int, default None
            If method is specified, this is the maximum number of consecutive NaN values to
            forward/backward fill. In other words, if there is a gap with more than this number of
            consecutive NaNs, it will only be partially filled. If method is not specified,
            this is the maximum number of entries along the entire axis where NaNs will be filled.
            Must be greater than 0 if not None

        Returns
        -------
        DataFrame
            DataFrame with NA entries filled.

        Examples
        --------
        >>> df = ps.DataFrame({
        ...     'A': [None, 3, None, None],
        ...     'B': [2, 4, None, 3],
        ...     'C': [None, None, None, 1],
        ...     'D': [0, 1, 5, 4]
        ...     },
        ...     columns=['A', 'B', 'C', 'D'])
        >>> df
             A    B    C  D
        0  NaN  2.0  NaN  0
        1  3.0  4.0  NaN  1
        2  NaN  NaN  NaN  5
        3  NaN  3.0  1.0  4

        Replace all NaN elements with 0s.

        >>> df.fillna(0)
             A    B    C  D
        0  0.0  2.0  0.0  0
        1  3.0  4.0  0.0  1
        2  0.0  0.0  0.0  5
        3  0.0  3.0  1.0  4

        We can also propagate non-null values forward or backward.

        >>> df.fillna(method='ffill')
             A    B    C  D
        0  NaN  2.0  NaN  0
        1  3.0  4.0  NaN  1
        2  3.0  4.0  NaN  5
        3  3.0  3.0  1.0  4

        Replace all NaN elements in column 'A', 'B', 'C', and 'D', with 0, 1,
        2, and 3 respectively.

        >>> values = {'A': 0, 'B': 1, 'C': 2, 'D': 3}
        >>> df.fillna(value=values)
             A    B    C  D
        0  0.0  2.0  2.0  0
        1  3.0  4.0  2.0  1
        2  0.0  1.0  2.0  5
        3  0.0  3.0  1.0  4
        """
        axis = validate_axis(axis)
        if axis != 0:
            raise NotImplementedError("fillna currently only works for axis=0 or axis='index'")

        if value is not None:
            if not isinstance(value, (float, int, str, bool, dict, pd.Series)):
                raise TypeError("Unsupported type %s" % type(value).__name__)
            if limit is not None:
                raise ValueError("limit parameter for value is not support now")
            if isinstance(value, pd.Series):
                value = value.to_dict()
            if isinstance(value, dict):
                for v in value.values():
                    if not isinstance(v, (float, int, str, bool)):
                        raise TypeError("Unsupported type %s" % type(v).__name__)
                value = {k if is_name_like_tuple(k) else (k,): v for k, v in value.items()}

                def op(psser: ps.Series) -> ps.Series:
                    label = psser._column_label
                    for k, v in value.items():
                        if k == label[: len(k)]:
                            return psser._fillna(
                                value=value[k], method=method, axis=axis, limit=limit
                            )
                    else:
                        return psser

            else:
                op = lambda psser: psser._fillna(value=value, method=method, axis=axis, limit=limit)
        elif method is not None:
            op = lambda psser: psser._fillna(value=value, method=method, axis=axis, limit=limit)
        else:
            raise ValueError("Must specify a fillna 'value' or 'method' parameter.")

        psdf = self._apply_series_op(op, should_resolve=(method is not None))

        inplace = validate_bool_kwarg(inplace, "inplace")
        if inplace:
            self._update_internal_frame(psdf._internal, requires_same_anchor=False)
            return None
        else:
            return psdf

    def replace(
        self,
        to_replace: Optional[Union[Any, List, Tuple, Dict]] = None,
        value: Optional[Any] = None,
        inplace: bool = False,
        limit: Optional[int] = None,
        regex: bool = False,
        method: str = "pad",
    ) -> Optional["DataFrame"]:
        """
        Returns a new DataFrame replacing a value with another value.

        Parameters
        ----------
        to_replace : int, float, string, list, tuple or dict
            Value to be replaced.
        value : int, float, string, list or tuple
            Value to use to replace holes. The replacement value must be an int, float,
            or string.
            If value is a list or tuple, value should be of the same length with to_replace.
        inplace : boolean, default False
            Fill in place (do not create a new object)

        Returns
        -------
        DataFrame
            Object after replacement.

        Examples
        --------
        >>> df = ps.DataFrame({"name": ['Ironman', 'Captain America', 'Thor', 'Hulk'],
        ...                    "weapon": ['Mark-45', 'Shield', 'Mjolnir', 'Smash']},
        ...                   columns=['name', 'weapon'])
        >>> df
                      name   weapon
        0          Ironman  Mark-45
        1  Captain America   Shield
        2             Thor  Mjolnir
        3             Hulk    Smash

        Scalar `to_replace` and `value`

        >>> df.replace('Ironman', 'War-Machine')
                      name   weapon
        0      War-Machine  Mark-45
        1  Captain America   Shield
        2             Thor  Mjolnir
        3             Hulk    Smash

        List like `to_replace` and `value`

        >>> df.replace(['Ironman', 'Captain America'], ['Rescue', 'Hawkeye'], inplace=True)
        >>> df
              name   weapon
        0   Rescue  Mark-45
        1  Hawkeye   Shield
        2     Thor  Mjolnir
        3     Hulk    Smash

        Dicts can be used to specify different replacement values for different existing values
        To use a dict in this way the value parameter should be None

        >>> df.replace({'Mjolnir': 'Stormbuster'})
              name       weapon
        0   Rescue      Mark-45
        1  Hawkeye       Shield
        2     Thor  Stormbuster
        3     Hulk        Smash

        Dict can specify that different values should be replaced in different columns
        The value parameter should not be None in this case

        >>> df.replace({'weapon': 'Mjolnir'}, 'Stormbuster')
              name       weapon
        0   Rescue      Mark-45
        1  Hawkeye       Shield
        2     Thor  Stormbuster
        3     Hulk        Smash

        Nested dictionaries
        The value parameter should be None to use a nested dict in this way

        >>> df.replace({'weapon': {'Mjolnir': 'Stormbuster'}})
              name       weapon
        0   Rescue      Mark-45
        1  Hawkeye       Shield
        2     Thor  Stormbuster
        3     Hulk        Smash
        """
        if method != "pad":
            raise NotImplementedError("replace currently works only for method='pad")
        if limit is not None:
            raise NotImplementedError("replace currently works only when limit=None")
        if regex is not False:
            raise NotImplementedError("replace currently doesn't supports regex")
        inplace = validate_bool_kwarg(inplace, "inplace")

        if value is not None and not isinstance(value, (int, float, str, list, tuple, dict)):
            raise TypeError("Unsupported type {}".format(type(value).__name__))
        if to_replace is not None and not isinstance(
            to_replace, (int, float, str, list, tuple, dict)
        ):
            raise TypeError("Unsupported type {}".format(type(to_replace).__name__))

        if isinstance(value, (list, tuple)) and isinstance(to_replace, (list, tuple)):
            if len(value) != len(to_replace):
                raise ValueError("Length of to_replace and value must be same")

        if isinstance(to_replace, dict) and (
            value is not None or all(isinstance(i, dict) for i in to_replace.values())
        ):
            to_replace_dict = cast(dict, to_replace)

            def op(psser: ps.Series) -> ps.Series:
                if psser.name in to_replace_dict:
                    return psser.replace(
                        to_replace=to_replace_dict[psser.name], value=value, regex=regex
                    )
                else:
                    return psser

        else:
            op = lambda psser: psser.replace(to_replace=to_replace, value=value, regex=regex)

        psdf = self._apply_series_op(op)
        if inplace:
            self._update_internal_frame(psdf._internal)
            return None
        else:
            return psdf

    def clip(self, lower: Union[float, int] = None, upper: Union[float, int] = None) -> "DataFrame":
        """
        Trim values at input threshold(s).

        Assigns values outside boundary to boundary values.

        Parameters
        ----------
        lower : float or int, default None
            Minimum threshold value. All values below this threshold will be set to it.
        upper : float or int, default None
            Maximum threshold value. All values above this threshold will be set to it.

        Returns
        -------
        DataFrame
            DataFrame with the values outside the clip boundaries replaced.

        Examples
        --------
        >>> ps.DataFrame({'A': [0, 2, 4]}).clip(1, 3)
           A
        0  1
        1  2
        2  3

        Notes
        -----
        One difference between this implementation and pandas is that running
        pd.DataFrame({'A': ['a', 'b']}).clip(0, 1) will crash with "TypeError: '<=' not supported
        between instances of 'str' and 'int'" while ps.DataFrame({'A': ['a', 'b']}).clip(0, 1)
        will output the original DataFrame, simply ignoring the incompatible types.
        """
        if is_list_like(lower) or is_list_like(upper):
            raise TypeError(
                "List-like value are not supported for 'lower' and 'upper' at the " + "moment"
            )

        if lower is None and upper is None:
            return self

        return self._apply_series_op(lambda psser: psser.clip(lower=lower, upper=upper))

    def head(self, n: int = 5) -> "DataFrame":
        """
        Return the first `n` rows.

        This function returns the first `n` rows for the object based
        on position. It is useful for quickly testing if your object
        has the right type of data in it.

        Parameters
        ----------
        n : int, default 5
            Number of rows to select.

        Returns
        -------
        obj_head : same type as caller
            The first `n` rows of the caller object.

        Examples
        --------
        >>> df = ps.DataFrame({'animal':['alligator', 'bee', 'falcon', 'lion',
        ...                    'monkey', 'parrot', 'shark', 'whale', 'zebra']})
        >>> df
              animal
        0  alligator
        1        bee
        2     falcon
        3       lion
        4     monkey
        5     parrot
        6      shark
        7      whale
        8      zebra

        Viewing the first 5 lines

        >>> df.head()
              animal
        0  alligator
        1        bee
        2     falcon
        3       lion
        4     monkey

        Viewing the first `n` lines (three in this case)

        >>> df.head(3)
              animal
        0  alligator
        1        bee
        2     falcon
        """
        if n < 0:
            n = len(self) + n
        if n <= 0:
            return DataFrame(self._internal.with_filter(F.lit(False)))
        else:
            sdf = self._internal.resolved_copy.spark_frame
            if get_option("compute.ordered_head"):
                sdf = sdf.orderBy(NATURAL_ORDER_COLUMN_NAME)
            return DataFrame(self._internal.with_new_sdf(sdf.limit(n)))

    def last(self, offset: Union[str, DateOffset]) -> "DataFrame":
        """
        Select final periods of time series data based on a date offset.

        When having a DataFrame with dates as index, this function can
        select the last few rows based on a date offset.

        Parameters
        ----------
        offset : str or DateOffset
            The offset length of the data that will be selected. For instance,
            '3D' will display all the rows having their index within the last 3 days.

        Returns
        -------
        DataFrame
            A subset of the caller.

        Raises
        ------
        TypeError
            If the index is not a :class:`DatetimeIndex`

        Examples
        --------

        >>> index = pd.date_range('2018-04-09', periods=4, freq='2D')
        >>> psdf = ps.DataFrame({'A': [1, 2, 3, 4]}, index=index)
        >>> psdf
                    A
        2018-04-09  1
        2018-04-11  2
        2018-04-13  3
        2018-04-15  4

        Get the rows for the last 3 days:

        >>> psdf.last('3D')
                    A
        2018-04-13  3
        2018-04-15  4

        Notice the data for 3 last calendar days were returned, not the last
        3 observed days in the dataset, and therefore data for 2018-04-11 was
        not returned.
        """
        # Check index type should be format DateTime
        if not isinstance(self.index, ps.DatetimeIndex):
            raise TypeError("'last' only supports a DatetimeIndex")

        offset = to_offset(offset)
        from_date = self.index.max() - offset

        return cast(DataFrame, self.loc[from_date:])

    def first(self, offset: Union[str, DateOffset]) -> "DataFrame":
        """
        Select first periods of time series data based on a date offset.

        When having a DataFrame with dates as index, this function can
        select the first few rows based on a date offset.

        Parameters
        ----------
        offset : str or DateOffset
            The offset length of the data that will be selected. For instance,
            '3D' will display all the rows having their index within the first 3 days.

        Returns
        -------
        DataFrame
            A subset of the caller.

        Raises
        ------
        TypeError
            If the index is not a :class:`DatetimeIndex`

        Examples
        --------

        >>> index = pd.date_range('2018-04-09', periods=4, freq='2D')
        >>> psdf = ps.DataFrame({'A': [1, 2, 3, 4]}, index=index)
        >>> psdf
                    A
        2018-04-09  1
        2018-04-11  2
        2018-04-13  3
        2018-04-15  4

        Get the rows for the last 3 days:

        >>> psdf.first('3D')
                    A
        2018-04-09  1
        2018-04-11  2

        Notice the data for 3 first calendar days were returned, not the first
        3 observed days in the dataset, and therefore data for 2018-04-13 was
        not returned.
        """
        # Check index type should be format DatetimeIndex
        if not isinstance(self.index, ps.DatetimeIndex):
            raise TypeError("'first' only supports a DatetimeIndex")

        offset = to_offset(offset)
        to_date = self.index.min() + offset

        return cast(DataFrame, self.loc[:to_date])

    def pivot_table(
        self,
        values: Optional[Union[Any, Tuple, List[Union[Any, Tuple]]]] = None,
        index: Optional[List[Union[Any, Tuple]]] = None,
        columns: Optional[Union[Any, Tuple]] = None,
        aggfunc: Union[str, Dict[Union[Any, Tuple], str]] = "mean",
        fill_value: Optional[Any] = None,
    ) -> "DataFrame":
        """
        Create a spreadsheet-style pivot table as a DataFrame. The levels in
        the pivot table will be stored in MultiIndex objects (hierarchical
        indexes) on the index and columns of the result DataFrame.

        Parameters
        ----------
        values : column to aggregate.
            They should be either a list less than three or a string.
        index : column (string) or list of columns
            If an array is passed, it must be the same length as the data.
            The list should contain string.
        columns : column
            Columns used in the pivot operation. Only one column is supported and
            it should be a string.
        aggfunc : function (string), dict, default mean
            If dict is passed, the key is column to aggregate and value
            is function or list of functions.
        fill_value : scalar, default None
            Value to replace missing values with.

        Returns
        -------
        table : DataFrame

        Examples
        --------
        >>> df = ps.DataFrame({"A": ["foo", "foo", "foo", "foo", "foo",
        ...                          "bar", "bar", "bar", "bar"],
        ...                    "B": ["one", "one", "one", "two", "two",
        ...                          "one", "one", "two", "two"],
        ...                    "C": ["small", "large", "large", "small",
        ...                          "small", "large", "small", "small",
        ...                          "large"],
        ...                    "D": [1, 2, 2, 3, 3, 4, 5, 6, 7],
        ...                    "E": [2, 4, 5, 5, 6, 6, 8, 9, 9]},
        ...                   columns=['A', 'B', 'C', 'D', 'E'])
        >>> df
             A    B      C  D  E
        0  foo  one  small  1  2
        1  foo  one  large  2  4
        2  foo  one  large  2  5
        3  foo  two  small  3  5
        4  foo  two  small  3  6
        5  bar  one  large  4  6
        6  bar  one  small  5  8
        7  bar  two  small  6  9
        8  bar  two  large  7  9

        This first example aggregates values by taking the sum.

        >>> table = df.pivot_table(values='D', index=['A', 'B'],
        ...                        columns='C', aggfunc='sum')
        >>> table.sort_index()  # doctest: +NORMALIZE_WHITESPACE
        C        large  small
        A   B
        bar one    4.0      5
            two    7.0      6
        foo one    4.0      1
            two    NaN      6

        We can also fill missing values using the `fill_value` parameter.

        >>> table = df.pivot_table(values='D', index=['A', 'B'],
        ...                        columns='C', aggfunc='sum', fill_value=0)
        >>> table.sort_index()  # doctest: +NORMALIZE_WHITESPACE
        C        large  small
        A   B
        bar one      4      5
            two      7      6
        foo one      4      1
            two      0      6

        We can also calculate multiple types of aggregations for any given
        value column.

        >>> table = df.pivot_table(values=['D'], index =['C'],
        ...                        columns="A", aggfunc={'D': 'mean'})
        >>> table.sort_index()  # doctest: +NORMALIZE_WHITESPACE
                 D
        A      bar       foo
        C
        large  5.5  2.000000
        small  5.5  2.333333

        The next example aggregates on multiple values.

        >>> table = df.pivot_table(index=['C'], columns="A", values=['D', 'E'],
        ...                         aggfunc={'D': 'mean', 'E': 'sum'})
        >>> table.sort_index() # doctest: +NORMALIZE_WHITESPACE
                 D             E
        A      bar       foo bar foo
        C
        large  5.5  2.000000  15   9
        small  5.5  2.333333  17  13
        """
        if not is_name_like_value(columns):
            raise TypeError("columns should be one column name.")

        if not is_name_like_value(values) and not (
            isinstance(values, list) and all(is_name_like_value(v) for v in values)
        ):
            raise TypeError("values should be one column or list of columns.")

        if not isinstance(aggfunc, str) and (
            not isinstance(aggfunc, dict)
            or not all(
                is_name_like_value(key) and isinstance(value, str) for key, value in aggfunc.items()
            )
        ):
            raise TypeError(
                "aggfunc must be a dict mapping from column name "
                "to aggregate functions (string)."
            )

        if isinstance(aggfunc, dict) and index is None:
            raise NotImplementedError(
                "pivot_table doesn't support aggfunc" " as dict and without index."
            )
        if isinstance(values, list) and index is None:
            raise NotImplementedError("values can't be a list without index.")

        if columns not in self.columns:
            raise ValueError("Wrong columns {}.".format(name_like_string(columns)))
        if not is_name_like_tuple(columns):
            columns = (columns,)

        if isinstance(values, list):
            values = [col if is_name_like_tuple(col) else (col,) for col in values]
            if not all(
                isinstance(self._internal.spark_type_for(col), NumericType) for col in values
            ):
                raise TypeError("values should be a numeric type.")
        else:
            values = values if is_name_like_tuple(values) else (values,)
            if not isinstance(self._internal.spark_type_for(values), NumericType):
                raise TypeError("values should be a numeric type.")

        if isinstance(aggfunc, str):
            if isinstance(values, list):
                agg_cols = [
                    F.expr(
                        "{1}(`{0}`) as `{0}`".format(
                            self._internal.spark_column_name_for(value), aggfunc
                        )
                    )
                    for value in values
                ]
            else:
                agg_cols = [
                    F.expr(
                        "{1}(`{0}`) as `{0}`".format(
                            self._internal.spark_column_name_for(values), aggfunc
                        )
                    )
                ]
        elif isinstance(aggfunc, dict):
            aggfunc = {
                key if is_name_like_tuple(key) else (key,): value for key, value in aggfunc.items()
            }
            agg_cols = [
                F.expr(
                    "{1}(`{0}`) as `{0}`".format(self._internal.spark_column_name_for(key), value)
                )
                for key, value in aggfunc.items()
            ]
            agg_columns = [key for key, _ in aggfunc.items()]

            if set(agg_columns) != set(values):
                raise ValueError("Columns in aggfunc must be the same as values.")

        sdf = self._internal.resolved_copy.spark_frame
        if index is None:
            sdf = (
                sdf.groupBy()
                .pivot(pivot_col=self._internal.spark_column_name_for(columns))
                .agg(*agg_cols)
            )

        elif isinstance(index, list):
            index = [label if is_name_like_tuple(label) else (label,) for label in index]
            sdf = (
                sdf.groupBy([self._internal.spark_column_name_for(label) for label in index])
                .pivot(pivot_col=self._internal.spark_column_name_for(columns))
                .agg(*agg_cols)
            )
        else:
            raise TypeError("index should be a None or a list of columns.")

        if fill_value is not None and isinstance(fill_value, (int, float)):
            sdf = sdf.fillna(fill_value)

        if index is not None:
            index_columns = [self._internal.spark_column_name_for(label) for label in index]
            index_fields = [self._internal.field_for(label) for label in index]

            if isinstance(values, list):
                data_columns = [column for column in sdf.columns if column not in index_columns]

                if len(values) > 1:
                    # If we have two values, Spark will return column's name
                    # in this format: column_values, where column contains
                    # their values in the DataFrame and values is
                    # the column list passed to the pivot_table().
                    # E.g. if column is b and values is ['b','e'],
                    # then ['2_b', '2_e', '3_b', '3_e'].

                    # We sort the columns of Spark DataFrame by values.
                    data_columns.sort(key=lambda x: x.split("_", 1)[1])
                    sdf = sdf.select(index_columns + data_columns)

                    column_name_to_index = dict(
                        zip(self._internal.data_spark_column_names, self._internal.column_labels)
                    )
                    column_labels = [
                        tuple(list(column_name_to_index[name.split("_")[1]]) + [name.split("_")[0]])
                        for name in data_columns
                    ]
                    column_label_names = (
                        [cast(Optional[Union[Any, Tuple]], None)] * column_labels_level(values)
                    ) + [columns]
                    internal = InternalFrame(
                        spark_frame=sdf,
                        index_spark_columns=[scol_for(sdf, col) for col in index_columns],
                        index_names=index,
                        index_fields=index_fields,
                        column_labels=column_labels,
                        data_spark_columns=[scol_for(sdf, col) for col in data_columns],
                        column_label_names=column_label_names,
                    )
                    psdf = DataFrame(internal)  # type: "DataFrame"
                else:
                    column_labels = [tuple(list(values[0]) + [column]) for column in data_columns]
                    column_label_names = (
                        [cast(Optional[Union[Any, Tuple]], None)] * len(values[0])
                    ) + [columns]
                    internal = InternalFrame(
                        spark_frame=sdf,
                        index_spark_columns=[scol_for(sdf, col) for col in index_columns],
                        index_names=index,
                        index_fields=index_fields,
                        column_labels=column_labels,
                        data_spark_columns=[scol_for(sdf, col) for col in data_columns],
                        column_label_names=column_label_names,
                    )
                    psdf = DataFrame(internal)
            else:
                internal = InternalFrame(
                    spark_frame=sdf,
                    index_spark_columns=[scol_for(sdf, col) for col in index_columns],
                    index_names=index,
                    index_fields=index_fields,
                    column_label_names=[columns],
                )
                psdf = DataFrame(internal)
        else:
            if isinstance(values, list):
                index_values = values[-1]
            else:
                index_values = values
            index_map = OrderedDict()  # type: Dict[str, Optional[Tuple]]
            for i, index_value in enumerate(index_values):
                colname = SPARK_INDEX_NAME_FORMAT(i)
                sdf = sdf.withColumn(colname, F.lit(index_value))
                index_map[colname] = None
            internal = InternalFrame(
                spark_frame=sdf,
                index_spark_columns=[scol_for(sdf, col) for col in index_map.keys()],
                index_names=list(index_map.values()),
                column_label_names=[columns],
            )
            psdf = DataFrame(internal)

        psdf_columns = psdf.columns
        if isinstance(psdf_columns, pd.MultiIndex):
            psdf.columns = psdf_columns.set_levels(
                psdf_columns.levels[-1].astype(
                    spark_type_to_pandas_dtype(self._psser_for(columns).spark.data_type)
                ),
                level=-1,
            )
        else:
            psdf.columns = psdf_columns.astype(
                spark_type_to_pandas_dtype(self._psser_for(columns).spark.data_type)
            )

        return psdf

    def pivot(
        self,
        index: Optional[Union[Any, Tuple]] = None,
        columns: Optional[Union[Any, Tuple]] = None,
        values: Optional[Union[Any, Tuple]] = None,
    ) -> "DataFrame":
        """
        Return reshaped DataFrame organized by given index / column values.

        Reshape data (produce a "pivot" table) based on column values. Uses
        unique values from specified `index` / `columns` to form axes of the
        resulting DataFrame. This function does not support data
        aggregation.

        Parameters
        ----------
        index : string, optional
            Column to use to make new frame's index. If None, uses
            existing index.
        columns : string
            Column to use to make new frame's columns.
        values : string, object or a list of the previous
            Column(s) to use for populating new frame's values.

        Returns
        -------
        DataFrame
            Returns reshaped DataFrame.

        See Also
        --------
        DataFrame.pivot_table : Generalization of pivot that can handle
            duplicate values for one index/column pair.

        Examples
        --------
        >>> df = ps.DataFrame({'foo': ['one', 'one', 'one', 'two', 'two',
        ...                            'two'],
        ...                    'bar': ['A', 'B', 'C', 'A', 'B', 'C'],
        ...                    'baz': [1, 2, 3, 4, 5, 6],
        ...                    'zoo': ['x', 'y', 'z', 'q', 'w', 't']},
        ...                   columns=['foo', 'bar', 'baz', 'zoo'])
        >>> df
           foo bar  baz zoo
        0  one   A    1   x
        1  one   B    2   y
        2  one   C    3   z
        3  two   A    4   q
        4  two   B    5   w
        5  two   C    6   t

        >>> df.pivot(index='foo', columns='bar', values='baz').sort_index()
        ... # doctest: +NORMALIZE_WHITESPACE
        bar  A  B  C
        foo
        one  1  2  3
        two  4  5  6

        >>> df.pivot(columns='bar', values='baz').sort_index()  # doctest: +NORMALIZE_WHITESPACE
        bar  A    B    C
        0  1.0  NaN  NaN
        1  NaN  2.0  NaN
        2  NaN  NaN  3.0
        3  4.0  NaN  NaN
        4  NaN  5.0  NaN
        5  NaN  NaN  6.0

        Notice that, unlike pandas raises an ValueError when duplicated values are found,
        pandas-on-Spark's pivot still works with its first value it meets during operation because
        pivot is an expensive operation and it is preferred to permissively execute over failing
        fast when processing large data.

        >>> df = ps.DataFrame({"foo": ['one', 'one', 'two', 'two'],
        ...                    "bar": ['A', 'A', 'B', 'C'],
        ...                    "baz": [1, 2, 3, 4]}, columns=['foo', 'bar', 'baz'])
        >>> df
           foo bar  baz
        0  one   A    1
        1  one   A    2
        2  two   B    3
        3  two   C    4

        >>> df.pivot(index='foo', columns='bar', values='baz').sort_index()
        ... # doctest: +NORMALIZE_WHITESPACE
        bar    A    B    C
        foo
        one  1.0  NaN  NaN
        two  NaN  3.0  4.0

        It also support multi-index and multi-index column.
        >>> df.columns = pd.MultiIndex.from_tuples([('a', 'foo'), ('a', 'bar'), ('b', 'baz')])

        >>> df = df.set_index(('a', 'bar'), append=True)
        >>> df  # doctest: +NORMALIZE_WHITESPACE
                      a   b
                    foo baz
          (a, bar)
        0 A         one   1
        1 A         one   2
        2 B         two   3
        3 C         two   4

        >>> df.pivot(columns=('a', 'foo'), values=('b', 'baz')).sort_index()
        ... # doctest: +NORMALIZE_WHITESPACE
        ('a', 'foo')  one  two
          (a, bar)
        0 A           1.0  NaN
        1 A           2.0  NaN
        2 B           NaN  3.0
        3 C           NaN  4.0

        """
        if columns is None:
            raise ValueError("columns should be set.")

        if values is None:
            raise ValueError("values should be set.")

        should_use_existing_index = index is not None
        if should_use_existing_index:
            df = self
            index_labels = [index]
        else:
            # The index after `reset_index()` will never be used, so use "distributed" index
            # as a dummy to avoid overhead.
            with option_context("compute.default_index_type", "distributed"):
                df = self.reset_index()
            index_labels = df._internal.column_labels[: self._internal.index_level]

        df = df.pivot_table(index=index_labels, columns=columns, values=values, aggfunc="first")

        if should_use_existing_index:
            return df
        else:
            internal = df._internal.copy(index_names=self._internal.index_names)
            return DataFrame(internal)

    @property
    def columns(self) -> pd.Index:
        """The column labels of the DataFrame."""
        names = [
            name if name is None or len(name) > 1 else name[0]
            for name in self._internal.column_label_names
        ]
        if self._internal.column_labels_level > 1:
            columns = pd.MultiIndex.from_tuples(self._internal.column_labels, names=names)
        else:
            columns = pd.Index([label[0] for label in self._internal.column_labels], name=names[0])
        return columns

    @columns.setter
    def columns(self, columns: Union[pd.Index, List[Union[Any, Tuple]]]) -> None:
        if isinstance(columns, pd.MultiIndex):
            column_labels = columns.tolist()
        else:
            column_labels = [
                col if is_name_like_tuple(col, allow_none=False) else (col,) for col in columns
            ]

        if len(self._internal.column_labels) != len(column_labels):
            raise ValueError(
                "Length mismatch: Expected axis has {} elements, "
                "new values have {} elements".format(
                    len(self._internal.column_labels), len(column_labels)
                )
            )

        if isinstance(columns, pd.Index):
            column_label_names = [
                name if is_name_like_tuple(name) else (name,) for name in columns.names
            ]  # type: Optional[List]
        else:
            column_label_names = None

        pssers = [
            self._psser_for(label).rename(name)
            for label, name in zip(self._internal.column_labels, column_labels)
        ]
        self._update_internal_frame(
            self._internal.with_new_columns(pssers, column_label_names=column_label_names)
        )

    @property
    def dtypes(self) -> pd.Series:
        """Return the dtypes in the DataFrame.

        This returns a Series with the data type of each column. The result's index is the original
        DataFrame's columns. Columns with mixed types are stored with the object dtype.

        Returns
        -------
        pd.Series
            The data type of each column.

        Examples
        --------
        >>> df = ps.DataFrame({'a': list('abc'),
        ...                    'b': list(range(1, 4)),
        ...                    'c': np.arange(3, 6).astype('i1'),
        ...                    'd': np.arange(4.0, 7.0, dtype='float64'),
        ...                    'e': [True, False, True],
        ...                    'f': pd.date_range('20130101', periods=3)},
        ...                   columns=['a', 'b', 'c', 'd', 'e', 'f'])
        >>> df.dtypes
        a            object
        b             int64
        c              int8
        d           float64
        e              bool
        f    datetime64[ns]
        dtype: object
        """
        return pd.Series(
            [self._psser_for(label).dtype for label in self._internal.column_labels],
            index=pd.Index(
                [label if len(label) > 1 else label[0] for label in self._internal.column_labels]
            ),
        )

    def select_dtypes(
        self,
        include: Optional[Union[str, List[str]]] = None,
        exclude: Optional[Union[str, List[str]]] = None,
    ) -> "DataFrame":
        """
        Return a subset of the DataFrame's columns based on the column dtypes.

        Parameters
        ----------
        include, exclude : scalar or list-like
            A selection of dtypes or strings to be included/excluded. At least
            one of these parameters must be supplied. It also takes Spark SQL
            DDL type strings, for instance, 'string' and 'date'.

        Returns
        -------
        DataFrame
            The subset of the frame including the dtypes in ``include`` and
            excluding the dtypes in ``exclude``.

        Raises
        ------
        ValueError
            * If both of ``include`` and ``exclude`` are empty

                >>> df = ps.DataFrame({'a': [1, 2] * 3,
                ...                    'b': [True, False] * 3,
                ...                    'c': [1.0, 2.0] * 3})
                >>> df.select_dtypes()
                Traceback (most recent call last):
                ...
                ValueError: at least one of include or exclude must be nonempty

            * If ``include`` and ``exclude`` have overlapping elements

                >>> df = ps.DataFrame({'a': [1, 2] * 3,
                ...                    'b': [True, False] * 3,
                ...                    'c': [1.0, 2.0] * 3})
                >>> df.select_dtypes(include='a', exclude='a')
                Traceback (most recent call last):
                ...
                ValueError: include and exclude overlap on {'a'}

        Notes
        -----
        * To select datetimes, use ``np.datetime64``, ``'datetime'`` or
          ``'datetime64'``

        Examples
        --------
        >>> df = ps.DataFrame({'a': [1, 2] * 3,
        ...                    'b': [True, False] * 3,
        ...                    'c': [1.0, 2.0] * 3,
        ...                    'd': ['a', 'b'] * 3}, columns=['a', 'b', 'c', 'd'])
        >>> df
           a      b    c  d
        0  1   True  1.0  a
        1  2  False  2.0  b
        2  1   True  1.0  a
        3  2  False  2.0  b
        4  1   True  1.0  a
        5  2  False  2.0  b

        >>> df.select_dtypes(include='bool')
               b
        0   True
        1  False
        2   True
        3  False
        4   True
        5  False

        >>> df.select_dtypes(include=['float64'], exclude=['int'])
             c
        0  1.0
        1  2.0
        2  1.0
        3  2.0
        4  1.0
        5  2.0

        >>> df.select_dtypes(exclude=['int'])
               b    c  d
        0   True  1.0  a
        1  False  2.0  b
        2   True  1.0  a
        3  False  2.0  b
        4   True  1.0  a
        5  False  2.0  b

        Spark SQL DDL type strings can be used as well.

        >>> df.select_dtypes(exclude=['string'])
           a      b    c
        0  1   True  1.0
        1  2  False  2.0
        2  1   True  1.0
        3  2  False  2.0
        4  1   True  1.0
        5  2  False  2.0
        """
        from pyspark.sql.types import _parse_datatype_string  # type: ignore

        if not is_list_like(include):
            include_list = [include] if include is not None else []
        else:
            include_list = list(include)
        if not is_list_like(exclude):
            exclude_list = [exclude] if exclude is not None else []
        else:
            exclude_list = list(exclude)

        if not any((include_list, exclude_list)):
            raise ValueError("at least one of include or exclude must be " "nonempty")

        # can't both include AND exclude!
        if set(include_list).intersection(set(exclude_list)):
            raise ValueError(
                "include and exclude overlap on {inc_ex}".format(
                    inc_ex=set(include_list).intersection(set(exclude_list))
                )
            )

        # Handle Spark types
        include_spark_type = []
        for inc in include_list:
            try:
                include_spark_type.append(_parse_datatype_string(inc))
            except:
                pass

        exclude_spark_type = []
        for exc in exclude_list:
            try:
                exclude_spark_type.append(_parse_datatype_string(exc))
            except:
                pass

        # Handle pandas types
        include_numpy_type = []
        for inc in include_list:
            try:
                include_numpy_type.append(infer_dtype_from_object(inc))
            except:
                pass

        exclude_numpy_type = []
        for exc in exclude_list:
            try:
                exclude_numpy_type.append(infer_dtype_from_object(exc))
            except:
                pass

        column_labels = []
        for label in self._internal.column_labels:
            if len(include_list) > 0:
                should_include = (
                    infer_dtype_from_object(self._psser_for(label).dtype.name) in include_numpy_type
                    or self._internal.spark_type_for(label) in include_spark_type
                )
            else:
                should_include = not (
                    infer_dtype_from_object(self._psser_for(label).dtype.name) in exclude_numpy_type
                    or self._internal.spark_type_for(label) in exclude_spark_type
                )

            if should_include:
                column_labels.append(label)

        return DataFrame(
            self._internal.with_new_columns([self._psser_for(label) for label in column_labels])
        )

    def droplevel(
        self, level: Union[int, Any, Tuple, List[Union[int, Any, Tuple]]], axis: Union[int, str] = 0
    ) -> "DataFrame":
        """
        Return DataFrame with requested index / column level(s) removed.

        Parameters
        ----------
        level: int, str, or list-like
            If a string is given, must be the name of a level If list-like, elements must
            be names or positional indexes of levels.

        axis: {0 or ‘index’, 1 or ‘columns’}, default 0

        Returns
        -------
        DataFrame with requested index / column level(s) removed.

        Examples
        --------
        >>> df = ps.DataFrame(
        ...     [[3, 4], [7, 8], [11, 12]],
        ...     index=pd.MultiIndex.from_tuples([(1, 2), (5, 6), (9, 10)], names=["a", "b"]),
        ... )

        >>> df.columns = pd.MultiIndex.from_tuples([
        ...   ('c', 'e'), ('d', 'f')
        ... ], names=['level_1', 'level_2'])

        >>> df  # doctest: +NORMALIZE_WHITESPACE
        level_1   c   d
        level_2   e   f
        a b
        1 2      3   4
        5 6      7   8
        9 10    11  12

        >>> df.droplevel('a')  # doctest: +NORMALIZE_WHITESPACE
        level_1   c   d
        level_2   e   f
        b
        2        3   4
        6        7   8
        10      11  12

        >>> df.droplevel('level_2', axis=1)  # doctest: +NORMALIZE_WHITESPACE
        level_1   c   d
        a b
        1 2      3   4
        5 6      7   8
        9 10    11  12
        """
        axis = validate_axis(axis)
        if axis == 0:
            if not isinstance(level, (tuple, list)):  # huh?
                level = [level]

            index_names = self.index.names
            nlevels = self._internal.index_level

            int_level = set()
            for n in level:
                if isinstance(n, int):
                    if n < 0:
                        n = n + nlevels
                        if n < 0:
                            raise IndexError(
                                "Too many levels: Index has only {} levels, "
                                "{} is not a valid level number".format(nlevels, (n - nlevels))
                            )
                    if n >= nlevels:
                        raise IndexError(
                            "Too many levels: Index has only {} levels, not {}".format(
                                nlevels, (n + 1)
                            )
                        )
                else:
                    if n not in index_names:
                        raise KeyError("Level {} not found".format(n))
                    n = index_names.index(n)
                int_level.add(n)

            if len(level) >= nlevels:
                raise ValueError(
                    "Cannot remove {} levels from an index with {} levels: "
                    "at least one level must be left.".format(len(level), nlevels)
                )

            index_spark_columns, index_names, index_fields = zip(
                *[
                    item
                    for i, item in enumerate(
                        zip(
                            self._internal.index_spark_columns,
                            self._internal.index_names,
                            self._internal.index_fields,
                        )
                    )
                    if i not in int_level
                ]
            )

            internal = self._internal.copy(
                index_spark_columns=list(index_spark_columns),
                index_names=list(index_names),
                index_fields=list(index_fields),
            )
            return DataFrame(internal)
        else:
            psdf = self.copy()
            psdf.columns = psdf.columns.droplevel(level)
            return psdf

    def drop(
        self,
        labels: Optional[Union[Any, Tuple, List[Union[Any, Tuple]]]] = None,
        axis: Union[int, str] = 1,
        columns: Union[Any, Tuple, List[Any], List[Tuple]] = None,
    ) -> "DataFrame":
        """
        Drop specified labels from columns.

        Remove columns by specifying label names and axis=1 or columns.
        When specifying both labels and columns, only labels will be dropped.
        Removing rows is yet to be implemented.

        Parameters
        ----------
        labels : single label or list-like
            Column labels to drop.
        axis : {1 or 'columns'}, default 1
            .. dropna currently only works for axis=1 'columns'
               axis=0 is yet to be implemented.
        columns : single label or list-like
            Alternative to specifying axis (``labels, axis=1``
            is equivalent to ``columns=labels``).

        Returns
        -------
        dropped : DataFrame

        See Also
        --------
        Series.dropna

        Examples
        --------
        >>> df = ps.DataFrame({'x': [1, 2], 'y': [3, 4], 'z': [5, 6], 'w': [7, 8]},
        ...                   columns=['x', 'y', 'z', 'w'])
        >>> df
           x  y  z  w
        0  1  3  5  7
        1  2  4  6  8

        >>> df.drop('x', axis=1)
           y  z  w
        0  3  5  7
        1  4  6  8

        >>> df.drop(['y', 'z'], axis=1)
           x  w
        0  1  7
        1  2  8

        >>> df.drop(columns=['y', 'z'])
           x  w
        0  1  7
        1  2  8

        Also support for MultiIndex

        >>> df = ps.DataFrame({'x': [1, 2], 'y': [3, 4], 'z': [5, 6], 'w': [7, 8]},
        ...                   columns=['x', 'y', 'z', 'w'])
        >>> columns = [('a', 'x'), ('a', 'y'), ('b', 'z'), ('b', 'w')]
        >>> df.columns = pd.MultiIndex.from_tuples(columns)
        >>> df  # doctest: +NORMALIZE_WHITESPACE
           a     b
           x  y  z  w
        0  1  3  5  7
        1  2  4  6  8
        >>> df.drop('a')  # doctest: +NORMALIZE_WHITESPACE
           b
           z  w
        0  5  7
        1  6  8

        Notes
        -----
        Currently only axis = 1 is supported in this function,
        axis = 0 is yet to be implemented.
        """
        if labels is not None:
            axis = validate_axis(axis)
            if axis == 1:
                return self.drop(columns=labels)
            raise NotImplementedError("Drop currently only works for axis=1")
        elif columns is not None:
            if is_name_like_tuple(columns):
                columns = [columns]
            elif is_name_like_value(columns):
                columns = [(columns,)]
            else:
                columns = [col if is_name_like_tuple(col) else (col,) for col in columns]
            drop_column_labels = set(
                label
                for label in self._internal.column_labels
                for col in columns
                if label[: len(col)] == col
            )
            if len(drop_column_labels) == 0:
                raise KeyError(columns)
            cols, labels = zip(
                *(
                    (column, label)
                    for column, label in zip(
                        self._internal.data_spark_column_names, self._internal.column_labels
                    )
                    if label not in drop_column_labels
                )
            )
            internal = self._internal.with_new_columns([self._psser_for(label) for label in labels])
            return DataFrame(internal)
        else:
            raise ValueError("Need to specify at least one of 'labels' or 'columns'")

    def _sort(
        self, by: List[Column], ascending: Union[bool, List[bool]], na_position: str
    ) -> "DataFrame":
        if isinstance(ascending, bool):
            ascending = [ascending] * len(by)
        if len(ascending) != len(by):
            raise ValueError(
                "Length of ascending ({}) != length of by ({})".format(len(ascending), len(by))
            )
        if na_position not in ("first", "last"):
            raise ValueError("invalid na_position: '{}'".format(na_position))

        # Mapper: Get a spark column function for (ascending, na_position) combination
        # Note that 'asc_nulls_first' and friends were added as of Spark 2.4, see SPARK-23847.
        mapper = {
            (True, "first"): lambda x: Column(getattr(x._jc, "asc_nulls_first")()),
            (True, "last"): lambda x: Column(getattr(x._jc, "asc_nulls_last")()),
            (False, "first"): lambda x: Column(getattr(x._jc, "desc_nulls_first")()),
            (False, "last"): lambda x: Column(getattr(x._jc, "desc_nulls_last")()),
        }
        by = [mapper[(asc, na_position)](scol) for scol, asc in zip(by, ascending)]
        sdf = self._internal.resolved_copy.spark_frame.sort(*by, NATURAL_ORDER_COLUMN_NAME)
        return DataFrame(self._internal.with_new_sdf(sdf))

    def sort_values(
        self,
        by: Union[Any, List[Any], Tuple, List[Tuple]],
        ascending: Union[bool, List[bool]] = True,
        inplace: bool = False,
        na_position: str = "last",
    ) -> Optional["DataFrame"]:
        """
        Sort by the values along either axis.

        Parameters
        ----------
        by : str or list of str
        ascending : bool or list of bool, default True
             Sort ascending vs. descending. Specify list for multiple sort
             orders.  If this is a list of bools, must match the length of
             the by.
        inplace : bool, default False
             if True, perform operation in-place
        na_position : {'first', 'last'}, default 'last'
             `first` puts NaNs at the beginning, `last` puts NaNs at the end

        Returns
        -------
        sorted_obj : DataFrame

        Examples
        --------
        >>> df = ps.DataFrame({
        ...     'col1': ['A', 'B', None, 'D', 'C'],
        ...     'col2': [2, 9, 8, 7, 4],
        ...     'col3': [0, 9, 4, 2, 3],
        ...   },
        ...   columns=['col1', 'col2', 'col3'])
        >>> df
           col1  col2  col3
        0     A     2     0
        1     B     9     9
        2  None     8     4
        3     D     7     2
        4     C     4     3

        Sort by col1

        >>> df.sort_values(by=['col1'])
           col1  col2  col3
        0     A     2     0
        1     B     9     9
        4     C     4     3
        3     D     7     2
        2  None     8     4

        Sort Descending

        >>> df.sort_values(by='col1', ascending=False)
           col1  col2  col3
        3     D     7     2
        4     C     4     3
        1     B     9     9
        0     A     2     0
        2  None     8     4

        Sort by multiple columns

        >>> df = ps.DataFrame({
        ...     'col1': ['A', 'A', 'B', None, 'D', 'C'],
        ...     'col2': [2, 1, 9, 8, 7, 4],
        ...     'col3': [0, 1, 9, 4, 2, 3],
        ...   },
        ...   columns=['col1', 'col2', 'col3'])
        >>> df.sort_values(by=['col1', 'col2'])
           col1  col2  col3
        1     A     1     1
        0     A     2     0
        2     B     9     9
        5     C     4     3
        4     D     7     2
        3  None     8     4
        """
        inplace = validate_bool_kwarg(inplace, "inplace")
        if is_name_like_value(by):
            by = [by]
        else:
            assert is_list_like(by), type(by)

        new_by = []
        for colname in by:
            ser = self[colname]
            if not isinstance(ser, ps.Series):
                raise ValueError(
                    "The column %s is not unique. For a multi-index, the label must be a tuple "
                    "with elements corresponding to each level." % name_like_string(colname)
                )
            new_by.append(ser.spark.column)

        psdf = self._sort(by=new_by, ascending=ascending, na_position=na_position)
        if inplace:
            self._update_internal_frame(psdf._internal)
            return None
        else:
            return psdf

    def sort_index(
        self,
        axis: int = 0,
        level: Optional[Union[int, List[int]]] = None,
        ascending: bool = True,
        inplace: bool = False,
        kind: str = None,
        na_position: str = "last",
    ) -> Optional["DataFrame"]:
        """
        Sort object by labels (along an axis)

        Parameters
        ----------
        axis : index, columns to direct sorting. Currently, only axis = 0 is supported.
        level : int or level name or list of ints or list of level names
            if not None, sort on values in specified index level(s)
        ascending : boolean, default True
            Sort ascending vs. descending
        inplace : bool, default False
            if True, perform operation in-place
        kind : str, default None
            pandas-on-Spark does not allow specifying the sorting algorithm at the moment,
            default None
        na_position : {‘first’, ‘last’}, default ‘last’
            first puts NaNs at the beginning, last puts NaNs at the end. Not implemented for
            MultiIndex.

        Returns
        -------
        sorted_obj : DataFrame

        Examples
        --------
        >>> df = ps.DataFrame({'A': [2, 1, np.nan]}, index=['b', 'a', np.nan])

        >>> df.sort_index()
               A
        a    1.0
        b    2.0
        NaN  NaN

        >>> df.sort_index(ascending=False)
               A
        b    2.0
        a    1.0
        NaN  NaN

        >>> df.sort_index(na_position='first')
               A
        NaN  NaN
        a    1.0
        b    2.0

        >>> df.sort_index(inplace=True)
        >>> df
               A
        a    1.0
        b    2.0
        NaN  NaN

        >>> df = ps.DataFrame({'A': range(4), 'B': range(4)[::-1]},
        ...                   index=[['b', 'b', 'a', 'a'], [1, 0, 1, 0]],
        ...                   columns=['A', 'B'])

        >>> df.sort_index()
             A  B
        a 0  3  0
          1  2  1
        b 0  1  2
          1  0  3

        >>> df.sort_index(level=1)  # doctest: +SKIP
             A  B
        a 0  3  0
        b 0  1  2
        a 1  2  1
        b 1  0  3

        >>> df.sort_index(level=[1, 0])
             A  B
        a 0  3  0
        b 0  1  2
        a 1  2  1
        b 1  0  3
        """
        inplace = validate_bool_kwarg(inplace, "inplace")
        axis = validate_axis(axis)
        if axis != 0:
            raise NotImplementedError("No other axis than 0 are supported at the moment")
        if kind is not None:
            raise NotImplementedError(
                "Specifying the sorting algorithm is not supported at the moment."
            )

        if level is None or (is_list_like(level) and len(level) == 0):  # type: ignore
            by = self._internal.index_spark_columns
        elif is_list_like(level):
            by = [self._internal.index_spark_columns[l] for l in level]  # type: ignore
        else:
            by = [self._internal.index_spark_columns[level]]  # type: ignore

        psdf = self._sort(by=by, ascending=ascending, na_position=na_position)
        if inplace:
            self._update_internal_frame(psdf._internal)
            return None
        else:
            return psdf

    def swaplevel(
        self,
        i: Union[int, Any, Tuple] = -2,
        j: Union[int, Any, Tuple] = -1,
        axis: Union[int, str] = 0,
    ) -> "DataFrame":
        """
        Swap levels i and j in a MultiIndex on a particular axis.

        Parameters
        ----------
        i, j : int or str
            Levels of the indices to be swapped. Can pass level name as string.
        axis : {0 or 'index', 1 or 'columns'}, default 0
            The axis to swap levels on. 0 or 'index' for row-wise, 1 or
            'columns' for column-wise.

        Returns
        -------
        DataFrame
            DataFrame with levels swapped in MultiIndex.

        Examples
        --------
        >>> midx = pd.MultiIndex.from_arrays(
        ...     [['red', 'blue'], [1, 2], ['s', 'm']], names = ['color', 'number', 'size'])
        >>> midx  # doctest: +SKIP
        MultiIndex([( 'red', 1, 's'),
                    ('blue', 2, 'm')],
                   names=['color', 'number', 'size'])

        Swap levels in a MultiIndex on index.

        >>> psdf = ps.DataFrame({'x': [5, 6], 'y':[5, 6]}, index=midx)
        >>> psdf  # doctest: +NORMALIZE_WHITESPACE
                           x  y
        color number size
        red   1      s     5  5
        blue  2      m     6  6

        >>> psdf.swaplevel()  # doctest: +NORMALIZE_WHITESPACE
                           x  y
        color size number
        red   s    1       5  5
        blue  m    2       6  6

        >>> psdf.swaplevel(0, 1)  # doctest: +NORMALIZE_WHITESPACE
                           x  y
        number color size
        1      red   s     5  5
        2      blue  m     6  6

        >>> psdf.swaplevel('number', 'size')  # doctest: +NORMALIZE_WHITESPACE
                           x  y
        color size number
        red   s    1       5  5
        blue  m    2       6  6

        Swap levels in a MultiIndex on columns.

        >>> psdf = ps.DataFrame({'x': [5, 6], 'y':[5, 6]})
        >>> psdf.columns = midx
        >>> psdf
        color  red blue
        number   1    2
        size     s    m
        0        5    5
        1        6    6

        >>> psdf.swaplevel(axis=1)
        color  red blue
        size     s    m
        number   1    2
        0        5    5
        1        6    6

        >>> psdf.swaplevel(axis=1)
        color  red blue
        size     s    m
        number   1    2
        0        5    5
        1        6    6

        >>> psdf.swaplevel(0, 1, axis=1)
        number   1    2
        color  red blue
        size     s    m
        0        5    5
        1        6    6

        >>> psdf.swaplevel('number', 'color', axis=1)
        number   1    2
        color  red blue
        size     s    m
        0        5    5
        1        6    6
        """
        axis = validate_axis(axis)
        if axis == 0:
            internal = self._swaplevel_index(i, j)
        else:
            assert axis == 1
            internal = self._swaplevel_columns(i, j)

        return DataFrame(internal)

    def swapaxes(self, i: Union[str, int], j: Union[str, int], copy: bool = True) -> "DataFrame":
        """
        Interchange axes and swap values axes appropriately.

        .. note:: This method is based on an expensive operation due to the nature
            of big data. Internally it needs to generate each row for each value, and
            then group twice - it is a huge operation. To prevent misusage, this method
            has the 'compute.max_rows' default limit of input length, and raises a ValueError.

                >>> from pyspark.pandas.config import option_context
                >>> with option_context('compute.max_rows', 1000):  # doctest: +NORMALIZE_WHITESPACE
                ...     ps.DataFrame({'a': range(1001)}).swapaxes(i=0, j=1)
                Traceback (most recent call last):
                  ...
                ValueError: Current DataFrame has more then the given limit 1000 rows.
                Please set 'compute.max_rows' by using 'pyspark.pandas.config.set_option'
                to retrieve to retrieve more than 1000 rows. Note that, before changing the
                'compute.max_rows', this operation is considerably expensive.

        Parameters
        ----------
        i: {0 or 'index', 1 or 'columns'}. The axis to swap.
        j: {0 or 'index', 1 or 'columns'}. The axis to swap.
        copy : bool, default True.

        Returns
        -------
        DataFrame

        Examples
        --------
        >>> psdf = ps.DataFrame(
        ...     [[1, 2, 3], [4, 5, 6], [7, 8, 9]], index=['x', 'y', 'z'], columns=['a', 'b', 'c']
        ... )
        >>> psdf
           a  b  c
        x  1  2  3
        y  4  5  6
        z  7  8  9
        >>> psdf.swapaxes(i=1, j=0)
           x  y  z
        a  1  4  7
        b  2  5  8
        c  3  6  9
        >>> psdf.swapaxes(i=1, j=1)
           a  b  c
        x  1  2  3
        y  4  5  6
        z  7  8  9
        """
        assert copy is True

        i = validate_axis(i)
        j = validate_axis(j)

        return self.copy() if i == j else self.transpose()

    def _swaplevel_columns(
        self, i: Union[int, Any, Tuple], j: Union[int, Any, Tuple]
    ) -> InternalFrame:
        assert isinstance(self.columns, pd.MultiIndex)
        for index in (i, j):
            if not isinstance(index, int) and index not in self.columns.names:
                raise KeyError("Level %s not found" % index)

        i = i if isinstance(i, int) else self.columns.names.index(i)
        j = j if isinstance(j, int) else self.columns.names.index(j)
        for index in (i, j):
            if index >= len(self.columns) or index < -len(self.columns):
                raise IndexError(
                    "Too many levels: Columns have only %s levels, "
                    "%s is not a valid level number" % (self._internal.index_level, index)
                )

        column_label_names = self._internal.column_label_names.copy()
        column_label_names[i], column_label_names[j], = (
            column_label_names[j],
            column_label_names[i],
        )
        column_labels = self._internal._column_labels
        column_label_list = [list(label) for label in column_labels]
        for label_list in column_label_list:
            label_list[i], label_list[j] = label_list[j], label_list[i]
        column_labels = [tuple(x) for x in column_label_list]
        internal = self._internal.copy(
            column_label_names=list(column_label_names), column_labels=list(column_labels)
        )
        return internal

    def _swaplevel_index(
        self, i: Union[int, Any, Tuple], j: Union[int, Any, Tuple]
    ) -> InternalFrame:
        assert isinstance(self.index, ps.MultiIndex)
        for index in (i, j):
            if not isinstance(index, int) and index not in self.index.names:
                raise KeyError("Level %s not found" % index)

        i = i if isinstance(i, int) else self.index.names.index(i)
        j = j if isinstance(j, int) else self.index.names.index(j)
        for index in (i, j):
            if index >= self._internal.index_level or index < -self._internal.index_level:
                raise IndexError(
                    "Too many levels: Index has only %s levels, "
                    "%s is not a valid level number" % (self._internal.index_level, index)
                )

        index_map = list(
            zip(
                self._internal.index_spark_columns,
                self._internal.index_names,
                self._internal.index_fields,
            )
        )
        index_map[i], index_map[j] = index_map[j], index_map[i]
        index_spark_columns, index_names, index_fields = zip(*index_map)
        internal = self._internal.copy(
            index_spark_columns=list(index_spark_columns),
            index_names=list(index_names),
            index_fields=list(index_fields),
        )
        return internal

    # TODO:  add keep = First
    def nlargest(self, n: int, columns: "Any") -> "DataFrame":
        """
        Return the first `n` rows ordered by `columns` in descending order.

        Return the first `n` rows with the largest values in `columns`, in
        descending order. The columns that are not specified are returned as
        well, but not used for ordering.

        This method is equivalent to
        ``df.sort_values(columns, ascending=False).head(n)``, but more
        performant in pandas.
        In pandas-on-Spark, thanks to Spark's lazy execution and query optimizer,
        the two would have same performance.

        Parameters
        ----------
        n : int
            Number of rows to return.
        columns : label or list of labels
            Column label(s) to order by.

        Returns
        -------
        DataFrame
            The first `n` rows ordered by the given columns in descending
            order.

        See Also
        --------
        DataFrame.nsmallest : Return the first `n` rows ordered by `columns` in
            ascending order.
        DataFrame.sort_values : Sort DataFrame by the values.
        DataFrame.head : Return the first `n` rows without re-ordering.

        Notes
        -----

        This function cannot be used with all column types. For example, when
        specifying columns with `object` or `category` dtypes, ``TypeError`` is
        raised.

        Examples
        --------
        >>> df = ps.DataFrame({'X': [1, 2, 3, 5, 6, 7, np.nan],
        ...                    'Y': [6, 7, 8, 9, 10, 11, 12]})
        >>> df
             X   Y
        0  1.0   6
        1  2.0   7
        2  3.0   8
        3  5.0   9
        4  6.0  10
        5  7.0  11
        6  NaN  12

        In the following example, we will use ``nlargest`` to select the three
        rows having the largest values in column "population".

        >>> df.nlargest(n=3, columns='X')
             X   Y
        5  7.0  11
        4  6.0  10
        3  5.0   9

        >>> df.nlargest(n=3, columns=['Y', 'X'])
             X   Y
        6  NaN  12
        5  7.0  11
        4  6.0  10

        """
        return self.sort_values(by=columns, ascending=False).head(n=n)

    # TODO: add keep = First
    def nsmallest(self, n: int, columns: "Any") -> "DataFrame":
        """
        Return the first `n` rows ordered by `columns` in ascending order.

        Return the first `n` rows with the smallest values in `columns`, in
        ascending order. The columns that are not specified are returned as
        well, but not used for ordering.

        This method is equivalent to ``df.sort_values(columns, ascending=True).head(n)``,
        but more performant. In pandas-on-Spark, thanks to Spark's lazy execution and query
        optimizer, the two would have same performance.

        Parameters
        ----------
        n : int
            Number of items to retrieve.
        columns : list or str
            Column name or names to order by.

        Returns
        -------
        DataFrame

        See Also
        --------
        DataFrame.nlargest : Return the first `n` rows ordered by `columns` in
            descending order.
        DataFrame.sort_values : Sort DataFrame by the values.
        DataFrame.head : Return the first `n` rows without re-ordering.

        Examples
        --------
        >>> df = ps.DataFrame({'X': [1, 2, 3, 5, 6, 7, np.nan],
        ...                    'Y': [6, 7, 8, 9, 10, 11, 12]})
        >>> df
             X   Y
        0  1.0   6
        1  2.0   7
        2  3.0   8
        3  5.0   9
        4  6.0  10
        5  7.0  11
        6  NaN  12

        In the following example, we will use ``nsmallest`` to select the
        three rows having the smallest values in column "a".

        >>> df.nsmallest(n=3, columns='X') # doctest: +NORMALIZE_WHITESPACE
             X   Y
        0  1.0   6
        1  2.0   7
        2  3.0   8

        To order by the largest values in column "a" and then "c", we can
        specify multiple columns like in the next example.

        >>> df.nsmallest(n=3, columns=['Y', 'X']) # doctest: +NORMALIZE_WHITESPACE
             X   Y
        0  1.0   6
        1  2.0   7
        2  3.0   8
        """
        return self.sort_values(by=columns, ascending=True).head(n=n)

    def isin(self, values: Union[List, Dict]) -> "DataFrame":
        """
        Whether each element in the DataFrame is contained in values.

        Parameters
        ----------
        values : iterable or dict
           The sequence of values to test. If values is a dict,
           the keys must be the column names, which must match.
           Series and DataFrame are not supported.

        Returns
        -------
        DataFrame
            DataFrame of booleans showing whether each element in the DataFrame
            is contained in values.

        Examples
        --------
        >>> df = ps.DataFrame({'num_legs': [2, 4], 'num_wings': [2, 0]},
        ...                   index=['falcon', 'dog'],
        ...                   columns=['num_legs', 'num_wings'])
        >>> df
                num_legs  num_wings
        falcon         2          2
        dog            4          0

        When ``values`` is a list check whether every value in the DataFrame
        is present in the list (which animals have 0 or 2 legs or wings)

        >>> df.isin([0, 2])
                num_legs  num_wings
        falcon      True       True
        dog        False       True

        When ``values`` is a dict, we can pass values to check for each
        column separately:

        >>> df.isin({'num_wings': [0, 3]})
                num_legs  num_wings
        falcon     False      False
        dog        False       True
        """
        if isinstance(values, (pd.DataFrame, pd.Series)):
            raise NotImplementedError("DataFrame and Series are not supported")
        if isinstance(values, dict) and not set(values.keys()).issubset(self.columns):
            raise AttributeError(
                "'DataFrame' object has no attribute %s"
                % (set(values.keys()).difference(self.columns))
            )

        data_spark_columns = []
        if isinstance(values, dict):
            for i, col in enumerate(self.columns):
                if col in values:
                    item = values[col]
                    item = item.tolist() if isinstance(item, np.ndarray) else list(item)
                    data_spark_columns.append(
                        self._internal.spark_column_for(self._internal.column_labels[i])
                        .isin(item)
                        .alias(self._internal.data_spark_column_names[i])
                    )
                else:
                    data_spark_columns.append(
                        F.lit(False).alias(self._internal.data_spark_column_names[i])
                    )
        elif is_list_like(values):
            values = values.tolist() if isinstance(values, np.ndarray) else list(values)
            data_spark_columns += [
                self._internal.spark_column_for(label)
                .isin(values)
                .alias(self._internal.spark_column_name_for(label))
                for label in self._internal.column_labels
            ]
        else:
            raise TypeError("Values should be iterable, Series, DataFrame or dict.")

        return DataFrame(self._internal.with_new_columns(data_spark_columns))

    @property
    def shape(self) -> Tuple[int, int]:
        """
        Return a tuple representing the dimensionality of the DataFrame.

        Examples
        --------
        >>> df = ps.DataFrame({'col1': [1, 2], 'col2': [3, 4]})
        >>> df.shape
        (2, 2)

        >>> df = ps.DataFrame({'col1': [1, 2], 'col2': [3, 4],
        ...                    'col3': [5, 6]})
        >>> df.shape
        (2, 3)
        """
        return len(self), len(self.columns)

    def merge(
        self,
        right: "DataFrame",
        how: str = "inner",
        on: Optional[Union[Any, List[Any], Tuple, List[Tuple]]] = None,
        left_on: Optional[Union[Any, List[Any], Tuple, List[Tuple]]] = None,
        right_on: Optional[Union[Any, List[Any], Tuple, List[Tuple]]] = None,
        left_index: bool = False,
        right_index: bool = False,
        suffixes: Tuple[str, str] = ("_x", "_y"),
    ) -> "DataFrame":
        """
        Merge DataFrame objects with a database-style join.

        The index of the resulting DataFrame will be one of the following:
            - 0...n if no index is used for merging
            - Index of the left DataFrame if merged only on the index of the right DataFrame
            - Index of the right DataFrame if merged only on the index of the left DataFrame
            - All involved indices if merged using the indices of both DataFrames
                e.g. if `left` with indices (a, x) and `right` with indices (b, x), the result will
                be an index (x, a, b)

        Parameters
        ----------
        right: Object to merge with.
        how: Type of merge to be performed.
            {'left', 'right', 'outer', 'inner'}, default 'inner'

            left: use only keys from left frame, similar to a SQL left outer join; not preserve
                key order unlike pandas.
            right: use only keys from right frame, similar to a SQL right outer join; not preserve
                key order unlike pandas.
            outer: use union of keys from both frames, similar to a SQL full outer join; sort keys
                lexicographically.
            inner: use intersection of keys from both frames, similar to a SQL inner join;
                not preserve the order of the left keys unlike pandas.
        on: Column or index level names to join on. These must be found in both DataFrames. If on
            is None and not merging on indexes then this defaults to the intersection of the
            columns in both DataFrames.
        left_on: Column or index level names to join on in the left DataFrame. Can also
            be an array or list of arrays of the length of the left DataFrame.
            These arrays are treated as if they are columns.
        right_on: Column or index level names to join on in the right DataFrame. Can also
            be an array or list of arrays of the length of the right DataFrame.
            These arrays are treated as if they are columns.
        left_index: Use the index from the left DataFrame as the join key(s). If it is a
            MultiIndex, the number of keys in the other DataFrame (either the index or a number of
            columns) must match the number of levels.
        right_index: Use the index from the right DataFrame as the join key. Same caveats as
            left_index.
        suffixes: Suffix to apply to overlapping column names in the left and right side,
            respectively.

        Returns
        -------
        DataFrame
            A DataFrame of the two merged objects.

        See Also
        --------
        DataFrame.join : Join columns of another DataFrame.
        DataFrame.update : Modify in place using non-NA values from another DataFrame.
        DataFrame.hint : Specifies some hint on the current DataFrame.
        broadcast : Marks a DataFrame as small enough for use in broadcast joins.

        Examples
        --------
        >>> df1 = ps.DataFrame({'lkey': ['foo', 'bar', 'baz', 'foo'],
        ...                     'value': [1, 2, 3, 5]},
        ...                    columns=['lkey', 'value'])
        >>> df2 = ps.DataFrame({'rkey': ['foo', 'bar', 'baz', 'foo'],
        ...                     'value': [5, 6, 7, 8]},
        ...                    columns=['rkey', 'value'])
        >>> df1
          lkey  value
        0  foo      1
        1  bar      2
        2  baz      3
        3  foo      5
        >>> df2
          rkey  value
        0  foo      5
        1  bar      6
        2  baz      7
        3  foo      8

        Merge df1 and df2 on the lkey and rkey columns. The value columns have
        the default suffixes, _x and _y, appended.

        >>> merged = df1.merge(df2, left_on='lkey', right_on='rkey')
        >>> merged.sort_values(by=['lkey', 'value_x', 'rkey', 'value_y'])  # doctest: +ELLIPSIS
          lkey  value_x rkey  value_y
        ...bar        2  bar        6
        ...baz        3  baz        7
        ...foo        1  foo        5
        ...foo        1  foo        8
        ...foo        5  foo        5
        ...foo        5  foo        8

        >>> left_psdf = ps.DataFrame({'A': [1, 2]})
        >>> right_psdf = ps.DataFrame({'B': ['x', 'y']}, index=[1, 2])

        >>> left_psdf.merge(right_psdf, left_index=True, right_index=True).sort_index()
           A  B
        1  2  x

        >>> left_psdf.merge(right_psdf, left_index=True, right_index=True, how='left').sort_index()
           A     B
        0  1  None
        1  2     x

        >>> left_psdf.merge(right_psdf, left_index=True, right_index=True, how='right').sort_index()
             A  B
        1  2.0  x
        2  NaN  y

        >>> left_psdf.merge(right_psdf, left_index=True, right_index=True, how='outer').sort_index()
             A     B
        0  1.0  None
        1  2.0     x
        2  NaN     y

        Notes
        -----
        As described in #263, joining string columns currently returns None for missing values
            instead of NaN.
        """

        def to_list(os: Optional[Union[Any, List[Any], Tuple, List[Tuple]]]) -> List[Tuple]:
            if os is None:
                return []
            elif is_name_like_tuple(os):
                return [os]  # type: ignore
            elif is_name_like_value(os):
                return [(os,)]
            else:
                return [o if is_name_like_tuple(o) else (o,) for o in os]

        if isinstance(right, ps.Series):
            right = right.to_frame()

        if on:
            if left_on or right_on:
                raise ValueError(
                    'Can only pass argument "on" OR "left_on" and "right_on", '
                    "not a combination of both."
                )
            left_key_names = list(map(self._internal.spark_column_name_for, to_list(on)))
            right_key_names = list(map(right._internal.spark_column_name_for, to_list(on)))
        else:
            # TODO: need special handling for multi-index.
            if left_index:
                left_key_names = self._internal.index_spark_column_names
            else:
                left_key_names = list(map(self._internal.spark_column_name_for, to_list(left_on)))
            if right_index:
                right_key_names = right._internal.index_spark_column_names
            else:
                right_key_names = list(
                    map(right._internal.spark_column_name_for, to_list(right_on))
                )

            if left_key_names and not right_key_names:
                raise ValueError("Must pass right_on or right_index=True")
            if right_key_names and not left_key_names:
                raise ValueError("Must pass left_on or left_index=True")
            if not left_key_names and not right_key_names:
                common = list(self.columns.intersection(right.columns))
                if len(common) == 0:
                    raise ValueError(
                        "No common columns to perform merge on. Merge options: "
                        "left_on=None, right_on=None, left_index=False, right_index=False"
                    )
                left_key_names = list(map(self._internal.spark_column_name_for, to_list(common)))
                right_key_names = list(map(right._internal.spark_column_name_for, to_list(common)))
            if len(left_key_names) != len(right_key_names):
                raise ValueError("len(left_keys) must equal len(right_keys)")

        # We should distinguish the name to avoid ambiguous column name after merging.
        right_prefix = "__right_"
        right_key_names = [right_prefix + right_key_name for right_key_name in right_key_names]

        how = validate_how(how)

        def resolve(internal: InternalFrame, side: str) -> InternalFrame:
            rename = lambda col: "__{}_{}".format(side, col)
            internal = internal.resolved_copy
            sdf = internal.spark_frame
            sdf = sdf.select(
                *[
                    scol_for(sdf, col).alias(rename(col))
                    for col in sdf.columns
                    if col not in HIDDEN_COLUMNS
                ],
                *HIDDEN_COLUMNS,
            )
            return internal.copy(
                spark_frame=sdf,
                index_spark_columns=[
                    scol_for(sdf, rename(col)) for col in internal.index_spark_column_names
                ],
                index_fields=[
                    field.copy(name=rename(field.name)) for field in internal.index_fields
                ],
                data_spark_columns=[
                    scol_for(sdf, rename(col)) for col in internal.data_spark_column_names
                ],
                data_fields=[field.copy(name=rename(field.name)) for field in internal.data_fields],
            )

        left_internal = self._internal.resolved_copy
        right_internal = resolve(right._internal, "right")

        left_table = left_internal.spark_frame.alias("left_table")
        right_table = right_internal.spark_frame.alias("right_table")

        left_key_columns = [scol_for(left_table, label) for label in left_key_names]
        right_key_columns = [scol_for(right_table, label) for label in right_key_names]

        join_condition = reduce(
            lambda x, y: x & y,
            [lkey == rkey for lkey, rkey in zip(left_key_columns, right_key_columns)],
        )

        joined_table = left_table.join(right_table, join_condition, how=how)

        # Unpack suffixes tuple for convenience
        left_suffix = suffixes[0]
        right_suffix = suffixes[1]

        # Append suffixes to columns with the same name to avoid conflicts later
        duplicate_columns = set(left_internal.column_labels) & set(right_internal.column_labels)

        exprs = []
        data_columns = []
        column_labels = []

        left_scol_for = lambda label: scol_for(
            left_table, left_internal.spark_column_name_for(label)
        )
        right_scol_for = lambda label: scol_for(
            right_table, right_internal.spark_column_name_for(label)
        )

        for label in left_internal.column_labels:
            col = left_internal.spark_column_name_for(label)
            scol = left_scol_for(label)
            if label in duplicate_columns:
                spark_column_name = left_internal.spark_column_name_for(label)
                if (
                    spark_column_name in left_key_names
                    and (right_prefix + spark_column_name) in right_key_names
                ):
                    right_scol = right_scol_for(label)
                    if how == "right":
                        scol = right_scol.alias(col)
                    elif how == "full":
                        scol = F.when(scol.isNotNull(), scol).otherwise(right_scol).alias(col)
                    else:
                        pass
                else:
                    col = col + left_suffix
                    scol = scol.alias(col)
                    label = tuple([str(label[0]) + left_suffix] + list(label[1:]))
            exprs.append(scol)
            data_columns.append(col)
            column_labels.append(label)
        for label in right_internal.column_labels:
            # recover `right_prefix` here.
            col = right_internal.spark_column_name_for(label)[len(right_prefix) :]
            scol = right_scol_for(label).alias(col)
            if label in duplicate_columns:
                spark_column_name = left_internal.spark_column_name_for(label)
                if (
                    spark_column_name in left_key_names
                    and (right_prefix + spark_column_name) in right_key_names
                ):
                    continue
                else:
                    col = col + right_suffix
                    scol = scol.alias(col)
                    label = tuple([str(label[0]) + right_suffix] + list(label[1:]))
            exprs.append(scol)
            data_columns.append(col)
            column_labels.append(label)

        left_index_scols = left_internal.index_spark_columns
        right_index_scols = right_internal.index_spark_columns

        # Retain indices if they are used for joining
        if left_index:
            if right_index:
                if how in ("inner", "left"):
                    exprs.extend(left_index_scols)
                    index_spark_column_names = left_internal.index_spark_column_names
                    index_names = left_internal.index_names
                elif how == "right":
                    exprs.extend(right_index_scols)
                    index_spark_column_names = right_internal.index_spark_column_names
                    index_names = right_internal.index_names
                else:
                    index_spark_column_names = left_internal.index_spark_column_names
                    index_names = left_internal.index_names
                    for col, left_scol, right_scol in zip(
                        index_spark_column_names, left_index_scols, right_index_scols
                    ):
                        scol = F.when(left_scol.isNotNull(), left_scol).otherwise(right_scol)
                        exprs.append(scol.alias(col))
            else:
                exprs.extend(right_index_scols)
                index_spark_column_names = right_internal.index_spark_column_names
                index_names = right_internal.index_names
        elif right_index:
            exprs.extend(left_index_scols)
            index_spark_column_names = left_internal.index_spark_column_names
            index_names = left_internal.index_names
        else:
            index_spark_column_names = []
            index_names = []

        selected_columns = joined_table.select(*exprs)

        internal = InternalFrame(
            spark_frame=selected_columns,
            index_spark_columns=[
                scol_for(selected_columns, col) for col in index_spark_column_names
            ],
            index_names=index_names,
            column_labels=column_labels,
            data_spark_columns=[scol_for(selected_columns, col) for col in data_columns],
        )
        return DataFrame(internal)

    def join(
        self,
        right: "DataFrame",
        on: Optional[Union[Any, List[Any], Tuple, List[Tuple]]] = None,
        how: str = "left",
        lsuffix: str = "",
        rsuffix: str = "",
    ) -> "DataFrame":
        """
        Join columns of another DataFrame.

        Join columns with `right` DataFrame either on index or on a key column. Efficiently join
        multiple DataFrame objects by index at once by passing a list.

        Parameters
        ----------
        right: DataFrame, Series
        on: str, list of str, or array-like, optional
            Column or index level name(s) in the caller to join on the index in `right`, otherwise
            joins index-on-index. If multiple values given, the `right` DataFrame must have a
            MultiIndex. Can pass an array as the join key if it is not already contained in the
            calling DataFrame. Like an Excel VLOOKUP operation.
        how: {'left', 'right', 'outer', 'inner'}, default 'left'
            How to handle the operation of the two objects.

            * left: use `left` frame’s index (or column if on is specified).
            * right: use `right`’s index.
            * outer: form union of `left` frame’s index (or column if on is specified) with
              right’s index, and sort it. lexicographically.
            * inner: form intersection of `left` frame’s index (or column if on is specified)
              with `right`’s index, preserving the order of the `left`’s one.
        lsuffix : str, default ''
            Suffix to use from left frame's overlapping columns.
        rsuffix : str, default ''
            Suffix to use from `right` frame's overlapping columns.

        Returns
        -------
        DataFrame
            A dataframe containing columns from both the `left` and `right`.

        See Also
        --------
        DataFrame.merge: For column(s)-on-columns(s) operations.
        DataFrame.update : Modify in place using non-NA values from another DataFrame.
        DataFrame.hint : Specifies some hint on the current DataFrame.
        broadcast : Marks a DataFrame as small enough for use in broadcast joins.

        Notes
        -----
        Parameters on, lsuffix, and rsuffix are not supported when passing a list of DataFrame
        objects.

        Examples
        --------
        >>> psdf1 = ps.DataFrame({'key': ['K0', 'K1', 'K2', 'K3'],
        ...                      'A': ['A0', 'A1', 'A2', 'A3']},
        ...                     columns=['key', 'A'])
        >>> psdf2 = ps.DataFrame({'key': ['K0', 'K1', 'K2'],
        ...                      'B': ['B0', 'B1', 'B2']},
        ...                     columns=['key', 'B'])
        >>> psdf1
          key   A
        0  K0  A0
        1  K1  A1
        2  K2  A2
        3  K3  A3
        >>> psdf2
          key   B
        0  K0  B0
        1  K1  B1
        2  K2  B2

        Join DataFrames using their indexes.

        >>> join_psdf = psdf1.join(psdf2, lsuffix='_left', rsuffix='_right')
        >>> join_psdf.sort_values(by=join_psdf.columns)
          key_left   A key_right     B
        0       K0  A0        K0    B0
        1       K1  A1        K1    B1
        2       K2  A2        K2    B2
        3       K3  A3      None  None

        If we want to join using the key columns, we need to set key to be the index in both df and
        right. The joined DataFrame will have key as its index.

        >>> join_psdf = psdf1.set_index('key').join(psdf2.set_index('key'))
        >>> join_psdf.sort_values(by=join_psdf.columns) # doctest: +NORMALIZE_WHITESPACE
              A     B
        key
        K0   A0    B0
        K1   A1    B1
        K2   A2    B2
        K3   A3  None

        Another option to join using the key columns is to use the on parameter. DataFrame.join
        always uses right’s index but we can use any column in df. This method not preserve the
        original DataFrame’s index in the result unlike pandas.

        >>> join_psdf = psdf1.join(psdf2.set_index('key'), on='key')
        >>> join_psdf.index
        Int64Index([0, 1, 2, 3], dtype='int64')
        """
        if isinstance(right, ps.Series):
            common = list(self.columns.intersection([right.name]))
        else:
            common = list(self.columns.intersection(right.columns))
        if len(common) > 0 and not lsuffix and not rsuffix:
            raise ValueError(
                "columns overlap but no suffix specified: " "{rename}".format(rename=common)
            )

        need_set_index = False
        if on:
            if not is_list_like(on):
                on = [on]  # type: ignore
            if len(on) != right._internal.index_level:
                raise ValueError(
                    'len(left_on) must equal the number of levels in the index of "right"'
                )

            need_set_index = len(set(on) & set(self.index.names)) == 0
        if need_set_index:
            self = self.set_index(on)
        join_psdf = self.merge(
            right, left_index=True, right_index=True, how=how, suffixes=(lsuffix, rsuffix)
        )
        return join_psdf.reset_index() if need_set_index else join_psdf

    def append(
        self,
        other: "DataFrame",
        ignore_index: bool = False,
        verify_integrity: bool = False,
        sort: bool = False,
    ) -> "DataFrame":
        """
        Append rows of other to the end of caller, returning a new object.

        Columns in other that are not in the caller are added as new columns.

        Parameters
        ----------
        other : DataFrame or Series/dict-like object, or list of these
            The data to append.

        ignore_index : boolean, default False
            If True, do not use the index labels.

        verify_integrity : boolean, default False
            If True, raise ValueError on creating index with duplicates.

        sort : boolean, default False
            Currently not supported.

        Returns
        -------
        appended : DataFrame

        Examples
        --------
        >>> df = ps.DataFrame([[1, 2], [3, 4]], columns=list('AB'))

        >>> df.append(df)
           A  B
        0  1  2
        1  3  4
        0  1  2
        1  3  4

        >>> df.append(df, ignore_index=True)
           A  B
        0  1  2
        1  3  4
        2  1  2
        3  3  4
        """
        if isinstance(other, ps.Series):
            raise TypeError("DataFrames.append() does not support appending Series to DataFrames")
        if sort:
            raise NotImplementedError("The 'sort' parameter is currently not supported")

        if not ignore_index:
            index_scols = self._internal.index_spark_columns
            if len(index_scols) != other._internal.index_level:
                raise ValueError("Both DataFrames have to have the same number of index levels")

            if verify_integrity and len(index_scols) > 0:
                if (
                    self._internal.spark_frame.select(index_scols)
                    .intersect(
                        other._internal.spark_frame.select(other._internal.index_spark_columns)
                    )
                    .count()
                ) > 0:
                    raise ValueError("Indices have overlapping values")

        # Lazy import to avoid circular dependency issues
        from pyspark.pandas.namespace import concat

        return cast(DataFrame, concat([self, other], ignore_index=ignore_index))

    # TODO: add 'filter_func' and 'errors' parameter
    def update(self, other: "DataFrame", join: str = "left", overwrite: bool = True) -> None:
        """
        Modify in place using non-NA values from another DataFrame.
        Aligns on indices. There is no return value.

        Parameters
        ----------
        other : DataFrame, or Series
        join : 'left', default 'left'
            Only left join is implemented, keeping the index and columns of the original object.
        overwrite : bool, default True
            How to handle non-NA values for overlapping keys:

            * True: overwrite original DataFrame's values with values from `other`.
            * False: only update values that are NA in the original DataFrame.

        Returns
        -------
        None : method directly changes calling object

        See Also
        --------
        DataFrame.merge : For column(s)-on-columns(s) operations.
        DataFrame.join : Join columns of another DataFrame.
        DataFrame.hint : Specifies some hint on the current DataFrame.
        broadcast : Marks a DataFrame as small enough for use in broadcast joins.

        Examples
        --------
        >>> df = ps.DataFrame({'A': [1, 2, 3], 'B': [400, 500, 600]}, columns=['A', 'B'])
        >>> new_df = ps.DataFrame({'B': [4, 5, 6], 'C': [7, 8, 9]}, columns=['B', 'C'])
        >>> df.update(new_df)
        >>> df.sort_index()
           A  B
        0  1  4
        1  2  5
        2  3  6

        The DataFrame's length does not increase as a result of the update,
        only values at matching index/column labels are updated.

        >>> df = ps.DataFrame({'A': ['a', 'b', 'c'], 'B': ['x', 'y', 'z']}, columns=['A', 'B'])
        >>> new_df = ps.DataFrame({'B': ['d', 'e', 'f', 'g', 'h', 'i']}, columns=['B'])
        >>> df.update(new_df)
        >>> df.sort_index()
           A  B
        0  a  d
        1  b  e
        2  c  f

        For Series, it's name attribute must be set.

        >>> df = ps.DataFrame({'A': ['a', 'b', 'c'], 'B': ['x', 'y', 'z']}, columns=['A', 'B'])
        >>> new_column = ps.Series(['d', 'e'], name='B', index=[0, 2])
        >>> df.update(new_column)
        >>> df.sort_index()
           A  B
        0  a  d
        1  b  y
        2  c  e

        If `other` contains None the corresponding values are not updated in the original dataframe.

        >>> df = ps.DataFrame({'A': [1, 2, 3], 'B': [400, 500, 600]}, columns=['A', 'B'])
        >>> new_df = ps.DataFrame({'B': [4, None, 6]}, columns=['B'])
        >>> df.update(new_df)
        >>> df.sort_index()
           A      B
        0  1    4.0
        1  2  500.0
        2  3    6.0
        """
        if join != "left":
            raise NotImplementedError("Only left join is supported")

        if isinstance(other, ps.Series):
            other = other.to_frame()

        update_columns = list(
            set(self._internal.column_labels).intersection(set(other._internal.column_labels))
        )
        update_sdf = self.join(
            other[update_columns], rsuffix="_new"
        )._internal.resolved_copy.spark_frame

        data_fields = self._internal.data_fields.copy()
        for column_labels in update_columns:
            column_name = self._internal.spark_column_name_for(column_labels)
            old_col = scol_for(update_sdf, column_name)
            new_col = scol_for(
                update_sdf, other._internal.spark_column_name_for(column_labels) + "_new"
            )
            if overwrite:
                update_sdf = update_sdf.withColumn(
                    column_name, F.when(new_col.isNull(), old_col).otherwise(new_col)
                )
            else:
                update_sdf = update_sdf.withColumn(
                    column_name, F.when(old_col.isNull(), new_col).otherwise(old_col)
                )
            data_fields[self._internal.column_labels.index(column_labels)] = None  # TODO: dtype?
        sdf = update_sdf.select(
            *[scol_for(update_sdf, col) for col in self._internal.spark_column_names],
            *HIDDEN_COLUMNS,
        )
        internal = self._internal.with_new_sdf(sdf, data_fields=data_fields)
        self._update_internal_frame(internal, requires_same_anchor=False)

    def sample(
        self,
        n: Optional[int] = None,
        frac: Optional[float] = None,
        replace: bool = False,
        random_state: Optional[int] = None,
    ) -> "DataFrame":
        """
        Return a random sample of items from an axis of object.

        Please call this function using named argument by specifying the ``frac`` argument.

        You can use `random_state` for reproducibility. However, note that different from pandas,
        specifying a seed in pandas-on-Spark/Spark does not guarantee the sampled rows will
        be fixed. The result set depends on not only the seed, but also how the data is distributed
        across machines and to some extent network randomness when shuffle operations are involved.
        Even in the simplest case, the result set will depend on the system's CPU core count.

        Parameters
        ----------
        n : int, optional
            Number of items to return. This is currently NOT supported. Use frac instead.
        frac : float, optional
            Fraction of axis items to return.
        replace : bool, default False
            Sample with or without replacement.
        random_state : int, optional
            Seed for the random number generator (if int).

        Returns
        -------
        Series or DataFrame
            A new object of same type as caller containing the sampled items.

        Examples
        --------
        >>> df = ps.DataFrame({'num_legs': [2, 4, 8, 0],
        ...                    'num_wings': [2, 0, 0, 0],
        ...                    'num_specimen_seen': [10, 2, 1, 8]},
        ...                   index=['falcon', 'dog', 'spider', 'fish'],
        ...                   columns=['num_legs', 'num_wings', 'num_specimen_seen'])
        >>> df  # doctest: +SKIP
                num_legs  num_wings  num_specimen_seen
        falcon         2          2                 10
        dog            4          0                  2
        spider         8          0                  1
        fish           0          0                  8

        A random 25% sample of the ``DataFrame``.
        Note that we use `random_state` to ensure the reproducibility of
        the examples.

        >>> df.sample(frac=0.25, random_state=1)  # doctest: +SKIP
                num_legs  num_wings  num_specimen_seen
        falcon         2          2                 10
        fish           0          0                  8

        Extract 25% random elements from the ``Series`` ``df['num_legs']``, with replacement,
        so the same items could appear more than once.

        >>> df['num_legs'].sample(frac=0.4, replace=True, random_state=1)  # doctest: +SKIP
        falcon    2
        spider    8
        spider    8
        Name: num_legs, dtype: int64

        Specifying the exact number of items to return is not supported at the moment.

        >>> df.sample(n=5)  # doctest: +ELLIPSIS
        Traceback (most recent call last):
            ...
        NotImplementedError: Function sample currently does not support specifying ...
        """
        # Note: we don't run any of the doctests because the result can change depending on the
        # system's core count.
        if n is not None:
            raise NotImplementedError(
                "Function sample currently does not support specifying "
                "exact number of items to return. Use frac instead."
            )

        if frac is None:
            raise ValueError("frac must be specified.")

        sdf = self._internal.resolved_copy.spark_frame.sample(
            withReplacement=replace, fraction=frac, seed=random_state
        )
        return DataFrame(self._internal.with_new_sdf(sdf))

    def astype(
        self, dtype: Union[str, Dtype, Dict[Union[Any, Tuple], Union[str, Dtype]]]
    ) -> "DataFrame":
        """
        Cast a pandas-on-Spark object to a specified dtype ``dtype``.

        Parameters
        ----------
        dtype : data type, or dict of column name -> data type
            Use a numpy.dtype or Python type to cast entire pandas-on-Spark object to
            the same type. Alternatively, use {col: dtype, ...}, where col is a
            column label and dtype is a numpy.dtype or Python type to cast one
            or more of the DataFrame's columns to column-specific types.

        Returns
        -------
        casted : same type as caller

        See Also
        --------
        to_datetime : Convert argument to datetime.

        Examples
        --------
        >>> df = ps.DataFrame({'a': [1, 2, 3], 'b': [1, 2, 3]}, dtype='int64')
        >>> df
           a  b
        0  1  1
        1  2  2
        2  3  3

        Convert to float type:

        >>> df.astype('float')
             a    b
        0  1.0  1.0
        1  2.0  2.0
        2  3.0  3.0

        Convert to int64 type back:

        >>> df.astype('int64')
           a  b
        0  1  1
        1  2  2
        2  3  3

        Convert column a to float type:

        >>> df.astype({'a': float})
             a  b
        0  1.0  1
        1  2.0  2
        2  3.0  3

        """
        applied = []
        if is_dict_like(dtype):
            dtype_dict = cast(Dict[Union[Any, Tuple], Union[str, Dtype]], dtype)
            for col_name in dtype_dict.keys():
                if col_name not in self.columns:
                    raise KeyError(
                        "Only a column name can be used for the "
                        "key in a dtype mappings argument."
                    )
            for col_name, col in self.items():
                if col_name in dtype_dict:
                    applied.append(col.astype(dtype=dtype_dict[col_name]))
                else:
                    applied.append(col)
        else:
            for col_name, col in self.items():
                applied.append(col.astype(dtype=dtype))
        return DataFrame(self._internal.with_new_columns(applied))

    def add_prefix(self, prefix: str) -> "DataFrame":
        """
        Prefix labels with string `prefix`.

        For Series, the row labels are prefixed.
        For DataFrame, the column labels are prefixed.

        Parameters
        ----------
        prefix : str
           The string to add before each label.

        Returns
        -------
        DataFrame
           New DataFrame with updated labels.

        See Also
        --------
        Series.add_prefix: Prefix row labels with string `prefix`.
        Series.add_suffix: Suffix row labels with string `suffix`.
        DataFrame.add_suffix: Suffix column labels with string `suffix`.

        Examples
        --------
        >>> df = ps.DataFrame({'A': [1, 2, 3, 4], 'B': [3, 4, 5, 6]}, columns=['A', 'B'])
        >>> df
           A  B
        0  1  3
        1  2  4
        2  3  5
        3  4  6

        >>> df.add_prefix('col_')
           col_A  col_B
        0      1      3
        1      2      4
        2      3      5
        3      4      6
        """
        assert isinstance(prefix, str)
        return self._apply_series_op(
            lambda psser: psser.rename(tuple([prefix + i for i in psser._column_label]))
        )

    def add_suffix(self, suffix: str) -> "DataFrame":
        """
        Suffix labels with string `suffix`.

        For Series, the row labels are suffixed.
        For DataFrame, the column labels are suffixed.

        Parameters
        ----------
        suffix : str
           The string to add before each label.

        Returns
        -------
        DataFrame
           New DataFrame with updated labels.

        See Also
        --------
        Series.add_prefix: Prefix row labels with string `prefix`.
        Series.add_suffix: Suffix row labels with string `suffix`.
        DataFrame.add_prefix: Prefix column labels with string `prefix`.

        Examples
        --------
        >>> df = ps.DataFrame({'A': [1, 2, 3, 4], 'B': [3, 4, 5, 6]}, columns=['A', 'B'])
        >>> df
           A  B
        0  1  3
        1  2  4
        2  3  5
        3  4  6

        >>> df.add_suffix('_col')
           A_col  B_col
        0      1      3
        1      2      4
        2      3      5
        3      4      6
        """
        assert isinstance(suffix, str)
        return self._apply_series_op(
            lambda psser: psser.rename(tuple([i + suffix for i in psser._column_label]))
        )

    # TODO: include, and exclude should be implemented.
    def describe(self, percentiles: Optional[List[float]] = None) -> "DataFrame":
        """
        Generate descriptive statistics that summarize the central tendency,
        dispersion and shape of a dataset's distribution, excluding
        ``NaN`` values.

        Analyzes both numeric and object series, as well
        as ``DataFrame`` column sets of mixed data types. The output
        will vary depending on what is provided. Refer to the notes
        below for more detail.

        Parameters
        ----------
        percentiles : list of ``float`` in range [0.0, 1.0], default [0.25, 0.5, 0.75]
            A list of percentiles to be computed.

        Returns
        -------
        DataFrame
            Summary statistics of the Dataframe provided.

        See Also
        --------
        DataFrame.count: Count number of non-NA/null observations.
        DataFrame.max: Maximum of the values in the object.
        DataFrame.min: Minimum of the values in the object.
        DataFrame.mean: Mean of the values.
        DataFrame.std: Standard deviation of the observations.

        Notes
        -----
        For numeric data, the result's index will include ``count``,
        ``mean``, ``std``, ``min``, ``25%``, ``50%``, ``75%``, ``max``.

        Currently only numeric data is supported.

        Examples
        --------
        Describing a numeric ``Series``.

        >>> s = ps.Series([1, 2, 3])
        >>> s.describe()
        count    3.0
        mean     2.0
        std      1.0
        min      1.0
        25%      1.0
        50%      2.0
        75%      3.0
        max      3.0
        dtype: float64

        Describing a ``DataFrame``. Only numeric fields are returned.

        >>> df = ps.DataFrame({'numeric1': [1, 2, 3],
        ...                    'numeric2': [4.0, 5.0, 6.0],
        ...                    'object': ['a', 'b', 'c']
        ...                   },
        ...                   columns=['numeric1', 'numeric2', 'object'])
        >>> df.describe()
               numeric1  numeric2
        count       3.0       3.0
        mean        2.0       5.0
        std         1.0       1.0
        min         1.0       4.0
        25%         1.0       4.0
        50%         2.0       5.0
        75%         3.0       6.0
        max         3.0       6.0

        For multi-index columns:

        >>> df.columns = [('num', 'a'), ('num', 'b'), ('obj', 'c')]
        >>> df.describe()  # doctest: +NORMALIZE_WHITESPACE
               num
                 a    b
        count  3.0  3.0
        mean   2.0  5.0
        std    1.0  1.0
        min    1.0  4.0
        25%    1.0  4.0
        50%    2.0  5.0
        75%    3.0  6.0
        max    3.0  6.0

        >>> df[('num', 'b')].describe()
        count    3.0
        mean     5.0
        std      1.0
        min      4.0
        25%      4.0
        50%      5.0
        75%      6.0
        max      6.0
        Name: (num, b), dtype: float64

        Describing a ``DataFrame`` and selecting custom percentiles.

        >>> df = ps.DataFrame({'numeric1': [1, 2, 3],
        ...                    'numeric2': [4.0, 5.0, 6.0]
        ...                   },
        ...                   columns=['numeric1', 'numeric2'])
        >>> df.describe(percentiles = [0.85, 0.15])
               numeric1  numeric2
        count       3.0       3.0
        mean        2.0       5.0
        std         1.0       1.0
        min         1.0       4.0
        15%         1.0       4.0
        50%         2.0       5.0
        85%         3.0       6.0
        max         3.0       6.0

        Describing a column from a ``DataFrame`` by accessing it as
        an attribute.

        >>> df.numeric1.describe()
        count    3.0
        mean     2.0
        std      1.0
        min      1.0
        25%      1.0
        50%      2.0
        75%      3.0
        max      3.0
        Name: numeric1, dtype: float64

        Describing a column from a ``DataFrame`` by accessing it as
        an attribute and selecting custom percentiles.

        >>> df.numeric1.describe(percentiles = [0.85, 0.15])
        count    3.0
        mean     2.0
        std      1.0
        min      1.0
        15%      1.0
        50%      2.0
        85%      3.0
        max      3.0
        Name: numeric1, dtype: float64
        """
        exprs = []
        column_labels = []
        for label in self._internal.column_labels:
            scol = self._internal.spark_column_for(label)
            spark_type = self._internal.spark_type_for(label)
            if isinstance(spark_type, DoubleType) or isinstance(spark_type, FloatType):
                exprs.append(
                    F.nanvl(scol, F.lit(None)).alias(self._internal.spark_column_name_for(label))
                )
                column_labels.append(label)
            elif isinstance(spark_type, NumericType):
                exprs.append(scol)
                column_labels.append(label)

        if len(exprs) == 0:
            raise ValueError("Cannot describe a DataFrame without columns")

        if percentiles is not None:
            if any((p < 0.0) or (p > 1.0) for p in percentiles):
                raise ValueError("Percentiles should all be in the interval [0, 1]")
            # appending 50% if not in percentiles already
            percentiles = (percentiles + [0.5]) if 0.5 not in percentiles else percentiles
        else:
            percentiles = [0.25, 0.5, 0.75]

        formatted_perc = ["{:.0%}".format(p) for p in sorted(percentiles)]
        stats = ["count", "mean", "stddev", "min", *formatted_perc, "max"]

        sdf = self._internal.spark_frame.select(*exprs).summary(*stats)
        sdf = sdf.replace("stddev", "std", subset=["summary"])

        internal = InternalFrame(
            spark_frame=sdf,
            index_spark_columns=[scol_for(sdf, "summary")],
            column_labels=column_labels,
            data_spark_columns=[
                scol_for(sdf, self._internal.spark_column_name_for(label))
                for label in column_labels
            ],
        )
        return DataFrame(internal).astype("float64")

    def drop_duplicates(
        self,
        subset: Optional[Union[Any, Tuple, List[Union[Any, Tuple]]]] = None,
        keep: str = "first",
        inplace: bool = False,
    ) -> Optional["DataFrame"]:
        """
        Return DataFrame with duplicate rows removed, optionally only
        considering certain columns.

        Parameters
        ----------
        subset : column label or sequence of labels, optional
            Only consider certain columns for identifying duplicates, by
            default use all of the columns.
        keep : {'first', 'last', False}, default 'first'
            Determines which duplicates (if any) to keep.
            - ``first`` : Drop duplicates except for the first occurrence.
            - ``last`` : Drop duplicates except for the last occurrence.
            - False : Drop all duplicates.
        inplace : boolean, default False
            Whether to drop duplicates in place or to return a copy.

        Returns
        -------
        DataFrame
            DataFrame with duplicates removed or None if ``inplace=True``.

        >>> df = ps.DataFrame(
        ...     {'a': [1, 2, 2, 2, 3], 'b': ['a', 'a', 'a', 'c', 'd']}, columns = ['a', 'b'])
        >>> df
           a  b
        0  1  a
        1  2  a
        2  2  a
        3  2  c
        4  3  d

        >>> df.drop_duplicates().sort_index()
           a  b
        0  1  a
        1  2  a
        3  2  c
        4  3  d

        >>> df.drop_duplicates('a').sort_index()
           a  b
        0  1  a
        1  2  a
        4  3  d

        >>> df.drop_duplicates(['a', 'b']).sort_index()
           a  b
        0  1  a
        1  2  a
        3  2  c
        4  3  d

        >>> df.drop_duplicates(keep='last').sort_index()
           a  b
        0  1  a
        2  2  a
        3  2  c
        4  3  d

        >>> df.drop_duplicates(keep=False).sort_index()
           a  b
        0  1  a
        3  2  c
        4  3  d
        """
        inplace = validate_bool_kwarg(inplace, "inplace")

        sdf, column = self._mark_duplicates(subset, keep)

        sdf = sdf.where(~scol_for(sdf, column)).drop(column)
        internal = self._internal.with_new_sdf(sdf)
        if inplace:
            self._update_internal_frame(internal)
            return None
        else:
            return DataFrame(internal)

    def reindex(
        self,
        labels: Optional[Sequence[Any]] = None,
        index: Optional[Union["Index", Sequence[Any]]] = None,
        columns: Optional[Union[pd.Index, Sequence[Any]]] = None,
        axis: Optional[Union[int, str]] = None,
        copy: Optional[bool] = True,
        fill_value: Optional[Any] = None,
    ) -> "DataFrame":
        """
        Conform DataFrame to new index with optional filling logic, placing
        NA/NaN in locations having no value in the previous index. A new object
        is produced unless the new index is equivalent to the current one and
        ``copy=False``.

        Parameters
        ----------
        labels: array-like, optional
            New labels / index to conform the axis specified by ‘axis’ to.
        index, columns: array-like, optional
            New labels / index to conform to, should be specified using keywords.
            Preferably an Index object to avoid duplicating data
        axis: int or str, optional
            Axis to target. Can be either the axis name (‘index’, ‘columns’) or
            number (0, 1).
        copy : bool, default True
            Return a new object, even if the passed indexes are the same.
        fill_value : scalar, default np.NaN
            Value to use for missing values. Defaults to NaN, but can be any
            "compatible" value.

        Returns
        -------
        DataFrame with changed index.

        See Also
        --------
        DataFrame.set_index : Set row labels.
        DataFrame.reset_index : Remove row labels or move them to new columns.

        Examples
        --------

        ``DataFrame.reindex`` supports two calling conventions

        * ``(index=index_labels, columns=column_labels, ...)``
        * ``(labels, axis={'index', 'columns'}, ...)``

        We *highly* recommend using keyword arguments to clarify your
        intent.

        Create a dataframe with some fictional data.

        >>> index = ['Firefox', 'Chrome', 'Safari', 'IE10', 'Konqueror']
        >>> df = ps.DataFrame({
        ...      'http_status': [200, 200, 404, 404, 301],
        ...      'response_time': [0.04, 0.02, 0.07, 0.08, 1.0]},
        ...       index=index,
        ...       columns=['http_status', 'response_time'])
        >>> df
                   http_status  response_time
        Firefox            200           0.04
        Chrome             200           0.02
        Safari             404           0.07
        IE10               404           0.08
        Konqueror          301           1.00

        Create a new index and reindex the dataframe. By default
        values in the new index that do not have corresponding
        records in the dataframe are assigned ``NaN``.

        >>> new_index= ['Safari', 'Iceweasel', 'Comodo Dragon', 'IE10',
        ...             'Chrome']
        >>> df.reindex(new_index).sort_index()
                       http_status  response_time
        Chrome               200.0           0.02
        Comodo Dragon          NaN            NaN
        IE10                 404.0           0.08
        Iceweasel              NaN            NaN
        Safari               404.0           0.07

        We can fill in the missing values by passing a value to
        the keyword ``fill_value``.

        >>> df.reindex(new_index, fill_value=0, copy=False).sort_index()
                       http_status  response_time
        Chrome                 200           0.02
        Comodo Dragon            0           0.00
        IE10                   404           0.08
        Iceweasel                0           0.00
        Safari                 404           0.07

        We can also reindex the columns.

        >>> df.reindex(columns=['http_status', 'user_agent']).sort_index()
                   http_status  user_agent
        Chrome             200         NaN
        Firefox            200         NaN
        IE10               404         NaN
        Konqueror          301         NaN
        Safari             404         NaN

        Or we can use "axis-style" keyword arguments

        >>> df.reindex(['http_status', 'user_agent'], axis="columns").sort_index()
                   http_status  user_agent
        Chrome             200         NaN
        Firefox            200         NaN
        IE10               404         NaN
        Konqueror          301         NaN
        Safari             404         NaN

        To further illustrate the filling functionality in
        ``reindex``, we will create a dataframe with a
        monotonically increasing index (for example, a sequence
        of dates).

        >>> date_index = pd.date_range('1/1/2010', periods=6, freq='D')
        >>> df2 = ps.DataFrame({"prices": [100, 101, np.nan, 100, 89, 88]},
        ...                    index=date_index)
        >>> df2.sort_index()
                    prices
        2010-01-01   100.0
        2010-01-02   101.0
        2010-01-03     NaN
        2010-01-04   100.0
        2010-01-05    89.0
        2010-01-06    88.0

        Suppose we decide to expand the dataframe to cover a wider
        date range.

        >>> date_index2 = pd.date_range('12/29/2009', periods=10, freq='D')
        >>> df2.reindex(date_index2).sort_index()
                    prices
        2009-12-29     NaN
        2009-12-30     NaN
        2009-12-31     NaN
        2010-01-01   100.0
        2010-01-02   101.0
        2010-01-03     NaN
        2010-01-04   100.0
        2010-01-05    89.0
        2010-01-06    88.0
        2010-01-07     NaN
        """
        if axis is not None and (index is not None or columns is not None):
            raise TypeError("Cannot specify both 'axis' and any of 'index' or 'columns'.")

        if labels is not None:
            axis = validate_axis(axis)
            if axis == 0:
                index = labels
            elif axis == 1:
                columns = labels
            else:
                raise ValueError(
                    "No axis named %s for object type %s." % (axis, type(axis).__name__)
                )

        if index is not None and not is_list_like(index):
            raise TypeError(
                "Index must be called with a collection of some kind, "
                "%s was passed" % type(index)
            )

        if columns is not None and not is_list_like(columns):
            raise TypeError(
                "Columns must be called with a collection of some kind, "
                "%s was passed" % type(columns)
            )

        df = self

        if index is not None:
            df = df._reindex_index(index, fill_value)

        if columns is not None:
            df = df._reindex_columns(columns, fill_value)

        # Copy
        if copy and df is self:
            return df.copy()
        else:
            return df

    def _reindex_index(
        self, index: Optional[Union["Index", Sequence[Any]]], fill_value: Optional[Any]
    ) -> "DataFrame":
        # When axis is index, we can mimic pandas' by a right outer join.
        nlevels = self._internal.index_level
        assert nlevels <= 1 or (
            isinstance(index, ps.MultiIndex) and nlevels == index.nlevels
        ), "MultiIndex DataFrame can only be reindexed with a similar pandas-on-Spark MultiIndex."

        index_columns = self._internal.index_spark_column_names
        frame = self._internal.resolved_copy.spark_frame.drop(NATURAL_ORDER_COLUMN_NAME)

        if isinstance(index, ps.Index):
            if nlevels != index.nlevels:
                return DataFrame(index._internal.with_new_columns([])).reindex(
                    columns=self.columns, fill_value=fill_value
                )

            index_names = index._internal.index_names
            scols = index._internal.index_spark_columns
            labels = index._internal.spark_frame.select(
                [scol.alias(index_column) for scol, index_column in zip(scols, index_columns)]
            )
        else:
            psser = ps.Series(list(index))
            labels = psser._internal.spark_frame.select(psser.spark.column.alias(index_columns[0]))
            index_names = self._internal.index_names

        if fill_value is not None:
            frame_index_columns = [
                verify_temp_column_name(frame, "__frame_index_column_{}__".format(i))
                for i in range(nlevels)
            ]
            index_scols = [
                scol_for(frame, index_col).alias(frame_index_col)
                for index_col, frame_index_col in zip(index_columns, frame_index_columns)
            ]
            scols = self._internal.resolved_copy.data_spark_columns
            frame = frame.select(index_scols + scols)

            temp_fill_value = verify_temp_column_name(frame, "__fill_value__")
            labels = labels.withColumn(temp_fill_value, F.lit(fill_value))

            frame_index_scols = [scol_for(frame, col) for col in frame_index_columns]
            labels_index_scols = [scol_for(labels, col) for col in index_columns]

            joined_df = frame.join(
                labels,
                on=[fcol == lcol for fcol, lcol in zip(frame_index_scols, labels_index_scols)],
                how="right",
            )

            joined_df = joined_df.select(
                *labels_index_scols,
                *[
                    F.when(
                        reduce(
                            lambda c1, c2: c1 & c2,
                            [
                                fcol.isNull() & lcol.isNotNull()
                                for fcol, lcol in zip(frame_index_scols, labels_index_scols)
                            ],
                        ),
                        scol_for(joined_df, temp_fill_value),
                    )
                    .otherwise(scol_for(joined_df, col))
                    .alias(col)
                    for col in self._internal.data_spark_column_names
                ],
            )
        else:
            joined_df = frame.join(labels, on=index_columns, how="right")

        sdf = joined_df.drop(NATURAL_ORDER_COLUMN_NAME)
        internal = self._internal.copy(
            spark_frame=sdf,
            index_spark_columns=[
                scol_for(sdf, col) for col in self._internal.index_spark_column_names
            ],
            index_names=index_names,
            index_fields=None,  # TODO: dtypes?
            data_spark_columns=[
                scol_for(sdf, col) for col in self._internal.data_spark_column_names
            ],
            data_fields=[InternalField(dtype=field.dtype) for field in self._internal.data_fields],
        )
        return DataFrame(internal)

    def _reindex_columns(
        self, columns: Optional[Union[pd.Index, Sequence[Any]]], fill_value: Optional[Any]
    ) -> "DataFrame":
        level = self._internal.column_labels_level
        if level > 1:
            label_columns = list(columns)
            for col in label_columns:
                if not isinstance(col, tuple):
                    raise TypeError("Expected tuple, got {}".format(type(col).__name__))
        else:
            label_columns = [(col,) for col in columns]
        for col in label_columns:
            if len(col) != level:
                raise ValueError(
                    "shape (1,{}) doesn't match the shape (1,{})".format(len(col), level)
                )
        fill_value = np.nan if fill_value is None else fill_value
        scols_or_pssers = []  # type: List[Union[Series, Column]]
        labels = []
        for label in label_columns:
            if label in self._internal.column_labels:
                scols_or_pssers.append(self._psser_for(label))
            else:
                scols_or_pssers.append(F.lit(fill_value).alias(name_like_string(label)))
            labels.append(label)

        if isinstance(columns, pd.Index):
            column_label_names = [
                name if is_name_like_tuple(name) else (name,) for name in columns.names
            ]
            internal = self._internal.with_new_columns(
                scols_or_pssers, column_labels=labels, column_label_names=column_label_names
            )
        else:
            internal = self._internal.with_new_columns(scols_or_pssers, column_labels=labels)

        return DataFrame(internal)

    def reindex_like(self, other: "DataFrame", copy: bool = True) -> "DataFrame":
        """
        Return a DataFrame with matching indices as other object.

        Conform the object to the same index on all axes. Places NA/NaN in locations
        having no value in the previous index. A new object is produced unless the
        new index is equivalent to the current one and copy=False.

        Parameters
        ----------
        other : DataFrame
            Its row and column indices are used to define the new indices
            of this object.
        copy : bool, default True
            Return a new object, even if the passed indexes are the same.

        Returns
        -------
        DataFrame
            DataFrame with changed indices on each axis.

        See Also
        --------
        DataFrame.set_index : Set row labels.
        DataFrame.reset_index : Remove row labels or move them to new columns.
        DataFrame.reindex : Change to new indices or expand indices.

        Notes
        -----
        Same as calling
        ``.reindex(index=other.index, columns=other.columns,...)``.

        Examples
        --------

        >>> df1 = ps.DataFrame([[24.3, 75.7, 'high'],
        ...                     [31, 87.8, 'high'],
        ...                     [22, 71.6, 'medium'],
        ...                     [35, 95, 'medium']],
        ...                    columns=['temp_celsius', 'temp_fahrenheit',
        ...                             'windspeed'],
        ...                    index=pd.date_range(start='2014-02-12',
        ...                                        end='2014-02-15', freq='D'))
        >>> df1
                    temp_celsius  temp_fahrenheit windspeed
        2014-02-12          24.3             75.7      high
        2014-02-13          31.0             87.8      high
        2014-02-14          22.0             71.6    medium
        2014-02-15          35.0             95.0    medium

        >>> df2 = ps.DataFrame([[28, 'low'],
        ...                     [30, 'low'],
        ...                     [35.1, 'medium']],
        ...                    columns=['temp_celsius', 'windspeed'],
        ...                    index=pd.DatetimeIndex(['2014-02-12', '2014-02-13',
        ...                                            '2014-02-15']))
        >>> df2
                    temp_celsius windspeed
        2014-02-12          28.0       low
        2014-02-13          30.0       low
        2014-02-15          35.1    medium

        >>> df2.reindex_like(df1).sort_index() # doctest: +NORMALIZE_WHITESPACE
                    temp_celsius  temp_fahrenheit windspeed
        2014-02-12          28.0              NaN       low
        2014-02-13          30.0              NaN       low
        2014-02-14           NaN              NaN       None
        2014-02-15          35.1              NaN    medium
        """

        if isinstance(other, DataFrame):
            return self.reindex(index=other.index, columns=other.columns, copy=copy)
        else:
            raise TypeError("other must be a pandas-on-Spark DataFrame")

    def melt(
        self,
        id_vars: Optional[Union[Any, Tuple, List[Union[Any, Tuple]]]] = None,
        value_vars: Optional[Union[Any, Tuple, List[Union[Any, Tuple]]]] = None,
        var_name: Optional[Union[str, List[str]]] = None,
        value_name: str = "value",
    ) -> "DataFrame":
        """
        Unpivot a DataFrame from wide format to long format, optionally
        leaving identifier variables set.

        This function is useful to massage a DataFrame into a format where one
        or more columns are identifier variables (`id_vars`), while all other
        columns, considered measured variables (`value_vars`), are "unpivoted" to
        the row axis, leaving just two non-identifier columns, 'variable' and
        'value'.

        Parameters
        ----------
        frame : DataFrame
        id_vars : tuple, list, or ndarray, optional
            Column(s) to use as identifier variables.
        value_vars : tuple, list, or ndarray, optional
            Column(s) to unpivot. If not specified, uses all columns that
            are not set as `id_vars`.
        var_name : scalar, default 'variable'
            Name to use for the 'variable' column. If None it uses `frame.columns.name` or
            ‘variable’.
        value_name : scalar, default 'value'
            Name to use for the 'value' column.

        Returns
        -------
        DataFrame
            Unpivoted DataFrame.

        Examples
        --------
        >>> df = ps.DataFrame({'A': {0: 'a', 1: 'b', 2: 'c'},
        ...                    'B': {0: 1, 1: 3, 2: 5},
        ...                    'C': {0: 2, 1: 4, 2: 6}},
        ...                   columns=['A', 'B', 'C'])
        >>> df
           A  B  C
        0  a  1  2
        1  b  3  4
        2  c  5  6

        >>> ps.melt(df)
          variable value
        0        A     a
        1        B     1
        2        C     2
        3        A     b
        4        B     3
        5        C     4
        6        A     c
        7        B     5
        8        C     6

        >>> df.melt(id_vars='A')
           A variable  value
        0  a        B      1
        1  a        C      2
        2  b        B      3
        3  b        C      4
        4  c        B      5
        5  c        C      6

        >>> df.melt(value_vars='A')
          variable value
        0        A     a
        1        A     b
        2        A     c

        >>> ps.melt(df, id_vars=['A', 'B'])
           A  B variable  value
        0  a  1        C      2
        1  b  3        C      4
        2  c  5        C      6

        >>> df.melt(id_vars=['A'], value_vars=['C'])
           A variable  value
        0  a        C      2
        1  b        C      4
        2  c        C      6

        The names of 'variable' and 'value' columns can be customized:

        >>> ps.melt(df, id_vars=['A'], value_vars=['B'],
        ...         var_name='myVarname', value_name='myValname')
           A myVarname  myValname
        0  a         B          1
        1  b         B          3
        2  c         B          5
        """
        column_labels = self._internal.column_labels

        if id_vars is None:
            id_vars = []
        else:
            if isinstance(id_vars, tuple):
                if self._internal.column_labels_level == 1:
                    id_vars = [idv if is_name_like_tuple(idv) else (idv,) for idv in id_vars]
                else:
                    raise ValueError(
                        "id_vars must be a list of tuples" " when columns are a MultiIndex"
                    )
            elif is_name_like_value(id_vars):
                id_vars = [(id_vars,)]
            else:
                id_vars = [idv if is_name_like_tuple(idv) else (idv,) for idv in id_vars]

            non_existence_col = [idv for idv in id_vars if idv not in column_labels]
            if len(non_existence_col) != 0:
                raveled_column_labels = np.ravel(column_labels)
                missing = [
                    nec for nec in np.ravel(non_existence_col) if nec not in raveled_column_labels
                ]
                if len(missing) != 0:
                    raise KeyError(
                        "The following 'id_vars' are not present"
                        " in the DataFrame: {}".format(missing)
                    )
                else:
                    raise KeyError(
                        "None of {} are in the {}".format(non_existence_col, column_labels)
                    )

        if value_vars is None:
            value_vars = []
        else:
            if isinstance(value_vars, tuple):
                if self._internal.column_labels_level == 1:
                    value_vars = [
                        valv if is_name_like_tuple(valv) else (valv,) for valv in value_vars
                    ]
                else:
                    raise ValueError(
                        "value_vars must be a list of tuples" " when columns are a MultiIndex"
                    )
            elif is_name_like_value(value_vars):
                value_vars = [(value_vars,)]
            else:
                value_vars = [valv if is_name_like_tuple(valv) else (valv,) for valv in value_vars]

            non_existence_col = [valv for valv in value_vars if valv not in column_labels]
            if len(non_existence_col) != 0:
                raveled_column_labels = np.ravel(column_labels)
                missing = [
                    nec for nec in np.ravel(non_existence_col) if nec not in raveled_column_labels
                ]
                if len(missing) != 0:
                    raise KeyError(
                        "The following 'value_vars' are not present"
                        " in the DataFrame: {}".format(missing)
                    )
                else:
                    raise KeyError(
                        "None of {} are in the {}".format(non_existence_col, column_labels)
                    )

        if len(value_vars) == 0:
            value_vars = column_labels

        column_labels = [label for label in column_labels if label not in id_vars]

        sdf = self._internal.spark_frame

        if var_name is None:
            if (
                self._internal.column_labels_level == 1
                and self._internal.column_label_names[0] is None
            ):
                var_name = ["variable"]
            else:
                var_name = [
                    name_like_string(name) if name is not None else "variable_{}".format(i)
                    for i, name in enumerate(self._internal.column_label_names)
                ]
        elif isinstance(var_name, str):
            var_name = [var_name]

        pairs = F.explode(
            F.array(
                *[
                    F.struct(
                        *[F.lit(c).alias(name) for c, name in zip(label, var_name)],
                        *[self._internal.spark_column_for(label).alias(value_name)],
                    )
                    for label in column_labels
                    if label in value_vars
                ]
            )
        )

        columns = (
            [
                self._internal.spark_column_for(label).alias(name_like_string(label))
                for label in id_vars
            ]
            + [F.col("pairs.`%s`" % name) for name in var_name]
            + [F.col("pairs.`%s`" % value_name)]
        )
        exploded_df = sdf.withColumn("pairs", pairs).select(columns)

        return DataFrame(
            InternalFrame(
                spark_frame=exploded_df,
                index_spark_columns=None,
                column_labels=(
                    [label if len(label) == 1 else (name_like_string(label),) for label in id_vars]
                    + [(name,) for name in var_name]
                    + [(value_name,)]
                ),
            )
        )

    def stack(self) -> Union["DataFrame", "Series"]:
        """
        Stack the prescribed level(s) from columns to index.

        Return a reshaped DataFrame or Series having a multi-level
        index with one or more new inner-most levels compared to the current
        DataFrame. The new inner-most levels are created by pivoting the
        columns of the current dataframe:

          - if the columns have a single level, the output is a Series;
          - if the columns have multiple levels, the new index
            level(s) is (are) taken from the prescribed level(s) and
            the output is a DataFrame.

        The new index levels are sorted.

        Returns
        -------
        DataFrame or Series
            Stacked dataframe or series.

        See Also
        --------
        DataFrame.unstack : Unstack prescribed level(s) from index axis
            onto column axis.
        DataFrame.pivot : Reshape dataframe from long format to wide
            format.
        DataFrame.pivot_table : Create a spreadsheet-style pivot table
            as a DataFrame.

        Notes
        -----
        The function is named by analogy with a collection of books
        being reorganized from being side by side on a horizontal
        position (the columns of the dataframe) to being stacked
        vertically on top of each other (in the index of the
        dataframe).

        Examples
        --------
        **Single level columns**

        >>> df_single_level_cols = ps.DataFrame([[0, 1], [2, 3]],
        ...                                     index=['cat', 'dog'],
        ...                                     columns=['weight', 'height'])

        Stacking a dataframe with a single level column axis returns a Series:

        >>> df_single_level_cols
             weight  height
        cat       0       1
        dog       2       3
        >>> df_single_level_cols.stack().sort_index()
        cat  height    1
             weight    0
        dog  height    3
             weight    2
        dtype: int64

        **Multi level columns: simple case**

        >>> multicol1 = pd.MultiIndex.from_tuples([('weight', 'kg'),
        ...                                        ('weight', 'pounds')])
        >>> df_multi_level_cols1 = ps.DataFrame([[1, 2], [2, 4]],
        ...                                     index=['cat', 'dog'],
        ...                                     columns=multicol1)

        Stacking a dataframe with a multi-level column axis:

        >>> df_multi_level_cols1  # doctest: +NORMALIZE_WHITESPACE
            weight
                kg pounds
        cat      1      2
        dog      2      4
        >>> df_multi_level_cols1.stack().sort_index()
                    weight
        cat kg           1
            pounds       2
        dog kg           2
            pounds       4

        **Missing values**

        >>> multicol2 = pd.MultiIndex.from_tuples([('weight', 'kg'),
        ...                                        ('height', 'm')])
        >>> df_multi_level_cols2 = ps.DataFrame([[1.0, 2.0], [3.0, 4.0]],
        ...                                     index=['cat', 'dog'],
        ...                                     columns=multicol2)

        It is common to have missing values when stacking a dataframe
        with multi-level columns, as the stacked dataframe typically
        has more values than the original dataframe. Missing values
        are filled with NaNs:

        >>> df_multi_level_cols2
            weight height
                kg      m
        cat    1.0    2.0
        dog    3.0    4.0
        >>> df_multi_level_cols2.stack().sort_index()  # doctest: +SKIP
                height  weight
        cat kg     NaN     1.0
            m      2.0     NaN
        dog kg     NaN     3.0
            m      4.0     NaN
        """
        from pyspark.pandas.series import first_series

        if len(self._internal.column_labels) == 0:
            return DataFrame(
                self._internal.copy(
                    column_label_names=self._internal.column_label_names[:-1]
                ).with_filter(F.lit(False))
            )

        column_labels = defaultdict(dict)  # type: Union[defaultdict, OrderedDict]
        index_values = set()
        should_returns_series = False
        for label in self._internal.column_labels:
            new_label = label[:-1]
            if len(new_label) == 0:
                new_label = None
                should_returns_series = True
            value = label[-1]

            scol = self._internal.spark_column_for(label)
            column_labels[new_label][value] = scol

            index_values.add(value)

        column_labels = OrderedDict(sorted(column_labels.items(), key=lambda x: x[0]))

        index_name = self._internal.column_label_names[-1]
        column_label_names = self._internal.column_label_names[:-1]
        if len(column_label_names) == 0:
            column_label_names = [None]

        index_column = SPARK_INDEX_NAME_FORMAT(self._internal.index_level)
        data_columns = [name_like_string(label) for label in column_labels]

        structs = [
            F.struct(
                *[F.lit(value).alias(index_column)],
                *[
                    (
                        column_labels[label][value]
                        if value in column_labels[label]
                        else F.lit(None)
                    ).alias(name)
                    for label, name in zip(column_labels, data_columns)
                ],
            ).alias(value)
            for value in index_values
        ]

        pairs = F.explode(F.array(*structs))

        sdf = self._internal.spark_frame.withColumn("pairs", pairs)
        sdf = sdf.select(
            self._internal.index_spark_columns
            + [sdf["pairs"][index_column].alias(index_column)]
            + [sdf["pairs"][name].alias(name) for name in data_columns]
        )

        internal = InternalFrame(  # TODO: dtypes?
            spark_frame=sdf,
            index_spark_columns=[
                scol_for(sdf, col)
                for col in (self._internal.index_spark_column_names + [index_column])
            ],
            index_names=self._internal.index_names + [index_name],
            index_fields=self._internal.index_fields + [None],
            column_labels=list(column_labels),
            data_spark_columns=[scol_for(sdf, col) for col in data_columns],
            column_label_names=column_label_names,  # type: ignore
        )
        psdf = DataFrame(internal)  # type: "DataFrame"

        if should_returns_series:
            return first_series(psdf)
        else:
            return psdf

    def unstack(self) -> Union["DataFrame", "Series"]:
        """
        Pivot the (necessarily hierarchical) index labels.

        Returns a DataFrame having a new level of column labels whose inner-most level
        consists of the pivoted index labels.

        If the index is not a MultiIndex, the output will be a Series.

        .. note:: If the index is a MultiIndex, the output DataFrame could be very wide, and
            it could cause a serious performance degradation since Spark partitions it row based.

        Returns
        -------
        Series or DataFrame

        See Also
        --------
        DataFrame.pivot : Pivot a table based on column values.
        DataFrame.stack : Pivot a level of the column labels (inverse operation from unstack).

        Examples
        --------
        >>> df = ps.DataFrame({"A": {"0": "a", "1": "b", "2": "c"},
        ...                    "B": {"0": "1", "1": "3", "2": "5"},
        ...                    "C": {"0": "2", "1": "4", "2": "6"}},
        ...                   columns=["A", "B", "C"])
        >>> df
           A  B  C
        0  a  1  2
        1  b  3  4
        2  c  5  6

        >>> df.unstack().sort_index()
        A  0    a
           1    b
           2    c
        B  0    1
           1    3
           2    5
        C  0    2
           1    4
           2    6
        dtype: object

        >>> df.columns = pd.MultiIndex.from_tuples([('X', 'A'), ('X', 'B'), ('Y', 'C')])
        >>> df.unstack().sort_index()
        X  A  0    a
              1    b
              2    c
           B  0    1
              1    3
              2    5
        Y  C  0    2
              1    4
              2    6
        dtype: object

        For MultiIndex case:

        >>> df = ps.DataFrame({"A": ["a", "b", "c"],
        ...                    "B": [1, 3, 5],
        ...                    "C": [2, 4, 6]},
        ...                   columns=["A", "B", "C"])
        >>> df = df.set_index('A', append=True)
        >>> df  # doctest: +NORMALIZE_WHITESPACE
             B  C
          A
        0 a  1  2
        1 b  3  4
        2 c  5  6
        >>> df.unstack().sort_index()  # doctest: +NORMALIZE_WHITESPACE
             B              C
        A    a    b    c    a    b    c
        0  1.0  NaN  NaN  2.0  NaN  NaN
        1  NaN  3.0  NaN  NaN  4.0  NaN
        2  NaN  NaN  5.0  NaN  NaN  6.0
        """
        from pyspark.pandas.series import first_series

        if self._internal.index_level > 1:
            # The index after `reset_index()` will never be used, so use "distributed" index
            # as a dummy to avoid overhead.
            with option_context("compute.default_index_type", "distributed"):
                df = self.reset_index()
            index = df._internal.column_labels[: self._internal.index_level - 1]
            columns = df.columns[self._internal.index_level - 1]
            df = df.pivot_table(
                index=index, columns=columns, values=self._internal.column_labels, aggfunc="first"
            )
            internal = df._internal.copy(
                index_names=self._internal.index_names[:-1],
                index_fields=df._internal.index_fields[: self._internal.index_level - 1],
                column_label_names=(
                    df._internal.column_label_names[:-1]
                    + [
                        None
                        if self._internal.index_names[-1] is None
                        else df._internal.column_label_names[-1]
                    ]
                ),
            )
            return DataFrame(internal)

        # TODO: Codes here are similar with melt. Should we deduplicate?
        column_labels = self._internal.column_labels
        ser_name = SPARK_DEFAULT_SERIES_NAME
        sdf = self._internal.spark_frame
        new_index_columns = [
            SPARK_INDEX_NAME_FORMAT(i) for i in range(self._internal.column_labels_level)
        ]

        new_index_map = list(zip(new_index_columns, self._internal.column_label_names))

        pairs = F.explode(
            F.array(
                *[
                    F.struct(
                        *[F.lit(c).alias(name) for c, name in zip(idx, new_index_columns)],
                        *[self._internal.spark_column_for(idx).alias(ser_name)],
                    )
                    for idx in column_labels
                ]
            )
        )

        columns = [
            F.col("pairs.%s" % name)
            for name in new_index_columns[: self._internal.column_labels_level]
        ] + [F.col("pairs.%s" % ser_name)]

        new_index_len = len(new_index_columns)
        existing_index_columns = []
        for i, index_name in enumerate(self._internal.index_names):
            new_index_map.append((SPARK_INDEX_NAME_FORMAT(i + new_index_len), index_name))
            existing_index_columns.append(
                self._internal.index_spark_columns[i].alias(
                    SPARK_INDEX_NAME_FORMAT(i + new_index_len)
                )
            )

        exploded_df = sdf.withColumn("pairs", pairs).select(existing_index_columns + columns)

        index_spark_column_names, index_names = zip(*new_index_map)
        return first_series(
            DataFrame(
                InternalFrame(  # TODO: dtypes?
                    exploded_df,
                    index_spark_columns=[
                        scol_for(exploded_df, col) for col in index_spark_column_names
                    ],
                    index_names=list(index_names),
                    column_labels=[None],
                )
            )
        )

    # TODO: axis, skipna, and many arguments should be implemented.
    def all(self, axis: Union[int, str] = 0) -> "Series":
        """
        Return whether all elements are True.

        Returns True unless there is at least one element within a series that is
        False or equivalent (e.g. zero or empty)

        Parameters
        ----------
        axis : {0 or 'index'}, default 0
            Indicate which axis or axes should be reduced.

            * 0 / 'index' : reduce the index, return a Series whose index is the
              original column labels.

        Returns
        -------
        Series

        Examples
        --------
        Create a dataframe from a dictionary.

        >>> df = ps.DataFrame({
        ...    'col1': [True, True, True],
        ...    'col2': [True, False, False],
        ...    'col3': [0, 0, 0],
        ...    'col4': [1, 2, 3],
        ...    'col5': [True, True, None],
        ...    'col6': [True, False, None]},
        ...    columns=['col1', 'col2', 'col3', 'col4', 'col5', 'col6'])

        Default behaviour checks if column-wise values all return a boolean.

        >>> df.all()
        col1     True
        col2    False
        col3    False
        col4     True
        col5     True
        col6    False
        dtype: bool
        """
        from pyspark.pandas.series import first_series

        axis = validate_axis(axis)
        if axis != 0:
            raise NotImplementedError('axis should be either 0 or "index" currently.')

        applied = []
        column_labels = self._internal.column_labels
        for label in column_labels:
            scol = self._internal.spark_column_for(label)
            all_col = F.min(F.coalesce(scol.cast("boolean"), F.lit(True)))
            applied.append(F.when(all_col.isNull(), True).otherwise(all_col))

        # TODO: there is a similar logic to transpose in, for instance,
        #  DataFrame.any, Series.quantile. Maybe we should deduplicate it.
        value_column = "value"
        cols = []
        for label, applied_col in zip(column_labels, applied):
            cols.append(
                F.struct(
                    *[F.lit(col).alias(SPARK_INDEX_NAME_FORMAT(i)) for i, col in enumerate(label)],
                    *[applied_col.alias(value_column)],
                )
            )

        sdf = self._internal.spark_frame.select(F.array(*cols).alias("arrays")).select(
            F.explode(F.col("arrays"))
        )
        sdf = sdf.selectExpr("col.*")

        internal = InternalFrame(
            spark_frame=sdf,
            index_spark_columns=[
                scol_for(sdf, SPARK_INDEX_NAME_FORMAT(i))
                for i in range(self._internal.column_labels_level)
            ],
            index_names=self._internal.column_label_names,
            column_labels=[None],
            data_spark_columns=[scol_for(sdf, value_column)],
        )

        return first_series(DataFrame(internal))

    # TODO: axis, skipna, and many arguments should be implemented.
    def any(self, axis: Union[int, str] = 0) -> "Series":
        """
        Return whether any element is True.

        Returns False unless there is at least one element within a series that is
        True or equivalent (e.g. non-zero or non-empty).

        Parameters
        ----------
        axis : {0 or 'index'}, default 0
            Indicate which axis or axes should be reduced.

            * 0 / 'index' : reduce the index, return a Series whose index is the
              original column labels.

        Returns
        -------
        Series

        Examples
        --------
        Create a dataframe from a dictionary.

        >>> df = ps.DataFrame({
        ...    'col1': [False, False, False],
        ...    'col2': [True, False, False],
        ...    'col3': [0, 0, 1],
        ...    'col4': [0, 1, 2],
        ...    'col5': [False, False, None],
        ...    'col6': [True, False, None]},
        ...    columns=['col1', 'col2', 'col3', 'col4', 'col5', 'col6'])

        Default behaviour checks if column-wise values all return a boolean.

        >>> df.any()
        col1    False
        col2     True
        col3     True
        col4     True
        col5    False
        col6     True
        dtype: bool
        """
        from pyspark.pandas.series import first_series

        axis = validate_axis(axis)
        if axis != 0:
            raise NotImplementedError('axis should be either 0 or "index" currently.')

        applied = []
        column_labels = self._internal.column_labels
        for label in column_labels:
            scol = self._internal.spark_column_for(label)
            all_col = F.max(F.coalesce(scol.cast("boolean"), F.lit(False)))
            applied.append(F.when(all_col.isNull(), False).otherwise(all_col))

        # TODO: there is a similar logic to transpose in, for instance,
        #  DataFrame.all, Series.quantile. Maybe we should deduplicate it.
        value_column = "value"
        cols = []
        for label, applied_col in zip(column_labels, applied):
            cols.append(
                F.struct(
                    *[F.lit(col).alias(SPARK_INDEX_NAME_FORMAT(i)) for i, col in enumerate(label)],
                    *[applied_col.alias(value_column)],
                )
            )

        sdf = self._internal.spark_frame.select(F.array(*cols).alias("arrays")).select(
            F.explode(F.col("arrays"))
        )
        sdf = sdf.selectExpr("col.*")

        internal = InternalFrame(
            spark_frame=sdf,
            index_spark_columns=[
                scol_for(sdf, SPARK_INDEX_NAME_FORMAT(i))
                for i in range(self._internal.column_labels_level)
            ],
            index_names=self._internal.column_label_names,
            column_labels=[None],
            data_spark_columns=[scol_for(sdf, value_column)],
        )

        return first_series(DataFrame(internal))

    # TODO: add axis, numeric_only, pct, na_option parameter
    def rank(self, method: str = "average", ascending: bool = True) -> "DataFrame":
        """
        Compute numerical data ranks (1 through n) along axis. Equal values are
        assigned a rank that is the average of the ranks of those values.

        .. note:: the current implementation of rank uses Spark's Window without
            specifying partition specification. This leads to move all data into
            single partition in single machine and could cause serious
            performance degradation. Avoid this method against very large dataset.

        Parameters
        ----------
        method : {'average', 'min', 'max', 'first', 'dense'}
            * average: average rank of group
            * min: lowest rank in group
            * max: highest rank in group
            * first: ranks assigned in order they appear in the array
            * dense: like 'min', but rank always increases by 1 between groups
        ascending : boolean, default True
            False for ranks by high (1) to low (N)

        Returns
        -------
        ranks : same type as caller

        Examples
        --------
        >>> df = ps.DataFrame({'A': [1, 2, 2, 3], 'B': [4, 3, 2, 1]}, columns= ['A', 'B'])
        >>> df
           A  B
        0  1  4
        1  2  3
        2  2  2
        3  3  1

        >>> df.rank().sort_index()
             A    B
        0  1.0  4.0
        1  2.5  3.0
        2  2.5  2.0
        3  4.0  1.0

        If method is set to 'min', it use lowest rank in group.

        >>> df.rank(method='min').sort_index()
             A    B
        0  1.0  4.0
        1  2.0  3.0
        2  2.0  2.0
        3  4.0  1.0

        If method is set to 'max', it use highest rank in group.

        >>> df.rank(method='max').sort_index()
             A    B
        0  1.0  4.0
        1  3.0  3.0
        2  3.0  2.0
        3  4.0  1.0

        If method is set to 'dense', it leaves no gaps in group.

        >>> df.rank(method='dense').sort_index()
             A    B
        0  1.0  4.0
        1  2.0  3.0
        2  2.0  2.0
        3  3.0  1.0
        """
        return self._apply_series_op(
            lambda psser: psser._rank(method=method, ascending=ascending), should_resolve=True
        )

    def filter(
        self,
        items: Optional[Sequence[Any]] = None,
        like: Optional[str] = None,
        regex: Optional[str] = None,
        axis: Optional[Union[int, str]] = None,
    ) -> "DataFrame":
        """
        Subset rows or columns of dataframe according to labels in
        the specified index.

        Note that this routine does not filter a dataframe on its
        contents. The filter is applied to the labels of the index.

        Parameters
        ----------
        items : list-like
            Keep labels from axis which are in items.
        like : string
            Keep labels from axis for which "like in label == True".
        regex : string (regular expression)
            Keep labels from axis for which re.search(regex, label) == True.
        axis : int or string axis name
            The axis to filter on.  By default this is the info axis,
            'index' for Series, 'columns' for DataFrame.

        Returns
        -------
        same type as input object

        See Also
        --------
        DataFrame.loc

        Notes
        -----
        The ``items``, ``like``, and ``regex`` parameters are
        enforced to be mutually exclusive.

        ``axis`` defaults to the info axis that is used when indexing
        with ``[]``.

        Examples
        --------
        >>> df = ps.DataFrame(np.array(([1, 2, 3], [4, 5, 6])),
        ...                   index=['mouse', 'rabbit'],
        ...                   columns=['one', 'two', 'three'])

        >>> # select columns by name
        >>> df.filter(items=['one', 'three'])
                one  three
        mouse     1      3
        rabbit    4      6

        >>> # select columns by regular expression
        >>> df.filter(regex='e$', axis=1)
                one  three
        mouse     1      3
        rabbit    4      6

        >>> # select rows containing 'bbi'
        >>> df.filter(like='bbi', axis=0)
                one  two  three
        rabbit    4    5      6

        For a Series,

        >>> # select rows by name
        >>> df.one.filter(items=['rabbit'])
        rabbit    4
        Name: one, dtype: int64

        >>> # select rows by regular expression
        >>> df.one.filter(regex='e$')
        mouse    1
        Name: one, dtype: int64

        >>> # select rows containing 'bbi'
        >>> df.one.filter(like='bbi')
        rabbit    4
        Name: one, dtype: int64
        """
        if sum(x is not None for x in (items, like, regex)) > 1:
            raise TypeError(
                "Keyword arguments `items`, `like`, or `regex` " "are mutually exclusive"
            )

        axis = validate_axis(axis, none_axis=1)

        index_scols = self._internal.index_spark_columns

        if items is not None:
            if is_list_like(items):
                items = list(items)
            else:
                raise ValueError("items should be a list-like object.")
            if axis == 0:
                if len(index_scols) == 1:
                    col = None
                    for item in items:
                        if col is None:
                            col = index_scols[0] == F.lit(item)
                        else:
                            col = col | (index_scols[0] == F.lit(item))
                elif len(index_scols) > 1:
                    # for multi-index
                    col = None
                    for item in items:
                        if not isinstance(item, tuple):
                            raise TypeError("Unsupported type {}".format(type(item).__name__))
                        if not item:
                            raise ValueError("The item should not be empty.")
                        midx_col = None
                        for i, element in enumerate(item):
                            if midx_col is None:
                                midx_col = index_scols[i] == F.lit(element)
                            else:
                                midx_col = midx_col & (index_scols[i] == F.lit(element))
                        if col is None:
                            col = midx_col
                        else:
                            col = col | midx_col
                else:
                    raise ValueError("Single or multi index must be specified.")
                return DataFrame(self._internal.with_filter(col))
            else:
                return self[items]
        elif like is not None:
            if axis == 0:
                col = None
                for index_scol in index_scols:
                    if col is None:
                        col = index_scol.contains(like)
                    else:
                        col = col | index_scol.contains(like)
                return DataFrame(self._internal.with_filter(col))
            else:
                column_labels = self._internal.column_labels
                output_labels = [label for label in column_labels if any(like in i for i in label)]
                return self[output_labels]
        elif regex is not None:
            if axis == 0:
                col = None
                for index_scol in index_scols:
                    if col is None:
                        col = index_scol.rlike(regex)
                    else:
                        col = col | index_scol.rlike(regex)
                return DataFrame(self._internal.with_filter(col))
            else:
                column_labels = self._internal.column_labels
                matcher = re.compile(regex)
                output_labels = [
                    label
                    for label in column_labels
                    if any(matcher.search(i) is not None for i in label)
                ]
                return self[output_labels]
        else:
            raise TypeError("Must pass either `items`, `like`, or `regex`")

    def rename(
        self,
        mapper: Optional[Union[Dict, Callable[[Any], Any]]] = None,
        index: Optional[Union[Dict, Callable[[Any], Any]]] = None,
        columns: Optional[Union[Dict, Callable[[Any], Any]]] = None,
        axis: Union[int, str] = "index",
        inplace: bool = False,
        level: Optional[int] = None,
        errors: str = "ignore",
    ) -> Optional["DataFrame"]:

        """
        Alter axes labels.
        Function / dict values must be unique (1-to-1). Labels not contained in a dict / Series
        will be left as-is. Extra labels listed don’t throw an error.

        Parameters
        ----------
        mapper : dict-like or function
            Dict-like or functions transformations to apply to that axis’ values.
            Use either `mapper` and `axis` to specify the axis to target with `mapper`, or `index`
            and `columns`.
        index : dict-like or function
            Alternative to specifying axis ("mapper, axis=0" is equivalent to "index=mapper").
        columns : dict-like or function
            Alternative to specifying axis ("mapper, axis=1" is equivalent to "columns=mapper").
        axis : int or str, default 'index'
            Axis to target with mapper. Can be either the axis name ('index', 'columns') or
            number (0, 1).
        inplace : bool, default False
            Whether to return a new DataFrame.
        level : int or level name, default None
            In case of a MultiIndex, only rename labels in the specified level.
        errors : {'ignore', 'raise}, default 'ignore'
            If 'raise', raise a `KeyError` when a dict-like `mapper`, `index`, or `columns`
            contains labels that are not present in the Index being transformed. If 'ignore',
            existing keys will be renamed and extra keys will be ignored.

        Returns
        -------
        DataFrame with the renamed axis labels.

        Raises
        ------
        `KeyError`
            If any of the labels is not found in the selected axis and "errors='raise'".

        Examples
        --------
        >>> psdf1 = ps.DataFrame({"A": [1, 2, 3], "B": [4, 5, 6]})
        >>> psdf1.rename(columns={"A": "a", "B": "c"})  # doctest: +NORMALIZE_WHITESPACE
           a  c
        0  1  4
        1  2  5
        2  3  6

        >>> psdf1.rename(index={1: 10, 2: 20})  # doctest: +NORMALIZE_WHITESPACE
            A  B
        0   1  4
        10  2  5
        20  3  6

        >>> def str_lower(s) -> str:
        ...     return str.lower(s)
        >>> psdf1.rename(str_lower, axis='columns')  # doctest: +NORMALIZE_WHITESPACE
           a  b
        0  1  4
        1  2  5
        2  3  6

        >>> def mul10(x) -> int:
        ...     return x * 10
        >>> psdf1.rename(mul10, axis='index')  # doctest: +NORMALIZE_WHITESPACE
            A  B
        0   1  4
        10  2  5
        20  3  6

        >>> idx = pd.MultiIndex.from_tuples([('X', 'A'), ('X', 'B'), ('Y', 'C'), ('Y', 'D')])
        >>> psdf2 = ps.DataFrame([[1, 2, 3, 4], [5, 6, 7, 8]], columns=idx)
        >>> psdf2.rename(columns=str_lower, level=0)  # doctest: +NORMALIZE_WHITESPACE
           x     y
           A  B  C  D
        0  1  2  3  4
        1  5  6  7  8

        >>> psdf3 = ps.DataFrame([[1, 2], [3, 4], [5, 6], [7, 8]], index=idx, columns=list('ab'))
        >>> psdf3.rename(index=str_lower)  # doctest: +NORMALIZE_WHITESPACE
             a  b
        x a  1  2
          b  3  4
        y c  5  6
          d  7  8
        """

        def gen_mapper_fn(
            mapper: Union[Dict, Callable[[Any], Any]]
        ) -> Tuple[Callable[[Any], Any], DataType]:
            if isinstance(mapper, dict):
                mapper_dict = cast(dict, mapper)
                if len(mapper_dict) == 0:
                    if errors == "raise":
                        raise KeyError("Index include label which is not in the `mapper`.")
                    else:
                        return DataFrame(self._internal)

                type_set = set(map(lambda x: type(x), mapper_dict.values()))
                if len(type_set) > 1:
                    raise ValueError("Mapper dict should have the same value type.")
                spark_return_type = as_spark_type(list(type_set)[0])

                def mapper_fn(x: Any) -> Any:
                    if x in mapper_dict:
                        return mapper_dict[x]
                    else:
                        if errors == "raise":
                            raise KeyError("Index include value which is not in the `mapper`")
                        return x

            elif callable(mapper):
                mapper_callable = cast(Callable, mapper)
                spark_return_type = cast(ScalarType, infer_return_type(mapper)).spark_type

                def mapper_fn(x: Any) -> Any:
                    return mapper_callable(x)

            else:
                raise ValueError(
                    "`mapper` or `index` or `columns` should be "
                    "either dict-like or function type."
                )
            return mapper_fn, spark_return_type

        index_mapper_fn = None
        index_mapper_ret_stype = None
        columns_mapper_fn = None

        inplace = validate_bool_kwarg(inplace, "inplace")
        if mapper:
            axis = validate_axis(axis)
            if axis == 0:
                index_mapper_fn, index_mapper_ret_stype = gen_mapper_fn(mapper)
            elif axis == 1:
                columns_mapper_fn, columns_mapper_ret_stype = gen_mapper_fn(mapper)
            else:
                raise ValueError(
                    "argument axis should be either the axis name "
                    "(‘index’, ‘columns’) or number (0, 1)"
                )
        else:
            if index:
                index_mapper_fn, index_mapper_ret_stype = gen_mapper_fn(index)
            if columns:
                columns_mapper_fn, _ = gen_mapper_fn(columns)

            if not index and not columns:
                raise ValueError("Either `index` or `columns` should be provided.")

        psdf = self.copy()
        if index_mapper_fn:
            # rename index labels, if `level` is None, rename all index columns, otherwise only
            # rename the corresponding level index.
            # implement this by transform the underlying spark dataframe,
            # Example:
            # suppose the psdf index column in underlying spark dataframe is "index_0", "index_1",
            # if rename level 0 index labels, will do:
            #   ``psdf._sdf.withColumn("index_0", mapper_fn_udf(col("index_0"))``
            # if rename all index labels (`level` is None), then will do:
            #   ```
            #   psdf._sdf.withColumn("index_0", mapper_fn_udf(col("index_0"))
            #           .withColumn("index_1", mapper_fn_udf(col("index_1"))
            #   ```

            index_columns = psdf._internal.index_spark_column_names
            num_indices = len(index_columns)
            if level:
                if level < 0 or level >= num_indices:
                    raise ValueError("level should be an integer between [0, num_indices)")

            def gen_new_index_column(level: int) -> Column:
                index_col_name = index_columns[level]

                @pandas_udf(returnType=index_mapper_ret_stype)  # type: ignore
                def index_mapper_udf(s: pd.Series) -> pd.Series:
                    return s.map(index_mapper_fn)

                return index_mapper_udf(scol_for(psdf._internal.spark_frame, index_col_name))

            sdf = psdf._internal.resolved_copy.spark_frame
            index_fields = self._internal.index_fields.copy()
            if level is None:
                for i in range(num_indices):
                    sdf = sdf.withColumn(index_columns[i], gen_new_index_column(i))
                    index_fields[i] = None  # TODO: dtype?
            else:
                sdf = sdf.withColumn(index_columns[level], gen_new_index_column(level))
                index_fields[level] = None  # TODO: dtype?
            psdf = DataFrame(psdf._internal.with_new_sdf(sdf, index_fields=index_fields))
        if columns_mapper_fn:
            # rename column name.
            # Will modify the `_internal._column_labels` and transform underlying spark dataframe
            # to the same column name with `_internal._column_labels`.
            if level:
                if level < 0 or level >= psdf._internal.column_labels_level:
                    raise ValueError("level should be an integer between [0, column_labels_level)")

            def gen_new_column_labels_entry(column_labels_entry: Tuple) -> Tuple:
                if level is None:
                    # rename all level columns
                    return tuple(map(columns_mapper_fn, column_labels_entry))
                else:
                    # only rename specified level column
                    entry_list = list(column_labels_entry)
                    entry_list[level] = columns_mapper_fn(entry_list[level])
                    return tuple(entry_list)

            new_column_labels = list(map(gen_new_column_labels_entry, psdf._internal.column_labels))

            new_data_scols = [
                psdf._psser_for(old_label).rename(new_label)
                for old_label, new_label in zip(psdf._internal.column_labels, new_column_labels)
            ]
            psdf = DataFrame(psdf._internal.with_new_columns(new_data_scols))
        if inplace:
            self._update_internal_frame(psdf._internal)
            return None
        else:
            return psdf

    def rename_axis(
        self,
        mapper: Union[
            Any, Sequence[Any], Dict[Union[Any, Tuple], Any], Callable[[Union[Any, Tuple]], Any]
        ] = None,
        index: Union[
            Any, Sequence[Any], Dict[Union[Any, Tuple], Any], Callable[[Union[Any, Tuple]], Any]
        ] = None,
        columns: Union[
            Any, Sequence[Any], Dict[Union[Any, Tuple], Any], Callable[[Union[Any, Tuple]], Any]
        ] = None,
        axis: Optional[Union[int, str]] = 0,
        inplace: Optional[bool] = False,
    ) -> Optional["DataFrame"]:
        """
        Set the name of the axis for the index or columns.

        Parameters
        ----------
        mapper : scalar, list-like, optional
            A scalar, list-like, dict-like or functions transformations to
            apply to the axis name attribute.
        index, columns : scalar, list-like, dict-like or function, optional
            A scalar, list-like, dict-like or functions transformations to
            apply to that axis' values.

            Use either ``mapper`` and ``axis`` to
            specify the axis to target with ``mapper``, or ``index``
            and/or ``columns``.
        axis : {0 or 'index', 1 or 'columns'}, default 0
            The axis to rename.
        inplace : bool, default False
            Modifies the object directly, instead of creating a new DataFrame.

        Returns
        -------
        DataFrame, or None if `inplace` is True.

        See Also
        --------
        Series.rename : Alter Series index labels or name.
        DataFrame.rename : Alter DataFrame index labels or name.
        Index.rename : Set new names on index.

        Notes
        -----
        ``DataFrame.rename_axis`` supports two calling conventions

        * ``(index=index_mapper, columns=columns_mapper, ...)``
        * ``(mapper, axis={'index', 'columns'}, ...)``

        The first calling convention will only modify the names of
        the index and/or the names of the Index object that is the columns.

        The second calling convention will modify the names of the
        corresponding index specified by axis.

        We *highly* recommend using keyword arguments to clarify your
        intent.

        Examples
        --------
        >>> df = ps.DataFrame({"num_legs": [4, 4, 2],
        ...                    "num_arms": [0, 0, 2]},
        ...                   index=["dog", "cat", "monkey"],
        ...                   columns=["num_legs", "num_arms"])
        >>> df
                num_legs  num_arms
        dog            4         0
        cat            4         0
        monkey         2         2

        >>> df = df.rename_axis("animal").sort_index()
        >>> df  # doctest: +NORMALIZE_WHITESPACE
                num_legs  num_arms
        animal
        cat            4         0
        dog            4         0
        monkey         2         2

        >>> df = df.rename_axis("limbs", axis="columns").sort_index()
        >>> df # doctest: +NORMALIZE_WHITESPACE
        limbs   num_legs  num_arms
        animal
        cat            4         0
        dog            4         0
        monkey         2         2

        **MultiIndex**

        >>> index = pd.MultiIndex.from_product([['mammal'],
        ...                                     ['dog', 'cat', 'monkey']],
        ...                                    names=['type', 'name'])
        >>> df = ps.DataFrame({"num_legs": [4, 4, 2],
        ...                    "num_arms": [0, 0, 2]},
        ...                   index=index,
        ...                   columns=["num_legs", "num_arms"])
        >>> df  # doctest: +NORMALIZE_WHITESPACE
                       num_legs  num_arms
        type   name
        mammal dog            4         0
               cat            4         0
               monkey         2         2

        >>> df.rename_axis(index={'type': 'class'}).sort_index()  # doctest: +NORMALIZE_WHITESPACE
                       num_legs  num_arms
        class  name
        mammal cat            4         0
               dog            4         0
               monkey         2         2

        >>> df.rename_axis(index=str.upper).sort_index()  # doctest: +NORMALIZE_WHITESPACE
                       num_legs  num_arms
        TYPE   NAME
        mammal cat            4         0
               dog            4         0
               monkey         2         2
        """

        def gen_names(
            v: Union[
                Any, Sequence[Any], Dict[Union[Any, Tuple], Any], Callable[[Union[Any, Tuple]], Any]
            ],
            curnames: List[Union[Any, Tuple]],
        ) -> List[Tuple]:
            if is_scalar(v):
                newnames = [cast(Any, v)]  # type: List[Union[Any, Tuple]]
            elif is_list_like(v) and not is_dict_like(v):
                newnames = list(cast(Sequence[Any], v))
            elif is_dict_like(v):
                v_dict = cast(Dict[Union[Any, Tuple], Any], v)
                newnames = [v_dict[name] if name in v_dict else name for name in curnames]
            elif callable(v):
                v_callable = cast(Callable[[Union[Any, Tuple]], Any], v)
                newnames = [v_callable(name) for name in curnames]
            else:
                raise ValueError(
                    "`mapper` or `index` or `columns` should be "
                    "either dict-like or function type."
                )

            if len(newnames) != len(curnames):
                raise ValueError(
                    "Length of new names must be {}, got {}".format(len(curnames), len(newnames))
                )

            return [name if is_name_like_tuple(name) else (name,) for name in newnames]

        if mapper is not None and (index is not None or columns is not None):
            raise TypeError("Cannot specify both 'mapper' and any of 'index' or 'columns'.")

        if mapper is not None:
            axis = validate_axis(axis)
            if axis == 0:
                index = mapper
            elif axis == 1:
                columns = mapper

        column_label_names = (
            gen_names(columns, self.columns.names)
            if columns is not None
            else self._internal.column_label_names
        )
        index_names = (
            gen_names(index, self.index.names) if index is not None else self._internal.index_names
        )

        internal = self._internal.copy(
            index_names=index_names, column_label_names=column_label_names
        )
        if inplace:
            self._update_internal_frame(internal)
            return None
        else:
            return DataFrame(internal)

    def keys(self) -> pd.Index:
        """
        Return alias for columns.

        Returns
        -------
        Index
            Columns of the DataFrame.

        Examples
        --------
        >>> df = ps.DataFrame([[1, 2], [4, 5], [7, 8]],
        ...                   index=['cobra', 'viper', 'sidewinder'],
        ...                   columns=['max_speed', 'shield'])
        >>> df
                    max_speed  shield
        cobra               1       2
        viper               4       5
        sidewinder          7       8

        >>> df.keys()
        Index(['max_speed', 'shield'], dtype='object')
        """
        return self.columns

    def pct_change(self, periods: int = 1) -> "DataFrame":
        """
        Percentage change between the current and a prior element.

        .. note:: the current implementation of this API uses Spark's Window without
            specifying partition specification. This leads to move all data into
            single partition in single machine and could cause serious
            performance degradation. Avoid this method against very large dataset.

        Parameters
        ----------
        periods : int, default 1
            Periods to shift for forming percent change.

        Returns
        -------
        DataFrame

        Examples
        --------
        Percentage change in French franc, Deutsche Mark, and Italian lira
        from 1980-01-01 to 1980-03-01.

        >>> df = ps.DataFrame({
        ...     'FR': [4.0405, 4.0963, 4.3149],
        ...     'GR': [1.7246, 1.7482, 1.8519],
        ...     'IT': [804.74, 810.01, 860.13]},
        ...     index=['1980-01-01', '1980-02-01', '1980-03-01'])
        >>> df
                        FR      GR      IT
        1980-01-01  4.0405  1.7246  804.74
        1980-02-01  4.0963  1.7482  810.01
        1980-03-01  4.3149  1.8519  860.13

        >>> df.pct_change()
                          FR        GR        IT
        1980-01-01       NaN       NaN       NaN
        1980-02-01  0.013810  0.013684  0.006549
        1980-03-01  0.053365  0.059318  0.061876

        You can set periods to shift for forming percent change

        >>> df.pct_change(2)
                          FR        GR       IT
        1980-01-01       NaN       NaN      NaN
        1980-02-01       NaN       NaN      NaN
        1980-03-01  0.067912  0.073814  0.06883
        """
        window = Window.orderBy(NATURAL_ORDER_COLUMN_NAME).rowsBetween(-periods, -periods)

        def op(psser: ps.Series) -> Column:
            prev_row = F.lag(psser.spark.column, periods).over(window)
            return ((psser.spark.column - prev_row) / prev_row).alias(
                psser._internal.data_spark_column_names[0]
            )

        return self._apply_series_op(op, should_resolve=True)

    # TODO: axis = 1
    def idxmax(self, axis: Union[int, str] = 0) -> "Series":
        """
        Return index of first occurrence of maximum over requested axis.
        NA/null values are excluded.

        .. note:: This API collect all rows with maximum value using `to_pandas()`
            because we suppose the number of rows with max values are usually small in general.

        Parameters
        ----------
        axis : 0 or 'index'
            Can only be set to 0 at the moment.

        Returns
        -------
        Series

        See Also
        --------
        Series.idxmax

        Examples
        --------
        >>> psdf = ps.DataFrame({'a': [1, 2, 3, 2],
        ...                     'b': [4.0, 2.0, 3.0, 1.0],
        ...                     'c': [300, 200, 400, 200]})
        >>> psdf
           a    b    c
        0  1  4.0  300
        1  2  2.0  200
        2  3  3.0  400
        3  2  1.0  200

        >>> psdf.idxmax()
        a    2
        b    0
        c    2
        dtype: int64

        For Multi-column Index

        >>> psdf = ps.DataFrame({'a': [1, 2, 3, 2],
        ...                     'b': [4.0, 2.0, 3.0, 1.0],
        ...                     'c': [300, 200, 400, 200]})
        >>> psdf.columns = pd.MultiIndex.from_tuples([('a', 'x'), ('b', 'y'), ('c', 'z')])
        >>> psdf
           a    b    c
           x    y    z
        0  1  4.0  300
        1  2  2.0  200
        2  3  3.0  400
        3  2  1.0  200

        >>> psdf.idxmax()
        a  x    2
        b  y    0
        c  z    2
        dtype: int64
        """
        max_cols = map(lambda scol: F.max(scol), self._internal.data_spark_columns)
        sdf_max = self._internal.spark_frame.select(*max_cols).head()
        # `sdf_max` looks like below
        # +------+------+------+
        # |(a, x)|(b, y)|(c, z)|
        # +------+------+------+
        # |     3|   4.0|   400|
        # +------+------+------+

        conds = (
            scol == max_val for scol, max_val in zip(self._internal.data_spark_columns, sdf_max)
        )
        cond = reduce(lambda x, y: x | y, conds)

        psdf = DataFrame(self._internal.with_filter(cond))  # type: "DataFrame"

        return cast(ps.Series, ps.from_pandas(psdf._to_internal_pandas().idxmax()))

    # TODO: axis = 1
    def idxmin(self, axis: Union[int, str] = 0) -> "Series":
        """
        Return index of first occurrence of minimum over requested axis.
        NA/null values are excluded.

        .. note:: This API collect all rows with minimum value using `to_pandas()`
            because we suppose the number of rows with min values are usually small in general.

        Parameters
        ----------
        axis : 0 or 'index'
            Can only be set to 0 at the moment.

        Returns
        -------
        Series

        See Also
        --------
        Series.idxmin

        Examples
        --------
        >>> psdf = ps.DataFrame({'a': [1, 2, 3, 2],
        ...                     'b': [4.0, 2.0, 3.0, 1.0],
        ...                     'c': [300, 200, 400, 200]})
        >>> psdf
           a    b    c
        0  1  4.0  300
        1  2  2.0  200
        2  3  3.0  400
        3  2  1.0  200

        >>> psdf.idxmin()
        a    0
        b    3
        c    1
        dtype: int64

        For Multi-column Index

        >>> psdf = ps.DataFrame({'a': [1, 2, 3, 2],
        ...                     'b': [4.0, 2.0, 3.0, 1.0],
        ...                     'c': [300, 200, 400, 200]})
        >>> psdf.columns = pd.MultiIndex.from_tuples([('a', 'x'), ('b', 'y'), ('c', 'z')])
        >>> psdf
           a    b    c
           x    y    z
        0  1  4.0  300
        1  2  2.0  200
        2  3  3.0  400
        3  2  1.0  200

        >>> psdf.idxmin()
        a  x    0
        b  y    3
        c  z    1
        dtype: int64
        """
        min_cols = map(lambda scol: F.min(scol), self._internal.data_spark_columns)
        sdf_min = self._internal.spark_frame.select(*min_cols).head()

        conds = (
            scol == min_val for scol, min_val in zip(self._internal.data_spark_columns, sdf_min)
        )
        cond = reduce(lambda x, y: x | y, conds)

        psdf = DataFrame(self._internal.with_filter(cond))  # type: "DataFrame"

        return cast(ps.Series, ps.from_pandas(psdf._to_internal_pandas().idxmin()))

    def info(
        self,
        verbose: Optional[bool] = None,
        buf: Optional[IO[str]] = None,
        max_cols: Optional[int] = None,
        null_counts: Optional[bool] = None,
    ) -> None:
        """
        Print a concise summary of a DataFrame.

        This method prints information about a DataFrame including
        the index dtype and column dtypes, non-null values and memory usage.

        Parameters
        ----------
        verbose : bool, optional
            Whether to print the full summary.
        buf : writable buffer, defaults to sys.stdout
            Where to send the output. By default, the output is printed to
            sys.stdout. Pass a writable buffer if you need to further process
            the output.
        max_cols : int, optional
            When to switch from the verbose to the truncated output. If the
            DataFrame has more than `max_cols` columns, the truncated output
            is used.
        null_counts : bool, optional
            Whether to show the non-null counts.

        Returns
        -------
        None
            This method prints a summary of a DataFrame and returns None.

        See Also
        --------
        DataFrame.describe: Generate descriptive statistics of DataFrame
            columns.

        Examples
        --------
        >>> int_values = [1, 2, 3, 4, 5]
        >>> text_values = ['alpha', 'beta', 'gamma', 'delta', 'epsilon']
        >>> float_values = [0.0, 0.25, 0.5, 0.75, 1.0]
        >>> df = ps.DataFrame(
        ...     {"int_col": int_values, "text_col": text_values, "float_col": float_values},
        ...     columns=['int_col', 'text_col', 'float_col'])
        >>> df
           int_col text_col  float_col
        0        1    alpha       0.00
        1        2     beta       0.25
        2        3    gamma       0.50
        3        4    delta       0.75
        4        5  epsilon       1.00

        Prints information of all columns:

        >>> df.info(verbose=True)  # doctest: +SKIP
        <class 'pyspark.pandas.frame.DataFrame'>
        Index: 5 entries, 0 to 4
        Data columns (total 3 columns):
         #   Column     Non-Null Count  Dtype
        ---  ------     --------------  -----
         0   int_col    5 non-null      int64
         1   text_col   5 non-null      object
         2   float_col  5 non-null      float64
        dtypes: float64(1), int64(1), object(1)

        Prints a summary of columns count and its dtypes but not per column
        information:

        >>> df.info(verbose=False)  # doctest: +SKIP
        <class 'pyspark.pandas.frame.DataFrame'>
        Index: 5 entries, 0 to 4
        Columns: 3 entries, int_col to float_col
        dtypes: float64(1), int64(1), object(1)

        Pipe output of DataFrame.info to buffer instead of sys.stdout, get
        buffer content and writes to a text file:

        >>> import io
        >>> buffer = io.StringIO()
        >>> df.info(buf=buffer)
        >>> s = buffer.getvalue()
        >>> with open('%s/info.txt' % path, "w",
        ...           encoding="utf-8") as f:
        ...     _ = f.write(s)
        >>> with open('%s/info.txt' % path) as f:
        ...     f.readlines()  # doctest: +SKIP
        ["<class 'pyspark.pandas.frame.DataFrame'>\\n",
        'Index: 5 entries, 0 to 4\\n',
        'Data columns (total 3 columns):\\n',
        ' #   Column     Non-Null Count  Dtype  \\n',
        '---  ------     --------------  -----  \\n',
        ' 0   int_col    5 non-null      int64  \\n',
        ' 1   text_col   5 non-null      object \\n',
        ' 2   float_col  5 non-null      float64\\n',
        'dtypes: float64(1), int64(1), object(1)']
        """
        # To avoid pandas' existing config affects pandas-on-Spark.
        # TODO: should we have corresponding pandas-on-Spark configs?
        with pd.option_context(
            "display.max_info_columns", sys.maxsize, "display.max_info_rows", sys.maxsize
        ):
            try:
                # hack to use pandas' info as is.
                object.__setattr__(self, "_data", self)
                count_func = self.count
                self.count = lambda: count_func().to_pandas()  # type: ignore
                return pd.DataFrame.info(
                    self,
                    verbose=verbose,
                    buf=buf,
                    max_cols=max_cols,
                    memory_usage=False,
                    null_counts=null_counts,
                )
            finally:
                del self._data
                self.count = count_func  # type: ignore

    # TODO: fix parameter 'axis' and 'numeric_only' to work same as pandas'
    def quantile(
        self,
        q: Union[float, Iterable[float]] = 0.5,
        axis: Union[int, str] = 0,
        numeric_only: bool = True,
        accuracy: int = 10000,
    ) -> Union["DataFrame", "Series"]:
        """
        Return value at the given quantile.

        .. note:: Unlike pandas', the quantile in pandas-on-Spark is an approximated quantile
            based upon approximate percentile computation because computing quantile across a
            large dataset is extremely expensive.

        Parameters
        ----------
        q : float or array-like, default 0.5 (50% quantile)
            0 <= q <= 1, the quantile(s) to compute.
        axis : int or str, default 0 or 'index'
            Can only be set to 0 at the moment.
        numeric_only : bool, default True
            If False, the quantile of datetime and timedelta data will be computed as well.
            Can only be set to True at the moment.
        accuracy : int, optional
            Default accuracy of approximation. Larger value means better accuracy.
            The relative error can be deduced by 1.0 / accuracy.

        Returns
        -------
        Series or DataFrame
            If q is an array, a DataFrame will be returned where the
            index is q, the columns are the columns of self, and the values are the quantiles.
            If q is a float, a Series will be returned where the
            index is the columns of self and the values are the quantiles.

        Examples
        --------
        >>> psdf = ps.DataFrame({'a': [1, 2, 3, 4, 5], 'b': [6, 7, 8, 9, 0]})
        >>> psdf
           a  b
        0  1  6
        1  2  7
        2  3  8
        3  4  9
        4  5  0

        >>> psdf.quantile(.5)
        a    3.0
        b    7.0
        Name: 0.5, dtype: float64

        >>> psdf.quantile([.25, .5, .75])
                a    b
        0.25  2.0  6.0
        0.50  3.0  7.0
        0.75  4.0  8.0
        """
        axis = validate_axis(axis)
        if axis != 0:
            raise NotImplementedError('axis should be either 0 or "index" currently.')

        if not isinstance(accuracy, int):
            raise TypeError(
                "accuracy must be an integer; however, got [%s]" % type(accuracy).__name__
            )

        qq = list(q) if isinstance(q, Iterable) else q  # type: Union[float, List[float]]

        for v in qq if isinstance(qq, list) else [qq]:
            if not isinstance(v, float):
                raise TypeError(
                    "q must be a float or an array of floats; however, [%s] found." % type(v)
                )
            if v < 0.0 or v > 1.0:
                raise ValueError("percentiles should all be in the interval [0, 1].")

        def quantile(spark_column: Column, spark_type: DataType) -> Column:
            if isinstance(spark_type, (BooleanType, NumericType)):
                return F.percentile_approx(spark_column.cast(DoubleType()), qq, accuracy)
            else:
                raise TypeError(
                    "Could not convert {} ({}) to numeric".format(
                        spark_type_to_pandas_dtype(spark_type), spark_type.simpleString()
                    )
                )

        if isinstance(qq, list):
            # First calculate the percentiles from all columns and map it to each `quantiles`
            # by creating each entry as a struct. So, it becomes an array of structs as below:
            #
            # +-----------------------------------------+
            # |                                   arrays|
            # +-----------------------------------------+
            # |[[0.25, 2, 6], [0.5, 3, 7], [0.75, 4, 8]]|
            # +-----------------------------------------+

            percentile_cols = []
            percentile_col_names = []
            column_labels = []
            for label, column in zip(
                self._internal.column_labels, self._internal.data_spark_column_names
            ):
                spark_type = self._internal.spark_type_for(label)

                is_numeric_or_boolean = isinstance(spark_type, (NumericType, BooleanType))
                keep_column = not numeric_only or is_numeric_or_boolean

                if keep_column:
                    percentile_col = quantile(self._internal.spark_column_for(label), spark_type)
                    percentile_cols.append(percentile_col.alias(column))
                    percentile_col_names.append(column)
                    column_labels.append(label)

            if len(percentile_cols) == 0:
                return DataFrame(index=qq)

            sdf = self._internal.spark_frame.select(percentile_cols)
            # Here, after select percentile cols, a spark_frame looks like below:
            # +---------+---------+
            # |        a|        b|
            # +---------+---------+
            # |[2, 3, 4]|[6, 7, 8]|
            # +---------+---------+

            cols_dict = OrderedDict()  # type: OrderedDict
            for column in percentile_col_names:
                cols_dict[column] = list()
                for i in range(len(qq)):
                    cols_dict[column].append(scol_for(sdf, column).getItem(i).alias(column))

            internal_index_column = SPARK_DEFAULT_INDEX_NAME
            cols = []
            for i, col in enumerate(zip(*cols_dict.values())):
                cols.append(F.struct(F.lit(qq[i]).alias(internal_index_column), *col))
            sdf = sdf.select(F.array(*cols).alias("arrays"))

            # And then, explode it and manually set the index.
            # +-----------------+---+---+
            # |__index_level_0__|  a|  b|
            # +-----------------+---+---+
            # |             0.25|  2|  6|
            # |              0.5|  3|  7|
            # |             0.75|  4|  8|
            # +-----------------+---+---+
            sdf = sdf.select(F.explode(F.col("arrays"))).selectExpr("col.*")

            internal = InternalFrame(
                spark_frame=sdf,
                index_spark_columns=[scol_for(sdf, internal_index_column)],
                column_labels=column_labels,
                data_spark_columns=[scol_for(sdf, col) for col in percentile_col_names],
            )
            return DataFrame(internal)
        else:
            return self._reduce_for_stat_function(
                quantile, name="quantile", numeric_only=numeric_only
            ).rename(qq)

    def query(self, expr: str, inplace: bool = False) -> Optional["DataFrame"]:
        """
        Query the columns of a DataFrame with a boolean expression.

        .. note:: Internal columns that starting with a '__' prefix are able to access, however,
            they are not supposed to be accessed.

        .. note:: This API delegates to Spark SQL so the syntax follows Spark SQL. Therefore, the
            pandas specific syntax such as `@` is not supported. If you want the pandas syntax,
            you can work around with :meth:`DataFrame.pandas_on_spark.apply_batch`, but you should
            be aware that `query_func` will be executed at different nodes in a distributed manner.
            So, for example, to use `@` syntax, make sure the variable is serialized by, for
            example, putting it within the closure as below.

            >>> df = ps.DataFrame({'A': range(2000), 'B': range(2000)})
            >>> def query_func(pdf):
            ...     num = 1995
            ...     return pdf.query('A > @num')
            >>> df.pandas_on_spark.apply_batch(query_func)
                     A     B
            1996  1996  1996
            1997  1997  1997
            1998  1998  1998
            1999  1999  1999

        Parameters
        ----------
        expr : str
            The query string to evaluate.

            You can refer to column names that contain spaces by surrounding
            them in backticks.

            For example, if one of your columns is called ``a a`` and you want
            to sum it with ``b``, your query should be ```a a` + b``.

        inplace : bool
            Whether the query should modify the data in place or return
            a modified copy.

        Returns
        -------
        DataFrame
            DataFrame resulting from the provided query expression.

        Examples
        --------
        >>> df = ps.DataFrame({'A': range(1, 6),
        ...                    'B': range(10, 0, -2),
        ...                    'C C': range(10, 5, -1)})
        >>> df
           A   B  C C
        0  1  10   10
        1  2   8    9
        2  3   6    8
        3  4   4    7
        4  5   2    6

        >>> df.query('A > B')
           A  B  C C
        4  5  2    6

        The previous expression is equivalent to

        >>> df[df.A > df.B]
           A  B  C C
        4  5  2    6

        For columns with spaces in their name, you can use backtick quoting.

        >>> df.query('B == `C C`')
           A   B  C C
        0  1  10   10

        The previous expression is equivalent to

        >>> df[df.B == df['C C']]
           A   B  C C
        0  1  10   10
        """
        if isinstance(self.columns, pd.MultiIndex):
            raise TypeError("Doesn't support for MultiIndex columns")
        if not isinstance(expr, str):
            raise TypeError(
                "expr must be a string to be evaluated, {} given".format(type(expr).__name__)
            )
        inplace = validate_bool_kwarg(inplace, "inplace")

        data_columns = [label[0] for label in self._internal.column_labels]
        sdf = self._internal.spark_frame.select(
            self._internal.index_spark_columns
            + [
                scol.alias(col)
                for scol, col in zip(self._internal.data_spark_columns, data_columns)
            ]
        ).filter(expr)
        internal = self._internal.with_new_sdf(sdf, data_columns=data_columns)

        if inplace:
            self._update_internal_frame(internal)
            return None
        else:
            return DataFrame(internal)

    def take(self, indices: List[int], axis: Union[int, str] = 0, **kwargs: Any) -> "DataFrame":
        """
        Return the elements in the given *positional* indices along an axis.

        This means that we are not indexing according to actual values in
        the index attribute of the object. We are indexing according to the
        actual position of the element in the object.

        Parameters
        ----------
        indices : array-like
            An array of ints indicating which positions to take.
        axis : {0 or 'index', 1 or 'columns', None}, default 0
            The axis on which to select elements. ``0`` means that we are
            selecting rows, ``1`` means that we are selecting columns.
        **kwargs
            For compatibility with :meth:`numpy.take`. Has no effect on the
            output.

        Returns
        -------
        taken : same type as caller
            An array-like containing the elements taken from the object.

        See Also
        --------
        DataFrame.loc : Select a subset of a DataFrame by labels.
        DataFrame.iloc : Select a subset of a DataFrame by positions.
        numpy.take : Take elements from an array along an axis.

        Examples
        --------
        >>> df = ps.DataFrame([('falcon', 'bird', 389.0),
        ...                    ('parrot', 'bird', 24.0),
        ...                    ('lion', 'mammal', 80.5),
        ...                    ('monkey', 'mammal', np.nan)],
        ...                   columns=['name', 'class', 'max_speed'],
        ...                   index=[0, 2, 3, 1])
        >>> df
             name   class  max_speed
        0  falcon    bird      389.0
        2  parrot    bird       24.0
        3    lion  mammal       80.5
        1  monkey  mammal        NaN

        Take elements at positions 0 and 3 along the axis 0 (default).

        Note how the actual indices selected (0 and 1) do not correspond to
        our selected indices 0 and 3. That's because we are selecting the 0th
        and 3rd rows, not rows whose indices equal 0 and 3.

        >>> df.take([0, 3]).sort_index()
             name   class  max_speed
        0  falcon    bird      389.0
        1  monkey  mammal        NaN

        Take elements at indices 1 and 2 along the axis 1 (column selection).

        >>> df.take([1, 2], axis=1)
            class  max_speed
        0    bird      389.0
        2    bird       24.0
        3  mammal       80.5
        1  mammal        NaN

        We may take elements using negative integers for positive indices,
        starting from the end of the object, just like with Python lists.

        >>> df.take([-1, -2]).sort_index()
             name   class  max_speed
        1  monkey  mammal        NaN
        3    lion  mammal       80.5
        """
        axis = validate_axis(axis)
        if not is_list_like(indices) or isinstance(indices, (dict, set)):
            raise TypeError("`indices` must be a list-like except dict or set")
        if axis == 0:
            return cast(DataFrame, self.iloc[indices, :])
        else:
            return cast(DataFrame, self.iloc[:, indices])

    def eval(self, expr: str, inplace: bool = False) -> Optional[Union["DataFrame", "Series"]]:
        """
        Evaluate a string describing operations on DataFrame columns.

        Operates on columns only, not specific rows or elements. This allows
        `eval` to run arbitrary code, which can make you vulnerable to code
        injection if you pass user input to this function.

        Parameters
        ----------
        expr : str
            The expression string to evaluate.
        inplace : bool, default False
            If the expression contains an assignment, whether to perform the
            operation inplace and mutate the existing DataFrame. Otherwise,
            a new DataFrame is returned.

        Returns
        -------
        The result of the evaluation.

        See Also
        --------
        DataFrame.query : Evaluates a boolean expression to query the columns
            of a frame.
        DataFrame.assign : Can evaluate an expression or function to create new
            values for a column.
        eval : Evaluate a Python expression as a string using various
            backends.

        Examples
        --------
        >>> df = ps.DataFrame({'A': range(1, 6), 'B': range(10, 0, -2)})
        >>> df
           A   B
        0  1  10
        1  2   8
        2  3   6
        3  4   4
        4  5   2
        >>> df.eval('A + B')
        0    11
        1    10
        2     9
        3     8
        4     7
        dtype: int64

        Assignment is allowed though by default the original DataFrame is not
        modified.

        >>> df.eval('C = A + B')
           A   B   C
        0  1  10  11
        1  2   8  10
        2  3   6   9
        3  4   4   8
        4  5   2   7
        >>> df
           A   B
        0  1  10
        1  2   8
        2  3   6
        3  4   4
        4  5   2

        Use ``inplace=True`` to modify the original DataFrame.

        >>> df.eval('C = A + B', inplace=True)
        >>> df
           A   B   C
        0  1  10  11
        1  2   8  10
        2  3   6   9
        3  4   4   8
        4  5   2   7
        """
        from pyspark.pandas.series import first_series

        if isinstance(self.columns, pd.MultiIndex):
            raise TypeError("`eval` is not supported for multi-index columns")
        inplace = validate_bool_kwarg(inplace, "inplace")
        should_return_series = False
        series_name = None
        should_return_scalar = False

        # Since `eval_func` doesn't have a type hint, inferring the schema is always preformed
        # in the `apply_batch`. Hence, the variables `should_return_series`, `series_name`,
        # and `should_return_scalar` can be updated.
        @no_type_check
        def eval_func(pdf):
            nonlocal should_return_series
            nonlocal series_name
            nonlocal should_return_scalar
            result_inner = pdf.eval(expr, inplace=inplace)
            if inplace:
                result_inner = pdf
            if isinstance(result_inner, pd.Series):
                should_return_series = True
                series_name = result_inner.name
                result_inner = result_inner.to_frame()
            elif is_scalar(result_inner):
                should_return_scalar = True
                result_inner = pd.Series(result_inner).to_frame()
            return result_inner

        result = self.pandas_on_spark.apply_batch(eval_func)
        if inplace:
            # Here, the result is always a frame because the error is thrown during schema inference
            # from pandas.
            self._update_internal_frame(result._internal, requires_same_anchor=False)
            return None
        elif should_return_series:
            return first_series(result).rename(series_name)
        elif should_return_scalar:
            return first_series(result)[0]
        else:
            # Returns a frame
            return result

    def explode(self, column: Union[Any, Tuple]) -> "DataFrame":
        """
        Transform each element of a list-like to a row, replicating index values.

        Parameters
        ----------
        column : str or tuple
            Column to explode.

        Returns
        -------
        DataFrame
            Exploded lists to rows of the subset columns;
            index will be duplicated for these rows.

        See Also
        --------
        DataFrame.unstack : Pivot a level of the (necessarily hierarchical)
            index labels.
        DataFrame.melt : Unpivot a DataFrame from wide format to long format.

        Examples
        --------
        >>> df = ps.DataFrame({'A': [[1, 2, 3], [], [3, 4]], 'B': 1})
        >>> df
                   A  B
        0  [1, 2, 3]  1
        1         []  1
        2     [3, 4]  1

        >>> df.explode('A')
             A  B
        0  1.0  1
        0  2.0  1
        0  3.0  1
        1  NaN  1
        2  3.0  1
        2  4.0  1
        """
        from pyspark.pandas.series import Series

        if not is_name_like_value(column):
            raise TypeError("column must be a scalar")

        psdf = DataFrame(self._internal.resolved_copy)  # type: "DataFrame"
        psser = psdf[column]
        if not isinstance(psser, Series):
            raise ValueError(
                "The column %s is not unique. For a multi-index, the label must be a tuple "
                "with elements corresponding to each level." % name_like_string(column)
            )
        if not isinstance(psser.spark.data_type, ArrayType):
            return self.copy()

        sdf = psdf._internal.spark_frame.withColumn(
            psser._internal.data_spark_column_names[0], F.explode_outer(psser.spark.column)
        )

        data_fields = psdf._internal.data_fields.copy()
        data_fields[psdf._internal.column_labels.index(psser._column_label)] = None  # TODO: dtype?

        internal = psdf._internal.with_new_sdf(sdf, data_fields=data_fields)
        return DataFrame(internal)

    def mad(self, axis: int = 0) -> "Series":
        """
        Return the mean absolute deviation of values.

        Parameters
        ----------
        axis : {index (0), columns (1)}
            Axis for the function to be applied on.

        Examples
        --------
        >>> df = ps.DataFrame({'a': [1, 2, 3, np.nan], 'b': [0.1, 0.2, 0.3, np.nan]},
        ...                   columns=['a', 'b'])

        >>> df.mad()
        a    0.666667
        b    0.066667
        dtype: float64

        >>> df.mad(axis=1)
        0    0.45
        1    0.90
        2    1.35
        3     NaN
        dtype: float64
        """
        from pyspark.pandas.series import first_series

        axis = validate_axis(axis)

        if axis == 0:

            def get_spark_column(psdf: DataFrame, label: Tuple) -> Column:
                scol = psdf._internal.spark_column_for(label)
                col_type = psdf._internal.spark_type_for(label)

                if isinstance(col_type, BooleanType):
                    scol = scol.cast("integer")

                return scol

            new_column_labels = []  # type: List[Tuple]
            for label in self._internal.column_labels:
                # Filtering out only columns of numeric and boolean type column.
                dtype = self._psser_for(label).spark.data_type
                if isinstance(dtype, (NumericType, BooleanType)):
                    new_column_labels.append(label)

            new_columns = [
                F.avg(get_spark_column(self, label)).alias(name_like_string(label))
                for label in new_column_labels
            ]

            mean_data = self._internal.spark_frame.select(*new_columns).first()

            new_columns = [
                F.avg(
                    F.abs(get_spark_column(self, label) - mean_data[name_like_string(label)])
                ).alias(name_like_string(label))
                for label in new_column_labels
            ]

            sdf = self._internal.spark_frame.select(
                *[F.lit(None).cast(StringType()).alias(SPARK_DEFAULT_INDEX_NAME)], *new_columns
            )

            # The data is expected to be small so it's fine to transpose/use default index.
            with ps.option_context("compute.max_rows", 1):
                internal = InternalFrame(
                    spark_frame=sdf,
                    index_spark_columns=[scol_for(sdf, SPARK_DEFAULT_INDEX_NAME)],
                    column_labels=new_column_labels,
                    column_label_names=self._internal.column_label_names,
                )
                return first_series(DataFrame(internal).transpose())

        else:

            @pandas_udf(returnType=DoubleType())  # type: ignore
            def calculate_columns_axis(*cols: pd.Series) -> pd.Series:
                return pd.concat(cols, axis=1).mad(axis=1)

            internal = self._internal.copy(
                column_labels=[None],
                data_spark_columns=[
                    calculate_columns_axis(*self._internal.data_spark_columns).alias(
                        SPARK_DEFAULT_SERIES_NAME
                    )
                ],
                data_fields=[None],
                column_label_names=None,
            )
            return first_series(DataFrame(internal))

    def tail(self, n: int = 5) -> "DataFrame":
        """
        Return the last `n` rows.

        This function returns last `n` rows from the object based on
        position. It is useful for quickly verifying data, for example,
        after sorting or appending rows.

        For negative values of `n`, this function returns all rows except
        the first `n` rows, equivalent to ``df[n:]``.

        Parameters
        ----------
        n : int, default 5
            Number of rows to select.

        Returns
        -------
        type of caller
            The last `n` rows of the caller object.

        See Also
        --------
        DataFrame.head : The first `n` rows of the caller object.

        Examples
        --------
        >>> df = ps.DataFrame({'animal': ['alligator', 'bee', 'falcon', 'lion',
        ...                    'monkey', 'parrot', 'shark', 'whale', 'zebra']})
        >>> df
              animal
        0  alligator
        1        bee
        2     falcon
        3       lion
        4     monkey
        5     parrot
        6      shark
        7      whale
        8      zebra

        Viewing the last 5 lines

        >>> df.tail()  # doctest: +SKIP
           animal
        4  monkey
        5  parrot
        6   shark
        7   whale
        8   zebra

        Viewing the last `n` lines (three in this case)

        >>> df.tail(3)  # doctest: +SKIP
          animal
        6  shark
        7  whale
        8  zebra

        For negative values of `n`

        >>> df.tail(-3)  # doctest: +SKIP
           animal
        3    lion
        4  monkey
        5  parrot
        6   shark
        7   whale
        8   zebra
        """
        if not isinstance(n, int):
            raise TypeError("bad operand type for unary -: '{}'".format(type(n).__name__))
        if n < 0:
            n = len(self) + n
        if n <= 0:
            return ps.DataFrame(self._internal.with_filter(F.lit(False)))
        # Should use `resolved_copy` here for the case like `(psdf + 1).tail()`
        sdf = self._internal.resolved_copy.spark_frame
        rows = sdf.tail(n)
        new_sdf = default_session().createDataFrame(rows, sdf.schema)

        return DataFrame(self._internal.with_new_sdf(new_sdf))

    def align(
        self,
        other: Union["DataFrame", "Series"],
        join: str = "outer",
        axis: Optional[Union[int, str]] = None,
        copy: bool = True,
    ) -> Tuple["DataFrame", Union["DataFrame", "Series"]]:
        """
        Align two objects on their axes with the specified join method.

        Join method is specified for each axis Index.

        Parameters
        ----------
        other : DataFrame or Series
        join : {{'outer', 'inner', 'left', 'right'}}, default 'outer'
        axis : allowed axis of the other object, default None
            Align on index (0), columns (1), or both (None).
        copy : bool, default True
            Always returns new objects. If copy=False and no reindexing is
            required then original objects are returned.

        Returns
        -------
        (left, right) : (DataFrame, type of other)
            Aligned objects.

        Examples
        --------
        >>> ps.set_option("compute.ops_on_diff_frames", True)
        >>> df1 = ps.DataFrame({"a": [1, 2, 3], "b": ["a", "b", "c"]}, index=[10, 20, 30])
        >>> df2 = ps.DataFrame({"a": [4, 5, 6], "c": ["d", "e", "f"]}, index=[10, 11, 12])

        Align both axis:

        >>> aligned_l, aligned_r = df1.align(df2)
        >>> aligned_l.sort_index()
              a     b   c
        10  1.0     a NaN
        11  NaN  None NaN
        12  NaN  None NaN
        20  2.0     b NaN
        30  3.0     c NaN
        >>> aligned_r.sort_index()
              a   b     c
        10  4.0 NaN     d
        11  5.0 NaN     e
        12  6.0 NaN     f
        20  NaN NaN  None
        30  NaN NaN  None

        Align only axis=0 (index):

        >>> aligned_l, aligned_r = df1.align(df2, axis=0)
        >>> aligned_l.sort_index()
              a     b
        10  1.0     a
        11  NaN  None
        12  NaN  None
        20  2.0     b
        30  3.0     c
        >>> aligned_r.sort_index()
              a     c
        10  4.0     d
        11  5.0     e
        12  6.0     f
        20  NaN  None
        30  NaN  None

        Align only axis=1 (column):

        >>> aligned_l, aligned_r = df1.align(df2, axis=1)
        >>> aligned_l.sort_index()
            a  b   c
        10  1  a NaN
        20  2  b NaN
        30  3  c NaN
        >>> aligned_r.sort_index()
            a   b  c
        10  4 NaN  d
        11  5 NaN  e
        12  6 NaN  f

        Align with the join type "inner":

        >>> aligned_l, aligned_r = df1.align(df2, join="inner")
        >>> aligned_l.sort_index()
            a
        10  1
        >>> aligned_r.sort_index()
            a
        10  4

        Align with a Series:

        >>> s = ps.Series([7, 8, 9], index=[10, 11, 12])
        >>> aligned_l, aligned_r = df1.align(s, axis=0)
        >>> aligned_l.sort_index()
              a     b
        10  1.0     a
        11  NaN  None
        12  NaN  None
        20  2.0     b
        30  3.0     c
        >>> aligned_r.sort_index()
        10    7.0
        11    8.0
        12    9.0
        20    NaN
        30    NaN
        dtype: float64

        >>> ps.reset_option("compute.ops_on_diff_frames")
        """
        from pyspark.pandas.series import Series, first_series

        if not isinstance(other, (DataFrame, Series)):
            raise TypeError("unsupported type: {}".format(type(other).__name__))

        how = validate_how(join)
        axis = validate_axis(axis, None)

        right_is_series = isinstance(other, Series)
        if right_is_series:
            if axis is None:
                raise ValueError("Must specify axis=0 or 1")
            elif axis != 0:
                raise NotImplementedError(
                    "align currently only works for axis=0 when right is Series"
                )

        left = self
        right = other

        if (axis is None or axis == 0) and not same_anchor(left, right):
            combined = combine_frames(left, right, how=how)
            left = combined["this"]
            right = combined["that"]

            if right_is_series:
                right = first_series(right).rename(other.name)

        if (
            axis is None or axis == 1
        ) and left._internal.column_labels != right._internal.column_labels:

            if left._internal.column_labels_level != right._internal.column_labels_level:
                raise ValueError("cannot join with no overlapping index names")

            left = left.copy()
            right = right.copy()

            if how == "full":
                column_labels = sorted(
                    list(set(left._internal.column_labels) | set(right._internal.column_labels))
                )
            elif how == "inner":
                column_labels = sorted(
                    list(set(left._internal.column_labels) & set(right._internal.column_labels))
                )
            elif how == "left":
                column_labels = left._internal.column_labels
            else:
                column_labels = right._internal.column_labels

            for label in column_labels:
                if label not in left._internal.column_labels:
                    left[label] = F.lit(None).cast(DoubleType())
            left = left[column_labels]
            for label in column_labels:
                if label not in right._internal.column_labels:
                    right[label] = F.lit(None).cast(DoubleType())
            right = right[column_labels]

        return (left.copy(), right.copy()) if copy else (left, right)

    @staticmethod
    def from_dict(
        data: Dict[Union[Any, Tuple], Sequence[Any]],
        orient: str = "columns",
        dtype: Union[str, Dtype] = None,
        columns: Optional[List[Union[Any, Tuple]]] = None,
    ) -> "DataFrame":
        """
        Construct DataFrame from dict of array-like or dicts.

        Creates DataFrame object from dictionary by columns or by index
        allowing dtype specification.

        Parameters
        ----------
        data : dict
            Of the form {field : array-like} or {field : dict}.
        orient : {'columns', 'index'}, default 'columns'
            The "orientation" of the data. If the keys of the passed dict
            should be the columns of the resulting DataFrame, pass 'columns'
            (default). Otherwise if the keys should be rows, pass 'index'.
        dtype : dtype, default None
            Data type to force, otherwise infer.
        columns : list, default None
            Column labels to use when ``orient='index'``. Raises a ValueError
            if used with ``orient='columns'``.

        Returns
        -------
        DataFrame

        See Also
        --------
        DataFrame.from_records : DataFrame from structured ndarray, sequence
            of tuples or dicts, or DataFrame.
        DataFrame : DataFrame object creation using constructor.

        Examples
        --------
        By default the keys of the dict become the DataFrame columns:

        >>> data = {'col_1': [3, 2, 1, 0], 'col_2': [10, 20, 30, 40]}
        >>> ps.DataFrame.from_dict(data)
           col_1  col_2
        0      3     10
        1      2     20
        2      1     30
        3      0     40

        Specify ``orient='index'`` to create the DataFrame using dictionary
        keys as rows:

        >>> data = {'row_1': [3, 2, 1, 0], 'row_2': [10, 20, 30, 40]}
        >>> ps.DataFrame.from_dict(data, orient='index').sort_index()
                0   1   2   3
        row_1   3   2   1   0
        row_2  10  20  30  40

        When using the 'index' orientation, the column names can be
        specified manually:

        >>> ps.DataFrame.from_dict(data, orient='index',
        ...                        columns=['A', 'B', 'C', 'D']).sort_index()
                A   B   C   D
        row_1   3   2   1   0
        row_2  10  20  30  40
        """
        return DataFrame(pd.DataFrame.from_dict(data, orient=orient, dtype=dtype, columns=columns))

    def _build_groupby(
        self, by: List[Union["Series", Tuple]], as_index: bool, dropna: bool
    ) -> "DataFrameGroupBy":
        from pyspark.pandas.groupby import DataFrameGroupBy

        return DataFrameGroupBy._build(self, by, as_index=as_index, dropna=dropna)

    def _to_internal_pandas(self) -> pd.DataFrame:
        """
        Return a pandas DataFrame directly from _internal to avoid overhead of copy.

        This method is for internal use only.
        """
        return self._internal.to_pandas_frame

    def _get_or_create_repr_pandas_cache(self, n: int) -> pd.DataFrame:
        if not hasattr(self, "_repr_pandas_cache") or n not in self._repr_pandas_cache:
            object.__setattr__(
                self, "_repr_pandas_cache", {n: self.head(n + 1)._to_internal_pandas()}
            )
        return self._repr_pandas_cache[n]

    def __repr__(self) -> str:
        max_display_count = get_option("display.max_rows")
        if max_display_count is None:
            return self._to_internal_pandas().to_string()

        pdf = self._get_or_create_repr_pandas_cache(max_display_count)
        pdf_length = len(pdf)
        pdf = pdf.iloc[:max_display_count]
        if pdf_length > max_display_count:
            repr_string = pdf.to_string(show_dimensions=True)
            match = REPR_PATTERN.search(repr_string)
            if match is not None:
                nrows = match.group("rows")
                ncols = match.group("columns")
                footer = "\n\n[Showing only the first {nrows} rows x {ncols} columns]".format(
                    nrows=nrows, ncols=ncols
                )
                return REPR_PATTERN.sub(footer, repr_string)
        return pdf.to_string()

    def _repr_html_(self) -> str:
        max_display_count = get_option("display.max_rows")
        # pandas 0.25.1 has a regression about HTML representation so 'bold_rows'
        # has to be set as False explicitly. See https://github.com/pandas-dev/pandas/issues/28204
        bold_rows = not (LooseVersion("0.25.1") == LooseVersion(pd.__version__))
        if max_display_count is None:
            return self._to_internal_pandas().to_html(notebook=True, bold_rows=bold_rows)

        pdf = self._get_or_create_repr_pandas_cache(max_display_count)
        pdf_length = len(pdf)
        pdf = pdf.iloc[:max_display_count]
        if pdf_length > max_display_count:
            repr_html = pdf.to_html(show_dimensions=True, notebook=True, bold_rows=bold_rows)
            match = REPR_HTML_PATTERN.search(repr_html)
            if match is not None:
                nrows = match.group("rows")
                ncols = match.group("columns")
                by = chr(215)
                footer = (
                    "\n<p>Showing only the first {rows} rows "
                    "{by} {cols} columns</p>\n</div>".format(rows=nrows, by=by, cols=ncols)
                )
                return REPR_HTML_PATTERN.sub(footer, repr_html)
        return pdf.to_html(notebook=True, bold_rows=bold_rows)

    def __getitem__(self, key: Any) -> Any:
        from pyspark.pandas.series import Series

        if key is None:
            raise KeyError("none key")
        elif isinstance(key, Series):
            return self.loc[key.astype(bool)]
        elif isinstance(key, slice):
            if any(type(n) == int or None for n in [key.start, key.stop]):
                # Seems like pandas Frame always uses int as positional search when slicing
                # with ints.
                return self.iloc[key]
            return self.loc[key]
        elif is_name_like_value(key):
            return self.loc[:, key]
        elif is_list_like(key):
            return self.loc[:, list(key)]
        raise NotImplementedError(key)

    def __setitem__(self, key: Any, value: Any) -> None:
        from pyspark.pandas.series import Series

        if isinstance(value, (DataFrame, Series)) and not same_anchor(value, self):
            # Different Series or DataFrames
            level = self._internal.column_labels_level
            key = DataFrame._index_normalized_label(level, key)
            value = DataFrame._index_normalized_frame(level, value)

            def assign_columns(
                psdf: DataFrame, this_column_labels: List[Tuple], that_column_labels: List[Tuple]
            ) -> Iterator[Tuple["Series", Tuple]]:
                assert len(key) == len(that_column_labels)
                # Note that here intentionally uses `zip_longest` that combine
                # that_columns.
                for k, this_label, that_label in zip_longest(
                    key, this_column_labels, that_column_labels
                ):
                    yield (psdf._psser_for(that_label), tuple(["that", *k]))
                    if this_label is not None and this_label[1:] != k:
                        yield (psdf._psser_for(this_label), this_label)

            psdf = align_diff_frames(assign_columns, self, value, fillna=False, how="left")
        elif isinstance(value, list):
            if len(self) != len(value):
                raise ValueError("Length of values does not match length of index")

            # TODO: avoid using default index?
            with option_context(
                "compute.default_index_type",
                "distributed-sequence",
                "compute.ops_on_diff_frames",
                True,
            ):
                psdf = self.reset_index()
                psdf[key] = ps.DataFrame(value)
                psdf = psdf.set_index(psdf.columns[: self._internal.index_level])
                psdf.index.names = self.index.names

        elif isinstance(key, list):
            assert isinstance(value, DataFrame)
            # Same DataFrames.
            field_names = value.columns
            psdf = self._assign({k: value[c] for k, c in zip(key, field_names)})
        else:
            # Same Series.
            psdf = self._assign({key: value})

        self._update_internal_frame(psdf._internal)

    @staticmethod
    def _index_normalized_label(
        level: int, labels: Union[Any, Tuple, Sequence[Union[Any, Tuple]]]
    ) -> List[Tuple]:
        """
        Returns a label that is normalized against the current column index level.
        For example, the key "abc" can be ("abc", "", "") if the current Frame has
        a multi-index for its column
        """
        if is_name_like_tuple(labels):
            labels = [labels]
        elif is_name_like_value(labels):
            labels = [(labels,)]
        else:
            labels = [k if is_name_like_tuple(k) else (k,) for k in labels]

        if any(len(label) > level for label in labels):
            raise KeyError(
                "Key length ({}) exceeds index depth ({})".format(
                    max(len(label) for label in labels), level
                )
            )
        return [tuple(list(label) + ([""] * (level - len(label)))) for label in labels]

    @staticmethod
    def _index_normalized_frame(
        level: int, psser_or_psdf: Union["DataFrame", "Series"]
    ) -> "DataFrame":
        """
        Returns a frame that is normalized against the current column index level.
        For example, the name in `pd.Series([...], name="abc")` can be can be
        ("abc", "", "") if the current DataFrame has a multi-index for its column
        """
        from pyspark.pandas.series import Series

        if isinstance(psser_or_psdf, Series):
            psdf = psser_or_psdf.to_frame()
        else:
            assert isinstance(psser_or_psdf, DataFrame), type(psser_or_psdf)
            psdf = psser_or_psdf.copy()

        psdf.columns = pd.MultiIndex.from_tuples(
            [
                tuple([name_like_string(label)] + ([""] * (level - 1)))
                for label in psdf._internal.column_labels
            ],
        )

        return psdf

    def __getattr__(self, key: str) -> Any:
        if key.startswith("__"):
            raise AttributeError(key)
        if hasattr(_MissingPandasLikeDataFrame, key):
            property_or_func = getattr(_MissingPandasLikeDataFrame, key)
            if isinstance(property_or_func, property):
                return property_or_func.fget(self)  # type: ignore
            else:
                return partial(property_or_func, self)

        try:
            return self.loc[:, key]
        except KeyError:
            raise AttributeError(
                "'%s' object has no attribute '%s'" % (self.__class__.__name__, key)
            )

    def __setattr__(self, key: str, value: Any) -> None:
        try:
            object.__getattribute__(self, key)
            return object.__setattr__(self, key, value)
        except AttributeError:
            pass

        if (key,) in self._internal.column_labels:
            self[key] = value
        else:
            msg = "pandas-on-Spark doesn't allow columns to be created via a new attribute name"
            if is_testing():
                raise AssertionError(msg)
            else:
                warnings.warn(msg, UserWarning)

    def __len__(self) -> int:
        return self._internal.resolved_copy.spark_frame.count()

    def __dir__(self) -> Iterable[str]:
        fields = [
            f for f in self._internal.resolved_copy.spark_frame.schema.fieldNames() if " " not in f
        ]
        return list(super().__dir__()) + fields

    def __iter__(self) -> Iterator[Union[Any, Tuple]]:
        return iter(self.columns)

    # NDArray Compat
    def __array_ufunc__(
        self, ufunc: Callable, method: str, *inputs: Any, **kwargs: Any
    ) -> "DataFrame":
        # TODO: is it possible to deduplicate it with '_map_series_op'?
        if all(isinstance(inp, DataFrame) for inp in inputs) and any(
            not same_anchor(inp, inputs[0]) for inp in inputs
        ):
            # binary only
            assert len(inputs) == 2
            this = inputs[0]
            that = inputs[1]
            if this._internal.column_labels_level != that._internal.column_labels_level:
                raise ValueError("cannot join with no overlapping index names")

            # Different DataFrames
            def apply_op(
                psdf: DataFrame, this_column_labels: List[Tuple], that_column_labels: List[Tuple]
            ) -> Iterator[Tuple["Series", Tuple]]:
                for this_label, that_label in zip(this_column_labels, that_column_labels):
                    yield (
                        ufunc(
                            psdf._psser_for(this_label), psdf._psser_for(that_label), **kwargs
                        ).rename(this_label),
                        this_label,
                    )

            return align_diff_frames(apply_op, this, that, fillna=True, how="full")
        else:
            # DataFrame and Series
            applied = []
            this = inputs[0]
            assert all(inp is this for inp in inputs if isinstance(inp, DataFrame))

            for label in this._internal.column_labels:
                arguments = []
                for inp in inputs:
                    arguments.append(inp[label] if isinstance(inp, DataFrame) else inp)
                # both binary and unary.
                applied.append(ufunc(*arguments, **kwargs).rename(label))

            internal = this._internal.with_new_columns(applied)
            return DataFrame(internal)

    if sys.version_info >= (3, 7):

        def __class_getitem__(cls, params: Any) -> object:
            # This is a workaround to support variadic generic in DataFrame in Python 3.7.
            # See https://github.com/python/typing/issues/193
            # we always wraps the given type hints by a tuple to mimic the variadic generic.
            return _create_tuple_for_frame_type(params)

    elif (3, 5) <= sys.version_info < (3, 7):
        # This is a workaround to support variadic generic in DataFrame in Python 3.5+
        # The implementation is in its metaclass so this flag is needed to distinguish
        # pandas-on-Spark DataFrame.
        is_dataframe = None


def _reduce_spark_multi(sdf: SparkDataFrame, aggs: List[Column]) -> Any:
    """
    Performs a reduction on a spark DataFrame, the functions being known sql aggregate functions.
    """
    assert isinstance(sdf, SparkDataFrame)
    sdf0 = sdf.agg(*aggs)
    l = cast(pd.DataFrame, sdf0.limit(2).toPandas())
    assert len(l) == 1, (sdf, l)
    row = l.iloc[0]
    l2 = list(row)
    assert len(l2) == len(aggs), (row, l2)
    return l2


class CachedDataFrame(DataFrame):
    """
    Cached pandas-on-Spark DataFrame, which corresponds to pandas DataFrame logically, but
    internally it caches the corresponding Spark DataFrame.
    """

    def __init__(self, internal: InternalFrame, storage_level: Optional[StorageLevel] = None):
        if storage_level is None:
            object.__setattr__(self, "_cached", internal.spark_frame.cache())
        elif isinstance(storage_level, StorageLevel):
            object.__setattr__(self, "_cached", internal.spark_frame.persist(storage_level))
        else:
            raise TypeError(
                "Only a valid pyspark.StorageLevel type is acceptable for the `storage_level`"
            )
        super().__init__(internal)

    def __enter__(self) -> "CachedDataFrame":
        return self

    def __exit__(
        self,
        exception_type: Optional[Type[BaseException]],
        exception_value: Optional[BaseException],
        traceback: Optional[TracebackType],
    ) -> Optional[bool]:
        self.spark.unpersist()
        return None

    # create accessor for Spark related methods.
    spark = CachedAccessor("spark", CachedSparkFrameMethods)


def _test() -> None:
    import os
    import doctest
    import shutil
    import sys
    import tempfile
    import uuid
    from pyspark.sql import SparkSession
    import pyspark.pandas.frame

    os.chdir(os.environ["SPARK_HOME"])

    globs = pyspark.pandas.frame.__dict__.copy()
    globs["ps"] = pyspark.pandas
    spark = (
        SparkSession.builder.master("local[4]").appName("pyspark.pandas.frame tests").getOrCreate()
    )

    db_name = "db%s" % str(uuid.uuid4()).replace("-", "")
    spark.sql("CREATE DATABASE %s" % db_name)
    globs["db"] = db_name

    path = tempfile.mkdtemp()
    globs["path"] = path

    (failure_count, test_count) = doctest.testmod(
        pyspark.pandas.frame,
        globs=globs,
        optionflags=doctest.ELLIPSIS | doctest.NORMALIZE_WHITESPACE,
    )

    shutil.rmtree(path, ignore_errors=True)
    spark.sql("DROP DATABASE IF EXISTS %s CASCADE" % db_name)
    spark.stop()
    if failure_count:
        sys.exit(-1)


if __name__ == "__main__":
    _test()<|MERGE_RESOLUTION|>--- conflicted
+++ resolved
@@ -4565,8 +4565,6 @@
         """
         return self.dot(other)
 
-<<<<<<< HEAD
-=======
     def to_pandas_on_spark(self, index_col: Optional[Union[str, List[str]]] = None) -> "DataFrame":
         """
         Converts the existing DataFrame into a pandas-on-Spark DataFrame.
@@ -4642,7 +4640,6 @@
         )
         return self.to_pandas_on_spark(index_col)
 
->>>>>>> f1ad3455
     def to_table(
         self,
         name: str,
