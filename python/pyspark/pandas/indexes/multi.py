--- conflicted
+++ resolved
@@ -448,16 +448,8 @@
                 self._internal.index_fields,
             )
         )
-<<<<<<< HEAD
-        index_map[i], index_map[j], = index_map[j], index_map[i]
+        index_map[i], index_map[j] = index_map[j], index_map[i]
         index_spark_columns, index_names, index_fields = zip(*index_map)
-=======
-        index_map[i], index_map[j], = (
-            index_map[j],
-            index_map[i],
-        )
-        index_spark_columns, index_names, index_dtypes = zip(*index_map)
->>>>>>> 6c3b7f92
         internal = self._internal.copy(
             index_spark_columns=list(index_spark_columns),
             index_names=list(index_names),
