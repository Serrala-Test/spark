#
# Licensed to the Apache Software Foundation (ASF) under one or more
# contributor license agreements.  See the NOTICE file distributed with
# this work for additional information regarding copyright ownership.
# The ASF licenses this file to You under the Apache License, Version 2.0
# (the "License"); you may not use this file except in compliance with
# the License.  You may obtain a copy of the License at
#
#    http://www.apache.org/licenses/LICENSE-2.0
#
# Unless required by applicable law or agreed to in writing, software
# distributed under the License is distributed on an "AS IS" BASIS,
# WITHOUT WARRANTIES OR CONDITIONS OF ANY KIND, either express or implied.
# See the License for the specific language governing permissions and
# limitations under the License.
#

import numbers
from typing import Any, Union

import pandas as pd
from pandas.api.types import CategoricalDtype

from pyspark.pandas.base import column_op, IndexOpsMixin
from pyspark.pandas._typing import Dtype, IndexOpsLike, SeriesOrIndex
from pyspark.pandas.data_type_ops.base import (
    DataTypeOps,
    is_valid_operand_for_numeric_arithmetic,
    transform_boolean_operand_to_numeric,
    _as_bool_type,
    _as_categorical_type,
    _as_other_type,
)
from pyspark.pandas.internal import InternalField
<<<<<<< HEAD
from pyspark.pandas.typedef import extension_dtypes, pandas_on_spark_type
=======
from pyspark.pandas.spark import functions as SF
from pyspark.pandas.typedef import Dtype, extension_dtypes, pandas_on_spark_type
>>>>>>> 5f0113e3
from pyspark.pandas.typedef.typehints import as_spark_type
from pyspark.sql import functions as F
from pyspark.sql.column import Column
from pyspark.sql.types import BooleanType, StringType


class BooleanOps(DataTypeOps):
    """
    The class for binary operations of pandas-on-Spark objects with spark type: BooleanType.
    """

    @property
    def pretty_name(self) -> str:
        return "booleans"

    def add(self, left: IndexOpsLike, right: Any) -> SeriesOrIndex:
        if not is_valid_operand_for_numeric_arithmetic(right):
            raise TypeError(
                "Addition can not be applied to %s and the given type." % self.pretty_name
            )

        if isinstance(right, bool):
            return left.__or__(right)
        elif isinstance(right, numbers.Number):
            left = left.spark.transform(lambda scol: scol.cast(as_spark_type(type(right))))
            return left + right
        else:
            assert isinstance(right, IndexOpsMixin)
            if isinstance(right, IndexOpsMixin) and isinstance(right.spark.data_type, BooleanType):
                return left.__or__(right)
            else:
                left = transform_boolean_operand_to_numeric(left, right.spark.data_type)
                return left + right

    def sub(self, left: IndexOpsLike, right: Any) -> SeriesOrIndex:
        if not is_valid_operand_for_numeric_arithmetic(right, allow_bool=False):
            raise TypeError(
                "Subtraction can not be applied to %s and the given type." % self.pretty_name
            )
        if isinstance(right, numbers.Number) and not isinstance(right, bool):
            left = left.spark.transform(lambda scol: scol.cast(as_spark_type(type(right))))
            return left - right
        else:
            assert isinstance(right, IndexOpsMixin)
            left = transform_boolean_operand_to_numeric(left, right.spark.data_type)
            return left - right

    def mul(self, left: IndexOpsLike, right: Any) -> SeriesOrIndex:
        if not is_valid_operand_for_numeric_arithmetic(right):
            raise TypeError(
                "Multiplication can not be applied to %s and the given type." % self.pretty_name
            )
        if isinstance(right, bool):
            return left.__and__(right)
        elif isinstance(right, numbers.Number):
            left = left.spark.transform(lambda scol: scol.cast(as_spark_type(type(right))))
            return left * right
        else:
            assert isinstance(right, IndexOpsMixin)
            if isinstance(right, IndexOpsMixin) and isinstance(right.spark.data_type, BooleanType):
                return left.__and__(right)
            else:
                left = transform_boolean_operand_to_numeric(left, right.spark.data_type)
                return left * right

    def truediv(self, left: IndexOpsLike, right: Any) -> SeriesOrIndex:
        if not is_valid_operand_for_numeric_arithmetic(right, allow_bool=False):
            raise TypeError(
                "True division can not be applied to %s and the given type." % self.pretty_name
            )
        if isinstance(right, numbers.Number) and not isinstance(right, bool):
            left = left.spark.transform(lambda scol: scol.cast(as_spark_type(type(right))))
            return left / right
        else:
            assert isinstance(right, IndexOpsMixin)
            left = transform_boolean_operand_to_numeric(left, right.spark.data_type)
            return left / right

    def floordiv(self, left: IndexOpsLike, right: Any) -> SeriesOrIndex:
        if not is_valid_operand_for_numeric_arithmetic(right, allow_bool=False):
            raise TypeError(
                "Floor division can not be applied to %s and the given type." % self.pretty_name
            )
        if isinstance(right, numbers.Number) and not isinstance(right, bool):
            left = left.spark.transform(lambda scol: scol.cast(as_spark_type(type(right))))
            return left // right
        else:
            assert isinstance(right, IndexOpsMixin)
            left = transform_boolean_operand_to_numeric(left, right.spark.data_type)
            return left // right

    def mod(self, left: IndexOpsLike, right: Any) -> SeriesOrIndex:
        if not is_valid_operand_for_numeric_arithmetic(right, allow_bool=False):
            raise TypeError(
                "Modulo can not be applied to %s and the given type." % self.pretty_name
            )
        if isinstance(right, numbers.Number) and not isinstance(right, bool):
            left = left.spark.transform(lambda scol: scol.cast(as_spark_type(type(right))))
            return left % right
        else:
            assert isinstance(right, IndexOpsMixin)
            left = transform_boolean_operand_to_numeric(left, right.spark.data_type)
            return left % right

    def pow(self, left: IndexOpsLike, right: Any) -> SeriesOrIndex:
        if not is_valid_operand_for_numeric_arithmetic(right, allow_bool=False):
            raise TypeError(
                "Exponentiation can not be applied to %s and the given type." % self.pretty_name
            )
        if isinstance(right, numbers.Number) and not isinstance(right, bool):
            left = left.spark.transform(lambda scol: scol.cast(as_spark_type(type(right))))
            return left ** right
        else:
            assert isinstance(right, IndexOpsMixin)
            left = transform_boolean_operand_to_numeric(left, right.spark.data_type)
            return left ** right

    def radd(self, left: IndexOpsLike, right: Any) -> SeriesOrIndex:
        if isinstance(right, bool):
            return left.__or__(right)
        elif isinstance(right, numbers.Number):
            left = left.spark.transform(lambda scol: scol.cast(as_spark_type(type(right))))
            return right + left
        else:
            raise TypeError(
                "Addition can not be applied to %s and the given type." % self.pretty_name
            )

    def rsub(self, left: IndexOpsLike, right: Any) -> SeriesOrIndex:
        if isinstance(right, numbers.Number) and not isinstance(right, bool):
            left = left.spark.transform(lambda scol: scol.cast(as_spark_type(type(right))))
            return right - left
        else:
            raise TypeError(
                "Subtraction can not be applied to %s and the given type." % self.pretty_name
            )

    def rmul(self, left: IndexOpsLike, right: Any) -> SeriesOrIndex:
        if isinstance(right, bool):
            return left.__and__(right)
        elif isinstance(right, numbers.Number):
            left = left.spark.transform(lambda scol: scol.cast(as_spark_type(type(right))))
            return right * left
        else:
            raise TypeError(
                "Multiplication can not be applied to %s and the given type." % self.pretty_name
            )

    def rtruediv(self, left: IndexOpsLike, right: Any) -> SeriesOrIndex:
        if isinstance(right, numbers.Number) and not isinstance(right, bool):
            left = left.spark.transform(lambda scol: scol.cast(as_spark_type(type(right))))
            return right / left
        else:
            raise TypeError(
                "True division can not be applied to %s and the given type." % self.pretty_name
            )

    def rfloordiv(self, left: IndexOpsLike, right: Any) -> SeriesOrIndex:
        if isinstance(right, numbers.Number) and not isinstance(right, bool):
            left = left.spark.transform(lambda scol: scol.cast(as_spark_type(type(right))))
            return right // left
        else:
            raise TypeError(
                "Floor division can not be applied to %s and the given type." % self.pretty_name
            )

    def rpow(self, left: IndexOpsLike, right: Any) -> SeriesOrIndex:
        if isinstance(right, numbers.Number) and not isinstance(right, bool):
            left = left.spark.transform(lambda scol: scol.cast(as_spark_type(type(right))))
            return right ** left
        else:
            raise TypeError(
                "Exponentiation can not be applied to %s and the given type." % self.pretty_name
            )

    def rmod(self, left: IndexOpsLike, right: Any) -> SeriesOrIndex:
        if isinstance(right, numbers.Number) and not isinstance(right, bool):
            left = left.spark.transform(lambda scol: scol.cast(as_spark_type(type(right))))
            return right % left
        else:
            raise TypeError(
                "Modulo can not be applied to %s and the given type." % self.pretty_name
            )

    def __and__(self, left: IndexOpsLike, right: Any) -> SeriesOrIndex:
        if isinstance(right, IndexOpsMixin) and isinstance(right.dtype, extension_dtypes):
            return right.__and__(left)
        else:

            def and_func(left: Column, right: Any) -> Column:
                if not isinstance(right, Column):
                    if pd.isna(right):
                        right = SF.lit(None)
                    else:
                        right = SF.lit(right)
                scol = left & right
                return F.when(scol.isNull(), False).otherwise(scol)

            return column_op(and_func)(left, right)

    def __or__(self, left: IndexOpsLike, right: Any) -> SeriesOrIndex:
        if isinstance(right, IndexOpsMixin) and isinstance(right.dtype, extension_dtypes):
            return right.__or__(left)
        else:

            def or_func(left: Column, right: Any) -> Column:
                if not isinstance(right, Column) and pd.isna(right):
                    return SF.lit(False)
                else:
                    scol = left | SF.lit(right)
                    return F.when(left.isNull() | scol.isNull(), False).otherwise(scol)

            return column_op(or_func)(left, right)

    def astype(self, index_ops: IndexOpsLike, dtype: Union[str, type, Dtype]) -> IndexOpsLike:
        dtype, spark_type = pandas_on_spark_type(dtype)

        if isinstance(dtype, CategoricalDtype):
            return _as_categorical_type(index_ops, dtype, spark_type)
        elif isinstance(spark_type, BooleanType):
            return _as_bool_type(index_ops, dtype)
        elif isinstance(spark_type, StringType):
            if isinstance(dtype, extension_dtypes):
                scol = F.when(
                    index_ops.spark.column.isNotNull(),
                    F.when(index_ops.spark.column, "True").otherwise("False"),
                )
            else:
                null_str = str(None)
                casted = F.when(index_ops.spark.column, "True").otherwise("False")
                scol = F.when(index_ops.spark.column.isNull(), null_str).otherwise(casted)
            return index_ops._with_new_scol(
                scol.alias(index_ops._internal.data_spark_column_names[0]),
                field=InternalField(dtype=dtype),
            )
        else:
            return _as_other_type(index_ops, dtype, spark_type)


class BooleanExtensionOps(BooleanOps):
    """
    The class for binary operations of pandas-on-Spark objects with spark type BooleanType,
    and dtype BooleanDtype.
    """

    def __and__(self, left: IndexOpsLike, right: Any) -> SeriesOrIndex:
        def and_func(left: Column, right: Any) -> Column:
            if not isinstance(right, Column):
                if pd.isna(right):
                    right = SF.lit(None)
                else:
                    right = SF.lit(right)
            return left & right

        return column_op(and_func)(left, right)

    def __or__(self, left: IndexOpsLike, right: Any) -> SeriesOrIndex:
        def or_func(left: Column, right: Any) -> Column:
            if not isinstance(right, Column):
                if pd.isna(right):
                    right = SF.lit(None)
                else:
                    right = SF.lit(right)
            return left | right

        return column_op(or_func)(left, right)

    def restore(self, col: pd.Series) -> pd.Series:
        """Restore column when to_pandas."""
        return col.astype(self.dtype)<|MERGE_RESOLUTION|>--- conflicted
+++ resolved
@@ -32,12 +32,8 @@
     _as_other_type,
 )
 from pyspark.pandas.internal import InternalField
-<<<<<<< HEAD
+from pyspark.pandas.spark import functions as SF
 from pyspark.pandas.typedef import extension_dtypes, pandas_on_spark_type
-=======
-from pyspark.pandas.spark import functions as SF
-from pyspark.pandas.typedef import Dtype, extension_dtypes, pandas_on_spark_type
->>>>>>> 5f0113e3
 from pyspark.pandas.typedef.typehints import as_spark_type
 from pyspark.sql import functions as F
 from pyspark.sql.column import Column
