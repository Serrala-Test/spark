--- conflicted
+++ resolved
@@ -28,12 +28,8 @@
     _as_other_type,
     _as_string_type,
 )
-<<<<<<< HEAD
+from pyspark.pandas.spark import functions as SF
 from pyspark.pandas.typedef import pandas_on_spark_type
-=======
-from pyspark.pandas.spark import functions as SF
-from pyspark.pandas.typedef import Dtype, pandas_on_spark_type
->>>>>>> 5f0113e3
 from pyspark.sql import functions as F
 from pyspark.sql.types import BinaryType, BooleanType, StringType
 
@@ -60,11 +56,7 @@
     def radd(self, left: IndexOpsLike, right: Any) -> SeriesOrIndex:
         if isinstance(right, bytes):
             return cast(
-<<<<<<< HEAD
-                SeriesOrIndex, left._with_new_scol(F.concat(F.lit(right), left.spark.column))
-=======
-                IndexOpsLike, left._with_new_scol(F.concat(SF.lit(right), left.spark.column))
->>>>>>> 5f0113e3
+                SeriesOrIndex, left._with_new_scol(F.concat(SF.lit(right), left.spark.column))
             )
         else:
             raise TypeError(
