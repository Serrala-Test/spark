#
# Licensed to the Apache Software Foundation (ASF) under one or more
# contributor license agreements.  See the NOTICE file distributed with
# this work for additional information regarding copyright ownership.
# The ASF licenses this file to You under the Apache License, Version 2.0
# (the "License"); you may not use this file except in compliance with
# the License.  You may obtain a copy of the License at
#
#    http://www.apache.org/licenses/LICENSE-2.0
#
# Unless required by applicable law or agreed to in writing, software
# distributed under the License is distributed on an "AS IS" BASIS,
# WITHOUT WARRANTIES OR CONDITIONS OF ANY KIND, either express or implied.
# See the License for the specific language governing permissions and
# limitations under the License.
#

"""
A wrapper for GroupedData to behave similar to pandas GroupBy.
"""

from abc import ABCMeta, abstractmethod
import inspect
from collections import defaultdict, namedtuple
from distutils.version import LooseVersion
from functools import partial
from itertools import product
from typing import (
    Any,
    Callable,
    Dict,
    Generic,
    Iterator,
    Mapping,
    List,
    Optional,
    Sequence,
    Set,
    Tuple,
    Type,
    Union,
    cast,
    TYPE_CHECKING,
)
import warnings

import pandas as pd
from pandas.api.types import is_hashable, is_list_like  # type: ignore[attr-defined]

if LooseVersion(pd.__version__) >= LooseVersion("1.3.0"):
    from pandas.core.common import _builtin_table  # type: ignore[attr-defined]
else:
    from pandas.core.base import SelectionMixin

    _builtin_table = SelectionMixin._builtin_table  # type: ignore[attr-defined]

from pyspark import SparkContext
from pyspark.sql import Column, DataFrame as SparkDataFrame, Window, functions as F
from pyspark.sql.types import (
    BooleanType,
    DataType,
    NumericType,
    StructField,
    StructType,
    StringType,
)

from pyspark import pandas as ps  # For running doctests and reference resolution in PyCharm.
from pyspark.pandas._typing import Axis, FrameLike, Label, Name
from pyspark.pandas.typedef import infer_return_type, DataFrameType, ScalarType, SeriesType
from pyspark.pandas.frame import DataFrame
from pyspark.pandas.internal import (
    InternalField,
    InternalFrame,
    HIDDEN_COLUMNS,
    NATURAL_ORDER_COLUMN_NAME,
    SPARK_INDEX_NAME_FORMAT,
    SPARK_DEFAULT_SERIES_NAME,
    SPARK_INDEX_NAME_PATTERN,
)
from pyspark.pandas.missing.groupby import (
    MissingPandasLikeDataFrameGroupBy,
    MissingPandasLikeSeriesGroupBy,
)
from pyspark.pandas.series import Series, first_series
from pyspark.pandas.spark import functions as SF
from pyspark.pandas.config import get_option
from pyspark.pandas.utils import (
    align_diff_frames,
    is_name_like_tuple,
    is_name_like_value,
    name_like_string,
    same_anchor,
    scol_for,
    verify_temp_column_name,
    log_advice,
)
from pyspark.pandas.spark.utils import as_nullable_spark_type, force_decimal_precision_scale
from pyspark.pandas.exceptions import DataError

if TYPE_CHECKING:
    from pyspark.pandas.window import RollingGroupby, ExpandingGroupby, ExponentialMovingGroupby


# to keep it the same as pandas
NamedAgg = namedtuple("NamedAgg", ["column", "aggfunc"])


class GroupBy(Generic[FrameLike], metaclass=ABCMeta):
    """
    :ivar _psdf: The parent dataframe that is used to perform the groupby
    :type _psdf: DataFrame
    :ivar _groupkeys: The list of keys that will be used to perform the grouping
    :type _groupkeys: List[Series]
    """

    def __init__(
        self,
        psdf: DataFrame,
        groupkeys: List[Series],
        as_index: bool,
        dropna: bool,
        column_labels_to_exclude: Set[Label],
        agg_columns_selected: bool,
        agg_columns: List[Series],
    ):
        self._psdf = psdf
        self._groupkeys = groupkeys
        self._as_index = as_index
        self._dropna = dropna
        self._column_labels_to_exclude = column_labels_to_exclude
        self._agg_columns_selected = agg_columns_selected
        self._agg_columns = agg_columns

    @property
    def _groupkeys_scols(self) -> List[Column]:
        return [s.spark.column for s in self._groupkeys]

    @property
    def _agg_columns_scols(self) -> List[Column]:
        return [s.spark.column for s in self._agg_columns]

    @abstractmethod
    def _apply_series_op(
        self,
        op: Callable[["SeriesGroupBy"], Series],
        should_resolve: bool = False,
        numeric_only: bool = False,
    ) -> FrameLike:
        pass

    @abstractmethod
    def _cleanup_and_return(self, psdf: DataFrame) -> FrameLike:
        pass

    # TODO: Series support is not implemented yet.
    # TODO: not all arguments are implemented comparing to pandas' for now.
    def aggregate(
        self,
        func_or_funcs: Optional[Union[str, List[str], Dict[Name, Union[str, List[str]]]]] = None,
        *args: Any,
        **kwargs: Any,
    ) -> DataFrame:
        """Aggregate using one or more operations over the specified axis.

        Parameters
        ----------
        func_or_funcs : dict, str or list
             a dict mapping from column name (string) to
             aggregate functions (string or list of strings).

        Returns
        -------
        Series or DataFrame

            The return can be:

            * Series : when DataFrame.agg is called with a single function
            * DataFrame : when DataFrame.agg is called with several functions

            Return Series or DataFrame.

        Notes
        -----
        `agg` is an alias for `aggregate`. Use the alias.

        See Also
        --------
        pyspark.pandas.Series.groupby
        pyspark.pandas.DataFrame.groupby

        Examples
        --------
        >>> df = ps.DataFrame({'A': [1, 1, 2, 2],
        ...                    'B': [1, 2, 3, 4],
        ...                    'C': [0.362, 0.227, 1.267, -0.562]},
        ...                   columns=['A', 'B', 'C'])

        >>> df
           A  B      C
        0  1  1  0.362
        1  1  2  0.227
        2  2  3  1.267
        3  2  4 -0.562

        Different aggregations per column

        >>> aggregated = df.groupby('A').agg({'B': 'min', 'C': 'sum'})
        >>> aggregated[['B', 'C']].sort_index()  # doctest: +NORMALIZE_WHITESPACE
           B      C
        A
        1  1  0.589
        2  3  0.705

        >>> aggregated = df.groupby('A').agg({'B': ['min', 'max']})
        >>> aggregated.sort_index()  # doctest: +NORMALIZE_WHITESPACE
             B
           min  max
        A
        1    1    2
        2    3    4

        >>> aggregated = df.groupby('A').agg('min')
        >>> aggregated.sort_index()  # doctest: +NORMALIZE_WHITESPACE
             B      C
        A
        1    1  0.227
        2    3 -0.562

        >>> aggregated = df.groupby('A').agg(['min', 'max'])
        >>> aggregated.sort_index()  # doctest: +NORMALIZE_WHITESPACE
             B           C
           min  max    min    max
        A
        1    1    2  0.227  0.362
        2    3    4 -0.562  1.267

        To control the output names with different aggregations per column, pandas-on-Spark
        also supports 'named aggregation' or nested renaming in .agg. It can also be
        used when applying multiple aggregation functions to specific columns.

        >>> aggregated = df.groupby('A').agg(b_max=ps.NamedAgg(column='B', aggfunc='max'))
        >>> aggregated.sort_index()  # doctest: +NORMALIZE_WHITESPACE
             b_max
        A
        1        2
        2        4

        >>> aggregated = df.groupby('A').agg(b_max=('B', 'max'), b_min=('B', 'min'))
        >>> aggregated.sort_index()  # doctest: +NORMALIZE_WHITESPACE
             b_max   b_min
        A
        1        2       1
        2        4       3

        >>> aggregated = df.groupby('A').agg(b_max=('B', 'max'), c_min=('C', 'min'))
        >>> aggregated.sort_index()  # doctest: +NORMALIZE_WHITESPACE
             b_max   c_min
        A
        1        2   0.227
        2        4  -0.562
        """
        # I think current implementation of func and arguments in pandas-on-Spark for aggregate
        # is different than pandas, later once arguments are added, this could be removed.
        if func_or_funcs is None and kwargs is None:
            raise ValueError("No aggregation argument or function specified.")

        relabeling = func_or_funcs is None and is_multi_agg_with_relabel(**kwargs)
        if relabeling:
            (
                func_or_funcs,
                columns,
                order,
            ) = normalize_keyword_aggregation(  # type: ignore[assignment]
                kwargs
            )

        if not isinstance(func_or_funcs, (str, list)):
            if not isinstance(func_or_funcs, dict) or not all(
                is_name_like_value(key)
                and (
                    isinstance(value, str)
                    or isinstance(value, list)
                    and all(isinstance(v, str) for v in value)
                )
                for key, value in func_or_funcs.items()
            ):
                raise ValueError(
                    "aggs must be a dict mapping from column name "
                    "to aggregate functions (string or list of strings)."
                )

        else:
            agg_cols = [col.name for col in self._agg_columns]
            func_or_funcs = {col: func_or_funcs for col in agg_cols}

        psdf: DataFrame = DataFrame(
            GroupBy._spark_groupby(self._psdf, func_or_funcs, self._groupkeys)
        )

        if self._dropna:
            psdf = DataFrame(
                psdf._internal.with_new_sdf(
                    psdf._internal.spark_frame.dropna(
                        subset=psdf._internal.index_spark_column_names
                    )
                )
            )

        if not self._as_index:
            should_drop_index = set(
                i for i, gkey in enumerate(self._groupkeys) if gkey._psdf is not self._psdf
            )
            if len(should_drop_index) > 0:
                psdf = psdf.reset_index(level=should_drop_index, drop=True)
            if len(should_drop_index) < len(self._groupkeys):
                psdf = psdf.reset_index()

        if relabeling:
            psdf = psdf[order]
            psdf.columns = columns  # type: ignore[assignment]
        return psdf

    agg = aggregate

    @staticmethod
    def _spark_groupby(
        psdf: DataFrame,
        func: Mapping[Name, Union[str, List[str]]],
        groupkeys: Sequence[Series] = (),
    ) -> InternalFrame:
        groupkey_names = [SPARK_INDEX_NAME_FORMAT(i) for i in range(len(groupkeys))]
        groupkey_scols = [s.spark.column.alias(name) for s, name in zip(groupkeys, groupkey_names)]

        multi_aggs = any(isinstance(v, list) for v in func.values())
        reordered = []
        data_columns = []
        column_labels = []
        for key, value in func.items():
            label = key if is_name_like_tuple(key) else (key,)
            if len(label) != psdf._internal.column_labels_level:
                raise TypeError("The length of the key must be the same as the column label level.")
            for aggfunc in [value] if isinstance(value, str) else value:
                column_label = tuple(list(label) + [aggfunc]) if multi_aggs else label
                column_labels.append(column_label)

                data_col = name_like_string(column_label)
                data_columns.append(data_col)

                col_name = psdf._internal.spark_column_name_for(label)
                if aggfunc == "nunique":
                    reordered.append(
                        F.expr("count(DISTINCT `{0}`) as `{1}`".format(col_name, data_col))
                    )

                # Implement "quartiles" aggregate function for ``describe``.
                elif aggfunc == "quartiles":
                    reordered.append(
                        F.expr(
                            "percentile_approx(`{0}`, array(0.25, 0.5, 0.75)) as `{1}`".format(
                                col_name, data_col
                            )
                        )
                    )

                else:
                    reordered.append(
                        F.expr("{1}(`{0}`) as `{2}`".format(col_name, aggfunc, data_col))
                    )

        sdf = psdf._internal.spark_frame.select(groupkey_scols + psdf._internal.data_spark_columns)
        sdf = sdf.groupby(*groupkey_names).agg(*reordered)

        return InternalFrame(
            spark_frame=sdf,
            index_spark_columns=[scol_for(sdf, col) for col in groupkey_names],
            index_names=[psser._column_label for psser in groupkeys],
            index_fields=[
                psser._internal.data_fields[0].copy(name=name)
                for psser, name in zip(groupkeys, groupkey_names)
            ],
            column_labels=column_labels,
            data_spark_columns=[scol_for(sdf, col) for col in data_columns],
        )

    def count(self) -> FrameLike:
        """
        Compute count of group, excluding missing values.

        See Also
        --------
        pyspark.pandas.Series.groupby
        pyspark.pandas.DataFrame.groupby

        Examples
        --------
        >>> df = ps.DataFrame({'A': [1, 1, 2, 1, 2],
        ...                    'B': [np.nan, 2, 3, 4, 5],
        ...                    'C': [1, 2, 1, 1, 2]}, columns=['A', 'B', 'C'])
        >>> df.groupby('A').count().sort_index()  # doctest: +NORMALIZE_WHITESPACE
            B  C
        A
        1  2  3
        2  2  2
        """
        return self._reduce_for_stat_function(F.count)

    # TODO: We should fix See Also when Series implementation is finished.
    def first(self, numeric_only: Optional[bool] = False) -> FrameLike:
        """
        Compute first of group values.

        Parameters
        ----------
        numeric_only : bool, default False
            Include only float, int, boolean columns. If None, will attempt to use
            everything, then use only numeric data.

            .. versionadded:: 3.4.0

        See Also
        --------
        pyspark.pandas.Series.groupby
        pyspark.pandas.DataFrame.groupby

        Examples
        --------
        >>> df = ps.DataFrame({"A": [1, 2, 1, 2], "B": [True, False, False, True],
        ...                    "C": [3, 3, 4, 4], "D": ["a", "b", "b", "a"]})
        >>> df
           A      B  C  D
        0  1   True  3  a
        1  2  False  3  b
        2  1  False  4  b
        3  2   True  4  a

        >>> df.groupby("A").first().sort_index()
               B  C  D
        A
        1   True  3  a
        2  False  3  b

        Include only float, int, boolean columns when set numeric_only True.

        >>> df.groupby("A").first(numeric_only=True).sort_index()
               B  C
        A
        1   True  3
        2  False  3
        """
        return self._reduce_for_stat_function(
            F.first, accepted_spark_types=(NumericType, BooleanType) if numeric_only else None
        )

    def last(self, numeric_only: Optional[bool] = False) -> FrameLike:
        """
        Compute last of group values.

        Parameters
        ----------
        numeric_only : bool, default False
            Include only float, int, boolean columns. If None, will attempt to use
            everything, then use only numeric data.

            .. versionadded:: 3.4.0

        See Also
        --------
        pyspark.pandas.Series.groupby
        pyspark.pandas.DataFrame.groupby

        Examples
        --------
        >>> df = ps.DataFrame({"A": [1, 2, 1, 2], "B": [True, False, False, True],
        ...                    "C": [3, 3, 4, 4], "D": ["a", "b", "b", "a"]})
        >>> df
           A      B  C  D
        0  1   True  3  a
        1  2  False  3  b
        2  1  False  4  b
        3  2   True  4  a

        >>> df.groupby("A").last().sort_index()
               B  C  D
        A
        1  False  4  b
        2   True  4  a

        Include only float, int, boolean columns when set numeric_only True.

        >>> df.groupby("A").last(numeric_only=True).sort_index()
               B  C
        A
        1  False  4
        2   True  4
        """
        return self._reduce_for_stat_function(
            lambda col: F.last(col, ignorenulls=True),
            accepted_spark_types=(NumericType, BooleanType) if numeric_only else None,
        )

    def max(self, numeric_only: Optional[bool] = False) -> FrameLike:
        """
        Compute max of group values.

        Parameters
        ----------
        numeric_only : bool, default False
            Include only float, int, boolean columns. If None, will attempt to use
            everything, then use only numeric data.

            .. versionadded:: 3.4.0

        See Also
        --------
        pyspark.pandas.Series.groupby
        pyspark.pandas.DataFrame.groupby

        Examples
        --------
        >>> df = ps.DataFrame({"A": [1, 2, 1, 2], "B": [True, False, False, True],
        ...                    "C": [3, 4, 3, 4], "D": ["a", "b", "b", "a"]})

        >>> df.groupby("A").max().sort_index()
              B  C  D
        A
        1  True  3  b
        2  True  4  b

        Include only float, int, boolean columns when set numeric_only True.

        >>> df.groupby("A").max(numeric_only=True).sort_index()
              B  C
        A
        1  True  3
        2  True  4
        """
        return self._reduce_for_stat_function(
            F.max, accepted_spark_types=(NumericType, BooleanType) if numeric_only else None
        )

    def mean(self, numeric_only: Optional[bool] = True) -> FrameLike:
        """
        Compute mean of groups, excluding missing values.

        Parameters
        ----------
        numeric_only : bool, default False
            Include only float, int, boolean columns. If None, will attempt to use
            everything, then use only numeric data.

            .. versionadded:: 3.4.0

        Returns
        -------
        pyspark.pandas.Series or pyspark.pandas.DataFrame

        See Also
        --------
        pyspark.pandas.Series.groupby
        pyspark.pandas.DataFrame.groupby

        Examples
        --------
        >>> df = ps.DataFrame({'A': [1, 1, 2, 1, 2],
        ...                    'B': [np.nan, 2, 3, 4, 5],
        ...                    'C': [1, 2, 1, 1, 2],
        ...                    'D': [True, False, True, False, True]})

        Groupby one column and return the mean of the remaining columns in
        each group.

        >>> df.groupby('A').mean().sort_index()  # doctest: +NORMALIZE_WHITESPACE
             B         C         D
        A
        1  3.0  1.333333  0.333333
        2  4.0  1.500000  1.000000
        """
        self._validate_agg_columns(numeric_only=numeric_only, function_name="median")

        return self._reduce_for_stat_function(
            F.mean, accepted_spark_types=(NumericType,), bool_to_numeric=True
        )

    def min(self, numeric_only: Optional[bool] = False) -> FrameLike:
        """
        Compute min of group values.

        Parameters
        ----------
        numeric_only : bool, default False
            Include only float, int, boolean columns. If None, will attempt to use
            everything, then use only numeric data.

            .. versionadded:: 3.4.0

        See Also
        --------
        pyspark.pandas.Series.groupby
        pyspark.pandas.DataFrame.groupby

        Examples
        --------
        >>> df = ps.DataFrame({"A": [1, 2, 1, 2], "B": [True, False, False, True],
        ...                    "C": [3, 4, 3, 4], "D": ["a", "b", "b", "a"]})
        >>> df.groupby("A").min().sort_index()
               B  C  D
        A
        1  False  3  a
        2  False  4  a

        Include only float, int, boolean columns when set numeric_only True.

        >>> df.groupby("A").min(numeric_only=True).sort_index()
               B  C
        A
        1  False  3
        2  False  4
        """
        return self._reduce_for_stat_function(
            F.min, accepted_spark_types=(NumericType, BooleanType) if numeric_only else None
        )

    # TODO: sync the doc.
    def std(self, ddof: int = 1) -> FrameLike:
        """
        Compute standard deviation of groups, excluding missing values.

        Parameters
        ----------
        ddof : int, default 1
            Delta Degrees of Freedom. The divisor used in calculations is N - ddof,
            where N represents the number of elements.

        Examples
        --------
        >>> df = ps.DataFrame({"A": [1, 2, 1, 2], "B": [True, False, False, True],
        ...                    "C": [3, 4, 3, 4], "D": ["a", "b", "b", "a"]})

        >>> df.groupby("A").std()
                  B    C
        A
        1  0.707107  0.0
        2  0.707107  0.0

        See Also
        --------
        pyspark.pandas.Series.groupby
        pyspark.pandas.DataFrame.groupby
        """
        assert ddof in (0, 1)

        # Raise the TypeError when all aggregation columns are of unaccepted data types
        all_unaccepted = True
        for _agg_col in self._agg_columns:
            if isinstance(_agg_col.spark.data_type, (NumericType, BooleanType)):
                all_unaccepted = False
                break
        if all_unaccepted:
            raise TypeError(
                "Unaccepted data types of aggregation columns; numeric or bool expected."
            )

        return self._reduce_for_stat_function(
            F.stddev_pop if ddof == 0 else F.stddev_samp,
            accepted_spark_types=(NumericType,),
            bool_to_numeric=True,
        )

    def sum(self) -> FrameLike:
        """
        Compute sum of group values

        Examples
        --------
        >>> df = ps.DataFrame({"A": [1, 2, 1, 2], "B": [True, False, False, True],
        ...                    "C": [3, 4, 3, 4], "D": ["a", "b", "b", "a"]})

        >>> df.groupby("A").sum()
           B  C
        A
        1  1  6
        2  1  8

        See Also
        --------
        pyspark.pandas.Series.groupby
        pyspark.pandas.DataFrame.groupby
        """
        return self._reduce_for_stat_function(
            F.sum, accepted_spark_types=(NumericType,), bool_to_numeric=True
        )

    # TODO: sync the doc.
    def var(self, ddof: int = 1) -> FrameLike:
        """
        Compute variance of groups, excluding missing values.

        Parameters
        ----------
        ddof : int, default 1
            Delta Degrees of Freedom. The divisor used in calculations is N - ddof,
            where N represents the number of elements.

        Examples
        --------
        >>> df = ps.DataFrame({"A": [1, 2, 1, 2], "B": [True, False, False, True],
        ...                    "C": [3, 4, 3, 4], "D": ["a", "b", "b", "a"]})

        >>> df.groupby("A").var()
             B    C
        A
        1  0.5  0.0
        2  0.5  0.0

        See Also
        --------
        pyspark.pandas.Series.groupby
        pyspark.pandas.DataFrame.groupby
        """
        assert ddof in (0, 1)

        return self._reduce_for_stat_function(
            F.var_pop if ddof == 0 else F.var_samp,
            accepted_spark_types=(NumericType,),
            bool_to_numeric=True,
        )

<<<<<<< HEAD
    def all(self, skipna: bool = True) -> FrameLike:
=======
    def skew(self) -> FrameLike:
        """
        Compute skewness of groups, excluding missing values.

        .. versionadded:: 3.4.0

        Examples
        --------
        >>> df = ps.DataFrame({"A": [1, 2, 1, 1], "B": [True, False, False, True],
        ...                    "C": [3, 4, 3, 4], "D": ["a", "b", "b", "a"]})

        >>> df.groupby("A").skew()
                  B         C
        A
        1 -1.732051  1.732051
        2       NaN       NaN

        See Also
        --------
        pyspark.pandas.Series.groupby
        pyspark.pandas.DataFrame.groupby
        """

        def skew(scol: Column) -> Column:
            sql_utils = SparkContext._active_spark_context._jvm.PythonSQLUtils
            return Column(sql_utils.pandasSkewness(scol._jc))

        return self._reduce_for_stat_function(
            skew,
            accepted_spark_types=(NumericType,),
            bool_to_numeric=True,
        )

    # TODO: skipna should be implemented.
    def all(self) -> FrameLike:
>>>>>>> 11760e37
        """
        Returns True if all values in the group are truthful, else False.

        Parameters
        ----------
        skipna : bool, default True
            Flag to ignore NA(nan/null) values during truth testing.

        See Also
        --------
        pyspark.pandas.Series.groupby
        pyspark.pandas.DataFrame.groupby

        Examples
        --------
        >>> df = ps.DataFrame({'A': [1, 1, 2, 2, 3, 3, 4, 4, 5, 5],
        ...                    'B': [True, True, True, False, False,
        ...                          False, None, True, None, False]},
        ...                   columns=['A', 'B'])
        >>> df
           A      B
        0  1   True
        1  1   True
        2  2   True
        3  2  False
        4  3  False
        5  3  False
        6  4   None
        7  4   True
        8  5   None
        9  5  False

        >>> df.groupby('A').all().sort_index()  # doctest: +NORMALIZE_WHITESPACE
               B
        A
        1   True
        2  False
        3  False
        4   True
        5  False

        >>> df.groupby('A').all(skipna=False).sort_index()  # doctest: +NORMALIZE_WHITESPACE
               B
        A
        1   True
        2  False
        3  False
        4  False
        5  False
        """
        groupkey_names = [SPARK_INDEX_NAME_FORMAT(i) for i in range(len(self._groupkeys))]
        internal, sdf = self._prepare_reduce(groupkey_names)
        psdf: DataFrame = DataFrame(internal)

        def sfun(scol: Column, scol_type: DataType) -> Column:
            if isinstance(scol_type, NumericType) or skipna:
                # np.nan takes no effect to the result; None takes no effect if `skipna`
                all_col = F.min(F.coalesce(scol.cast("boolean"), SF.lit(True)))
            else:
                # Take None as False when not `skipna`
                all_col = F.min(
                    F.when(scol.isNull(), SF.lit(False)).otherwise(scol.cast("boolean"))
                )
            return all_col

        if len(psdf._internal.column_labels) > 0:
            stat_exprs = []
            for label in psdf._internal.column_labels:
                psser = psdf._psser_for(label)
                stat_exprs.append(
                    sfun(
                        psser._dtype_op.nan_to_null(psser).spark.column, psser.spark.data_type
                    ).alias(psser._internal.data_spark_column_names[0])
                )
            sdf = sdf.groupby(*groupkey_names).agg(*stat_exprs)
        else:
            sdf = sdf.select(*groupkey_names).distinct()

        internal = internal.copy(
            spark_frame=sdf,
            index_spark_columns=[scol_for(sdf, col) for col in groupkey_names],
            data_spark_columns=[scol_for(sdf, col) for col in internal.data_spark_column_names],
            data_fields=None,
        )

        return self._prepare_return(DataFrame(internal))

    # TODO: skipna should be implemented.
    def any(self) -> FrameLike:
        """
        Returns True if any value in the group is truthful, else False.

        See Also
        --------
        pyspark.pandas.Series.groupby
        pyspark.pandas.DataFrame.groupby

        Examples
        --------
        >>> df = ps.DataFrame({'A': [1, 1, 2, 2, 3, 3, 4, 4, 5, 5],
        ...                    'B': [True, True, True, False, False,
        ...                          False, None, True, None, False]},
        ...                   columns=['A', 'B'])
        >>> df
           A      B
        0  1   True
        1  1   True
        2  2   True
        3  2  False
        4  3  False
        5  3  False
        6  4   None
        7  4   True
        8  5   None
        9  5  False

        >>> df.groupby('A').any().sort_index()  # doctest: +NORMALIZE_WHITESPACE
               B
        A
        1   True
        2   True
        3  False
        4   True
        5  False
        """
        return self._reduce_for_stat_function(
            lambda col: F.max(F.coalesce(col.cast("boolean"), SF.lit(False)))
        )

    # TODO: groupby multiply columns should be implemented.
    def size(self) -> Series:
        """
        Compute group sizes.

        See Also
        --------
        pyspark.pandas.Series.groupby
        pyspark.pandas.DataFrame.groupby

        Examples
        --------
        >>> df = ps.DataFrame({'A': [1, 2, 2, 3, 3, 3],
        ...                    'B': [1, 1, 2, 3, 3, 3]},
        ...                   columns=['A', 'B'])
        >>> df
           A  B
        0  1  1
        1  2  1
        2  2  2
        3  3  3
        4  3  3
        5  3  3

        >>> df.groupby('A').size().sort_index()
        A
        1    1
        2    2
        3    3
        dtype: int64

        >>> df.groupby(['A', 'B']).size().sort_index()
        A  B
        1  1    1
        2  1    1
           2    1
        3  3    3
        dtype: int64

        For Series,

        >>> df.B.groupby(df.A).size().sort_index()
        A
        1    1
        2    2
        3    3
        Name: B, dtype: int64

        >>> df.groupby(df.A).B.size().sort_index()
        A
        1    1
        2    2
        3    3
        Name: B, dtype: int64
        """
        groupkeys = self._groupkeys
        groupkey_names = [SPARK_INDEX_NAME_FORMAT(i) for i in range(len(groupkeys))]
        groupkey_scols = [s.spark.column.alias(name) for s, name in zip(groupkeys, groupkey_names)]
        sdf = self._psdf._internal.spark_frame.select(
            groupkey_scols + self._psdf._internal.data_spark_columns
        )
        sdf = sdf.groupby(*groupkey_names).count()
        internal = InternalFrame(
            spark_frame=sdf,
            index_spark_columns=[scol_for(sdf, col) for col in groupkey_names],
            index_names=[psser._column_label for psser in groupkeys],
            index_fields=[
                psser._internal.data_fields[0].copy(name=name)
                for psser, name in zip(groupkeys, groupkey_names)
            ],
            column_labels=[None],
            data_spark_columns=[scol_for(sdf, "count")],
        )
        return first_series(DataFrame(internal))

    def diff(self, periods: int = 1) -> FrameLike:
        """
        First discrete difference of element.

        Calculates the difference of a DataFrame element compared with another element in the
        DataFrame group (default is the element in the same column of the previous row).

        Parameters
        ----------
        periods : int, default 1
            Periods to shift for calculating difference, accepts negative values.

        Returns
        -------
        diffed : DataFrame or Series

        See Also
        --------
        pyspark.pandas.Series.groupby
        pyspark.pandas.DataFrame.groupby

        Examples
        --------
        >>> df = ps.DataFrame({'a': [1, 2, 3, 4, 5, 6],
        ...                    'b': [1, 1, 2, 3, 5, 8],
        ...                    'c': [1, 4, 9, 16, 25, 36]}, columns=['a', 'b', 'c'])
        >>> df
           a  b   c
        0  1  1   1
        1  2  1   4
        2  3  2   9
        3  4  3  16
        4  5  5  25
        5  6  8  36

        >>> df.groupby(['b']).diff().sort_index()
             a    c
        0  NaN  NaN
        1  1.0  3.0
        2  NaN  NaN
        3  NaN  NaN
        4  NaN  NaN
        5  NaN  NaN

        Difference with previous column in a group.

        >>> df.groupby(['b'])['a'].diff().sort_index()
        0    NaN
        1    1.0
        2    NaN
        3    NaN
        4    NaN
        5    NaN
        Name: a, dtype: float64
        """
        return self._apply_series_op(
            lambda sg: sg._psser._diff(periods, part_cols=sg._groupkeys_scols), should_resolve=True
        )

    def cumcount(self, ascending: bool = True) -> Series:
        """
        Number each item in each group from 0 to the length of that group - 1.

        Essentially this is equivalent to

        .. code-block:: python

            self.apply(lambda x: pd.Series(np.arange(len(x)), x.index))

        Parameters
        ----------
        ascending : bool, default True
            If False, number in reverse, from length of group - 1 to 0.

        Returns
        -------
        Series
            Sequence number of each element within each group.

        Examples
        --------

        >>> df = ps.DataFrame([['a'], ['a'], ['a'], ['b'], ['b'], ['a']],
        ...                   columns=['A'])
        >>> df
           A
        0  a
        1  a
        2  a
        3  b
        4  b
        5  a
        >>> df.groupby('A').cumcount().sort_index()
        0    0
        1    1
        2    2
        3    0
        4    1
        5    3
        dtype: int64
        >>> df.groupby('A').cumcount(ascending=False).sort_index()
        0    3
        1    2
        2    1
        3    1
        4    0
        5    0
        dtype: int64
        """
        ret = (
            self._groupkeys[0]
            .rename()
            .spark.transform(lambda _: SF.lit(0))
            ._cum(F.count, True, part_cols=self._groupkeys_scols, ascending=ascending)
            - 1
        )
        internal = ret._internal.resolved_copy
        return first_series(DataFrame(internal))

    def cummax(self) -> FrameLike:
        """
        Cumulative max for each group.

        Returns
        -------
        Series or DataFrame

        See Also
        --------
        Series.cummax
        DataFrame.cummax

        Examples
        --------
        >>> df = ps.DataFrame(
        ...     [[1, None, 4], [1, 0.1, 3], [1, 20.0, 2], [4, 10.0, 1]],
        ...     columns=list('ABC'))
        >>> df
           A     B  C
        0  1   NaN  4
        1  1   0.1  3
        2  1  20.0  2
        3  4  10.0  1

        By default, iterates over rows and finds the sum in each column.

        >>> df.groupby("A").cummax().sort_index()
              B  C
        0   NaN  4
        1   0.1  4
        2  20.0  4
        3  10.0  1

        It works as below in Series.

        >>> df.C.groupby(df.A).cummax().sort_index()
        0    4
        1    4
        2    4
        3    1
        Name: C, dtype: int64
        """
        return self._apply_series_op(
            lambda sg: sg._psser._cum(F.max, True, part_cols=sg._groupkeys_scols),
            should_resolve=True,
            numeric_only=True,
        )

    def cummin(self) -> FrameLike:
        """
        Cumulative min for each group.

        Returns
        -------
        Series or DataFrame

        See Also
        --------
        Series.cummin
        DataFrame.cummin

        Examples
        --------
        >>> df = ps.DataFrame(
        ...     [[1, None, 4], [1, 0.1, 3], [1, 20.0, 2], [4, 10.0, 1]],
        ...     columns=list('ABC'))
        >>> df
           A     B  C
        0  1   NaN  4
        1  1   0.1  3
        2  1  20.0  2
        3  4  10.0  1

        By default, iterates over rows and finds the sum in each column.

        >>> df.groupby("A").cummin().sort_index()
              B  C
        0   NaN  4
        1   0.1  3
        2   0.1  2
        3  10.0  1

        It works as below in Series.

        >>> df.B.groupby(df.A).cummin().sort_index()
        0     NaN
        1     0.1
        2     0.1
        3    10.0
        Name: B, dtype: float64
        """
        return self._apply_series_op(
            lambda sg: sg._psser._cum(F.min, True, part_cols=sg._groupkeys_scols),
            should_resolve=True,
            numeric_only=True,
        )

    def cumprod(self) -> FrameLike:
        """
        Cumulative product for each group.

        Returns
        -------
        Series or DataFrame

        See Also
        --------
        Series.cumprod
        DataFrame.cumprod

        Examples
        --------
        >>> df = ps.DataFrame(
        ...     [[1, None, 4], [1, 0.1, 3], [1, 20.0, 2], [4, 10.0, 1]],
        ...     columns=list('ABC'))
        >>> df
           A     B  C
        0  1   NaN  4
        1  1   0.1  3
        2  1  20.0  2
        3  4  10.0  1

        By default, iterates over rows and finds the sum in each column.

        >>> df.groupby("A").cumprod().sort_index()
              B   C
        0   NaN   4
        1   0.1  12
        2   2.0  24
        3  10.0   1

        It works as below in Series.

        >>> df.B.groupby(df.A).cumprod().sort_index()
        0     NaN
        1     0.1
        2     2.0
        3    10.0
        Name: B, dtype: float64
        """
        return self._apply_series_op(
            lambda sg: sg._psser._cumprod(True, part_cols=sg._groupkeys_scols),
            should_resolve=True,
            numeric_only=True,
        )

    def cumsum(self) -> FrameLike:
        """
        Cumulative sum for each group.

        Returns
        -------
        Series or DataFrame

        See Also
        --------
        Series.cumsum
        DataFrame.cumsum

        Examples
        --------
        >>> df = ps.DataFrame(
        ...     [[1, None, 4], [1, 0.1, 3], [1, 20.0, 2], [4, 10.0, 1]],
        ...     columns=list('ABC'))
        >>> df
           A     B  C
        0  1   NaN  4
        1  1   0.1  3
        2  1  20.0  2
        3  4  10.0  1

        By default, iterates over rows and finds the sum in each column.

        >>> df.groupby("A").cumsum().sort_index()
              B  C
        0   NaN  4
        1   0.1  7
        2  20.1  9
        3  10.0  1

        It works as below in Series.

        >>> df.B.groupby(df.A).cumsum().sort_index()
        0     NaN
        1     0.1
        2    20.1
        3    10.0
        Name: B, dtype: float64
        """
        return self._apply_series_op(
            lambda sg: sg._psser._cumsum(True, part_cols=sg._groupkeys_scols),
            should_resolve=True,
            numeric_only=True,
        )

    def apply(self, func: Callable, *args: Any, **kwargs: Any) -> Union[DataFrame, Series]:
        """
        Apply function `func` group-wise and combine the results together.

        The function passed to `apply` must take a DataFrame as its first
        argument and return a DataFrame. `apply` will
        then take care of combining the results back together into a single
        dataframe. `apply` is therefore a highly flexible
        grouping method.

        While `apply` is a very flexible method, its downside is that
        using it can be quite a bit slower than using more specific methods
        like `agg` or `transform`. pandas-on-Spark offers a wide range of method that will
        be much faster than using `apply` for their specific purposes, so try to
        use them before reaching for `apply`.

        .. note:: this API executes the function once to infer the type which is
            potentially expensive, for instance, when the dataset is created after
            aggregations or sorting.

            To avoid this, specify return type in ``func``, for instance, as below:

            >>> def pandas_div(x) -> ps.DataFrame[int, [float, float]]:
            ...     return x[['B', 'C']] / x[['B', 'C']]

            If the return type is specified, the output column names become
            `c0, c1, c2 ... cn`. These names are positionally mapped to the returned
            DataFrame in ``func``.

            To specify the column names, you can assign them in a NumPy compound type style
            as below:

            >>> def pandas_div(x) -> ps.DataFrame[("index", int), [("a", float), ("b", float)]]:
            ...     return x[['B', 'C']] / x[['B', 'C']]

            >>> pdf = pd.DataFrame({'B': [1.], 'C': [3.]})
            >>> def plus_one(x) -> ps.DataFrame[
            ...         (pdf.index.name, pdf.index.dtype), zip(pdf.columns, pdf.dtypes)]:
            ...     return x[['B', 'C']] / x[['B', 'C']]

        .. note:: the dataframe within ``func`` is actually a pandas dataframe. Therefore,
            any pandas API within this function is allowed.

        Parameters
        ----------
        func : callable
            A callable that takes a DataFrame as its first argument, and
            returns a dataframe.
        *args
            Positional arguments to pass to func.
        **kwargs
            Keyword arguments to pass to func.

        Returns
        -------
        applied : DataFrame or Series

        See Also
        --------
        aggregate : Apply aggregate function to the GroupBy object.
        DataFrame.apply : Apply a function to a DataFrame.
        Series.apply : Apply a function to a Series.

        Examples
        --------
        >>> df = ps.DataFrame({'A': 'a a b'.split(),
        ...                    'B': [1, 2, 3],
        ...                    'C': [4, 6, 5]}, columns=['A', 'B', 'C'])
        >>> g = df.groupby('A')

        Notice that ``g`` has two groups, ``a`` and ``b``.
        Calling `apply` in various ways, we can get different grouping results:

        Below the functions passed to `apply` takes a DataFrame as
        its argument and returns a DataFrame. `apply` combines the result for
        each group together into a new DataFrame:

        >>> def plus_min(x):
        ...     return x + x.min()
        >>> g.apply(plus_min).sort_index()  # doctest: +NORMALIZE_WHITESPACE
            A  B   C
        0  aa  2   8
        1  aa  3  10
        2  bb  6  10

        >>> g.apply(sum).sort_index()  # doctest: +NORMALIZE_WHITESPACE
            A  B   C
        A
        a  aa  3  10
        b   b  3   5

        >>> g.apply(len).sort_index()  # doctest: +NORMALIZE_WHITESPACE
        A
        a    2
        b    1
        dtype: int64

        You can specify the type hint and prevent schema inference for better performance.

        >>> def pandas_div(x) -> ps.DataFrame[int, [float, float]]:
        ...     return x[['B', 'C']] / x[['B', 'C']]
        >>> g.apply(pandas_div).sort_index()  # doctest: +NORMALIZE_WHITESPACE
            c0   c1
        0  1.0  1.0
        1  1.0  1.0
        2  1.0  1.0

        >>> def pandas_div(x) -> ps.DataFrame[("index", int), [("f1", float), ("f2", float)]]:
        ...     return x[['B', 'C']] / x[['B', 'C']]
        >>> g.apply(pandas_div).sort_index()  # doctest: +NORMALIZE_WHITESPACE
                f1   f2
        index
        0      1.0  1.0
        1      1.0  1.0
        2      1.0  1.0

        In case of Series, it works as below.

        >>> def plus_max(x) -> ps.Series[np.int]:
        ...     return x + x.max()
        >>> df.B.groupby(df.A).apply(plus_max).sort_index()  # doctest: +SKIP
        0    6
        1    3
        2    4
        Name: B, dtype: int64

        >>> def plus_min(x):
        ...     return x + x.min()
        >>> df.B.groupby(df.A).apply(plus_min).sort_index()
        0    2
        1    3
        2    6
        Name: B, dtype: int64

        You can also return a scalar value as a aggregated value of the group:

        >>> def plus_length(x) -> np.int:
        ...     return len(x)
        >>> df.B.groupby(df.A).apply(plus_length).sort_index()  # doctest: +SKIP
        0    1
        1    2
        Name: B, dtype: int64

        The extra arguments to the function can be passed as below.

        >>> def calculation(x, y, z) -> np.int:
        ...     return len(x) + y * z
        >>> df.B.groupby(df.A).apply(calculation, 5, z=10).sort_index()  # doctest: +SKIP
        0    51
        1    52
        Name: B, dtype: int64
        """
        if not callable(func):
            raise TypeError("%s object is not callable" % type(func).__name__)

        spec = inspect.getfullargspec(func)
        return_sig = spec.annotations.get("return", None)
        should_infer_schema = return_sig is None
        should_retain_index = should_infer_schema

        is_series_groupby = isinstance(self, SeriesGroupBy)

        psdf = self._psdf

        if self._agg_columns_selected:
            agg_columns = self._agg_columns
        else:
            agg_columns = [
                psdf._psser_for(label)
                for label in psdf._internal.column_labels
                if label not in self._column_labels_to_exclude
            ]

        psdf, groupkey_labels, groupkey_names = GroupBy._prepare_group_map_apply(
            psdf, self._groupkeys, agg_columns
        )

        if is_series_groupby:
            name = psdf.columns[-1]
            pandas_apply = _builtin_table.get(func, func)
        else:
            f = _builtin_table.get(func, func)

            def pandas_apply(pdf: pd.DataFrame, *a: Any, **k: Any) -> Any:
                return f(pdf.drop(groupkey_names, axis=1), *a, **k)

        should_return_series = False

        if should_infer_schema:
            # Here we execute with the first 1000 to get the return type.
            log_advice(
                "If the type hints is not specified for `grouby.apply`, "
                "it is expensive to infer the data type internally."
            )
            limit = get_option("compute.shortcut_limit")
            # Ensure sampling rows >= 2 to make sure apply's infer schema is accurate
            # See related: https://github.com/pandas-dev/pandas/issues/46893
            sample_limit = limit + 1 if limit else 2
            pdf = psdf.head(sample_limit)._to_internal_pandas()
            groupkeys = [
                pdf[groupkey_name].rename(psser.name)
                for groupkey_name, psser in zip(groupkey_names, self._groupkeys)
            ]
            grouped = pdf.groupby(groupkeys)
            if is_series_groupby:
                pser_or_pdf = grouped[name].apply(pandas_apply, *args, **kwargs)
            else:
                pser_or_pdf = grouped.apply(pandas_apply, *args, **kwargs)
            psser_or_psdf = ps.from_pandas(pser_or_pdf)

            if len(pdf) <= limit:
                if isinstance(psser_or_psdf, ps.Series) and is_series_groupby:
                    psser_or_psdf = psser_or_psdf.rename(cast(SeriesGroupBy, self)._psser.name)
                return cast(Union[Series, DataFrame], psser_or_psdf)

            if len(grouped) <= 1:
                with warnings.catch_warnings():
                    warnings.simplefilter("always")
                    warnings.warn(
                        "The amount of data for return type inference might not be large enough. "
                        "Consider increasing an option `compute.shortcut_limit`."
                    )

            if isinstance(psser_or_psdf, Series):
                should_return_series = True
                psdf_from_pandas = psser_or_psdf._psdf
            else:
                psdf_from_pandas = cast(DataFrame, psser_or_psdf)

            index_fields = [
                field.normalize_spark_type() for field in psdf_from_pandas._internal.index_fields
            ]
            data_fields = [
                field.normalize_spark_type() for field in psdf_from_pandas._internal.data_fields
            ]
            return_schema = StructType([field.struct_field for field in index_fields + data_fields])
        else:
            return_type = infer_return_type(func)
            if not is_series_groupby and isinstance(return_type, SeriesType):
                raise TypeError(
                    "Series as a return type hint at frame groupby is not supported "
                    "currently; however got [%s]. Use DataFrame type hint instead." % return_sig
                )

            if isinstance(return_type, DataFrameType):
                data_fields = return_type.data_fields
                return_schema = return_type.spark_type
                index_fields = return_type.index_fields
                should_retain_index = len(index_fields) > 0
                psdf_from_pandas = None
            else:
                should_return_series = True
                dtype = cast(Union[SeriesType, ScalarType], return_type).dtype
                spark_type = cast(Union[SeriesType, ScalarType], return_type).spark_type
                if is_series_groupby:
                    data_fields = [
                        InternalField(
                            dtype=dtype, struct_field=StructField(name=name, dataType=spark_type)
                        )
                    ]
                else:
                    data_fields = [
                        InternalField(
                            dtype=dtype,
                            struct_field=StructField(
                                name=SPARK_DEFAULT_SERIES_NAME, dataType=spark_type
                            ),
                        )
                    ]
                return_schema = StructType([field.struct_field for field in data_fields])

        def pandas_groupby_apply(pdf: pd.DataFrame) -> pd.DataFrame:

            if is_series_groupby:
                pdf_or_ser = pdf.groupby(groupkey_names)[name].apply(pandas_apply, *args, **kwargs)
            else:
                pdf_or_ser = pdf.groupby(groupkey_names).apply(pandas_apply, *args, **kwargs)
                if should_return_series and isinstance(pdf_or_ser, pd.DataFrame):
                    pdf_or_ser = pdf_or_ser.stack()

            if not isinstance(pdf_or_ser, pd.DataFrame):
                return pd.DataFrame(pdf_or_ser)
            else:
                return pdf_or_ser

        sdf = GroupBy._spark_group_map_apply(
            psdf,
            pandas_groupby_apply,
            [psdf._internal.spark_column_for(label) for label in groupkey_labels],
            return_schema,
            retain_index=should_retain_index,
        )

        if should_retain_index:
            # If schema is inferred, we can restore indexes too.
            if psdf_from_pandas is not None:
                internal = psdf_from_pandas._internal.with_new_sdf(
                    spark_frame=sdf, index_fields=index_fields, data_fields=data_fields
                )
            else:
                index_names: Optional[List[Optional[Tuple[Any, ...]]]] = None

                index_spark_columns = [
                    scol_for(sdf, index_field.struct_field.name) for index_field in index_fields
                ]

                if not any(
                    [
                        SPARK_INDEX_NAME_PATTERN.match(index_field.struct_field.name)
                        for index_field in index_fields
                    ]
                ):
                    index_names = [(index_field.struct_field.name,) for index_field in index_fields]
                internal = InternalFrame(
                    spark_frame=sdf,
                    index_names=index_names,
                    index_spark_columns=index_spark_columns,
                    index_fields=index_fields,
                    data_fields=data_fields,
                )
        else:
            # Otherwise, it loses index.
            internal = InternalFrame(
                spark_frame=sdf, index_spark_columns=None, data_fields=data_fields
            )

        if should_return_series:
            psser = first_series(DataFrame(internal))
            if is_series_groupby:
                psser = psser.rename(cast(SeriesGroupBy, self)._psser.name)
            return psser
        else:
            return DataFrame(internal)

    # TODO: implement 'dropna' parameter
    def filter(self, func: Callable[[FrameLike], FrameLike]) -> FrameLike:
        """
        Return a copy of a DataFrame excluding elements from groups that
        do not satisfy the boolean criterion specified by func.

        Parameters
        ----------
        f : function
            Function to apply to each subframe. Should return True or False.
        dropna : Drop groups that do not pass the filter. True by default;
            if False, groups that evaluate False are filled with NaNs.

        Returns
        -------
        filtered : DataFrame or Series

        Notes
        -----
        Each subframe is endowed the attribute 'name' in case you need to know
        which group you are working on.

        Examples
        --------
        >>> df = ps.DataFrame({'A' : ['foo', 'bar', 'foo', 'bar',
        ...                           'foo', 'bar'],
        ...                    'B' : [1, 2, 3, 4, 5, 6],
        ...                    'C' : [2.0, 5., 8., 1., 2., 9.]}, columns=['A', 'B', 'C'])
        >>> grouped = df.groupby('A')
        >>> grouped.filter(lambda x: x['B'].mean() > 3.)
             A  B    C
        1  bar  2  5.0
        3  bar  4  1.0
        5  bar  6  9.0

        >>> df.B.groupby(df.A).filter(lambda x: x.mean() > 3.)
        1    2
        3    4
        5    6
        Name: B, dtype: int64
        """
        if not callable(func):
            raise TypeError("%s object is not callable" % type(func).__name__)

        is_series_groupby = isinstance(self, SeriesGroupBy)

        psdf = self._psdf

        if self._agg_columns_selected:
            agg_columns = self._agg_columns
        else:
            agg_columns = [
                psdf._psser_for(label)
                for label in psdf._internal.column_labels
                if label not in self._column_labels_to_exclude
            ]

        data_schema = (
            psdf[agg_columns]._internal.resolved_copy.spark_frame.drop(*HIDDEN_COLUMNS).schema
        )

        psdf, groupkey_labels, groupkey_names = GroupBy._prepare_group_map_apply(
            psdf, self._groupkeys, agg_columns
        )

        if is_series_groupby:

            def pandas_filter(pdf: pd.DataFrame) -> pd.DataFrame:
                return pd.DataFrame(pdf.groupby(groupkey_names)[pdf.columns[-1]].filter(func))

        else:
            f = _builtin_table.get(func, func)

            def wrapped_func(pdf: pd.DataFrame) -> pd.DataFrame:
                return f(pdf.drop(groupkey_names, axis=1))

            def pandas_filter(pdf: pd.DataFrame) -> pd.DataFrame:
                return pdf.groupby(groupkey_names).filter(wrapped_func).drop(groupkey_names, axis=1)

        sdf = GroupBy._spark_group_map_apply(
            psdf,
            pandas_filter,
            [psdf._internal.spark_column_for(label) for label in groupkey_labels],
            data_schema,
            retain_index=True,
        )

        psdf = DataFrame(self._psdf[agg_columns]._internal.with_new_sdf(sdf))
        if is_series_groupby:
            return cast(FrameLike, first_series(psdf))
        else:
            return cast(FrameLike, psdf)

    @staticmethod
    def _prepare_group_map_apply(
        psdf: DataFrame, groupkeys: List[Series], agg_columns: List[Series]
    ) -> Tuple[DataFrame, List[Label], List[str]]:
        groupkey_labels: List[Label] = [
            verify_temp_column_name(psdf, "__groupkey_{}__".format(i))
            for i in range(len(groupkeys))
        ]
        psdf = psdf[[s.rename(label) for s, label in zip(groupkeys, groupkey_labels)] + agg_columns]
        groupkey_names = [label if len(label) > 1 else label[0] for label in groupkey_labels]
        return DataFrame(psdf._internal.resolved_copy), groupkey_labels, groupkey_names

    @staticmethod
    def _spark_group_map_apply(
        psdf: DataFrame,
        func: Callable[[pd.DataFrame], pd.DataFrame],
        groupkeys_scols: List[Column],
        return_schema: StructType,
        retain_index: bool,
    ) -> SparkDataFrame:
        output_func = GroupBy._make_pandas_df_builder_func(psdf, func, return_schema, retain_index)
        sdf = psdf._internal.spark_frame.drop(*HIDDEN_COLUMNS)
        return sdf.groupby(*groupkeys_scols).applyInPandas(output_func, return_schema)

    @staticmethod
    def _make_pandas_df_builder_func(
        psdf: DataFrame,
        func: Callable[[pd.DataFrame], pd.DataFrame],
        return_schema: StructType,
        retain_index: bool,
    ) -> Callable[[pd.DataFrame], pd.DataFrame]:
        """
        Creates a function that can be used inside the pandas UDF. This function can construct
        the same pandas DataFrame as if the pandas-on-Spark DataFrame is collected to driver side.
        The index, column labels, etc. are re-constructed within the function.
        """
        from pyspark.sql.utils import is_timestamp_ntz_preferred

        arguments_for_restore_index = psdf._internal.arguments_for_restore_index
        prefer_timestamp_ntz = is_timestamp_ntz_preferred()

        def rename_output(pdf: pd.DataFrame) -> pd.DataFrame:
            pdf = InternalFrame.restore_index(pdf.copy(), **arguments_for_restore_index)

            pdf = func(pdf)

            # If schema should be inferred, we don't restore index. pandas seems restoring
            # the index in some cases.
            # When Spark output type is specified, without executing it, we don't know
            # if we should restore the index or not. For instance, see the example in
            # https://github.com/pyspark.pandas/issues/628.
            pdf, _, _, _, _ = InternalFrame.prepare_pandas_frame(
                pdf, retain_index=retain_index, prefer_timestamp_ntz=prefer_timestamp_ntz
            )

            # Just positionally map the column names to given schema's.
            pdf.columns = return_schema.names

            return pdf

        return rename_output

    def rank(self, method: str = "average", ascending: bool = True) -> FrameLike:
        """
        Provide the rank of values within each group.

        Parameters
        ----------
        method : {'average', 'min', 'max', 'first', 'dense'}, default 'average'
            * average: average rank of group
            * min: lowest rank in group
            * max: highest rank in group
            * first: ranks assigned in order they appear in the array
            * dense: like 'min', but rank always increases by 1 between groups
        ascending : boolean, default True
            False for ranks by high (1) to low (N)

        Returns
        -------
        DataFrame with ranking of values within each group

        Examples
        --------

        >>> df = ps.DataFrame({
        ...     'a': [1, 1, 1, 2, 2, 2, 3, 3, 3],
        ...     'b': [1, 2, 2, 2, 3, 3, 3, 4, 4]}, columns=['a', 'b'])
        >>> df
           a  b
        0  1  1
        1  1  2
        2  1  2
        3  2  2
        4  2  3
        5  2  3
        6  3  3
        7  3  4
        8  3  4

        >>> df.groupby("a").rank().sort_index()
             b
        0  1.0
        1  2.5
        2  2.5
        3  1.0
        4  2.5
        5  2.5
        6  1.0
        7  2.5
        8  2.5

        >>> df.b.groupby(df.a).rank(method='max').sort_index()
        0    1.0
        1    3.0
        2    3.0
        3    1.0
        4    3.0
        5    3.0
        6    1.0
        7    3.0
        8    3.0
        Name: b, dtype: float64

        """
        return self._apply_series_op(
            lambda sg: sg._psser._rank(method, ascending, part_cols=sg._groupkeys_scols),
            should_resolve=True,
        )

    # TODO: add axis parameter
    def idxmax(self, skipna: bool = True) -> FrameLike:
        """
        Return index of first occurrence of maximum over requested axis in group.
        NA/null values are excluded.

        Parameters
        ----------
        skipna : boolean, default True
            Exclude NA/null values. If an entire row/column is NA, the result will be NA.

        See Also
        --------
        Series.idxmax
        DataFrame.idxmax
        pyspark.pandas.Series.groupby
        pyspark.pandas.DataFrame.groupby

        Examples
        --------
        >>> df = ps.DataFrame({'a': [1, 1, 2, 2, 3],
        ...                    'b': [1, 2, 3, 4, 5],
        ...                    'c': [5, 4, 3, 2, 1]}, columns=['a', 'b', 'c'])

        >>> df.groupby(['a'])['b'].idxmax().sort_index() # doctest: +NORMALIZE_WHITESPACE
        a
        1  1
        2  3
        3  4
        Name: b, dtype: int64

        >>> df.groupby(['a']).idxmax().sort_index() # doctest: +NORMALIZE_WHITESPACE
           b  c
        a
        1  1  0
        2  3  2
        3  4  4
        """
        if self._psdf._internal.index_level != 1:
            raise ValueError("idxmax only support one-level index now")

        groupkey_names = ["__groupkey_{}__".format(i) for i in range(len(self._groupkeys))]

        sdf = self._psdf._internal.spark_frame
        for s, name in zip(self._groupkeys, groupkey_names):
            sdf = sdf.withColumn(name, s.spark.column)
        index = self._psdf._internal.index_spark_column_names[0]

        stat_exprs = []
        for psser, scol in zip(self._agg_columns, self._agg_columns_scols):
            name = psser._internal.data_spark_column_names[0]

            if skipna:
                order_column = scol.desc_nulls_last()
            else:
                order_column = scol.desc_nulls_first()

            window = Window.partitionBy(*groupkey_names).orderBy(
                order_column, NATURAL_ORDER_COLUMN_NAME
            )
            sdf = sdf.withColumn(
                name, F.when(F.row_number().over(window) == 1, scol_for(sdf, index)).otherwise(None)
            )
            stat_exprs.append(F.max(scol_for(sdf, name)).alias(name))

        sdf = sdf.groupby(*groupkey_names).agg(*stat_exprs)

        internal = InternalFrame(
            spark_frame=sdf,
            index_spark_columns=[scol_for(sdf, col) for col in groupkey_names],
            index_names=[psser._column_label for psser in self._groupkeys],
            index_fields=[
                psser._internal.data_fields[0].copy(name=name)
                for psser, name in zip(self._groupkeys, groupkey_names)
            ],
            column_labels=[psser._column_label for psser in self._agg_columns],
            data_spark_columns=[
                scol_for(sdf, psser._internal.data_spark_column_names[0])
                for psser in self._agg_columns
            ],
        )
        return self._cleanup_and_return(DataFrame(internal))

    # TODO: add axis parameter
    def idxmin(self, skipna: bool = True) -> FrameLike:
        """
        Return index of first occurrence of minimum over requested axis in group.
        NA/null values are excluded.

        Parameters
        ----------
        skipna : boolean, default True
            Exclude NA/null values. If an entire row/column is NA, the result will be NA.

        See Also
        --------
        Series.idxmin
        DataFrame.idxmin
        pyspark.pandas.Series.groupby
        pyspark.pandas.DataFrame.groupby

        Examples
        --------
        >>> df = ps.DataFrame({'a': [1, 1, 2, 2, 3],
        ...                    'b': [1, 2, 3, 4, 5],
        ...                    'c': [5, 4, 3, 2, 1]}, columns=['a', 'b', 'c'])

        >>> df.groupby(['a'])['b'].idxmin().sort_index() # doctest: +NORMALIZE_WHITESPACE
        a
        1    0
        2    2
        3    4
        Name: b, dtype: int64

        >>> df.groupby(['a']).idxmin().sort_index() # doctest: +NORMALIZE_WHITESPACE
           b  c
        a
        1  0  1
        2  2  3
        3  4  4
        """
        if self._psdf._internal.index_level != 1:
            raise ValueError("idxmin only support one-level index now")

        groupkey_names = ["__groupkey_{}__".format(i) for i in range(len(self._groupkeys))]

        sdf = self._psdf._internal.spark_frame
        for s, name in zip(self._groupkeys, groupkey_names):
            sdf = sdf.withColumn(name, s.spark.column)
        index = self._psdf._internal.index_spark_column_names[0]

        stat_exprs = []
        for psser, scol in zip(self._agg_columns, self._agg_columns_scols):
            name = psser._internal.data_spark_column_names[0]

            if skipna:
                order_column = scol.asc_nulls_last()
            else:
                order_column = scol.asc_nulls_first()

            window = Window.partitionBy(*groupkey_names).orderBy(
                order_column, NATURAL_ORDER_COLUMN_NAME
            )
            sdf = sdf.withColumn(
                name, F.when(F.row_number().over(window) == 1, scol_for(sdf, index)).otherwise(None)
            )
            stat_exprs.append(F.max(scol_for(sdf, name)).alias(name))

        sdf = sdf.groupby(*groupkey_names).agg(*stat_exprs)

        internal = InternalFrame(
            spark_frame=sdf,
            index_spark_columns=[scol_for(sdf, col) for col in groupkey_names],
            index_names=[psser._column_label for psser in self._groupkeys],
            index_fields=[
                psser._internal.data_fields[0].copy(name=name)
                for psser, name in zip(self._groupkeys, groupkey_names)
            ],
            column_labels=[psser._column_label for psser in self._agg_columns],
            data_spark_columns=[
                scol_for(sdf, psser._internal.data_spark_column_names[0])
                for psser in self._agg_columns
            ],
        )
        return self._cleanup_and_return(DataFrame(internal))

    def fillna(
        self,
        value: Optional[Any] = None,
        method: Optional[str] = None,
        axis: Optional[Axis] = None,
        inplace: bool = False,
        limit: Optional[int] = None,
    ) -> FrameLike:
        """Fill NA/NaN values in group.

        Parameters
        ----------
        value : scalar, dict, Series
            Value to use to fill holes. alternately a dict/Series of values
            specifying which value to use for each column.
            DataFrame is not supported.
        method : {'backfill', 'bfill', 'pad', 'ffill', None}, default None
            Method to use for filling holes in reindexed Series pad / ffill: propagate last valid
            observation forward to next valid backfill / bfill:
            use NEXT valid observation to fill gap
        axis : {0 or `index`}
            1 and `columns` are not supported.
        inplace : boolean, default False
            Fill in place (do not create a new object)
        limit : int, default None
            If method is specified, this is the maximum number of consecutive NaN values to
            forward/backward fill. In other words, if there is a gap with more than this number of
            consecutive NaNs, it will only be partially filled. If method is not specified,
            this is the maximum number of entries along the entire axis where NaNs will be filled.
            Must be greater than 0 if not None

        Returns
        -------
        DataFrame
            DataFrame with NA entries filled.

        Examples
        --------
        >>> df = ps.DataFrame({
        ...     'A': [1, 1, 2, 2],
        ...     'B': [2, 4, None, 3],
        ...     'C': [None, None, None, 1],
        ...     'D': [0, 1, 5, 4]
        ...     },
        ...     columns=['A', 'B', 'C', 'D'])
        >>> df
           A    B    C  D
        0  1  2.0  NaN  0
        1  1  4.0  NaN  1
        2  2  NaN  NaN  5
        3  2  3.0  1.0  4

        We can also propagate non-null values forward or backward in group.

        >>> df.groupby(['A'])['B'].fillna(method='ffill').sort_index()
        0    2.0
        1    4.0
        2    NaN
        3    3.0
        Name: B, dtype: float64

        >>> df.groupby(['A']).fillna(method='bfill').sort_index()
             B    C  D
        0  2.0  NaN  0
        1  4.0  NaN  1
        2  3.0  1.0  5
        3  3.0  1.0  4
        """
        return self._apply_series_op(
            lambda sg: sg._psser._fillna(
                value=value, method=method, axis=axis, limit=limit, part_cols=sg._groupkeys_scols
            ),
            should_resolve=(method is not None),
        )

    def bfill(self, limit: Optional[int] = None) -> FrameLike:
        """
        Synonym for `DataFrame.fillna()` with ``method=`bfill```.

        Parameters
        ----------
        axis : {0 or `index`}
            1 and `columns` are not supported.
        inplace : boolean, default False
            Fill in place (do not create a new object)
        limit : int, default None
            If method is specified, this is the maximum number of consecutive NaN values to
            forward/backward fill. In other words, if there is a gap with more than this number of
            consecutive NaNs, it will only be partially filled. If method is not specified,
            this is the maximum number of entries along the entire axis where NaNs will be filled.
            Must be greater than 0 if not None

        Returns
        -------
        DataFrame
            DataFrame with NA entries filled.

        Examples
        --------
        >>> df = ps.DataFrame({
        ...     'A': [1, 1, 2, 2],
        ...     'B': [2, 4, None, 3],
        ...     'C': [None, None, None, 1],
        ...     'D': [0, 1, 5, 4]
        ...     },
        ...     columns=['A', 'B', 'C', 'D'])
        >>> df
           A    B    C  D
        0  1  2.0  NaN  0
        1  1  4.0  NaN  1
        2  2  NaN  NaN  5
        3  2  3.0  1.0  4

        Propagate non-null values backward.

        >>> df.groupby(['A']).bfill().sort_index()
             B    C  D
        0  2.0  NaN  0
        1  4.0  NaN  1
        2  3.0  1.0  5
        3  3.0  1.0  4
        """
        return self.fillna(method="bfill", limit=limit)

    backfill = bfill

    def ffill(self, limit: Optional[int] = None) -> FrameLike:
        """
        Synonym for `DataFrame.fillna()` with ``method=`ffill```.

        Parameters
        ----------
        axis : {0 or `index`}
            1 and `columns` are not supported.
        inplace : boolean, default False
            Fill in place (do not create a new object)
        limit : int, default None
            If method is specified, this is the maximum number of consecutive NaN values to
            forward/backward fill. In other words, if there is a gap with more than this number of
            consecutive NaNs, it will only be partially filled. If method is not specified,
            this is the maximum number of entries along the entire axis where NaNs will be filled.
            Must be greater than 0 if not None

        Returns
        -------
        DataFrame
            DataFrame with NA entries filled.

        Examples
        --------
        >>> df = ps.DataFrame({
        ...     'A': [1, 1, 2, 2],
        ...     'B': [2, 4, None, 3],
        ...     'C': [None, None, None, 1],
        ...     'D': [0, 1, 5, 4]
        ...     },
        ...     columns=['A', 'B', 'C', 'D'])
        >>> df
           A    B    C  D
        0  1  2.0  NaN  0
        1  1  4.0  NaN  1
        2  2  NaN  NaN  5
        3  2  3.0  1.0  4

        Propagate non-null values forward.

        >>> df.groupby(['A']).ffill().sort_index()
             B    C  D
        0  2.0  NaN  0
        1  4.0  NaN  1
        2  NaN  NaN  5
        3  3.0  1.0  4
        """
        return self.fillna(method="ffill", limit=limit)

    pad = ffill

    def _limit(self, n: int, asc: bool) -> FrameLike:
        """
        Private function for tail and head.
        """
        psdf = self._psdf

        if self._agg_columns_selected:
            agg_columns = self._agg_columns
        else:
            agg_columns = [
                psdf._psser_for(label)
                for label in psdf._internal.column_labels
                if label not in self._column_labels_to_exclude
            ]

        psdf, groupkey_labels, _ = GroupBy._prepare_group_map_apply(
            psdf,
            self._groupkeys,
            agg_columns,
        )

        groupkey_scols = [psdf._internal.spark_column_for(label) for label in groupkey_labels]

        sdf = psdf._internal.spark_frame

        window = Window.partitionBy(*groupkey_scols)
        # This part is handled differently depending on whether it is a tail or a head.
        ordered_window = (
            window.orderBy(F.col(NATURAL_ORDER_COLUMN_NAME).asc())
            if asc
            else window.orderBy(F.col(NATURAL_ORDER_COLUMN_NAME).desc())
        )

        if n >= 0 or LooseVersion(pd.__version__) < LooseVersion("1.4.0"):
            tmp_row_num_col = verify_temp_column_name(sdf, "__row_number__")
            sdf = (
                sdf.withColumn(tmp_row_num_col, F.row_number().over(ordered_window))
                .filter(F.col(tmp_row_num_col) <= n)
                .drop(tmp_row_num_col)
            )
        else:
            # Pandas supports Groupby positional indexing since v1.4.0
            # https://pandas.pydata.org/docs/whatsnew/v1.4.0.html#groupby-positional-indexing
            #
            # To support groupby positional indexing, we need add a `__tmp_lag__` column to help
            # us filtering rows before the specified offset row.
            #
            # For example for the dataframe:
            # >>> df = ps.DataFrame([["g", "g0"],
            # ...                   ["g", "g1"],
            # ...                   ["g", "g2"],
            # ...                   ["g", "g3"],
            # ...                   ["h", "h0"],
            # ...                   ["h", "h1"]], columns=["A", "B"])
            # >>> df.groupby("A").head(-1)
            #
            # Below is a result to show the `__tmp_lag__` column for above df, the limit n is
            # `-1`, the `__tmp_lag__` will be set to `0` in rows[:-1], and left will be set to
            # `null`:
            #
            # >>> sdf.withColumn(tmp_lag_col, F.lag(F.lit(0), -1).over(ordered_window))
            # +-----------------+--------------+---+---+-----------------+-----------+
            # |__index_level_0__|__groupkey_0__|  A|  B|__natural_order__|__tmp_lag__|
            # +-----------------+--------------+---+---+-----------------+-----------+
            # |                0|             g|  g| g0|                0|          0|
            # |                1|             g|  g| g1|       8589934592|          0|
            # |                2|             g|  g| g2|      17179869184|          0|
            # |                3|             g|  g| g3|      25769803776|       null|
            # |                4|             h|  h| h0|      34359738368|          0|
            # |                5|             h|  h| h1|      42949672960|       null|
            # +-----------------+--------------+---+---+-----------------+-----------+
            #
            tmp_lag_col = verify_temp_column_name(sdf, "__tmp_lag__")
            sdf = (
                sdf.withColumn(tmp_lag_col, F.lag(F.lit(0), n).over(ordered_window))
                .where(~F.isnull(F.col(tmp_lag_col)))
                .drop(tmp_lag_col)
            )

        internal = psdf._internal.with_new_sdf(sdf)
        return self._cleanup_and_return(DataFrame(internal).drop(groupkey_labels, axis=1))

    def head(self, n: int = 5) -> FrameLike:
        """
        Return first n rows of each group.

        Returns
        -------
        DataFrame or Series

        Examples
        --------
        >>> df = ps.DataFrame({'a': [1, 1, 1, 1, 2, 2, 2, 3, 3, 3],
        ...                    'b': [2, 3, 1, 4, 6, 9, 8, 10, 7, 5],
        ...                    'c': [3, 5, 2, 5, 1, 2, 6, 4, 3, 6]},
        ...                   columns=['a', 'b', 'c'],
        ...                   index=[7, 2, 4, 1, 3, 4, 9, 10, 5, 6])
        >>> df
            a   b  c
        7   1   2  3
        2   1   3  5
        4   1   1  2
        1   1   4  5
        3   2   6  1
        4   2   9  2
        9   2   8  6
        10  3  10  4
        5   3   7  3
        6   3   5  6

        >>> df.groupby('a').head(2).sort_index()
            a   b  c
        2   1   3  5
        3   2   6  1
        4   2   9  2
        5   3   7  3
        7   1   2  3
        10  3  10  4

        >>> df.groupby('a')['b'].head(2).sort_index()
        2      3
        3      6
        4      9
        5      7
        7      2
        10    10
        Name: b, dtype: int64

        Supports Groupby positional indexing Since pandas on Spark 3.4 (with pandas 1.4+):

        >>> df = ps.DataFrame([["g", "g0"],
        ...                   ["g", "g1"],
        ...                   ["g", "g2"],
        ...                   ["g", "g3"],
        ...                   ["h", "h0"],
        ...                   ["h", "h1"]], columns=["A", "B"])
        >>> df.groupby("A").head(-1) # doctest: +SKIP
           A   B
        0  g  g0
        1  g  g1
        2  g  g2
        4  h  h0
        """
        return self._limit(n, asc=True)

    def tail(self, n: int = 5) -> FrameLike:
        """
        Return last n rows of each group.

        Similar to `.apply(lambda x: x.tail(n))`, but it returns a subset of rows from
        the original DataFrame with original index and order preserved (`as_index` flag is ignored).

        Does not work for negative values of n.

        Returns
        -------
        DataFrame or Series

        Examples
        --------
        >>> df = ps.DataFrame({'a': [1, 1, 1, 1, 2, 2, 2, 3, 3, 3],
        ...                    'b': [2, 3, 1, 4, 6, 9, 8, 10, 7, 5],
        ...                    'c': [3, 5, 2, 5, 1, 2, 6, 4, 3, 6]},
        ...                   columns=['a', 'b', 'c'],
        ...                   index=[7, 2, 3, 1, 3, 4, 9, 10, 5, 6])
        >>> df
            a   b  c
        7   1   2  3
        2   1   3  5
        3   1   1  2
        1   1   4  5
        3   2   6  1
        4   2   9  2
        9   2   8  6
        10  3  10  4
        5   3   7  3
        6   3   5  6

        >>> df.groupby('a').tail(2).sort_index()
           a  b  c
        1  1  4  5
        3  1  1  2
        4  2  9  2
        5  3  7  3
        6  3  5  6
        9  2  8  6

        >>> df.groupby('a')['b'].tail(2).sort_index()
        1    4
        3    1
        4    9
        5    7
        6    5
        9    8
        Name: b, dtype: int64

        Supports Groupby positional indexing Since pandas on Spark 3.4 (with pandas 1.4+):

        >>> df = ps.DataFrame([["g", "g0"],
        ...                   ["g", "g1"],
        ...                   ["g", "g2"],
        ...                   ["g", "g3"],
        ...                   ["h", "h0"],
        ...                   ["h", "h1"]], columns=["A", "B"])
        >>> df.groupby("A").tail(-1) # doctest: +SKIP
           A   B
        3  g  g3
        2  g  g2
        1  g  g1
        5  h  h1
        """
        return self._limit(n, asc=False)

    def shift(self, periods: int = 1, fill_value: Optional[Any] = None) -> FrameLike:
        """
        Shift each group by periods observations.

        Parameters
        ----------
        periods : integer, default 1
            number of periods to shift
        fill_value : optional

        Returns
        -------
        Series or DataFrame
            Object shifted within each group.

        Examples
        --------

        >>> df = ps.DataFrame({
        ...     'a': [1, 1, 1, 2, 2, 2, 3, 3, 3],
        ...     'b': [1, 2, 2, 2, 3, 3, 3, 4, 4]}, columns=['a', 'b'])
        >>> df
           a  b
        0  1  1
        1  1  2
        2  1  2
        3  2  2
        4  2  3
        5  2  3
        6  3  3
        7  3  4
        8  3  4

        >>> df.groupby('a').shift().sort_index()  # doctest: +SKIP
             b
        0  NaN
        1  1.0
        2  2.0
        3  NaN
        4  2.0
        5  3.0
        6  NaN
        7  3.0
        8  4.0

        >>> df.groupby('a').shift(periods=-1, fill_value=0).sort_index()  # doctest: +SKIP
           b
        0  2
        1  2
        2  0
        3  3
        4  3
        5  0
        6  4
        7  4
        8  0
        """
        return self._apply_series_op(
            lambda sg: sg._psser._shift(periods, fill_value, part_cols=sg._groupkeys_scols),
            should_resolve=True,
        )

    def transform(self, func: Callable[..., pd.Series], *args: Any, **kwargs: Any) -> FrameLike:
        """
        Apply function column-by-column to the GroupBy object.

        The function passed to `transform` must take a Series as its first
        argument and return a Series. The given function is executed for
        each series in each grouped data.

        While `transform` is a very flexible method, its downside is that
        using it can be quite a bit slower than using more specific methods
        like `agg` or `transform`. pandas-on-Spark offers a wide range of method that will
        be much faster than using `transform` for their specific purposes, so try to
        use them before reaching for `transform`.

        .. note:: this API executes the function once to infer the type which is
             potentially expensive, for instance, when the dataset is created after
             aggregations or sorting.

             To avoid this, specify return type in ``func``, for instance, as below:

             >>> def convert_to_string(x) -> ps.Series[str]:
             ...     return x.apply("a string {}".format)

            When the given function has the return type annotated, the original index of the
            GroupBy object will be lost and a default index will be attached to the result.
            Please be careful about configuring the default index. See also `Default Index Type
            <https://koalas.readthedocs.io/en/latest/user_guide/options.html#default-index-type>`_.

        .. note:: the series within ``func`` is actually a pandas series. Therefore,
            any pandas API within this function is allowed.


        Parameters
        ----------
        func : callable
            A callable that takes a Series as its first argument, and
            returns a Series.
        *args
            Positional arguments to pass to func.
        **kwargs
            Keyword arguments to pass to func.

        Returns
        -------
        applied : DataFrame

        See Also
        --------
        aggregate : Apply aggregate function to the GroupBy object.
        Series.apply : Apply a function to a Series.

        Examples
        --------

        >>> df = ps.DataFrame({'A': [0, 0, 1],
        ...                    'B': [1, 2, 3],
        ...                    'C': [4, 6, 5]}, columns=['A', 'B', 'C'])

        >>> g = df.groupby('A')

        Notice that ``g`` has two groups, ``0`` and ``1``.
        Calling `transform` in various ways, we can get different grouping results:
        Below the functions passed to `transform` takes a Series as
        its argument and returns a Series. `transform` applies the function on each series
        in each grouped data, and combine them into a new DataFrame:

        >>> def convert_to_string(x) -> ps.Series[str]:
        ...     return x.apply("a string {}".format)
        >>> g.transform(convert_to_string)  # doctest: +NORMALIZE_WHITESPACE
                    B           C
        0  a string 1  a string 4
        1  a string 2  a string 6
        2  a string 3  a string 5

        >>> def plus_max(x) -> ps.Series[np.int]:
        ...     return x + x.max()
        >>> g.transform(plus_max)  # doctest: +NORMALIZE_WHITESPACE
           B   C
        0  3  10
        1  4  12
        2  6  10

        You can omit the type hint and let pandas-on-Spark infer its type.

        >>> def plus_min(x):
        ...     return x + x.min()
        >>> g.transform(plus_min)  # doctest: +NORMALIZE_WHITESPACE
           B   C
        0  2   8
        1  3  10
        2  6  10

        In case of Series, it works as below.

        >>> df.B.groupby(df.A).transform(plus_max)
        0    3
        1    4
        2    6
        Name: B, dtype: int64

        >>> (df * -1).B.groupby(df.A).transform(abs)
        0    1
        1    2
        2    3
        Name: B, dtype: int64

        You can also specify extra arguments to pass to the function.

        >>> def calculation(x, y, z) -> ps.Series[np.int]:
        ...     return x + x.min() + y + z
        >>> g.transform(calculation, 5, z=20)  # doctest: +NORMALIZE_WHITESPACE
            B   C
        0  27  33
        1  28  35
        2  31  35
        """
        if not callable(func):
            raise TypeError("%s object is not callable" % type(func).__name__)

        spec = inspect.getfullargspec(func)
        return_sig = spec.annotations.get("return", None)

        psdf, groupkey_labels, groupkey_names = GroupBy._prepare_group_map_apply(
            self._psdf, self._groupkeys, agg_columns=self._agg_columns
        )

        def pandas_transform(pdf: pd.DataFrame) -> pd.DataFrame:
            return pdf.groupby(groupkey_names).transform(func, *args, **kwargs)

        should_infer_schema = return_sig is None

        if should_infer_schema:
            # Here we execute with the first 1000 to get the return type.
            # If the records were less than 1000, it uses pandas API directly for a shortcut.
            log_advice(
                "If the type hints is not specified for `grouby.transform`, "
                "it is expensive to infer the data type internally."
            )
            limit = get_option("compute.shortcut_limit")
            pdf = psdf.head(limit + 1)._to_internal_pandas()
            pdf = pdf.groupby(groupkey_names).transform(func, *args, **kwargs)
            psdf_from_pandas: DataFrame = DataFrame(pdf)
            return_schema = force_decimal_precision_scale(
                as_nullable_spark_type(
                    psdf_from_pandas._internal.spark_frame.drop(*HIDDEN_COLUMNS).schema
                )
            )
            if len(pdf) <= limit:
                return self._cleanup_and_return(psdf_from_pandas)

            sdf = GroupBy._spark_group_map_apply(
                psdf,
                pandas_transform,
                [psdf._internal.spark_column_for(label) for label in groupkey_labels],
                return_schema,
                retain_index=True,
            )
            # If schema is inferred, we can restore indexes too.
            internal = psdf_from_pandas._internal.with_new_sdf(
                sdf,
                index_fields=[
                    field.copy(nullable=True) for field in psdf_from_pandas._internal.index_fields
                ],
                data_fields=[
                    field.copy(nullable=True) for field in psdf_from_pandas._internal.data_fields
                ],
            )
        else:
            return_type = infer_return_type(func)
            if not isinstance(return_type, SeriesType):
                raise TypeError(
                    "Expected the return type of this function to be of Series type, "
                    "but found type {}".format(return_type)
                )

            dtype = return_type.dtype
            spark_type = return_type.spark_type

            data_fields = [
                InternalField(dtype=dtype, struct_field=StructField(name=c, dataType=spark_type))
                for c in psdf._internal.data_spark_column_names
                if c not in groupkey_names
            ]

            return_schema = StructType([field.struct_field for field in data_fields])

            sdf = GroupBy._spark_group_map_apply(
                psdf,
                pandas_transform,
                [psdf._internal.spark_column_for(label) for label in groupkey_labels],
                return_schema,
                retain_index=False,
            )
            # Otherwise, it loses index.
            internal = InternalFrame(
                spark_frame=sdf, index_spark_columns=None, data_fields=data_fields
            )

        return self._cleanup_and_return(DataFrame(internal))

    def nunique(self, dropna: bool = True) -> FrameLike:
        """
        Return DataFrame with number of distinct observations per group for each column.

        Parameters
        ----------
        dropna : boolean, default True
            Don’t include NaN in the counts.

        Returns
        -------
        nunique : DataFrame or Series

        Examples
        --------

        >>> df = ps.DataFrame({'id': ['spam', 'egg', 'egg', 'spam',
        ...                           'ham', 'ham'],
        ...                    'value1': [1, 5, 5, 2, 5, 5],
        ...                    'value2': list('abbaxy')}, columns=['id', 'value1', 'value2'])
        >>> df
             id  value1 value2
        0  spam       1      a
        1   egg       5      b
        2   egg       5      b
        3  spam       2      a
        4   ham       5      x
        5   ham       5      y

        >>> df.groupby('id').nunique().sort_index() # doctest: +SKIP
              value1  value2
        id
        egg        1       1
        ham        1       2
        spam       2       1

        >>> df.groupby('id')['value1'].nunique().sort_index() # doctest: +NORMALIZE_WHITESPACE
        id
        egg     1
        ham     1
        spam    2
        Name: value1, dtype: int64
        """
        if dropna:

            def stat_function(col: Column) -> Column:
                return F.countDistinct(col)

        else:

            def stat_function(col: Column) -> Column:
                return F.countDistinct(col) + F.when(
                    F.count(F.when(col.isNull(), 1).otherwise(None)) >= 1, 1
                ).otherwise(0)

        return self._reduce_for_stat_function(stat_function)

    def rolling(
        self, window: int, min_periods: Optional[int] = None
    ) -> "RollingGroupby[FrameLike]":
        """
        Return an rolling grouper, providing rolling
        functionality per group.

        .. note:: 'min_periods' in pandas-on-Spark works as a fixed window size unlike pandas.
        Unlike pandas, NA is also counted as the period. This might be changed
        in the near future.

        Parameters
        ----------
        window : int, or offset
            Size of the moving window.
            This is the number of observations used for calculating the statistic.
            Each window will be a fixed size.

        min_periods : int, default 1
            Minimum number of observations in window required to have a value
            (otherwise result is NA).

        See Also
        --------
        Series.groupby
        DataFrame.groupby
        """
        from pyspark.pandas.window import RollingGroupby

        return RollingGroupby(self, window, min_periods=min_periods)

    def expanding(self, min_periods: int = 1) -> "ExpandingGroupby[FrameLike]":
        """
        Return an expanding grouper, providing expanding
        functionality per group.

        .. note:: 'min_periods' in pandas-on-Spark works as a fixed window size unlike pandas.
        Unlike pandas, NA is also counted as the period. This might be changed
        in the near future.

        Parameters
        ----------
        min_periods : int, default 1
            Minimum number of observations in window required to have a value
            (otherwise result is NA).

        See Also
        --------
        Series.groupby
        DataFrame.groupby
        """
        from pyspark.pandas.window import ExpandingGroupby

        return ExpandingGroupby(self, min_periods=min_periods)

    # TODO: 'adjust', 'axis', 'method' parameter should be implemented.
    def ewm(
        self,
        com: Optional[float] = None,
        span: Optional[float] = None,
        halflife: Optional[float] = None,
        alpha: Optional[float] = None,
        min_periods: Optional[int] = None,
        ignore_na: bool = False,
    ) -> "ExponentialMovingGroupby[FrameLike]":
        """
        Return an ewm grouper, providing ewm functionality per group.

        .. note:: 'min_periods' in pandas-on-Spark works as a fixed window size unlike pandas.
            Unlike pandas, NA is also counted as the period. This might be changed
            in the near future.

        .. versionadded:: 3.4.0

        Parameters
        ----------
        com : float, optional
            Specify decay in terms of center of mass.
            alpha = 1 / (1 + com), for com >= 0.

        span : float, optional
            Specify decay in terms of span.
            alpha = 2 / (span + 1), for span >= 1.

        halflife : float, optional
            Specify decay in terms of half-life.
            alpha = 1 - exp(-ln(2) / halflife), for halflife > 0.

        alpha : float, optional
            Specify smoothing factor alpha directly.
            0 < alpha <= 1.

        min_periods : int, default None
            Minimum number of observations in window required to have a value
            (otherwise result is NA).

        ignore_na : bool, default False
            Ignore missing values when calculating weights.

            - When ``ignore_na=False`` (default), weights are based on absolute positions.
              For example, the weights of :math:`x_0` and :math:`x_2` used in calculating
              the final weighted average of [:math:`x_0`, None, :math:`x_2`] are
              :math:`(1-\alpha)^2` and :math:`1` if ``adjust=True``, and
              :math:`(1-\alpha)^2` and :math:`\alpha` if ``adjust=False``.

            - When ``ignore_na=True``, weights are based
              on relative positions. For example, the weights of :math:`x_0` and :math:`x_2`
              used in calculating the final weighted average of
              [:math:`x_0`, None, :math:`x_2`] are :math:`1-\alpha` and :math:`1` if
              ``adjust=True``, and :math:`1-\alpha` and :math:`\alpha` if ``adjust=False``.
        """
        from pyspark.pandas.window import ExponentialMovingGroupby

        return ExponentialMovingGroupby(
            self,
            com=com,
            span=span,
            halflife=halflife,
            alpha=alpha,
            min_periods=min_periods,
            ignore_na=ignore_na,
        )

    def get_group(self, name: Union[Name, List[Name]]) -> FrameLike:
        """
        Construct DataFrame from group with provided name.

        Parameters
        ----------
        name : object
            The name of the group to get as a DataFrame.

        Returns
        -------
        group : same type as obj

        Examples
        --------
        >>> psdf = ps.DataFrame([('falcon', 'bird', 389.0),
        ...                     ('parrot', 'bird', 24.0),
        ...                     ('lion', 'mammal', 80.5),
        ...                     ('monkey', 'mammal', np.nan)],
        ...                    columns=['name', 'class', 'max_speed'],
        ...                    index=[0, 2, 3, 1])
        >>> psdf
             name   class  max_speed
        0  falcon    bird      389.0
        2  parrot    bird       24.0
        3    lion  mammal       80.5
        1  monkey  mammal        NaN

        >>> psdf.groupby("class").get_group("bird").sort_index()
             name class  max_speed
        0  falcon  bird      389.0
        2  parrot  bird       24.0

        >>> psdf.groupby("class").get_group("mammal").sort_index()
             name   class  max_speed
        1  monkey  mammal        NaN
        3    lion  mammal       80.5
        """
        groupkeys = self._groupkeys
        if not is_hashable(name):
            raise TypeError("unhashable type: '{}'".format(type(name).__name__))
        elif len(groupkeys) > 1:
            if not isinstance(name, tuple):
                raise ValueError("must supply a tuple to get_group with multiple grouping keys")
            if len(groupkeys) != len(name):
                raise ValueError(
                    "must supply a same-length tuple to get_group with multiple grouping keys"
                )
        if not is_list_like(name):
            name = [name]
        cond = SF.lit(True)
        for groupkey, item in zip(groupkeys, name):
            scol = groupkey.spark.column
            cond = cond & (scol == item)
        if self._agg_columns_selected:
            internal = self._psdf._internal
            spark_frame = internal.spark_frame.select(
                internal.index_spark_columns + self._agg_columns_scols
            ).filter(cond)

            internal = internal.copy(
                spark_frame=spark_frame,
                index_spark_columns=[
                    scol_for(spark_frame, col) for col in internal.index_spark_column_names
                ],
                column_labels=[s._column_label for s in self._agg_columns],
                data_spark_columns=[
                    scol_for(spark_frame, s._internal.data_spark_column_names[0])
                    for s in self._agg_columns
                ],
                data_fields=[s._internal.data_fields[0] for s in self._agg_columns],
            )
        else:
            internal = self._psdf._internal.with_filter(cond)
        if internal.spark_frame.head() is None:
            raise KeyError(name)

        return self._cleanup_and_return(DataFrame(internal))

    def median(self, numeric_only: Optional[bool] = True, accuracy: int = 10000) -> FrameLike:
        """
        Compute median of groups, excluding missing values.

        For multiple groupings, the result index will be a MultiIndex

        .. note:: Unlike pandas', the median in pandas-on-Spark is an approximated median based upon
            approximate percentile computation because computing median across a large dataset
            is extremely expensive.

        Parameters
        ----------
        numeric_only : bool, default False
            Include only float, int, boolean columns. If None, will attempt to use
            everything, then use only numeric data.

            .. versionadded:: 3.4.0

        Returns
        -------
        Series or DataFrame
            Median of values within each group.

        Examples
        --------
        >>> psdf = ps.DataFrame({'a': [1., 1., 1., 1., 2., 2., 2., 3., 3., 3.],
        ...                     'b': [2., 3., 1., 4., 6., 9., 8., 10., 7., 5.],
        ...                     'c': [3., 5., 2., 5., 1., 2., 6., 4., 3., 6.]},
        ...                    columns=['a', 'b', 'c'],
        ...                    index=[7, 2, 4, 1, 3, 4, 9, 10, 5, 6])
        >>> psdf
              a     b    c
        7   1.0   2.0  3.0
        2   1.0   3.0  5.0
        4   1.0   1.0  2.0
        1   1.0   4.0  5.0
        3   2.0   6.0  1.0
        4   2.0   9.0  2.0
        9   2.0   8.0  6.0
        10  3.0  10.0  4.0
        5   3.0   7.0  3.0
        6   3.0   5.0  6.0

        DataFrameGroupBy

        >>> psdf.groupby('a').median().sort_index()  # doctest: +NORMALIZE_WHITESPACE
               b    c
        a
        1.0  2.0  3.0
        2.0  8.0  2.0
        3.0  7.0  4.0

        SeriesGroupBy

        >>> psdf.groupby('a')['b'].median().sort_index()
        a
        1.0    2.0
        2.0    8.0
        3.0    7.0
        Name: b, dtype: float64
        """
        if not isinstance(accuracy, int):
            raise TypeError(
                "accuracy must be an integer; however, got [%s]" % type(accuracy).__name__
            )

        self._validate_agg_columns(numeric_only=numeric_only, function_name="median")

        def stat_function(col: Column) -> Column:
            return F.percentile_approx(col, 0.5, accuracy)

        return self._reduce_for_stat_function(
            stat_function,
            accepted_spark_types=(NumericType,),
            bool_to_numeric=True,
        )

    def _validate_agg_columns(self, numeric_only: Optional[bool], function_name: str) -> None:
        """Validate aggregation columns and raise an error or a warning following pandas."""
        has_non_numeric = False
        for _agg_col in self._agg_columns:
            if not isinstance(_agg_col.spark.data_type, (NumericType, BooleanType)):
                has_non_numeric = True
                break
        if has_non_numeric:
            if isinstance(self, SeriesGroupBy):
                raise TypeError("Only numeric aggregation column is accepted.")

            if not numeric_only:
                if has_non_numeric:
                    warnings.warn(
                        "Dropping invalid columns in DataFrameGroupBy.mean is deprecated. "
                        "In a future version, a TypeError will be raised. "
                        "Before calling .%s, select only columns which should be "
                        "valid for the function." % function_name,
                        FutureWarning,
                    )

    def _reduce_for_stat_function(
        self,
        sfun: Callable[[Column], Column],
        accepted_spark_types: Optional[Tuple[Type[DataType], ...]] = None,
        bool_to_numeric: bool = False,
    ) -> FrameLike:
        """Apply an aggregate function `sfun` per column and reduce to a FrameLike.

        Parameters
        ----------
        sfun : The aggregate function to apply per column.
        accepted_spark_types: Accepted spark types of columns to be aggregated;
                              default None means all spark types are accepted.
        bool_to_numeric: If True, boolean columns are converted to numeric columns, which
                         are accepted for all statistical functions regardless of
                         `accepted_spark_types`.
        """
        groupkey_names = [SPARK_INDEX_NAME_FORMAT(i) for i in range(len(self._groupkeys))]
        internal, sdf = self._prepare_reduce(groupkey_names, accepted_spark_types, bool_to_numeric)
        psdf: DataFrame = DataFrame(internal)

        if len(psdf._internal.column_labels) > 0:
            stat_exprs = []
            for label in psdf._internal.column_labels:
                psser = psdf._psser_for(label)
                stat_exprs.append(
                    sfun(psser._dtype_op.nan_to_null(psser).spark.column).alias(
                        psser._internal.data_spark_column_names[0]
                    )
                )
            sdf = sdf.groupby(*groupkey_names).agg(*stat_exprs)
        else:
            sdf = sdf.select(*groupkey_names).distinct()

        internal = internal.copy(
            spark_frame=sdf,
            index_spark_columns=[scol_for(sdf, col) for col in groupkey_names],
            data_spark_columns=[scol_for(sdf, col) for col in internal.data_spark_column_names],
            data_fields=None,
        )
        psdf = DataFrame(internal)

        return self._prepare_return(psdf)

    def _prepare_return(self, psdf: DataFrame) -> FrameLike:
        if self._dropna:
            psdf = DataFrame(
                psdf._internal.with_new_sdf(
                    psdf._internal.spark_frame.dropna(
                        subset=psdf._internal.index_spark_column_names
                    )
                )
            )
        if not self._as_index:
            should_drop_index = set(
                i for i, gkey in enumerate(self._groupkeys) if gkey._psdf is not self._psdf
            )
            if len(should_drop_index) > 0:
                psdf = psdf.reset_index(level=should_drop_index, drop=True)
            if len(should_drop_index) < len(self._groupkeys):
                psdf = psdf.reset_index()
        return self._cleanup_and_return(psdf)

    def _prepare_reduce(
        self,
        groupkey_names: List,
        accepted_spark_types: Optional[Tuple[Type[DataType], ...]] = None,
        bool_to_numeric: bool = False,
    ) -> Tuple[InternalFrame, SparkDataFrame]:
        groupkey_scols = [s.alias(name) for s, name in zip(self._groupkeys_scols, groupkey_names)]
        agg_columns = []
        for psser in self._agg_columns:
            if bool_to_numeric and isinstance(psser.spark.data_type, BooleanType):
                agg_columns.append(psser.astype(int))
            elif (accepted_spark_types is None) or isinstance(
                psser.spark.data_type, accepted_spark_types
            ):
                agg_columns.append(psser)
        sdf = self._psdf._internal.spark_frame.select(
            *groupkey_scols, *[psser.spark.column for psser in agg_columns]
        )
        internal = InternalFrame(
            spark_frame=sdf,
            index_spark_columns=[scol_for(sdf, col) for col in groupkey_names],
            index_names=[psser._column_label for psser in self._groupkeys],
            index_fields=[
                psser._internal.data_fields[0].copy(name=name)
                for psser, name in zip(self._groupkeys, groupkey_names)
            ],
            data_spark_columns=[
                scol_for(sdf, psser._internal.data_spark_column_names[0]) for psser in agg_columns
            ],
            column_labels=[psser._column_label for psser in agg_columns],
            data_fields=[psser._internal.data_fields[0] for psser in agg_columns],
            column_label_names=self._psdf._internal.column_label_names,
        )
        return internal, sdf

    @staticmethod
    def _resolve_grouping_from_diff_dataframes(
        psdf: DataFrame, by: List[Union[Series, Label]]
    ) -> Tuple[DataFrame, List[Series], Set[Label]]:
        column_labels_level = psdf._internal.column_labels_level

        column_labels = []
        additional_pssers = []
        additional_column_labels = []
        tmp_column_labels = set()
        for i, col_or_s in enumerate(by):
            if isinstance(col_or_s, Series):
                if col_or_s._psdf is psdf:
                    column_labels.append(col_or_s._column_label)
                elif same_anchor(col_or_s, psdf):
                    temp_label = verify_temp_column_name(psdf, "__tmp_groupkey_{}__".format(i))
                    column_labels.append(temp_label)
                    additional_pssers.append(col_or_s.rename(temp_label))
                    additional_column_labels.append(temp_label)
                else:
                    temp_label = verify_temp_column_name(
                        psdf,
                        tuple(
                            ([""] * (column_labels_level - 1)) + ["__tmp_groupkey_{}__".format(i)]
                        ),
                    )
                    column_labels.append(temp_label)
                    tmp_column_labels.add(temp_label)
            elif isinstance(col_or_s, tuple):
                psser = psdf[col_or_s]
                if not isinstance(psser, Series):
                    raise ValueError(name_like_string(col_or_s))
                column_labels.append(col_or_s)
            else:
                raise ValueError(col_or_s)

        psdf = DataFrame(
            psdf._internal.with_new_columns(
                [psdf._psser_for(label) for label in psdf._internal.column_labels]
                + additional_pssers
            )
        )

        def assign_columns(
            psdf: DataFrame, this_column_labels: List[Label], that_column_labels: List[Label]
        ) -> Iterator[Tuple[Series, Label]]:
            raise NotImplementedError(
                "Duplicated labels with groupby() and "
                "'compute.ops_on_diff_frames' option are not supported currently "
                "Please use unique labels in series and frames."
            )

        for col_or_s, label in zip(by, column_labels):
            if label in tmp_column_labels:
                psser = col_or_s
                psdf = align_diff_frames(
                    assign_columns,
                    psdf,
                    psser.rename(label),
                    fillna=False,
                    how="inner",
                    preserve_order_column=True,
                )

        tmp_column_labels |= set(additional_column_labels)

        new_by_series = []
        for col_or_s, label in zip(by, column_labels):
            if label in tmp_column_labels:
                psser = col_or_s
                new_by_series.append(psdf._psser_for(label).rename(psser.name))
            else:
                new_by_series.append(psdf._psser_for(label))

        return psdf, new_by_series, tmp_column_labels

    @staticmethod
    def _resolve_grouping(psdf: DataFrame, by: List[Union[Series, Label]]) -> List[Series]:
        new_by_series = []
        for col_or_s in by:
            if isinstance(col_or_s, Series):
                new_by_series.append(col_or_s)
            elif isinstance(col_or_s, tuple):
                psser = psdf[col_or_s]
                if not isinstance(psser, Series):
                    raise ValueError(name_like_string(col_or_s))
                new_by_series.append(psser)
            else:
                raise ValueError(col_or_s)
        return new_by_series


class DataFrameGroupBy(GroupBy[DataFrame]):
    @staticmethod
    def _build(
        psdf: DataFrame, by: List[Union[Series, Label]], as_index: bool, dropna: bool
    ) -> "DataFrameGroupBy":
        if any(isinstance(col_or_s, Series) and not same_anchor(psdf, col_or_s) for col_or_s in by):
            (
                psdf,
                new_by_series,
                column_labels_to_exclude,
            ) = GroupBy._resolve_grouping_from_diff_dataframes(psdf, by)
        else:
            new_by_series = GroupBy._resolve_grouping(psdf, by)
            column_labels_to_exclude = set()
        return DataFrameGroupBy(
            psdf,
            new_by_series,
            as_index=as_index,
            dropna=dropna,
            column_labels_to_exclude=column_labels_to_exclude,
        )

    def __init__(
        self,
        psdf: DataFrame,
        by: List[Series],
        as_index: bool,
        dropna: bool,
        column_labels_to_exclude: Set[Label],
        agg_columns: List[Label] = None,
    ):
        agg_columns_selected = agg_columns is not None
        if agg_columns_selected:
            for label in agg_columns:
                if label in column_labels_to_exclude:
                    raise KeyError(label)
        else:
            agg_columns = [
                label
                for label in psdf._internal.column_labels
                if not any(label == key._column_label and key._psdf is psdf for key in by)
                and label not in column_labels_to_exclude
            ]

        super().__init__(
            psdf=psdf,
            groupkeys=by,
            as_index=as_index,
            dropna=dropna,
            column_labels_to_exclude=column_labels_to_exclude,
            agg_columns_selected=agg_columns_selected,
            agg_columns=[psdf[label] for label in agg_columns],
        )

    def __getattr__(self, item: str) -> Any:
        if hasattr(MissingPandasLikeDataFrameGroupBy, item):
            property_or_func = getattr(MissingPandasLikeDataFrameGroupBy, item)
            if isinstance(property_or_func, property):
                return property_or_func.fget(self)
            else:
                return partial(property_or_func, self)
        return self.__getitem__(item)

    def __getitem__(self, item: Any) -> GroupBy:
        if self._as_index and is_name_like_value(item):
            return SeriesGroupBy(
                self._psdf._psser_for(item if is_name_like_tuple(item) else (item,)),
                self._groupkeys,
                dropna=self._dropna,
            )
        else:
            if is_name_like_tuple(item):
                item = [item]
            elif is_name_like_value(item):
                item = [(item,)]
            else:
                item = [i if is_name_like_tuple(i) else (i,) for i in item]
            if not self._as_index:
                groupkey_names = set(key._column_label for key in self._groupkeys)
                for name in item:
                    if name in groupkey_names:
                        raise ValueError(
                            "cannot insert {}, already exists".format(name_like_string(name))
                        )
            return DataFrameGroupBy(
                self._psdf,
                self._groupkeys,
                as_index=self._as_index,
                dropna=self._dropna,
                column_labels_to_exclude=self._column_labels_to_exclude,
                agg_columns=item,
            )

    def _apply_series_op(
        self,
        op: Callable[["SeriesGroupBy"], Series],
        should_resolve: bool = False,
        numeric_only: bool = False,
    ) -> DataFrame:
        applied = []
        for column in self._agg_columns:
            applied.append(op(column.groupby(self._groupkeys)))
        if numeric_only:
            applied = [col for col in applied if isinstance(col.spark.data_type, NumericType)]
            if not applied:
                raise DataError("No numeric types to aggregate")
        internal = self._psdf._internal.with_new_columns(applied, keep_order=False)
        if should_resolve:
            internal = internal.resolved_copy
        return DataFrame(internal)

    def _cleanup_and_return(self, psdf: DataFrame) -> DataFrame:
        return psdf

    # TODO: Implement 'percentiles', 'include', and 'exclude' arguments.
    # TODO: Add ``DataFrame.select_dtypes`` to See Also when 'include'
    #   and 'exclude' arguments are implemented.
    def describe(self) -> DataFrame:
        """
        Generate descriptive statistics that summarize the central tendency,
        dispersion and shape of a dataset's distribution, excluding
        ``NaN`` values.

        Analyzes both numeric and object series, as well
        as ``DataFrame`` column sets of mixed data types. The output
        will vary depending on what is provided. Refer to the notes
        below for more detail.

        .. note:: Unlike pandas, the percentiles in pandas-on-Spark are based upon
            approximate percentile computation because computing percentiles
            across a large dataset is extremely expensive.

        Returns
        -------
        DataFrame
            Summary statistics of the DataFrame provided.

        See Also
        --------
        DataFrame.count
        DataFrame.max
        DataFrame.min
        DataFrame.mean
        DataFrame.std

        Examples
        --------
        >>> df = ps.DataFrame({'a': [1, 1, 3], 'b': [4, 5, 6], 'c': [7, 8, 9]})
        >>> df
           a  b  c
        0  1  4  7
        1  1  5  8
        2  3  6  9

        Describing a ``DataFrame``. By default only numeric fields
        are returned.

        >>> described = df.groupby('a').describe()
        >>> described.sort_index()  # doctest: +NORMALIZE_WHITESPACE
              b                                        c
          count mean       std min 25% 50% 75% max count mean       std min 25% 50% 75% max
        a
        1   2.0  4.5  0.707107 4.0 4.0 4.0 5.0 5.0   2.0  7.5  0.707107 7.0 7.0 7.0 8.0 8.0
        3   1.0  6.0       NaN 6.0 6.0 6.0 6.0 6.0   1.0  9.0       NaN 9.0 9.0 9.0 9.0 9.0

        """
        for col in self._agg_columns:
            if isinstance(col.spark.data_type, StringType):
                raise NotImplementedError(
                    "DataFrameGroupBy.describe() doesn't support for string type for now"
                )

        psdf = self.aggregate(["count", "mean", "std", "min", "quartiles", "max"])
        sdf = psdf._internal.spark_frame
        agg_column_labels = [col._column_label for col in self._agg_columns]
        formatted_percentiles = ["25%", "50%", "75%"]

        # Split "quartiles" columns into first, second, and third quartiles.
        for label in agg_column_labels:
            quartiles_col = name_like_string(tuple(list(label) + ["quartiles"]))
            for i, percentile in enumerate(formatted_percentiles):
                sdf = sdf.withColumn(
                    name_like_string(tuple(list(label) + [percentile])),
                    scol_for(sdf, quartiles_col)[i],
                )
            sdf = sdf.drop(quartiles_col)

        # Reorder columns lexicographically by agg column followed by stats.
        stats = ["count", "mean", "std", "min"] + formatted_percentiles + ["max"]
        column_labels = [tuple(list(label) + [s]) for label, s in product(agg_column_labels, stats)]
        data_columns = map(name_like_string, column_labels)

        # Reindex the DataFrame to reflect initial grouping and agg columns.
        internal = psdf._internal.copy(
            spark_frame=sdf,
            column_labels=column_labels,
            data_spark_columns=[scol_for(sdf, col) for col in data_columns],
            data_fields=None,
        )

        # Cast columns to ``"float64"`` to match `pandas.DataFrame.groupby`.
        return DataFrame(internal).astype("float64")


class SeriesGroupBy(GroupBy[Series]):
    @staticmethod
    def _build(
        psser: Series, by: List[Union[Series, Label]], as_index: bool, dropna: bool
    ) -> "SeriesGroupBy":
        if any(
            isinstance(col_or_s, Series) and not same_anchor(psser, col_or_s) for col_or_s in by
        ):
            psdf, new_by_series, _ = GroupBy._resolve_grouping_from_diff_dataframes(
                psser.to_frame(), by
            )
            return SeriesGroupBy(
                first_series(psdf).rename(psser.name),
                new_by_series,
                as_index=as_index,
                dropna=dropna,
            )
        else:
            new_by_series = GroupBy._resolve_grouping(psser._psdf, by)
            return SeriesGroupBy(psser, new_by_series, as_index=as_index, dropna=dropna)

    def __init__(self, psser: Series, by: List[Series], as_index: bool = True, dropna: bool = True):
        if not as_index:
            raise TypeError("as_index=False only valid with DataFrame")
        super().__init__(
            psdf=psser._psdf,
            groupkeys=by,
            as_index=True,
            dropna=dropna,
            column_labels_to_exclude=set(),
            agg_columns_selected=True,
            agg_columns=[psser],
        )
        self._psser = psser

    def __getattr__(self, item: str) -> Any:
        if hasattr(MissingPandasLikeSeriesGroupBy, item):
            property_or_func = getattr(MissingPandasLikeSeriesGroupBy, item)
            if isinstance(property_or_func, property):
                return property_or_func.fget(self)
            else:
                return partial(property_or_func, self)
        raise AttributeError(item)

    def _apply_series_op(
        self,
        op: Callable[["SeriesGroupBy"], Series],
        should_resolve: bool = False,
        numeric_only: bool = False,
    ) -> Series:
        if numeric_only and not isinstance(self._agg_columns[0].spark.data_type, NumericType):
            raise DataError("No numeric types to aggregate")
        psser = op(self)
        if should_resolve:
            internal = psser._internal.resolved_copy
            return first_series(DataFrame(internal))
        else:
            return psser.copy()

    def _cleanup_and_return(self, psdf: DataFrame) -> Series:
        return first_series(psdf).rename().rename(self._psser.name)

    def agg(self, *args: Any, **kwargs: Any) -> None:
        return MissingPandasLikeSeriesGroupBy.agg(self, *args, **kwargs)

    def aggregate(self, *args: Any, **kwargs: Any) -> None:
        return MissingPandasLikeSeriesGroupBy.aggregate(self, *args, **kwargs)

    def size(self) -> Series:
        return super().size().rename(self._psser.name)

    size.__doc__ = GroupBy.size.__doc__

    # TODO: add keep parameter
    def nsmallest(self, n: int = 5) -> Series:
        """
        Return the smallest `n` elements.

        Parameters
        ----------
        n : int
            Number of items to retrieve.

        See Also
        --------
        pyspark.pandas.Series.nsmallest
        pyspark.pandas.DataFrame.nsmallest

        Examples
        --------
        >>> df = ps.DataFrame({'a': [1, 1, 1, 2, 2, 2, 3, 3, 3],
        ...                    'b': [1, 2, 2, 2, 3, 3, 3, 4, 4]}, columns=['a', 'b'])

        >>> df.groupby(['a'])['b'].nsmallest(1).sort_index()  # doctest: +NORMALIZE_WHITESPACE
        a
        1  0    1
        2  3    2
        3  6    3
        Name: b, dtype: int64
        """
        if self._psser._internal.index_level > 1:
            raise ValueError("nsmallest do not support multi-index now")

        groupkey_col_names = [SPARK_INDEX_NAME_FORMAT(i) for i in range(len(self._groupkeys))]
        sdf = self._psser._internal.spark_frame.select(
            *[scol.alias(name) for scol, name in zip(self._groupkeys_scols, groupkey_col_names)],
            *[
                scol.alias(SPARK_INDEX_NAME_FORMAT(i + len(self._groupkeys)))
                for i, scol in enumerate(self._psser._internal.index_spark_columns)
            ],
            self._psser.spark.column,
            NATURAL_ORDER_COLUMN_NAME,
        )

        window = Window.partitionBy(*groupkey_col_names).orderBy(
            scol_for(sdf, self._psser._internal.data_spark_column_names[0]).asc(),
            NATURAL_ORDER_COLUMN_NAME,
        )

        temp_rank_column = verify_temp_column_name(sdf, "__rank__")
        sdf = (
            sdf.withColumn(temp_rank_column, F.row_number().over(window))
            .filter(F.col(temp_rank_column) <= n)
            .drop(temp_rank_column)
        ).drop(NATURAL_ORDER_COLUMN_NAME)

        internal = InternalFrame(
            spark_frame=sdf,
            index_spark_columns=(
                [scol_for(sdf, col) for col in groupkey_col_names]
                + [
                    scol_for(sdf, SPARK_INDEX_NAME_FORMAT(i + len(self._groupkeys)))
                    for i in range(self._psdf._internal.index_level)
                ]
            ),
            index_names=(
                [psser._column_label for psser in self._groupkeys]
                + self._psdf._internal.index_names
            ),
            index_fields=(
                [
                    psser._internal.data_fields[0].copy(name=name)
                    for psser, name in zip(self._groupkeys, groupkey_col_names)
                ]
                + [
                    field.copy(name=SPARK_INDEX_NAME_FORMAT(i + len(self._groupkeys)))
                    for i, field in enumerate(self._psdf._internal.index_fields)
                ]
            ),
            column_labels=[self._psser._column_label],
            data_spark_columns=[scol_for(sdf, self._psser._internal.data_spark_column_names[0])],
            data_fields=[self._psser._internal.data_fields[0]],
        )
        return first_series(DataFrame(internal))

    # TODO: add keep parameter
    def nlargest(self, n: int = 5) -> Series:
        """
        Return the first n rows ordered by columns in descending order in group.

        Return the first n rows with the smallest values in columns, in descending order.
        The columns that are not specified are returned as well, but not used for ordering.

        Parameters
        ----------
        n : int
            Number of items to retrieve.

        See Also
        --------
        pyspark.pandas.Series.nlargest
        pyspark.pandas.DataFrame.nlargest

        Examples
        --------
        >>> df = ps.DataFrame({'a': [1, 1, 1, 2, 2, 2, 3, 3, 3],
        ...                    'b': [1, 2, 2, 2, 3, 3, 3, 4, 4]}, columns=['a', 'b'])

        >>> df.groupby(['a'])['b'].nlargest(1).sort_index()  # doctest: +NORMALIZE_WHITESPACE
        a
        1  1    2
        2  4    3
        3  7    4
        Name: b, dtype: int64
        """
        if self._psser._internal.index_level > 1:
            raise ValueError("nlargest do not support multi-index now")

        groupkey_col_names = [SPARK_INDEX_NAME_FORMAT(i) for i in range(len(self._groupkeys))]
        sdf = self._psser._internal.spark_frame.select(
            *[scol.alias(name) for scol, name in zip(self._groupkeys_scols, groupkey_col_names)],
            *[
                scol.alias(SPARK_INDEX_NAME_FORMAT(i + len(self._groupkeys)))
                for i, scol in enumerate(self._psser._internal.index_spark_columns)
            ],
            self._psser.spark.column,
            NATURAL_ORDER_COLUMN_NAME,
        )

        window = Window.partitionBy(*groupkey_col_names).orderBy(
            scol_for(sdf, self._psser._internal.data_spark_column_names[0]).desc(),
            NATURAL_ORDER_COLUMN_NAME,
        )

        temp_rank_column = verify_temp_column_name(sdf, "__rank__")
        sdf = (
            sdf.withColumn(temp_rank_column, F.row_number().over(window))
            .filter(F.col(temp_rank_column) <= n)
            .drop(temp_rank_column)
        ).drop(NATURAL_ORDER_COLUMN_NAME)

        internal = InternalFrame(
            spark_frame=sdf,
            index_spark_columns=(
                [scol_for(sdf, col) for col in groupkey_col_names]
                + [
                    scol_for(sdf, SPARK_INDEX_NAME_FORMAT(i + len(self._groupkeys)))
                    for i in range(self._psdf._internal.index_level)
                ]
            ),
            index_names=(
                [psser._column_label for psser in self._groupkeys]
                + self._psdf._internal.index_names
            ),
            index_fields=(
                [
                    psser._internal.data_fields[0].copy(name=name)
                    for psser, name in zip(self._groupkeys, groupkey_col_names)
                ]
                + [
                    field.copy(name=SPARK_INDEX_NAME_FORMAT(i + len(self._groupkeys)))
                    for i, field in enumerate(self._psdf._internal.index_fields)
                ]
            ),
            column_labels=[self._psser._column_label],
            data_spark_columns=[scol_for(sdf, self._psser._internal.data_spark_column_names[0])],
            data_fields=[self._psser._internal.data_fields[0]],
        )
        return first_series(DataFrame(internal))

    # TODO: add bins, normalize parameter
    def value_counts(
        self, sort: Optional[bool] = None, ascending: Optional[bool] = None, dropna: bool = True
    ) -> Series:
        """
        Compute group sizes.

        Parameters
        ----------
        sort : boolean, default None
            Sort by frequencies.
        ascending : boolean, default False
            Sort in ascending order.
        dropna : boolean, default True
            Don't include counts of NaN.

        See Also
        --------
        pyspark.pandas.Series.groupby
        pyspark.pandas.DataFrame.groupby

        Examples
        --------
        >>> df = ps.DataFrame({'A': [1, 2, 2, 3, 3, 3],
        ...                    'B': [1, 1, 2, 3, 3, np.nan]},
        ...                   columns=['A', 'B'])
        >>> df
           A    B
        0  1  1.0
        1  2  1.0
        2  2  2.0
        3  3  3.0
        4  3  3.0
        5  3  NaN

        >>> df.groupby('A')['B'].value_counts().sort_index()  # doctest: +NORMALIZE_WHITESPACE
        A  B
        1  1.0    1
        2  1.0    1
           2.0    1
        3  3.0    2
        Name: B, dtype: int64

        Don't include counts of NaN when dropna is False.

        >>> df.groupby('A')['B'].value_counts(
        ...   dropna=False).sort_index()  # doctest: +NORMALIZE_WHITESPACE
        A  B
        1  1.0    1
        2  1.0    1
           2.0    1
        3  3.0    2
           NaN    1
        Name: B, dtype: int64
        """
        groupkeys = self._groupkeys + self._agg_columns
        groupkey_names = [SPARK_INDEX_NAME_FORMAT(i) for i in range(len(groupkeys))]
        groupkey_cols = [s.spark.column.alias(name) for s, name in zip(groupkeys, groupkey_names)]

        sdf = self._psdf._internal.spark_frame

        agg_column = self._agg_columns[0]._internal.data_spark_column_names[0]
        sdf = sdf.groupby(*groupkey_cols).count().withColumnRenamed("count", agg_column)

        if self._dropna:
            _groupkey_column_names = groupkey_names[: len(self._groupkeys)]
            sdf = sdf.dropna(subset=_groupkey_column_names)

        if dropna:
            _agg_columns_names = groupkey_names[len(self._groupkeys) :]
            sdf = sdf.dropna(subset=_agg_columns_names)

        if sort:
            if ascending:
                sdf = sdf.orderBy(scol_for(sdf, agg_column).asc())
            else:
                sdf = sdf.orderBy(scol_for(sdf, agg_column).desc())

        internal = InternalFrame(
            spark_frame=sdf,
            index_spark_columns=[scol_for(sdf, col) for col in groupkey_names],
            index_names=[psser._column_label for psser in groupkeys],
            index_fields=[
                psser._internal.data_fields[0].copy(name=name)
                for psser, name in zip(groupkeys, groupkey_names)
            ],
            column_labels=[self._agg_columns[0]._column_label],
            data_spark_columns=[scol_for(sdf, agg_column)],
        )
        return first_series(DataFrame(internal))

    def unique(self) -> Series:
        """
        Return unique values in group.

        Uniques are returned in order of unknown. It does NOT sort.

        See Also
        --------
        pyspark.pandas.Series.unique
        pyspark.pandas.Index.unique

        Examples
        --------
        >>> df = ps.DataFrame({'a': [1, 1, 1, 2, 2, 2, 3, 3, 3],
        ...                    'b': [1, 2, 2, 2, 3, 3, 3, 4, 4]}, columns=['a', 'b'])

        >>> df.groupby(['a'])['b'].unique().sort_index()  # doctest: +SKIP
        a
        1    [1, 2]
        2    [2, 3]
        3    [3, 4]
        Name: b, dtype: object
        """
        return self._reduce_for_stat_function(F.collect_set)


def is_multi_agg_with_relabel(**kwargs: Any) -> bool:
    """
    Check whether the kwargs pass to .agg look like multi-agg with relabling.

    Parameters
    ----------
    **kwargs : dict

    Returns
    -------
    bool

    Examples
    --------
    >>> is_multi_agg_with_relabel(a='max')
    False
    >>> is_multi_agg_with_relabel(a_max=('a', 'max'),
    ...                            a_min=('a', 'min'))
    True
    >>> is_multi_agg_with_relabel()
    False
    """
    if not kwargs:
        return False
    return all(isinstance(v, tuple) and len(v) == 2 for v in kwargs.values())


def normalize_keyword_aggregation(
    kwargs: Dict[str, Tuple[Name, str]],
) -> Tuple[Dict[Name, List[str]], List[str], List[Tuple]]:
    """
    Normalize user-provided kwargs.

    Transforms from the new ``Dict[str, NamedAgg]`` style kwargs
    to the old defaultdict[str, List[scalar]].

    Parameters
    ----------
    kwargs : dict

    Returns
    -------
    aggspec : dict
        The transformed kwargs.
    columns : List[str]
        The user-provided keys.
    order : List[Tuple[str, str]]
        Pairs of the input and output column names.

    Examples
    --------
    >>> normalize_keyword_aggregation({'output': ('input', 'sum')})
    (defaultdict(<class 'list'>, {'input': ['sum']}), ['output'], [('input', 'sum')])
    """
    aggspec: Dict[Union[Any, Tuple], List[str]] = defaultdict(list)
    order: List[Tuple] = []
    columns, pairs = zip(*kwargs.items())

    for column, aggfunc in pairs:
        if column in aggspec:
            aggspec[column].append(aggfunc)
        else:
            aggspec[column] = [aggfunc]

        order.append((column, aggfunc))
    # For MultiIndex, we need to flatten the tuple, e.g. (('y', 'A'), 'max') needs to be
    # flattened to ('y', 'A', 'max'), it won't do anything on normal Index.
    if isinstance(order[0][0], tuple):
        order = [(*levs, method) for levs, method in order]
    return aggspec, list(columns), order


def _test() -> None:
    import os
    import doctest
    import sys
    import numpy
    from pyspark.sql import SparkSession
    import pyspark.pandas.groupby

    os.chdir(os.environ["SPARK_HOME"])

    globs = pyspark.pandas.groupby.__dict__.copy()
    globs["np"] = numpy
    globs["ps"] = pyspark.pandas
    spark = (
        SparkSession.builder.master("local[4]")
        .appName("pyspark.pandas.groupby tests")
        .getOrCreate()
    )
    (failure_count, test_count) = doctest.testmod(
        pyspark.pandas.groupby,
        globs=globs,
        optionflags=doctest.ELLIPSIS | doctest.NORMALIZE_WHITESPACE,
    )
    spark.stop()
    if failure_count:
        sys.exit(-1)


if __name__ == "__main__":
    _test()<|MERGE_RESOLUTION|>--- conflicted
+++ resolved
@@ -726,9 +726,6 @@
             bool_to_numeric=True,
         )
 
-<<<<<<< HEAD
-    def all(self, skipna: bool = True) -> FrameLike:
-=======
     def skew(self) -> FrameLike:
         """
         Compute skewness of groups, excluding missing values.
@@ -762,9 +759,7 @@
             bool_to_numeric=True,
         )
 
-    # TODO: skipna should be implemented.
-    def all(self) -> FrameLike:
->>>>>>> 11760e37
+    def all(self, skipna: bool = True) -> FrameLike:
         """
         Returns True if all values in the group are truthful, else False.
 
