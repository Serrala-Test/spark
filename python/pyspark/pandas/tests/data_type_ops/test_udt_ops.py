#
# Licensed to the Apache Software Foundation (ASF) under one or more
# contributor license agreements.  See the NOTICE file distributed with
# this work for additional information regarding copyright ownership.
# The ASF licenses this file to You under the Apache License, Version 2.0
# (the "License"); you may not use this file except in compliance with
# the License.  You may obtain a copy of the License at
#
#    http://www.apache.org/licenses/LICENSE-2.0
#
# Unless required by applicable law or agreed to in writing, software
# distributed under the License is distributed on an "AS IS" BASIS,
# WITHOUT WARRANTIES OR CONDITIONS OF ANY KIND, either express or implied.
# See the License for the specific language governing permissions and
# limitations under the License.
#

import pandas as pd

import pyspark.pandas as ps
from pyspark.ml.linalg import SparseVector
from pyspark.pandas.config import option_context
from pyspark.pandas.tests.data_type_ops.testing_utils import TestCasesUtils
from pyspark.testing.pandasutils import PandasOnSparkTestCase


class UDTOpsTest(PandasOnSparkTestCase, TestCasesUtils):
    @property
    def pser(self):
        sparse_values = {0: 0.1, 1: 1.1}
        return pd.Series([SparseVector(len(sparse_values), sparse_values)])

    @property
    def psser(self):
        return ps.from_pandas(self.pser)

    def test_add(self):
        self.assertRaises(TypeError, lambda: self.psser + "x")
        self.assertRaises(TypeError, lambda: self.psser + 1)

        with option_context("compute.ops_on_diff_frames", True):
            for psser in self.pssers:
                self.assertRaises(TypeError, lambda: self.psser + psser)

    def test_sub(self):
        self.assertRaises(TypeError, lambda: self.psser - "x")
        self.assertRaises(TypeError, lambda: self.psser - 1)

        with option_context("compute.ops_on_diff_frames", True):
            for psser in self.pssers:
                self.assertRaises(TypeError, lambda: self.psser - psser)

    def test_mul(self):
        self.assertRaises(TypeError, lambda: self.psser * "x")
        self.assertRaises(TypeError, lambda: self.psser * 1)

        with option_context("compute.ops_on_diff_frames", True):
            for psser in self.pssers:
                self.assertRaises(TypeError, lambda: self.psser * psser)

    def test_truediv(self):
        self.assertRaises(TypeError, lambda: self.psser / "x")
        self.assertRaises(TypeError, lambda: self.psser / 1)

        with option_context("compute.ops_on_diff_frames", True):
            for psser in self.pssers:
                self.assertRaises(TypeError, lambda: self.psser / psser)

    def test_floordiv(self):
        self.assertRaises(TypeError, lambda: self.psser // "x")
        self.assertRaises(TypeError, lambda: self.psser // 1)

        with option_context("compute.ops_on_diff_frames", True):
            for psser in self.pssers:
                self.assertRaises(TypeError, lambda: self.psser // psser)

    def test_mod(self):
        self.assertRaises(TypeError, lambda: self.psser % "x")
        self.assertRaises(TypeError, lambda: self.psser % 1)

        with option_context("compute.ops_on_diff_frames", True):
            for psser in self.pssers:
                self.assertRaises(TypeError, lambda: self.psser % psser)

    def test_pow(self):
        self.assertRaises(TypeError, lambda: self.psser ** "x")
        self.assertRaises(TypeError, lambda: self.psser ** 1)

        with option_context("compute.ops_on_diff_frames", True):
            for psser in self.pssers:
                self.assertRaises(TypeError, lambda: self.psser ** psser)

    def test_radd(self):
        self.assertRaises(TypeError, lambda: "x" + self.psser)
        self.assertRaises(TypeError, lambda: 1 + self.psser)

    def test_rsub(self):
        self.assertRaises(TypeError, lambda: "x" - self.psser)
        self.assertRaises(TypeError, lambda: 1 - self.psser)

    def test_rmul(self):
        self.assertRaises(TypeError, lambda: "x" * self.psser)
        self.assertRaises(TypeError, lambda: 2 * self.psser)

    def test_rtruediv(self):
        self.assertRaises(TypeError, lambda: "x" / self.psser)
        self.assertRaises(TypeError, lambda: 1 / self.psser)

    def test_rfloordiv(self):
        self.assertRaises(TypeError, lambda: "x" // self.psser)
        self.assertRaises(TypeError, lambda: 1 // self.psser)

    def test_rmod(self):
        self.assertRaises(TypeError, lambda: 1 % self.psser)

    def test_rpow(self):
        self.assertRaises(TypeError, lambda: "x" ** self.psser)
        self.assertRaises(TypeError, lambda: 1 ** self.psser)

    def test_from_to_pandas(self):
        sparse_values = {0: 0.1, 1: 1.1}
        sparse_vector = SparseVector(len(sparse_values), sparse_values)
        pser = pd.Series([sparse_vector])
        psser = ps.Series([sparse_vector])
        self.assert_eq(pser, psser.to_pandas())
        self.assert_eq(ps.from_pandas(pser), psser)

<<<<<<< HEAD
    def test_isnull(self):
        self.assert_eq(self.pser.isnull(), self.psser.isnull())
=======
    def test_astype(self):
        self.assertRaises(TypeError, lambda: self.psser.astype(str))
>>>>>>> 8c4b535b


if __name__ == "__main__":
    import unittest
    from pyspark.pandas.tests.data_type_ops.test_udt_ops import *  # noqa: F401

    try:
        import xmlrunner  # type: ignore[import]

        testRunner = xmlrunner.XMLTestRunner(output="target/test-reports", verbosity=2)
    except ImportError:
        testRunner = None
    unittest.main(testRunner=testRunner, verbosity=2)<|MERGE_RESOLUTION|>--- conflicted
+++ resolved
@@ -125,13 +125,11 @@
         self.assert_eq(pser, psser.to_pandas())
         self.assert_eq(ps.from_pandas(pser), psser)
 
-<<<<<<< HEAD
     def test_isnull(self):
         self.assert_eq(self.pser.isnull(), self.psser.isnull())
-=======
+
     def test_astype(self):
         self.assertRaises(TypeError, lambda: self.psser.astype(str))
->>>>>>> 8c4b535b
 
 
 if __name__ == "__main__":
