#
# Licensed to the Apache Software Foundation (ASF) under one or more
# contributor license agreements.  See the NOTICE file distributed with
# this work for additional information regarding copyright ownership.
# The ASF licenses this file to You under the Apache License, Version 2.0
# (the "License"); you may not use this file except in compliance with
# the License.  You may obtain a copy of the License at
#
#    http://www.apache.org/licenses/LICENSE-2.0
#
# Unless required by applicable law or agreed to in writing, software
# distributed under the License is distributed on an "AS IS" BASIS,
# WITHOUT WARRANTIES OR CONDITIONS OF ANY KIND, either express or implied.
# See the License for the specific language governing permissions and
# limitations under the License.
#

<<<<<<< HEAD
from pyspark.rdd import RDD, PipelinedRDD
=======
from pyspark.rdd import RDD
from pyspark.serializers import BatchedSerializer, PickleSerializer
>>>>>>> 716c88aa

from py4j.protocol import Py4JError

__all__ = ["SQLContext", "HiveContext", "LocalHiveContext", "TestHiveContext", "SchemaRDD", "Row"]


class SQLContext:
    """Main entry point for SparkSQL functionality.

    A SQLContext can be used create L{SchemaRDD}s, register L{SchemaRDD}s as
    tables, execute SQL over tables, cache tables, and read parquet files.
    """

    def __init__(self, sparkContext, sqlContext = None):
        """Create a new SQLContext.

        @param sparkContext: The SparkContext to wrap.

        >>> srdd = sqlCtx.inferSchema(rdd)
        >>> sqlCtx.inferSchema(srdd) # doctest: +IGNORE_EXCEPTION_DETAIL
        Traceback (most recent call last):
            ...
        ValueError:...

        >>> bad_rdd = sc.parallelize([1,2,3])
        >>> sqlCtx.inferSchema(bad_rdd) # doctest: +IGNORE_EXCEPTION_DETAIL
        Traceback (most recent call last):
            ...
        ValueError:...

        >>> allTypes = sc.parallelize([{"int" : 1, "string" : "string", "double" : 1.0, "long": 1L,
        ... "boolean" : True}])
        >>> srdd = sqlCtx.inferSchema(allTypes).map(lambda x: (x.int, x.string, x.double, x.long,
        ... x.boolean))
        >>> srdd.collect()[0]
        (1, u'string', 1.0, 1, True)
        """
        self._sc = sparkContext
        self._jsc = self._sc._jsc
        self._jvm = self._sc._jvm
        self._pythonToJavaMap = self._jvm.PythonRDD.pythonToJavaMap

        if sqlContext:
            self._scala_SQLContext = sqlContext

    @property
    def _ssql_ctx(self):
        """Accessor for the JVM SparkSQL context.

        Subclasses can override this property to provide their own
        JVM Contexts.
        """
        if not hasattr(self, '_scala_SQLContext'):
            self._scala_SQLContext = self._jvm.SQLContext(self._jsc.sc())
        return self._scala_SQLContext

    def inferSchema(self, rdd):
        """Infer and apply a schema to an RDD of L{dict}s.

        We peek at the first row of the RDD to determine the fields names
        and types, and then use that to extract all the dictionaries.

        >>> srdd = sqlCtx.inferSchema(rdd)
        >>> srdd.collect() == [{"field1" : 1, "field2" : "row1"}, {"field1" : 2, "field2": "row2"},
        ...                    {"field1" : 3, "field2": "row3"}]
        True
        """
        if (rdd.__class__ is SchemaRDD):
            raise ValueError("Cannot apply schema to %s" % SchemaRDD.__name__)
        elif not isinstance(rdd.first(), dict):
            raise ValueError("Only RDDs with dictionaries can be converted to %s: %s" %
                             (SchemaRDD.__name__, rdd.first()))

        jrdd = self._pythonToJavaMap(rdd._jrdd)
        srdd = self._ssql_ctx.inferSchema(jrdd.rdd())
        return SchemaRDD(srdd, self)

    def registerRDDAsTable(self, rdd, tableName):
        """Registers the given RDD as a temporary table in the catalog.

        Temporary tables exist only during the lifetime of this instance of
        SQLContext.

        >>> srdd = sqlCtx.inferSchema(rdd)
        >>> sqlCtx.registerRDDAsTable(srdd, "table1")
        """
        if (rdd.__class__ is SchemaRDD):
            jschema_rdd = rdd._jschema_rdd
            self._ssql_ctx.registerRDDAsTable(jschema_rdd, tableName)
        else:
            raise ValueError("Can only register SchemaRDD as table")

    def parquetFile(self, path):
        """Loads a Parquet file, returning the result as a L{SchemaRDD}.

        >>> import tempfile, shutil
        >>> parquetFile = tempfile.mkdtemp()
        >>> shutil.rmtree(parquetFile)
        >>> srdd = sqlCtx.inferSchema(rdd)
        >>> srdd.saveAsParquetFile(parquetFile)
        >>> srdd2 = sqlCtx.parquetFile(parquetFile)
        >>> sorted(srdd.collect()) == sorted(srdd2.collect())
        True
        """
        jschema_rdd = self._ssql_ctx.parquetFile(path)
        return SchemaRDD(jschema_rdd, self)


    def jsonFile(self, path):
        """Loads a text file storing one JSON object per line,
           returning the result as a L{SchemaRDD}.

        >>> import tempfile, shutil
        >>> jsonFile = tempfile.mkdtemp()
        >>> shutil.rmtree(jsonFile)
        >>> ofn = open(jsonFile, 'w')
        >>> for json in jsonStrings:
        ...   print>>ofn, json
        >>> ofn.close()
        >>> srdd = sqlCtx.jsonFile(jsonFile)
        >>> sqlCtx.registerRDDAsTable(srdd, "table1")
        >>> srdd2 = sqlCtx.sql("SELECT field1 AS f1, field2 as f2 from table1")
        >>> srdd2.collect() == [{"f1" : 1, "f2" : "row1"}, {"f1" : 2, "f2": "row2"},
        ...                     {"f1" : 3, "f2": "row3"}]
        True
        """
        jschema_rdd = self._ssql_ctx.jsonFile(path)
        return SchemaRDD(jschema_rdd, self)

    def jsonRDD(self, rdd):
        """Loads a RDD storing one JSON object per string, returning the result as a L{SchemaRDD}.

        >>> srdd = sqlCtx.jsonRDD(json)
        >>> sqlCtx.registerRDDAsTable(srdd, "table1")
        >>> srdd2 = sqlCtx.sql("SELECT field1 AS f1, field2 as f2 from table1")
        >>> srdd2.collect() == [{"f1" : 1, "f2" : "row1"}, {"f1" : 2, "f2": "row2"},
        ...                     {"f1" : 3, "f2": "row3"}]
        True
        """
        def func(split, iterator):
            for x in iterator:
                if not isinstance(x, basestring):
                    x = unicode(x)
                yield x.encode("utf-8")
        keyed = PipelinedRDD(rdd, func)
        keyed._bypass_serializer = True
        jrdd = keyed._jrdd.map(self._jvm.BytesToString())
        jschema_rdd = self._ssql_ctx.jsonRDD(jrdd.rdd())
        return SchemaRDD(jschema_rdd, self)

    def sql(self, sqlQuery):
        """Return a L{SchemaRDD} representing the result of the given query.

        >>> srdd = sqlCtx.inferSchema(rdd)
        >>> sqlCtx.registerRDDAsTable(srdd, "table1")
        >>> srdd2 = sqlCtx.sql("SELECT field1 AS f1, field2 as f2 from table1")
        >>> srdd2.collect() == [{"f1" : 1, "f2" : "row1"}, {"f1" : 2, "f2": "row2"},
        ...                     {"f1" : 3, "f2": "row3"}]
        True
        """
        return SchemaRDD(self._ssql_ctx.sql(sqlQuery), self)

    def table(self, tableName):
        """Returns the specified table as a L{SchemaRDD}.

        >>> srdd = sqlCtx.inferSchema(rdd)
        >>> sqlCtx.registerRDDAsTable(srdd, "table1")
        >>> srdd2 = sqlCtx.table("table1")
        >>> sorted(srdd.collect()) == sorted(srdd2.collect())
        True
        """
        return SchemaRDD(self._ssql_ctx.table(tableName), self)

    def cacheTable(self, tableName):
        """Caches the specified table in-memory."""
        self._ssql_ctx.cacheTable(tableName)

    def uncacheTable(self, tableName):
        """Removes the specified table from the in-memory cache."""
        self._ssql_ctx.uncacheTable(tableName)


class HiveContext(SQLContext):
    """A variant of Spark SQL that integrates with data stored in Hive.

    Configuration for Hive is read from hive-site.xml on the classpath.
    It supports running both SQL and HiveQL commands.
    """

    @property
    def _ssql_ctx(self):
        try:
            if not hasattr(self, '_scala_HiveContext'):
                self._scala_HiveContext = self._get_hive_ctx()
            return self._scala_HiveContext
        except Py4JError as e:
            raise Exception("You must build Spark with Hive. Export 'SPARK_HIVE=true' and run " \
                            "sbt/sbt assembly" , e)

    def _get_hive_ctx(self):
        return self._jvm.HiveContext(self._jsc.sc())

    def hiveql(self, hqlQuery):
        """
        Runs a query expressed in HiveQL, returning the result as a L{SchemaRDD}.
        """
        return SchemaRDD(self._ssql_ctx.hiveql(hqlQuery), self)

    def hql(self, hqlQuery):
        """
        Runs a query expressed in HiveQL, returning the result as a L{SchemaRDD}.
        """
        return self.hiveql(hqlQuery)


class LocalHiveContext(HiveContext):
    """Starts up an instance of hive where metadata is stored locally.

    An in-process metadata data is created with data stored in ./metadata.
    Warehouse data is stored in in ./warehouse.

    >>> import os
    >>> hiveCtx = LocalHiveContext(sc)
    >>> try:
    ...     supress = hiveCtx.hql("DROP TABLE src")
    ... except Exception:
    ...     pass
    >>> kv1 = os.path.join(os.environ["SPARK_HOME"], 'examples/src/main/resources/kv1.txt')
    >>> supress = hiveCtx.hql("CREATE TABLE IF NOT EXISTS src (key INT, value STRING)")
    >>> supress = hiveCtx.hql("LOAD DATA LOCAL INPATH '%s' INTO TABLE src" % kv1)
    >>> results = hiveCtx.hql("FROM src SELECT value").map(lambda r: int(r.value.split('_')[1]))
    >>> num = results.count()
    >>> reduce_sum = results.reduce(lambda x, y: x + y)
    >>> num
    500
    >>> reduce_sum
    130091
    """

    def _get_hive_ctx(self):
        return self._jvm.LocalHiveContext(self._jsc.sc())


class TestHiveContext(HiveContext):

    def _get_hive_ctx(self):
        return self._jvm.TestHiveContext(self._jsc.sc())


# TODO: Investigate if it is more efficient to use a namedtuple. One problem is that named tuples
# are custom classes that must be generated per Schema.
class Row(dict):
    """A row in L{SchemaRDD}.

    An extended L{dict} that takes a L{dict} in its constructor, and
    exposes those items as fields.

    >>> r = Row({"hello" : "world", "foo" : "bar"})
    >>> r.hello
    'world'
    >>> r.foo
    'bar'
    """

    def __init__(self, d):
        d.update(self.__dict__)
        self.__dict__ = d
        dict.__init__(self, d)


class SchemaRDD(RDD):
    """An RDD of L{Row} objects that has an associated schema.

    The underlying JVM object is a SchemaRDD, not a PythonRDD, so we can
    utilize the relational query api exposed by SparkSQL.

    For normal L{pyspark.rdd.RDD} operations (map, count, etc.) the
    L{SchemaRDD} is not operated on directly, as it's underlying
    implementation is a RDD composed of Java objects. Instead it is
    converted to a PythonRDD in the JVM, on which Python operations can
    be done.
    """

    def __init__(self, jschema_rdd, sql_ctx):
        self.sql_ctx = sql_ctx
        self._sc = sql_ctx._sc
        self._jschema_rdd = jschema_rdd

        self.is_cached = False
        self.is_checkpointed = False
        self.ctx = self.sql_ctx._sc
        self._jrdd_deserializer = self.ctx.serializer

    @property
    def _jrdd(self):
        """Lazy evaluation of PythonRDD object.

        Only done when a user calls methods defined by the
        L{pyspark.rdd.RDD} super class (map, filter, etc.).
        """
        if not hasattr(self, '_lazy_jrdd'):
            self._lazy_jrdd = self._toPython()._jrdd
        return self._lazy_jrdd

    @property
    def _id(self):
        return self._jrdd.id()

    def saveAsParquetFile(self, path):
        """Save the contents as a Parquet file, preserving the schema.

        Files that are written out using this method can be read back in as
        a SchemaRDD using the L{SQLContext.parquetFile} method.

        >>> import tempfile, shutil
        >>> parquetFile = tempfile.mkdtemp()
        >>> shutil.rmtree(parquetFile)
        >>> srdd = sqlCtx.inferSchema(rdd)
        >>> srdd.saveAsParquetFile(parquetFile)
        >>> srdd2 = sqlCtx.parquetFile(parquetFile)
        >>> sorted(srdd2.collect()) == sorted(srdd.collect())
        True
        """
        self._jschema_rdd.saveAsParquetFile(path)

    def registerAsTable(self, name):
        """Registers this RDD as a temporary table using the given name.

        The lifetime of this temporary table is tied to the L{SQLContext}
        that was used to create this SchemaRDD.

        >>> srdd = sqlCtx.inferSchema(rdd)
        >>> srdd.registerAsTable("test")
        >>> srdd2 = sqlCtx.sql("select * from test")
        >>> sorted(srdd.collect()) == sorted(srdd2.collect())
        True
        """
        self._jschema_rdd.registerAsTable(name)

    def insertInto(self, tableName, overwrite = False):
        """Inserts the contents of this SchemaRDD into the specified table.

        Optionally overwriting any existing data.
        """
        self._jschema_rdd.insertInto(tableName, overwrite)

    def saveAsTable(self, tableName):
        """Creates a new table with the contents of this SchemaRDD."""
        self._jschema_rdd.saveAsTable(tableName)

    def getSchemaTreeString(self):
        """Returns the output schema in the tree format."""
        self._jschema_rdd.getSchemaTreeString()

    def printSchema(self):
        """Prints out the schema in the tree format."""
        print self.getSchemaTreeString()

    def count(self):
        """Return the number of elements in this RDD.

        Unlike the base RDD implementation of count, this implementation
        leverages the query optimizer to compute the count on the SchemaRDD,
        which supports features such as filter pushdown.

        >>> srdd = sqlCtx.inferSchema(rdd)
        >>> srdd.count()
        3L
        >>> srdd.count() == srdd.map(lambda x: x).count()
        True
        """
        return self._jschema_rdd.count()

    def _toPython(self):
        # We have to import the Row class explicitly, so that the reference Pickler has is
        # pyspark.sql.Row instead of __main__.Row
        from pyspark.sql import Row
        jrdd = self._jschema_rdd.javaToPython()
        # TODO: This is inefficient, we should construct the Python Row object
        # in Java land in the javaToPython function. May require a custom
        # pickle serializer in Pyrolite
        return RDD(jrdd, self._sc, BatchedSerializer(
                        PickleSerializer())).map(lambda d: Row(d))

    # We override the default cache/persist/checkpoint behavior as we want to cache the underlying
    # SchemaRDD object in the JVM, not the PythonRDD checkpointed by the super class
    def cache(self):
        self.is_cached = True
        self._jschema_rdd.cache()
        return self

    def persist(self, storageLevel):
        self.is_cached = True
        javaStorageLevel = self.ctx._getJavaStorageLevel(storageLevel)
        self._jschema_rdd.persist(javaStorageLevel)
        return self

    def unpersist(self):
        self.is_cached = False
        self._jschema_rdd.unpersist()
        return self

    def checkpoint(self):
        self.is_checkpointed = True
        self._jschema_rdd.checkpoint()

    def isCheckpointed(self):
        return self._jschema_rdd.isCheckpointed()

    def getCheckpointFile(self):
        checkpointFile = self._jschema_rdd.getCheckpointFile()
        if checkpointFile.isDefined():
            return checkpointFile.get()
        else:
            return None

    def coalesce(self, numPartitions, shuffle=False):
        rdd = self._jschema_rdd.coalesce(numPartitions, shuffle)
        return SchemaRDD(rdd, self.sql_ctx)

    def distinct(self):
        rdd = self._jschema_rdd.distinct()
        return SchemaRDD(rdd, self.sql_ctx)

    def intersection(self, other):
        if (other.__class__ is SchemaRDD):
            rdd = self._jschema_rdd.intersection(other._jschema_rdd)
            return SchemaRDD(rdd, self.sql_ctx)
        else:
            raise ValueError("Can only intersect with another SchemaRDD")

    def repartition(self, numPartitions):
        rdd = self._jschema_rdd.repartition(numPartitions)
        return SchemaRDD(rdd, self.sql_ctx)

    def subtract(self, other, numPartitions=None):
        if (other.__class__ is SchemaRDD):
            if numPartitions is None:
                rdd = self._jschema_rdd.subtract(other._jschema_rdd)
            else:
                rdd = self._jschema_rdd.subtract(other._jschema_rdd, numPartitions)
            return SchemaRDD(rdd, self.sql_ctx)
        else:
            raise ValueError("Can only subtract another SchemaRDD")

def _test():
    import doctest
    from pyspark.context import SparkContext
    globs = globals().copy()
    # The small batch size here ensures that we see multiple batches,
    # even in these small test examples:
    sc = SparkContext('local[4]', 'PythonTest', batchSize=2)
    globs['sc'] = sc
    globs['sqlCtx'] = SQLContext(sc)
    globs['rdd'] = sc.parallelize([{"field1" : 1, "field2" : "row1"},
        {"field1" : 2, "field2": "row2"}, {"field1" : 3, "field2": "row3"}])
    jsonStrings = ['{"field1": 1, "field2": "row1"}',
       '{"field1" : 2, "field2": "row2"}', '{"field1" : 3, "field2": "row3"}']
    globs['jsonStrings'] = jsonStrings
    globs['json'] = sc.parallelize(jsonStrings)
    (failure_count, test_count) = doctest.testmod(globs=globs,optionflags=doctest.ELLIPSIS)
    globs['sc'].stop()
    if failure_count:
        exit(-1)


if __name__ == "__main__":
    _test()
<|MERGE_RESOLUTION|>--- conflicted
+++ resolved
@@ -15,12 +15,8 @@
 # limitations under the License.
 #
 
-<<<<<<< HEAD
 from pyspark.rdd import RDD, PipelinedRDD
-=======
-from pyspark.rdd import RDD
 from pyspark.serializers import BatchedSerializer, PickleSerializer
->>>>>>> 716c88aa
 
 from py4j.protocol import Py4JError
 
