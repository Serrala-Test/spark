#
# Licensed to the Apache Software Foundation (ASF) under one or more
# contributor license agreements.  See the NOTICE file distributed with
# this work for additional information regarding copyright ownership.
# The ASF licenses this file to You under the Apache License, Version 2.0
# (the "License"); you may not use this file except in compliance with
# the License.  You may obtain a copy of the License at
#
#    http://www.apache.org/licenses/LICENSE-2.0
#
# Unless required by applicable law or agreed to in writing, software
# distributed under the License is distributed on an "AS IS" BASIS,
# WITHOUT WARRANTIES OR CONDITIONS OF ANY KIND, either express or implied.
# See the License for the specific language governing permissions and
# limitations under the License.
#

from base64 import standard_b64encode as b64enc
import copy
from collections import defaultdict
from collections import namedtuple
from itertools import chain, ifilter, imap
import operator
import os
import sys
import shlex
import traceback
from subprocess import Popen, PIPE
from tempfile import NamedTemporaryFile
from threading import Thread
import warnings
import heapq

from pyspark.serializers import NoOpSerializer, CartesianDeserializer, \
    BatchedSerializer, CloudPickleSerializer, PairDeserializer, pack_long
from pyspark.join import python_join, python_left_outer_join, \
    python_right_outer_join, python_cogroup
from pyspark.statcounter import StatCounter
from pyspark.rddsampler import RDDSampler
from pyspark.storagelevel import StorageLevel
from pyspark.resultiterable import ResultIterable

from py4j.java_collections import ListConverter, MapConverter

<<<<<<< HEAD
from statsd import DogStatsd as statsd

=======
>>>>>>> 446bb341
__all__ = ["RDD"]


def _extract_concise_traceback():
    """
    This function returns the traceback info for a callsite, returns a dict
    with function name, file name and line number
    """
    tb = traceback.extract_stack()
    callsite = namedtuple("Callsite", "function file linenum")
    if len(tb) == 0:
        return None
    file, line, module, what = tb[len(tb) - 1]
    sparkpath = os.path.dirname(file)
    first_spark_frame = len(tb) - 1
    for i in range(0, len(tb)):
        file, line, fun, what = tb[i]
        if file.startswith(sparkpath):
            first_spark_frame = i
            break
    if first_spark_frame == 0:
        file, line, fun, what = tb[0]
        return callsite(function=fun, file=file, linenum=line)
    sfile, sline, sfun, swhat = tb[first_spark_frame]
    ufile, uline, ufun, uwhat = tb[first_spark_frame-1]
    return callsite(function=sfun, file=ufile, linenum=uline)

_spark_stack_depth = 0

class _JavaStackTrace(object):
    def __init__(self, sc):
        tb = _extract_concise_traceback()
        if tb is not None:
            self._traceback = "%s at %s:%s" % (tb.function, tb.file, tb.linenum)
        else:
            self._traceback = "Error! Could not extract traceback info"
        self._context = sc

    def __enter__(self):
        global _spark_stack_depth
        if _spark_stack_depth == 0:
            self._context._jsc.setCallSite(self._traceback)
        _spark_stack_depth += 1

    def __exit__(self, type, value, tb):
        global _spark_stack_depth
        _spark_stack_depth -= 1
        if _spark_stack_depth == 0:
            self._context._jsc.setCallSite(None)

class MaxHeapQ(object):
    """
    An implementation of MaxHeap.
    >>> import pyspark.rdd
    >>> heap = pyspark.rdd.MaxHeapQ(5)
    >>> [heap.insert(i) for i in range(10)]
    [None, None, None, None, None, None, None, None, None, None]
    >>> sorted(heap.getElements())
    [0, 1, 2, 3, 4]
    >>> heap = pyspark.rdd.MaxHeapQ(5)
    >>> [heap.insert(i) for i in range(9, -1, -1)]
    [None, None, None, None, None, None, None, None, None, None]
    >>> sorted(heap.getElements())
    [0, 1, 2, 3, 4]
    >>> heap = pyspark.rdd.MaxHeapQ(1)
    >>> [heap.insert(i) for i in range(9, -1, -1)]
    [None, None, None, None, None, None, None, None, None, None]
    >>> heap.getElements()
    [0]
    """

    def __init__(self, maxsize):
        # we start from q[1], this makes calculating children as trivial as 2 * k
        self.q = [0]
        self.maxsize = maxsize

    def _swim(self, k):
        while (k > 1) and (self.q[k/2] < self.q[k]):
            self._swap(k, k/2)
            k = k/2

    def _swap(self, i, j):
        t = self.q[i]
        self.q[i] = self.q[j]
        self.q[j] = t

    def _sink(self, k):
        N = self.size()
        while 2 * k <= N:
            j = 2 * k
            # Here we test if both children are greater than parent
            # if not swap with larger one.
            if j < N and self.q[j] < self.q[j + 1]:
                j = j + 1
            if(self.q[k] > self.q[j]):
                break
            self._swap(k, j)
            k = j

    def size(self):
        return len(self.q) - 1

    def insert(self, value):
        if (self.size()) < self.maxsize:
            self.q.append(value)
            self._swim(self.size())
        else:
            self._replaceRoot(value)

    def getElements(self):
        return self.q[1:]

    def _replaceRoot(self, value):
        if(self.q[1] > value):
            self.q[1] = value
            self._sink(1)

class RDD(object):
    """
    A Resilient Distributed Dataset (RDD), the basic abstraction in Spark.
    Represents an immutable, partitioned collection of elements that can be
    operated on in parallel.
    """

    def __init__(self, jrdd, ctx, jrdd_deserializer):
        self._jrdd = jrdd
        self.is_cached = False
        self.is_checkpointed = False
        self.ctx = ctx
        self._jrdd_deserializer = jrdd_deserializer
        self._id = jrdd.id()

    def id(self):
        """
        A unique ID for this RDD (within its SparkContext).
        """
        return self._id

    def __repr__(self):
        return self._jrdd.toString()

    @property
    def context(self):
        """
        The L{SparkContext} that this RDD was created on.
        """
        return self.ctx

    def cache(self):
        """
        Persist this RDD with the default storage level (C{MEMORY_ONLY}).
        """
        self.is_cached = True
        self._jrdd.cache()
        return self

    def persist(self, storageLevel):
        """
        Set this RDD's storage level to persist its values across operations after the first time
        it is computed. This can only be used to assign a new storage level if the RDD does not
        have a storage level set yet.
        """
        self.is_cached = True
        javaStorageLevel = self.ctx._getJavaStorageLevel(storageLevel)
        self._jrdd.persist(javaStorageLevel)
        return self

    def unpersist(self):
        """
        Mark the RDD as non-persistent, and remove all blocks for it from memory and disk.
        """
        self.is_cached = False
        self._jrdd.unpersist()
        return self

    def checkpoint(self):
        """
        Mark this RDD for checkpointing. It will be saved to a file inside the
        checkpoint directory set with L{SparkContext.setCheckpointDir()} and
        all references to its parent RDDs will be removed. This function must
        be called before any job has been executed on this RDD. It is strongly
        recommended that this RDD is persisted in memory, otherwise saving it
        on a file will require recomputation.
        """
        self.is_checkpointed = True
        self._jrdd.rdd().checkpoint()

    def isCheckpointed(self):
        """
        Return whether this RDD has been checkpointed or not
        """
        return self._jrdd.rdd().isCheckpointed()

    def getCheckpointFile(self):
        """
        Gets the name of the file to which this RDD was checkpointed
        """
        checkpointFile = self._jrdd.rdd().getCheckpointFile()
        if checkpointFile.isDefined():
            return checkpointFile.get()
        else:
            return None

    def map(self, f, preservesPartitioning=False):
        """
        Return a new RDD by applying a function to each element of this RDD.
        
        >>> rdd = sc.parallelize(["b", "a", "c"])
        >>> sorted(rdd.map(lambda x: (x, 1)).collect())
        [('a', 1), ('b', 1), ('c', 1)]
        """
        def func(split, iterator): return imap(f, iterator)
        return PipelinedRDD(self, func, preservesPartitioning)

    def flatMap(self, f, preservesPartitioning=False):
        """
        Return a new RDD by first applying a function to all elements of this
        RDD, and then flattening the results.

        >>> rdd = sc.parallelize([2, 3, 4])
        >>> sorted(rdd.flatMap(lambda x: range(1, x)).collect())
        [1, 1, 1, 2, 2, 3]
        >>> sorted(rdd.flatMap(lambda x: [(x, x), (x, x)]).collect())
        [(2, 2), (2, 2), (3, 3), (3, 3), (4, 4), (4, 4)]
        """
        def func(s, iterator): return chain.from_iterable(imap(f, iterator))
        return self.mapPartitionsWithIndex(func, preservesPartitioning)

    def mapPartitions(self, f, preservesPartitioning=False):
        """
        Return a new RDD by applying a function to each partition of this RDD.

        >>> rdd = sc.parallelize([1, 2, 3, 4], 2)
        >>> def f(iterator): yield sum(iterator)
        >>> rdd.mapPartitions(f).collect()
        [3, 7]
        """
        def func(s, iterator): return f(iterator)
        return self.mapPartitionsWithIndex(func)

    def mapPartitionsWithIndex(self, f, preservesPartitioning=False):
        """
        Return a new RDD by applying a function to each partition of this RDD,
        while tracking the index of the original partition.

        >>> rdd = sc.parallelize([1, 2, 3, 4], 4)
        >>> def f(splitIndex, iterator): yield splitIndex
        >>> rdd.mapPartitionsWithIndex(f).sum()
        6
        """
        return PipelinedRDD(self, f, preservesPartitioning)

    def mapPartitionsWithSplit(self, f, preservesPartitioning=False):
        """
        Deprecated: use mapPartitionsWithIndex instead.

        Return a new RDD by applying a function to each partition of this RDD,
        while tracking the index of the original partition.

        >>> rdd = sc.parallelize([1, 2, 3, 4], 4)
        >>> def f(splitIndex, iterator): yield splitIndex
        >>> rdd.mapPartitionsWithSplit(f).sum()
        6
        """
        warnings.warn("mapPartitionsWithSplit is deprecated; "
            "use mapPartitionsWithIndex instead", DeprecationWarning, stacklevel=2)
        return self.mapPartitionsWithIndex(f, preservesPartitioning)

    def filter(self, f):
        """
        Return a new RDD containing only the elements that satisfy a predicate.

        >>> rdd = sc.parallelize([1, 2, 3, 4, 5])
        >>> rdd.filter(lambda x: x % 2 == 0).collect()
        [2, 4]
        """
        def func(iterator): return ifilter(f, iterator)
        return self.mapPartitions(func)

    def distinct(self):
        """
        Return a new RDD containing the distinct elements in this RDD.

        >>> sorted(sc.parallelize([1, 1, 2, 3]).distinct().collect())
        [1, 2, 3]
        """
        return self.map(lambda x: (x, None)) \
                   .reduceByKey(lambda x, _: x) \
                   .map(lambda (x, _): x)

    def sample(self, withReplacement, fraction, seed):
        """
        Return a sampled subset of this RDD (relies on numpy and falls back
        on default random generator if numpy is unavailable).

        >>> sc.parallelize(range(0, 100)).sample(False, 0.1, 2).collect() #doctest: +SKIP
        [2, 3, 20, 21, 24, 41, 42, 66, 67, 89, 90, 98]
        """
        assert fraction >= 0.0, "Invalid fraction value: %s" % fraction
        return self.mapPartitionsWithIndex(RDDSampler(withReplacement, fraction, seed).func, True)

    # this is ported from scala/spark/RDD.scala
    def takeSample(self, withReplacement, num, seed):
        """
        Return a fixed-size sampled subset of this RDD (currently requires numpy).

        >>> sc.parallelize(range(0, 10)).takeSample(True, 10, 1) #doctest: +SKIP
        [4, 2, 1, 8, 2, 7, 0, 4, 1, 4]
        """

        fraction = 0.0
        total = 0
        multiplier = 3.0
        initialCount = self.count()
        maxSelected = 0

        if (num < 0):
            raise ValueError

        if (initialCount == 0):
            return list()

        if initialCount > sys.maxint - 1:
            maxSelected = sys.maxint - 1
        else:
            maxSelected = initialCount

        if num > initialCount and not withReplacement:
            total = maxSelected
            fraction = multiplier * (maxSelected + 1) / initialCount
        else:
            fraction = multiplier * (num + 1) / initialCount
            total = num

        samples = self.sample(withReplacement, fraction, seed).collect()

        # If the first sample didn't turn out large enough, keep trying to take samples;
        # this shouldn't happen often because we use a big multiplier for their initial size.
        # See: scala/spark/RDD.scala
        while len(samples) < total:
            if seed > sys.maxint - 2:
                seed = -1
            seed += 1
            samples = self.sample(withReplacement, fraction, seed).collect()

        sampler = RDDSampler(withReplacement, fraction, seed+1)
        sampler.shuffle(samples)
        return samples[0:total]

    def union(self, other):
        """
        Return the union of this RDD and another one.

        >>> rdd = sc.parallelize([1, 1, 2, 3])
        >>> rdd.union(rdd).collect()
        [1, 1, 2, 3, 1, 1, 2, 3]
        """
        if self._jrdd_deserializer == other._jrdd_deserializer:
            rdd = RDD(self._jrdd.union(other._jrdd), self.ctx,
                      self._jrdd_deserializer)
            return rdd
        else:
            # These RDDs contain data in different serialized formats, so we
            # must normalize them to the default serializer.
            self_copy = self._reserialize()
            other_copy = other._reserialize()
            return RDD(self_copy._jrdd.union(other_copy._jrdd), self.ctx,
                       self.ctx.serializer)

    def intersection(self, other):
        """
        Return the intersection of this RDD and another one. The output will not 
        contain any duplicate elements, even if the input RDDs did.
        
        Note that this method performs a shuffle internally.

        >>> rdd1 = sc.parallelize([1, 10, 2, 3, 4, 5])
        >>> rdd2 = sc.parallelize([1, 6, 2, 3, 7, 8])
        >>> rdd1.intersection(rdd2).collect()
        [1, 2, 3]
        """
        return self.map(lambda v: (v, None)) \
            .cogroup(other.map(lambda v: (v, None))) \
            .filter(lambda x: (len(x[1][0]) != 0) and (len(x[1][1]) != 0)) \
            .keys()

    def _reserialize(self):
        if self._jrdd_deserializer == self.ctx.serializer:
            return self
        else:
            return self.map(lambda x: x, preservesPartitioning=True)

    def __add__(self, other):
        """
        Return the union of this RDD and another one.

        >>> rdd = sc.parallelize([1, 1, 2, 3])
        >>> (rdd + rdd).collect()
        [1, 1, 2, 3, 1, 1, 2, 3]
        """
        if not isinstance(other, RDD):
            raise TypeError
        return self.union(other)

    def sortByKey(self, ascending=True, numPartitions=None, keyfunc = lambda x: x):
        """
        Sorts this RDD, which is assumed to consist of (key, value) pairs.

        >>> tmp = [('a', 1), ('b', 2), ('1', 3), ('d', 4), ('2', 5)]
        >>> sc.parallelize(tmp).sortByKey(True, 2).collect()
        [('1', 3), ('2', 5), ('a', 1), ('b', 2), ('d', 4)]
        >>> tmp2 = [('Mary', 1), ('had', 2), ('a', 3), ('little', 4), ('lamb', 5)]
        >>> tmp2.extend([('whose', 6), ('fleece', 7), ('was', 8), ('white', 9)])
        >>> sc.parallelize(tmp2).sortByKey(True, 3, keyfunc=lambda k: k.lower()).collect()
        [('a', 3), ('fleece', 7), ('had', 2), ('lamb', 5), ('little', 4), ('Mary', 1), ('was', 8), ('white', 9), ('whose', 6)]
        """
        if numPartitions is None:
            numPartitions = self.ctx.defaultParallelism

        bounds = list()

        # first compute the boundary of each part via sampling: we want to partition
        # the key-space into bins such that the bins have roughly the same
        # number of (key, value) pairs falling into them
        if numPartitions > 1:
            rddSize = self.count()
            maxSampleSize = numPartitions * 20.0 # constant from Spark's RangePartitioner
            fraction = min(maxSampleSize / max(rddSize, 1), 1.0)

            samples = self.sample(False, fraction, 1).map(lambda (k, v): k).collect()
            samples = sorted(samples, reverse=(not ascending), key=keyfunc)

            # we have numPartitions many parts but one of the them has
            # an implicit boundary
            for i in range(0, numPartitions - 1):
                index = (len(samples) - 1) * (i + 1) / numPartitions
                bounds.append(samples[index])

        def rangePartitionFunc(k):
            p = 0
            while p < len(bounds) and keyfunc(k) > bounds[p]:
                p += 1
            if ascending:
                return p
            else:
                return numPartitions-1-p

        def mapFunc(iterator):
            yield sorted(iterator, reverse=(not ascending), key=lambda (k, v): keyfunc(k))

        return (self.partitionBy(numPartitions, partitionFunc=rangePartitionFunc)
                    .mapPartitions(mapFunc,preservesPartitioning=True)
                    .flatMap(lambda x: x, preservesPartitioning=True))

    def glom(self):
        """
        Return an RDD created by coalescing all elements within each partition
        into a list.

        >>> rdd = sc.parallelize([1, 2, 3, 4], 2)
        >>> sorted(rdd.glom().collect())
        [[1, 2], [3, 4]]
        """
        def func(iterator): yield list(iterator)
        return self.mapPartitions(func)

    def cartesian(self, other):
        """
        Return the Cartesian product of this RDD and another one, that is, the
        RDD of all pairs of elements C{(a, b)} where C{a} is in C{self} and
        C{b} is in C{other}.

        >>> rdd = sc.parallelize([1, 2])
        >>> sorted(rdd.cartesian(rdd).collect())
        [(1, 1), (1, 2), (2, 1), (2, 2)]
        """
        # Due to batching, we can't use the Java cartesian method.
        deserializer = CartesianDeserializer(self._jrdd_deserializer,
                                             other._jrdd_deserializer)
        return RDD(self._jrdd.cartesian(other._jrdd), self.ctx, deserializer)

    def groupBy(self, f, numPartitions=None):
        """
        Return an RDD of grouped items.

        >>> rdd = sc.parallelize([1, 1, 2, 3, 5, 8])
        >>> result = rdd.groupBy(lambda x: x % 2).collect()
        >>> sorted([(x, sorted(y)) for (x, y) in result])
        [(0, [2, 8]), (1, [1, 1, 3, 5])]
        """
        return self.map(lambda x: (f(x), x)).groupByKey(numPartitions)

    def pipe(self, command, env={}):
        """
        Return an RDD created by piping elements to a forked external process.

        >>> sc.parallelize([1, 2, 3]).pipe('cat').collect()
        ['1', '2', '3']
        """
        def func(iterator):
            pipe = Popen(shlex.split(command), env=env, stdin=PIPE, stdout=PIPE)
            def pipe_objs(out):
                for obj in iterator:
                    out.write(str(obj).rstrip('\n') + '\n')
                out.close()
            Thread(target=pipe_objs, args=[pipe.stdin]).start()
            return (x.rstrip('\n') for x in pipe.stdout)
        return self.mapPartitions(func)

    def foreach(self, f):
        """
        Applies a function to all elements of this RDD.

        >>> def f(x): print x
        >>> sc.parallelize([1, 2, 3, 4, 5]).foreach(f)
        """
        def processPartition(iterator):
            for x in iterator:
                f(x)
            yield None
        self.mapPartitions(processPartition).collect()  # Force evaluation

    def foreachPartition(self, f):
        """
        Applies a function to each partition of this RDD.

        >>> def f(iterator):
        ...      for x in iterator:
        ...           print x
        ...      yield None
        >>> sc.parallelize([1, 2, 3, 4, 5]).foreachPartition(f)
        """
        self.mapPartitions(f).collect()  # Force evaluation

    def collect(self):
        """
        Return a list that contains all of the elements in this RDD.
        """
        with _JavaStackTrace(self.context) as st:
          bytesInJava = self._jrdd.collect().iterator()
        return list(self._collect_iterator_through_file(bytesInJava))

    def _collect_iterator_through_file(self, iterator):
        # Transferring lots of data through Py4J can be slow because
        # socket.readline() is inefficient.  Instead, we'll dump the data to a
        # file and read it back.
        tempFile = NamedTemporaryFile(delete=False, dir=self.ctx._temp_dir)
        tempFile.close()
        self.ctx._writeToFile(iterator, tempFile.name)
        # Read the data into Python and deserialize it:
        with open(tempFile.name, 'rb') as tempFile:
            for item in self._jrdd_deserializer.load_stream(tempFile):
                yield item
        os.unlink(tempFile.name)

    def reduce(self, f):
        """
        Reduces the elements of this RDD using the specified commutative and
        associative binary operator.

        >>> from operator import add
        >>> sc.parallelize([1, 2, 3, 4, 5]).reduce(add)
        15
        >>> sc.parallelize((2 for _ in range(10))).map(lambda x: 1).cache().reduce(add)
        10
        """
        def func(iterator):
            acc = None
            for obj in iterator:
                if acc is None:
                    acc = obj
                else:
                    acc = f(obj, acc)
            if acc is not None:
                yield acc
        vals = self.mapPartitions(func).collect()
        return reduce(f, vals)

    def fold(self, zeroValue, op):
        """
        Aggregate the elements of each partition, and then the results for all
        the partitions, using a given associative function and a neutral "zero
        value."

        The function C{op(t1, t2)} is allowed to modify C{t1} and return it
        as its result value to avoid object allocation; however, it should not
        modify C{t2}.

        >>> from operator import add
        >>> sc.parallelize([1, 2, 3, 4, 5]).fold(0, add)
        15
        """
        def func(iterator):
            acc = zeroValue
            for obj in iterator:
                acc = op(obj, acc)
            yield acc
        vals = self.mapPartitions(func).collect()
        return reduce(op, vals, zeroValue)

    # TODO: aggregate
        

    def max(self):
        """
        Find the maximum item in this RDD.

        >>> sc.parallelize([1.0, 5.0, 43.0, 10.0]).max()
        43.0
        """
        return self.reduce(max)

    def min(self):
        """
        Find the maximum item in this RDD.

        >>> sc.parallelize([1.0, 5.0, 43.0, 10.0]).min()
        1.0
        """
        return self.reduce(min)
    
    def sum(self):
        """
        Add up the elements in this RDD.

        >>> sc.parallelize([1.0, 2.0, 3.0]).sum()
        6.0
        """
        return self.mapPartitions(lambda x: [sum(x)]).reduce(operator.add)

    def count(self):
        """
        Return the number of elements in this RDD.

        >>> sc.parallelize([2, 3, 4]).count()
        3
        """
        return self.mapPartitions(lambda i: [sum(1 for _ in i)]).sum()

    def stats(self):
        """
        Return a L{StatCounter} object that captures the mean, variance
        and count of the RDD's elements in one operation.
        """
        def redFunc(left_counter, right_counter):
            return left_counter.mergeStats(right_counter)

        return self.mapPartitions(lambda i: [StatCounter(i)]).reduce(redFunc)

    def mean(self):
        """
        Compute the mean of this RDD's elements.

        >>> sc.parallelize([1, 2, 3]).mean()
        2.0
        """
        return self.stats().mean()

    def variance(self):
        """
        Compute the variance of this RDD's elements.

        >>> sc.parallelize([1, 2, 3]).variance()
        0.666...
        """
        return self.stats().variance()

    def stdev(self):
        """
        Compute the standard deviation of this RDD's elements.

        >>> sc.parallelize([1, 2, 3]).stdev()
        0.816...
        """
        return self.stats().stdev()

    def sampleStdev(self):
        """
        Compute the sample standard deviation of this RDD's elements (which corrects for bias in
        estimating the standard deviation by dividing by N-1 instead of N).

        >>> sc.parallelize([1, 2, 3]).sampleStdev()
        1.0
        """
        return self.stats().sampleStdev()

    def sampleVariance(self):
        """
        Compute the sample variance of this RDD's elements (which corrects for bias in
        estimating the variance by dividing by N-1 instead of N).

        >>> sc.parallelize([1, 2, 3]).sampleVariance()
        1.0
        """
        return self.stats().sampleVariance()

    def countByValue(self):
        """
        Return the count of each unique value in this RDD as a dictionary of
        (value, count) pairs.

        >>> sorted(sc.parallelize([1, 2, 1, 2, 2], 2).countByValue().items())
        [(1, 2), (2, 3)]
        """
        def countPartition(iterator):
            counts = defaultdict(int)
            for obj in iterator:
                counts[obj] += 1
            yield counts
        def mergeMaps(m1, m2):
            for (k, v) in m2.iteritems():
                m1[k] += v
            return m1
        return self.mapPartitions(countPartition).reduce(mergeMaps)
    
    def top(self, num):
        """
        Get the top N elements from a RDD.

        Note: It returns the list sorted in descending order.
        >>> sc.parallelize([10, 4, 2, 12, 3]).top(1)
        [12]
        >>> sc.parallelize([2, 3, 4, 5, 6], 2).cache().top(2)
        [6, 5]
        """
        def topIterator(iterator):
            q = []
            for k in iterator:
                if len(q) < num:
                    heapq.heappush(q, k)
                else:
                    heapq.heappushpop(q, k)
            yield q

        def merge(a, b):
            return next(topIterator(a + b))

        return sorted(self.mapPartitions(topIterator).reduce(merge), reverse=True)

    def takeOrdered(self, num, key=None):
        """
        Get the N elements from a RDD ordered in ascending order or as specified
        by the optional key function. 

        >>> sc.parallelize([10, 1, 2, 9, 3, 4, 5, 6, 7]).takeOrdered(6)
        [1, 2, 3, 4, 5, 6]
        >>> sc.parallelize([10, 1, 2, 9, 3, 4, 5, 6, 7], 2).takeOrdered(6, key=lambda x: -x)
        [10, 9, 7, 6, 5, 4]
        """

        def topNKeyedElems(iterator, key_=None):
            q = MaxHeapQ(num)
            for k in iterator:
                if key_ != None:
                    k = (key_(k), k)
                q.insert(k)
            yield q.getElements()

        def unKey(x, key_=None):
            if key_ != None:
                x = [i[1] for i in x]
            return x
        
        def merge(a, b):
            return next(topNKeyedElems(a + b))
        result = self.mapPartitions(lambda i: topNKeyedElems(i, key)).reduce(merge)
        return sorted(unKey(result, key), key=key)


    def take(self, num):
        """
        Take the first num elements of the RDD.

        This currently scans the partitions *one by one*, so it will be slow if
        a lot of partitions are required. In that case, use L{collect} to get
        the whole RDD instead.

        >>> sc.parallelize([2, 3, 4, 5, 6]).cache().take(2)
        [2, 3]
        >>> sc.parallelize([2, 3, 4, 5, 6]).take(10)
        [2, 3, 4, 5, 6]
        """
        def takeUpToNum(iterator):
            taken = 0
            while taken < num:
                yield next(iterator)
                taken += 1
        # Take only up to num elements from each partition we try
        mapped = self.mapPartitions(takeUpToNum)
        items = []
        # TODO(shivaram): Similar to the scala implementation, update the take
        # method to scan multiple splits based on an estimate of how many elements
        # we have per-split.
        with _JavaStackTrace(self.context) as st:
            for partition in range(mapped._jrdd.splits().size()):
                partitionsToTake = self.ctx._gateway.new_array(self.ctx._jvm.int, 1)
                partitionsToTake[0] = partition
                iterator = mapped._jrdd.collectPartitions(partitionsToTake)[0].iterator()
                items.extend(mapped._collect_iterator_through_file(iterator))
                if len(items) >= num:
                    break
        return items[:num]

    def first(self):
        """
        Return the first element in this RDD.

        >>> sc.parallelize([2, 3, 4]).first()
        2
        """
        return self.take(1)[0]

    def saveAsTextFile(self, path):
        """
        Save this RDD as a text file, using string representations of elements.

        >>> tempFile = NamedTemporaryFile(delete=True)
        >>> tempFile.close()
        >>> sc.parallelize(range(10)).saveAsTextFile(tempFile.name)
        >>> from fileinput import input
        >>> from glob import glob
        >>> ''.join(sorted(input(glob(tempFile.name + "/part-0000*"))))
        '0\\n1\\n2\\n3\\n4\\n5\\n6\\n7\\n8\\n9\\n'
        """
        def func(split, iterator):
            for x in iterator:
                if not isinstance(x, basestring):
                    x = unicode(x)
                yield x.encode("utf-8")
        keyed = PipelinedRDD(self, func)
        keyed._bypass_serializer = True
        keyed._jrdd.map(self.ctx._jvm.BytesToString()).saveAsTextFile(path)

    # Pair functions

    def collectAsMap(self):
        """
        Return the key-value pairs in this RDD to the master as a dictionary.

        >>> m = sc.parallelize([(1, 2), (3, 4)]).collectAsMap()
        >>> m[1]
        2
        >>> m[3]
        4
        """
        return dict(self.collect())

    def keys(self):
        """
        Return an RDD with the keys of each tuple.
        >>> m = sc.parallelize([(1, 2), (3, 4)]).keys()
        >>> m.collect()
        [1, 3]
        """
        return self.map(lambda (k, v): k)

    def values(self):
        """
        Return an RDD with the values of each tuple.
        >>> m = sc.parallelize([(1, 2), (3, 4)]).values()
        >>> m.collect()
        [2, 4]
        """
        return self.map(lambda (k, v): v)

    def reduceByKey(self, func, numPartitions=None):
        """
        Merge the values for each key using an associative reduce function.

        This will also perform the merging locally on each mapper before
        sending results to a reducer, similarly to a "combiner" in MapReduce.

        Output will be hash-partitioned with C{numPartitions} partitions, or
        the default parallelism level if C{numPartitions} is not specified.

        >>> from operator import add
        >>> rdd = sc.parallelize([("a", 1), ("b", 1), ("a", 1)])
        >>> sorted(rdd.reduceByKey(add).collect())
        [('a', 2), ('b', 1)]
        """
        return self.combineByKey(lambda x: x, func, func, numPartitions)

    def reduceByKeyLocally(self, func):
        """
        Merge the values for each key using an associative reduce function, but
        return the results immediately to the master as a dictionary.

        This will also perform the merging locally on each mapper before
        sending results to a reducer, similarly to a "combiner" in MapReduce.

        >>> from operator import add
        >>> rdd = sc.parallelize([("a", 1), ("b", 1), ("a", 1)])
        >>> sorted(rdd.reduceByKeyLocally(add).items())
        [('a', 2), ('b', 1)]
        """
        def reducePartition(iterator):
            m = {}
            for (k, v) in iterator:
                m[k] = v if k not in m else func(m[k], v)
            yield m
        def mergeMaps(m1, m2):
            for (k, v) in m2.iteritems():
                m1[k] = v if k not in m1 else func(m1[k], v)
            return m1
        return self.mapPartitions(reducePartition).reduce(mergeMaps)

    def countByKey(self):
        """
        Count the number of elements for each key, and return the result to the
        master as a dictionary.

        >>> rdd = sc.parallelize([("a", 1), ("b", 1), ("a", 1)])
        >>> sorted(rdd.countByKey().items())
        [('a', 2), ('b', 1)]
        """
        return self.map(lambda x: x[0]).countByValue()

    def join(self, other, numPartitions=None):
        """
        Return an RDD containing all pairs of elements with matching keys in
        C{self} and C{other}.

        Each pair of elements will be returned as a (k, (v1, v2)) tuple, where
        (k, v1) is in C{self} and (k, v2) is in C{other}.

        Performs a hash join across the cluster.

        >>> x = sc.parallelize([("a", 1), ("b", 4)])
        >>> y = sc.parallelize([("a", 2), ("a", 3)])
        >>> sorted(x.join(y).collect())
        [('a', (1, 2)), ('a', (1, 3))]
        """
        return python_join(self, other, numPartitions)

    def leftOuterJoin(self, other, numPartitions=None):
        """
        Perform a left outer join of C{self} and C{other}.

        For each element (k, v) in C{self}, the resulting RDD will either
        contain all pairs (k, (v, w)) for w in C{other}, or the pair
        (k, (v, None)) if no elements in other have key k.

        Hash-partitions the resulting RDD into the given number of partitions.

        >>> x = sc.parallelize([("a", 1), ("b", 4)])
        >>> y = sc.parallelize([("a", 2)])
        >>> sorted(x.leftOuterJoin(y).collect())
        [('a', (1, 2)), ('b', (4, None))]
        """
        return python_left_outer_join(self, other, numPartitions)

    def rightOuterJoin(self, other, numPartitions=None):
        """
        Perform a right outer join of C{self} and C{other}.

        For each element (k, w) in C{other}, the resulting RDD will either
        contain all pairs (k, (v, w)) for v in this, or the pair (k, (None, w))
        if no elements in C{self} have key k.

        Hash-partitions the resulting RDD into the given number of partitions.

        >>> x = sc.parallelize([("a", 1), ("b", 4)])
        >>> y = sc.parallelize([("a", 2)])
        >>> sorted(y.rightOuterJoin(x).collect())
        [('a', (2, 1)), ('b', (None, 4))]
        """
        return python_right_outer_join(self, other, numPartitions)

    # TODO: add option to control map-side combining
    def partitionBy(self, numPartitions, partitionFunc=hash):
        """
        Return a copy of the RDD partitioned using the specified partitioner.

        >>> pairs = sc.parallelize([1, 2, 3, 4, 2, 4, 1]).map(lambda x: (x, x))
        >>> sets = pairs.partitionBy(2).glom().collect()
        >>> set(sets[0]).intersection(set(sets[1]))
        set([])
        """
        if numPartitions is None:
            numPartitions = self.ctx.defaultParallelism
        # Transferring O(n) objects to Java is too expensive.  Instead, we'll
        # form the hash buckets in Python, transferring O(numPartitions) objects
        # to Java.  Each object is a (splitNumber, [objects]) pair.
        outputSerializer = self.ctx._unbatched_serializer

        def add_shuffle_key(split, iterator):

            client = statsd()
            buckets = defaultdict(list)
            record_count = 0

            for (k, v) in iterator:
                record_count += 1
                buckets[partitionFunc(k) % numPartitions].append((k, v))
            client.histogram('spark.partition_metric.record_count', record_count)
            client.histogram('spark.partition_metric.partition_count', len(buckets))

            for (split, items) in buckets.iteritems():
                client.histogram('spark.partition_metric.partition_size', len(items))
                yield pack_long(split)
                yield outputSerializer.dumps(items)

        keyed = PipelinedRDD(self, add_shuffle_key)
        keyed._bypass_serializer = True
        with _JavaStackTrace(self.context) as st:
            pairRDD = self.ctx._jvm.PairwiseRDD(keyed._jrdd.rdd()).asJavaPairRDD()
            partitioner = self.ctx._jvm.PythonPartitioner(numPartitions,
                                                          id(partitionFunc))
        jrdd = pairRDD.partitionBy(partitioner).values()
        rdd = RDD(jrdd, self.ctx, BatchedSerializer(outputSerializer))
        # This is required so that id(partitionFunc) remains unique, even if
        # partitionFunc is a lambda:
        rdd._partitionFunc = partitionFunc
        return rdd

    # TODO: add control over map-side aggregation
    def combineByKey(self, createCombiner, mergeValue, mergeCombiners,
                     numPartitions=None):
        """
        Generic function to combine the elements for each key using a custom
        set of aggregation functions.

        Turns an RDD[(K, V)] into a result of type RDD[(K, C)], for a "combined
        type" C.  Note that V and C can be different -- for example, one might
        group an RDD of type (Int, Int) into an RDD of type (Int, List[Int]).

        Users provide three functions:

            - C{createCombiner}, which turns a V into a C (e.g., creates
              a one-element list)
            - C{mergeValue}, to merge a V into a C (e.g., adds it to the end of
              a list)
            - C{mergeCombiners}, to combine two C's into a single one.

        In addition, users can control the partitioning of the output RDD.

        >>> x = sc.parallelize([("a", 1), ("b", 1), ("a", 1)])
        >>> def f(x): return x
        >>> def add(a, b): return a + str(b)
        >>> sorted(x.combineByKey(str, add, add).collect())
        [('a', '11'), ('b', '1')]
        """
        if numPartitions is None:
            numPartitions = self.ctx.defaultParallelism
        def combineLocally(iterator):
            combiners = {}
            client = statsd()
            for x in iterator:
                client.increment('spark.combine_by_key_metric.combine_locally_count')
                (k, v) = x
                if k not in combiners:
                    combiners[k] = createCombiner(v)
                else:
                    combiners[k] = mergeValue(combiners[k], v)
            return combiners.iteritems()
        locally_combined = self.mapPartitions(combineLocally)
        shuffled = locally_combined.partitionBy(numPartitions)
        def _mergeCombiners(iterator):
            combiners = {}
            for (k, v) in iterator:
                if not k in combiners:
                    combiners[k] = v
                else:
                    combiners[k] = mergeCombiners(combiners[k], v)
            return combiners.iteritems()
        return shuffled.mapPartitions(_mergeCombiners)
    
    def foldByKey(self, zeroValue, func, numPartitions=None):
        """
        Merge the values for each key using an associative function "func" and a neutral "zeroValue"
        which may be added to the result an arbitrary number of times, and must not change 
        the result (e.g., 0 for addition, or 1 for multiplication.).                

        >>> rdd = sc.parallelize([("a", 1), ("b", 1), ("a", 1)])
        >>> from operator import add
        >>> rdd.foldByKey(0, add).collect()
        [('a', 2), ('b', 1)]
        """
        return self.combineByKey(lambda v: func(zeroValue, v), func, func, numPartitions)
    
    
    # TODO: support variant with custom partitioner
    def groupByKey(self, numPartitions=None):
        """
        Group the values for each key in the RDD into a single sequence.
        Hash-partitions the resulting RDD with into numPartitions partitions.

        >>> x = sc.parallelize([("a", 1), ("b", 1), ("a", 1)])
        >>> map((lambda (x,y): (x, list(y))), sorted(x.groupByKey().collect()))
        [('a', [1, 1]), ('b', [1])]
        """

        def createCombiner(x):
            return [x]

        def mergeValue(xs, x):
            xs.append(x)
            return xs

        def mergeCombiners(a, b):
            return a + b

        return self.combineByKey(createCombiner, mergeValue, mergeCombiners,
                numPartitions).mapValues(lambda x: ResultIterable(x))

    # TODO: add tests
    def flatMapValues(self, f):
        """
        Pass each value in the key-value pair RDD through a flatMap function
        without changing the keys; this also retains the original RDD's
        partitioning.

        >>> x = sc.parallelize([("a", ["x", "y", "z"]), ("b", ["p", "r"])])
        >>> def f(x): return x
        >>> x.flatMapValues(f).collect()
        [('a', 'x'), ('a', 'y'), ('a', 'z'), ('b', 'p'), ('b', 'r')]
        """
        flat_map_fn = lambda (k, v): ((k, x) for x in f(v))
        return self.flatMap(flat_map_fn, preservesPartitioning=True)

    def mapValues(self, f):
        """
        Pass each value in the key-value pair RDD through a map function
        without changing the keys; this also retains the original RDD's
        partitioning.

        >>> x = sc.parallelize([("a", ["apple", "banana", "lemon"]), ("b", ["grapes"])])
        >>> def f(x): return len(x)
        >>> x.mapValues(f).collect()
        [('a', 3), ('b', 1)]
        """
        map_values_fn = lambda (k, v): (k, f(v))
        return self.map(map_values_fn, preservesPartitioning=True)

    # TODO: support varargs cogroup of several RDDs.
    def groupWith(self, other):
        """
        Alias for cogroup.
        """
        return self.cogroup(other)

    # TODO: add variant with custom parittioner
    def cogroup(self, other, numPartitions=None):
        """
        For each key k in C{self} or C{other}, return a resulting RDD that
        contains a tuple with the list of values for that key in C{self} as well
        as C{other}.

        >>> x = sc.parallelize([("a", 1), ("b", 4)])
        >>> y = sc.parallelize([("a", 2)])
        >>> map((lambda (x,y): (x, (list(y[0]), list(y[1])))), sorted(list(x.cogroup(y).collect())))
        [('a', ([1], [2])), ('b', ([4], []))]
        """
        return python_cogroup(self, other, numPartitions)

    def subtractByKey(self, other, numPartitions=None):
        """
        Return each (key, value) pair in C{self} that has no pair with matching key
        in C{other}.

        >>> x = sc.parallelize([("a", 1), ("b", 4), ("b", 5), ("a", 2)])
        >>> y = sc.parallelize([("a", 3), ("c", None)])
        >>> sorted(x.subtractByKey(y).collect())
        [('b', 4), ('b', 5)]
        """
        filter_func = lambda (key, vals): len(vals[0]) > 0 and len(vals[1]) == 0
        map_func = lambda (key, vals): [(key, val) for val in vals[0]]
        return self.cogroup(other, numPartitions).filter(filter_func).flatMap(map_func)

    def subtract(self, other, numPartitions=None):
        """
        Return each value in C{self} that is not contained in C{other}.

        >>> x = sc.parallelize([("a", 1), ("b", 4), ("b", 5), ("a", 3)])
        >>> y = sc.parallelize([("a", 3), ("c", None)])
        >>> sorted(x.subtract(y).collect())
        [('a', 1), ('b', 4), ('b', 5)]
        """
        rdd = other.map(lambda x: (x, True)) # note: here 'True' is just a placeholder
        return self.map(lambda x: (x, True)).subtractByKey(rdd).map(lambda tpl: tpl[0]) # note: here 'True' is just a placeholder

    def keyBy(self, f):
        """
        Creates tuples of the elements in this RDD by applying C{f}.

        >>> x = sc.parallelize(range(0,3)).keyBy(lambda x: x*x)
        >>> y = sc.parallelize(zip(range(0,5), range(0,5)))
        >>> map((lambda (x,y): (x, (list(y[0]), (list(y[1]))))), sorted(x.cogroup(y).collect()))
        [(0, ([0], [0])), (1, ([1], [1])), (2, ([], [2])), (3, ([], [3])), (4, ([2], [4]))]
        """
        return self.map(lambda x: (f(x), x))

    def repartition(self, numPartitions):
        """
         Return a new RDD that has exactly numPartitions partitions.

         Can increase or decrease the level of parallelism in this RDD. Internally, this uses
         a shuffle to redistribute data.
         If you are decreasing the number of partitions in this RDD, consider using `coalesce`,
         which can avoid performing a shuffle.
         >>> rdd = sc.parallelize([1,2,3,4,5,6,7], 4)
         >>> sorted(rdd.glom().collect())
         [[1], [2, 3], [4, 5], [6, 7]]
         >>> len(rdd.repartition(2).glom().collect())
         2
         >>> len(rdd.repartition(10).glom().collect())
         10
        """
        jrdd = self._jrdd.repartition(numPartitions)
        return RDD(jrdd, self.ctx, self._jrdd_deserializer)

    def coalesce(self, numPartitions, shuffle=False):
        """
        Return a new RDD that is reduced into `numPartitions` partitions.
        >>> sc.parallelize([1, 2, 3, 4, 5], 3).glom().collect()
        [[1], [2, 3], [4, 5]]
        >>> sc.parallelize([1, 2, 3, 4, 5], 3).coalesce(1).glom().collect()
        [[1, 2, 3, 4, 5]]
        """
        jrdd = self._jrdd.coalesce(numPartitions)
        return RDD(jrdd, self.ctx, self._jrdd_deserializer)

    def zip(self, other):
        """
        Zips this RDD with another one, returning key-value pairs with the first element in each RDD
        second element in each RDD, etc. Assumes that the two RDDs have the same number of
        partitions and the same number of elements in each partition (e.g. one was made through
        a map on the other).

        >>> x = sc.parallelize(range(0,5))
        >>> y = sc.parallelize(range(1000, 1005))
        >>> x.zip(y).collect()
        [(0, 1000), (1, 1001), (2, 1002), (3, 1003), (4, 1004)]
        """
        pairRDD = self._jrdd.zip(other._jrdd)
        deserializer = PairDeserializer(self._jrdd_deserializer,
                                             other._jrdd_deserializer)
        return RDD(pairRDD, self.ctx, deserializer)

    def name(self):
        """
        Return the name of this RDD.
        """
        name_ = self._jrdd.name()
        if not name_:
            return None
        return name_.encode('utf-8')

    def setName(self, name):
        """
        Assign a name to this RDD.
        >>> rdd1 = sc.parallelize([1,2])
        >>> rdd1.setName('RDD1')
        >>> rdd1.name()
        'RDD1'
        """
        self._jrdd.setName(name)

    def toDebugString(self):
        """
        A description of this RDD and its recursive dependencies for debugging.
        """
        debug_string = self._jrdd.toDebugString()
        if not debug_string:
            return None
        return debug_string.encode('utf-8')

    def getStorageLevel(self):
        """
        Get the RDD's current storage level.
        >>> rdd1 = sc.parallelize([1,2])
        >>> rdd1.getStorageLevel()
        StorageLevel(False, False, False, False, 1)
        """
        java_storage_level = self._jrdd.getStorageLevel()
        storage_level = StorageLevel(java_storage_level.useDisk(),
                                     java_storage_level.useMemory(),
                                     java_storage_level.useOffHeap(),
                                     java_storage_level.deserialized(),
                                     java_storage_level.replication())
        return storage_level

    # TODO: `lookup` is disabled because we can't make direct comparisons based
    # on the key; we need to compare the hash of the key to the hash of the
    # keys in the pairs.  This could be an expensive operation, since those
    # hashes aren't retained.

class PipelinedRDD(RDD):
    """
    Pipelined maps:
    >>> rdd = sc.parallelize([1, 2, 3, 4])
    >>> rdd.map(lambda x: 2 * x).cache().map(lambda x: 2 * x).collect()
    [4, 8, 12, 16]
    >>> rdd.map(lambda x: 2 * x).map(lambda x: 2 * x).collect()
    [4, 8, 12, 16]

    Pipelined reduces:
    >>> from operator import add
    >>> rdd.map(lambda x: 2 * x).reduce(add)
    20
    >>> rdd.flatMap(lambda x: [x, x]).reduce(add)
    20
    """
    def __init__(self, prev, func, preservesPartitioning=False):
        if not isinstance(prev, PipelinedRDD) or not prev._is_pipelinable():
            # This transformation is the first in its stage:
            self.func = func
            self.preservesPartitioning = preservesPartitioning
            self._prev_jrdd = prev._jrdd
            self._prev_jrdd_deserializer = prev._jrdd_deserializer
        else:
            prev_func = prev.func
            def pipeline_func(split, iterator):
                return func(split, prev_func(split, iterator))
            self.func = pipeline_func
            self.preservesPartitioning = \
                prev.preservesPartitioning and preservesPartitioning
            self._prev_jrdd = prev._prev_jrdd  # maintain the pipeline
            self._prev_jrdd_deserializer = prev._prev_jrdd_deserializer
        self.is_cached = False
        self.is_checkpointed = False
        self.ctx = prev.ctx
        self.prev = prev
        self._jrdd_val = None
        self._jrdd_deserializer = self.ctx.serializer
        self._bypass_serializer = False

    @property
    def _jrdd(self):
        if self._jrdd_val:
            return self._jrdd_val
        if self._bypass_serializer:
            serializer = NoOpSerializer()
        else:
            serializer = self.ctx.serializer
        command = (self.func, self._prev_jrdd_deserializer, serializer)
        pickled_command = CloudPickleSerializer().dumps(command)
        broadcast_vars = ListConverter().convert(
            [x._jbroadcast for x in self.ctx._pickled_broadcast_vars],
            self.ctx._gateway._gateway_client)
        self.ctx._pickled_broadcast_vars.clear()
        class_tag = self._prev_jrdd.classTag()
        env = MapConverter().convert(self.ctx.environment,
                                     self.ctx._gateway._gateway_client)
        includes = ListConverter().convert(self.ctx._python_includes,
                                     self.ctx._gateway._gateway_client)
        python_rdd = self.ctx._jvm.PythonRDD(self._prev_jrdd.rdd(),
            bytearray(pickled_command), env, includes, self.preservesPartitioning,
            self.ctx.pythonExec, broadcast_vars, self.ctx._javaAccumulator,
            class_tag)
        self._jrdd_val = python_rdd.asJavaRDD()
        return self._jrdd_val

    def _is_pipelinable(self):
        return not (self.is_cached or self.is_checkpointed)


def _test():
    import doctest
    from pyspark.context import SparkContext
    globs = globals().copy()
    # The small batch size here ensures that we see multiple batches,
    # even in these small test examples:
    globs['sc'] = SparkContext('local[4]', 'PythonTest', batchSize=2)
    (failure_count, test_count) = doctest.testmod(globs=globs,optionflags=doctest.ELLIPSIS)
    globs['sc'].stop()
    if failure_count:
        exit(-1)


if __name__ == "__main__":
    _test()<|MERGE_RESOLUTION|>--- conflicted
+++ resolved
@@ -41,12 +41,8 @@
 from pyspark.resultiterable import ResultIterable
 
 from py4j.java_collections import ListConverter, MapConverter
-
-<<<<<<< HEAD
 from statsd import DogStatsd as statsd
 
-=======
->>>>>>> 446bb341
 __all__ = ["RDD"]
 
 
@@ -253,7 +249,7 @@
     def map(self, f, preservesPartitioning=False):
         """
         Return a new RDD by applying a function to each element of this RDD.
-        
+
         >>> rdd = sc.parallelize(["b", "a", "c"])
         >>> sorted(rdd.map(lambda x: (x, 1)).collect())
         [('a', 1), ('b', 1), ('c', 1)]
@@ -418,9 +414,9 @@
 
     def intersection(self, other):
         """
-        Return the intersection of this RDD and another one. The output will not 
+        Return the intersection of this RDD and another one. The output will not
         contain any duplicate elements, even if the input RDDs did.
-        
+
         Note that this method performs a shuffle internally.
 
         >>> rdd1 = sc.parallelize([1, 10, 2, 3, 4, 5])
@@ -648,7 +644,7 @@
         return reduce(op, vals, zeroValue)
 
     # TODO: aggregate
-        
+
 
     def max(self):
         """
@@ -667,7 +663,7 @@
         1.0
         """
         return self.reduce(min)
-    
+
     def sum(self):
         """
         Add up the elements in this RDD.
@@ -761,7 +757,7 @@
                 m1[k] += v
             return m1
         return self.mapPartitions(countPartition).reduce(mergeMaps)
-    
+
     def top(self, num):
         """
         Get the top N elements from a RDD.
@@ -789,7 +785,7 @@
     def takeOrdered(self, num, key=None):
         """
         Get the N elements from a RDD ordered in ascending order or as specified
-        by the optional key function. 
+        by the optional key function.
 
         >>> sc.parallelize([10, 1, 2, 9, 3, 4, 5, 6, 7]).takeOrdered(6)
         [1, 2, 3, 4, 5, 6]
@@ -809,7 +805,7 @@
             if key_ != None:
                 x = [i[1] for i in x]
             return x
-        
+
         def merge(a, b):
             return next(topNKeyedElems(a + b))
         result = self.mapPartitions(lambda i: topNKeyedElems(i, key)).reduce(merge)
@@ -1113,12 +1109,12 @@
                     combiners[k] = mergeCombiners(combiners[k], v)
             return combiners.iteritems()
         return shuffled.mapPartitions(_mergeCombiners)
-    
+
     def foldByKey(self, zeroValue, func, numPartitions=None):
         """
         Merge the values for each key using an associative function "func" and a neutral "zeroValue"
-        which may be added to the result an arbitrary number of times, and must not change 
-        the result (e.g., 0 for addition, or 1 for multiplication.).                
+        which may be added to the result an arbitrary number of times, and must not change
+        the result (e.g., 0 for addition, or 1 for multiplication.).
 
         >>> rdd = sc.parallelize([("a", 1), ("b", 1), ("a", 1)])
         >>> from operator import add
@@ -1126,8 +1122,8 @@
         [('a', 2), ('b', 1)]
         """
         return self.combineByKey(lambda v: func(zeroValue, v), func, func, numPartitions)
-    
-    
+
+
     # TODO: support variant with custom partitioner
     def groupByKey(self, numPartitions=None):
         """
