#
# Licensed to the Apache Software Foundation (ASF) under one or more
# contributor license agreements.  See the NOTICE file distributed with
# this work for additional information regarding copyright ownership.
# The ASF licenses this file to You under the Apache License, Version 2.0
# (the "License"); you may not use this file except in compliance with
# the License.  You may obtain a copy of the License at
#
#    http://www.apache.org/licenses/LICENSE-2.0
#
# Unless required by applicable law or agreed to in writing, software
# distributed under the License is distributed on an "AS IS" BASIS,
# WITHOUT WARRANTIES OR CONDITIONS OF ANY KIND, either express or implied.
# See the License for the specific language governing permissions and
# limitations under the License.
#

from base64 import standard_b64encode as b64enc
import copy
from collections import defaultdict
from collections import namedtuple
from itertools import chain, ifilter, imap
import operator
import os
import sys
import shlex
import traceback
from subprocess import Popen, PIPE
from tempfile import NamedTemporaryFile
from threading import Thread
import warnings
import heapq

from pyspark.serializers import NoOpSerializer, CartesianDeserializer, \
    BatchedSerializer, CloudPickleSerializer, PairDeserializer, pack_long
from pyspark.join import python_join, python_left_outer_join, \
    python_right_outer_join, python_cogroup
from pyspark.statcounter import StatCounter
from pyspark.rddsampler import RDDSampler
from pyspark.storagelevel import StorageLevel
from pyspark.resultiterable import ResultIterable

from py4j.java_collections import ListConverter, MapConverter

__all__ = ["RDD"]


def _extract_concise_traceback():
    """
    This function returns the traceback info for a callsite, returns a dict
    with function name, file name and line number
    """
    tb = traceback.extract_stack()
    callsite = namedtuple("Callsite", "function file linenum")
    if len(tb) == 0:
        return None
    file, line, module, what = tb[len(tb) - 1]
    sparkpath = os.path.dirname(file)
    first_spark_frame = len(tb) - 1
    for i in range(0, len(tb)):
        file, line, fun, what = tb[i]
        if file.startswith(sparkpath):
            first_spark_frame = i
            break
    if first_spark_frame == 0:
        file, line, fun, what = tb[0]
        return callsite(function=fun, file=file, linenum=line)
    sfile, sline, sfun, swhat = tb[first_spark_frame]
    ufile, uline, ufun, uwhat = tb[first_spark_frame-1]
    return callsite(function=sfun, file=ufile, linenum=uline)

_spark_stack_depth = 0

class _JavaStackTrace(object):
    def __init__(self, sc):
        tb = _extract_concise_traceback()
        if tb is not None:
            self._traceback = "%s at %s:%s" % (tb.function, tb.file, tb.linenum)
        else:
            self._traceback = "Error! Could not extract traceback info"
        self._context = sc

    def __enter__(self):
        global _spark_stack_depth
        if _spark_stack_depth == 0:
            self._context._jsc.setCallSite(self._traceback)
        _spark_stack_depth += 1

    def __exit__(self, type, value, tb):
        global _spark_stack_depth
        _spark_stack_depth -= 1
        if _spark_stack_depth == 0:
            self._context._jsc.setCallSite(None)

class MaxHeapQ(object):
    """
    An implementation of MaxHeap.
    >>> import pyspark.rdd
    >>> heap = pyspark.rdd.MaxHeapQ(5)
    >>> [heap.insert(i) for i in range(10)]
    [None, None, None, None, None, None, None, None, None, None]
    >>> sorted(heap.getElements())
    [0, 1, 2, 3, 4]
    >>> heap = pyspark.rdd.MaxHeapQ(5)
    >>> [heap.insert(i) for i in range(9, -1, -1)]
    [None, None, None, None, None, None, None, None, None, None]
    >>> sorted(heap.getElements())
    [0, 1, 2, 3, 4]
    >>> heap = pyspark.rdd.MaxHeapQ(1)
    >>> [heap.insert(i) for i in range(9, -1, -1)]
    [None, None, None, None, None, None, None, None, None, None]
    >>> heap.getElements()
    [0]
    """

    def __init__(self, maxsize):
        # we start from q[1], this makes calculating children as trivial as 2 * k
        self.q = [0]
        self.maxsize = maxsize

    def _swim(self, k):
        while (k > 1) and (self.q[k/2] < self.q[k]):
            self._swap(k, k/2)
            k = k/2

    def _swap(self, i, j):
        t = self.q[i]
        self.q[i] = self.q[j]
        self.q[j] = t

    def _sink(self, k):
        N = self.size()
        while 2 * k <= N:
            j = 2 * k
            # Here we test if both children are greater than parent
            # if not swap with larger one.
            if j < N and self.q[j] < self.q[j + 1]:
                j = j + 1
            if(self.q[k] > self.q[j]):
                break
            self._swap(k, j)
            k = j

    def size(self):
        return len(self.q) - 1

    def insert(self, value):
        if (self.size()) < self.maxsize:
            self.q.append(value)
            self._swim(self.size())
        else:
            self._replaceRoot(value)

    def getElements(self):
        return self.q[1:]

    def _replaceRoot(self, value):
        if(self.q[1] > value):
            self.q[1] = value
            self._sink(1)

class RDD(object):
    """
    A Resilient Distributed Dataset (RDD), the basic abstraction in Spark.
    Represents an immutable, partitioned collection of elements that can be
    operated on in parallel.
    """

    def __init__(self, jrdd, ctx, jrdd_deserializer):
        self._jrdd = jrdd
        self.is_cached = False
        self.is_checkpointed = False
        self.ctx = ctx
        self._jrdd_deserializer = jrdd_deserializer
        self._id = jrdd.id()

    def id(self):
        """
        A unique ID for this RDD (within its SparkContext).
        """
        return self._id

    def __repr__(self):
        return self._jrdd.toString()

    @property
    def context(self):
        """
        The L{SparkContext} that this RDD was created on.
        """
        return self.ctx

    def cache(self):
        """
        Persist this RDD with the default storage level (C{MEMORY_ONLY}).
        """
        self.is_cached = True
        self._jrdd.cache()
        return self

    def persist(self, storageLevel):
        """
        Set this RDD's storage level to persist its values across operations after the first time
        it is computed. This can only be used to assign a new storage level if the RDD does not
        have a storage level set yet.
        """
        self.is_cached = True
        javaStorageLevel = self.ctx._getJavaStorageLevel(storageLevel)
        self._jrdd.persist(javaStorageLevel)
        return self

    def unpersist(self):
        """
        Mark the RDD as non-persistent, and remove all blocks for it from memory and disk.
        """
        self.is_cached = False
        self._jrdd.unpersist()
        return self

    def checkpoint(self):
        """
        Mark this RDD for checkpointing. It will be saved to a file inside the
        checkpoint directory set with L{SparkContext.setCheckpointDir()} and
        all references to its parent RDDs will be removed. This function must
        be called before any job has been executed on this RDD. It is strongly
        recommended that this RDD is persisted in memory, otherwise saving it
        on a file will require recomputation.
        """
        self.is_checkpointed = True
        self._jrdd.rdd().checkpoint()

    def isCheckpointed(self):
        """
        Return whether this RDD has been checkpointed or not
        """
        return self._jrdd.rdd().isCheckpointed()

    def getCheckpointFile(self):
        """
        Gets the name of the file to which this RDD was checkpointed
        """
        checkpointFile = self._jrdd.rdd().getCheckpointFile()
        if checkpointFile.isDefined():
            return checkpointFile.get()
        else:
            return None

    def map(self, f, preservesPartitioning=False):
        """
        Return a new RDD by applying a function to each element of this RDD.
        
        >>> rdd = sc.parallelize(["b", "a", "c"])
        >>> sorted(rdd.map(lambda x: (x, 1)).collect())
        [('a', 1), ('b', 1), ('c', 1)]
        """
        def func(split, iterator): return imap(f, iterator)
        return PipelinedRDD(self, func, preservesPartitioning)

    def flatMap(self, f, preservesPartitioning=False):
        """
        Return a new RDD by first applying a function to all elements of this
        RDD, and then flattening the results.

        >>> rdd = sc.parallelize([2, 3, 4])
        >>> sorted(rdd.flatMap(lambda x: range(1, x)).collect())
        [1, 1, 1, 2, 2, 3]
        >>> sorted(rdd.flatMap(lambda x: [(x, x), (x, x)]).collect())
        [(2, 2), (2, 2), (3, 3), (3, 3), (4, 4), (4, 4)]
        """
        def func(s, iterator): return chain.from_iterable(imap(f, iterator))
        return self.mapPartitionsWithIndex(func, preservesPartitioning)

    def mapPartitions(self, f, preservesPartitioning=False):
        """
        Return a new RDD by applying a function to each partition of this RDD.

        >>> rdd = sc.parallelize([1, 2, 3, 4], 2)
        >>> def f(iterator): yield sum(iterator)
        >>> rdd.mapPartitions(f).collect()
        [3, 7]
        """
        def func(s, iterator): return f(iterator)
        return self.mapPartitionsWithIndex(func)

    def mapPartitionsWithIndex(self, f, preservesPartitioning=False):
        """
        Return a new RDD by applying a function to each partition of this RDD,
        while tracking the index of the original partition.

        >>> rdd = sc.parallelize([1, 2, 3, 4], 4)
        >>> def f(splitIndex, iterator): yield splitIndex
        >>> rdd.mapPartitionsWithIndex(f).sum()
        6
        """
        return PipelinedRDD(self, f, preservesPartitioning)

    def mapPartitionsWithSplit(self, f, preservesPartitioning=False):
        """
        Deprecated: use mapPartitionsWithIndex instead.

        Return a new RDD by applying a function to each partition of this RDD,
        while tracking the index of the original partition.

        >>> rdd = sc.parallelize([1, 2, 3, 4], 4)
        >>> def f(splitIndex, iterator): yield splitIndex
        >>> rdd.mapPartitionsWithSplit(f).sum()
        6
        """
        warnings.warn("mapPartitionsWithSplit is deprecated; "
            "use mapPartitionsWithIndex instead", DeprecationWarning, stacklevel=2)
        return self.mapPartitionsWithIndex(f, preservesPartitioning)

    def filter(self, f):
        """
        Return a new RDD containing only the elements that satisfy a predicate.

        >>> rdd = sc.parallelize([1, 2, 3, 4, 5])
        >>> rdd.filter(lambda x: x % 2 == 0).collect()
        [2, 4]
        """
        def func(iterator): return ifilter(f, iterator)
        return self.mapPartitions(func)

    def distinct(self):
        """
        Return a new RDD containing the distinct elements in this RDD.

        >>> sorted(sc.parallelize([1, 1, 2, 3]).distinct().collect())
        [1, 2, 3]
        """
        return self.map(lambda x: (x, None)) \
                   .reduceByKey(lambda x, _: x) \
                   .map(lambda (x, _): x)

    def sample(self, withReplacement, fraction, seed):
        """
        Return a sampled subset of this RDD (relies on numpy and falls back
        on default random generator if numpy is unavailable).

        >>> sc.parallelize(range(0, 100)).sample(False, 0.1, 2).collect() #doctest: +SKIP
        [2, 3, 20, 21, 24, 41, 42, 66, 67, 89, 90, 98]
        """
        assert fraction >= 0.0, "Invalid fraction value: %s" % fraction
        return self.mapPartitionsWithIndex(RDDSampler(withReplacement, fraction, seed).func, True)

    # this is ported from scala/spark/RDD.scala
    def takeSample(self, withReplacement, num, seed):
        """
        Return a fixed-size sampled subset of this RDD (currently requires numpy).

        >>> sc.parallelize(range(0, 10)).takeSample(True, 10, 1) #doctest: +SKIP
        [4, 2, 1, 8, 2, 7, 0, 4, 1, 4]
        """

        fraction = 0.0
        total = 0
        multiplier = 3.0
        initialCount = self.count()
        maxSelected = 0

        if (num < 0):
            raise ValueError

        if (initialCount == 0):
            return list()

        if initialCount > sys.maxint - 1:
            maxSelected = sys.maxint - 1
        else:
            maxSelected = initialCount

        if num > initialCount and not withReplacement:
            total = maxSelected
            fraction = multiplier * (maxSelected + 1) / initialCount
        else:
            fraction = multiplier * (num + 1) / initialCount
            total = num

        samples = self.sample(withReplacement, fraction, seed).collect()

        # If the first sample didn't turn out large enough, keep trying to take samples;
        # this shouldn't happen often because we use a big multiplier for their initial size.
        # See: scala/spark/RDD.scala
        while len(samples) < total:
            if seed > sys.maxint - 2:
                seed = -1
            seed += 1
            samples = self.sample(withReplacement, fraction, seed).collect()

        sampler = RDDSampler(withReplacement, fraction, seed+1)
        sampler.shuffle(samples)
        return samples[0:total]

    def union(self, other):
        """
        Return the union of this RDD and another one.

        >>> rdd = sc.parallelize([1, 1, 2, 3])
        >>> rdd.union(rdd).collect()
        [1, 1, 2, 3, 1, 1, 2, 3]
        """
        if self._jrdd_deserializer == other._jrdd_deserializer:
            rdd = RDD(self._jrdd.union(other._jrdd), self.ctx,
                      self._jrdd_deserializer)
            return rdd
        else:
            # These RDDs contain data in different serialized formats, so we
            # must normalize them to the default serializer.
            self_copy = self._reserialize()
            other_copy = other._reserialize()
            return RDD(self_copy._jrdd.union(other_copy._jrdd), self.ctx,
                       self.ctx.serializer)

    def intersection(self, other):
        """
        Return the intersection of this RDD and another one. The output will not 
        contain any duplicate elements, even if the input RDDs did.
        
        Note that this method performs a shuffle internally.

        >>> rdd1 = sc.parallelize([1, 10, 2, 3, 4, 5])
        >>> rdd2 = sc.parallelize([1, 6, 2, 3, 7, 8])
        >>> rdd1.intersection(rdd2).collect()
        [1, 2, 3]
        """
        return self.map(lambda v: (v, None)) \
            .cogroup(other.map(lambda v: (v, None))) \
            .filter(lambda x: (len(x[1][0]) != 0) and (len(x[1][1]) != 0)) \
            .keys()

    def _reserialize(self):
        if self._jrdd_deserializer == self.ctx.serializer:
            return self
        else:
            return self.map(lambda x: x, preservesPartitioning=True)

    def __add__(self, other):
        """
        Return the union of this RDD and another one.

        >>> rdd = sc.parallelize([1, 1, 2, 3])
        >>> (rdd + rdd).collect()
        [1, 1, 2, 3, 1, 1, 2, 3]
        """
        if not isinstance(other, RDD):
            raise TypeError
        return self.union(other)

    def sortByKey(self, ascending=True, numPartitions=None, keyfunc = lambda x: x):
        """
        Sorts this RDD, which is assumed to consist of (key, value) pairs.

        >>> tmp = [('a', 1), ('b', 2), ('1', 3), ('d', 4), ('2', 5)]
        >>> sc.parallelize(tmp).sortByKey(True, 2).collect()
        [('1', 3), ('2', 5), ('a', 1), ('b', 2), ('d', 4)]
        >>> tmp2 = [('Mary', 1), ('had', 2), ('a', 3), ('little', 4), ('lamb', 5)]
        >>> tmp2.extend([('whose', 6), ('fleece', 7), ('was', 8), ('white', 9)])
        >>> sc.parallelize(tmp2).sortByKey(True, 3, keyfunc=lambda k: k.lower()).collect()
        [('a', 3), ('fleece', 7), ('had', 2), ('lamb', 5), ('little', 4), ('Mary', 1), ('was', 8), ('white', 9), ('whose', 6)]
        """
        if numPartitions is None:
            numPartitions = self.ctx.defaultParallelism

        bounds = list()

        # first compute the boundary of each part via sampling: we want to partition
        # the key-space into bins such that the bins have roughly the same
        # number of (key, value) pairs falling into them
        if numPartitions > 1:
            rddSize = self.count()
            maxSampleSize = numPartitions * 20.0 # constant from Spark's RangePartitioner
            fraction = min(maxSampleSize / max(rddSize, 1), 1.0)

            samples = self.sample(False, fraction, 1).map(lambda (k, v): k).collect()
            samples = sorted(samples, reverse=(not ascending), key=keyfunc)

            # we have numPartitions many parts but one of the them has
            # an implicit boundary
            for i in range(0, numPartitions - 1):
                index = (len(samples) - 1) * (i + 1) / numPartitions
                bounds.append(samples[index])

        def rangePartitionFunc(k):
            p = 0
            while p < len(bounds) and keyfunc(k) > bounds[p]:
                p += 1
            if ascending:
                return p
            else:
                return numPartitions-1-p

        def mapFunc(iterator):
            yield sorted(iterator, reverse=(not ascending), key=lambda (k, v): keyfunc(k))

        return (self.partitionBy(numPartitions, partitionFunc=rangePartitionFunc)
                    .mapPartitions(mapFunc,preservesPartitioning=True)
                    .flatMap(lambda x: x, preservesPartitioning=True))

    def glom(self):
        """
        Return an RDD created by coalescing all elements within each partition
        into a list.

        >>> rdd = sc.parallelize([1, 2, 3, 4], 2)
        >>> sorted(rdd.glom().collect())
        [[1, 2], [3, 4]]
        """
        def func(iterator): yield list(iterator)
        return self.mapPartitions(func)

    def cartesian(self, other):
        """
        Return the Cartesian product of this RDD and another one, that is, the
        RDD of all pairs of elements C{(a, b)} where C{a} is in C{self} and
        C{b} is in C{other}.

        >>> rdd = sc.parallelize([1, 2])
        >>> sorted(rdd.cartesian(rdd).collect())
        [(1, 1), (1, 2), (2, 1), (2, 2)]
        """
        # Due to batching, we can't use the Java cartesian method.
        deserializer = CartesianDeserializer(self._jrdd_deserializer,
                                             other._jrdd_deserializer)
        return RDD(self._jrdd.cartesian(other._jrdd), self.ctx, deserializer)

    def groupBy(self, f, numPartitions=None):
        """
        Return an RDD of grouped items.

        >>> rdd = sc.parallelize([1, 1, 2, 3, 5, 8])
        >>> result = rdd.groupBy(lambda x: x % 2).collect()
        >>> sorted([(x, sorted(y)) for (x, y) in result])
        [(0, [2, 8]), (1, [1, 1, 3, 5])]
        """
        return self.map(lambda x: (f(x), x)).groupByKey(numPartitions)

    def pipe(self, command, env={}):
        """
        Return an RDD created by piping elements to a forked external process.

        >>> sc.parallelize([1, 2, 3]).pipe('cat').collect()
        ['1', '2', '3']
        """
        def func(iterator):
            pipe = Popen(shlex.split(command), env=env, stdin=PIPE, stdout=PIPE)
            def pipe_objs(out):
                for obj in iterator:
                    out.write(str(obj).rstrip('\n') + '\n')
                out.close()
            Thread(target=pipe_objs, args=[pipe.stdin]).start()
            return (x.rstrip('\n') for x in pipe.stdout)
        return self.mapPartitions(func)

    def foreach(self, f):
        """
        Applies a function to all elements of this RDD.

        >>> def f(x): print x
        >>> sc.parallelize([1, 2, 3, 4, 5]).foreach(f)
        """
        def processPartition(iterator):
            for x in iterator:
                f(x)
            yield None
        self.mapPartitions(processPartition).collect()  # Force evaluation

    def foreachPartition(self, f):
        """
        Applies a function to each partition of this RDD.

        >>> def f(iterator): 
        ...      for x in iterator: 
        ...           print x 
        ...      yield None
        >>> sc.parallelize([1, 2, 3, 4, 5]).foreachPartition(f)
        """
        self.mapPartitions(f).collect()  # Force evaluation
        
    def collect(self):
        """
        Return a list that contains all of the elements in this RDD.
        """
        with _JavaStackTrace(self.context) as st:
          bytesInJava = self._jrdd.collect().iterator()
        return list(self._collect_iterator_through_file(bytesInJava))

    def _collect_iterator_through_file(self, iterator):
        # Transferring lots of data through Py4J can be slow because
        # socket.readline() is inefficient.  Instead, we'll dump the data to a
        # file and read it back.
        tempFile = NamedTemporaryFile(delete=False, dir=self.ctx._temp_dir)
        tempFile.close()
        self.ctx._writeToFile(iterator, tempFile.name)
        # Read the data into Python and deserialize it:
        with open(tempFile.name, 'rb') as tempFile:
            for item in self._jrdd_deserializer.load_stream(tempFile):
                yield item
        os.unlink(tempFile.name)

    def reduce(self, f):
        """
        Reduces the elements of this RDD using the specified commutative and
        associative binary operator. Currently reduces partitions locally.

        >>> from operator import add
        >>> sc.parallelize([1, 2, 3, 4, 5]).reduce(add)
        15
        >>> sc.parallelize((2 for _ in range(10))).map(lambda x: 1).cache().reduce(add)
        10
        """
        def func(iterator):
            acc = None
            for obj in iterator:
                if acc is None:
                    acc = obj
                else:
                    acc = f(obj, acc)
            if acc is not None:
                yield acc
        vals = self.mapPartitions(func).collect()
        return reduce(f, vals)

    def fold(self, zeroValue, op):
        """
        Aggregate the elements of each partition, and then the results for all
        the partitions, using a given associative function and a neutral "zero
        value."

        The function C{op(t1, t2)} is allowed to modify C{t1} and return it
        as its result value to avoid object allocation; however, it should not
        modify C{t2}.

        >>> from operator import add
        >>> sc.parallelize([1, 2, 3, 4, 5]).fold(0, add)
        15
        """
        def func(iterator):
            acc = zeroValue
            for obj in iterator:
                acc = op(obj, acc)
            yield acc
        vals = self.mapPartitions(func).collect()
        return reduce(op, vals, zeroValue)

<<<<<<< HEAD
    def aggregate(self, zeroValue, seqOp, combOp):
        """
        Aggregate the elements of each partition, and then the results for all
        the partitions, using a given combine functions and a neutral "zero
        value."

        The functions C{op(t1, t2)} is allowed to modify C{t1} and return it
        as its result value to avoid object allocation; however, it should not
        modify C{t2}.

        The first function (seqOp) can return a different result type, U, than
        the type of this RDD. Thus, we need one operation for merging a T into an U
        and one operation for merging two U

        >>> seqOp = (lambda x, y: (x[0] + y, x[1] + 1))
        >>> combOp = (lambda x, y: (x[0] + y[0], x[1] + y[1]))
        >>> sc.parallelize([1, 2, 3, 4]).aggregate((0, 0), seqOp, combOp)
        (10, 4)
        >>> sc.parallelize([]).aggregate((0, 0), seqOp, combOp)
        (0, 0)
        """
        def func(iterator):
            acc = zeroValue
            for obj in iterator:
                acc = seqOp(acc, obj)
            yield acc

        return self.mapPartitions(func).fold(zeroValue, combOp)
=======
    # TODO: aggregate
        

    def max(self):
        """
        Find the maximum item in this RDD.

        >>> sc.parallelize([1.0, 5.0, 43.0, 10.0]).max()
        43.0
        """
        return self.reduce(max)
>>>>>>> 0ea0b1a2

    def min(self):
        """
        Find the maximum item in this RDD.

        >>> sc.parallelize([1.0, 5.0, 43.0, 10.0]).min()
        1.0
        """
        return self.reduce(min)
    
    def sum(self):
        """
        Add up the elements in this RDD.

        >>> sc.parallelize([1.0, 2.0, 3.0]).sum()
        6.0
        """
        return self.mapPartitions(lambda x: [sum(x)]).reduce(operator.add)

    def count(self):
        """
        Return the number of elements in this RDD.

        >>> sc.parallelize([2, 3, 4]).count()
        3
        """
        return self.mapPartitions(lambda i: [sum(1 for _ in i)]).sum()

    def stats(self):
        """
        Return a L{StatCounter} object that captures the mean, variance
        and count of the RDD's elements in one operation.
        """
        def redFunc(left_counter, right_counter):
            return left_counter.mergeStats(right_counter)

        return self.mapPartitions(lambda i: [StatCounter(i)]).reduce(redFunc)

    def mean(self):
        """
        Compute the mean of this RDD's elements.

        >>> sc.parallelize([1, 2, 3]).mean()
        2.0
        """
        return self.stats().mean()

    def variance(self):
        """
        Compute the variance of this RDD's elements.

        >>> sc.parallelize([1, 2, 3]).variance()
        0.666...
        """
        return self.stats().variance()

    def stdev(self):
        """
        Compute the standard deviation of this RDD's elements.

        >>> sc.parallelize([1, 2, 3]).stdev()
        0.816...
        """
        return self.stats().stdev()

    def sampleStdev(self):
        """
        Compute the sample standard deviation of this RDD's elements (which corrects for bias in
        estimating the standard deviation by dividing by N-1 instead of N).

        >>> sc.parallelize([1, 2, 3]).sampleStdev()
        1.0
        """
        return self.stats().sampleStdev()

    def sampleVariance(self):
        """
        Compute the sample variance of this RDD's elements (which corrects for bias in
        estimating the variance by dividing by N-1 instead of N).

        >>> sc.parallelize([1, 2, 3]).sampleVariance()
        1.0
        """
        return self.stats().sampleVariance()

    def countByValue(self):
        """
        Return the count of each unique value in this RDD as a dictionary of
        (value, count) pairs.

        >>> sorted(sc.parallelize([1, 2, 1, 2, 2], 2).countByValue().items())
        [(1, 2), (2, 3)]
        """
        def countPartition(iterator):
            counts = defaultdict(int)
            for obj in iterator:
                counts[obj] += 1
            yield counts
        def mergeMaps(m1, m2):
            for (k, v) in m2.iteritems():
                m1[k] += v
            return m1
        return self.mapPartitions(countPartition).reduce(mergeMaps)
    
    def top(self, num):
        """
        Get the top N elements from a RDD.

        Note: It returns the list sorted in descending order.
        >>> sc.parallelize([10, 4, 2, 12, 3]).top(1)
        [12]
        >>> sc.parallelize([2, 3, 4, 5, 6], 2).cache().top(2)
        [6, 5]
        """
        def topIterator(iterator):
            q = []
            for k in iterator:
                if len(q) < num:
                    heapq.heappush(q, k)
                else:
                    heapq.heappushpop(q, k)
            yield q

        def merge(a, b):
            return next(topIterator(a + b))

        return sorted(self.mapPartitions(topIterator).reduce(merge), reverse=True)

    def takeOrdered(self, num, key=None):
        """
        Get the N elements from a RDD ordered in ascending order or as specified
        by the optional key function. 

        >>> sc.parallelize([10, 1, 2, 9, 3, 4, 5, 6, 7]).takeOrdered(6)
        [1, 2, 3, 4, 5, 6]
        >>> sc.parallelize([10, 1, 2, 9, 3, 4, 5, 6, 7], 2).takeOrdered(6, key=lambda x: -x)
        [10, 9, 7, 6, 5, 4]
        """

        def topNKeyedElems(iterator, key_=None):
            q = MaxHeapQ(num)
            for k in iterator:
                if key_ != None:
                    k = (key_(k), k)
                q.insert(k)
            yield q.getElements()

        def unKey(x, key_=None):
            if key_ != None:
                x = [i[1] for i in x]
            return x
        
        def merge(a, b):
            return next(topNKeyedElems(a + b))
        result = self.mapPartitions(lambda i: topNKeyedElems(i, key)).reduce(merge)
        return sorted(unKey(result, key), key=key)


    def take(self, num):
        """
        Take the first num elements of the RDD.

        This currently scans the partitions *one by one*, so it will be slow if
        a lot of partitions are required. In that case, use L{collect} to get
        the whole RDD instead.

        >>> sc.parallelize([2, 3, 4, 5, 6]).cache().take(2)
        [2, 3]
        >>> sc.parallelize([2, 3, 4, 5, 6]).take(10)
        [2, 3, 4, 5, 6]
        """
        def takeUpToNum(iterator):
            taken = 0
            while taken < num:
                yield next(iterator)
                taken += 1
        # Take only up to num elements from each partition we try
        mapped = self.mapPartitions(takeUpToNum)
        items = []
        # TODO(shivaram): Similar to the scala implementation, update the take 
        # method to scan multiple splits based on an estimate of how many elements 
        # we have per-split.
        with _JavaStackTrace(self.context) as st:
            for partition in range(mapped._jrdd.splits().size()):
                partitionsToTake = self.ctx._gateway.new_array(self.ctx._jvm.int, 1)
                partitionsToTake[0] = partition
                iterator = mapped._jrdd.collectPartitions(partitionsToTake)[0].iterator()
                items.extend(mapped._collect_iterator_through_file(iterator))
                if len(items) >= num:
                    break
        return items[:num]

    def first(self):
        """
        Return the first element in this RDD.

        >>> sc.parallelize([2, 3, 4]).first()
        2
        """
        return self.take(1)[0]

    def saveAsTextFile(self, path):
        """
        Save this RDD as a text file, using string representations of elements.

        >>> tempFile = NamedTemporaryFile(delete=True)
        >>> tempFile.close()
        >>> sc.parallelize(range(10)).saveAsTextFile(tempFile.name)
        >>> from fileinput import input
        >>> from glob import glob
        >>> ''.join(sorted(input(glob(tempFile.name + "/part-0000*"))))
        '0\\n1\\n2\\n3\\n4\\n5\\n6\\n7\\n8\\n9\\n'
        """
        def func(split, iterator):
            for x in iterator:
                if not isinstance(x, basestring):
                    x = unicode(x)
                yield x.encode("utf-8")
        keyed = PipelinedRDD(self, func)
        keyed._bypass_serializer = True
        keyed._jrdd.map(self.ctx._jvm.BytesToString()).saveAsTextFile(path)

    # Pair functions

    def collectAsMap(self):
        """
        Return the key-value pairs in this RDD to the master as a dictionary.

        >>> m = sc.parallelize([(1, 2), (3, 4)]).collectAsMap()
        >>> m[1]
        2
        >>> m[3]
        4
        """
        return dict(self.collect())

    def keys(self):
        """
        Return an RDD with the keys of each tuple.
        >>> m = sc.parallelize([(1, 2), (3, 4)]).keys()
        >>> m.collect()
        [1, 3]
        """
        return self.map(lambda (k, v): k)

    def values(self):
        """
        Return an RDD with the values of each tuple.
        >>> m = sc.parallelize([(1, 2), (3, 4)]).values()
        >>> m.collect()
        [2, 4]
        """
        return self.map(lambda (k, v): v)

    def reduceByKey(self, func, numPartitions=None):
        """
        Merge the values for each key using an associative reduce function.

        This will also perform the merging locally on each mapper before
        sending results to a reducer, similarly to a "combiner" in MapReduce.

        Output will be hash-partitioned with C{numPartitions} partitions, or
        the default parallelism level if C{numPartitions} is not specified.

        >>> from operator import add
        >>> rdd = sc.parallelize([("a", 1), ("b", 1), ("a", 1)])
        >>> sorted(rdd.reduceByKey(add).collect())
        [('a', 2), ('b', 1)]
        """
        return self.combineByKey(lambda x: x, func, func, numPartitions)

    def reduceByKeyLocally(self, func):
        """
        Merge the values for each key using an associative reduce function, but
        return the results immediately to the master as a dictionary.

        This will also perform the merging locally on each mapper before
        sending results to a reducer, similarly to a "combiner" in MapReduce.

        >>> from operator import add
        >>> rdd = sc.parallelize([("a", 1), ("b", 1), ("a", 1)])
        >>> sorted(rdd.reduceByKeyLocally(add).items())
        [('a', 2), ('b', 1)]
        """
        def reducePartition(iterator):
            m = {}
            for (k, v) in iterator:
                m[k] = v if k not in m else func(m[k], v)
            yield m
        def mergeMaps(m1, m2):
            for (k, v) in m2.iteritems():
                m1[k] = v if k not in m1 else func(m1[k], v)
            return m1
        return self.mapPartitions(reducePartition).reduce(mergeMaps)

    def countByKey(self):
        """
        Count the number of elements for each key, and return the result to the
        master as a dictionary.

        >>> rdd = sc.parallelize([("a", 1), ("b", 1), ("a", 1)])
        >>> sorted(rdd.countByKey().items())
        [('a', 2), ('b', 1)]
        """
        return self.map(lambda x: x[0]).countByValue()

    def join(self, other, numPartitions=None):
        """
        Return an RDD containing all pairs of elements with matching keys in
        C{self} and C{other}.

        Each pair of elements will be returned as a (k, (v1, v2)) tuple, where
        (k, v1) is in C{self} and (k, v2) is in C{other}.

        Performs a hash join across the cluster.

        >>> x = sc.parallelize([("a", 1), ("b", 4)])
        >>> y = sc.parallelize([("a", 2), ("a", 3)])
        >>> sorted(x.join(y).collect())
        [('a', (1, 2)), ('a', (1, 3))]
        """
        return python_join(self, other, numPartitions)

    def leftOuterJoin(self, other, numPartitions=None):
        """
        Perform a left outer join of C{self} and C{other}.

        For each element (k, v) in C{self}, the resulting RDD will either
        contain all pairs (k, (v, w)) for w in C{other}, or the pair
        (k, (v, None)) if no elements in other have key k.

        Hash-partitions the resulting RDD into the given number of partitions.

        >>> x = sc.parallelize([("a", 1), ("b", 4)])
        >>> y = sc.parallelize([("a", 2)])
        >>> sorted(x.leftOuterJoin(y).collect())
        [('a', (1, 2)), ('b', (4, None))]
        """
        return python_left_outer_join(self, other, numPartitions)

    def rightOuterJoin(self, other, numPartitions=None):
        """
        Perform a right outer join of C{self} and C{other}.

        For each element (k, w) in C{other}, the resulting RDD will either
        contain all pairs (k, (v, w)) for v in this, or the pair (k, (None, w))
        if no elements in C{self} have key k.

        Hash-partitions the resulting RDD into the given number of partitions.

        >>> x = sc.parallelize([("a", 1), ("b", 4)])
        >>> y = sc.parallelize([("a", 2)])
        >>> sorted(y.rightOuterJoin(x).collect())
        [('a', (2, 1)), ('b', (None, 4))]
        """
        return python_right_outer_join(self, other, numPartitions)

    # TODO: add option to control map-side combining
    def partitionBy(self, numPartitions, partitionFunc=hash):
        """
        Return a copy of the RDD partitioned using the specified partitioner.

        >>> pairs = sc.parallelize([1, 2, 3, 4, 2, 4, 1]).map(lambda x: (x, x))
        >>> sets = pairs.partitionBy(2).glom().collect()
        >>> set(sets[0]).intersection(set(sets[1]))
        set([])
        """
        if numPartitions is None:
            numPartitions = self.ctx.defaultParallelism
        # Transferring O(n) objects to Java is too expensive.  Instead, we'll
        # form the hash buckets in Python, transferring O(numPartitions) objects
        # to Java.  Each object is a (splitNumber, [objects]) pair.
        outputSerializer = self.ctx._unbatched_serializer
        def add_shuffle_key(split, iterator):

            buckets = defaultdict(list)

            for (k, v) in iterator:
                buckets[partitionFunc(k) % numPartitions].append((k, v))
            for (split, items) in buckets.iteritems():
                yield pack_long(split)
                yield outputSerializer.dumps(items)
        keyed = PipelinedRDD(self, add_shuffle_key)
        keyed._bypass_serializer = True
        with _JavaStackTrace(self.context) as st:
            pairRDD = self.ctx._jvm.PairwiseRDD(keyed._jrdd.rdd()).asJavaPairRDD()
            partitioner = self.ctx._jvm.PythonPartitioner(numPartitions,
                                                          id(partitionFunc))
        jrdd = pairRDD.partitionBy(partitioner).values()
        rdd = RDD(jrdd, self.ctx, BatchedSerializer(outputSerializer))
        # This is required so that id(partitionFunc) remains unique, even if
        # partitionFunc is a lambda:
        rdd._partitionFunc = partitionFunc
        return rdd

    # TODO: add control over map-side aggregation
    def combineByKey(self, createCombiner, mergeValue, mergeCombiners,
                     numPartitions=None):
        """
        Generic function to combine the elements for each key using a custom
        set of aggregation functions.

        Turns an RDD[(K, V)] into a result of type RDD[(K, C)], for a "combined
        type" C.  Note that V and C can be different -- for example, one might
        group an RDD of type (Int, Int) into an RDD of type (Int, List[Int]).

        Users provide three functions:

            - C{createCombiner}, which turns a V into a C (e.g., creates
              a one-element list)
            - C{mergeValue}, to merge a V into a C (e.g., adds it to the end of
              a list)
            - C{mergeCombiners}, to combine two C's into a single one.

        In addition, users can control the partitioning of the output RDD.

        >>> x = sc.parallelize([("a", 1), ("b", 1), ("a", 1)])
        >>> def f(x): return x
        >>> def add(a, b): return a + str(b)
        >>> sorted(x.combineByKey(str, add, add).collect())
        [('a', '11'), ('b', '1')]
        """
        if numPartitions is None:
            numPartitions = self.ctx.defaultParallelism
        def combineLocally(iterator):
            combiners = {}
            for x in iterator:
                (k, v) = x
                if k not in combiners:
                    combiners[k] = createCombiner(v)
                else:
                    combiners[k] = mergeValue(combiners[k], v)
            return combiners.iteritems()
        locally_combined = self.mapPartitions(combineLocally)
        shuffled = locally_combined.partitionBy(numPartitions)
        def _mergeCombiners(iterator):
            combiners = {}
            for (k, v) in iterator:
                if not k in combiners:
                    combiners[k] = v
                else:
                    combiners[k] = mergeCombiners(combiners[k], v)
            return combiners.iteritems()
        return shuffled.mapPartitions(_mergeCombiners)
    
    def foldByKey(self, zeroValue, func, numPartitions=None):
        """
        Merge the values for each key using an associative function "func" and a neutral "zeroValue"
        which may be added to the result an arbitrary number of times, and must not change 
        the result (e.g., 0 for addition, or 1 for multiplication.).                

        >>> rdd = sc.parallelize([("a", 1), ("b", 1), ("a", 1)])
        >>> from operator import add
        >>> rdd.foldByKey(0, add).collect()
        [('a', 2), ('b', 1)]
        """
        return self.combineByKey(lambda v: func(zeroValue, v), func, func, numPartitions)
    
    
    # TODO: support variant with custom partitioner
    def groupByKey(self, numPartitions=None):
        """
        Group the values for each key in the RDD into a single sequence.
        Hash-partitions the resulting RDD with into numPartitions partitions.

        >>> x = sc.parallelize([("a", 1), ("b", 1), ("a", 1)])
        >>> map((lambda (x,y): (x, list(y))), sorted(x.groupByKey().collect()))
        [('a', [1, 1]), ('b', [1])]
        """

        def createCombiner(x):
            return [x]

        def mergeValue(xs, x):
            xs.append(x)
            return xs

        def mergeCombiners(a, b):
            return a + b

        return self.combineByKey(createCombiner, mergeValue, mergeCombiners,
                numPartitions).mapValues(lambda x: ResultIterable(x))

    # TODO: add tests
    def flatMapValues(self, f):
        """
        Pass each value in the key-value pair RDD through a flatMap function
        without changing the keys; this also retains the original RDD's
        partitioning.

        >>> x = sc.parallelize([("a", ["x", "y", "z"]), ("b", ["p", "r"])])
        >>> def f(x): return x
        >>> x.flatMapValues(f).collect()
        [('a', 'x'), ('a', 'y'), ('a', 'z'), ('b', 'p'), ('b', 'r')]
        """
        flat_map_fn = lambda (k, v): ((k, x) for x in f(v))
        return self.flatMap(flat_map_fn, preservesPartitioning=True)

    def mapValues(self, f):
        """
        Pass each value in the key-value pair RDD through a map function
        without changing the keys; this also retains the original RDD's
        partitioning.

        >>> x = sc.parallelize([("a", ["apple", "banana", "lemon"]), ("b", ["grapes"])])
        >>> def f(x): return len(x)
        >>> x.mapValues(f).collect()
        [('a', 3), ('b', 1)]
        """
        map_values_fn = lambda (k, v): (k, f(v))
        return self.map(map_values_fn, preservesPartitioning=True)

    # TODO: support varargs cogroup of several RDDs.
    def groupWith(self, other):
        """
        Alias for cogroup.
        """
        return self.cogroup(other)

    # TODO: add variant with custom parittioner
    def cogroup(self, other, numPartitions=None):
        """
        For each key k in C{self} or C{other}, return a resulting RDD that
        contains a tuple with the list of values for that key in C{self} as well
        as C{other}.

        >>> x = sc.parallelize([("a", 1), ("b", 4)])
        >>> y = sc.parallelize([("a", 2)])
        >>> map((lambda (x,y): (x, (list(y[0]), list(y[1])))), sorted(list(x.cogroup(y).collect())))
        [('a', ([1], [2])), ('b', ([4], []))]
        """
        return python_cogroup(self, other, numPartitions)

    def subtractByKey(self, other, numPartitions=None):
        """
        Return each (key, value) pair in C{self} that has no pair with matching key
        in C{other}.

        >>> x = sc.parallelize([("a", 1), ("b", 4), ("b", 5), ("a", 2)])
        >>> y = sc.parallelize([("a", 3), ("c", None)])
        >>> sorted(x.subtractByKey(y).collect())
        [('b', 4), ('b', 5)]
        """
        filter_func = lambda (key, vals): len(vals[0]) > 0 and len(vals[1]) == 0
        map_func = lambda (key, vals): [(key, val) for val in vals[0]]
        return self.cogroup(other, numPartitions).filter(filter_func).flatMap(map_func)

    def subtract(self, other, numPartitions=None):
        """
        Return each value in C{self} that is not contained in C{other}.

        >>> x = sc.parallelize([("a", 1), ("b", 4), ("b", 5), ("a", 3)])
        >>> y = sc.parallelize([("a", 3), ("c", None)])
        >>> sorted(x.subtract(y).collect())
        [('a', 1), ('b', 4), ('b', 5)]
        """
        rdd = other.map(lambda x: (x, True)) # note: here 'True' is just a placeholder
        return self.map(lambda x: (x, True)).subtractByKey(rdd).map(lambda tpl: tpl[0]) # note: here 'True' is just a placeholder

    def keyBy(self, f):
        """
        Creates tuples of the elements in this RDD by applying C{f}.

        >>> x = sc.parallelize(range(0,3)).keyBy(lambda x: x*x)
        >>> y = sc.parallelize(zip(range(0,5), range(0,5)))
        >>> map((lambda (x,y): (x, (list(y[0]), (list(y[1]))))), sorted(x.cogroup(y).collect()))
        [(0, ([0], [0])), (1, ([1], [1])), (2, ([], [2])), (3, ([], [3])), (4, ([2], [4]))]
        """
        return self.map(lambda x: (f(x), x))

    def repartition(self, numPartitions):
        """
         Return a new RDD that has exactly numPartitions partitions.
          
         Can increase or decrease the level of parallelism in this RDD. Internally, this uses
         a shuffle to redistribute data.
         If you are decreasing the number of partitions in this RDD, consider using `coalesce`,
         which can avoid performing a shuffle.
         >>> rdd = sc.parallelize([1,2,3,4,5,6,7], 4)
         >>> sorted(rdd.glom().collect())
         [[1], [2, 3], [4, 5], [6, 7]]
         >>> len(rdd.repartition(2).glom().collect())
         2
         >>> len(rdd.repartition(10).glom().collect())
         10
        """
        jrdd = self._jrdd.repartition(numPartitions)
        return RDD(jrdd, self.ctx, self._jrdd_deserializer)

    def coalesce(self, numPartitions, shuffle=False):
        """
        Return a new RDD that is reduced into `numPartitions` partitions.
        >>> sc.parallelize([1, 2, 3, 4, 5], 3).glom().collect()
        [[1], [2, 3], [4, 5]]
        >>> sc.parallelize([1, 2, 3, 4, 5], 3).coalesce(1).glom().collect()
        [[1, 2, 3, 4, 5]]
        """
        jrdd = self._jrdd.coalesce(numPartitions)
        return RDD(jrdd, self.ctx, self._jrdd_deserializer)

    def zip(self, other):
        """
        Zips this RDD with another one, returning key-value pairs with the first element in each RDD
        second element in each RDD, etc. Assumes that the two RDDs have the same number of
        partitions and the same number of elements in each partition (e.g. one was made through
        a map on the other).

        >>> x = sc.parallelize(range(0,5))
        >>> y = sc.parallelize(range(1000, 1005))
        >>> x.zip(y).collect()
        [(0, 1000), (1, 1001), (2, 1002), (3, 1003), (4, 1004)]
        """
        pairRDD = self._jrdd.zip(other._jrdd)
        deserializer = PairDeserializer(self._jrdd_deserializer,
                                             other._jrdd_deserializer)
        return RDD(pairRDD, self.ctx, deserializer)

    def name(self):
        """
        Return the name of this RDD.
        """
        name_ = self._jrdd.name()
        if not name_:
            return None
        return name_.encode('utf-8')

    def setName(self, name):
        """
        Assign a name to this RDD.
        >>> rdd1 = sc.parallelize([1,2])
        >>> rdd1.setName('RDD1')
        >>> rdd1.name()
        'RDD1'
        """
        self._jrdd.setName(name)

    def toDebugString(self):
        """
        A description of this RDD and its recursive dependencies for debugging.
        """
        debug_string = self._jrdd.toDebugString()
        if not debug_string:
            return None
        return debug_string.encode('utf-8')

    def getStorageLevel(self):
        """
        Get the RDD's current storage level.
        >>> rdd1 = sc.parallelize([1,2])
        >>> rdd1.getStorageLevel()
        StorageLevel(False, False, False, False, 1)
        """
        java_storage_level = self._jrdd.getStorageLevel()
        storage_level = StorageLevel(java_storage_level.useDisk(),
                                     java_storage_level.useMemory(),
                                     java_storage_level.useOffHeap(),
                                     java_storage_level.deserialized(),
                                     java_storage_level.replication())
        return storage_level

    # TODO: `lookup` is disabled because we can't make direct comparisons based
    # on the key; we need to compare the hash of the key to the hash of the
    # keys in the pairs.  This could be an expensive operation, since those
    # hashes aren't retained.

class PipelinedRDD(RDD):
    """
    Pipelined maps:
    >>> rdd = sc.parallelize([1, 2, 3, 4])
    >>> rdd.map(lambda x: 2 * x).cache().map(lambda x: 2 * x).collect()
    [4, 8, 12, 16]
    >>> rdd.map(lambda x: 2 * x).map(lambda x: 2 * x).collect()
    [4, 8, 12, 16]

    Pipelined reduces:
    >>> from operator import add
    >>> rdd.map(lambda x: 2 * x).reduce(add)
    20
    >>> rdd.flatMap(lambda x: [x, x]).reduce(add)
    20
    """
    def __init__(self, prev, func, preservesPartitioning=False):
        if not isinstance(prev, PipelinedRDD) or not prev._is_pipelinable():
            # This transformation is the first in its stage:
            self.func = func
            self.preservesPartitioning = preservesPartitioning
            self._prev_jrdd = prev._jrdd
            self._prev_jrdd_deserializer = prev._jrdd_deserializer
        else:
            prev_func = prev.func
            def pipeline_func(split, iterator):
                return func(split, prev_func(split, iterator))
            self.func = pipeline_func
            self.preservesPartitioning = \
                prev.preservesPartitioning and preservesPartitioning
            self._prev_jrdd = prev._prev_jrdd  # maintain the pipeline
            self._prev_jrdd_deserializer = prev._prev_jrdd_deserializer
        self.is_cached = False
        self.is_checkpointed = False
        self.ctx = prev.ctx
        self.prev = prev
        self._jrdd_val = None
        self._jrdd_deserializer = self.ctx.serializer
        self._bypass_serializer = False

    @property
    def _jrdd(self):
        if self._jrdd_val:
            return self._jrdd_val
        if self._bypass_serializer:
            serializer = NoOpSerializer()
        else:
            serializer = self.ctx.serializer
        command = (self.func, self._prev_jrdd_deserializer, serializer)
        pickled_command = CloudPickleSerializer().dumps(command)
        broadcast_vars = ListConverter().convert(
            [x._jbroadcast for x in self.ctx._pickled_broadcast_vars],
            self.ctx._gateway._gateway_client)
        self.ctx._pickled_broadcast_vars.clear()
        class_tag = self._prev_jrdd.classTag()
        env = MapConverter().convert(self.ctx.environment,
                                     self.ctx._gateway._gateway_client)
        includes = ListConverter().convert(self.ctx._python_includes,
                                     self.ctx._gateway._gateway_client)
        python_rdd = self.ctx._jvm.PythonRDD(self._prev_jrdd.rdd(),
            bytearray(pickled_command), env, includes, self.preservesPartitioning,
            self.ctx.pythonExec, broadcast_vars, self.ctx._javaAccumulator,
            class_tag)
        self._jrdd_val = python_rdd.asJavaRDD()
        return self._jrdd_val

    def _is_pipelinable(self):
        return not (self.is_cached or self.is_checkpointed)


def _test():
    import doctest
    from pyspark.context import SparkContext
    globs = globals().copy()
    # The small batch size here ensures that we see multiple batches,
    # even in these small test examples:
    globs['sc'] = SparkContext('local[4]', 'PythonTest', batchSize=2)
    (failure_count, test_count) = doctest.testmod(globs=globs,optionflags=doctest.ELLIPSIS)
    globs['sc'].stop()
    if failure_count:
        exit(-1)


if __name__ == "__main__":
    _test()<|MERGE_RESOLUTION|>--- conflicted
+++ resolved
@@ -642,7 +642,6 @@
         vals = self.mapPartitions(func).collect()
         return reduce(op, vals, zeroValue)
 
-<<<<<<< HEAD
     def aggregate(self, zeroValue, seqOp, combOp):
         """
         Aggregate the elements of each partition, and then the results for all
@@ -671,8 +670,6 @@
             yield acc
 
         return self.mapPartitions(func).fold(zeroValue, combOp)
-=======
-    # TODO: aggregate
         
 
     def max(self):
@@ -683,7 +680,6 @@
         43.0
         """
         return self.reduce(max)
->>>>>>> 0ea0b1a2
 
     def min(self):
         """
